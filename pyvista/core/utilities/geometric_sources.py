"""Provides an easy way of generating several geometric sources.

Also includes some pure-python helpers.

"""

from __future__ import annotations

from enum import IntEnum
import itertools
from typing import TYPE_CHECKING
from typing import ClassVar
from typing import Literal
from typing import cast
from typing import get_args

import numpy as np
from vtkmodules.vtkRenderingFreeType import vtkVectorText

import pyvista
from pyvista.core import _validation
from pyvista.core import _vtk_core as _vtk
from pyvista.core._typing_core import BoundsTuple
from pyvista.core.utilities.arrays import _coerce_pointslike_arg
from pyvista.core.utilities.helpers import wrap
from pyvista.core.utilities.misc import _check_range
from pyvista.core.utilities.misc import _reciprocal
from pyvista.core.utilities.misc import no_new_attr

if TYPE_CHECKING:  # pragma: no cover
    from collections.abc import Sequence

    from pyvista.core._typing_core import MatrixLike
    from pyvista.core._typing_core import NumpyArray
    from pyvista.core._typing_core import VectorLike
    from pyvista.core.dataset import DataSet


SINGLE_PRECISION = _vtk.vtkAlgorithm.SINGLE_PRECISION
DOUBLE_PRECISION = _vtk.vtkAlgorithm.DOUBLE_PRECISION


<<<<<<< HEAD
def translate(surf, center=(0.0, 0.0, 0.0), direction=(1.0, 0.0, 0.0)) -> None:
=======
def translate(
    surf: DataSet,
    center: VectorLike[float] = (0.0, 0.0, 0.0),
    direction: VectorLike[float] = (1.0, 0.0, 0.0),
) -> None:
>>>>>>> 5d458509
    """Translate and orient a mesh to a new center and direction.

    By default, the input mesh is considered centered at the origin
    and facing in the x direction.

    Parameters
    ----------
    surf : pyvista.core.pointset.PolyData
        Mesh to be translated and oriented.
    center : tuple, optional, default: (0.0, 0.0, 0.0)
        Center point to which the mesh should be translated.
    direction : tuple, optional, default: (1.0, 0.0, 0.0)
        Direction vector along which the mesh should be oriented.

    """
    normx = np.array(direction) / np.linalg.norm(direction)
    normy_temp = [0.0, 1.0, 0.0]

    # Adjust normy if collinear with normx since cross-product will
    # be zero otherwise
    if np.allclose(normx, [0, 1, 0]):
        normy_temp = [-1.0, 0.0, 0.0]
    elif np.allclose(normx, [0, -1, 0]):
        normy_temp = [1.0, 0.0, 0.0]

    normz = np.cross(normx, normy_temp)
    normz /= np.linalg.norm(normz)
    normy = np.cross(normz, normx)

    trans = np.zeros((4, 4))
    trans[:3, 0] = normx
    trans[:3, 1] = normy
    trans[:3, 2] = normz
    trans[3, 3] = 1

    surf.transform(trans)  # type: ignore[misc]
    if not np.allclose(center, [0.0, 0.0, 0.0]):
        surf.points += np.array(center, dtype=surf.points.dtype)  # type: ignore[misc]


if _vtk.vtk_version_info < (9, 3):

    @no_new_attr
    class CapsuleSource(_vtk.vtkCapsuleSource):
        """Capsule source algorithm class.

        .. versionadded:: 0.44.0

        Parameters
        ----------
        center : sequence[float], default: (0.0, 0.0, 0.0)
            Center in ``[x, y, z]``.

        direction : sequence[float], default: (1.0, 0.0, 0.0)
            Direction of the capsule in ``[x, y, z]``.

        radius : float, default: 0.5
            Radius of the capsule.

        cylinder_length : float, default: 1.0
            Cylinder length of the capsule.

        theta_resolution : int, default: 30
            Set the number of points in the azimuthal direction (ranging
            from ``start_theta`` to ``end_theta``).

        phi_resolution : int, default: 30
            Set the number of points in the polar direction (ranging from
            ``start_phi`` to ``end_phi``).

        Examples
        --------
        Create a default CapsuleSource.

        >>> import pyvista as pv
        >>> source = pv.CapsuleSource()
        >>> source.output.plot(show_edges=True, line_width=5)

        """

        _new_attr_exceptions: ClassVar[list[str]] = ['_direction', 'direction']

        def __init__(
            self,
<<<<<<< HEAD
            center=(0.0, 0.0, 0.0),
            direction=(1.0, 0.0, 0.0),
            radius=0.5,
            cylinder_length=1.0,
            theta_resolution=30,
            phi_resolution=30,
=======
            center: VectorLike[float] = (0.0, 0.0, 0.0),
            direction: VectorLike[float] = (1.0, 0.0, 0.0),
            radius: float = 0.5,
            cylinder_length: float = 1.0,
            theta_resolution: int = 30,
            phi_resolution: int = 30,
>>>>>>> 5d458509
        ) -> None:
            """Initialize the capsule source class."""
            super().__init__()
            self.center = center  # type: ignore[assignment]
            self.direction = direction  # type: ignore[assignment]
            self.radius = radius
            self.cylinder_length = cylinder_length
            self.theta_resolution = theta_resolution
            self.phi_resolution = phi_resolution

        @property
        def center(self) -> tuple[float, float, float]:
            """Get the center in ``[x, y, z]``. Axis of the capsule passes through this point.

            Returns
            -------
            tuple[float, float, float]
                Center in ``[x, y, z]``. Axis of the capsule passes through this
                point.

            """
            return self.GetCenter()

        @center.setter
<<<<<<< HEAD
        def center(self, center: Sequence[float]) -> None:
=======
        def center(self, center: VectorLike[float]) -> None:
>>>>>>> 5d458509
            """Set the center in ``[x, y, z]``. Axis of the capsule passes through this point.

            Parameters
            ----------
            center : sequence[float]
                Center in ``[x, y, z]``. Axis of the capsule passes through this
                point.

            """
            self.SetCenter(*center)

        @property
        def direction(self) -> tuple[float, float, float]:
            """Get the direction vector in ``[x, y, z]``. Orientation vector of the capsule.

            Returns
            -------
            sequence[float]
                Direction vector in ``[x, y, z]``. Orientation vector of the
                capsule.

            """
            return self._direction

        @direction.setter
<<<<<<< HEAD
        def direction(self, direction: Sequence[float]) -> None:
=======
        def direction(self, direction: VectorLike[float]) -> None:
>>>>>>> 5d458509
            """Set the direction in ``[x, y, z]``. Axis of the capsule passes through this point.

            Parameters
            ----------
            direction : sequence[float]
                Direction vector in ``[x, y, z]``. Orientation vector of the
                capsule.

            """
            valid_direction = _validation.validate_array3(direction, dtype_out=float, to_tuple=True)
            self._direction = cast(tuple[float, float, float], valid_direction)

        @property
        def cylinder_length(self) -> float:
            """Get the cylinder length along the capsule in its specified direction.

            Returns
            -------
            float
                Cylinder length along the capsule in its specified direction.

            """
            return self.GetCylinderLength()

        @cylinder_length.setter
        def cylinder_length(self, length: float) -> None:
            """Set the cylinder length of the capsule.

            Parameters
            ----------
            length : float
                Cylinder length of the capsule.

            """
            self.SetCylinderLength(length)

        @property
        def radius(self) -> float:
            """Get base radius of the capsule.

            Returns
            -------
            float
                Base radius of the capsule.

            """
            return self.GetRadius()

        @radius.setter
        def radius(self, radius: float) -> None:
            """Set base radius of the capsule.

            Parameters
            ----------
            radius : float
                Base radius of the capsule.

            """
            self.SetRadius(radius)

        @property
        def theta_resolution(self) -> int:
            """Get the number of points in the azimuthal direction.

            Returns
            -------
            int
                The number of points in the azimuthal direction.

            """
            return self.GetThetaResolution()

        @theta_resolution.setter
        def theta_resolution(self, theta_resolution: int) -> None:
            """Set the number of points in the azimuthal direction.

            Parameters
            ----------
            theta_resolution : int
                The number of points in the azimuthal direction.

            """
            self.SetThetaResolution(theta_resolution)

        @property
        def phi_resolution(self) -> int:
            """Get the number of points in the polar direction.

            Returns
            -------
            int
                The number of points in the polar direction.

            """
            return self.GetPhiResolution()

        @phi_resolution.setter
        def phi_resolution(self, phi_resolution: int) -> None:
            """Set the number of points in the polar direction.

            Parameters
            ----------
            phi_resolution : int
                The number of points in the polar direction.

            """
            self.SetPhiResolution(phi_resolution)

        @property
        def output(self):
            """Get the output data object for a port on this algorithm.

            Returns
            -------
            pyvista.PolyData
                Capsule surface.

            """
            self.Update()
            return wrap(self.GetOutput())


@no_new_attr
class ConeSource(_vtk.vtkConeSource):
    """Cone source algorithm class.

    Parameters
    ----------
    center : sequence[float], default: (0.0, 0.0, 0.0)
        Center in ``[x, y, z]``. Axis of the cone passes through this
        point.

    direction : sequence[float], default: (1.0, 0.0, 0.0)
        Direction vector in ``[x, y, z]``. Orientation vector of the
        cone.

    height : float, default: 1.0
        Height along the cone in its specified direction.

    radius : float, optional
        Base radius of the cone.

    capping : bool, default: True
        Enable or disable the capping the base of the cone with a
        polygon.

    angle : float, optional
        The angle in degrees between the axis of the cone and a
        generatrix.

    resolution : int, default: 6
        Number of facets used to represent the cone.

    Examples
    --------
    Create a default ConeSource.

    >>> import pyvista as pv
    >>> source = pv.ConeSource()
    >>> source.output.plot(show_edges=True, line_width=5)

    """

    def __init__(
        self,
        center: VectorLike[float] = (0.0, 0.0, 0.0),
        direction: VectorLike[float] = (1.0, 0.0, 0.0),
        height: float = 1.0,
        radius: float | None = None,
        capping: bool = True,
        angle: float | None = None,
        resolution: int = 6,
    ) -> None:
        """Initialize the cone source class."""
        super().__init__()
        self.center = center  # type: ignore[assignment]
        self.direction = direction  # type: ignore[assignment]
        self.height = height
        self.capping = capping
        if angle is not None and radius is not None:
            raise ValueError(
                'Both radius and angle cannot be specified. They are mutually exclusive.',
            )
        elif angle is not None and radius is None:
            self.angle = angle
        elif angle is None and radius is not None:
            self.radius = radius
        elif angle is None and radius is None:
            self.radius = 0.5
        self.resolution = resolution

    @property
    def center(self) -> tuple[float, float, float]:
        """Get the center in ``[x, y, z]``. Axis of the cone passes through this point.

        Returns
        -------
        tuple[float, float, float]
            Center in ``[x, y, z]``. Axis of the cone passes through this
            point.

        """
        return self.GetCenter()

    @center.setter
<<<<<<< HEAD
    def center(self, center: Sequence[float]) -> None:
=======
    def center(self, center: VectorLike[float]) -> None:
>>>>>>> 5d458509
        """Set the center in ``[x, y, z]``. Axis of the cone passes through this point.

        Parameters
        ----------
        center : sequence[float]
            Center in ``[x, y, z]``. Axis of the cone passes through this
            point.

        """
        self.SetCenter(*center)

    @property
    def direction(self) -> tuple[float, float, float]:
        """Get the direction vector in ``[x, y, z]``. Orientation vector of the cone.

        Returns
        -------
        sequence[float]
            Direction vector in ``[x, y, z]``. Orientation vector of the
            cone.

        """
        return self.GetDirection()

    @direction.setter
<<<<<<< HEAD
    def direction(self, direction: Sequence[float]) -> None:
=======
    def direction(self, direction: VectorLike[float]) -> None:
>>>>>>> 5d458509
        """Set the direction in ``[x, y, z]``. Axis of the cone passes through this point.

        Parameters
        ----------
        direction : sequence[float]
            Direction vector in ``[x, y, z]``. Orientation vector of the
            cone.

        """
        self.SetDirection(*direction)

    @property
    def height(self) -> float:
        """Get the height along the cone in its specified direction.

        Returns
        -------
        float
            Height along the cone in its specified direction.

        """
        return self.GetHeight()

    @height.setter
    def height(self, height: float) -> None:
        """Set the height of the cone.

        Parameters
        ----------
        height : float
            Height of the cone.

        """
        self.SetHeight(height)

    @property
    def radius(self) -> float:
        """Get base radius of the cone.

        Returns
        -------
        float
            Base radius of the cone.

        """
        return self.GetRadius()

    @radius.setter
    def radius(self, radius: float) -> None:
        """Set base radius of the cone.

        Parameters
        ----------
        radius : float
            Base radius of the cone.

        """
        self.SetRadius(radius)

    @property
    def capping(self) -> bool:
        """Enable or disable the capping the base of the cone with a polygon.

        Returns
        -------
        bool
            Enable or disable the capping the base of the cone with a
            polygon.

        """
        return bool(self.GetCapping())

    @capping.setter
    def capping(self, capping: bool) -> None:
        """Set base capping of the cone.

        Parameters
        ----------
        capping : bool, optional
            Enable or disable the capping the base of the cone with a
            polygon.

        """
        self.SetCapping(capping)

    @property
    def angle(self) -> float:
        """Get the angle in degrees between the axis of the cone and a generatrix.

        Returns
        -------
        float
            The angle in degrees between the axis of the cone and a
            generatrix.

        """
        return self.GetAngle()

    @angle.setter
    def angle(self, angle: float) -> None:
        """Set the angle in degrees between the axis of the cone and a generatrix.

        Parameters
        ----------
        angle : float, optional
            The angle in degrees between the axis of the cone and a
            generatrix.

        """
        self.SetAngle(angle)

    @property
    def resolution(self) -> int:
        """Get number of points on the circular face of the cone.

        Returns
        -------
        int
            Number of points on the circular face of the cone.

        """
        return self.GetResolution()

    @resolution.setter
    def resolution(self, resolution: int) -> None:
        """Set number of points on the circular face of the cone.

        Parameters
        ----------
        resolution : int
            Number of points on the circular face of the cone.

        """
        self.SetResolution(resolution)

    @property
    def output(self):
        """Get the output data object for a port on this algorithm.

        Returns
        -------
        pyvista.PolyData
            Cone surface.

        """
        self.Update()
        return wrap(self.GetOutput())


@no_new_attr
class CylinderSource(_vtk.vtkCylinderSource):
    """Cylinder source algorithm class.

    .. warning::
       :func:`pyvista.Cylinder` function rotates the :class:`pyvista.CylinderSource` 's
       :class:`pyvista.PolyData` in its own way.
       It rotates the :attr:`pyvista.CylinderSource.output` 90 degrees in z-axis, translates and
       orients the mesh to a new ``center`` and ``direction``.

    Parameters
    ----------
    center : sequence[float], default: (0.0, 0.0, 0.0)
        Location of the centroid in ``[x, y, z]``.

    direction : sequence[float], default: (1.0, 0.0, 0.0)
        Direction cylinder points to  in ``[x, y, z]``.

    radius : float, default: 0.5
        Radius of the cylinder.

    height : float, default: 1.0
        Height of the cylinder.

    capping : bool, default: True
        Cap cylinder ends with polygons.

    resolution : int, default: 100
        Number of points on the circular face of the cylinder.

    Examples
    --------
    Create a default CylinderSource.

    >>> import pyvista as pv
    >>> source = pv.CylinderSource()
    >>> source.output.plot(show_edges=True, line_width=5)

    Display a 3D plot of a default :class:`CylinderSource`.

    >>> import pyvista as pv
    >>> pl = pv.Plotter()
    >>> _ = pl.add_mesh(pv.CylinderSource(), show_edges=True, line_width=5)
    >>> pl.show()

    Visualize the output of :class:`CylinderSource` in a 3D plot.

    >>> pl = pv.Plotter()
    >>> _ = pl.add_mesh(
    ...     pv.CylinderSource().output, show_edges=True, line_width=5
    ... )
    >>> pl.show()

    The above examples are similar in terms of their behavior.

    """

    _new_attr_exceptions: ClassVar[list[str]] = ['_center', 'center', '_direction', 'direction']

    def __init__(
        self,
<<<<<<< HEAD
        center=(0.0, 0.0, 0.0),
        direction=(1.0, 0.0, 0.0),
        radius=0.5,
        height=1.0,
        capping=True,
        resolution=100,
=======
        center: VectorLike[float] = (0.0, 0.0, 0.0),
        direction: VectorLike[float] = (1.0, 0.0, 0.0),
        radius: float = 0.5,
        height: float = 1.0,
        capping: bool = True,
        resolution: int = 100,
>>>>>>> 5d458509
    ) -> None:
        """Initialize the cylinder source class."""
        super().__init__()
        self.center = center  # type: ignore[assignment]
        self.direction = direction  # type: ignore[assignment]
        self.radius = radius
        self.height = height
        self.resolution = resolution
        self.capping = capping

    @property
    def center(self) -> tuple[float, float, float]:
        """Get location of the centroid in ``[x, y, z]``.

        Returns
        -------
        tuple[float, float, float]
            Center in ``[x, y, z]``. Axis of the cylinder passes through this
            point.

        """
        return self._center

    @center.setter
<<<<<<< HEAD
    def center(self, center: Sequence[float]) -> None:
=======
    def center(self, center: VectorLike[float]) -> None:
>>>>>>> 5d458509
        """Set location of the centroid in ``[x, y, z]``.

        Parameters
        ----------
        center : sequence[float]
            Center in ``[x, y, z]``. Axis of the cylinder passes through this
            point.

        """
        valid_center = _validation.validate_array3(center, dtype_out=float, to_tuple=True)
        self._center = cast(tuple[float, float, float], valid_center)

    @property
    def direction(self) -> tuple[float, float, float]:
        """Get the direction vector in ``[x, y, z]``. Orientation vector of the cylinder.

        Returns
        -------
        sequence[float]
            Direction vector in ``[x, y, z]``. Orientation vector of the
            cylinder.

        """
        return self._direction

    @direction.setter
<<<<<<< HEAD
    def direction(self, direction: Sequence[float]) -> None:
=======
    def direction(self, direction: VectorLike[float]) -> None:
>>>>>>> 5d458509
        """Set the direction in ``[x, y, z]``. Axis of the cylinder passes through this point.

        Parameters
        ----------
        direction : sequence[float]
            Direction vector in ``[x, y, z]``. Orientation vector of the
            cylinder.

        """
        valid_direction = _validation.validate_array3(direction, dtype_out=float, to_tuple=True)
        self._direction = cast(tuple[float, float, float], valid_direction)

    @property
    def radius(self) -> float:
        """Get radius of the cylinder.

        Returns
        -------
        float
            Radius of the cylinder.

        """
        return self.GetRadius()

    @radius.setter
    def radius(self, radius: float) -> None:
        """Set radius of the cylinder.

        Parameters
        ----------
        radius : float
            Radius of the cylinder.

        """
        self.SetRadius(radius)

    @property
    def height(self) -> float:
        """Get the height of the cylinder.

        Returns
        -------
        float
            Height of the cylinder.

        """
        return self.GetHeight()

    @height.setter
    def height(self, height: float) -> None:
        """Set the height of the cylinder.

        Parameters
        ----------
        height : float
            Height of the cylinder.

        """
        self.SetHeight(height)

    @property
    def resolution(self) -> int:
        """Get number of points on the circular face of the cylinder.

        Returns
        -------
        int
            Number of points on the circular face of the cone.

        """
        return self.GetResolution()

    @resolution.setter
    def resolution(self, resolution: int) -> None:
        """Set number of points on the circular face of the cone.

        Parameters
        ----------
        resolution : int
            Number of points on the circular face of the cone.

        """
        self.SetResolution(resolution)

    @property
    def capping(self) -> bool:
        """Get cap cylinder ends with polygons.

        Returns
        -------
        bool
            Cap cylinder ends with polygons.

        """
        return bool(self.GetCapping())

    @capping.setter
    def capping(self, capping: bool) -> None:
        """Set cap cylinder ends with polygons.

        Parameters
        ----------
        capping : bool, optional
            Cap cylinder ends with polygons.

        """
        self.SetCapping(capping)

    @property
    def capsule_cap(self) -> bool:
        """Get whether the capping should make the cylinder a capsule.

        .. versionadded:: 0.44.0

        Returns
        -------
        bool
            Capsule cap.

        """
        return bool(self.GetCapsuleCap())

    @capsule_cap.setter
    def capsule_cap(self, capsule_cap: bool) -> None:
        """Set whether the capping should make the cylinder a capsule.

        Parameters
        ----------
        capsule_cap : bool
            Capsule cap.

        """
        self.SetCapsuleCap(capsule_cap)

    @property
    def output(self):
        """Get the output data object for a port on this algorithm.

        Returns
        -------
        pyvista.PolyData
            Cylinder surface.

        """
        self.Update()
        return wrap(self.GetOutput())


@no_new_attr
class MultipleLinesSource(_vtk.vtkLineSource):
    """Multiple lines source algorithm class.

    Parameters
    ----------
    points : array_like[float], default: [[-0.5, 0.0, 0.0], [0.5, 0.0, 0.0]]
        List of points defining a broken line.

    """

    _new_attr_exceptions: ClassVar[list[str]] = ['points']

    def __init__(self, points=None) -> None:
        """Initialize the multiple lines source class."""
        if points is None:
            points = [[-0.5, 0.0, 0.0], [0.5, 0.0, 0.0]]
        super().__init__()
        self.points = points

    @property
    def points(self) -> NumpyArray[float]:
        """Return the points defining a broken line.

        Returns
        -------
        np.ndarray
            Points defining a broken line.

        """
        return _vtk.vtk_to_numpy(self.GetPoints().GetData())

    @points.setter
    def points(self, points: MatrixLike[float] | VectorLike[float]):
        """Set the list of points defining a broken line.

        Parameters
        ----------
        points : VectorLike[float] | MatrixLike[float]
            List of points defining a broken line.

        """
        points, _ = _coerce_pointslike_arg(points)
        if not (len(points) >= 2):
            raise ValueError('>=2 points need to define multiple lines.')
        self.SetPoints(pyvista.vtk_points(points))

    @property
    def output(self):
        """Get the output data object for a port on this algorithm.

        Returns
        -------
        pyvista.PolyData
            Line mesh.

        """
        self.Update()
        return wrap(self.GetOutput())


class Text3DSource(vtkVectorText):
    """3D text from a string.

    Generate 3D text from a string with a specified width, height or depth.

    .. versionadded:: 0.43

    Parameters
    ----------
    string : str, default: ""
        Text string of the source.

    depth : float, optional
        Depth of the text. If ``None``, the depth is set to half
        the :attr:`height` by default. Set to ``0.0`` for planar
        text.

    width : float, optional
        Width of the text. If ``None``, the width is scaled
        proportional to :attr:`height`.

    height : float, optional
        Height of the text. If ``None``, the height is scaled
        proportional to :attr:`width`.

    center : Sequence[float], default: (0.0, 0.0, 0.0)
        Center of the text, defined as the middle of the axis-aligned
        bounding box of the text.

    normal : Sequence[float], default: (0.0, 0.0, 1.0)
        Normal direction of the text. The direction is parallel to the
        :attr:`depth` of the text and points away from the front surface
        of the text.

    process_empty_string : bool, default: True
        If ``True``, when :attr:`string` is empty the :attr:`output` is a
        single point located at :attr:`center` instead of an empty mesh.
        See :attr:`process_empty_string` for details.

    """

    _new_attr_exceptions: ClassVar[list[str]] = [
        'center',
        '_center',
        '_height',
        '_width',
        '_depth',
        'normal',
        '_normal',
        '_process_empty_string',
        '_output',
        '_modified',
    ]

    def __init__(
        self,
<<<<<<< HEAD
        string=None,
        depth=None,
        width=None,
        height=None,
        center=(0.0, 0.0, 0.0),
        normal=(0.0, 0.0, 1.0),
        process_empty_string=True,
=======
        string: str | None = None,
        depth: float | None = None,
        width: float | None = None,
        height: float | None = None,
        center: VectorLike[float] = (0.0, 0.0, 0.0),
        normal: VectorLike[float] = (0.0, 0.0, 1.0),
        process_empty_string: bool = True,
>>>>>>> 5d458509
    ) -> None:
        """Initialize source."""
        super().__init__()

        self._output = pyvista.PolyData()

        # Set params
        self.string = '' if string is None else string
        self._process_empty_string = process_empty_string
        self.center = center  # type: ignore[assignment]
        self.normal = normal  # type: ignore[assignment]
        self._height = height
        self._width = width
        self._depth = depth
        self._modified = True

    def __setattr__(self, name: str, value) -> None:  # numpydoc ignore=GL08
        """Override to set modified flag and disable setting new attributes."""
        if hasattr(self, name) and name != '_modified':
            # Set modified flag
            old_value = getattr(self, name)
            if not np.array_equal(old_value, value):
                object.__setattr__(self, name, value)
                object.__setattr__(self, '_modified', True)
        else:
            # Do not allow setting attributes.
            # This is similar to using @no_new_attr decorator but without
            # the __setattr__ override since this class defines its own override
            # for setting the modified flag
            if name in Text3DSource._new_attr_exceptions:
                object.__setattr__(self, name, value)
            else:
                raise AttributeError(
                    f'Attribute "{name}" does not exist and cannot be added to type '
                    f'{self.__class__.__name__}',
                )

    @property
    def string(self) -> str:  # numpydoc ignore=RT01
        """Return or set the text string."""
        return self.GetText()

    @string.setter
    def string(self, string: str) -> None:  # numpydoc ignore=GL08
        self.SetText('' if string is None else string)

    @property
    def process_empty_string(self) -> bool:  # numpydoc ignore=RT01
        """Return or set flag to control behavior when empty strings are set.

        When :attr:`string` is empty or only contains whitespace, the :attr:`output`
        mesh will be empty. This can cause the bounds of the output to be undefined.

        If ``True``, the output is modified to instead have a single point located
        at :attr:`center`.

        """
        return self._process_empty_string

    @process_empty_string.setter
    def process_empty_string(self, value: bool) -> None:  # numpydoc ignore=GL08
        self._process_empty_string = value

    @property
    def center(self) -> tuple[float, float, float]:  # numpydoc ignore=RT01
        """Return or set the center of the text.

        The center is defined as the middle of the axis-aligned bounding box
        of the text.
        """
        return self._center

    @center.setter
<<<<<<< HEAD
    def center(self, center: Sequence[float]) -> None:  # numpydoc ignore=GL08
=======
    def center(self, center: VectorLike[float]) -> None:  # numpydoc ignore=GL08
>>>>>>> 5d458509
        valid_center = _validation.validate_array3(center, dtype_out=float, to_tuple=True)
        self._center = cast(tuple[float, float, float], valid_center)

    @property
    def normal(self) -> tuple[float, float, float]:  # numpydoc ignore=RT01
        """Return or set the normal direction of the text.

        The normal direction is parallel to the :attr:`depth` of the text, and
        points away from the front surface of the text.
        """
        return self._normal

    @normal.setter
<<<<<<< HEAD
    def normal(self, normal: Sequence[float]) -> None:  # numpydoc ignore=GL08
        self._normal = float(normal[0]), float(normal[1]), float(normal[2])
=======
    def normal(self, normal: VectorLike[float]) -> None:  # numpydoc ignore=GL08
        valid_normal = _validation.validate_array3(normal, dtype_out=float, to_tuple=True)
        self._normal = cast(tuple[float, float, float], valid_normal)
>>>>>>> 5d458509

    @property
    def width(self) -> float | None:  # numpydoc ignore=RT01
        """Return or set the width of the text."""
        return self._width

    @width.setter
    def width(self, width: float) -> None:  # numpydoc ignore=GL08
        _check_range(width, rng=(0, float('inf')), parm_name='width') if width is not None else None
        self._width = width

    @property
    def height(self) -> float | None:  # numpydoc ignore=RT01
        """Return or set the height of the text."""
        return self._height

    @height.setter
    def height(self, height: float) -> None:  # numpydoc ignore=GL08
        (
            _check_range(height, rng=(0, float('inf')), parm_name='height')
            if height is not None
            else None
        )
        self._height = height

    @property
    def depth(self) -> float | None:  # numpydoc ignore=RT01
        """Return or set the depth of the text."""
        return self._depth

    @depth.setter
    def depth(self, depth: float) -> None:  # numpydoc ignore=GL08
        _check_range(depth, rng=(0, float('inf')), parm_name='depth') if depth is not None else None
        self._depth = depth

    def update(self) -> None:
        """Update the output of the source."""
        if self._modified:
            is_empty_string = self.string == '' or self.string.isspace()
            is_2d = self.depth == 0 or (self.depth is None and self.height == 0)
            if is_empty_string or is_2d:
                # Do not apply filters
                self.Update()
                out = self.GetOutput()
            else:
                # 3D case, apply filters
                # Create output filters to make text 3D
                extrude = _vtk.vtkLinearExtrusionFilter()
                extrude.SetInputConnection(self.GetOutputPort())
                extrude.SetExtrusionTypeToNormalExtrusion()
                extrude.SetVector(0, 0, 1)

                tri_filter = _vtk.vtkTriangleFilter()
                tri_filter.SetInputConnection(extrude.GetOutputPort())
                tri_filter.Update()
                out = tri_filter.GetOutput()

            # Modify output object
            self._output.copy_from(out)

            # For empty strings, the bounds are either default values (+/- 1) initially or
            # become uninitialized (+/- VTK_DOUBLE_MAX) if set to empty a second time
            if is_empty_string and self.process_empty_string:
                # Add a single point to 'fix' the bounds
                self._output.points = (0.0, 0.0, 0.0)  # type: ignore[assignment]

            self._transform_output()
            self._modified = False

    @property
    def output(self) -> _vtk.vtkPolyData:  # numpydoc ignore=RT01
        """Get the output of the source.

        The source is automatically updated by :meth:`update` prior
        to returning the output.
        """
        self.update()
        return self._output

    def _transform_output(self) -> None:
        """Scale, rotate, and translate the output mesh."""
        # Create aliases
        out, width, height, depth = self._output, self.width, self.height, self.depth
        width_set, height_set, depth_set = width is not None, height is not None, depth is not None

        # Scale mesh
        bnds = out.bounds
        size_w, size_h, size_d = (
            bnds.x_max - bnds.x_min,
            bnds.y_max - bnds.y_min,
            bnds.z_max - bnds.z_min,
        )
        scale_w, scale_h, scale_d = _reciprocal((size_w, size_h, size_d))

        # Scale width and height first
        if width_set and height_set:
            # Scale independently
            scale_w *= width
            scale_h *= height
        elif not width_set and height_set:
            # Scale proportional to height
            scale_h *= height
            scale_w = scale_h
        elif width_set and not height_set:
            # Scale proportional to width
            scale_w *= width
            scale_h = scale_w
        else:
            # Do not scale
            scale_w = 1
            scale_h = 1

        out.points[:, 0] *= scale_w
        out.points[:, 1] *= scale_h

        # Scale depth
        if depth_set:
            if depth == 0:
                # Do not scale since depth is already zero (no extrusion)
                scale_d = 1
            else:
                scale_d *= depth
        else:
            # Scale to half the height by default
            scale_d *= size_h * scale_h * 0.5

        out.points[:, 2] *= scale_d

        # Center points at origin
        out.points -= out.center  # type: ignore[misc]

        # Move to final position.
        # Only rotate if non-default normal.
        if not np.array_equal(self.normal, (0, 0, 1)):
            out.rotate_x(90, inplace=True)
            out.rotate_z(90, inplace=True)
            translate(out, self.center, self.normal)
        else:
            out.points += self.center  # type: ignore[misc]


@no_new_attr
class CubeSource(_vtk.vtkCubeSource):
    """Cube source algorithm class.

    .. versionadded:: 0.44.0

    Parameters
    ----------
    center : sequence[float], default: (0.0, 0.0, 0.0)
        Center in ``[x, y, z]``.

    x_length : float, default: 1.0
        Length of the cube in the x-direction.

    y_length : float, default: 1.0
        Length of the cube in the y-direction.

    z_length : float, default: 1.0
        Length of the cube in the z-direction.

    bounds : sequence[float], optional
        Specify the bounding box of the cube. If given, all other size
        arguments are ignored. ``(x_min, x_max, y_min, y_max, z_min, z_max)``.

    point_dtype : str, default: 'float32'
        Set the desired output point types. It must be either 'float32' or 'float64'.

        .. versionadded:: 0.44.0

    Examples
    --------
    Create a default CubeSource.

    >>> import pyvista as pv
    >>> source = pv.CubeSource()
    >>> source.output.plot(show_edges=True, line_width=5)

    """

    _new_attr_exceptions: ClassVar[list[str]] = [
        'bounds',
        '_bounds',
    ]

    def __init__(
        self,
        center: VectorLike[float] = (0.0, 0.0, 0.0),
        x_length: float = 1.0,
        y_length: float = 1.0,
        z_length: float = 1.0,
        bounds=None,
<<<<<<< HEAD
        point_dtype='float32',
=======
        point_dtype: str = 'float32',
>>>>>>> 5d458509
    ) -> None:
        """Initialize the cube source class."""
        super().__init__()
        if bounds is not None:
            self.bounds = bounds
        else:
            self.center = center  # type: ignore[assignment]
            self.x_length = x_length
            self.y_length = y_length
            self.z_length = z_length
        self.point_dtype = point_dtype

    @property
    def bounds(self) -> BoundsTuple:  # numpydoc ignore=RT01
        """Return or set the bounding box of the cube."""
        bnds = [0.0] * 6
        self.GetBounds(bnds)
        return BoundsTuple(*bnds)

    @bounds.setter
    def bounds(self, bounds: VectorLike[float]):  # numpydoc ignore=GL08
        if np.array(bounds).size != 6:
            raise TypeError(
                'Bounds must be given as length 6 tuple: (x_min, x_max, y_min, y_max, z_min, z_max)',
            )
        self.SetBounds(bounds)  # type: ignore[arg-type]

    @property
    def center(self) -> tuple[float, float, float]:
        """Get the center in ``[x, y, z]``.

        Returns
        -------
        tuple[float, float, float]
            Center in ``[x, y, z]``.

        """
        return self.GetCenter()

    @center.setter
<<<<<<< HEAD
    def center(self, center: Sequence[float]) -> None:
=======
    def center(self, center: VectorLike[float]) -> None:
>>>>>>> 5d458509
        """Set the center in ``[x, y, z]``.

        Parameters
        ----------
        center : sequence[float]
            Center in ``[x, y, z]``.

        """
        self.SetCenter(*center)

    @property
    def x_length(self) -> float:
        """Get the x length along the cube in its specified direction.

        Returns
        -------
        float
            XLength along the cone in its specified direction.

        """
        return self.GetXLength()

    @x_length.setter
    def x_length(self, x_length: float) -> None:
        """Set the x length of the cube.

        Parameters
        ----------
        x_length : float
            XLength of the cone.

        """
        self.SetXLength(x_length)

    @property
    def y_length(self) -> float:
        """Get the y length along the cube in its specified direction.

        Returns
        -------
        float
            YLength along the cone in its specified direction.

        """
        return self.GetYLength()

    @y_length.setter
    def y_length(self, y_length: float) -> None:
        """Set the y length of the cube.

        Parameters
        ----------
        y_length : float
            YLength of the cone.

        """
        self.SetYLength(y_length)

    @property
    def z_length(self) -> float:
        """Get the z length along the cube in its specified direction.

        Returns
        -------
        float
            ZLength along the cone in its specified direction.

        """
        return self.GetZLength()

    @z_length.setter
    def z_length(self, z_length: float) -> None:
        """Set the z length of the cube.

        Parameters
        ----------
        z_length : float
            ZLength of the cone.

        """
        self.SetZLength(z_length)

    @property
    def output(self):
        """Get the output data object for a port on this algorithm.

        Returns
        -------
        pyvista.PolyData
            Cube surface.

        """
        self.Update()
        return wrap(self.GetOutput())

    @property
    def point_dtype(self) -> str:
        """Get the desired output point types.

        Returns
        -------
        str
            Desired output point types.
            It must be either 'float32' or 'float64'.

        """
        precision = self.GetOutputPointsPrecision()
        return {
            SINGLE_PRECISION: 'float32',
            DOUBLE_PRECISION: 'float64',
        }[precision]  # type: ignore[index]

    @point_dtype.setter
    def point_dtype(self, point_dtype: str):
        """Set the desired output point types.

        Parameters
        ----------
        point_dtype : str, default: 'float32'
            Set the desired output point types.
            It must be either 'float32' or 'float64'.

        Returns
        -------
        point_dtype: str
            Desired output point types.

        """
        if point_dtype not in ['float32', 'float64']:
            raise ValueError("Point dtype must be either 'float32' or 'float64'")
        precision = {
            'float32': SINGLE_PRECISION,
            'float64': DOUBLE_PRECISION,
        }[point_dtype]
        self.SetOutputPointsPrecision(precision)


@no_new_attr
class DiscSource(_vtk.vtkDiskSource):
    """Disc source algorithm class.

    .. versionadded:: 0.44.0

    Parameters
    ----------
    center : sequence[float], default: (0.0, 0.0, 0.0)
        Center in ``[x, y, z]``. Middle of the axis of the disc.

    inner : float, default: 0.25
        The inner radius.

    outer : float, default: 0.5
        The outer radius.

    r_res : int, default: 1
        Number of points in radial direction.

    c_res : int, default: 6
        Number of points in circumferential direction.

    Examples
    --------
    Create a disc with 50 points in the circumferential direction.

    >>> import pyvista as pv
    >>> source = pv.DiscSource(c_res=50)
    >>> source.output.plot(show_edges=True, line_width=5)

    """

    _new_attr_exceptions: ClassVar[list[str]] = ['center']

<<<<<<< HEAD
    def __init__(self, center=None, inner=0.25, outer=0.5, r_res=1, c_res=6) -> None:
=======
    def __init__(
        self,
        center: VectorLike[float] | None = None,
        inner: float = 0.25,
        outer: float = 0.5,
        r_res: int = 1,
        c_res: int = 6,
    ) -> None:
>>>>>>> 5d458509
        """Initialize the disc source class."""
        super().__init__()
        if center is not None:
            self.center = center  # type: ignore[assignment]
        self.inner = inner
        self.outer = outer
        self.r_res = r_res
        self.c_res = c_res

    @property
    def center(self) -> tuple[float, float, float]:
        """Get the center in ``[x, y, z]``.

        Returns
        -------
        tuple[float, float, float]
            Center in ``[x, y, z]``.

        """
        if pyvista.vtk_version_info >= (9, 2):  # pragma: no cover
            return self.GetCenter()
        else:  # pragma: no cover
            return (0.0, 0.0, 0.0)

    @center.setter
    def center(self, center: VectorLike[float]):
        """Set the center in ``[x, y, z]``.

        Parameters
        ----------
        center : sequence[float]
            Center in ``[x, y, z]``.

        """
        if pyvista.vtk_version_info >= (9, 2):  # pragma: no cover
            self.SetCenter(*center)
        else:  # pragma: no cover
            from pyvista.core.errors import VTKVersionError

            raise VTKVersionError(
                'To change vtkDiskSource with `center` requires VTK 9.2 or later.',
            )

    @property
    def inner(self) -> float:
        """Get the inner radius.

        Returns
        -------
        float
            The inner radius.

        """
        return self.GetInnerRadius()

    @inner.setter
    def inner(self, inner: float) -> None:
        """Set the inner radius.

        Parameters
        ----------
        inner : float
            The inner radius.

        """
        self.SetInnerRadius(inner)

    @property
    def outer(self) -> float:
        """Get the outer radius.

        Returns
        -------
        float
            The outer radius.

        """
        return self.GetOuterRadius()

    @outer.setter
    def outer(self, outer: float) -> None:
        """Set the outer radius.

        Parameters
        ----------
        outer : float
            The outer radius.

        """
        self.SetOuterRadius(outer)

    @property
    def r_res(self) -> int:
        """Get number of points in radial direction.

        Returns
        -------
        int
            Number of points in radial direction.

        """
        return self.GetRadialResolution()

    @r_res.setter
    def r_res(self, r_res: int) -> None:
        """Set number of points in radial direction.

        Parameters
        ----------
        r_res : int
            Number of points in radial direction.

        """
        self.SetRadialResolution(r_res)

    @property
    def c_res(self) -> int:
        """Get number of points in circumferential direction.

        Returns
        -------
        int
            Number of points in circumferential direction.

        """
        return self.GetCircumferentialResolution()

    @c_res.setter
    def c_res(self, c_res: int) -> None:
        """Set number of points in circumferential direction.

        Parameters
        ----------
        c_res : int
            Number of points in circumferential direction.

        """
        self.SetCircumferentialResolution(c_res)

    @property
    def output(self):
        """Get the output data object for a port on this algorithm.

        Returns
        -------
        pyvista.PolyData
            Line mesh.

        """
        self.Update()
        return wrap(self.GetOutput())


@no_new_attr
class LineSource(_vtk.vtkLineSource):
    """Create a line.

    .. versionadded:: 0.44

    Parameters
    ----------
    pointa : sequence[float], default: (-0.5, 0.0, 0.0)
        Location in ``[x, y, z]``.

    pointb : sequence[float], default: (0.5, 0.0, 0.0)
        Location in ``[x, y, z]``.

    resolution : int, default: 1
        Number of pieces to divide line into.

    """

    def __init__(
        self,
        pointa=(-0.5, 0.0, 0.0),
        pointb=(0.5, 0.0, 0.0),
<<<<<<< HEAD
        resolution=1,
=======
        resolution: int = 1,
>>>>>>> 5d458509
    ) -> None:
        """Initialize source."""
        super().__init__()
        self.pointa = pointa
        self.pointb = pointb
        self.resolution = resolution

    @property
    def pointa(self) -> tuple[float, float, float]:
        """Location in ``[x, y, z]``.

        Returns
        -------
        sequence[float]
            Location in ``[x, y, z]``.

        """
        return self.GetPoint1()

    @pointa.setter
    def pointa(self, pointa: VectorLike[float]):
        """Set the Location in ``[x, y, z]``.

        Parameters
        ----------
        pointa : sequence[float]
            Location in ``[x, y, z]``.

        """
        self.SetPoint1(*pointa)

    @property
    def pointb(self) -> tuple[float, float, float]:
        """Location in ``[x, y, z]``.

        Returns
        -------
        sequence[float]
            Location in ``[x, y, z]``.

        """
        return self.GetPoint2()

    @pointb.setter
    def pointb(self, pointb: VectorLike[float]):
        """Set the Location in ``[x, y, z]``.

        Parameters
        ----------
        pointb : sequence[float]
            Location in ``[x, y, z]``.

        """
        self.SetPoint2(*pointb)

    @property
    def resolution(self) -> int:
        """Number of pieces to divide line into.

        Returns
        -------
        int
            Number of pieces to divide line into.

        """
        return self.GetResolution()

    @resolution.setter
    def resolution(self, resolution):
        """Set number of pieces to divide line into.

        Parameters
        ----------
        resolution : int
            Number of pieces to divide line into.

        """
        if resolution <= 0:
            raise ValueError('Resolution must be positive')
        self.SetResolution(resolution)

    @property
    def output(self):
        """Get the output data object for a port on this algorithm.

        Returns
        -------
        pyvista.PolyData
            Line mesh.

        """
        self.Update()
        return wrap(self.GetOutput())


@no_new_attr
class SphereSource(_vtk.vtkSphereSource):
    """Sphere source algorithm class.

    .. versionadded:: 0.44.0

    Parameters
    ----------
    radius : float, default: 0.5
        Sphere radius.

    center : sequence[float], default: (0.0, 0.0, 0.0)
        Center coordinate vector in ``[x, y, z]``.

    theta_resolution : int, default: 30
        Set the number of points in the azimuthal direction (ranging
        from ``start_theta`` to ``end_theta``).

    phi_resolution : int, default: 30
        Set the number of points in the polar direction (ranging from
        ``start_phi`` to ``end_phi``).

    start_theta : float, default: 0.0
        Starting azimuthal angle in degrees ``[0, 360]``.

    end_theta : float, default: 360.0
        Ending azimuthal angle in degrees ``[0, 360]``.

    start_phi : float, default: 0.0
        Starting polar angle in degrees ``[0, 180]``.

    end_phi : float, default: 180.0
        Ending polar angle in degrees ``[0, 180]``.

    See Also
    --------
    pyvista.Icosphere : Sphere created from projection of icosahedron.
    pyvista.SolidSphere : Sphere that fills 3D space.

    Examples
    --------
    Create a sphere using default parameters.

    >>> import pyvista as pv
    >>> sphere = pv.SphereSource()
    >>> sphere.output.plot(show_edges=True)

    Create a quarter sphere by setting ``end_theta``.

    >>> sphere = pv.SphereSource(end_theta=90)
    >>> out = sphere.output.plot(show_edges=True)

    Create a hemisphere by setting ``end_phi``.

    >>> sphere = pv.SphereSource(end_phi=90)
    >>> out = sphere.output.plot(show_edges=True)

    """

    def __init__(
        self,
<<<<<<< HEAD
        radius=0.5,
        center=None,
        theta_resolution=30,
        phi_resolution=30,
        start_theta=0.0,
        end_theta=360.0,
        start_phi=0.0,
        end_phi=180.0,
=======
        radius: float = 0.5,
        center: VectorLike[float] | None = None,
        theta_resolution: int = 30,
        phi_resolution: int = 30,
        start_theta: float = 0.0,
        end_theta: float = 360.0,
        start_phi: float = 0.0,
        end_phi: float = 180.0,
>>>>>>> 5d458509
    ) -> None:
        """Initialize the sphere source class."""
        super().__init__()
        self.radius = radius
        if center is not None:  # pragma: no cover
            self.center = center  # type: ignore[assignment]
        self.theta_resolution = theta_resolution
        self.phi_resolution = phi_resolution
        self.start_theta = start_theta
        self.end_theta = end_theta
        self.start_phi = start_phi
        self.end_phi = end_phi

    @property
    def center(self) -> tuple[float, float, float]:
        """Get the center in ``[x, y, z]``.

        Returns
        -------
        tuple[float, float, float]
            Center in ``[x, y, z]``.

        """
        if pyvista.vtk_version_info >= (9, 2):
            return self.GetCenter()
        else:  # pragma: no cover
            return (0.0, 0.0, 0.0)

    @center.setter
    def center(self, center: VectorLike[float]):
        """Set the center in ``[x, y, z]``.

        Parameters
        ----------
        center : sequence[float]
            Center in ``[x, y, z]``.

        """
        if pyvista.vtk_version_info >= (9, 2):
            self.SetCenter(*center)
        else:  # pragma: no cover
            from pyvista.core.errors import VTKVersionError

            raise VTKVersionError(
                'To change vtkSphereSource with `center` requires VTK 9.2 or later.',
            )

    @property
    def radius(self) -> float:
        """Get sphere radius.

        Returns
        -------
        float
            Sphere radius.

        """
        return self.GetRadius()

    @radius.setter
    def radius(self, radius: float) -> None:
        """Set sphere radius.

        Parameters
        ----------
        radius : float
            Sphere radius.

        """
        self.SetRadius(radius)

    @property
    def theta_resolution(self) -> int:
        """Get the number of points in the azimuthal direction.

        Returns
        -------
        int
            The number of points in the azimuthal direction.

        """
        return self.GetThetaResolution()

    @theta_resolution.setter
    def theta_resolution(self, theta_resolution: int) -> None:
        """Set the number of points in the azimuthal direction.

        Parameters
        ----------
        theta_resolution : int
            The number of points in the azimuthal direction.

        """
        self.SetThetaResolution(theta_resolution)

    @property
    def phi_resolution(self) -> int:
        """Get the number of points in the polar direction.

        Returns
        -------
        int
            The number of points in the polar direction.

        """
        return self.GetPhiResolution()

    @phi_resolution.setter
    def phi_resolution(self, phi_resolution: int) -> None:
        """Set the number of points in the polar direction.

        Parameters
        ----------
        phi_resolution : int
            The number of points in the polar direction.

        """
        self.SetPhiResolution(phi_resolution)

    @property
    def start_theta(self) -> float:
        """Get starting azimuthal angle in degrees ``[0, 360]``.

        Returns
        -------
        float
            The number of points in the azimuthal direction.

        """
        return self.GetStartTheta()

    @start_theta.setter
    def start_theta(self, start_theta: float) -> None:
        """Set starting azimuthal angle in degrees ``[0, 360]``.

        Parameters
        ----------
        start_theta : float
            The number of points in the azimuthal direction.

        """
        self.SetStartTheta(start_theta)

    @property
    def end_theta(self) -> float:
        """Get ending azimuthal angle in degrees ``[0, 360]``.

        Returns
        -------
        float
            The number of points in the azimuthal direction.

        """
        return self.GetEndTheta()

    @end_theta.setter
    def end_theta(self, end_theta: float) -> None:
        """Set ending azimuthal angle in degrees ``[0, 360]``.

        Parameters
        ----------
        end_theta : float
            The number of points in the azimuthal direction.

        """
        self.SetEndTheta(end_theta)

    @property
    def start_phi(self) -> float:
        """Get starting polar angle in degrees ``[0, 360]``.

        Returns
        -------
        float
            The number of points in the polar direction.

        """
        return self.GetStartPhi()

    @start_phi.setter
    def start_phi(self, start_phi: float) -> None:
        """Set starting polar angle in degrees ``[0, 360]``.

        Parameters
        ----------
        start_phi : float
            The number of points in the polar direction.

        """
        self.SetStartPhi(start_phi)

    @property
    def end_phi(self) -> float:
        """Get ending polar angle in degrees ``[0, 360]``.

        Returns
        -------
        float
            The number of points in the polar direction.

        """
        return self.GetEndPhi()

    @end_phi.setter
    def end_phi(self, end_phi: float) -> None:
        """Set ending polar angle in degrees ``[0, 360]``.

        Parameters
        ----------
        end_phi : float
            The number of points in the polar direction.

        """
        self.SetEndPhi(end_phi)

    @property
    def output(self):
        """Get the output data object for a port on this algorithm.

        Returns
        -------
        pyvista.PolyData
            Sphere surface.

        """
        self.Update()
        return wrap(self.GetOutput())


@no_new_attr
class PolygonSource(_vtk.vtkRegularPolygonSource):
    """Polygon source algorithm class.

    .. versionadded:: 0.44.0

    Parameters
    ----------
    center : sequence[float], default: (0.0, 0.0, 0.0)
        Center in ``[x, y, z]``. Central axis of the polygon passes
        through this point.

    radius : float, default: 1.0
        The radius of the polygon.

    normal : sequence[float], default: (0.0, 0.0, 1.0)
        Direction vector in ``[x, y, z]``. Orientation vector of the polygon.

    n_sides : int, default: 6
        Number of sides of the polygon.

    fill : bool, default: True
        Enable or disable producing filled polygons.

    Examples
    --------
    Create an 8 sided polygon.

    >>> import pyvista as pv
    >>> source = pv.PolygonSource(n_sides=8)
    >>> source.output.plot(show_edges=True, line_width=5)

    """

    def __init__(
        self,
        center: VectorLike[float] = (0.0, 0.0, 0.0),
        radius: float = 1.0,
        normal=(0.0, 0.0, 1.0),
<<<<<<< HEAD
        n_sides=6,
        fill=True,
=======
        n_sides: int = 6,
        fill: bool = True,
>>>>>>> 5d458509
    ) -> None:
        """Initialize the polygon source class."""
        super().__init__()
        self.center = center  # type: ignore[assignment]
        self.radius = radius
        self.normal = normal
        self.n_sides = n_sides
        self.fill = fill

    @property
    def center(self) -> tuple[float, float, float]:
        """Get the center in ``[x, y, z]``.

        Returns
        -------
        tuple[float, float, float]
            Center in ``[x, y, z]``.

        """
        return self.GetCenter()

    @center.setter
<<<<<<< HEAD
    def center(self, center: Sequence[float]) -> None:
=======
    def center(self, center: VectorLike[float]) -> None:
>>>>>>> 5d458509
        """Set the center in ``[x, y, z]``.

        Parameters
        ----------
        center : sequence[float]
            Center in ``[x, y, z]``.

        """
        self.SetCenter(*center)

    @property
    def radius(self) -> float:
        """Get the radius of the polygon.

        Returns
        -------
        float
            The radius of the polygon.

        """
        return self.GetRadius()

    @radius.setter
    def radius(self, radius: float) -> None:
        """Set the radius of the polygon.

        Parameters
        ----------
        radius : float
            The radius of the polygon.

        """
        self.SetRadius(radius)

    @property
    def normal(self) -> tuple[float, float, float]:
        """Get the normal in ``[x, y, z]``.

        Returns
        -------
        sequence[float]
            Normal in ``[x, y, z]``.

        """
        return self.GetNormal()

    @normal.setter
<<<<<<< HEAD
    def normal(self, normal: Sequence[float]) -> None:
=======
    def normal(self, normal: VectorLike[float]) -> None:
>>>>>>> 5d458509
        """Set the normal in ``[x, y, z]``.

        Parameters
        ----------
        normal : sequence[float]
            Normal in ``[x, y, z]``.

        """
        self.SetNormal(*normal)

    @property
    def n_sides(self) -> int:
        """Get number of sides of the polygon.

        Returns
        -------
        int
            Number of sides of the polygon.

        """
        return self.GetNumberOfSides()

    @n_sides.setter
    def n_sides(self, n_sides: int) -> None:
        """Set number of sides of the polygon.

        Parameters
        ----------
        n_sides : int
            Number of sides of the polygon.

        """
        self.SetNumberOfSides(n_sides)

    @property
    def fill(self) -> bool:
        """Get enable or disable producing filled polygons.

        Returns
        -------
        bool
            Enable or disable producing filled polygons.

        """
        return bool(self.GetGeneratePolygon())

    @fill.setter
    def fill(self, fill: bool) -> None:
        """Set enable or disable producing filled polygons.

        Parameters
        ----------
        fill : bool, optional
            Enable or disable producing filled polygons.

        """
        self.SetGeneratePolygon(fill)

    @property
    def output(self):
        """Get the output data object for a port on this algorithm.

        Returns
        -------
        pyvista.PolyData
            Polygon surface.

        """
        self.Update()
        return wrap(self.GetOutput())


@no_new_attr
class PlatonicSolidSource(_vtk.vtkPlatonicSolidSource):
    """Platonic solid source algorithm class.

    .. versionadded:: 0.44.0

    Parameters
    ----------
    kind : str | int, default: 'tetrahedron'
        The kind of Platonic solid to create. Either the name of the
        polyhedron or an integer index:

            * ``'tetrahedron'`` or ``0``
            * ``'cube'`` or ``1``
            * ``'octahedron'`` or ``2``
            * ``'icosahedron'`` or ``3``
            * ``'dodecahedron'`` or ``4``

    Examples
    --------
    Create and plot a dodecahedron.

    >>> import pyvista as pv
    >>> dodeca = pv.PlatonicSolidSource('dodecahedron')
    >>> dodeca.output.plot(categories=True)

    See :ref:`platonic_example` for more examples using this filter.

    """

    _new_attr_exceptions: ClassVar[list[str]] = ['_kinds']

<<<<<<< HEAD
    def __init__(self: PlatonicSolidSource, kind='tetrahedron') -> None:
=======
    def __init__(self: PlatonicSolidSource, kind: str = 'tetrahedron') -> None:
>>>>>>> 5d458509
        """Initialize the platonic solid source class."""
        super().__init__()
        self._kinds: dict[str, int] = {
            'tetrahedron': 0,
            'cube': 1,
            'octahedron': 2,
            'icosahedron': 3,
            'dodecahedron': 4,
        }
        self.kind = kind

    @property
    def kind(self) -> str:
        """Get the kind of Platonic solid to create.

        Returns
        -------
        str
            The kind of Platonic solid to create.

        """
        return list(self._kinds.keys())[self.GetSolidType()]

    @kind.setter
    def kind(self, kind: str | int):
        """Set the kind of Platonic solid to create.

        Parameters
        ----------
        kind : str | int, default: 'tetrahedron'
            The kind of Platonic solid to create. Either the name of the
            polyhedron or an integer index:

                * ``'tetrahedron'`` or ``0``
                * ``'cube'`` or ``1``
                * ``'octahedron'`` or ``2``
                * ``'icosahedron'`` or ``3``
                * ``'dodecahedron'`` or ``4``

        """
        if isinstance(kind, str):
            if kind not in self._kinds:
                raise ValueError(f'Invalid Platonic solid kind "{kind}".')
            kind = self._kinds[kind]
        elif isinstance(kind, int) and kind not in range(5):
            raise ValueError(f'Invalid Platonic solid index "{kind}".')
        elif not isinstance(kind, int):
            raise ValueError(f'Invalid Platonic solid index type "{type(kind).__name__}".')
        self.SetSolidType(kind)

    @property
    def output(self):
        """Get the output data object for a port on this algorithm.

        Returns
        -------
        pyvista.PolyData
            PlatonicSolid surface.

        """
        self.Update()
        return wrap(self.GetOutput())


@no_new_attr
class PlaneSource(_vtk.vtkPlaneSource):
    """Create a plane source.

    The plane is defined by specifying an origin point, and then
    two other points that, together with the origin, define two
    axes for the plane (magnitude and direction). These axes do
    not have to be orthogonal - so you can create a parallelogram.
    The axes must not be parallel.

    .. versionadded:: 0.44

    Parameters
    ----------
    i_resolution : int, default: 10
        Number of points on the plane in the i direction.

    j_resolution : int, default: 10
        Number of points on the plane in the j direction.

    center : sequence[float], default: (0.0, 0.0, 0.0)
        Center in ``[x, y, z]``.

    origin : sequence[float], default: (-0.5, -0.5, 0.0)
        Origin in ``[x, y, z]``.

    point_a : sequence[float], default: (0.5, -0.5, 0.0)
        Location in ``[x, y, z]``.

    point_b : sequence[float], default: (-0.5, 0.5, 0.0)
        Location in ``[x, y, z]``.

    """

    def __init__(
        self,
        i_resolution: int = 10,
        j_resolution: int = 10,
        center: VectorLike[float] = (0.0, 0.0, 0.0),
        origin=(-0.5, -0.5, 0.0),
        point_a=(0.5, -0.5, 0.0),
        point_b=(-0.5, 0.5, 0.0),
    ) -> None:
        """Initialize source."""
        super().__init__()
        self.i_resolution = i_resolution
        self.j_resolution = j_resolution
        self.center = center  # type: ignore[assignment]
        self.origin = origin
        self.point_a = point_a
        self.point_b = point_b

    @property
    def i_resolution(self) -> int:
        """Number of points on the plane in the i direction.

        Returns
        -------
        int
            Number of points on the plane in the i direction.

        """
        return self.GetXResolution()

    @i_resolution.setter
    def i_resolution(self, i_resolution: int) -> None:
        """Set number of points on the plane in the i direction.

        Parameters
        ----------
        i_resolution : int
            Number of points on the plane in the i direction.

        """
        self.SetXResolution(i_resolution)

    @property
    def j_resolution(self) -> int:
        """Number of points on the plane in the j direction.

        Returns
        -------
        int
            Number of points on the plane in the j direction.

        """
        return self.GetYResolution()

    @j_resolution.setter
    def j_resolution(self, j_resolution: int) -> None:
        """Set number of points on the plane in the j direction.

        Parameters
        ----------
        j_resolution : int
            Number of points on the plane in the j direction.

        """
        self.SetYResolution(j_resolution)

    @property
    def center(self) -> tuple[float, float, float]:
        """Get the center in ``[x, y, z]``.

        The center of the plane is translated to the specified point.

        Returns
        -------
        tuple[float, float, float]
            Center in ``[x, y, z]``.

        """
        return self.GetCenter()

    @center.setter
<<<<<<< HEAD
    def center(self, center: Sequence[float]) -> None:
=======
    def center(self, center: VectorLike[float]) -> None:
>>>>>>> 5d458509
        """Set the center in ``[x, y, z]``.

        Parameters
        ----------
        center : sequence[float]
            Center in ``[x, y, z]``.

        """
        self.SetCenter(*center)

    @property
    def origin(self) -> tuple[float, float, float]:
        """Get the origin in ``[x, y, z]``.

        Returns
        -------
        sequence[float]
            Origin in ``[x, y, z]``.

        """
        return self.GetOrigin()

    @origin.setter
<<<<<<< HEAD
    def origin(self, origin: Sequence[float]) -> None:
=======
    def origin(self, origin: VectorLike[float]) -> None:
>>>>>>> 5d458509
        """Set the origin in ``[x, y, z]``.

        Parameters
        ----------
        origin : sequence[float]
            Origin in ``[x, y, z]``.

        """
        self.SetOrigin(*origin)

    @property
    def point_a(self) -> tuple[float, float, float]:
        """Get the Location in ``[x, y, z]``.

        Returns
        -------
        sequence[float]
            Location in ``[x, y, z]``.

        """
        return self.GetPoint1()

    @point_a.setter
<<<<<<< HEAD
    def point_a(self, point_a: Sequence[float]) -> None:
=======
    def point_a(self, point_a: VectorLike[float]) -> None:
>>>>>>> 5d458509
        """Set the Location in ``[x, y, z]``.

        Parameters
        ----------
        point_a : sequence[float]
            Location in ``[x, y, z]``.

        """
        self.SetPoint1(*point_a)

    @property
    def point_b(self) -> tuple[float, float, float]:
        """Get the Location in ``[x, y, z]``.

        Returns
        -------
        sequence[float]
            Location in ``[x, y, z]``.

        """
        return self.GetPoint2()

    @point_b.setter
<<<<<<< HEAD
    def point_b(self, point_b: Sequence[float]) -> None:
=======
    def point_b(self, point_b: VectorLike[float]) -> None:
>>>>>>> 5d458509
        """Set the Location in ``[x, y, z]``.

        Parameters
        ----------
        point_b : sequence[float]
            Location in ``[x, y, z]``.

        """
        self.SetPoint2(point_b)  # type: ignore[call-overload]

    @property
    def output(self):
        """Get the output data object for a port on this algorithm.

        Returns
        -------
        pyvista.PolyData
            Plane mesh.

        """
        self.Update()
        return wrap(self.GetOutput())

    @property
    def normal(self) -> tuple[float, float, float]:  # numpydoc ignore: RT01
        """Get the plane's normal vector."""
        origin = np.array(self.origin)
        v1 = self.point_a - origin
        v2 = self.point_b - origin
        normal = np.cross(v1, v2)
        norm = np.linalg.norm(normal)
        # Avoid div by zero and return +z normal by default
        return tuple((normal / norm).tolist()) if norm else (0.0, 0.0, 1.0)

    def flip_normal(self) -> None:
        """Flip the plane's normal.

        This method modifies the plane's :attr:`point_a` and :attr:`point_b` by
        swapping them.
        """
        point_a = self.point_a
        self.point_a = self.point_b
        self.point_b = point_a

    def push(self, distance: float) -> None:  # numpydoc ignore: PR01
        """Translate the plane in the direction of the normal by the distance specified."""
        _validation.validate_number(distance, dtype_out=float)
        self.center = (self.center + np.array(self.normal) * distance).tolist()


@no_new_attr
class ArrowSource(_vtk.vtkArrowSource):
    """Create a arrow source.

    .. versionadded:: 0.44

    Parameters
    ----------
    tip_length : float, default: 0.25
        Length of the tip.

    tip_radius : float, default: 0.1
        Radius of the tip.

    tip_resolution : int, default: 20
        Number of faces around the tip.

    shaft_radius : float, default: 0.05
        Radius of the shaft.

    shaft_resolution : int, default: 20
        Number of faces around the shaft.

    """

    def __init__(
        self,
<<<<<<< HEAD
        tip_length=0.25,
        tip_radius=0.1,
        tip_resolution=20,
        shaft_radius=0.05,
        shaft_resolution=20,
=======
        tip_length: float = 0.25,
        tip_radius: float = 0.1,
        tip_resolution: int = 20,
        shaft_radius: float = 0.05,
        shaft_resolution: int = 20,
>>>>>>> 5d458509
    ) -> None:
        """Initialize source."""
        self.tip_length = tip_length
        self.tip_radius = tip_radius
        self.tip_resolution = tip_resolution
        self.shaft_radius = shaft_radius
        self.shaft_resolution = shaft_resolution

    @property
    def tip_length(self) -> float:
        """Get the length of the tip.

        Returns
        -------
        int
            The length of the tip.

        """
        return self.GetTipLength()

    @tip_length.setter
<<<<<<< HEAD
    def tip_length(self, tip_length: int) -> None:
=======
    def tip_length(self, tip_length: float) -> None:
>>>>>>> 5d458509
        """Set the length of the tip.

        Parameters
        ----------
        tip_length : int
            The length of the tip.

        """
        self.SetTipLength(tip_length)

    @property
    def tip_radius(self) -> float:
        """Get the radius of the tip.

        Returns
        -------
        int
            The radius of the tip.

        """
        return self.GetTipRadius()

    @tip_radius.setter
<<<<<<< HEAD
    def tip_radius(self, tip_radius: int) -> None:
=======
    def tip_radius(self, tip_radius: float) -> None:
>>>>>>> 5d458509
        """Set the radius of the tip.

        Parameters
        ----------
        tip_radius : int
            The radius of the tip.

        """
        self.SetTipRadius(tip_radius)

    @property
    def tip_resolution(self) -> int:
        """Get the number of faces around the tip.

        Returns
        -------
        int
            The number of faces around the tip.

        """
        return self.GetTipResolution()

    @tip_resolution.setter
    def tip_resolution(self, tip_resolution: int) -> None:
        """Set the number of faces around the tip.

        Parameters
        ----------
        tip_resolution : int
            The number of faces around the tip.

        """
        self.SetTipResolution(tip_resolution)

    @property
    def shaft_resolution(self) -> int:
        """Get the number of faces around the shaft.

        Returns
        -------
        int
            The number of faces around the shaft.

        """
        return self.GetShaftResolution()

    @shaft_resolution.setter
    def shaft_resolution(self, shaft_resolution: int) -> None:
        """Set the number of faces around the shaft.

        Parameters
        ----------
        shaft_resolution : int
            The number of faces around the shaft.

        """
        self.SetShaftResolution(shaft_resolution)

    @property
    def shaft_radius(self) -> float:
        """Get the radius of the shaft.

        Returns
        -------
        int
            The radius of the shaft.

        """
        return self.GetShaftRadius()

    @shaft_radius.setter
<<<<<<< HEAD
    def shaft_radius(self, shaft_radius: int) -> None:
=======
    def shaft_radius(self, shaft_radius: float) -> None:
>>>>>>> 5d458509
        """Set the radius of the shaft.

        Parameters
        ----------
        shaft_radius : int
            The radius of the shaft.

        """
        self.SetShaftRadius(shaft_radius)

    @property
    def output(self):
        """Get the output data object for a port on this algorithm.

        Returns
        -------
        pyvista.PolyData
            Plane mesh.

        """
        self.Update()
        return wrap(self.GetOutput())


@no_new_attr
class BoxSource(_vtk.vtkTessellatedBoxSource):
    """Create a box source.

    .. versionadded:: 0.44

    Parameters
    ----------
    bounds : sequence[float], default: (-1.0, 1.0, -1.0, 1.0, -1.0, 1.0)
        Specify the bounds of the box.
        ``(x_min, x_max, y_min, y_max, z_min, z_max)``.

    level : int, default: 0
        Level of subdivision of the faces.

    quads : bool, default: True
        Flag to tell the source to generate either a quad or two
        triangle for a set of four points.

    """

    _new_attr_exceptions: ClassVar[list[str]] = [
        'bounds',
        '_bounds',
    ]

<<<<<<< HEAD
    def __init__(self, bounds=(-1.0, 1.0, -1.0, 1.0, -1.0, 1.0), level=0, quads=True) -> None:
=======
    def __init__(
        self, bounds=(-1.0, 1.0, -1.0, 1.0, -1.0, 1.0), level: int = 0, quads: bool = True
    ) -> None:
>>>>>>> 5d458509
        """Initialize source."""
        super().__init__()
        self.bounds = bounds
        self.level = level
        self.quads = quads

    @property
    def bounds(self) -> BoundsTuple:  # numpydoc ignore=RT01
        """Return or set the bounds of the box."""
        return BoundsTuple(*self.GetBounds())

    @bounds.setter
    def bounds(self, bounds: VectorLike[float]):  # numpydoc ignore=GL08
        if np.array(bounds).size != 6:
            raise TypeError(
                'Bounds must be given as length 6 tuple: (x_min, x_max, y_min, y_max, z_min, z_max)',
            )
        self.SetBounds(bounds)  # type: ignore[arg-type]

    @property
    def level(self) -> int:
        """Get level of subdivision of the faces.

        Returns
        -------
        int
            Level of subdivision of the faces.

        """
        return self.GetLevel()

    @level.setter
    def level(self, level: int) -> None:
        """Set level of subdivision of the faces.

        Parameters
        ----------
        level : int
            Level of subdivision of the faces.

        """
        self.SetLevel(level)

    @property
    def quads(self) -> bool:
        """Flag to tell the source to generate either a quad or two triangle for a set of four points.

        Returns
        -------
        bool
            Flag to tell the source to generate either a quad or two
            triangle for a set of four points.

        """
        return bool(self.GetQuads())

    @quads.setter
    def quads(self, quads: bool) -> None:
        """Set flag to tell the source to generate either a quad or two triangle for a set of four points.

        Parameters
        ----------
        quads : bool, optional
            Flag to tell the source to generate either a quad or two
            triangle for a set of four points.

        """
        self.SetQuads(quads)

    @property
    def output(self):
        """Get the output data object for a port on this algorithm.

        Returns
        -------
        pyvista.PolyData
            Plane mesh.

        """
        self.Update()
        return wrap(self.GetOutput())


@no_new_attr
class SuperquadricSource(_vtk.vtkSuperquadricSource):
    """Create superquadric source.

    .. versionadded:: 0.44

    Parameters
    ----------
    center : sequence[float], default: (0.0, 0.0, 0.0)
        Center of the superquadric in ``[x, y, z]``.

    scale : sequence[float], default: (1.0, 1.0, 1.0)
        Scale factors of the superquadric in ``[x, y, z]``.

    size : float, default: 0.5
        Superquadric isotropic size.

    theta_roundness : float, default: 1.0
        Superquadric east/west roundness.
        Values range from 0 (rectangular) to 1 (circular) to higher orders.

    phi_roundness : float, default: 1.0
        Superquadric north/south roundness.
        Values range from 0 (rectangular) to 1 (circular) to higher orders.

    theta_resolution : int, default: 16
        Number of points in the longitude direction.
        Values are rounded to nearest multiple of 4.

    phi_resolution : int, default: 16
        Number of points in the latitude direction.
        Values are rounded to nearest multiple of 8.

    toroidal : bool, default: False
        Whether or not the superquadric is toroidal (``True``)
        or ellipsoidal (``False``).

    thickness : float, default: 0.3333333333
        Superquadric ring thickness.
        Only applies if toroidal is set to ``True``.

    """

    def __init__(
        self,
        center: VectorLike[float] = (0.0, 0.0, 0.0),
        scale=(1.0, 1.0, 1.0),
        size: float = 0.5,
        theta_roundness: float = 1.0,
        phi_roundness: float = 1.0,
        theta_resolution: int = 16,
        phi_resolution: int = 16,
        toroidal: bool = False,
        thickness=1 / 3,
    ) -> None:
        """Initialize source."""
        super().__init__()
        self.center = center  # type: ignore[assignment]
        self.scale = scale
        self.size = size
        self.theta_roundness = theta_roundness
        self.phi_roundness = phi_roundness
        self.theta_resolution = theta_resolution
        self.phi_resolution = phi_resolution
        self.toroidal = toroidal
        self.thickness = thickness

    @property
    def center(self) -> tuple[float, float, float]:
        """Center of the superquadric in ``[x, y, z]``.

        Returns
        -------
        tuple[float, float, float]
            Center of the superquadric in ``[x, y, z]``.

        """
        return self.GetCenter()

    @center.setter
<<<<<<< HEAD
    def center(self, center: Sequence[float]) -> None:
=======
    def center(self, center: VectorLike[float]) -> None:
>>>>>>> 5d458509
        """Set center of the superquadric in ``[x, y, z]``.

        Parameters
        ----------
        center : sequence[float]
            Center of the superquadric in ``[x, y, z]``.

        """
        self.SetCenter(*center)

    @property
    def scale(self) -> tuple[float, float, float]:
        """Scale factors of the superquadric in ``[x, y, z]``.

        Returns
        -------
        sequence[float]
            Scale factors of the superquadric in ``[x, y, z]``.

        """
        return self.GetScale()

    @scale.setter
<<<<<<< HEAD
    def scale(self, scale: Sequence[float]) -> None:
=======
    def scale(self, scale: VectorLike[float]) -> None:
>>>>>>> 5d458509
        """Set scale factors of the superquadric in ``[x, y, z]``.

        Parameters
        ----------
        scale : sequence[float]
           Scale factors of the superquadric in ``[x, y, z]``.

        """
        self.SetScale(*scale)

    @property
    def size(self) -> float:
        """Superquadric isotropic size.

        Returns
        -------
        float
            Superquadric isotropic size.

        """
        return self.GetSize()

    @size.setter
    def size(self, size: float) -> None:
        """Set superquadric isotropic size.

        Parameters
        ----------
        size : float
            Superquadric isotropic size.

        """
        self.SetSize(size)

    @property
    def theta_roundness(self) -> float:
        """Superquadric east/west roundness.

        Returns
        -------
        float
            Superquadric east/west roundness.

        """
        return self.GetThetaRoundness()

    @theta_roundness.setter
    def theta_roundness(self, theta_roundness: float) -> None:
        """Set superquadric east/west roundness.

        Parameters
        ----------
        theta_roundness : float
            Superquadric east/west roundness.

        """
        self.SetThetaRoundness(theta_roundness)

    @property
    def phi_roundness(self) -> float:
        """Superquadric north/south roundness.

        Returns
        -------
        float
            Superquadric north/south roundness.

        """
        return self.GetPhiRoundness()

    @phi_roundness.setter
    def phi_roundness(self, phi_roundness: float) -> None:
        """Set superquadric north/south roundness.

        Parameters
        ----------
        phi_roundness : float
            Superquadric north/south roundness.

        """
        self.SetPhiRoundness(phi_roundness)

    @property
    def theta_resolution(self) -> float:
        """Number of points in the longitude direction.

        Returns
        -------
        float
            Number of points in the longitude direction.

        """
        return self.GetThetaResolution()

    @theta_resolution.setter
    def theta_resolution(self, theta_resolution: float) -> None:
        """Set number of points in the longitude direction.

        Parameters
        ----------
        theta_resolution : float
            Number of points in the longitude direction.

        """
        self.SetThetaResolution(round(theta_resolution / 4) * 4)

    @property
    def phi_resolution(self) -> float:
        """Number of points in the latitude direction.

        Returns
        -------
        float
            Number of points in the latitude direction.

        """
        return self.GetPhiResolution()

    @phi_resolution.setter
    def phi_resolution(self, phi_resolution: float) -> None:
        """Set number of points in the latitude direction.

        Parameters
        ----------
        phi_resolution : float
            Number of points in the latitude direction.

        """
        self.SetPhiResolution(round(phi_resolution / 8) * 8)

    @property
    def toroidal(self) -> bool:
        """Whether or not the superquadric is toroidal (``True``) or ellipsoidal (``False``).

        Returns
        -------
        bool
            Whether or not the superquadric is toroidal (``True``)
            or ellipsoidal (``False``).

        """
        return self.GetToroidal()  # type: ignore[return-value]

    @toroidal.setter
    def toroidal(self, toroidal: bool) -> None:
        """Set whether or not the superquadric is toroidal (``True``) or ellipsoidal (``False``).

        Parameters
        ----------
        toroidal : bool
            Whether or not the superquadric is toroidal (``True``)
            or ellipsoidal (``False``).

        """
        self.SetToroidal(toroidal)

    @property
    def thickness(self):
        """Superquadric ring thickness.

        Returns
        -------
        float
            Superquadric ring thickness.

        """
        return self.GetThickness()

    @thickness.setter
    def thickness(self, thickness: float) -> None:
        """Set superquadric ring thickness.

        Parameters
        ----------
        thickness : float
            Superquadric ring thickness.

        """
        self.SetThickness(thickness)

    @property
    def output(self):
        """Get the output data object for a port on this algorithm.

        Returns
        -------
        pyvista.PolyData
            Plane mesh.

        """
        self.Update()
        return wrap(self.GetOutput())


class _AxisEnum(IntEnum):
    x = 0
    y = 1
    z = 2


class _PartEnum(IntEnum):
    shaft = 0
    tip = 1


class AxesGeometrySource:
    """Create axes geometry source.

    Source for generating fully 3-dimensional axes shaft and tip geometry.

    By default, the shafts are cylinders and the tips are cones, though other geometries
    such as spheres and cubes are also supported. The use of an arbitrary dataset
    for the shafts and/or tips is also supported.

    Unlike :class:`pyvista.AxesActor`, the output from this source is a
    :class:`pyvista.MultiBlock`, not an actor, and does not support colors or labels.
    The generated axes are "true-to-scale" by default, i.e. a shaft with a
    radius of 0.1 will truly have a radius of 0.1, and the axes may be oriented
    arbitrarily in space (this is not the case for :class:`pyvista.AxesActor`).

    Parameters
    ----------
    shaft_type : str | pyvista.DataSet, default: 'cylinder'
        Shaft type for all axes. Can be any of the following:

        - ``'cylinder'``
        - ``'sphere'``
        - ``'hemisphere'``
        - ``'cone'``
        - ``'pyramid'``
        - ``'cube'``
        - ``'octahedron'``

        Alternatively, any arbitrary 3-dimensional :class:`pyvista.DataSet` may be
        specified. In this case, the dataset must be oriented such that it "points" in
        the positive z direction.

    shaft_radius : float, default: 0.025
        Radius of the axes shafts.

    shaft_length : float | VectorLike[float], default: 0.8
        Length of the shaft for each axis.

    tip_type : str | pyvista.DataSet, default: 'cone'
        Tip type for all axes. Can be any of the following:

        - ``'cylinder'``
        - ``'sphere'``
        - ``'hemisphere'``
        - ``'cone'``
        - ``'pyramid'``
        - ``'cube'``
        - ``'octahedron'``

        Alternatively, any arbitrary 3-dimensional :class:`pyvista.DataSet` may be
        specified. In this case, the dataset must be oriented such that it "points" in
        the positive z direction.

    tip_radius : float, default: 0.1
        Radius of the axes tips.

    tip_length : float | VectorLike[float], default: 0.2
        Length of the tip for each axis.

    symmetric : bool, default: False
        Mirror the axes such that they extend to negative values.

    symmetric_bounds : bool, default: False
        Make the bounds of the axes symmetric. This option is similar to
        :attr:`symmetric`, except only the bounds are made to be symmetric,
        not the actual geometry. Has no effect if :attr:`symmetric` is ``True``.

    """

    GeometryTypes = Literal[
        'cylinder',
        'sphere',
        'hemisphere',
        'cone',
        'pyramid',
        'cube',
        'octahedron',
    ]
    GEOMETRY_TYPES: ClassVar[tuple[str]] = get_args(GeometryTypes)

    def __init__(
        self,
        *,
        shaft_type: GeometryTypes | pyvista.DataSet = 'cylinder',
        shaft_radius: float = 0.025,
        shaft_length: float | VectorLike[float] = 0.8,
        tip_type: GeometryTypes | pyvista.DataSet = 'cone',
        tip_radius: float = 0.1,
        tip_length: float | VectorLike[float] = 0.2,
        symmetric: bool = False,
        symmetric_bounds: bool = False,
    ) -> None:
        super().__init__()
        # Init datasets
        names = ['x_shaft', 'y_shaft', 'z_shaft', 'x_tip', 'y_tip', 'z_tip']
        polys = [pyvista.PolyData() for _ in range(len(names))]
        self._output = pyvista.MultiBlock(dict(zip(names, polys)))

        # Store shaft/tip references in separate vars for convenience
        self._shaft_datasets = (polys[0], polys[1], polys[2])
        self._tip_datasets = (polys[3], polys[4], polys[5])

        # Also store datasets for internal use
        self._shaft_datasets_normalized = [pyvista.PolyData() for _ in range(3)]
        self._tip_datasets_normalized = [pyvista.PolyData() for _ in range(3)]

        # Set geometry-dependent params
        self.shaft_type = shaft_type  # type: ignore[assignment]
        self.shaft_radius = shaft_radius
        self.shaft_length = shaft_length  # type: ignore[assignment]
        self.tip_type = tip_type  # type: ignore[assignment]
        self.tip_radius = tip_radius
        self.tip_length = tip_length  # type: ignore[assignment]

        # Set flags
        self._symmetric = symmetric
        self._symmetric_bounds = symmetric_bounds

    def __repr__(self) -> str:
        """Representation of the axes."""
        attr = [
            f'{type(self).__name__} ({hex(id(self))})',
            f"  Shaft type:                 '{self.shaft_type}'",
            f'  Shaft radius:               {self.shaft_radius}',
            f'  Shaft length:               {self.shaft_length}',
            f"  Tip type:                   '{self.tip_type}'",
            f'  Tip radius:                 {self.tip_radius}',
            f'  Tip length:                 {self.tip_length}',
            f'  Symmetric:                  {self.symmetric}',
            f'  Symmetric bounds:           {self.symmetric_bounds}',
        ]
        return '\n'.join(attr)

    @property
    def symmetric(self) -> bool:  # numpydoc ignore=RT01
        """Mirror the axes such that they extend to negative values.

        Examples
        --------
        >>> import pyvista as pv
        >>> axes_geometry_source = pv.AxesGeometrySource(symmetric=True)
        >>> axes_geometry_source.output.plot()

        """
        return self._symmetric

    @symmetric.setter
    def symmetric(self, val: bool) -> None:  # numpydoc ignore=GL08
        self._symmetric = val

    @property
    def symmetric_bounds(self) -> bool:  # numpydoc ignore=RT01
        """Enable or disable symmetry in the axes bounds.

        This option is similar to :attr:`symmetric`, except instead of making
        the axes parts symmetric, only the bounds of the axes are made to be
        symmetric. This is achieved by adding a single invisible cell to each tip
        dataset along each axis to simulate the symmetry. Setting this
        parameter primarily affects camera positioning and is useful if the
        axes are used as a widget, as it allows for the axes to rotate
        about its origin.

        Examples
        --------
        Get the symmetric bounds of the axes.

        >>> import pyvista as pv
        >>> axes_geometry_source = pv.AxesGeometrySource(
        ...     symmetric_bounds=True
        ... )
        >>> axes_geometry_source.output.bounds
        BoundsTuple(x_min=-1.0, x_max=1.0, y_min=-1.0, y_max=1.0, z_min=-1.0, z_max=1.0)

        >>> axes_geometry_source.output.center
        (0.0, 0.0, 0.0)

        Get the asymmetric bounds.

        >>> axes_geometry_source.symmetric_bounds = False
        >>> axes_geometry_source.output.bounds
        BoundsTuple(x_min=-0.10000000149011612, x_max=1.0, y_min=-0.10000000149011612, y_max=1.0, z_min=-0.10000000149011612, z_max=1.0)

        >>> axes_geometry_source.output.center
        (0.45, 0.45, 0.45)

        Show the difference in camera positioning with and without
        symmetric bounds. Orientation is added for visualization.

        Create actors.

        >>> axes_sym = pv.AxesAssembly(
        ...     orientation=(90, 0, 0), symmetric_bounds=True
        ... )
        >>> axes_asym = pv.AxesAssembly(
        ...     orientation=(90, 0, 0), symmetric_bounds=False
        ... )

        Show multi-window plot.

        >>> pl = pv.Plotter(shape=(1, 2))
        >>> pl.subplot(0, 0)
        >>> _ = pl.add_text("Symmetric bounds")
        >>> _ = pl.add_actor(axes_sym)
        >>> pl.subplot(0, 1)
        >>> _ = pl.add_text("Asymmetric bounds")
        >>> _ = pl.add_actor(axes_asym)
        >>> pl.show()

        """
        return self._symmetric_bounds

    @symmetric_bounds.setter
    def symmetric_bounds(self, val: bool) -> None:  # numpydoc ignore=GL08
        self._symmetric_bounds = val

    @property
    def shaft_length(self) -> tuple[float, float, float]:  # numpydoc ignore=RT01
        """Length of the shaft for each axis.

        Value must be non-negative.

        Examples
        --------
        >>> import pyvista as pv
        >>> axes_geometry_source = pv.AxesGeometrySource()
        >>> axes_geometry_source.shaft_length
        (0.8, 0.8, 0.8)
        >>> axes_geometry_source.shaft_length = 0.7
        >>> axes_geometry_source.shaft_length
        (0.7, 0.7, 0.7)
        >>> axes_geometry_source.shaft_length = (1.0, 0.9, 0.5)
        >>> axes_geometry_source.shaft_length
        (1.0, 0.9, 0.5)

        """
        return tuple(self._shaft_length.tolist())

    @shaft_length.setter
    def shaft_length(self, length: float | VectorLike[float]) -> None:  # numpydoc ignore=GL08
        self._shaft_length: NumpyArray[float] = _validation.validate_array3(
            length,
            broadcast=True,
            must_be_in_range=[0.0, np.inf],
            name='Shaft length',
        )

    @property
    def tip_length(self) -> tuple[float, float, float]:  # numpydoc ignore=RT01
        """Length of the tip for each axis.

        Value must be non-negative.

        Examples
        --------
        >>> import pyvista as pv
        >>> axes_geometry_source = pv.AxesGeometrySource()
        >>> axes_geometry_source.tip_length
        (0.2, 0.2, 0.2)
        >>> axes_geometry_source.tip_length = 0.3
        >>> axes_geometry_source.tip_length
        (0.3, 0.3, 0.3)
        >>> axes_geometry_source.tip_length = (0.1, 0.4, 0.2)
        >>> axes_geometry_source.tip_length
        (0.1, 0.4, 0.2)

        """
        return tuple(self._tip_length.tolist())

    @tip_length.setter
    def tip_length(self, length: float | VectorLike[float]) -> None:  # numpydoc ignore=GL08
        self._tip_length: NumpyArray[float] = _validation.validate_array3(
            length,
            broadcast=True,
            must_be_in_range=[0.0, np.inf],
            name='Tip length',
        )

    @property
    def tip_radius(self) -> float:  # numpydoc ignore=RT01
        """Radius of the axes tips.

        Value must be non-negative.

        Examples
        --------
        >>> import pyvista as pv
        >>> axes_geometry_source = pv.AxesGeometrySource()
        >>> axes_geometry_source.tip_radius
        0.1
        >>> axes_geometry_source.tip_radius = 0.2
        >>> axes_geometry_source.tip_radius
        0.2

        """
        return self._tip_radius

    @tip_radius.setter
    def tip_radius(self, radius: float) -> None:  # numpydoc ignore=GL08
        _validation.check_range(radius, (0, float('inf')), name='tip radius')
        self._tip_radius = radius

    @property
    def shaft_radius(self):  # numpydoc ignore=RT01
        """Radius of the axes shafts.

        Value must be non-negative.

        Examples
        --------
        >>> import pyvista as pv
        >>> axes_geometry_source = pv.AxesGeometrySource()
        >>> axes_geometry_source.shaft_radius
        0.025
        >>> axes_geometry_source.shaft_radius = 0.05
        >>> axes_geometry_source.shaft_radius
        0.05

        """
        return self._shaft_radius

    @shaft_radius.setter
<<<<<<< HEAD
    def shaft_radius(self, radius) -> None:  # numpydoc ignore=GL08
=======
    def shaft_radius(self, radius: float) -> None:  # numpydoc ignore=GL08
>>>>>>> 5d458509
        _validation.check_range(radius, (0, float('inf')), name='shaft radius')
        self._shaft_radius = radius

    @property
    def shaft_type(self) -> str:  # numpydoc ignore=RT01
        """Shaft type for all axes.

        Must be a string, e.g. ``'cylinder'`` or ``'cube'`` or any other supported
        geometry. Alternatively, any arbitrary 3-dimensional :class:`pyvista.DataSet`
        may also be specified. In this case, the dataset must be oriented such that it
        "points" in the positive z direction.

        Examples
        --------
        Show a list of all shaft type options.

        >>> import pyvista as pv
        >>> pv.AxesGeometrySource.GEOMETRY_TYPES
        ('cylinder', 'sphere', 'hemisphere', 'cone', 'pyramid', 'cube', 'octahedron')

        Show the default shaft type and modify it.

        >>> axes_geometry_source = pv.AxesGeometrySource()
        >>> axes_geometry_source.shaft_type
        'cylinder'
        >>> axes_geometry_source.shaft_type = 'cube'
        >>> axes_geometry_source.shaft_type
        'cube'

        Set the shaft type to any 3-dimensional dataset.

        >>> axes_geometry_source.shaft_type = pv.Superquadric()
        >>> axes_geometry_source.shaft_type
        'custom'

        """
        return self._shaft_type

    @shaft_type.setter
    def shaft_type(
        self, shaft_type: GeometryTypes | pyvista.DataSet
    ) -> None:  # numpydoc ignore=GL08
        self._shaft_type = self._set_normalized_datasets(part=_PartEnum.shaft, geometry=shaft_type)

    @property
    def tip_type(self) -> str:  # numpydoc ignore=RT01
        """Tip type for all axes.

        Must be a string, e.g. ``'cone'`` or ``'sphere'`` or any other supported
        geometry. Alternatively, any arbitrary 3-dimensional :class:`pyvista.DataSet`
        may also be specified. In this case, the dataset must be oriented such that it
        "points" in the positive z direction.

        Examples
        --------
        Show a list of all shaft type options.

        >>> import pyvista as pv
        >>> pv.AxesGeometrySource.GEOMETRY_TYPES
        ('cylinder', 'sphere', 'hemisphere', 'cone', 'pyramid', 'cube', 'octahedron')

        Show the default tip type and modify it.

        >>> axes_geometry_source = pv.AxesGeometrySource()
        >>> axes_geometry_source.tip_type
        'cone'
        >>> axes_geometry_source.tip_type = 'sphere'
        >>> axes_geometry_source.tip_type
        'sphere'

        Set the tip type to any 3-dimensional dataset.

        >>> axes_geometry_source.tip_type = pv.Text3D('O')
        >>> axes_geometry_source.tip_type
        'custom'

        >>> axes_geometry_source.output.plot(cpos='xy')

        """
        return self._tip_type

    @tip_type.setter
    def tip_type(self, tip_type: str | pyvista.DataSet) -> None:  # numpydoc ignore=GL08
        self._tip_type = self._set_normalized_datasets(part=_PartEnum.tip, geometry=tip_type)

    def _set_normalized_datasets(self, part: _PartEnum, geometry: str | pyvista.DataSet):
        geometry_name, new_datasets = AxesGeometrySource._make_axes_parts(geometry)
        datasets = (
            self._shaft_datasets_normalized
            if part == _PartEnum.shaft
            else self._tip_datasets_normalized
        )
        datasets[_AxisEnum.x].copy_from(new_datasets[_AxisEnum.x])
        datasets[_AxisEnum.y].copy_from(new_datasets[_AxisEnum.y])
        datasets[_AxisEnum.z].copy_from(new_datasets[_AxisEnum.z])
        return geometry_name

    def _reset_shaft_and_tip_geometry(self) -> None:
        # Store local copies of properties for iterating
        shaft_radius, shaft_length = self.shaft_radius, self.shaft_length
        tip_radius, tip_length = (
            self.tip_radius,
            self.tip_length,
        )

        nested_datasets = [self._shaft_datasets, self._tip_datasets]
        nested_datasets_normalized = [
            self._shaft_datasets_normalized,
            self._tip_datasets_normalized,
        ]
        for part_type, axis in itertools.product(_PartEnum, _AxisEnum):
            # Reset part by copying from the normalized version
            part_normalized = nested_datasets_normalized[part_type][axis]
            part = nested_datasets[part_type][axis]
            part.copy_from(part_normalized)

            # Offset so axis bounds are [0, 1]
            part.points[:, axis] += 0.5

            # Scale by length along axis, scale by radius off-axis
            radius, length = (
                (shaft_radius, shaft_length)
                if part_type == _PartEnum.shaft
                else (tip_radius, tip_length)
            )
            diameter = radius * 2
            scale = [diameter] * 3
            scale[axis] = length[axis]
            part.scale(scale, inplace=True)

            if part_type == _PartEnum.tip:
                # Move tip to end of shaft
                part.points[:, axis] += shaft_length[axis]

            if self.symmetric:
                # Flip and append to part
                origin = [0, 0, 0]
                normal = [0, 0, 0]
                normal[axis] = 1
                flipped = part.flip_normal(normal=normal, point=origin)
                part.append_polydata(flipped, inplace=True)
            elif self.symmetric_bounds and part_type == _PartEnum.tip:
                # For this feature we add a single degenerate cell
                # at the tip and flip its position
                point = [0, 0, 0]
                total_length = shaft_length[axis] + tip_length[axis]
                point[axis] = total_length  # type: ignore[call-overload]
                flipped_point = np.array([point]) * -1  # Flip point
                point_id = part.n_points
                new_face = [3, point_id, point_id, point_id]

                # Update mesh
                part.points = np.append(part.points, flipped_point, axis=0)  # type: ignore[assignment]
                part.faces = np.append(part.faces, new_face)

    def update(self) -> None:
        """Update the output of the source."""
        self._reset_shaft_and_tip_geometry()

    @property
    def output(self) -> pyvista.MultiBlock:
        """Get the output of the source.

        The output is a :class:`pyvista.MultiBlock` with six blocks: one for each part
        of the axes. The blocks are ordered by shafts first then tips, and in x-y-z order.
        Specifically, they are named as follows:

            (``'x_shaft'``, ``'y_shaft'``, ``'z_shaft'``, ``'x_tip'``, ``'y_tip'``, ``'z_tip'``)

        The source is automatically updated by :meth:`update` prior to returning
        the output.

        Returns
        -------
        pyvista.MultiBlock
            Composite mesh with separate shaft and tip datasets.

        """
        self.update()
        return self._output

    @staticmethod
    def _make_default_part(geometry: str) -> pyvista.PolyData:
        """Create part geometry with its length axis pointing in the +z direction."""
        resolution = 50
        if geometry == 'cylinder':
            return pyvista.Cylinder(direction=(0, 0, 1), resolution=resolution)
        elif geometry == 'sphere':
            return pyvista.Sphere(phi_resolution=resolution, theta_resolution=resolution)
        elif geometry == 'hemisphere':
            return pyvista.SolidSphere(end_phi=90).extract_geometry()
        elif geometry == 'cone':
            return pyvista.Cone(direction=(0, 0, 1), resolution=resolution)
        elif geometry == 'pyramid':
            return pyvista.Pyramid().extract_geometry()
        elif geometry == 'cube':
            return pyvista.Cube()
        elif geometry == 'octahedron':
            mesh = pyvista.Octahedron()
            mesh.cell_data.remove('FaceIndex')
            return mesh
        else:
            _validation.check_contains(
                item=geometry,
                container=AxesGeometrySource.GEOMETRY_TYPES,
                name='Geometry',
            )
            raise NotImplementedError(
                f"Geometry '{geometry}' is not implemented"
            )  # pragma: no cover

    @staticmethod
    def _make_any_part(geometry: str | pyvista.DataSet) -> tuple[str, pyvista.PolyData]:
        part: pyvista.DataSet
        part_poly: pyvista.PolyData
        if isinstance(geometry, str):
            name = geometry
            part = AxesGeometrySource._make_default_part(
                geometry,
            )
        elif isinstance(geometry, pyvista.DataSet):
            name = 'custom'
            part = geometry.copy()
        else:
            raise TypeError(
                f'Geometry must be a string or pyvista.DataSet. Got {type(geometry)}.',
            )
        part_poly = part if isinstance(part, pyvista.PolyData) else part.extract_geometry()
        part_poly = AxesGeometrySource._normalize_part(part_poly)
        return name, part_poly

    @staticmethod
    def _normalize_part(part: pyvista.PolyData) -> pyvista.PolyData:
        """Scale and translate part to have origin-centered bounding box with edge length one."""
        # Center points at origin
        # mypy ignore since pyvista_ndarray is not compatible with np.ndarray, see GH#5434
        part.points -= part.center  # type: ignore[misc]

        # Scale so bounding box edges have length one
        bnds = part.bounds
        axis_length = np.array(
            (bnds.x_max - bnds.x_min, bnds.y_max - bnds.y_min, bnds.z_max - bnds.z_min)
        )
        if np.any(axis_length < 1e-8):
            raise ValueError(f'Custom axes part must be 3D. Got bounds: {bnds}.')
        part.scale(np.reciprocal(axis_length), inplace=True)
        return part

    @staticmethod
    def _make_axes_parts(
        geometry: str | pyvista.DataSet,
    ) -> tuple[str, tuple[pyvista.PolyData, pyvista.PolyData, pyvista.PolyData]]:
        """Return three axis-aligned normalized parts centered at the origin."""
        name, part_z = AxesGeometrySource._make_any_part(geometry)
        part_x = part_z.copy().rotate_y(90)
        part_y = part_z.copy().rotate_x(-90)
        return name, (part_x, part_y, part_z)


class OrthogonalPlanesSource:
    """Orthogonal planes source.

    This source generates three orthogonal planes. The :attr:`output` is a
    :class:`~pyvista.MultiBlock` with named plane meshes ``'yz'``, ``'zx'``, ``'xy'``.
    The meshes are ordered such that the first, second, and third plane is perpendicular
    to the x, y, and z-axis, respectively.

    .. versionadded:: 0.45

    Parameters
    ----------
    bounds : VectorLike[float], default: (-1.0, 1.0, -1.0, 1.0, -1.0, 1.0)
        Specify the bounds of the planes in the form: ``(x_min, x_max, y_min, y_max, z_min, z_max)``.
        The generated planes are centered in these bounds.

    resolution : int | VectorLike[int], default: 2
        Number of points on the planes in the x-y-z directions. Use a single number
        for a uniform resolution, or three values to set independent resolutions.

    normal_sign : '+' | '-' | sequence['+' | '-'], default: '+'
        Sign of the plane's normal vectors. Use a single value to set all normals to
        the same sign, or three values to set them independently.

    names : sequence[str], default: ('xy','yz','zx')
        Name of each plane in the generated :class:`~pyvista.MultiBlock`.

    Examples
    --------
    Generate default orthogonal planes.

    >>> import pyvista as pv
    >>> from pyvista import examples
    >>> planes_source = pv.OrthogonalPlanesSource()
    >>> output = planes_source.output
    >>> output.plot()

    Modify the planes to fit a mesh's bounds.

    >>> human = examples.download_human()
    >>> planes_source.bounds = human.bounds
    >>> planes_source.update()

    Plot the mesh and the planes.

    >>> pl = pv.Plotter()
    >>> _ = pl.add_mesh(human, scalars='Color', rgb=True)
    >>> _ = pl.add_mesh(output, opacity=0.3, show_edges=True)
    >>> pl.show()

    The planes are centered geometrically, but the frontal plane is positioned a bit
    too far forward. Use :meth:`push` to move the frontal plane.

    >>> planes_source.push(0.0, -10.0, 0)
    >>> planes_source.update()

    >>> pl = pv.Plotter()
    >>> _ = pl.add_mesh(human, scalars='Color', rgb=True)
    >>> _ = pl.add_mesh(
    ...     output, opacity=0.3, show_edges=True, line_width=10
    ... )
    >>> pl.view_yz()
    >>> pl.show()

    """

    def __init__(
        self,
        bounds: VectorLike[float] = (-1.0, 1.0, -1.0, 1.0, -1.0, 1.0),
        *,
        resolution: int | VectorLike[int] = 2,
        normal_sign: Literal['+', '-'] | Sequence[str] = '+',
        names: Sequence[str] = ('yz', 'zx', 'xy'),
    ) -> None:
        # Init sources and the output dataset
        self._output = pyvista.MultiBlock([pyvista.PolyData() for _ in range(3)])
        self.sources = tuple(pyvista.PlaneSource() for _ in range(3))

        # Init properties
        self.bounds = bounds  # type: ignore[assignment]
        self.resolution = resolution  # type: ignore[assignment]
        self.normal_sign = normal_sign  # type: ignore[assignment]
        self.names = names  # type: ignore[assignment]

    @property
    def normal_sign(self) -> tuple[str, str, str]:  # numpydoc ignore=RT01
        """Return or set the sign of the plane's normal vectors."""
        return cast(tuple[str, str, str], self._normal_sign)

    @normal_sign.setter
    def normal_sign(
        self, sign: Literal['+', '-'] | Sequence[str] = '+'
    ) -> None:  # numpydoc ignore=GL08
        def _check_sign(sign_) -> None:
            allowed = ['+', '-']
            _validation.check_contains(item=sign_, container=allowed, name='normal sign')

        valid_sign: Sequence[str]
        _validation.check_instance(sign, (tuple, list, str), name='normal sign')
        if isinstance(sign, str):
            _check_sign(sign)
            valid_sign = [sign] * 3
        else:
            _validation.check_length(sign, exact_length=3)
            [_check_sign(s) for s in sign]  # type: ignore[func-returns-value]
            valid_sign = sign
        self._normal_sign = tuple(valid_sign)

        # Modify sources
        for source, axis_vector, sign in zip(self.sources, np.eye(3), valid_sign):
            has_positive_normal = np.dot(source.normal, axis_vector) > 0
            if has_positive_normal and sign == '-':
                source.flip_normal()

    @property
    def resolution(self) -> tuple[int, int, int]:  # numpydoc ignore=RT01
        """Return or set the resolution of the planes."""
        return self._resolution

    @resolution.setter
    def resolution(self, resolution: int | VectorLike[int]) -> None:  # numpydoc ignore=GL08
        valid_resolution = _validation.validate_array3(
            resolution, broadcast=True, to_tuple=True, name='resolution'
        )
        self._resolution = valid_resolution

        # Modify sources
        x_res, y_res, z_res = valid_resolution
        yz_source, zx_source, xy_source = self.sources

        yz_source.i_resolution = y_res
        yz_source.j_resolution = z_res
        zx_source.i_resolution = z_res
        zx_source.j_resolution = x_res
        xy_source.i_resolution = x_res
        xy_source.j_resolution = y_res

    @property
    def bounds(self) -> BoundsTuple:  # numpydoc ignore=RT01
        """Return or set the bounds of the planes."""
        return self._bounds

    @bounds.setter
    def bounds(self, bounds: BoundsTuple) -> None:  # numpydoc ignore=GL08
        bounds_tuple = _validation.validate_array(
            bounds, dtype_out=float, must_have_length=6, to_tuple=True, name='bounds'
        )
        self._bounds = BoundsTuple(*bounds_tuple)

        # Modify sources
        x_min, x_max, y_min, y_max, z_min, z_max = bounds_tuple
        x_size, y_size, z_size = x_max - x_min, y_max - y_min, z_max - z_min
        center = (x_max + x_min) / 2, (y_max + y_min) / 2, (z_max + z_min) / 2
        ORIGIN = (0.0, 0.0, 0.0)
        yz_source, zx_source, xy_source = self.sources

        xy_source.point_a = x_size, 0.0, 0.0
        xy_source.point_b = 0.0, y_size, 0.0
        xy_source.origin = ORIGIN
        xy_source.center = center

        yz_source.point_a = 0.0, y_size, 0.0
        yz_source.point_b = 0.0, 0.0, z_size
        yz_source.origin = ORIGIN
        yz_source.center = center

        zx_source.point_a = 0.0, 0.0, z_size
        zx_source.point_b = x_size, 0.0, 0.0
        zx_source.origin = ORIGIN
        zx_source.center = center

    @property
    def names(self) -> tuple[str, str, str]:  # numpydoc ignore=RT01
        """Return or set the names of the planes."""
        return self._names

    @names.setter
    def names(self, names: Sequence[str]) -> None:  # numpydoc ignore=GL08
        _validation.check_instance(names, (tuple, list), name='names')
        _validation.check_iterable_items(names, str, name='names')
        _validation.check_length(names, exact_length=3, name='names')
        valid_names = cast(tuple[str, str, str], tuple(names))
        self._names = valid_names

        output = self._output
        for i, name in enumerate(valid_names):
            output.set_block_name(i, name)

    def push(self, *distance: float | VectorLike[float]) -> None:  # numpydoc ignore=RT01
        """Translate each plane by the specified distance along its normal.

        Internally, this method calls :meth:`pyvista.PlaneSource.push` on each
        plane source.

        Parameters
        ----------
        *distance : float | VectorLike[float], default: (0.0, 0.0, 0.0)
            Distance to move each plane.

        """
        valid_distance = _validation.validate_array3(
            distance, broadcast=True, dtype_out=float, to_tuple=True
        )
        for source, dist in zip(self.sources, valid_distance):
            source.push(dist)

    def update(self) -> None:
        """Update the output of the source."""
        for source, plane in zip(self.sources, self._output):
            plane.copy_from(source.output)

    @property
    def output(self) -> pyvista.MultiBlock:
        """Get the output of the source.

        The output is a :class:`pyvista.MultiBlock` with three blocks: one for each
        plane. The blocks are named ``'yz'``, ``'zx'``, ``'xy'``, and are ordered such
        that the first, second, and third plane is perpendicular to the x, y, and
        z-axis, respectively.

        The source is automatically updated by :meth:`update` prior to returning
        the output.

        Returns
        -------
        pyvista.MultiBlock
            Composite mesh with three planes.

        """
        self.update()
        return self._output


@no_new_attr
class CubeFacesSource(CubeSource):
    """Generate the faces of a cube.

    This source generates a :class:`~pyvista.MultiBlock` with the six :class:`PolyData`
    comprising the faces of a cube.

    The faces may be shrunk or exploded to create equal-sized gaps or intersections
    between the faces. Additionally, the faces may be converted to frames with a
    constant-width border.

    .. versionadded:: 0.45.0

    Parameters
    ----------
    center : VectorLike[float], default: (0.0, 0.0, 0.0)
        Center in ``[x, y, z]``.

    x_length : float, default: 1.0
        Length of the cube in the x-direction.

    y_length : float, default: 1.0
        Length of the cube in the y-direction.

    z_length : float, default: 1.0
        Length of the cube in the z-direction.

    bounds : sequence[float], optional
        Specify the bounding box of the cube. If given, all other size
        arguments are ignored. ``(x_min, x_max, y_min, y_max, z_min, z_max)``.

    frame_width : float, optional
        Convert the faces into frames with the specified width. If set, the center
        portion of each face is removed and the output faces will each have four quad
        cells (one for each side of the frame) instead of a single quad cell. Values
        must be between ``0.0`` (minimal frame) and ``1.0`` (large frame). The frame is
        scaled to ensure it has a constant width.

    shrink_factor : float, optional
        Shrink or grow the cube's faces. If set, this is the factor by which to shrink
        or grow each face. The amount of shrinking or growth is relative to the smallest
        edge length of the cube, and all sides of the faces are shrunk by the same
        (constant) value.

        .. note::
            - A value of ``1.0`` has no effect.
            - Values between ``0.0`` and ``1.0`` will shrink the faces.
            - Values greater than ``1.0`` will grow the faces.

        This has a similar effect to using :meth:`~pyvista.DataSetFilters.shrink`.

    explode_factor : float, optional
        Push the faces away from (or pull them toward) the cube's center. If set, this
        is the factor by which to move each face. The magnitude of the move is relative
        to the smallest edge length of the cube, and all faces are moved by the same
        (constant) amount.

        .. note::
            - A value of ``0.0`` has no effect.
            - Increasing positive values will push the faces farther away (explode).
            - Decreasing negative values will pull the faces closer together (implode).

        This has a similar effect to using :meth:`~pyvista.DataSetFilters.explode`.

    names : sequence[str], default: ('+X','-X','+Y','-Y','+Z','-Z')
        Name of each face in the generated :class:`~pyvista.MultiBlock`.

    point_dtype : str, default: 'float32'
        Set the desired output point types. It must be either 'float32' or 'float64'.

    Examples
    --------
    Generate the default faces of a cube.

    >>> import pyvista as pv
    >>> from pyvista import examples
    >>> cube_faces_source = pv.CubeFacesSource()
    >>> output = cube_faces_source.output
    >>> output.plot(show_edges=True, line_width=10)

    The output is similar to that of :class:`CubeSource` except it's a
    :class:`~pyvista.MultiBlock`.

    >>> output
    MultiBlock (...)
      N Blocks:   6
      X Bounds:   -5.000e-01, 5.000e-01
      Y Bounds:   -5.000e-01, 5.000e-01
      Z Bounds:   -5.000e-01, 5.000e-01

    >>> cube_source = pv.CubeSource()
    >>> cube_source.output
    PolyData (...)
      N Cells:    6
      N Points:   24
      N Strips:   0
      X Bounds:   -5.000e-01, 5.000e-01
      Y Bounds:   -5.000e-01, 5.000e-01
      Z Bounds:   -5.000e-01, 5.000e-01
      N Arrays:   2

    Use :attr:`explode_factor` to explode the faces.

    >>> cube_faces_source.explode_factor = 0.5
    >>> cube_faces_source.update()
    >>> output.plot(show_edges=True, line_width=10)

    Use :attr:`shrink_factor` to also shrink the faces.

    >>> cube_faces_source.shrink_factor = 0.5
    >>> cube_faces_source.update()
    >>> output.plot(show_edges=True, line_width=10)

    Fit cube faces to a dataset and only plot four of them.

    >>> mesh = examples.load_airplane()
    >>> cube_faces_source = pv.CubeFacesSource(bounds=mesh.bounds)
    >>> output = cube_faces_source.output

    >>> pl = pv.Plotter()
    >>> _ = pl.add_mesh(mesh, color='tomato')
    >>> _ = pl.add_mesh(output['+X'], opacity=0.5)
    >>> _ = pl.add_mesh(output['-X'], opacity=0.5)
    >>> _ = pl.add_mesh(output['+Y'], opacity=0.5)
    >>> _ = pl.add_mesh(output['-Y'], opacity=0.5)
    >>> pl.show()

    Generate a frame instead of full faces.

    >>> mesh = pv.ParametricEllipsoid(5, 4, 3)
    >>> cube_faces_source = pv.CubeFacesSource(
    ...     bounds=mesh.bounds, frame_width=0.1
    ... )
    >>> output = cube_faces_source.output

    >>> pl = pv.Plotter()
    >>> _ = pl.add_mesh(mesh, color='tomato')
    >>> _ = pl.add_mesh(output, show_edges=True, line_width=10)
    >>> pl.show()

    """

    _new_attr_exceptions: ClassVar[list[str]] = [
        '_output',
        '_names',
        'names',
        '_frame_width',
        'frame_width',
        '_shrink_factor',
        'shrink_factor',
        '_explode_factor',
        'explode_factor',
        '_bounds',
        'bounds',
    ]

    class _FaceIndex(IntEnum):
        X_NEG = 0
        X_POS = 1
        Y_NEG = 2
        Y_POS = 3
        Z_NEG = 4
        Z_POS = 5

    def __init__(
        self,
        *,
        center: VectorLike[float] = (0.0, 0.0, 0.0),
        x_length: float = 1.0,
        y_length: float = 1.0,
        z_length: float = 1.0,
        bounds: VectorLike[float] | None = None,
        frame_width: float | None = None,
        shrink_factor: float | None = None,
        explode_factor: float | None = None,
        names: Sequence[str] = ('+X', '-X', '+Y', '-Y', '+Z', '-Z'),
<<<<<<< HEAD
        point_dtype='float32',
=======
        point_dtype: str = 'float32',
>>>>>>> 5d458509
    ) -> None:
        # Init CubeSource
        super().__init__(
            center=center,
            x_length=x_length,
            y_length=y_length,
            z_length=z_length,
            bounds=bounds,
            point_dtype=point_dtype,
        )
        # Init output
        self._output = pyvista.MultiBlock([pyvista.PolyData() for _ in range(6)])

        # Set properties
        self.frame_width = frame_width
        self.shrink_factor = shrink_factor
        self.explode_factor = explode_factor
        self.names = names  # type: ignore[assignment]

    @property
    def frame_width(self) -> float | None:  # numpydoc ignore=RT01
        """Convert the faces into frames with the specified border width.

        If set, the center portion of each face is removed and the :attr:`output`
        :class:`pyvista.PolyData` will each have four quad cells (one for each
        side of the frame) instead of a single quad cell. Values must be between ``0.0``
        (minimal frame) and ``1.0`` (large frame). The frame is scaled to ensure it has
        a constant width.

        Examples
        --------
        >>> import pyvista as pv
        >>> cube_faces_source = pv.CubeFacesSource(
        ...     x_length=3, y_length=2, z_length=1, frame_width=0.2
        ... )
        >>> cube_faces_source.output.plot(show_edges=True, line_width=10)

        >>> cube_faces_source.frame_width = 0.8
        >>> cube_faces_source.output.plot(show_edges=True, line_width=10)

        """
        return self._frame_width

    @frame_width.setter
    def frame_width(self, width: float | None) -> None:  # numpydoc ignore=GL08
        self._frame_width = (
            width
            if width is None
            else _validation.validate_number(width, must_be_in_range=[0.0, 1.0], name='frame width')
        )

    @property
    def shrink_factor(self) -> float | None:  # numpydoc ignore=RT01
        """Shrink or grow the cube's faces.

        If set, this is the factor by which to shrink or grow each face. The amount of
        shrinking or growth is relative to the smallest edge length of the cube, and
        all sides of the faces are shrunk by the same (constant) value.

        .. note::
            - A value of ``1.0`` has no effect.
            - Values between ``0.0`` and ``1.0`` will shrink the faces.
            - Values greater than ``1.0`` will grow the faces.

        This has a similar effect to using :meth:`~pyvista.DataSetFilters.shrink`.

        Examples
        --------
        >>> import pyvista as pv
        >>> cube_faces_source = pv.CubeFacesSource(
        ...     x_length=3, y_length=2, z_length=1, shrink_factor=0.8
        ... )
        >>> output = cube_faces_source.output
        >>> output.plot(show_edges=True, line_width=10)

        Note how all edges are shrunk by the same (constant) amount in terms of absolute
        distance. Compare this to :meth:`~pyvista.DataSetFilters.shrink` where the
        amount of shrinkage is relative to the size of the faces.

        >>> exploded = pv.merge(output).shrink(0.8)
        >>> exploded.plot(show_edges=True, line_width=10)

        """
        return self._shrink_factor

    @shrink_factor.setter
    def shrink_factor(self, factor: float | None) -> None:  # numpydoc ignore=GL08
        self._shrink_factor = (
            factor
            if factor is None
            else _validation.validate_number(
                factor, must_be_in_range=[0.0, np.inf], name='shrink factor'
            )
        )

    @property
    def explode_factor(self) -> float | None:  # numpydoc ignore=RT01
        """Push the faces away from (or pull them toward) the cube's center.

        If set, this is the factor by which to move each face. The magnitude of the
        move is relative to the smallest edge length of the cube, and all faces are
        moved by the same (constant) amount.

        .. note::
            - A value of ``0.0`` has no effect.
            - Increasing positive values will push the faces farther away (explode).
            - Decreasing negative values will pull the faces closer together (implode).

        This has a similar effect to using :meth:`~pyvista.DataSetFilters.explode`.

        Examples
        --------
        >>> import pyvista as pv
        >>> cube_faces_source = pv.CubeFacesSource(
        ...     x_length=3, y_length=2, z_length=1, explode_factor=0.2
        ... )
        >>> output = cube_faces_source.output
        >>> output.plot(show_edges=True, line_width=10)

        Note how all faces are moved by the same amount. Compare this to using
        :meth:`~pyvista.DataSetFilters.explode` where the distance each face moves
        is relative to distance of each face to the center of the cube.

        >>> exploded = pv.merge(output).explode(0.2)
        >>> exploded.plot(show_edges=True, line_width=10)

        """
        return self._explode_factor

    @explode_factor.setter
    def explode_factor(self, factor: float | None) -> None:  # numpydoc ignore=GL08
        self._explode_factor = (
            factor if factor is None else _validation.validate_number(factor, name='explode factor')
        )

    @property
    def names(self) -> tuple[str, str, str, str, str, str]:  # numpydoc ignore=RT01
        """Return or set the names of the faces.

        Specify three strings, one for each '+/-' face pair, or six strings, one for
        each individual face.

        If three strings, plus ``'+'`` and minus ``'-'`` characters are added to
        the names.

        Examples
        --------
        >>> import pyvista as pv
        >>> cube_faces = pv.CubeFacesSource()

        Use three strings to set the names. Plus ``'+'`` and minus ``'-'``
        characters are added automatically.

        >>> cube_faces.names = ['U', 'V', 'W']
        >>> cube_faces.names
        ('+U', '-U', '+V', '-V', '+W', '-W')

        Alternatively, use six strings to set the names explicitly.

        >>> cube_faces.names = [
        ...     'right',
        ...     'left',
        ...     'anterior',
        ...     'posterior',
        ...     'superior',
        ...     'inferior',
        ... ]
        >>> cube_faces.names
        ('right', 'left', 'anterior', 'posterior', 'superior', 'inferior')

        """
        return self._names

    @names.setter
    def names(
        self, names: list[str] | tuple[str, str, str] | tuple[str, str, str, str, str, str]
    ) -> None:  # numpydoc ignore=GL08
        name = 'face names'
        _validation.check_instance(names, (list, tuple), name=name)
        _validation.check_iterable_items(names, str, name=name)
        _validation.check_length(names, exact_length=[3, 6], name=name)
        valid_names = (
            tuple(names)
            if len(names) == 6
            else (
                '+' + names[0],
                '-' + names[0],
                '+' + names[1],
                '-' + names[1],
                '+' + names[2],
                '-' + names[2],
            )
        )
        self._names = cast(tuple[str, str, str, str, str, str], valid_names)

    def update(self) -> None:
        """Update the output of the source."""

        def _scale_points(points_, origin_, scale_):
            points_ -= origin_
            points_ *= scale_
            points_ += origin_
            return points_

        def _create_frame_from_quad_points(quad_points, center, scale):
            """Create a picture-frame from 4 points defining a rectangle.

            The inner points of the frame are generated by scaling the quad_points by
            the length-3 scaling factor.
            """
            inner_points = _scale_points(quad_points.copy(), center, scale)

            # Define frame quads from outer and inner points
            quad1_points = np.vstack((quad_points[[0, 1]], inner_points[[1, 0]]))
            quad2_points = np.vstack((quad_points[[1, 2]], inner_points[[2, 1]]))
            quad3_points = np.vstack((quad_points[[2, 3]], inner_points[[3, 2]]))
            quad4_points = np.vstack((quad_points[[3, 0]], inner_points[[0, 3]]))
            frame_points = np.vstack((quad1_points, quad2_points, quad3_points, quad4_points))
            frame_faces = np.array(
                [[4, 0, 1, 2, 3], [4, 4, 5, 6, 7], [4, 8, 9, 10, 11], [4, 12, 13, 14, 15]]
            ).ravel()
            return frame_points, frame_faces

        # Get initial cube output
        cube = CubeSource.output.fget(self)  # type: ignore[attr-defined]

        # Extract list of points for each face in the desired order
        cube_points, cube_faces = cube.points, cube.regular_faces
        Index = CubeFacesSource._FaceIndex
        face_points = [
            cube_points[cube_faces[Index.X_POS]],
            cube_points[cube_faces[Index.X_NEG]],
            cube_points[cube_faces[Index.Y_POS]],
            cube_points[cube_faces[Index.Y_NEG]],
            cube_points[cube_faces[Index.Z_POS]],
            cube_points[cube_faces[Index.Z_NEG]],
        ]

        # Calc lengths/properties of cube
        cube_center = np.array(cube.center)
        bnds = cube.bounds
        x_len = np.linalg.norm(bnds[1] - bnds[0])
        y_len = np.linalg.norm(bnds[3] - bnds[2])
        z_len = np.linalg.norm(bnds[5] - bnds[4])
        lengths = np.array((x_len, y_len, z_len))
        min_length = np.min(lengths)

        # Store vars for updating the output
        shrink_factor = self.shrink_factor
        explode_factor = self.explode_factor
        frame_width = self.frame_width
        output = self._output

        # Modify each face mesh of the output
        for index, (name, points) in enumerate(zip(self.names, face_points)):
            output.set_block_name(index, name)
            face_poly = output[index]
            face_center = np.mean(points, axis=0)

            if shrink_factor is not None:
                # Shrink proportional to the smallest face
                shrink_scale = shrink_factor + (1 - shrink_factor) * (1 - min_length / lengths)
                _scale_points(points, face_center, shrink_scale)

            if explode_factor is not None:
                # Move away from center by some distance proportional to the smallest face
                explode_scale = min_length * explode_factor
                direction = face_center - cube_center
                direction /= np.linalg.norm(direction)
                vector = direction * explode_scale
                points += vector

            # Set poly as a single quad cell
            face_poly.points = points  # type: ignore[union-attr]
            face_poly.faces = [4, 0, 1, 2, 3]  # type: ignore[union-attr]

            if frame_width is not None:
                # Create frame proportional to the smallest face
                frame_scale = 1 - (frame_width * min_length / lengths)
                frame_points, frame_faces = _create_frame_from_quad_points(
                    points, face_center, frame_scale
                )
                # Set poly as four quad cells of the frame
                face_poly.points = frame_points  # type: ignore[union-attr]
                face_poly.faces = frame_faces  # type: ignore[union-attr]

    @property
    def output(self) -> pyvista.MultiBlock:
        """Get the output of the source.

        The output is a :class:`pyvista.MultiBlock` with six blocks: one for each
        face. The blocks are named and ordered as ``('+X','-X','+Y','-Y','+Z','-Z')``.

        The source is automatically updated by :meth:`update` prior to returning
        the output.

        Returns
        -------
        pyvista.MultiBlock
            Composite mesh with six cube faces.

        """
        self.update()
        return self._output<|MERGE_RESOLUTION|>--- conflicted
+++ resolved
@@ -40,15 +40,11 @@
 DOUBLE_PRECISION = _vtk.vtkAlgorithm.DOUBLE_PRECISION
 
 
-<<<<<<< HEAD
-def translate(surf, center=(0.0, 0.0, 0.0), direction=(1.0, 0.0, 0.0)) -> None:
-=======
 def translate(
     surf: DataSet,
     center: VectorLike[float] = (0.0, 0.0, 0.0),
     direction: VectorLike[float] = (1.0, 0.0, 0.0),
 ) -> None:
->>>>>>> 5d458509
     """Translate and orient a mesh to a new center and direction.
 
     By default, the input mesh is considered centered at the origin
@@ -133,21 +129,12 @@
 
         def __init__(
             self,
-<<<<<<< HEAD
-            center=(0.0, 0.0, 0.0),
-            direction=(1.0, 0.0, 0.0),
-            radius=0.5,
-            cylinder_length=1.0,
-            theta_resolution=30,
-            phi_resolution=30,
-=======
             center: VectorLike[float] = (0.0, 0.0, 0.0),
             direction: VectorLike[float] = (1.0, 0.0, 0.0),
             radius: float = 0.5,
             cylinder_length: float = 1.0,
             theta_resolution: int = 30,
             phi_resolution: int = 30,
->>>>>>> 5d458509
         ) -> None:
             """Initialize the capsule source class."""
             super().__init__()
@@ -172,11 +159,7 @@
             return self.GetCenter()
 
         @center.setter
-<<<<<<< HEAD
-        def center(self, center: Sequence[float]) -> None:
-=======
         def center(self, center: VectorLike[float]) -> None:
->>>>>>> 5d458509
             """Set the center in ``[x, y, z]``. Axis of the capsule passes through this point.
 
             Parameters
@@ -202,11 +185,7 @@
             return self._direction
 
         @direction.setter
-<<<<<<< HEAD
-        def direction(self, direction: Sequence[float]) -> None:
-=======
         def direction(self, direction: VectorLike[float]) -> None:
->>>>>>> 5d458509
             """Set the direction in ``[x, y, z]``. Axis of the capsule passes through this point.
 
             Parameters
@@ -412,11 +391,7 @@
         return self.GetCenter()
 
     @center.setter
-<<<<<<< HEAD
-    def center(self, center: Sequence[float]) -> None:
-=======
     def center(self, center: VectorLike[float]) -> None:
->>>>>>> 5d458509
         """Set the center in ``[x, y, z]``. Axis of the cone passes through this point.
 
         Parameters
@@ -442,11 +417,7 @@
         return self.GetDirection()
 
     @direction.setter
-<<<<<<< HEAD
-    def direction(self, direction: Sequence[float]) -> None:
-=======
     def direction(self, direction: VectorLike[float]) -> None:
->>>>>>> 5d458509
         """Set the direction in ``[x, y, z]``. Axis of the cone passes through this point.
 
         Parameters
@@ -657,21 +628,12 @@
 
     def __init__(
         self,
-<<<<<<< HEAD
-        center=(0.0, 0.0, 0.0),
-        direction=(1.0, 0.0, 0.0),
-        radius=0.5,
-        height=1.0,
-        capping=True,
-        resolution=100,
-=======
         center: VectorLike[float] = (0.0, 0.0, 0.0),
         direction: VectorLike[float] = (1.0, 0.0, 0.0),
         radius: float = 0.5,
         height: float = 1.0,
         capping: bool = True,
         resolution: int = 100,
->>>>>>> 5d458509
     ) -> None:
         """Initialize the cylinder source class."""
         super().__init__()
@@ -696,11 +658,7 @@
         return self._center
 
     @center.setter
-<<<<<<< HEAD
-    def center(self, center: Sequence[float]) -> None:
-=======
     def center(self, center: VectorLike[float]) -> None:
->>>>>>> 5d458509
         """Set location of the centroid in ``[x, y, z]``.
 
         Parameters
@@ -727,11 +685,7 @@
         return self._direction
 
     @direction.setter
-<<<<<<< HEAD
-    def direction(self, direction: Sequence[float]) -> None:
-=======
     def direction(self, direction: VectorLike[float]) -> None:
->>>>>>> 5d458509
         """Set the direction in ``[x, y, z]``. Axis of the cylinder passes through this point.
 
         Parameters
@@ -997,15 +951,6 @@
 
     def __init__(
         self,
-<<<<<<< HEAD
-        string=None,
-        depth=None,
-        width=None,
-        height=None,
-        center=(0.0, 0.0, 0.0),
-        normal=(0.0, 0.0, 1.0),
-        process_empty_string=True,
-=======
         string: str | None = None,
         depth: float | None = None,
         width: float | None = None,
@@ -1013,7 +958,6 @@
         center: VectorLike[float] = (0.0, 0.0, 0.0),
         normal: VectorLike[float] = (0.0, 0.0, 1.0),
         process_empty_string: bool = True,
->>>>>>> 5d458509
     ) -> None:
         """Initialize source."""
         super().__init__()
@@ -1087,11 +1031,7 @@
         return self._center
 
     @center.setter
-<<<<<<< HEAD
-    def center(self, center: Sequence[float]) -> None:  # numpydoc ignore=GL08
-=======
     def center(self, center: VectorLike[float]) -> None:  # numpydoc ignore=GL08
->>>>>>> 5d458509
         valid_center = _validation.validate_array3(center, dtype_out=float, to_tuple=True)
         self._center = cast(tuple[float, float, float], valid_center)
 
@@ -1105,14 +1045,9 @@
         return self._normal
 
     @normal.setter
-<<<<<<< HEAD
-    def normal(self, normal: Sequence[float]) -> None:  # numpydoc ignore=GL08
-        self._normal = float(normal[0]), float(normal[1]), float(normal[2])
-=======
     def normal(self, normal: VectorLike[float]) -> None:  # numpydoc ignore=GL08
         valid_normal = _validation.validate_array3(normal, dtype_out=float, to_tuple=True)
         self._normal = cast(tuple[float, float, float], valid_normal)
->>>>>>> 5d458509
 
     @property
     def width(self) -> float | None:  # numpydoc ignore=RT01
@@ -1305,11 +1240,7 @@
         y_length: float = 1.0,
         z_length: float = 1.0,
         bounds=None,
-<<<<<<< HEAD
-        point_dtype='float32',
-=======
         point_dtype: str = 'float32',
->>>>>>> 5d458509
     ) -> None:
         """Initialize the cube source class."""
         super().__init__()
@@ -1350,11 +1281,7 @@
         return self.GetCenter()
 
     @center.setter
-<<<<<<< HEAD
-    def center(self, center: Sequence[float]) -> None:
-=======
     def center(self, center: VectorLike[float]) -> None:
->>>>>>> 5d458509
         """Set the center in ``[x, y, z]``.
 
         Parameters
@@ -1527,9 +1454,6 @@
 
     _new_attr_exceptions: ClassVar[list[str]] = ['center']
 
-<<<<<<< HEAD
-    def __init__(self, center=None, inner=0.25, outer=0.5, r_res=1, c_res=6) -> None:
-=======
     def __init__(
         self,
         center: VectorLike[float] | None = None,
@@ -1538,7 +1462,6 @@
         r_res: int = 1,
         c_res: int = 6,
     ) -> None:
->>>>>>> 5d458509
         """Initialize the disc source class."""
         super().__init__()
         if center is not None:
@@ -1715,11 +1638,7 @@
         self,
         pointa=(-0.5, 0.0, 0.0),
         pointb=(0.5, 0.0, 0.0),
-<<<<<<< HEAD
-        resolution=1,
-=======
         resolution: int = 1,
->>>>>>> 5d458509
     ) -> None:
         """Initialize source."""
         super().__init__()
@@ -1876,16 +1795,6 @@
 
     def __init__(
         self,
-<<<<<<< HEAD
-        radius=0.5,
-        center=None,
-        theta_resolution=30,
-        phi_resolution=30,
-        start_theta=0.0,
-        end_theta=360.0,
-        start_phi=0.0,
-        end_phi=180.0,
-=======
         radius: float = 0.5,
         center: VectorLike[float] | None = None,
         theta_resolution: int = 30,
@@ -1894,7 +1803,6 @@
         end_theta: float = 360.0,
         start_phi: float = 0.0,
         end_phi: float = 180.0,
->>>>>>> 5d458509
     ) -> None:
         """Initialize the sphere source class."""
         super().__init__()
@@ -2163,13 +2071,8 @@
         center: VectorLike[float] = (0.0, 0.0, 0.0),
         radius: float = 1.0,
         normal=(0.0, 0.0, 1.0),
-<<<<<<< HEAD
-        n_sides=6,
-        fill=True,
-=======
         n_sides: int = 6,
         fill: bool = True,
->>>>>>> 5d458509
     ) -> None:
         """Initialize the polygon source class."""
         super().__init__()
@@ -2192,11 +2095,7 @@
         return self.GetCenter()
 
     @center.setter
-<<<<<<< HEAD
-    def center(self, center: Sequence[float]) -> None:
-=======
     def center(self, center: VectorLike[float]) -> None:
->>>>>>> 5d458509
         """Set the center in ``[x, y, z]``.
 
         Parameters
@@ -2244,11 +2143,7 @@
         return self.GetNormal()
 
     @normal.setter
-<<<<<<< HEAD
-    def normal(self, normal: Sequence[float]) -> None:
-=======
     def normal(self, normal: VectorLike[float]) -> None:
->>>>>>> 5d458509
         """Set the normal in ``[x, y, z]``.
 
         Parameters
@@ -2353,11 +2248,7 @@
 
     _new_attr_exceptions: ClassVar[list[str]] = ['_kinds']
 
-<<<<<<< HEAD
-    def __init__(self: PlatonicSolidSource, kind='tetrahedron') -> None:
-=======
     def __init__(self: PlatonicSolidSource, kind: str = 'tetrahedron') -> None:
->>>>>>> 5d458509
         """Initialize the platonic solid source class."""
         super().__init__()
         self._kinds: dict[str, int] = {
@@ -2537,11 +2428,7 @@
         return self.GetCenter()
 
     @center.setter
-<<<<<<< HEAD
-    def center(self, center: Sequence[float]) -> None:
-=======
     def center(self, center: VectorLike[float]) -> None:
->>>>>>> 5d458509
         """Set the center in ``[x, y, z]``.
 
         Parameters
@@ -2565,11 +2452,7 @@
         return self.GetOrigin()
 
     @origin.setter
-<<<<<<< HEAD
-    def origin(self, origin: Sequence[float]) -> None:
-=======
     def origin(self, origin: VectorLike[float]) -> None:
->>>>>>> 5d458509
         """Set the origin in ``[x, y, z]``.
 
         Parameters
@@ -2593,11 +2476,7 @@
         return self.GetPoint1()
 
     @point_a.setter
-<<<<<<< HEAD
-    def point_a(self, point_a: Sequence[float]) -> None:
-=======
     def point_a(self, point_a: VectorLike[float]) -> None:
->>>>>>> 5d458509
         """Set the Location in ``[x, y, z]``.
 
         Parameters
@@ -2621,11 +2500,7 @@
         return self.GetPoint2()
 
     @point_b.setter
-<<<<<<< HEAD
-    def point_b(self, point_b: Sequence[float]) -> None:
-=======
     def point_b(self, point_b: VectorLike[float]) -> None:
->>>>>>> 5d458509
         """Set the Location in ``[x, y, z]``.
 
         Parameters
@@ -2703,19 +2578,11 @@
 
     def __init__(
         self,
-<<<<<<< HEAD
-        tip_length=0.25,
-        tip_radius=0.1,
-        tip_resolution=20,
-        shaft_radius=0.05,
-        shaft_resolution=20,
-=======
         tip_length: float = 0.25,
         tip_radius: float = 0.1,
         tip_resolution: int = 20,
         shaft_radius: float = 0.05,
         shaft_resolution: int = 20,
->>>>>>> 5d458509
     ) -> None:
         """Initialize source."""
         self.tip_length = tip_length
@@ -2737,11 +2604,7 @@
         return self.GetTipLength()
 
     @tip_length.setter
-<<<<<<< HEAD
-    def tip_length(self, tip_length: int) -> None:
-=======
     def tip_length(self, tip_length: float) -> None:
->>>>>>> 5d458509
         """Set the length of the tip.
 
         Parameters
@@ -2765,11 +2628,7 @@
         return self.GetTipRadius()
 
     @tip_radius.setter
-<<<<<<< HEAD
-    def tip_radius(self, tip_radius: int) -> None:
-=======
     def tip_radius(self, tip_radius: float) -> None:
->>>>>>> 5d458509
         """Set the radius of the tip.
 
         Parameters
@@ -2841,11 +2700,7 @@
         return self.GetShaftRadius()
 
     @shaft_radius.setter
-<<<<<<< HEAD
-    def shaft_radius(self, shaft_radius: int) -> None:
-=======
     def shaft_radius(self, shaft_radius: float) -> None:
->>>>>>> 5d458509
         """Set the radius of the shaft.
 
         Parameters
@@ -2896,13 +2751,9 @@
         '_bounds',
     ]
 
-<<<<<<< HEAD
-    def __init__(self, bounds=(-1.0, 1.0, -1.0, 1.0, -1.0, 1.0), level=0, quads=True) -> None:
-=======
     def __init__(
         self, bounds=(-1.0, 1.0, -1.0, 1.0, -1.0, 1.0), level: int = 0, quads: bool = True
     ) -> None:
->>>>>>> 5d458509
         """Initialize source."""
         super().__init__()
         self.bounds = bounds
@@ -3066,11 +2917,7 @@
         return self.GetCenter()
 
     @center.setter
-<<<<<<< HEAD
-    def center(self, center: Sequence[float]) -> None:
-=======
     def center(self, center: VectorLike[float]) -> None:
->>>>>>> 5d458509
         """Set center of the superquadric in ``[x, y, z]``.
 
         Parameters
@@ -3094,11 +2941,7 @@
         return self.GetScale()
 
     @scale.setter
-<<<<<<< HEAD
-    def scale(self, scale: Sequence[float]) -> None:
-=======
     def scale(self, scale: VectorLike[float]) -> None:
->>>>>>> 5d458509
         """Set scale factors of the superquadric in ``[x, y, z]``.
 
         Parameters
@@ -3625,11 +3468,7 @@
         return self._shaft_radius
 
     @shaft_radius.setter
-<<<<<<< HEAD
-    def shaft_radius(self, radius) -> None:  # numpydoc ignore=GL08
-=======
     def shaft_radius(self, radius: float) -> None:  # numpydoc ignore=GL08
->>>>>>> 5d458509
         _validation.check_range(radius, (0, float('inf')), name='shaft radius')
         self._shaft_radius = radius
 
@@ -4298,11 +4137,7 @@
         shrink_factor: float | None = None,
         explode_factor: float | None = None,
         names: Sequence[str] = ('+X', '-X', '+Y', '-Y', '+Z', '-Z'),
-<<<<<<< HEAD
-        point_dtype='float32',
-=======
         point_dtype: str = 'float32',
->>>>>>> 5d458509
     ) -> None:
         # Init CubeSource
         super().__init__(
