--- conflicted
+++ resolved
@@ -3063,15 +3063,10 @@
     _vtk_class_name = 'vtkProStarReader'
 
 
-<<<<<<< HEAD
-class XGMLReader(BaseReader):
-    """XGMLReader for .xgml files.
-=======
 class ExodusIIReader(BaseReader, PointCellDataSelection, TimeReader):
     """ExodusIIReader for .e and .exo files.
 
     Reads Exodus II files
->>>>>>> be2480e2
 
     .. versionadded:: 0.45.0
 
@@ -3079,21 +3074,13 @@
     --------
     >>> import pyvista as pv
     >>> from pyvista import examples
-<<<<<<< HEAD
     >>> filename = examples.download_fsm(load=False)
-=======
-    >>> filename = examples.download_mug(load=False)
->>>>>>> be2480e2
     >>> reader = pv.get_reader(filename)
     >>> mesh = reader.read()
     >>> mesh.plot()
 
     """
 
-<<<<<<< HEAD
-    _vtk_module_name = 'vtkIOInfovis'
-    _vtk_class_name = 'vtkXGMLReader'
-=======
     _vtk_module_name = 'vtkIOExodus'
     _vtk_class_name = 'vtkExodusIIReader'
 
@@ -3676,7 +3663,26 @@
         """
         status_method = self._construct_result_method('Get', 'Status')
         return status_method(name)
->>>>>>> be2480e2
+
+
+class XGMLReader(BaseReader):
+    """XGMLReader for .xgml files.
+
+    .. versionadded:: 0.45.0
+
+    Examples
+    --------
+    >>> import pyvista as pv
+    >>> from pyvista import examples
+    >>> filename = examples.download_fsm(load=False)
+    >>> reader = pv.get_reader(filename)
+    >>> mesh = reader.read()
+    >>> mesh.plot()
+
+    """
+
+    _vtk_module_name = 'vtkIOInfovis'
+    _vtk_class_name = 'vtkXGMLReader'
 
 
 CLASS_READERS = {
