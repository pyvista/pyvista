"""Fine-grained control of reading data files."""

from __future__ import annotations

from abc import ABC, abstractmethod
from dataclasses import dataclass
import enum
from functools import wraps
import importlib
import os
import pathlib
from pathlib import Path
from typing import Any, Callable, List, Union
from xml.etree import ElementTree

import numpy as np

import pyvista
from pyvista.core import _vtk_core as _vtk

from .fileio import _get_ext_force, _process_filename
from .helpers import wrap
from .misc import abstract_class

HDF_HELP = 'https://kitware.github.io/vtk-examples/site/VTKFileFormats/#hdf-file-formats'


def _lazy_vtk_instantiation(module_name, class_name):
    """Lazy import and instantiation of a class from vtkmodules."""
    module = importlib.import_module(f"vtkmodules.{module_name}")
    return getattr(module, class_name)()


def lazy_vtkPOpenFOAMReader():
    """Lazy import of the vtkPOpenFOAMReader."""
    from vtkmodules.vtkIOParallel import vtkPOpenFOAMReader
    from vtkmodules.vtkParallelCore import vtkDummyController

    # Workaround waiting for the fix to be upstream (MR 9195 gitlab.kitware.com/vtk/vtk)
    reader = vtkPOpenFOAMReader()
    reader.SetController(vtkDummyController())
    return reader


def get_reader(filename, force_ext=None):
    """Get a reader for fine-grained control of reading data files.

    Supported file types and Readers:

    +----------------+---------------------------------------------+
    | File Extension | Class                                       |
    +================+=============================================+
    | ``.bmp``       | :class:`pyvista.BMPReader`                  |
    +----------------+---------------------------------------------+
    | ``.cas``       | :class:`pyvista.FluentReader`               |
    +----------------+---------------------------------------------+
    | ``.case``      | :class:`pyvista.EnSightReader`              |
    +----------------+---------------------------------------------+
    | ``.cgns``      | :class:`pyvista.CGNSReader`                 |
    +----------------+---------------------------------------------+
    | ``.cube``      | :class:`pyvista.GaussianCubeReader`         |
    +----------------+---------------------------------------------+
    | ``.dat``       | :class:`pyvista.TecplotReader`              |
    +----------------+---------------------------------------------+
    | ``.dcm``       | :class:`pyvista.DICOMReader`                |
    +----------------+---------------------------------------------+
    | ``.dem``       | :class:`pyvista.DEMReader`                  |
    +----------------+---------------------------------------------+
    | ``.facet``     | :class:`pyvista.FacetReader`                |
    +----------------+---------------------------------------------+
    | ``.foam``      | :class:`pyvista.POpenFOAMReader`            |
    +----------------+---------------------------------------------+
    | ``.g``         | :class:`pyvista.BYUReader`                  |
    +----------------+---------------------------------------------+
    | ``.gif``       | :class:`pyvista.GIFReader`                  |
    +----------------+---------------------------------------------+
    | ``.glb``       | :class:`pyvista.GLTFReader`                 |
    +----------------+---------------------------------------------+
    | ``.gltf``      | :class:`pyvista.GLTFReader`                 |
    +----------------+---------------------------------------------+
    | ``.hdf``       | :class:`pyvista.HDFReader`                  |
    +----------------+---------------------------------------------+
    | ``.img``       | :class:`pyvista.DICOMReader`                |
    +----------------+---------------------------------------------+
    | ``.inp``       | :class:`pyvista.AVSucdReader`               |
    +----------------+---------------------------------------------+
    | ``.jpg``       | :class:`pyvista.JPEGReader`                 |
    +----------------+---------------------------------------------+
    | ``.jpeg``      | :class:`pyvista.JPEGReader`                 |
    +----------------+---------------------------------------------+
    | ``.hdr``       | :class:`pyvista.HDRReader`                  |
    +----------------+---------------------------------------------+
    | ``.mha``       | :class:`pyvista.MetaImageReader`            |
    +----------------+---------------------------------------------+
    | ``.mhd``       | :class:`pyvista.MetaImageReader`            |
    +----------------+---------------------------------------------+
    | ``.nii``       | :class:`pyvista.NIFTIReader`                |
    +----------------+---------------------------------------------+
    | ``.nii.gz``    | :class:`pyvista.NIFTIReader`                |
    +----------------+---------------------------------------------+
    | ``.nhdr``      | :class:`pyvista.NRRDReader`                 |
    +----------------+---------------------------------------------+
    | ``.nrrd``      | :class:`pyvista.NRRDReader`                 |
    +----------------+---------------------------------------------+
    | ``.obj``       | :class:`pyvista.OBJReader`                  |
    +----------------+---------------------------------------------+
    | ``.p3d``       | :class:`pyvista.Plot3DMetaReader`           |
    +----------------+---------------------------------------------+
    | ``.ply``       | :class:`pyvista.PLYReader`                  |
    +----------------+---------------------------------------------+
    | ``.png``       | :class:`pyvista.PNGReader`                  |
    +----------------+---------------------------------------------+
    | ``.pnm``       | :class:`pyvista.PNMReader`                  |
    +----------------+---------------------------------------------+
    | ``.pts``       | :class:`pyvista.PTSReader`                  |
    +----------------+---------------------------------------------+
    | ``.pvd``       | :class:`pyvista.PVDReader`                  |
    +----------------+---------------------------------------------+
    | ``.pvti``      | :class:`pyvista.XMLPImageDataReader`        |
    +----------------+---------------------------------------------+
    | ``.pvtk``      | :class:`pyvista.VTKPDataSetReader`          |
    +----------------+---------------------------------------------+
    | ``.pvtr``      | :class:`pyvista.XMLPRectilinearGridReader`  |
    +----------------+---------------------------------------------+
    | ``.pvtu``      | :class:`pyvista.XMLPUnstructuredGridReader` |
    +----------------+---------------------------------------------+
    | ``.res``       | :class:`pyvista.MFIXReader`                 |
    +----------------+---------------------------------------------+
    | ``.segy``      | :class:`pyvista.SegYReader`                 |
    +----------------+---------------------------------------------+
    | ``.sgy``       | :class:`pyvista.SegYReader`                 |
    +----------------+---------------------------------------------+
    | ``.slc``       | :class:`pyvista.SLCReader`                  |
    +----------------+---------------------------------------------+
    | ``.stl``       | :class:`pyvista.STLReader`                  |
    +----------------+---------------------------------------------+
    | ``.tif``       | :class:`pyvista.TIFFReader`                 |
    +----------------+---------------------------------------------+
    | ``.tiff``      | :class:`pyvista.TIFFReader`                 |
    +----------------+---------------------------------------------+
    | ``.tri``       | :class:`pyvista.BinaryMarchingCubesReader`  |
    +----------------+---------------------------------------------+
    | ``.vti``       | :class:`pyvista.XMLImageDataReader`         |
    +----------------+---------------------------------------------+
    | ``.vtk``       | :class:`pyvista.VTKDataSetReader`           |
    +----------------+---------------------------------------------+
    | ``.vtm``       | :class:`pyvista.XMLMultiBlockDataReader`    |
    +----------------+---------------------------------------------+
    | ``.vtmb``      | :class:`pyvista.XMLMultiBlockDataReader`    |
    +----------------+---------------------------------------------+
    | ``.vtp``       | :class:`pyvista.XMLPolyDataReader`          |
    +----------------+---------------------------------------------+
    | ``.vtr``       | :class:`pyvista.XMLRectilinearGridReader`   |
    +----------------+---------------------------------------------+
    | ``.vts``       | :class:`pyvista.XMLStructuredGridReader`    |
    +----------------+---------------------------------------------+
    | ``.vtu``       | :class:`pyvista.XMLUnstructuredGridReader`  |
    +----------------+---------------------------------------------+
    | ``.xdmf``      | :class:`pyvista.XdmfReader`                 |
    +----------------+---------------------------------------------+
    | ``.vtpd``      | :class:`pyvista.XMLPartitionedDataSetReader`|
    +----------------+---------------------------------------------+

    Parameters
    ----------
    filename : str
        The string path to the file to read.

    force_ext : str, optional
        An extension to force a specific reader to be chosen.

    Returns
    -------
    pyvista.BaseReader
        A subclass of :class:`pyvista.BaseReader` is returned based on file type.

    Examples
    --------
    >>> import pyvista as pv
    >>> from pyvista import examples
    >>> filename = examples.download_human(load=False)
    >>> filename.split("/")[-1]  # omit the path
    'Human.vtp'
    >>> reader = pv.get_reader(filename)
    >>> reader
    XMLPolyDataReader('.../Human.vtp')
    >>> mesh = reader.read()
    >>> mesh
    PolyData ...
    >>> mesh.plot(color='lightblue')

    """
    ext = _get_ext_force(filename, force_ext)

    try:
        Reader = CLASS_READERS[ext]
    except KeyError:
        if Path(filename).is_dir():
            if len(files := os.listdir(filename)) > 0 and all(
                pathlib.Path(f).suffix == '.dcm' for f in files
            ):
                Reader = DICOMReader
            else:
                raise ValueError(
                    f"`pyvista.get_reader` does not support reading from directory:\n\t{filename}",
                )
        else:
            raise ValueError(
                f"`pyvista.get_reader` does not support a file with the {ext} extension",
            )

    return Reader(filename)


class BaseVTKReader(ABC):
    """Simulate a VTK reader."""

    def __init__(self: BaseVTKReader):
        self._data_object = None
        self._observers: List[Union[int, Callable[[Any], Any]]] = []

    def SetFileName(self, filename):
        """Set file name."""
        self._filename = filename

    @abstractmethod
    def UpdateInformation(self):
        """Update Information from file."""

    def AddObserver(self, event_type, callback):
        """Add Observer that can be triggered during Update."""
        self._observers.append([event_type, callback])

    def RemoveObservers(self, *args):
        """Remove Observer."""
        self._observers = []

    def GetProgress(self):
        """GetProgress."""
        return 0.0 if self._data_object is None else 1.0

    def UpdateObservers(self, event_type):
        """Call matching observer."""
        for event_type_allowed, observer in self._observers:
            if event_type_allowed == event_type:
                observer(self, event_type)

    @abstractmethod
    def Update(self):
        """Update Reader from file and store data internally.

        Set self._data_object.
        """

    def GetOutputDataObject(self, *args):
        """Return stored data."""
        return self._data_object


@abstract_class
class BaseReader:
    """The Base Reader class.

    The base functionality includes reading data from a file,
    and allowing access to the underlying vtk reader. See
    :func:`pyvista.get_reader` for an example using
    a built-in subclass.

    Parameters
    ----------
    path : str
        Path of the file to read.
    """

    _class_reader: Any = None
    _vtk_module_name: str = ''
    _vtk_class_name: str = ''

    def __init__(self, path):
        """Initialize Reader by setting path."""
        if self._vtk_class_name:
            self._reader = _lazy_vtk_instantiation(self._vtk_module_name, self._vtk_class_name)
        else:
            # edge case where some class customization is needed on instantiation
            self._reader = self._class_reader()
        self._filename = None
        self._progress_bar = False
        self._progress_msg = None
        self.__directory = None
        self._set_defaults()
        self.path = path
        self._set_defaults_post()

    def __repr__(self):
        """Representation of a Reader object."""
        return f"{self.__class__.__name__}('{self.path}')"

    def show_progress(self, msg=None):
        """Show a progress bar when loading the file.

        Parameters
        ----------
        msg : str, optional
            Progress bar message. Defaults to ``"Reading <file base name>"``.

        Examples
        --------
        >>> import pyvista as pv
        >>> from pyvista import examples
        >>> filename = examples.download_cavity(load=False)
        >>> reader = pv.OpenFOAMReader(filename)
        >>> reader.show_progress()

        """
        self._progress_bar = True
        if msg is None:
            msg = f"Reading {Path(self.path).name}"
        self._progress_msg = msg

    def hide_progress(self):
        """Hide the progress bar when loading the file.

        Examples
        --------
        >>> import pyvista as pv
        >>> from pyvista import examples
        >>> filename = examples.download_cavity(load=False)
        >>> reader = pv.OpenFOAMReader(filename)
        >>> reader.hide_progress()

        """
        self._progress_bar = False

    @property
    def reader(self):  # numpydoc ignore=RT01
        """Return the vtk Reader object.

        Returns
        -------
        pyvista.BaseReader
            An instance of the Reader object.

        """
        if self._reader is None:  # pragma: no cover
            raise NotImplementedError
        return self._reader

    @property
    def path(self) -> str:  # numpydoc ignore=RT01
        """Return or set the filename or directory of the reader.

        Examples
        --------
        >>> import pyvista as pv
        >>> from pyvista import examples
        >>> filename = examples.download_human(load=False)
        >>> reader = pv.XMLPolyDataReader(filename)
        >>> reader.path  # doctest:+SKIP
        '/home/user/.local/share/pyvista/examples/Human.vtp'

        """
        if self._filename is not None:
            return self._filename
        return self.__directory

    @path.setter
    def path(self, path: str):  # numpydoc ignore=GL08
        if Path(path).is_dir():
            self._set_directory(path)
        elif Path(path).is_file():
            self._set_filename(path)
        else:
            raise FileNotFoundError(f"Path '{path}' is invalid or does not exist.")

    def _set_directory(self, directory):
        """Set directory and update reader."""
        self._filename = None
        self.__directory = directory
        self.reader.SetDirectoryName(directory)
        self._update_information()

    def _set_filename(self, filename):
        """Set filename and update reader."""
        # Private method since changing file type requires a
        # different subclass.
        self.__directory = None
        self._filename = filename
        self.reader.SetFileName(filename)
        self._update_information()

    def read(self):
        """Read data in file.

        Returns
        -------
        pyvista.DataSet
            PyVista Dataset.
        """
        from pyvista.core.filters import _update_alg  # avoid circular import

        _update_alg(self.reader, progress_bar=self._progress_bar, message=self._progress_msg)
        data = wrap(self.reader.GetOutputDataObject(0))
        if data is None:  # pragma: no cover
            raise RuntimeError("File reader failed to read and/or produced no output.")
        data._post_file_load_processing()

        # check for any pyvista metadata
        data._restore_metadata()
        return data

    def _update_information(self):
        self.reader.UpdateInformation()

    def _set_defaults(self):
        """Set defaults on reader, if needed."""

    def _set_defaults_post(self):
        """Set defaults on reader post setting file, if needed."""


class PointCellDataSelection:
    """Mixin for readers that support data array selections.

    Examples
    --------
    >>> import pyvista as pv
    >>> from pyvista import examples
    >>> filename = examples.download_backward_facing_step(load=False)
    >>> filename.split("/")[-1]  # omit the path
    'foam_case_0_0_0_0.case'
    >>> reader = pv.get_reader(filename)
    >>> reader
    EnSightReader('.../foam_case_0_0_0_0.case')
    >>> reader.cell_array_names
    ['v2', 'nut', 'k', 'nuTilda', 'p', 'omega', 'f', 'epsilon', 'U']
    >>> reader.point_array_names
    []
    >>> reader.all_cell_arrays_status  # doctest: +NORMALIZE_WHITESPACE
    {'v2': True, 'nut': True, 'k': True, 'nuTilda': True, 'p': True, 'omega': True, 'f': True, 'epsilon': True, 'U': True}
    >>> reader.disable_all_cell_arrays()
    >>> reader.enable_cell_array('U')
    >>> mesh = reader.read()  # MultiBlock mesh
    >>> mesh[0].array_names
    ['U']

    """

    @property
    def number_point_arrays(self):
        """Return the number of point arrays.

        Returns
        -------
        int
            Number of point arrays.
        """
        return self.reader.GetNumberOfPointArrays()

    @property
    def point_array_names(self):
        """Return the list of all point array names.

        Returns
        -------
        list[str]
            List of all point array names.
        """
        return [self.reader.GetPointArrayName(i) for i in range(self.number_point_arrays)]

    def enable_point_array(self, name):
        """Enable point array with name.

        Parameters
        ----------
        name : str
            Point array name.

        """
        self.reader.SetPointArrayStatus(name, 1)

    def disable_point_array(self, name):
        """Disable point array with name.

        Parameters
        ----------
        name : str
            Point array name.

        """
        self.reader.SetPointArrayStatus(name, 0)

    def point_array_status(self, name):
        """Get status of point array with name.

        Parameters
        ----------
        name : str
            Point array name.

        Returns
        -------
        bool
            Whether reading the cell array is enabled.

        """
        if self.reader.GetPointArrayStatus(name):
            return True
        return False

    def enable_all_point_arrays(self):
        """Enable all point arrays."""
        for name in self.point_array_names:
            self.enable_point_array(name)

    def disable_all_point_arrays(self):
        """Disable all point arrays."""
        for name in self.point_array_names:
            self.disable_point_array(name)

    @property
    def all_point_arrays_status(self):
        """Return the status of all point arrays.

        Returns
        -------
        dict[str, bool]
            Status of all point arrays.
        """
        return {name: self.point_array_status(name) for name in self.point_array_names}

    @property
    def number_cell_arrays(self):
        """Return the number of cell arrays.

        Returns
        -------
        int
            Number of cell arrays.
        """
        return self.reader.GetNumberOfCellArrays()

    @property
    def cell_array_names(self):
        """Return the list of all cell array names.

        Returns
        -------
        list[str]
            List of all cell array names.
        """
        return [self.reader.GetCellArrayName(i) for i in range(self.number_cell_arrays)]

    def enable_cell_array(self, name):
        """Enable cell array with name.

        Parameters
        ----------
        name : str
            Cell array name.

        """
        self.reader.SetCellArrayStatus(name, 1)

    def disable_cell_array(self, name):
        """Disable cell array with name.

        Parameters
        ----------
        name : str
            Cell array name.

        """
        self.reader.SetCellArrayStatus(name, 0)

    def cell_array_status(self, name):
        """Get status of cell array with name.

        Parameters
        ----------
        name : str
            Cell array name.

        Returns
        -------
        bool
            Whether reading the cell array is enabled.

        """
        return bool(self.reader.GetCellArrayStatus(name))

    def enable_all_cell_arrays(self):
        """Enable all cell arrays."""
        for name in self.cell_array_names:
            self.enable_cell_array(name)

    def disable_all_cell_arrays(self):
        """Disable all cell arrays."""
        for name in self.cell_array_names:
            self.disable_cell_array(name)

    @property
    def all_cell_arrays_status(self):
        """Return the status of all cell arrays.

        Returns
        -------
        dict[str, bool]
            Name and if the cell array is available.
        """
        return {name: self.cell_array_status(name) for name in self.cell_array_names}


class TimeReader(ABC):
    """Abstract class for readers supporting time."""

    @property
    @abstractmethod
    def number_time_points(self):  # numpydoc ignore=RT01
        """Return number of time points or iterations available to read.

        Returns
        -------
        int

        """

    @abstractmethod
    def time_point_value(self, time_point):
        """Value of time point or iteration by index.

        Parameters
        ----------
        time_point : int
            Time point index.

        Returns
        -------
        float

        """

    @property
    def time_values(self):  # numpydoc ignore=RT01
        """All time or iteration values.

        Returns
        -------
        list[float]

        """
        return [self.time_point_value(idx) for idx in range(self.number_time_points)]

    @property
    @abstractmethod
    def active_time_value(self):  # numpydoc ignore=RT01
        """Active time or iteration value.

        Returns
        -------
        float

        """

    @abstractmethod
    def set_active_time_value(self, time_value):
        """Set active time or iteration value.

        Parameters
        ----------
        time_value : float
            Time or iteration value to set as active.

        """

    @abstractmethod
    def set_active_time_point(self, time_point):
        """Set active time or iteration by index.

        Parameters
        ----------
        time_point : int
            Time or iteration point index for setting active time.

        """


class XMLImageDataReader(BaseReader, PointCellDataSelection):
    """XML Image Data Reader for .vti files."""

    _vtk_module_name = "vtkIOXML"
    _vtk_class_name = "vtkXMLImageDataReader"


class XMLPImageDataReader(BaseReader, PointCellDataSelection):
    """Parallel XML Image Data Reader for .pvti files."""

    _vtk_module_name = "vtkIOXML"
    _vtk_class_name = "vtkXMLPImageDataReader"


class XMLRectilinearGridReader(BaseReader, PointCellDataSelection):
    """XML RectilinearGrid Reader for .vtr files.

    Examples
    --------
    >>> import pyvista as pv
    >>> from pyvista import examples
    >>> filename = examples.download_rectilinear_grid(load=False)
    >>> filename.split("/")[-1]  # omit the path
    'RectilinearGrid.vtr'
    >>> reader = pv.get_reader(filename)
    >>> mesh = reader.read()
    >>> sliced_mesh = mesh.slice('y')
    >>> sliced_mesh.plot(
    ...     scalars='Void Volume Fraction',
    ...     cpos='xz',
    ...     show_scalar_bar=False,
    ... )

    """

    _vtk_module_name = "vtkIOXML"
    _vtk_class_name = "vtkXMLRectilinearGridReader"


class XMLPRectilinearGridReader(BaseReader, PointCellDataSelection):
    """Parallel XML RectilinearGrid Reader for .pvtr files."""

    _vtk_module_name = "vtkIOXML"
    _vtk_class_name = "vtkXMLPRectilinearGridReader"


class XMLUnstructuredGridReader(BaseReader, PointCellDataSelection):
    """XML UnstructuredGrid Reader for .vtu files.

    Examples
    --------
    >>> import pyvista as pv
    >>> from pyvista import examples
    >>> filename = examples.download_notch_displacement(load=False)
    >>> filename.split("/")[-1]  # omit the path
    'notch_disp.vtu'
    >>> reader = pv.get_reader(filename)
    >>> mesh = reader.read()
    >>> mesh.plot(
    ...     scalars="Nodal Displacement",
    ...     component=0,
    ...     cpos='xy',
    ...     show_scalar_bar=False,
    ... )

    """

    _vtk_module_name = "vtkIOXML"
    _vtk_class_name = "vtkXMLUnstructuredGridReader"


class XMLPUnstructuredGridReader(BaseReader, PointCellDataSelection):
    """Parallel XML UnstructuredGrid Reader for .pvtu files."""

    _vtk_module_name = "vtkIOXML"
    _vtk_class_name = "vtkXMLPUnstructuredGridReader"


class XMLPolyDataReader(BaseReader, PointCellDataSelection):
    """XML PolyData Reader for .vtp files.

    Examples
    --------
    >>> import pyvista as pv
    >>> from pyvista import examples
    >>> filename = examples.download_cow_head(load=False)
    >>> filename.split("/")[-1]  # omit the path
    'cowHead.vtp'
    >>> reader = pv.get_reader(filename)
    >>> mesh = reader.read()
    >>> mesh.plot(
    ...     cpos=((12, 3.5, -4.5), (4.5, 1.6, 0), (0, 1, 0.3)),
    ...     clim=[0, 100],
    ...     show_scalar_bar=False,
    ... )

    """

    _vtk_module_name = "vtkIOXML"
    _vtk_class_name = "vtkXMLPolyDataReader"


class XMLStructuredGridReader(BaseReader, PointCellDataSelection):
    """XML StructuredGrid Reader for .vts files.

    Examples
    --------
    >>> import pyvista as pv
    >>> from pyvista import examples
    >>> filename = examples.download_structured_grid(load=False)
    >>> filename.split("/")[-1]  # omit the path
    'StructuredGrid.vts'
    >>> reader = pv.get_reader(filename)
    >>> mesh = reader.read()
    >>> mesh.plot(style='wireframe', line_width=4, show_scalar_bar=False)

    """

    _vtk_module_name = "vtkIOXML"
    _vtk_class_name = "vtkXMLStructuredGridReader"


class XMLMultiBlockDataReader(BaseReader, PointCellDataSelection):
    """XML MultiBlock Data Reader for .vtm or .vtmb files."""

    _vtk_module_name = "vtkIOXML"
    _vtk_class_name = "vtkXMLMultiBlockDataReader"


# skip pydocstyle D102 check since docstring is taken from TimeReader


class EnSightReader(BaseReader, PointCellDataSelection, TimeReader):
    """EnSight Reader for .case files.

    Examples
    --------
    >>> import pyvista as pv
    >>> from pyvista import examples
    >>> filename = examples.download_cylinder_crossflow(load=False)
    >>> filename.split("/")[-1]  # omit the path
    'cylinder_Re35.case'
    >>> reader = pv.get_reader(filename)
    >>> mesh = reader.read()
    >>> mesh.plot(
    ...     scalars="velocity",
    ...     component=1,
    ...     clim=[-20, 20],
    ...     cpos='xy',
    ...     cmap='RdBu',
    ...     show_scalar_bar=False,
    ... )

    """

    _vtk_module_name = "vtkIOEnSight"
    _vtk_class_name = "vtkGenericEnSightReader"

    def _set_filename(self, filename):
        """Set filename and update reader."""
        # Private method since changing file type requires a
        # different subclass.
        self._filename = filename
        self.reader.SetCaseFileName(filename)
        self._update_information()
        self._active_time_set = 0

    @property
    def number_time_points(self):  # noqa: D102  # numpydoc ignore=RT01
        return self.reader.GetTimeSets().GetItem(self.active_time_set).GetSize()

    def time_point_value(self, time_point):  # noqa: D102
        return self.reader.GetTimeSets().GetItem(self.active_time_set).GetValue(time_point)

    @property
    def active_time_value(self):  # noqa: D102  # numpydoc ignore=RT01
        return self.reader.GetTimeValue()

    def set_active_time_value(self, time_value):  # noqa: D102
        if time_value not in self.time_values:
            raise ValueError(
                f"Not a valid time {time_value} from available time values: {self.time_values}",
            )
        self.reader.SetTimeValue(time_value)

    def set_active_time_point(self, time_point):  # noqa: D102
        self.reader.SetTimeValue(self.time_point_value(time_point))

    @property
    def active_time_set(self) -> int:
        """Return the index of the active time set of the reader.

        Returns
        -------
        int
            Index of the active time set.
        """
        return self._active_time_set

    def set_active_time_set(self, time_set):
        """Set the active time set by index.

        Parameters
        ----------
        time_set : int
            Index of the desired time set.

        Raises
        ------
        IndexError
            If the desired time set does not exist.
        """
        number_time_sets = self.reader.GetTimeSets().GetNumberOfItems()
        if time_set in range(number_time_sets):
            self._active_time_set = time_set
        else:
            raise IndexError(f"Time set index {time_set} not in {range(number_time_sets)}")


# skip pydocstyle D102 check since docstring is taken from TimeReader
class OpenFOAMReader(BaseReader, PointCellDataSelection, TimeReader):
    """OpenFOAM Reader for .foam files.

    By default, pyvista enables all patch arrays.  This is a deviation
    from the vtk default.

    """

    _vtk_module_name = "vtkIOGeometry"
    _vtk_class_name = "vtkOpenFOAMReader"

    def _set_defaults_post(self):
        self.enable_all_patch_arrays()

    @property
    def number_time_points(self):  # noqa: D102  # numpydoc ignore=RT01
        return self.reader.GetTimeValues().GetNumberOfValues()

    def time_point_value(self, time_point):  # noqa: D102
        return self.reader.GetTimeValues().GetValue(time_point)

    @property
    def active_time_value(self):  # noqa: D102  # numpydoc ignore=RT01
        try:
            value = self.reader.GetTimeValue()
        except AttributeError as err:  # pragma: no cover
            raise AttributeError(
                "Inspecting active time value only supported for vtk versions >9.1.0",
            ) from err
        return value

    def set_active_time_value(self, time_value):  # noqa: D102
        if time_value not in self.time_values:
            raise ValueError(
                f"Not a valid time {time_value} from available time values: {self.time_values}",
            )
        self.reader.UpdateTimeStep(time_value)

    def set_active_time_point(self, time_point):  # noqa: D102
        self.reader.UpdateTimeStep(self.time_point_value(time_point))

    @property
    def decompose_polyhedra(self):  # numpydoc ignore=RT01
        """Whether polyhedra are to be decomposed when read.

        .. warning::
            Support for polyhedral decomposition has been deprecated
            deprecated in VTK 9.3 and has been removed prior to VTK 9.4

        Returns
        -------
        bool
            If ``True``, decompose polyhedra into tetrahedra and pyramids.

        """
        return bool(self.reader.GetDecomposePolyhedra())

    @decompose_polyhedra.setter
    def decompose_polyhedra(self, value):  # numpydoc ignore=GL08
        self.reader.SetDecomposePolyhedra(value)

    @property
    def skip_zero_time(self):  # numpydoc ignore=RT01
        """Indicate whether or not to ignore the '/0' time directory.

        Returns
        -------
        bool
            If ``True``, ignore the '/0' time directory.

        Examples
        --------
        >>> import pyvista as pv
        >>> from pyvista import examples
        >>> filename = examples.download_cavity(load=False)
        >>> reader = pv.OpenFOAMReader(filename)
        >>> reader.skip_zero_time = False
        >>> reader.skip_zero_time
        False

        """
        return bool(self.reader.GetSkipZeroTime())

    @skip_zero_time.setter
    def skip_zero_time(self, value):  # numpydoc ignore=GL08
        self.reader.SetSkipZeroTime(value)
        self._update_information()
        self.reader.SetRefresh()

    @property
    def cell_to_point_creation(self):  # numpydoc ignore=RT01
        """Whether cell data is translated to point data when read.

        Returns
        -------
        bool
            If ``True``, translate cell data to point data.

        Warnings
        --------
        When ``True``, cell and point data arrays will have
        duplicate names.

        Examples
        --------
        >>> import pyvista as pv
        >>> from pyvista import examples
        >>> filename = examples.download_cavity(load=False)
        >>> reader = pv.OpenFOAMReader(filename)
        >>> reader.cell_to_point_creation = False
        >>> reader.cell_to_point_creation
        False

        """
        return bool(self.reader.GetCreateCellToPoint())

    @cell_to_point_creation.setter
    def cell_to_point_creation(self, value):  # numpydoc ignore=GL08
        self.reader.SetCreateCellToPoint(value)

    @property
    def number_patch_arrays(self):  # numpydoc ignore=RT01
        """Return number of patch arrays in dataset.

        Returns
        -------
        int

        Examples
        --------
        >>> import pyvista as pv
        >>> from pyvista import examples
        >>> filename = examples.download_cavity(load=False)
        >>> reader = pv.OpenFOAMReader(filename)
        >>> reader.number_patch_arrays
        4

        """
        return self.reader.GetNumberOfPatchArrays()

    @property
    def patch_array_names(self):  # numpydoc ignore=RT01
        """Names of patch arrays in a list.

        Returns
        -------
        list[str]

        Examples
        --------
        >>> import pyvista as pv
        >>> from pyvista import examples
        >>> filename = examples.download_cavity(load=False)
        >>> reader = pv.OpenFOAMReader(filename)
        >>> reader.patch_array_names
        ['internalMesh', 'patch/movingWall', 'patch/fixedWalls', 'patch/frontAndBack']

        """
        return [self.reader.GetPatchArrayName(i) for i in range(self.number_patch_arrays)]

    def enable_patch_array(self, name):
        """Enable reading of patch array.

        Parameters
        ----------
        name : str
            Which patch array to enable.

        Examples
        --------
        >>> import pyvista as pv
        >>> from pyvista import examples
        >>> filename = examples.download_cavity(load=False)
        >>> reader = pv.OpenFOAMReader(filename)
        >>> reader.enable_patch_array("patch/movingWall")
        >>> reader.patch_array_status("patch/movingWall")
        True

        """
        self.reader.SetPatchArrayStatus(name, 1)

    def disable_patch_array(self, name):
        """Disable reading of patch array.

        Parameters
        ----------
        name : str
            Which patch array to disable.

        Examples
        --------
        >>> import pyvista as pv
        >>> from pyvista import examples
        >>> filename = examples.download_cavity(load=False)
        >>> reader = pv.OpenFOAMReader(filename)
        >>> reader.disable_patch_array("internalMesh")
        >>> reader.patch_array_status("internalMesh")
        False

        """
        self.reader.SetPatchArrayStatus(name, 0)

    def patch_array_status(self, name):
        """Return status of reading patch array.

        Parameters
        ----------
        name : str
            Which patch array to report status.

        Returns
        -------
        bool
                Whether the patch with the given name is to be read.

        Examples
        --------
        >>> import pyvista as pv
        >>> from pyvista import examples
        >>> filename = examples.download_cavity(load=False)
        >>> reader = pv.OpenFOAMReader(filename)
        >>> reader.enable_patch_array("patch/movingWall")
        >>> reader.patch_array_status("patch/movingWall")
        True

        """
        return bool(self.reader.GetPatchArrayStatus(name))

    def enable_all_patch_arrays(self):
        """Enable reading of all patch arrays.

        Examples
        --------
        >>> import pyvista as pv
        >>> from pyvista import examples
        >>> filename = examples.download_cavity(load=False)
        >>> reader = pv.OpenFOAMReader(filename)
        >>> reader.enable_all_patch_arrays()
        >>> assert reader.patch_array_status("patch/movingWall")
        >>> assert reader.patch_array_status("patch/fixedWalls")

        """
        self.reader.EnableAllPatchArrays()

    def disable_all_patch_arrays(self):
        """Disable reading of all patch arrays.

        Examples
        --------
        >>> import pyvista as pv
        >>> from pyvista import examples
        >>> filename = examples.download_cavity(load=False)
        >>> reader = pv.OpenFOAMReader(filename)
        >>> reader.disable_all_patch_arrays()
        >>> assert not reader.patch_array_status("patch.movingWall")
        >>> assert not reader.patch_array_status("internalMesh")

        """
        self.reader.DisableAllPatchArrays()

    @property
    def all_patch_arrays_status(self):  # numpydoc ignore=RT01
        """Status of reading all patch arrays.

        Returns
        -------
        dict[str, bool]
            dict key is the patch name and the value is whether it will be read.

        Examples
        --------
        >>> import pyvista as pv
        >>> from pyvista import examples
        >>> filename = examples.download_cavity(load=False)
        >>> reader = pv.OpenFOAMReader(filename)
        >>> reader.all_patch_arrays_status  # doctest: +NORMALIZE_WHITESPACE
        {'internalMesh': True, 'patch/movingWall': True, 'patch/fixedWalls': True,
         'patch/frontAndBack': True}

        """
        return {name: self.patch_array_status(name) for name in self.patch_array_names}


class POpenFOAMReader(OpenFOAMReader):
    """Parallel OpenFOAM Reader for .foam files.

    Can read parallel-decomposed mesh information and time dependent data.
    This reader can be used for serial generated data,
    parallel reconstructed data, and decomposed data.
    """

    _class_reader = staticmethod(lazy_vtkPOpenFOAMReader)
    _vtk_module_name = ''
    _vtk_class_name = ''

    @property
    def case_type(self):  # numpydoc ignore=RT01
        """Indicate whether decomposed mesh or reconstructed mesh should be read.

        Returns
        -------
        str
            If ``'reconstructed'``, reconstructed mesh should be read.
            If ``'decomposed'``, decomposed mesh should be read.

        Raises
        ------
        ValueError
            If the value is not in ['reconstructed', 'decomposed']

        Examples
        --------
        >>> import pyvista as pv
        >>> from pyvista import examples
        >>> filename = examples.download_cavity(load=False)
        >>> reader = pv.POpenFOAMReader(filename)
        >>> reader.case_type = 'reconstructed'
        >>> reader.case_type
        'reconstructed'
        """
        return 'reconstructed' if self.reader.GetCaseType() else 'decomposed'

    @case_type.setter
    def case_type(self, value):  # numpydoc ignore=GL08
        if value == 'reconstructed':
            self.reader.SetCaseType(1)
        elif value == 'decomposed':
            self.reader.SetCaseType(0)
        else:
            raise ValueError(f"Unknown case type '{value}'.")

        self._update_information()


class PLYReader(BaseReader):
    """PLY Reader for reading .ply files.

    Examples
    --------
    >>> import pyvista as pv
    >>> from pyvista import examples
    >>> filename = examples.download_lobster(load=False)
    >>> filename.split("/")[-1]  # omit the path
    'lobster.ply'
    >>> reader = pv.get_reader(filename)
    >>> mesh = reader.read()
    >>> mesh.plot()

    """

    _vtk_module_name = "vtkIOPLY"
    _vtk_class_name = "vtkPLYReader"


class OBJReader(BaseReader):
    """OBJ Reader for reading .obj files.

    Examples
    --------
    >>> import pyvista as pv
    >>> from pyvista import examples
    >>> filename = examples.download_trumpet(load=False)
    >>> filename.split("/")[-1]  # omit the path
    'trumpet.obj'
    >>> reader = pv.get_reader(filename)
    >>> mesh = reader.read()
    >>> mesh.plot(cpos='yz', show_scalar_bar=False)

    """

    _vtk_module_name = "vtkIOGeometry"
    _vtk_class_name = "vtkOBJReader"


class STLReader(BaseReader):
    """STL Reader for .stl files.

    Examples
    --------
    >>> import pyvista as pv
    >>> from pyvista import examples
    >>> filename = examples.download_cad_model(load=False)
    >>> filename.split("/")[-1]  # omit the path
    '42400-IDGH.stl'
    >>> reader = pv.get_reader(filename)
    >>> mesh = reader.read()
    >>> mesh.plot()

    """

    _vtk_module_name = "vtkIOGeometry"
    _vtk_class_name = "vtkSTLReader"


class TecplotReader(BaseReader):
    """Tecplot Reader for ascii .dat files.

    Examples
    --------
    >>> import pyvista as pv
    >>> from pyvista import examples
    >>> filename = examples.download_tecplot_ascii(load=False)
    >>> reader = pv.get_reader(filename)
    >>> mesh = reader.read()
    >>> mesh[0].plot()

    """

    _vtk_module_name = "vtkIOGeometry"
    _vtk_class_name = "vtkTecplotReader"


class VTKDataSetReader(BaseReader):
    """VTK Data Set Reader for .vtk files.

    Notes
    -----
    This reader calls ``ReadAllScalarsOn``, ``ReadAllColorScalarsOn``,
    ``ReadAllNormalsOn``, ``ReadAllTCoordsOn``, ``ReadAllVectorsOn``,
    and ``ReadAllFieldsOn`` on the underlying ``vtkDataSetReader``.

    Examples
    --------
    >>> import pyvista as pv
    >>> from pyvista import examples
    >>> filename = examples.download_brain(load=False)
    >>> filename.split("/")[-1]  # omit the path
    'brain.vtk'
    >>> reader = pv.get_reader(filename)
    >>> mesh = reader.read()
    >>> sliced_mesh = mesh.slice('x')
    >>> sliced_mesh.plot(cpos='yz', show_scalar_bar=False)

    """

    _vtk_module_name = "vtkIOLegacy"
    _vtk_class_name = "vtkDataSetReader"

    def _set_defaults_post(self):
        self.reader.ReadAllScalarsOn()
        self.reader.ReadAllColorScalarsOn()
        self.reader.ReadAllNormalsOn()
        self.reader.ReadAllTCoordsOn()
        self.reader.ReadAllVectorsOn()
        self.reader.ReadAllFieldsOn()
        self.reader.ReadAllTensorsOn()


class VTKPDataSetReader(BaseReader):
    """Parallel VTK Data Set Reader for .pvtk files."""

    _vtk_module_name = "vtkIOParallel"
    _vtk_class_name = "vtkPDataSetReader"


class BYUReader(BaseReader):
    """BYU Reader for .g files.

    Examples
    --------
    >>> import pyvista as pv
    >>> from pyvista import examples
    >>> filename = examples.download_teapot(load=False)
    >>> filename.split("/")[-1]  # omit the path
    'teapot.g'
    >>> reader = pv.get_reader(filename)
    >>> mesh = reader.read()
    >>> mesh.plot(cpos='xy', show_scalar_bar=False)

    """

    _vtk_module_name = "vtkIOGeometry"
    _vtk_class_name = "vtkBYUReader"


class FacetReader(BaseReader):
    """Facet Reader for .facet files.

    Examples
    --------
    >>> import pyvista as pv
    >>> from pyvista import examples
    >>> filename = examples.download_clown(load=False)
    >>> filename.split("/")[-1]  # omit the path
    'clown.facet'
    >>> reader = pv.get_reader(filename)
    >>> mesh = reader.read()
    >>> mesh.plot(color="red")

    """

    _vtk_module_name = "vtkFiltersHybrid"
    _vtk_class_name = "vtkFacetReader"


class Plot3DMetaReader(BaseReader):
    """Plot3DMeta Reader for .p3d files."""

    _vtk_module_name = "vtkIOParallel"
    _vtk_class_name = "vtkPlot3DMetaReader"


class Plot3DFunctionEnum(enum.IntEnum):
    """An enumeration for the functions used in :class:`MultiBlockPlot3DReader`."""

    DENSITY = 100
    PRESSURE = 110
    PRESSURE_COEFFICIENT = 111
    MACH = 112
    SPEED_OF_SOUND = 113
    TEMPERATURE = 120
    ENTHALPY = 130
    INTERNAL_ENERGY = 140
    KINETIC_ENERGY = 144
    VELOCITY_MAGNITUDE = 153
    STAGNATION_ENERGY = 163
    ENTROPY = 170
    SWIRL = 184
    VELOCITY = 200
    VORTICITY = 201
    MOMENTUM = 202
    PRESSURE_GRADIENT = 210
    STRAIN_RATE = 212
    VORTICITY_MAGNITUDE = 211


class MultiBlockPlot3DReader(BaseReader):
    """MultiBlock Plot3D Reader.

    The methods :meth:`add_function()` and :meth:`remove_function()` accept values from
    :class:`Plot3DFunctionEnum`. For convenience, the values of that enumeration are available as class variables,
    as shown below.

        - ``MultiBlockPlot3DReader.DENSITY = Plot3DFunctionEnum.DENSITY``
        - ``MultiBlockPlot3DReader.PRESSURE = Plot3DFunctionEnum.PRESSURE``
        - ``MultiBlockPlot3DReader.PRESSURE_COEFFICIENT = Plot3DFunctionEnum.PRESSURE_COEFFICIENT``
        - ``MultiBlockPlot3DReader.MACH = Plot3DFunctionEnum.MACH``
        - ``MultiBlockPlot3DReader.SPEED_OF_SOUND = Plot3DFunctionEnum.SPEED_OF_SOUND``
        - ``MultiBlockPlot3DReader.TEMPERATURE = Plot3DFunctionEnum.TEMPERATURE``
        - ``MultiBlockPlot3DReader.ENTHALPY = Plot3DFunctionEnum.ENTHALPY``
        - ``MultiBlockPlot3DReader.INTERNAL_ENERGY = Plot3DFunctionEnum.INTERNAL_ENERGY``
        - ``MultiBlockPlot3DReader.KINETIC_ENERGY = Plot3DFunctionEnum.KINETIC_ENERGY``
        - ``MultiBlockPlot3DReader.VELOCITY_MAGNITUDE = Plot3DFunctionEnum.VELOCITY_MAGNITUDE``
        - ``MultiBlockPlot3DReader.STAGNATION_ENERGY = Plot3DFunctionEnum.STAGNATION_ENERGY``
        - ``MultiBlockPlot3DReader.ENTROPY = Plot3DFunctionEnum.ENTROPY``
        - ``MultiBlockPlot3DReader.SWIRL = Plot3DFunctionEnum.SWIRL``
        - ``MultiBlockPlot3DReader.VELOCITY = Plot3DFunctionEnum.VELOCITY``
        - ``MultiBlockPlot3DReader.VORTICITY = Plot3DFunctionEnum.VORTICITY``
        - ``MultiBlockPlot3DReader.MOMENTUM = Plot3DFunctionEnum.MOMENTUM``
        - ``MultiBlockPlot3DReader.PRESSURE_GRADIENT = Plot3DFunctionEnum.PRESSURE_GRADIENT``
        - ``MultiBlockPlot3DReader.STRAIN_RATE = Plot3DFunctionEnum.STRAIN_RATE``
        - ``MultiBlockPlot3DReader.VORTICITY_MAGNITUDE = Plot3DFunctionEnum.VORTICITY_MAGNITUDE``
    """

    _vtk_module_name = "vtkIOParallel"
    _vtk_class_name = "vtkMultiBlockPLOT3DReader"

    # pull in function name enum values as class constants
    DENSITY = Plot3DFunctionEnum.DENSITY
    PRESSURE = Plot3DFunctionEnum.PRESSURE
    PRESSURE_COEFFICIENT = Plot3DFunctionEnum.PRESSURE_COEFFICIENT
    MACH = Plot3DFunctionEnum.MACH
    SPEED_OF_SOUND = Plot3DFunctionEnum.SPEED_OF_SOUND
    TEMPERATURE = Plot3DFunctionEnum.TEMPERATURE
    ENTHALPY = Plot3DFunctionEnum.ENTHALPY
    INTERNAL_ENERGY = Plot3DFunctionEnum.INTERNAL_ENERGY
    KINETIC_ENERGY = Plot3DFunctionEnum.KINETIC_ENERGY
    VELOCITY_MAGNITUDE = Plot3DFunctionEnum.VELOCITY_MAGNITUDE
    STAGNATION_ENERGY = Plot3DFunctionEnum.STAGNATION_ENERGY
    ENTROPY = Plot3DFunctionEnum.ENTROPY
    SWIRL = Plot3DFunctionEnum.SWIRL
    VELOCITY = Plot3DFunctionEnum.VELOCITY
    VORTICITY = Plot3DFunctionEnum.VORTICITY
    MOMENTUM = Plot3DFunctionEnum.MOMENTUM
    PRESSURE_GRADIENT = Plot3DFunctionEnum.PRESSURE_GRADIENT
    STRAIN_RATE = Plot3DFunctionEnum.STRAIN_RATE
    VORTICITY_MAGNITUDE = Plot3DFunctionEnum.VORTICITY_MAGNITUDE

    def _set_defaults(self):
        self.auto_detect_format = True

    def add_q_files(self, files):
        """Add q file(s).

        Parameters
        ----------
        files : str | sequence[str]
            Solution file or files to add.

        """
        # files may be a list or a single filename
        if files:
            if isinstance(files, (str, pathlib.Path)):
                files = [files]
        files = [_process_filename(f) for f in files]

        # AddFileName supports reading multiple q files
        for q_filename in files:
            self.reader.AddFileName(q_filename)

    @property
    def auto_detect_format(self):  # numpydoc ignore=RT01
        """Whether to try to automatically detect format such as byte order, etc."""
        return bool(self.reader.GetAutoDetectFormat())

    @auto_detect_format.setter
    def auto_detect_format(self, value):  # numpydoc ignore=GL08
        self.reader.SetAutoDetectFormat(value)

    def add_function(self, value: Union[int, Plot3DFunctionEnum]):
        """Specify additional functions to compute.

        The available functions are enumerated in :class:`Plot3DFunctionEnum`. The members of this enumeration are most
        easily accessed by their aliases as class variables.

        Multiple functions may be requested by calling this method multiple times.

        Parameters
        ----------
        value : int | Plot3DFunctionEnum
            The function to add.

        Examples
        --------
        >>> import pyvista as pv
        >>> from pyvista import examples
        >>> filename = examples.download_file('multi-bin.xyz')
        >>> reader = pv.reader.MultiBlockPlot3DReader(filename)
        >>> reader.add_function(112)  # add a function by its integer value
        >>> reader.add_function(
        ...     reader.PRESSURE_COEFFICIENT
        ... )  # add a function by enumeration via class variable alias

        """
        if isinstance(value, enum.Enum):
            value = value.value
        self.reader.AddFunction(value)

    def remove_function(self, value: Union[int, Plot3DFunctionEnum]):
        """Remove one function from list of functions to compute.

        For details on the types of accepted values, see :meth:``add_function``.

        Parameters
        ----------
        value : int | Plot3DFunctionEnum
            The function to remove.
        """
        if isinstance(value, enum.Enum):
            value = value.value
        self.reader.RemoveFunction(value)

    def remove_all_functions(self):
        """Remove all functions from list of functions to compute."""
        self.reader.RemoveAllFunctions()

    @property
    def preserve_intermediate_functions(self):  # numpydoc ignore=RT01
        """When ``True`` (default), intermediate computed quantities will be preserved.

        For example, if ``VelocityMagnitude`` is enabled, but not ``Velocity``, the reader still needs to compute
        ``Velocity``. If `preserve_intermediate_functions` is ``False``, then the output will not have ``Velocity``
        array, only the requested ``VelocityMagnitude``.

        This is useful to avoid using up memory for arrays that are not relevant for the analysis.
        """
        return self.reader.GetPreserveIntermediateFunctions()

    @preserve_intermediate_functions.setter
    def preserve_intermediate_functions(self, val):  # numpydoc ignore=GL08
        self.reader.SetPreserveIntermediateFunctions(val)

    @property
    def gamma(self):  # numpydoc ignore=RT01
        """Ratio of specific heats."""
        return self.reader.GetGamma()

    @gamma.setter
    def gamma(self, val):  # numpydoc ignore=GL08
        self.reader.SetGamma(val)

    @property
    def r_gas_constant(self):  # numpydoc ignore=RT01
        """Gas constant."""
        return self.reader.GetR()

    @r_gas_constant.setter
    def r_gas_constant(self, val):  # numpydoc ignore=GL08
        self.reader.SetR(val)


class CGNSReader(BaseReader, PointCellDataSelection):
    """CGNS Reader for .cgns files.

    Creates a multi-block dataset and reads unstructured grids and structured
    meshes from binary files stored in CGNS file format, with data stored at
    the nodes, cells or faces.

    By default, all point and cell arrays are loaded as well as the boundary
    patch. This varies from VTK's defaults. For more details, see
    `vtkCGNSReader <https://vtk.org/doc/nightly/html/classvtkCGNSReader.html>`_

    Examples
    --------
    Load a CGNS file.  All arrays are loaded by default.

    >>> import pyvista as pv
    >>> from pyvista import examples
    >>> filename = examples.download_cgns_multi(load=False)
    >>> reader = pv.CGNSReader(filename)
    >>> reader.load_boundary_patch = False
    >>> ds = reader.read()
    >>> ds[0][0].cell_data
    pyvista DataSetAttributes
    Association     : CELL
    Active Scalars  : None
    Active Vectors  : Momentum
    Active Texture  : None
    Active Normals  : None
    Contains arrays :
        Density                 float64    (2928,)
        Momentum                float64    (2928, 3)            VECTORS
        EnergyStagnationDensity float64    (2928,)
        ViscosityEddy           float64    (2928,)
        TurbulentDistance       float64    (2928,)
        TurbulentSANuTilde      float64    (2928,)

    """

    _vtk_module_name = "vtkIOCGNSReader"
    _vtk_class_name = "vtkCGNSReader"

    def _set_defaults_post(self):
        self.enable_all_point_arrays()
        self.enable_all_cell_arrays()
        self.load_boundary_patch = True

    @property
    def distribute_blocks(self) -> bool:  # numpydoc ignore=RT01
        """Distribute each block in each zone across ranks.

        To make the reader disregard the piece request and read all blocks in the
        zone, set this to ``False``. The default is ``True``.

        Returns
        -------
        bool
            If ``True``, distribute each block in each zone across ranks.

        Examples
        --------
        Disable distributing blocks.

        >>> import pyvista as pv
        >>> from pyvista import examples
        >>> filename = examples.download_cgns_multi(load=False)
        >>> reader = pv.CGNSReader(filename)
        >>> reader.distribute_blocks = False
        >>> reader.distribute_blocks
        False

        """
        return bool(self._reader.GetDistributeBlocks())

    @distribute_blocks.setter
    def distribute_blocks(self, value: str):  # numpydoc ignore=GL08
        self._reader.SetDistributeBlocks(value)

    def base_array_status(self, name: str) -> bool:
        """Get status of base array with name.

        Parameters
        ----------
        name : str
            Base array name.

        Returns
        -------
        bool
            Whether reading the base array is enabled.

        """
        return bool(self.reader.GetBaseArrayStatus(name))

    @property
    def base_array_names(self):  # numpydoc ignore=RT01
        """Return the list of all base array names.

        Returns
        -------
        list[int]

        """
        return [self.reader.GetBaseArrayName(i) for i in range(self.number_base_arrays)]

    @property
    def number_base_arrays(self) -> int:  # numpydoc ignore=RT01
        """Return the number of base arrays.

        Returns
        -------
        int

        """
        return self.reader.GetNumberOfBaseArrays()

    def enable_all_bases(self):
        """Enable reading all bases.

        By default only the 0th base is read.

        Examples
        --------
        Read all bases.

        >>> import pyvista as pv
        >>> from pyvista import examples
        >>> filename = examples.download_cgns_multi(load=False)
        >>> reader = pv.CGNSReader(filename)
        >>> reader.enable_all_bases()
        """
        self._reader.EnableAllBases()

    def disable_all_bases(self):
        """Disable reading all bases.

        By default only the 0th base is read.

        Examples
        --------
        Disable reading all bases.

        >>> import pyvista as pv
        >>> from pyvista import examples
        >>> filename = examples.download_cgns_multi(load=False)
        >>> reader = pv.CGNSReader(filename)
        >>> reader.disable_all_bases()
        """
        self._reader.DisableAllBases()

    def family_array_status(self, name) -> bool:
        """Get status of family array with name.

        Parameters
        ----------
        name : str
            Family array name.

        Returns
        -------
        bool
            Whether reading the family array is enabled.

        """
        return bool(self.reader.GetFamilyArrayStatus(name))

    @property
    def family_array_names(self) -> List[str]:  # numpydoc ignore=RT01
        """Return the list of all family array names.

        Returns
        -------
        list[str]

        """
        return [self.reader.GetFamilyArrayName(i) for i in range(self.number_family_arrays)]

    @property
    def number_family_arrays(self) -> int:  # numpydoc ignore=RT01
        """Return the number of face arrays.

        Returns
        -------
        int

        """
        return self.reader.GetNumberOfFamilyArrays()

    def enable_all_families(self):
        """Enable reading all families.

        By default only the 0th family is read.

        Examples
        --------
        Read all bases.

        >>> import pyvista as pv
        >>> from pyvista import examples
        >>> filename = examples.download_cgns_multi(load=False)
        >>> reader = pv.CGNSReader(filename)
        >>> reader.enable_all_families()
        """
        self._reader.EnableAllFamilies()

    def disable_all_families(self):
        """Disable reading all families.

        Examples
        --------
        Disable reading all bases.

        >>> import pyvista as pv
        >>> from pyvista import examples
        >>> filename = examples.download_cgns_multi(load=False)
        >>> reader = pv.CGNSReader(filename)
        >>> reader.disable_all_families()
        """
        self._reader.DisableAllFamilies()

    @property
    def unsteady_pattern(self) -> bool:  # numpydoc ignore=RT01
        """Return or set using an unsteady pattern.

        When set to ``True`` (default is ``False``), the reader will try to
        determine FlowSolution_t nodes to read with a pattern
        matching This can be useful for unsteady solutions when
        FlowSolutionPointers are not reliable.

        Examples
        --------
        Set reading the unsteady pattern to ``True``.

        >>> import pyvista as pv
        >>> from pyvista import examples
        >>> filename = examples.download_cgns_multi(load=False)
        >>> reader = pv.CGNSReader(filename)
        >>> reader.unsteady_pattern = True
        >>> reader.unsteady_pattern
        True

        """
        return self._reader.GetUseUnsteadyPattern()

    @unsteady_pattern.setter
    def unsteady_pattern(self, enabled: bool):  # numpydoc ignore=GL08
        self._reader.SetUseUnsteadyPattern(bool(enabled))

    @property
    def vector_3d(self) -> bool:  # numpydoc ignore=RT01
        """Return or set adding an empty dimension to vectors in case of 2D solutions.

        Examples
        --------
        Set adding an empty physical dimension to vectors to ``True``.

        >>> import pyvista as pv
        >>> from pyvista import examples
        >>> filename = examples.download_cgns_multi(load=False)
        >>> reader = pv.CGNSReader(filename)
        >>> reader.vector_3d = True
        >>> reader.vector_3d
        True

        """
        return self._reader.GetUse3DVector()

    @vector_3d.setter
    def vector_3d(self, enabled: bool):  # numpydoc ignore=GL08
        self._reader.SetUse3DVector(bool(enabled))

    @property
    def load_boundary_patch(self) -> bool:  # numpydoc ignore=RT01
        """Return or set loading boundary patches.

        Notes
        -----
        VTK default is ``False``, but PyVista uses ``True``.

        Examples
        --------
        Enable loading boundary patches .

        >>> import pyvista as pv
        >>> from pyvista import examples
        >>> filename = examples.download_cgns_multi(load=False)
        >>> reader = pv.CGNSReader(filename)
        >>> reader.load_boundary_patch = True
        >>> reader.load_boundary_patch
        True

        """
        return self._reader.GetLoadBndPatch()

    @load_boundary_patch.setter
    def load_boundary_patch(self, enabled: bool):  # numpydoc ignore=GL08
        self._reader.SetLoadBndPatch(bool(enabled))


class BinaryMarchingCubesReader(BaseReader):
    """BinaryMarchingCubes Reader for .tri files.

    Examples
    --------
    >>> import pyvista as pv
    >>> from pyvista import examples
    >>> filename = examples.download_pine_roots(load=False)
    >>> filename.split("/")[-1]  # omit the path
    'pine_root.tri'
    >>> reader = pv.get_reader(filename)
    >>> mesh = reader.read()
    >>> mesh.plot(color="brown")

    """

    _vtk_module_name = "vtkIOGeometry"
    _vtk_class_name = "vtkMCubesReader"


@dataclass(order=True)
class PVDDataSet:
    """Class for storing dataset info from PVD file."""

    time: float
    part: int
    path: str
    group: str


class _PVDReader(BaseVTKReader):
    """Simulate a VTK reader for PVD files."""

    def __init__(self):
        super().__init__()
        self._directory = None
        self._datasets = None
        self._active_datasets = None
        self._time_values = None

    def SetFileName(self, filename):
        """Set filename and update reader."""
        self._filename = filename
        self._directory = str(Path(filename).parent)

    def UpdateInformation(self):
        """Parse PVD file."""
        if self._filename is None:
            raise ValueError("Filename must be set")
        tree = ElementTree.parse(self._filename)
        root = tree.getroot()
        dataset_elements = root[0].findall("DataSet")
        datasets = []
        for element in dataset_elements:
            element_attrib = element.attrib
            datasets.append(
                PVDDataSet(
                    float(element_attrib.get('timestep', 0)),
                    int(element_attrib.get('part', 0)),
                    element_attrib['file'],
                    element_attrib.get('group'),
                ),
            )
        self._datasets = sorted(datasets)
        self._time_values = sorted({dataset.time for dataset in self._datasets})
        self._time_mapping = {time: [] for time in self._time_values}
        for dataset in self._datasets:
            self._time_mapping[dataset.time].append(dataset)
        self._SetActiveTime(self._time_values[0])

    def Update(self):
        """Read data and store it."""
        self._data_object = pyvista.MultiBlock([reader.read() for reader in self._active_readers])

    def _SetActiveTime(self, time_value):
        """Set active time."""
        self._active_datasets = self._time_mapping[time_value]
        self._active_readers = [
            get_reader(str(Path(self._directory) / dataset.path))
            for dataset in self._active_datasets
        ]


# skip pydocstyle D102 check since docstring is taken from TimeReader
class PVDReader(BaseReader, TimeReader):
    """PVD Reader for .pvd files.

    Examples
    --------
    >>> import pyvista as pv
    >>> from pyvista import examples
    >>> filename = examples.download_wavy(load=False)
    >>> filename.split("/")[-1]  # omit the path
    'wavy.pvd'
    >>> reader = pv.get_reader(filename)
    >>> reader.time_values
    [0.0, 1.0, 2.0, 3.0, ... 12.0, 13.0, 14.0]
    >>> reader.set_active_time_point(5)
    >>> reader.active_time_value
    5.0
    >>> mesh = reader.read()[0]  # MultiBlock mesh with only 1 block
    >>> mesh.plot(scalars='z')

    """

    _class_reader = _PVDReader

    @property
    def active_readers(self):  # numpydoc ignore=RT01
        """Return the active readers.

        Returns
        -------
        list[pyvista.BaseReader]

        """
        return self.reader._active_readers

    @property
    def datasets(self):  # numpydoc ignore=RT01
        """Return all datasets.

        Returns
        -------
        list[pyvista.PVDDataSet]

        """
        return self.reader._datasets

    @property
    def active_datasets(self):  # numpydoc ignore=RT01
        """Return all active datasets.

        Returns
        -------
        list[pyvista.PVDDataSet]

        """
        return self.reader._active_datasets

    @property
    def time_values(self):  # noqa: D102  # numpydoc ignore=RT01
        return self.reader._time_values

    @property
    def number_time_points(self):  # noqa: D102  # numpydoc ignore=RT01
        return len(self.reader._time_values)

    def time_point_value(self, time_point):  # noqa: D102
        return self.reader._time_values[time_point]

    @property
    def active_time_value(self):  # noqa: D102  # numpydoc ignore=RT01
        # all active datasets have the same time
        return self.reader._active_datasets[0].time

    def set_active_time_value(self, time_value):  # noqa: D102
        self.reader._SetActiveTime(time_value)

    def set_active_time_point(self, time_point):  # noqa: D102
        self.set_active_time_value(self.time_values[time_point])


class DICOMReader(BaseReader):
    """DICOM Reader for reading ``.dcm`` files.

    This reader reads a single file or a path containing a several ``.dcm``
    files (DICOM stack).

    Parameters
    ----------
    path : str
        Path to the single DICOM (``.dcm``) file to be opened or the directory
        containing a stack of DICOM files.

    Examples
    --------
    Read a DICOM stack.

    >>> import pyvista as pv
    >>> from pyvista import examples
    >>> path = examples.download_dicom_stack(load=False)
    >>> reader = pv.DICOMReader(path)
    >>> dataset = reader.read()
    >>> dataset.plot(volume=True, zoom=3, show_scalar_bar=False)

    """

    _vtk_module_name = "vtkIOImage"
    _vtk_class_name = "vtkDICOMImageReader"


class BMPReader(BaseReader):
    """BMP Reader for .bmp files.

    Examples
    --------
    >>> import pyvista as pv
    >>> from pyvista import examples
    >>> filename = examples.download_masonry_texture(load=False)
    >>> filename.split("/")[-1]  # omit the path
    'masonry.bmp'
    >>> reader = pv.get_reader(filename)
    >>> mesh = reader.read()
    >>> mesh.plot()

    """

    _vtk_module_name = "vtkIOImage"
    _vtk_class_name = "vtkBMPReader"


class DEMReader(BaseReader):
    """DEM Reader for .dem files.

    Examples
    --------
    >>> import pyvista as pv
    >>> from pyvista import examples
    >>> filename = examples.download_st_helens(load=False)
    >>> filename.split("/")[-1]  # omit the path
    'SainteHelens.dem'
    >>> reader = pv.get_reader(filename)
    >>> mesh = reader.read()
    >>> mesh.plot()

    """

    _vtk_module_name = "vtkIOImage"
    _vtk_class_name = "vtkDEMReader"


class JPEGReader(BaseReader):
    """JPEG Reader for .jpeg and .jpg files.

    Examples
    --------
    >>> import pyvista as pv
    >>> from pyvista import examples
    >>> filename = examples.planets.download_mars_surface(load=False)
    >>> filename.split("/")[-1]  # omit the path
    'mars.jpg'
    >>> reader = pv.get_reader(filename)
    >>> mesh = reader.read()
    >>> mesh.plot()

    """

    _vtk_module_name = "vtkIOImage"
    _vtk_class_name = "vtkJPEGReader"


class MetaImageReader(BaseReader):
    """Meta Image Reader for .mha and .mhd files.

    Examples
    --------
    >>> import pyvista as pv
    >>> from pyvista import examples
    >>> filename = examples.download_chest(load=False)
    >>> filename.split("/")[-1]  # omit the path
    'ChestCT-SHORT.mha'
    >>> reader = pv.get_reader(filename)
    >>> mesh = reader.read()
    >>> mesh.plot()

    """

    _vtk_module_name = "vtkIOImage"
    _vtk_class_name = "vtkMetaImageReader"


class NIFTIReader(BaseReader):
    """NIFTI Reader for .nii and .nii.gz files.

    Examples
    --------
    >>> import pyvista as pv
    >>> from pyvista import examples
    >>> filename = examples.download_brain_atlas_with_sides(load=False)
    >>> filename.split("/")[-1]  # omit the path
    'avg152T1_RL_nifti.nii.gz'
    >>> reader = pv.get_reader(filename)
    >>> mesh = reader.read()
    >>> mesh.plot()

    """

    _vtk_module_name = "vtkIOImage"
    _vtk_class_name = "vtkNIFTIImageReader"


class NRRDReader(BaseReader):
    """NRRDReader for .nrrd and .nhdr files.

    Examples
    --------
    >>> import pyvista as pv
    >>> from pyvista import examples
    >>> filename = examples.download_beach(load=False)
    >>> filename.split("/")[-1]  # omit the path
    'beach.nrrd'
    >>> reader = pv.get_reader(filename)
    >>> mesh = reader.read()
    >>> mesh.plot()

    """

    _vtk_module_name = "vtkIOImage"
    _vtk_class_name = "vtkNrrdReader"


class PNGReader(BaseReader):
    """PNGReader for .png files.

    Examples
    --------
    >>> import pyvista as pv
    >>> from pyvista import examples
    >>> filename = examples.download_vtk_logo(load=False)
    >>> filename.split("/")[-1]  # omit the path
    'vtk.png'
    >>> reader = pv.get_reader(filename)
    >>> mesh = reader.read()
    >>> mesh.plot()

    """

    _vtk_module_name = "vtkIOImage"
    _vtk_class_name = "vtkPNGReader"


class PNMReader(BaseReader):
    """PNMReader for .pnm files.

    Examples
    --------
    >>> import pyvista as pv
    >>> from pyvista import examples
    >>> filename = examples.download_gourds_pnm(load=False)
    >>> filename.split("/")[-1]  # omit the path
    'Gourds.pnm'
    >>> reader = pv.get_reader(filename)
    >>> mesh = reader.read()
    >>> mesh.plot()

    """

    _vtk_module_name = "vtkIOImage"
    _vtk_class_name = "vtkPNMReader"


class SLCReader(BaseReader):
    """SLCReader for .slc files.

    Examples
    --------
    >>> import pyvista as pv
    >>> from pyvista import examples
    >>> filename = examples.download_knee_full(load=False)
    >>> filename.split("/")[-1]  # omit the path
    'vw_knee.slc'
    >>> reader = pv.get_reader(filename)
    >>> mesh = reader.read()
    >>> mesh.plot()

    """

    _vtk_module_name = "vtkIOImage"
    _vtk_class_name = "vtkSLCReader"


class TIFFReader(BaseReader):
    """TIFFReader for .tif and .tiff files.

    Examples
    --------
    >>> import pyvista as pv
    >>> from pyvista import examples
    >>> filename = examples.download_crater_imagery(load=False)
    >>> filename.split("/")[-1]  # omit the path
    'BJ34_GeoTifv1-04_crater_clip.tif'
    >>> reader = pv.get_reader(filename)
    >>> mesh = reader.read()
    >>> mesh.plot()

    """

    _vtk_module_name = "vtkIOImage"
    _vtk_class_name = "vtkTIFFReader"


class HDRReader(BaseReader):
    """HDRReader for .hdr files.

    Examples
    --------
    >>> import pyvista as pv
    >>> from pyvista import examples
    >>> filename = examples.download_parched_canal_4k(load=False)
    >>> filename.split("/")[-1]  # omit the path
    'parched_canal_4k.hdr'
    >>> reader = pv.get_reader(filename)
    >>> mesh = reader.read()
    >>> mesh.plot()

    """

    _vtk_module_name = "vtkIOImage"
    _vtk_class_name = "vtkHDRReader"


class PTSReader(BaseReader):
    """PTSReader for .pts files."""

    _vtk_module_name = "vtkIOGeometry"
    _vtk_class_name = "vtkPTSReader"


class AVSucdReader(BaseReader):
    """AVSucdReader for .inp files.

    Examples
    --------
    >>> import pyvista as pv
    >>> from pyvista import examples
    >>> filename = examples.download_cells_nd(load=False)
    >>> filename.split("/")[-1]  # omit the path
    'cellsnd.ascii.inp'
    >>> reader = pv.get_reader(filename)
    >>> mesh = reader.read()
    >>> mesh.plot(cpos="xy")

    """

    _vtk_module_name = "vtkIOGeometry"
    _vtk_class_name = "vtkAVSucdReader"


class HDFReader(BaseReader):
    """HDFReader for .hdf files.

    Examples
    --------
    >>> import pyvista as pv
    >>> from pyvista import examples
    >>> filename = examples.download_can_crushed_hdf(load=False)
    >>> filename.split("/")[-1]  # omit the path
    'can-vtu.hdf'
    >>> reader = pv.get_reader(filename)
    >>> mesh = reader.read()
    >>> mesh.plot()

    """

    _vtk_module_name = "vtkIOHDF"
    _vtk_class_name = "vtkHDFReader"

    @wraps(BaseReader.read)
    def read(self):
        """Wrap the base reader to handle the vtk 9.1 --> 9.2 change."""
        try:
            with pyvista.VtkErrorCatcher(raise_errors=True):
                return super().read()
        except RuntimeError as err:  # pragma: no cover
            if "Can't find the `Type` attribute." in str(err):
                raise RuntimeError(
                    f'{self.path} is missing the Type attribute. '
                    'The VTKHDF format has changed as of 9.2.0, '
                    f'see {HDF_HELP} for more details.',
                )
            else:
                raise


class GLTFReader(BaseReader):
    """GLTFeader for .gltf and .glb files."""

    _vtk_module_name = "vtkIOGeometry"
    _vtk_class_name = "vtkGLTFReader"


class FluentReader(BaseReader):
    """FluentReader for .cas files."""

    _vtk_module_name = "vtkIOGeometry"
    _vtk_class_name = "vtkFLUENTReader"


class MFIXReader(BaseReader):
    """MFIXReader for .res files."""

    _vtk_module_name = "vtkIOGeometry"
    _vtk_class_name = "vtkMFIXReader"


class SegYReader(BaseReader):
    """SegYReader for .sgy and .segy files."""

    _vtk_module_name = "vtkIOSegY"
    _vtk_class_name = "vtkSegYReader"


class _GIFReader(BaseVTKReader):
    """Simulate a VTK reader for GIF files."""

    def __init__(self):
        super().__init__()
        self._n_frames = 0
        self._current_frame = 0

    def UpdateInformation(self):
        """Update Information from file."""

    def GetProgress(self):
        return self._current_frame / self._n_frames

    def Update(self):
        """Read the GIF and store internally to `_data_object`."""
        from PIL import Image, ImageSequence

        img = Image.open(self._filename)
        self._data_object = pyvista.ImageData(dimensions=(img.size[0], img.size[1], 1))

        # load each frame to the grid (RGB since gifs do not support transparency
        self._n_frames = img.n_frames
        for i, frame in enumerate(ImageSequence.Iterator(img)):
            self._current_frame = i
            data = np.array(frame.convert('RGB').getdata(), dtype=np.uint8)
            self._data_object.point_data.set_array(data, f'frame{i}')
            self.UpdateObservers(6)

        if 'frame0' in self._data_object.point_data:
            self._data_object.point_data.active_scalars_name = 'frame0'


class GIFReader(BaseReader):
    """GIFReader for .gif files.

    Parameters
    ----------
    path : str
        Path of the GIF to read.

    Examples
    --------
    >>> import pyvista as pv
    >>> from pyvista import examples
    >>> filename = examples.download_gif_simple(load=False)
    >>> filename.split("/")[-1]  # omit the path
    'sample.gif'
    >>> reader = pv.get_reader(filename)
    >>> mesh = reader.read()
    >>> mesh.plot(rgba=True, zoom='tight', border=True, border_width=2)

    """

    _class_reader = _GIFReader


class XdmfReader(BaseReader, PointCellDataSelection, TimeReader):
    """XdmfReader for .xdmf files.

    Parameters
    ----------
    path : str
        Path of the XDMF file to read.

    Examples
    --------
    >>> import pyvista as pv
    >>> from pyvista import examples
    >>> filename = examples.download_meshio_xdmf(load=False)
    >>> reader = pv.get_reader(filename)
    >>> filename.split("/")[-1]  # omit the path
    'out.xdmf'
    >>> mesh = reader.read()
    >>> mesh.plot()

    """

    _vtk_module_name = "vtkIOXdmf2"
    _vtk_class_name = "vtkXdmfReader"

    @property
    def number_grids(self):  # numpydoc ignore=RT01
        """Return the number of grids that can be read by the reader.

        Returns
        -------
        int
            The number of grids to be read.

        """
        return self.reader.GetNumberOfGrids()

    def set_active_time_value(self, time_value):  # noqa: D102
        if time_value not in self.time_values:
            raise ValueError(
                f"Not a valid time {time_value} from available time values: {self.time_values}",
            )
        self._active_time_value = time_value
        self.reader.UpdateTimeStep(time_value)

    @property
    def number_time_points(self):  # noqa: D102
        return len(self.time_values)

    def time_point_value(self, time_point):  # noqa: D102
        return self.time_values[time_point]

    @property
    def time_values(self):  # noqa: D102
        info = self.reader.GetOutputInformation(0)
        return list(info.Get(_vtk.vtkCompositeDataPipeline.TIME_STEPS()))

    @property
    def active_time_value(self):  # noqa: D102
        return self._active_time_value

    def set_active_time_point(self, time_point):  # noqa: D102
        self.set_active_time_value(self.time_values[time_point])

    def _set_defaults_post(self):
        self._active_time_value = self.time_values[0]
        self.set_active_time_value(self._active_time_value)


class XMLPartitionedDataSetReader(BaseReader):
    """XML PartitionedDataSet Reader for reading .vtpd files.

    Examples
    --------
    >>> import pyvista as pv
    >>> partitions = pv.PartitionedDataSet(
    ...     [
    ...         pv.Wavelet(extent=(0, 10, 0, 10, 0, 5)),
    ...         pv.Wavelet(extent=(0, 10, 0, 10, 5, 10)),
    ...     ]
    ... )
    >>> partitions.save("my_partitions.vtpd")
    >>> _ = pv.read("my_partitions.vtpd")
    """

    _vtk_module_name = "vtkIOXML"
    _vtk_class_name = "vtkXMLPartitionedDataSetReader"


class FLUENTCFFReader(BaseReader):
    """FLUENTCFFReader for .h5 files.

    Examples
    --------
    >>> import pyvista as pv
    >>> from pyvista import examples
    >>> filename = examples.download_room_cff(load=False)
    >>> reader = pv.get_reader(filename)
    >>> blocks = reader.read()
    >>> mesh = blocks[0]
    >>> mesh.plot(cpos="xy", scalars="SV_T")
    """

    _vtk_module_name = "vtkIOFLUENTCFF"
    _vtk_class_name = "vtkFLUENTCFFReader"


class GambitReader(BaseReader):
    """GambitReader for .neu files.

    .. versionadded:: 0.44.0

    Examples
    --------
    >>> import pyvista as pv
    >>> from pyvista import examples
    >>> filename = examples.download_prism(load=False)
    >>> reader = pv.get_reader(filename)
    >>> mesh = reader.read()
    >>> mesh.plot()

    """

    _vtk_module_name = "vtkIOGeometry"
    _vtk_class_name = "vtkGAMBITReader"


class GaussianCubeReader(BaseReader):
    """GaussianCubeReader for .cube files.

    Examples
    --------
    >>> import pyvista as pv
    >>> from pyvista import examples

    >>> filename = examples.download_m4_total_density(load=False)
    >>> filename.split("/")[-1]  # omit the path
    'm4_TotalDensity.cube'

    """

    _vtk_module_name = "vtkIOChemistry"
    _vtk_class_name = "vtkGaussianCubeReader"

    def read(self, grid: bool = True):
        """Read the file and return the output.

        Parameters
        ----------
        grid : bool, default: False
            Output as a grid if ``True``, otherwise return the polydata.
        """
        from pyvista.core.filters import _update_alg  # avoid circular import

        _update_alg(self.reader, progress_bar=self._progress_bar, message=self._progress_msg)
        data = (
            wrap(self.reader.GetGridOutput()) if grid else wrap(self.reader.GetOutputDataObject(0))
        )
        if data is None:  # pragma: no cover
            raise RuntimeError("File reader failed to read and/or produced no output.")
        data._post_file_load_processing()  # type: ignore[union-attr]

        # check for any pyvista metadata
        data._restore_metadata()  # type: ignore[union-attr]
        return data

    @property
    def hb_scale(self) -> float:
        """Get the scaling factor to compute bonds with hydrogen atoms.

        Returns
        -------
        float
            The scaling factor to compute bonds with hydrogen atoms.

        """
        return self.reader.GetHBScale()

    @hb_scale.setter
    def hb_scale(self, hb_scale: float):
        """Set the scaling factor to compute bonds with hydrogen atoms.

        Parameters
        ----------
        hb_scale : float
            The scaling factor to compute bonds with hydrogen atoms.

        """
        self.reader.SetHBScale(hb_scale)

    @property
    def b_scale(self) -> float:
        """Get the scaling factor to compute bonds between non-hydrogen atoms.

        Returns
        -------
        float
            The scaling factor to compute bonds between non-hydrogen atoms.

        """
        return self.reader.GetBScale()

    @b_scale.setter
    def b_scale(self, b_scale: float):
        """Set the scaling factor to compute bonds between non-hydrogen atoms.

        Parameters
        ----------
        b_scale : float
            The scaling factor to compute bonds between non-hydrogen atoms.

        """
        self.reader.SetBScale(b_scale)


class MINCImageReader(BaseReader):
    """MINCImageReader for .mnc files.

    .. versionadded:: 0.44.0

    Examples
    --------
    >>> import pyvista as pv
    >>> from pyvista import examples
    >>> filename = examples.download_t3_grid_0(load=False)
    >>> reader = pv.get_reader(filename)
    >>> mesh = reader.read()
    >>> mesh.plot()

    """

    _vtk_module_name = "vtkIOMINC"
    _vtk_class_name = "vtkMINCImageReader"


<<<<<<< HEAD
class PDBReader(BaseReader):
    """PDBReader for .pdb files.

    .. versionadded:: 0.44.0

    Examples
    --------
    >>> import pyvista as pv
    >>> from pyvista import examples
    >>> filename = examples.download_caffeine(load=False)
    >>> filename.split("/")[-1]  # omit the path
    'caffeine.pdb'

    """

    _vtk_module_name = "vtkIOChemistry"
    _vtk_class_name = "vtkPDBReader"


=======
>>>>>>> e9f5a64d
CLASS_READERS = {
    # Standard dataset readers:
    '.bmp': BMPReader,
    '.cas': FluentReader,
    '.case': EnSightReader,
    '.cgns': CGNSReader,
    '.cube': GaussianCubeReader,
    '.dat': TecplotReader,
    '.dcm': DICOMReader,
    '.dem': DEMReader,
    '.facet': FacetReader,
    '.foam': POpenFOAMReader,
    '.g': BYUReader,
    '.gif': GIFReader,
    '.glb': GLTFReader,
    '.gltf': GLTFReader,
    '.h5': FLUENTCFFReader,
    '.hdf': HDFReader,
    '.hdr': HDRReader,
    '.img': DICOMReader,
    '.inp': AVSucdReader,
    '.jpeg': JPEGReader,
    '.jpg': JPEGReader,
    '.mha': MetaImageReader,
    '.mhd': MetaImageReader,
    '.mnc': MINCImageReader,
    '.neu': GambitReader,
    '.nhdr': NRRDReader,
    '.nii': NIFTIReader,
    '.nii.gz': NIFTIReader,
    '.nrrd': NRRDReader,
    '.obj': OBJReader,
    '.p3d': Plot3DMetaReader,
    '.pdb': PDBReader,
    '.ply': PLYReader,
    '.png': PNGReader,
    '.pnm': PNMReader,
    '.pts': PTSReader,
    '.pvd': PVDReader,
    '.pvti': XMLPImageDataReader,
    '.pvtk': VTKPDataSetReader,
    '.pvtr': XMLPRectilinearGridReader,
    '.pvtu': XMLPUnstructuredGridReader,
    '.res': MFIXReader,
    '.segy': SegYReader,
    '.sgy': SegYReader,
    '.slc': SLCReader,
    '.stl': STLReader,
    '.tif': TIFFReader,
    '.tiff': TIFFReader,
    '.tri': BinaryMarchingCubesReader,
    '.vti': XMLImageDataReader,
    '.vtk': VTKDataSetReader,
    '.vtm': XMLMultiBlockDataReader,
    '.vtmb': XMLMultiBlockDataReader,
    '.vtp': XMLPolyDataReader,
    '.vtpd': XMLPartitionedDataSetReader,
    '.vtr': XMLRectilinearGridReader,
    '.vts': XMLStructuredGridReader,
    '.vtu': XMLUnstructuredGridReader,
    '.xdmf': XdmfReader,
}<|MERGE_RESOLUTION|>--- conflicted
+++ resolved
@@ -2687,7 +2687,6 @@
     _vtk_class_name = "vtkMINCImageReader"
 
 
-<<<<<<< HEAD
 class PDBReader(BaseReader):
     """PDBReader for .pdb files.
 
@@ -2707,8 +2706,6 @@
     _vtk_class_name = "vtkPDBReader"
 
 
-=======
->>>>>>> e9f5a64d
 CLASS_READERS = {
     # Standard dataset readers:
     '.bmp': BMPReader,
