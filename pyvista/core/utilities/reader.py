"""Fine-grained control of reading data files."""

from __future__ import annotations

from abc import ABC, abstractmethod
from dataclasses import dataclass
import enum
from functools import wraps
import importlib
import os
import pathlib
from pathlib import Path
from typing import Any, Callable, List, Union
from xml.etree import ElementTree

import numpy as np

import pyvista
from pyvista.core import _vtk_core as _vtk

from .fileio import _get_ext_force, _process_filename
from .helpers import wrap
from .misc import abstract_class

HDF_HELP = 'https://kitware.github.io/vtk-examples/site/VTKFileFormats/#hdf-file-formats'


def _lazy_vtk_instantiation(module_name, class_name):
    """Lazy import and instantiation of a class from vtkmodules."""
    module = importlib.import_module(f"vtkmodules.{module_name}")
    return getattr(module, class_name)()


def lazy_vtkPOpenFOAMReader():
    """Lazy import of the vtkPOpenFOAMReader."""
    from vtkmodules.vtkIOParallel import vtkPOpenFOAMReader
    from vtkmodules.vtkParallelCore import vtkDummyController

    # Workaround waiting for the fix to be upstream (MR 9195 gitlab.kitware.com/vtk/vtk)
    reader = vtkPOpenFOAMReader()
    reader.SetController(vtkDummyController())
    return reader


def get_reader(filename, force_ext=None):
    """Get a reader for fine-grained control of reading data files.

    Supported file types and Readers:

    +----------------+---------------------------------------------+
    | File Extension | Class                                       |
    +================+=============================================+
    | ``.bmp``       | :class:`pyvista.BMPReader`                  |
    +----------------+---------------------------------------------+
    | ``.cas``       | :class:`pyvista.FluentReader`               |
    +----------------+---------------------------------------------+
    | ``.case``      | :class:`pyvista.EnSightReader`              |
    +----------------+---------------------------------------------+
    | ``.cgns``      | :class:`pyvista.CGNSReader`                 |
    +----------------+---------------------------------------------+
    | ``.dat``       | :class:`pyvista.TecplotReader`              |
    +----------------+---------------------------------------------+
    | ``.dcm``       | :class:`pyvista.DICOMReader`                |
    +----------------+---------------------------------------------+
    | ``.dem``       | :class:`pyvista.DEMReader`                  |
    +----------------+---------------------------------------------+
    | ``.facet``     | :class:`pyvista.FacetReader`                |
    +----------------+---------------------------------------------+
    | ``.foam``      | :class:`pyvista.POpenFOAMReader`            |
    +----------------+---------------------------------------------+
    | ``.g``         | :class:`pyvista.BYUReader`                  |
    +----------------+---------------------------------------------+
    | ``.gif``       | :class:`pyvista.GIFReader`                  |
    +----------------+---------------------------------------------+
    | ``.glb``       | :class:`pyvista.GLTFReader`                 |
    +----------------+---------------------------------------------+
    | ``.gltf``      | :class:`pyvista.GLTFReader`                 |
    +----------------+---------------------------------------------+
    | ``.hdf``       | :class:`pyvista.HDFReader`                  |
    +----------------+---------------------------------------------+
    | ``.img``       | :class:`pyvista.DICOMReader`                |
    +----------------+---------------------------------------------+
    | ``.inp``       | :class:`pyvista.AVSucdReader`               |
    +----------------+---------------------------------------------+
    | ``.jpg``       | :class:`pyvista.JPEGReader`                 |
    +----------------+---------------------------------------------+
    | ``.jpeg``      | :class:`pyvista.JPEGReader`                 |
    +----------------+---------------------------------------------+
    | ``.hdr``       | :class:`pyvista.HDRReader`                  |
    +----------------+---------------------------------------------+
    | ``.mha``       | :class:`pyvista.MetaImageReader`            |
    +----------------+---------------------------------------------+
    | ``.mhd``       | :class:`pyvista.MetaImageReader`            |
    +----------------+---------------------------------------------+
    | ``.nii``       | :class:`pyvista.NIFTIReader`                |
    +----------------+---------------------------------------------+
    | ``.nii.gz``    | :class:`pyvista.NIFTIReader`                |
    +----------------+---------------------------------------------+
    | ``.nhdr``      | :class:`pyvista.NRRDReader`                 |
    +----------------+---------------------------------------------+
    | ``.nrrd``      | :class:`pyvista.NRRDReader`                 |
    +----------------+---------------------------------------------+
    | ``.obj``       | :class:`pyvista.OBJReader`                  |
    +----------------+---------------------------------------------+
    | ``.p3d``       | :class:`pyvista.Plot3DMetaReader`           |
    +----------------+---------------------------------------------+
    | ``.ply``       | :class:`pyvista.PLYReader`                  |
    +----------------+---------------------------------------------+
    | ``.png``       | :class:`pyvista.PNGReader`                  |
    +----------------+---------------------------------------------+
    | ``.pnm``       | :class:`pyvista.PNMReader`                  |
    +----------------+---------------------------------------------+
    | ``.pts``       | :class:`pyvista.PTSReader`                  |
    +----------------+---------------------------------------------+
    | ``.pvd``       | :class:`pyvista.PVDReader`                  |
    +----------------+---------------------------------------------+
    | ``.pvti``      | :class:`pyvista.XMLPImageDataReader`        |
    +----------------+---------------------------------------------+
    | ``.pvtk``      | :class:`pyvista.VTKPDataSetReader`          |
    +----------------+---------------------------------------------+
    | ``.pvtr``      | :class:`pyvista.XMLPRectilinearGridReader`  |
    +----------------+---------------------------------------------+
    | ``.pvtu``      | :class:`pyvista.XMLPUnstructuredGridReader` |
    +----------------+---------------------------------------------+
    | ``.res``       | :class:`pyvista.MFIXReader`                 |
    +----------------+---------------------------------------------+
    | ``.segy``      | :class:`pyvista.SegYReader`                 |
    +----------------+---------------------------------------------+
    | ``.sgy``       | :class:`pyvista.SegYReader`                 |
    +----------------+---------------------------------------------+
    | ``.slc``       | :class:`pyvista.SLCReader`                  |
    +----------------+---------------------------------------------+
    | ``.stl``       | :class:`pyvista.STLReader`                  |
    +----------------+---------------------------------------------+
    | ``.tif``       | :class:`pyvista.TIFFReader`                 |
    +----------------+---------------------------------------------+
    | ``.tiff``      | :class:`pyvista.TIFFReader`                 |
    +----------------+---------------------------------------------+
    | ``.tri``       | :class:`pyvista.BinaryMarchingCubesReader`  |
    +----------------+---------------------------------------------+
    | ``.vti``       | :class:`pyvista.XMLImageDataReader`         |
    +----------------+---------------------------------------------+
    | ``.vtk``       | :class:`pyvista.VTKDataSetReader`           |
    +----------------+---------------------------------------------+
    | ``.vtm``       | :class:`pyvista.XMLMultiBlockDataReader`    |
    +----------------+---------------------------------------------+
    | ``.vtmb``      | :class:`pyvista.XMLMultiBlockDataReader`    |
    +----------------+---------------------------------------------+
    | ``.vtp``       | :class:`pyvista.XMLPolyDataReader`          |
    +----------------+---------------------------------------------+
    | ``.vtr``       | :class:`pyvista.XMLRectilinearGridReader`   |
    +----------------+---------------------------------------------+
    | ``.vts``       | :class:`pyvista.XMLStructuredGridReader`    |
    +----------------+---------------------------------------------+
    | ``.vtu``       | :class:`pyvista.XMLUnstructuredGridReader`  |
    +----------------+---------------------------------------------+
    | ``.xdmf``      | :class:`pyvista.XdmfReader`                 |
    +----------------+---------------------------------------------+
    | ``.vtpd``      | :class:`pyvista.XMLPartitionedDataSetReader`|
    +----------------+---------------------------------------------+

    Parameters
    ----------
    filename : str
        The string path to the file to read.

    force_ext : str, optional
        An extension to force a specific reader to be chosen.

    Returns
    -------
    pyvista.BaseReader
        A subclass of :class:`pyvista.BaseReader` is returned based on file type.

    Examples
    --------
    >>> import pyvista as pv
    >>> from pyvista import examples
    >>> filename = examples.download_human(load=False)
    >>> filename.split("/")[-1]  # omit the path
    'Human.vtp'
    >>> reader = pv.get_reader(filename)
    >>> reader
    XMLPolyDataReader('.../Human.vtp')
    >>> mesh = reader.read()
    >>> mesh
    PolyData ...
    >>> mesh.plot(color='lightblue')

    """
    ext = _get_ext_force(filename, force_ext)

    try:
        Reader = CLASS_READERS[ext]
    except KeyError:
        if Path(filename).is_dir():
            if len(files := os.listdir(filename)) > 0 and all(
                pathlib.Path(f).suffix == '.dcm' for f in files
            ):
                Reader = DICOMReader
            else:
                raise ValueError(
                    f"`pyvista.get_reader` does not support reading from directory:\n\t{filename}",
                )
        else:
            raise ValueError(
                f"`pyvista.get_reader` does not support a file with the {ext} extension",
            )

    return Reader(filename)


class BaseVTKReader(ABC):
    """Simulate a VTK reader."""

    def __init__(self: BaseVTKReader):
        self._data_object = None
        self._observers: List[Union[int, Callable[[Any], Any]]] = []

    def SetFileName(self, filename):
        """Set file name."""
        self._filename = filename

    def UpdateInformation(self):
        """Update Information from file."""

    def AddObserver(self, event_type, callback):
        """Add Observer that can be triggered during Update."""
        self._observers.append([event_type, callback])

    def RemoveObservers(self, *args):
        """Remove Observer."""
        self._observers = []

    def GetProgress(self):
        """GetProgress."""
        return 0.0 if self._data_object is None else 1.0

    def UpdateObservers(self, event_type):
        """Call matching observer."""
        for event_type_allowed, observer in self._observers:
            if event_type_allowed == event_type:
                observer(self, event_type)

    @abstractmethod
    def Update(self):
        """Update Reader from file and store data internally.

        Set self._data_object.
        """

    def GetOutputDataObject(self, *args):
        """Return stored data."""
        return self._data_object


@abstract_class
class BaseReader:
    """The Base Reader class.

    The base functionality includes reading data from a file,
    and allowing access to the underlying vtk reader. See
    :func:`pyvista.get_reader` for an example using
    a built-in subclass.

    Parameters
    ----------
    path : str
        Path of the file to read.
    """

    _class_reader: Any = None
    _vtk_module_name: str = ''
    _vtk_class_name: str = ''

    def __init__(self, path):
        """Initialize Reader by setting path."""
        if self._vtk_class_name:
            self._reader = _lazy_vtk_instantiation(self._vtk_module_name, self._vtk_class_name)
        else:
            # edge case where some class customization is needed on instantiation
            self._reader = self._class_reader()
        self._filename = None
        self._progress_bar = False
        self._progress_msg = None
        self.__directory = None
        self._set_defaults()
        self.path = path
        self._set_defaults_post()

    def __repr__(self):
        """Representation of a Reader object."""
        return f"{self.__class__.__name__}('{self.path}')"

    def show_progress(self, msg=None):
        """Show a progress bar when loading the file.

        Parameters
        ----------
        msg : str, optional
            Progress bar message. Defaults to ``"Reading <file base name>"``.

        Examples
        --------
        >>> import pyvista as pv
        >>> from pyvista import examples
        >>> filename = examples.download_cavity(load=False)
        >>> reader = pv.OpenFOAMReader(filename)
        >>> reader.show_progress()

        """
        self._progress_bar = True
        if msg is None:
            msg = f"Reading {Path(self.path).name}"
        self._progress_msg = msg

    def hide_progress(self):
        """Hide the progress bar when loading the file.

        Examples
        --------
        >>> import pyvista as pv
        >>> from pyvista import examples
        >>> filename = examples.download_cavity(load=False)
        >>> reader = pv.OpenFOAMReader(filename)
        >>> reader.hide_progress()

        """
        self._progress_bar = False

    @property
    def reader(self):  # numpydoc ignore=RT01
        """Return the vtk Reader object.

        Returns
        -------
        pyvista.BaseReader
            An instance of the Reader object.

        """
        if self._reader is None:  # pragma: no cover
            raise NotImplementedError
        return self._reader

    @property
    def path(self) -> str:  # numpydoc ignore=RT01
        """Return or set the filename or directory of the reader.

        Examples
        --------
        >>> import pyvista as pv
        >>> from pyvista import examples
        >>> filename = examples.download_human(load=False)
        >>> reader = pv.XMLPolyDataReader(filename)
        >>> reader.path  # doctest:+SKIP
        '/home/user/.local/share/pyvista/examples/Human.vtp'

        """
        if self._filename is not None:
            return self._filename
        return self.__directory

    @path.setter
    def path(self, path: str):  # numpydoc ignore=GL08
        if Path(path).is_dir():
            self._set_directory(path)
        elif Path(path).is_file():
            self._set_filename(path)
        else:
            raise FileNotFoundError(f"Path '{path}' is invalid or does not exist.")

    def _set_directory(self, directory):
        """Set directory and update reader."""
        self._filename = None
        self.__directory = directory
        self.reader.SetDirectoryName(directory)
        self._update_information()

    def _set_filename(self, filename):
        """Set filename and update reader."""
        # Private method since changing file type requires a
        # different subclass.
        self.__directory = None
        self._filename = filename
        self.reader.SetFileName(filename)
        self._update_information()

    def read(self):
        """Read data in file.

        Returns
        -------
        pyvista.DataSet
            PyVista Dataset.
        """
        from pyvista.core.filters import _update_alg  # avoid circular import

        _update_alg(self.reader, progress_bar=self._progress_bar, message=self._progress_msg)
        data = wrap(self.reader.GetOutputDataObject(0))
        if data is None:  # pragma: no cover
            raise RuntimeError("File reader failed to read and/or produced no output.")
        data._post_file_load_processing()

        # check for any pyvista metadata
        data._restore_metadata()
        return data

    def _update_information(self):
        self.reader.UpdateInformation()

    def _set_defaults(self):
        """Set defaults on reader, if needed."""

    def _set_defaults_post(self):
        """Set defaults on reader post setting file, if needed."""


class PointCellDataSelection:
    """Mixin for readers that support data array selections.

    Examples
    --------
    >>> import pyvista as pv
    >>> from pyvista import examples
    >>> filename = examples.download_backward_facing_step(load=False)
    >>> filename.split("/")[-1]  # omit the path
    'foam_case_0_0_0_0.case'
    >>> reader = pv.get_reader(filename)
    >>> reader
    EnSightReader('.../foam_case_0_0_0_0.case')
    >>> reader.cell_array_names
    ['v2', 'nut', 'k', 'nuTilda', 'p', 'omega', 'f', 'epsilon', 'U']
    >>> reader.point_array_names
    []
    >>> reader.all_cell_arrays_status  # doctest: +NORMALIZE_WHITESPACE
    {'v2': True, 'nut': True, 'k': True, 'nuTilda': True, 'p': True, 'omega': True, 'f': True, 'epsilon': True, 'U': True}
    >>> reader.disable_all_cell_arrays()
    >>> reader.enable_cell_array('U')
    >>> mesh = reader.read()  # MultiBlock mesh
    >>> mesh[0].array_names
    ['U']

    """

    @property
    def number_point_arrays(self):
        """Return the number of point arrays.

        Returns
        -------
        int
            Number of point arrays.
        """
        return self.reader.GetNumberOfPointArrays()

    @property
    def point_array_names(self):
        """Return the list of all point array names.

        Returns
        -------
        list[str]
            List of all point array names.
        """
        return [self.reader.GetPointArrayName(i) for i in range(self.number_point_arrays)]

    def enable_point_array(self, name):
        """Enable point array with name.

        Parameters
        ----------
        name : str
            Point array name.

        """
        self.reader.SetPointArrayStatus(name, 1)

    def disable_point_array(self, name):
        """Disable point array with name.

        Parameters
        ----------
        name : str
            Point array name.

        """
        self.reader.SetPointArrayStatus(name, 0)

    def point_array_status(self, name):
        """Get status of point array with name.

        Parameters
        ----------
        name : str
            Point array name.

        Returns
        -------
        bool
            Whether reading the cell array is enabled.

        """
        if self.reader.GetPointArrayStatus(name):
            return True
        return False

    def enable_all_point_arrays(self):
        """Enable all point arrays."""
        for name in self.point_array_names:
            self.enable_point_array(name)

    def disable_all_point_arrays(self):
        """Disable all point arrays."""
        for name in self.point_array_names:
            self.disable_point_array(name)

    @property
    def all_point_arrays_status(self):
        """Return the status of all point arrays.

        Returns
        -------
        dict[str, bool]
            Status of all point arrays.
        """
        return {name: self.point_array_status(name) for name in self.point_array_names}

    @property
    def number_cell_arrays(self):
        """Return the number of cell arrays.

        Returns
        -------
        int
            Number of cell arrays.
        """
        return self.reader.GetNumberOfCellArrays()

    @property
    def cell_array_names(self):
        """Return the list of all cell array names.

        Returns
        -------
        list[str]
            List of all cell array names.
        """
        return [self.reader.GetCellArrayName(i) for i in range(self.number_cell_arrays)]

    def enable_cell_array(self, name):
        """Enable cell array with name.

        Parameters
        ----------
        name : str
            Cell array name.

        """
        self.reader.SetCellArrayStatus(name, 1)

    def disable_cell_array(self, name):
        """Disable cell array with name.

        Parameters
        ----------
        name : str
            Cell array name.

        """
        self.reader.SetCellArrayStatus(name, 0)

    def cell_array_status(self, name):
        """Get status of cell array with name.

        Parameters
        ----------
        name : str
            Cell array name.

        Returns
        -------
        bool
            Whether reading the cell array is enabled.

        """
        return bool(self.reader.GetCellArrayStatus(name))

    def enable_all_cell_arrays(self):
        """Enable all cell arrays."""
        for name in self.cell_array_names:
            self.enable_cell_array(name)

    def disable_all_cell_arrays(self):
        """Disable all cell arrays."""
        for name in self.cell_array_names:
            self.disable_cell_array(name)

    @property
    def all_cell_arrays_status(self):
        """Return the status of all cell arrays.

        Returns
        -------
        dict[str, bool]
            Name and if the cell array is available.
        """
        return {name: self.cell_array_status(name) for name in self.cell_array_names}


class TimeReader(ABC):
    """Abstract class for readers supporting time."""

    @property
    @abstractmethod
    def number_time_points(self):  # numpydoc ignore=RT01
        """Return number of time points or iterations available to read.

        Returns
        -------
        int

        """

    @abstractmethod
    def time_point_value(self, time_point):
        """Value of time point or iteration by index.

        Parameters
        ----------
        time_point : int
            Time point index.

        Returns
        -------
        float

        """

    @property
    def time_values(self):  # numpydoc ignore=RT01
        """All time or iteration values.

        Returns
        -------
        list[float]

        """
        return [self.time_point_value(idx) for idx in range(self.number_time_points)]

    @property
    @abstractmethod
    def active_time_value(self):  # numpydoc ignore=RT01
        """Active time or iteration value.

        Returns
        -------
        float

        """

    @abstractmethod
    def set_active_time_value(self, time_value):
        """Set active time or iteration value.

        Parameters
        ----------
        time_value : float
            Time or iteration value to set as active.

        """

    @abstractmethod
    def set_active_time_point(self, time_point):
        """Set active time or iteration by index.

        Parameters
        ----------
        time_point : int
            Time or iteration point index for setting active time.

        """


class XMLImageDataReader(BaseReader, PointCellDataSelection):
    """XML Image Data Reader for .vti files."""

    _vtk_module_name = "vtkIOXML"
    _vtk_class_name = "vtkXMLImageDataReader"


class XMLPImageDataReader(BaseReader, PointCellDataSelection):
    """Parallel XML Image Data Reader for .pvti files."""

    _vtk_module_name = "vtkIOXML"
    _vtk_class_name = "vtkXMLPImageDataReader"


class XMLRectilinearGridReader(BaseReader, PointCellDataSelection):
    """XML RectilinearGrid Reader for .vtr files.

    Examples
    --------
    >>> import pyvista as pv
    >>> from pyvista import examples
    >>> filename = examples.download_rectilinear_grid(load=False)
    >>> filename.split("/")[-1]  # omit the path
    'RectilinearGrid.vtr'
    >>> reader = pv.get_reader(filename)
    >>> mesh = reader.read()
    >>> sliced_mesh = mesh.slice('y')
    >>> sliced_mesh.plot(
    ...     scalars='Void Volume Fraction',
    ...     cpos='xz',
    ...     show_scalar_bar=False,
    ... )

    """

    _vtk_module_name = "vtkIOXML"
    _vtk_class_name = "vtkXMLRectilinearGridReader"


class XMLPRectilinearGridReader(BaseReader, PointCellDataSelection):
    """Parallel XML RectilinearGrid Reader for .pvtr files."""

    _vtk_module_name = "vtkIOXML"
    _vtk_class_name = "vtkXMLPRectilinearGridReader"


class XMLUnstructuredGridReader(BaseReader, PointCellDataSelection):
    """XML UnstructuredGrid Reader for .vtu files.

    Examples
    --------
    >>> import pyvista as pv
    >>> from pyvista import examples
    >>> filename = examples.download_notch_displacement(load=False)
    >>> filename.split("/")[-1]  # omit the path
    'notch_disp.vtu'
    >>> reader = pv.get_reader(filename)
    >>> mesh = reader.read()
    >>> mesh.plot(
    ...     scalars="Nodal Displacement",
    ...     component=0,
    ...     cpos='xy',
    ...     show_scalar_bar=False,
    ... )

    """

    _vtk_module_name = "vtkIOXML"
    _vtk_class_name = "vtkXMLUnstructuredGridReader"


class XMLPUnstructuredGridReader(BaseReader, PointCellDataSelection):
    """Parallel XML UnstructuredGrid Reader for .pvtu files."""

    _vtk_module_name = "vtkIOXML"
    _vtk_class_name = "vtkXMLPUnstructuredGridReader"


class XMLPolyDataReader(BaseReader, PointCellDataSelection):
    """XML PolyData Reader for .vtp files.

    Examples
    --------
    >>> import pyvista as pv
    >>> from pyvista import examples
    >>> filename = examples.download_cow_head(load=False)
    >>> filename.split("/")[-1]  # omit the path
    'cowHead.vtp'
    >>> reader = pv.get_reader(filename)
    >>> mesh = reader.read()
    >>> mesh.plot(
    ...     cpos=((12, 3.5, -4.5), (4.5, 1.6, 0), (0, 1, 0.3)),
    ...     clim=[0, 100],
    ...     show_scalar_bar=False,
    ... )

    """

    _vtk_module_name = "vtkIOXML"
    _vtk_class_name = "vtkXMLPolyDataReader"


class XMLStructuredGridReader(BaseReader, PointCellDataSelection):
    """XML StructuredGrid Reader for .vts files.

    Examples
    --------
    >>> import pyvista as pv
    >>> from pyvista import examples
    >>> filename = examples.download_structured_grid(load=False)
    >>> filename.split("/")[-1]  # omit the path
    'StructuredGrid.vts'
    >>> reader = pv.get_reader(filename)
    >>> mesh = reader.read()
    >>> mesh.plot(style='wireframe', line_width=4, show_scalar_bar=False)

    """

    _vtk_module_name = "vtkIOXML"
    _vtk_class_name = "vtkXMLStructuredGridReader"


class XMLMultiBlockDataReader(BaseReader, PointCellDataSelection):
    """XML MultiBlock Data Reader for .vtm or .vtmb files."""

    _vtk_module_name = "vtkIOXML"
    _vtk_class_name = "vtkXMLMultiBlockDataReader"


# skip pydocstyle D102 check since docstring is taken from TimeReader


class EnSightReader(BaseReader, PointCellDataSelection, TimeReader):
    """EnSight Reader for .case files.

    Examples
    --------
    >>> import pyvista as pv
    >>> from pyvista import examples
    >>> filename = examples.download_cylinder_crossflow(load=False)
    >>> filename.split("/")[-1]  # omit the path
    'cylinder_Re35.case'
    >>> reader = pv.get_reader(filename)
    >>> mesh = reader.read()
    >>> mesh.plot(
    ...     scalars="velocity",
    ...     component=1,
    ...     clim=[-20, 20],
    ...     cpos='xy',
    ...     cmap='RdBu',
    ...     show_scalar_bar=False,
    ... )

    """

    _vtk_module_name = "vtkIOEnSight"
    _vtk_class_name = "vtkGenericEnSightReader"

    def _set_filename(self, filename):
        """Set filename and update reader."""
        # Private method since changing file type requires a
        # different subclass.
        self._filename = filename
        self.reader.SetCaseFileName(filename)
        self._update_information()
        self._active_time_set = 0

    @property
    def number_time_points(self):  # noqa: D102  # numpydoc ignore=RT01
        return self.reader.GetTimeSets().GetItem(self.active_time_set).GetSize()

    def time_point_value(self, time_point):  # noqa: D102
        return self.reader.GetTimeSets().GetItem(self.active_time_set).GetValue(time_point)

    @property
    def active_time_value(self):  # noqa: D102  # numpydoc ignore=RT01
        return self.reader.GetTimeValue()

    def set_active_time_value(self, time_value):  # noqa: D102
        if time_value not in self.time_values:
            raise ValueError(
                f"Not a valid time {time_value} from available time values: {self.time_values}",
            )
        self.reader.SetTimeValue(time_value)

    def set_active_time_point(self, time_point):  # noqa: D102
        self.reader.SetTimeValue(self.time_point_value(time_point))

    @property
    def active_time_set(self) -> int:
        """Return the index of the active time set of the reader.

        Returns
        -------
        int
            Index of the active time set.
        """
        return self._active_time_set

    def set_active_time_set(self, time_set):
        """Set the active time set by index.

        Parameters
        ----------
        time_set : int
            Index of the desired time set.

        Raises
        ------
        IndexError
            If the desired time set does not exist.
        """
        number_time_sets = self.reader.GetTimeSets().GetNumberOfItems()
        if time_set in range(number_time_sets):
            self._active_time_set = time_set
        else:
            raise IndexError(f"Time set index {time_set} not in {range(number_time_sets)}")


# skip pydocstyle D102 check since docstring is taken from TimeReader
class OpenFOAMReader(BaseReader, PointCellDataSelection, TimeReader):
    """OpenFOAM Reader for .foam files.

    By default, pyvista enables all patch arrays.  This is a deviation
    from the vtk default.

    """

    _vtk_module_name = "vtkIOGeometry"
    _vtk_class_name = "vtkOpenFOAMReader"

    def _set_defaults_post(self):
        self.enable_all_patch_arrays()

    @property
    def number_time_points(self):  # noqa: D102  # numpydoc ignore=RT01
        return self.reader.GetTimeValues().GetNumberOfValues()

    def time_point_value(self, time_point):  # noqa: D102
        return self.reader.GetTimeValues().GetValue(time_point)

    @property
    def active_time_value(self):  # noqa: D102  # numpydoc ignore=RT01
        try:
            value = self.reader.GetTimeValue()
        except AttributeError as err:  # pragma: no cover
            raise AttributeError(
                "Inspecting active time value only supported for vtk versions >9.1.0",
            ) from err
        return value

    def set_active_time_value(self, time_value):  # noqa: D102
        if time_value not in self.time_values:
            raise ValueError(
                f"Not a valid time {time_value} from available time values: {self.time_values}",
            )
        self.reader.UpdateTimeStep(time_value)

    def set_active_time_point(self, time_point):  # noqa: D102
        self.reader.UpdateTimeStep(self.time_point_value(time_point))

    @property
    def decompose_polyhedra(self):  # numpydoc ignore=RT01
        """Whether polyhedra are to be decomposed when read.

        .. warning::
            Support for polyhedral decomposition has been deprecated
            deprecated in VTK 9.3 and has been removed prior to VTK 9.4

        Returns
        -------
        bool
            If ``True``, decompose polyhedra into tetrahedra and pyramids.

        """
        return bool(self.reader.GetDecomposePolyhedra())

    @decompose_polyhedra.setter
    def decompose_polyhedra(self, value):  # numpydoc ignore=GL08
        self.reader.SetDecomposePolyhedra(value)

    @property
    def skip_zero_time(self):  # numpydoc ignore=RT01
        """Indicate whether or not to ignore the '/0' time directory.

        Returns
        -------
        bool
            If ``True``, ignore the '/0' time directory.

        Examples
        --------
        >>> import pyvista as pv
        >>> from pyvista import examples
        >>> filename = examples.download_cavity(load=False)
        >>> reader = pv.OpenFOAMReader(filename)
        >>> reader.skip_zero_time = False
        >>> reader.skip_zero_time
        False

        """
        return bool(self.reader.GetSkipZeroTime())

    @skip_zero_time.setter
    def skip_zero_time(self, value):  # numpydoc ignore=GL08
        self.reader.SetSkipZeroTime(value)
        self._update_information()
        self.reader.SetRefresh()

    @property
    def cell_to_point_creation(self):  # numpydoc ignore=RT01
        """Whether cell data is translated to point data when read.

        Returns
        -------
        bool
            If ``True``, translate cell data to point data.

        Warnings
        --------
        When ``True``, cell and point data arrays will have
        duplicate names.

        Examples
        --------
        >>> import pyvista as pv
        >>> from pyvista import examples
        >>> filename = examples.download_cavity(load=False)
        >>> reader = pv.OpenFOAMReader(filename)
        >>> reader.cell_to_point_creation = False
        >>> reader.cell_to_point_creation
        False

        """
        return bool(self.reader.GetCreateCellToPoint())

    @cell_to_point_creation.setter
    def cell_to_point_creation(self, value):  # numpydoc ignore=GL08
        self.reader.SetCreateCellToPoint(value)

    @property
    def number_patch_arrays(self):  # numpydoc ignore=RT01
        """Return number of patch arrays in dataset.

        Returns
        -------
        int

        Examples
        --------
        >>> import pyvista as pv
        >>> from pyvista import examples
        >>> filename = examples.download_cavity(load=False)
        >>> reader = pv.OpenFOAMReader(filename)
        >>> reader.number_patch_arrays
        4

        """
        return self.reader.GetNumberOfPatchArrays()

    @property
    def patch_array_names(self):  # numpydoc ignore=RT01
        """Names of patch arrays in a list.

        Returns
        -------
        list[str]

        Examples
        --------
        >>> import pyvista as pv
        >>> from pyvista import examples
        >>> filename = examples.download_cavity(load=False)
        >>> reader = pv.OpenFOAMReader(filename)
        >>> reader.patch_array_names
        ['internalMesh', 'patch/movingWall', 'patch/fixedWalls', 'patch/frontAndBack']

        """
        return [self.reader.GetPatchArrayName(i) for i in range(self.number_patch_arrays)]

    def enable_patch_array(self, name):
        """Enable reading of patch array.

        Parameters
        ----------
        name : str
            Which patch array to enable.

        Examples
        --------
        >>> import pyvista as pv
        >>> from pyvista import examples
        >>> filename = examples.download_cavity(load=False)
        >>> reader = pv.OpenFOAMReader(filename)
        >>> reader.enable_patch_array("patch/movingWall")
        >>> reader.patch_array_status("patch/movingWall")
        True

        """
        self.reader.SetPatchArrayStatus(name, 1)

    def disable_patch_array(self, name):
        """Disable reading of patch array.

        Parameters
        ----------
        name : str
            Which patch array to disable.

        Examples
        --------
        >>> import pyvista as pv
        >>> from pyvista import examples
        >>> filename = examples.download_cavity(load=False)
        >>> reader = pv.OpenFOAMReader(filename)
        >>> reader.disable_patch_array("internalMesh")
        >>> reader.patch_array_status("internalMesh")
        False

        """
        self.reader.SetPatchArrayStatus(name, 0)

    def patch_array_status(self, name):
        """Return status of reading patch array.

        Parameters
        ----------
        name : str
            Which patch array to report status.

        Returns
        -------
        bool
                Whether the patch with the given name is to be read.

        Examples
        --------
        >>> import pyvista as pv
        >>> from pyvista import examples
        >>> filename = examples.download_cavity(load=False)
        >>> reader = pv.OpenFOAMReader(filename)
        >>> reader.enable_patch_array("patch/movingWall")
        >>> reader.patch_array_status("patch/movingWall")
        True

        """
        return bool(self.reader.GetPatchArrayStatus(name))

    def enable_all_patch_arrays(self):
        """Enable reading of all patch arrays.

        Examples
        --------
        >>> import pyvista as pv
        >>> from pyvista import examples
        >>> filename = examples.download_cavity(load=False)
        >>> reader = pv.OpenFOAMReader(filename)
        >>> reader.enable_all_patch_arrays()
        >>> assert reader.patch_array_status("patch/movingWall")
        >>> assert reader.patch_array_status("patch/fixedWalls")

        """
        self.reader.EnableAllPatchArrays()

    def disable_all_patch_arrays(self):
        """Disable reading of all patch arrays.

        Examples
        --------
        >>> import pyvista as pv
        >>> from pyvista import examples
        >>> filename = examples.download_cavity(load=False)
        >>> reader = pv.OpenFOAMReader(filename)
        >>> reader.disable_all_patch_arrays()
        >>> assert not reader.patch_array_status("patch.movingWall")
        >>> assert not reader.patch_array_status("internalMesh")

        """
        self.reader.DisableAllPatchArrays()

    @property
    def all_patch_arrays_status(self):  # numpydoc ignore=RT01
        """Status of reading all patch arrays.

        Returns
        -------
        dict[str, bool]
            dict key is the patch name and the value is whether it will be read.

        Examples
        --------
        >>> import pyvista as pv
        >>> from pyvista import examples
        >>> filename = examples.download_cavity(load=False)
        >>> reader = pv.OpenFOAMReader(filename)
        >>> reader.all_patch_arrays_status  # doctest: +NORMALIZE_WHITESPACE
        {'internalMesh': True, 'patch/movingWall': True, 'patch/fixedWalls': True,
         'patch/frontAndBack': True}

        """
        return {name: self.patch_array_status(name) for name in self.patch_array_names}


class POpenFOAMReader(OpenFOAMReader):
    """Parallel OpenFOAM Reader for .foam files.

    Can read parallel-decomposed mesh information and time dependent data.
    This reader can be used for serial generated data,
    parallel reconstructed data, and decomposed data.
    """

    _class_reader = staticmethod(lazy_vtkPOpenFOAMReader)
    _vtk_module_name = ''
    _vtk_class_name = ''

    @property
    def case_type(self):  # numpydoc ignore=RT01
        """Indicate whether decomposed mesh or reconstructed mesh should be read.

        Returns
        -------
        str
            If ``'reconstructed'``, reconstructed mesh should be read.
            If ``'decomposed'``, decomposed mesh should be read.

        Raises
        ------
        ValueError
            If the value is not in ['reconstructed', 'decomposed']

        Examples
        --------
        >>> import pyvista as pv
        >>> from pyvista import examples
        >>> filename = examples.download_cavity(load=False)
        >>> reader = pv.POpenFOAMReader(filename)
        >>> reader.case_type = 'reconstructed'
        >>> reader.case_type
        'reconstructed'
        """
        return 'reconstructed' if self.reader.GetCaseType() else 'decomposed'

    @case_type.setter
    def case_type(self, value):  # numpydoc ignore=GL08
        if value == 'reconstructed':
            self.reader.SetCaseType(1)
        elif value == 'decomposed':
            self.reader.SetCaseType(0)
        else:
            raise ValueError(f"Unknown case type '{value}'.")

        self._update_information()


class PLYReader(BaseReader):
    """PLY Reader for reading .ply files.

    Examples
    --------
    >>> import pyvista as pv
    >>> from pyvista import examples
    >>> filename = examples.download_lobster(load=False)
    >>> filename.split("/")[-1]  # omit the path
    'lobster.ply'
    >>> reader = pv.get_reader(filename)
    >>> mesh = reader.read()
    >>> mesh.plot()

    """

    _vtk_module_name = "vtkIOPLY"
    _vtk_class_name = "vtkPLYReader"


class OBJReader(BaseReader):
    """OBJ Reader for reading .obj files.

    Examples
    --------
    >>> import pyvista as pv
    >>> from pyvista import examples
    >>> filename = examples.download_trumpet(load=False)
    >>> filename.split("/")[-1]  # omit the path
    'trumpet.obj'
    >>> reader = pv.get_reader(filename)
    >>> mesh = reader.read()
    >>> mesh.plot(cpos='yz', show_scalar_bar=False)

    """

    _vtk_module_name = "vtkIOGeometry"
    _vtk_class_name = "vtkOBJReader"


class STLReader(BaseReader):
    """STL Reader for .stl files.

    Examples
    --------
    >>> import pyvista as pv
    >>> from pyvista import examples
    >>> filename = examples.download_cad_model(load=False)
    >>> filename.split("/")[-1]  # omit the path
    '42400-IDGH.stl'
    >>> reader = pv.get_reader(filename)
    >>> mesh = reader.read()
    >>> mesh.plot()

    """

    _vtk_module_name = "vtkIOGeometry"
    _vtk_class_name = "vtkSTLReader"


class TecplotReader(BaseReader):
    """Tecplot Reader for ascii .dat files.

    Examples
    --------
    >>> import pyvista as pv
    >>> from pyvista import examples
    >>> filename = examples.download_tecplot_ascii(load=False)
    >>> reader = pv.get_reader(filename)
    >>> mesh = reader.read()
    >>> mesh[0].plot()

    """

    _vtk_module_name = "vtkIOGeometry"
    _vtk_class_name = "vtkTecplotReader"


class VTKDataSetReader(BaseReader):
    """VTK Data Set Reader for .vtk files.

    Notes
    -----
    This reader calls ``ReadAllScalarsOn``, ``ReadAllColorScalarsOn``,
    ``ReadAllNormalsOn``, ``ReadAllTCoordsOn``, ``ReadAllVectorsOn``,
    and ``ReadAllFieldsOn`` on the underlying ``vtkDataSetReader``.

    Examples
    --------
    >>> import pyvista as pv
    >>> from pyvista import examples
    >>> filename = examples.download_brain(load=False)
    >>> filename.split("/")[-1]  # omit the path
    'brain.vtk'
    >>> reader = pv.get_reader(filename)
    >>> mesh = reader.read()
    >>> sliced_mesh = mesh.slice('x')
    >>> sliced_mesh.plot(cpos='yz', show_scalar_bar=False)

    """

    _vtk_module_name = "vtkIOLegacy"
    _vtk_class_name = "vtkDataSetReader"

    def _set_defaults_post(self):
        self.reader.ReadAllScalarsOn()
        self.reader.ReadAllColorScalarsOn()
        self.reader.ReadAllNormalsOn()
        self.reader.ReadAllTCoordsOn()
        self.reader.ReadAllVectorsOn()
        self.reader.ReadAllFieldsOn()
        self.reader.ReadAllTensorsOn()


class VTKPDataSetReader(BaseReader):
    """Parallel VTK Data Set Reader for .pvtk files."""

    _vtk_module_name = "vtkIOParallel"
    _vtk_class_name = "vtkPDataSetReader"


class BYUReader(BaseReader):
    """BYU Reader for .g files.

    Examples
    --------
    >>> import pyvista as pv
    >>> from pyvista import examples
    >>> filename = examples.download_teapot(load=False)
    >>> filename.split("/")[-1]  # omit the path
    'teapot.g'
    >>> reader = pv.get_reader(filename)
    >>> mesh = reader.read()
    >>> mesh.plot(cpos='xy', show_scalar_bar=False)

    """

    _vtk_module_name = "vtkIOGeometry"
    _vtk_class_name = "vtkBYUReader"


class FacetReader(BaseReader):
    """Facet Reader for .facet files.

    Examples
    --------
    >>> import pyvista as pv
    >>> from pyvista import examples
    >>> filename = examples.download_clown(load=False)
    >>> filename.split("/")[-1]  # omit the path
    'clown.facet'
    >>> reader = pv.get_reader(filename)
    >>> mesh = reader.read()
    >>> mesh.plot(color="red")

    """

    _vtk_module_name = "vtkFiltersHybrid"
    _vtk_class_name = "vtkFacetReader"


class Plot3DMetaReader(BaseReader):
    """Plot3DMeta Reader for .p3d files."""

    _vtk_module_name = "vtkIOParallel"
    _vtk_class_name = "vtkPlot3DMetaReader"


class Plot3DFunctionEnum(enum.IntEnum):
    """An enumeration for the functions used in :class:`MultiBlockPlot3DReader`."""

    DENSITY = 100
    PRESSURE = 110
    PRESSURE_COEFFICIENT = 111
    MACH = 112
    SPEED_OF_SOUND = 113
    TEMPERATURE = 120
    ENTHALPY = 130
    INTERNAL_ENERGY = 140
    KINETIC_ENERGY = 144
    VELOCITY_MAGNITUDE = 153
    STAGNATION_ENERGY = 163
    ENTROPY = 170
    SWIRL = 184
    VELOCITY = 200
    VORTICITY = 201
    MOMENTUM = 202
    PRESSURE_GRADIENT = 210
    STRAIN_RATE = 212
    VORTICITY_MAGNITUDE = 211


class MultiBlockPlot3DReader(BaseReader):
    """MultiBlock Plot3D Reader.

    The methods :meth:`add_function()` and :meth:`remove_function()` accept values from
    :class:`Plot3DFunctionEnum`. For convenience, the values of that enumeration are available as class variables,
    as shown below.

        - ``MultiBlockPlot3DReader.DENSITY = Plot3DFunctionEnum.DENSITY``
        - ``MultiBlockPlot3DReader.PRESSURE = Plot3DFunctionEnum.PRESSURE``
        - ``MultiBlockPlot3DReader.PRESSURE_COEFFICIENT = Plot3DFunctionEnum.PRESSURE_COEFFICIENT``
        - ``MultiBlockPlot3DReader.MACH = Plot3DFunctionEnum.MACH``
        - ``MultiBlockPlot3DReader.SPEED_OF_SOUND = Plot3DFunctionEnum.SPEED_OF_SOUND``
        - ``MultiBlockPlot3DReader.TEMPERATURE = Plot3DFunctionEnum.TEMPERATURE``
        - ``MultiBlockPlot3DReader.ENTHALPY = Plot3DFunctionEnum.ENTHALPY``
        - ``MultiBlockPlot3DReader.INTERNAL_ENERGY = Plot3DFunctionEnum.INTERNAL_ENERGY``
        - ``MultiBlockPlot3DReader.KINETIC_ENERGY = Plot3DFunctionEnum.KINETIC_ENERGY``
        - ``MultiBlockPlot3DReader.VELOCITY_MAGNITUDE = Plot3DFunctionEnum.VELOCITY_MAGNITUDE``
        - ``MultiBlockPlot3DReader.STAGNATION_ENERGY = Plot3DFunctionEnum.STAGNATION_ENERGY``
        - ``MultiBlockPlot3DReader.ENTROPY = Plot3DFunctionEnum.ENTROPY``
        - ``MultiBlockPlot3DReader.SWIRL = Plot3DFunctionEnum.SWIRL``
        - ``MultiBlockPlot3DReader.VELOCITY = Plot3DFunctionEnum.VELOCITY``
        - ``MultiBlockPlot3DReader.VORTICITY = Plot3DFunctionEnum.VORTICITY``
        - ``MultiBlockPlot3DReader.MOMENTUM = Plot3DFunctionEnum.MOMENTUM``
        - ``MultiBlockPlot3DReader.PRESSURE_GRADIENT = Plot3DFunctionEnum.PRESSURE_GRADIENT``
        - ``MultiBlockPlot3DReader.STRAIN_RATE = Plot3DFunctionEnum.STRAIN_RATE``
        - ``MultiBlockPlot3DReader.VORTICITY_MAGNITUDE = Plot3DFunctionEnum.VORTICITY_MAGNITUDE``
    """

    _vtk_module_name = "vtkIOParallel"
    _vtk_class_name = "vtkMultiBlockPLOT3DReader"

    # pull in function name enum values as class constants
    DENSITY = Plot3DFunctionEnum.DENSITY
    PRESSURE = Plot3DFunctionEnum.PRESSURE
    PRESSURE_COEFFICIENT = Plot3DFunctionEnum.PRESSURE_COEFFICIENT
    MACH = Plot3DFunctionEnum.MACH
    SPEED_OF_SOUND = Plot3DFunctionEnum.SPEED_OF_SOUND
    TEMPERATURE = Plot3DFunctionEnum.TEMPERATURE
    ENTHALPY = Plot3DFunctionEnum.ENTHALPY
    INTERNAL_ENERGY = Plot3DFunctionEnum.INTERNAL_ENERGY
    KINETIC_ENERGY = Plot3DFunctionEnum.KINETIC_ENERGY
    VELOCITY_MAGNITUDE = Plot3DFunctionEnum.VELOCITY_MAGNITUDE
    STAGNATION_ENERGY = Plot3DFunctionEnum.STAGNATION_ENERGY
    ENTROPY = Plot3DFunctionEnum.ENTROPY
    SWIRL = Plot3DFunctionEnum.SWIRL
    VELOCITY = Plot3DFunctionEnum.VELOCITY
    VORTICITY = Plot3DFunctionEnum.VORTICITY
    MOMENTUM = Plot3DFunctionEnum.MOMENTUM
    PRESSURE_GRADIENT = Plot3DFunctionEnum.PRESSURE_GRADIENT
    STRAIN_RATE = Plot3DFunctionEnum.STRAIN_RATE
    VORTICITY_MAGNITUDE = Plot3DFunctionEnum.VORTICITY_MAGNITUDE

    def _set_defaults(self):
        self.auto_detect_format = True

    def add_q_files(self, files):
        """Add q file(s).

        Parameters
        ----------
        files : str | sequence[str]
            Solution file or files to add.

        """
        # files may be a list or a single filename
        if files:
            if isinstance(files, (str, pathlib.Path)):
                files = [files]
        files = [_process_filename(f) for f in files]

        # AddFileName supports reading multiple q files
        for q_filename in files:
            self.reader.AddFileName(q_filename)

    @property
    def auto_detect_format(self):  # numpydoc ignore=RT01
        """Whether to try to automatically detect format such as byte order, etc."""
        return bool(self.reader.GetAutoDetectFormat())

    @auto_detect_format.setter
    def auto_detect_format(self, value):  # numpydoc ignore=GL08
        self.reader.SetAutoDetectFormat(value)

    def add_function(self, value: Union[int, Plot3DFunctionEnum]):
        """Specify additional functions to compute.

        The available functions are enumerated in :class:`Plot3DFunctionEnum`. The members of this enumeration are most
        easily accessed by their aliases as class variables.

        Multiple functions may be requested by calling this method multiple times.

        Parameters
        ----------
        value : int | Plot3DFunctionEnum
            The function to add.

        Examples
        --------
        >>> import pyvista as pv
        >>> from pyvista import examples
        >>> filename = examples.download_file('multi-bin.xyz')
        >>> reader = pv.reader.MultiBlockPlot3DReader(filename)
        >>> reader.add_function(112)  # add a function by its integer value
        >>> reader.add_function(
        ...     reader.PRESSURE_COEFFICIENT
        ... )  # add a function by enumeration via class variable alias

        """
        if isinstance(value, enum.Enum):
            value = value.value
        self.reader.AddFunction(value)

    def remove_function(self, value: Union[int, Plot3DFunctionEnum]):
        """Remove one function from list of functions to compute.

        For details on the types of accepted values, see :meth:``add_function``.

        Parameters
        ----------
        value : int | Plot3DFunctionEnum
            The function to remove.
        """
        if isinstance(value, enum.Enum):
            value = value.value
        self.reader.RemoveFunction(value)

    def remove_all_functions(self):
        """Remove all functions from list of functions to compute."""
        self.reader.RemoveAllFunctions()

    @property
    def preserve_intermediate_functions(self):  # numpydoc ignore=RT01
        """When ``True`` (default), intermediate computed quantities will be preserved.

        For example, if ``VelocityMagnitude`` is enabled, but not ``Velocity``, the reader still needs to compute
        ``Velocity``. If `preserve_intermediate_functions` is ``False``, then the output will not have ``Velocity``
        array, only the requested ``VelocityMagnitude``.

        This is useful to avoid using up memory for arrays that are not relevant for the analysis.
        """
        return self.reader.GetPreserveIntermediateFunctions()

    @preserve_intermediate_functions.setter
    def preserve_intermediate_functions(self, val):  # numpydoc ignore=GL08
        self.reader.SetPreserveIntermediateFunctions(val)

    @property
    def gamma(self):  # numpydoc ignore=RT01
        """Ratio of specific heats."""
        return self.reader.GetGamma()

    @gamma.setter
    def gamma(self, val):  # numpydoc ignore=GL08
        self.reader.SetGamma(val)

    @property
    def r_gas_constant(self):  # numpydoc ignore=RT01
        """Gas constant."""
        return self.reader.GetR()

    @r_gas_constant.setter
    def r_gas_constant(self, val):  # numpydoc ignore=GL08
        self.reader.SetR(val)


class CGNSReader(BaseReader, PointCellDataSelection):
    """CGNS Reader for .cgns files.

    Creates a multi-block dataset and reads unstructured grids and structured
    meshes from binary files stored in CGNS file format, with data stored at
    the nodes, cells or faces.

    By default, all point and cell arrays are loaded as well as the boundary
    patch. This varies from VTK's defaults. For more details, see
    `vtkCGNSReader <https://vtk.org/doc/nightly/html/classvtkCGNSReader.html>`_

    Examples
    --------
    Load a CGNS file.  All arrays are loaded by default.

    >>> import pyvista as pv
    >>> from pyvista import examples
    >>> filename = examples.download_cgns_multi(load=False)
    >>> reader = pv.CGNSReader(filename)
    >>> reader.load_boundary_patch = False
    >>> ds = reader.read()
    >>> ds[0][0].cell_data
    pyvista DataSetAttributes
    Association     : CELL
    Active Scalars  : None
    Active Vectors  : Momentum
    Active Texture  : None
    Active Normals  : None
    Contains arrays :
        Density                 float64    (2928,)
        Momentum                float64    (2928, 3)            VECTORS
        EnergyStagnationDensity float64    (2928,)
        ViscosityEddy           float64    (2928,)
        TurbulentDistance       float64    (2928,)
        TurbulentSANuTilde      float64    (2928,)

    """

    _vtk_module_name = "vtkIOCGNSReader"
    _vtk_class_name = "vtkCGNSReader"

    def _set_defaults_post(self):
        self.enable_all_point_arrays()
        self.enable_all_cell_arrays()
        self.load_boundary_patch = True

    @property
    def distribute_blocks(self) -> bool:  # numpydoc ignore=RT01
        """Distribute each block in each zone across ranks.

        To make the reader disregard the piece request and read all blocks in the
        zone, set this to ``False``. The default is ``True``.

        Returns
        -------
        bool
            If ``True``, distribute each block in each zone across ranks.

        Examples
        --------
        Disable distributing blocks.

        >>> import pyvista as pv
        >>> from pyvista import examples
        >>> filename = examples.download_cgns_multi(load=False)
        >>> reader = pv.CGNSReader(filename)
        >>> reader.distribute_blocks = False
        >>> reader.distribute_blocks
        False

        """
        return bool(self._reader.GetDistributeBlocks())

    @distribute_blocks.setter
    def distribute_blocks(self, value: str):  # numpydoc ignore=GL08
        self._reader.SetDistributeBlocks(value)

    def base_array_status(self, name: str) -> bool:
        """Get status of base array with name.

        Parameters
        ----------
        name : str
            Base array name.

        Returns
        -------
        bool
            Whether reading the base array is enabled.

        """
        return bool(self.reader.GetBaseArrayStatus(name))

    @property
    def base_array_names(self):  # numpydoc ignore=RT01
        """Return the list of all base array names.

        Returns
        -------
        list[int]

        """
        return [self.reader.GetBaseArrayName(i) for i in range(self.number_base_arrays)]

    @property
    def number_base_arrays(self) -> int:  # numpydoc ignore=RT01
        """Return the number of base arrays.

        Returns
        -------
        int

        """
        return self.reader.GetNumberOfBaseArrays()

    def enable_all_bases(self):
        """Enable reading all bases.

        By default only the 0th base is read.

        Examples
        --------
        Read all bases.

        >>> import pyvista as pv
        >>> from pyvista import examples
        >>> filename = examples.download_cgns_multi(load=False)
        >>> reader = pv.CGNSReader(filename)
        >>> reader.enable_all_bases()
        """
        self._reader.EnableAllBases()

    def disable_all_bases(self):
        """Disable reading all bases.

        By default only the 0th base is read.

        Examples
        --------
        Disable reading all bases.

        >>> import pyvista as pv
        >>> from pyvista import examples
        >>> filename = examples.download_cgns_multi(load=False)
        >>> reader = pv.CGNSReader(filename)
        >>> reader.disable_all_bases()
        """
        self._reader.DisableAllBases()

    def family_array_status(self, name) -> bool:
        """Get status of family array with name.

        Parameters
        ----------
        name : str
            Family array name.

        Returns
        -------
        bool
            Whether reading the family array is enabled.

        """
        return bool(self.reader.GetFamilyArrayStatus(name))

    @property
    def family_array_names(self) -> List[str]:  # numpydoc ignore=RT01
        """Return the list of all family array names.

        Returns
        -------
        list[str]

        """
        return [self.reader.GetFamilyArrayName(i) for i in range(self.number_family_arrays)]

    @property
    def number_family_arrays(self) -> int:  # numpydoc ignore=RT01
        """Return the number of face arrays.

        Returns
        -------
        int

        """
        return self.reader.GetNumberOfFamilyArrays()

    def enable_all_families(self):
        """Enable reading all families.

        By default only the 0th family is read.

        Examples
        --------
        Read all bases.

        >>> import pyvista as pv
        >>> from pyvista import examples
        >>> filename = examples.download_cgns_multi(load=False)
        >>> reader = pv.CGNSReader(filename)
        >>> reader.enable_all_families()
        """
        self._reader.EnableAllFamilies()

    def disable_all_families(self):
        """Disable reading all families.

        Examples
        --------
        Disable reading all bases.

        >>> import pyvista as pv
        >>> from pyvista import examples
        >>> filename = examples.download_cgns_multi(load=False)
        >>> reader = pv.CGNSReader(filename)
        >>> reader.disable_all_families()
        """
        self._reader.DisableAllFamilies()

    @property
    def unsteady_pattern(self) -> bool:  # numpydoc ignore=RT01
        """Return or set using an unsteady pattern.

        When set to ``True`` (default is ``False``), the reader will try to
        determine FlowSolution_t nodes to read with a pattern
        matching This can be useful for unsteady solutions when
        FlowSolutionPointers are not reliable.

        Examples
        --------
        Set reading the unsteady pattern to ``True``.

        >>> import pyvista as pv
        >>> from pyvista import examples
        >>> filename = examples.download_cgns_multi(load=False)
        >>> reader = pv.CGNSReader(filename)
        >>> reader.unsteady_pattern = True
        >>> reader.unsteady_pattern
        True

        """
        return self._reader.GetUseUnsteadyPattern()

    @unsteady_pattern.setter
    def unsteady_pattern(self, enabled: bool):  # numpydoc ignore=GL08
        self._reader.SetUseUnsteadyPattern(bool(enabled))

    @property
    def vector_3d(self) -> bool:  # numpydoc ignore=RT01
        """Return or set adding an empty dimension to vectors in case of 2D solutions.

        Examples
        --------
        Set adding an empty physical dimension to vectors to ``True``.

        >>> import pyvista as pv
        >>> from pyvista import examples
        >>> filename = examples.download_cgns_multi(load=False)
        >>> reader = pv.CGNSReader(filename)
        >>> reader.vector_3d = True
        >>> reader.vector_3d
        True

        """
        return self._reader.GetUse3DVector()

    @vector_3d.setter
    def vector_3d(self, enabled: bool):  # numpydoc ignore=GL08
        self._reader.SetUse3DVector(bool(enabled))

    @property
    def load_boundary_patch(self) -> bool:  # numpydoc ignore=RT01
        """Return or set loading boundary patches.

        Notes
        -----
        VTK default is ``False``, but PyVista uses ``True``.

        Examples
        --------
        Enable loading boundary patches .

        >>> import pyvista as pv
        >>> from pyvista import examples
        >>> filename = examples.download_cgns_multi(load=False)
        >>> reader = pv.CGNSReader(filename)
        >>> reader.load_boundary_patch = True
        >>> reader.load_boundary_patch
        True

        """
        return self._reader.GetLoadBndPatch()

    @load_boundary_patch.setter
    def load_boundary_patch(self, enabled: bool):  # numpydoc ignore=GL08
        self._reader.SetLoadBndPatch(bool(enabled))


class BinaryMarchingCubesReader(BaseReader):
    """BinaryMarchingCubes Reader for .tri files.

    Examples
    --------
    >>> import pyvista as pv
    >>> from pyvista import examples
    >>> filename = examples.download_pine_roots(load=False)
    >>> filename.split("/")[-1]  # omit the path
    'pine_root.tri'
    >>> reader = pv.get_reader(filename)
    >>> mesh = reader.read()
    >>> mesh.plot(color="brown")

    """

    _vtk_module_name = "vtkIOGeometry"
    _vtk_class_name = "vtkMCubesReader"


@dataclass(order=True)
class PVDDataSet:
    """Class for storing dataset info from PVD file."""

    time: float
    part: int
    path: str
    group: str


class _PVDReader(BaseVTKReader):
    """Simulate a VTK reader for PVD files."""

    def __init__(self):
        super().__init__()
        self._directory = None
        self._datasets = None
        self._active_datasets = None
        self._time_values = None

    def SetFileName(self, filename):
        """Set filename and update reader."""
        self._filename = filename
        self._directory = str(Path(filename).parent)

    def UpdateInformation(self):
        """Parse PVD file."""
        if self._filename is None:
            raise ValueError("Filename must be set")
        tree = ElementTree.parse(self._filename)
        root = tree.getroot()
        dataset_elements = root[0].findall("DataSet")
        datasets = []
        for element in dataset_elements:
            element_attrib = element.attrib
            datasets.append(
                PVDDataSet(
                    float(element_attrib.get('timestep', 0)),
                    int(element_attrib.get('part', 0)),
                    element_attrib['file'],
                    element_attrib.get('group'),
                ),
            )
        self._datasets = sorted(datasets)
        self._time_values = sorted({dataset.time for dataset in self._datasets})
        self._time_mapping = {time: [] for time in self._time_values}
        for dataset in self._datasets:
            self._time_mapping[dataset.time].append(dataset)
        self._SetActiveTime(self._time_values[0])

    def Update(self):
        """Read data and store it."""
        self._data_object = pyvista.MultiBlock([reader.read() for reader in self._active_readers])

    def _SetActiveTime(self, time_value):
        """Set active time."""
        self._active_datasets = self._time_mapping[time_value]
        self._active_readers = [
            get_reader(str(Path(self._directory) / dataset.path))
            for dataset in self._active_datasets
        ]


# skip pydocstyle D102 check since docstring is taken from TimeReader
class PVDReader(BaseReader, TimeReader):
    """PVD Reader for .pvd files.

    Examples
    --------
    >>> import pyvista as pv
    >>> from pyvista import examples
    >>> filename = examples.download_wavy(load=False)
    >>> filename.split("/")[-1]  # omit the path
    'wavy.pvd'
    >>> reader = pv.get_reader(filename)
    >>> reader.time_values
    [0.0, 1.0, 2.0, 3.0, ... 12.0, 13.0, 14.0]
    >>> reader.set_active_time_point(5)
    >>> reader.active_time_value
    5.0
    >>> mesh = reader.read()[0]  # MultiBlock mesh with only 1 block
    >>> mesh.plot(scalars='z')

    """

    _class_reader = _PVDReader

    @property
    def active_readers(self):  # numpydoc ignore=RT01
        """Return the active readers.

        Returns
        -------
        list[pyvista.BaseReader]

        """
        return self.reader._active_readers

    @property
    def datasets(self):  # numpydoc ignore=RT01
        """Return all datasets.

        Returns
        -------
        list[pyvista.PVDDataSet]

        """
        return self.reader._datasets

    @property
    def active_datasets(self):  # numpydoc ignore=RT01
        """Return all active datasets.

        Returns
        -------
        list[pyvista.PVDDataSet]

        """
        return self.reader._active_datasets

    @property
    def time_values(self):  # noqa: D102  # numpydoc ignore=RT01
        return self.reader._time_values

    @property
    def number_time_points(self):  # noqa: D102  # numpydoc ignore=RT01
        return len(self.reader._time_values)

    def time_point_value(self, time_point):  # noqa: D102
        return self.reader._time_values[time_point]

    @property
    def active_time_value(self):  # noqa: D102  # numpydoc ignore=RT01
        # all active datasets have the same time
        return self.reader._active_datasets[0].time

    def set_active_time_value(self, time_value):  # noqa: D102
        self.reader._SetActiveTime(time_value)

    def set_active_time_point(self, time_point):  # noqa: D102
        self.set_active_time_value(self.time_values[time_point])


class DICOMReader(BaseReader):
    """DICOM Reader for reading ``.dcm`` files.

    This reader reads a single file or a path containing a several ``.dcm``
    files (DICOM stack).

    Parameters
    ----------
    path : str
        Path to the single DICOM (``.dcm``) file to be opened or the directory
        containing a stack of DICOM files.

    Examples
    --------
    Read a DICOM stack.

    >>> import pyvista as pv
    >>> from pyvista import examples
    >>> path = examples.download_dicom_stack(load=False)
    >>> reader = pv.DICOMReader(path)
    >>> dataset = reader.read()
    >>> dataset.plot(volume=True, zoom=3, show_scalar_bar=False)

    """

    _vtk_module_name = "vtkIOImage"
    _vtk_class_name = "vtkDICOMImageReader"


class BMPReader(BaseReader):
    """BMP Reader for .bmp files.

    Examples
    --------
    >>> import pyvista as pv
    >>> from pyvista import examples
    >>> filename = examples.download_masonry_texture(load=False)
    >>> filename.split("/")[-1]  # omit the path
    'masonry.bmp'
    >>> reader = pv.get_reader(filename)
    >>> mesh = reader.read()
    >>> mesh.plot()

    """

    _vtk_module_name = "vtkIOImage"
    _vtk_class_name = "vtkBMPReader"


class DEMReader(BaseReader):
    """DEM Reader for .dem files.

    Examples
    --------
    >>> import pyvista as pv
    >>> from pyvista import examples
    >>> filename = examples.download_st_helens(load=False)
    >>> filename.split("/")[-1]  # omit the path
    'SainteHelens.dem'
    >>> reader = pv.get_reader(filename)
    >>> mesh = reader.read()
    >>> mesh.plot()

    """

    _vtk_module_name = "vtkIOImage"
    _vtk_class_name = "vtkDEMReader"


class JPEGReader(BaseReader):
    """JPEG Reader for .jpeg and .jpg files.

    Examples
    --------
    >>> import pyvista as pv
    >>> from pyvista import examples
    >>> filename = examples.planets.download_mars_surface(load=False)
    >>> filename.split("/")[-1]  # omit the path
    'mars.jpg'
    >>> reader = pv.get_reader(filename)
    >>> mesh = reader.read()
    >>> mesh.plot()

    """

    _vtk_module_name = "vtkIOImage"
    _vtk_class_name = "vtkJPEGReader"


class MetaImageReader(BaseReader):
    """Meta Image Reader for .mha and .mhd files.

    Examples
    --------
    >>> import pyvista as pv
    >>> from pyvista import examples
    >>> filename = examples.download_chest(load=False)
    >>> filename.split("/")[-1]  # omit the path
    'ChestCT-SHORT.mha'
    >>> reader = pv.get_reader(filename)
    >>> mesh = reader.read()
    >>> mesh.plot()

    """

    _vtk_module_name = "vtkIOImage"
    _vtk_class_name = "vtkMetaImageReader"


class NIFTIReader(BaseReader):
    """NIFTI Reader for .nii and .nii.gz files.

    Examples
    --------
    >>> import pyvista as pv
    >>> from pyvista import examples
    >>> filename = examples.download_brain_atlas_with_sides(load=False)
    >>> filename.split("/")[-1]  # omit the path
    'avg152T1_RL_nifti.nii.gz'
    >>> reader = pv.get_reader(filename)
    >>> mesh = reader.read()
    >>> mesh.plot()

    """

    _vtk_module_name = "vtkIOImage"
    _vtk_class_name = "vtkNIFTIImageReader"


class NRRDReader(BaseReader):
    """NRRDReader for .nrrd and .nhdr files.

    Examples
    --------
    >>> import pyvista as pv
    >>> from pyvista import examples
    >>> filename = examples.download_beach(load=False)
    >>> filename.split("/")[-1]  # omit the path
    'beach.nrrd'
    >>> reader = pv.get_reader(filename)
    >>> mesh = reader.read()
    >>> mesh.plot()

    """

    _vtk_module_name = "vtkIOImage"
    _vtk_class_name = "vtkNrrdReader"


class PNGReader(BaseReader):
    """PNGReader for .png files.

    Examples
    --------
    >>> import pyvista as pv
    >>> from pyvista import examples
    >>> filename = examples.download_vtk_logo(load=False)
    >>> filename.split("/")[-1]  # omit the path
    'vtk.png'
    >>> reader = pv.get_reader(filename)
    >>> mesh = reader.read()
    >>> mesh.plot()

    """

    _vtk_module_name = "vtkIOImage"
    _vtk_class_name = "vtkPNGReader"


class PNMReader(BaseReader):
    """PNMReader for .pnm files.

    Examples
    --------
    >>> import pyvista as pv
    >>> from pyvista import examples
    >>> filename = examples.download_gourds_pnm(load=False)
    >>> filename.split("/")[-1]  # omit the path
    'Gourds.pnm'
    >>> reader = pv.get_reader(filename)
    >>> mesh = reader.read()
    >>> mesh.plot()

    """

    _vtk_module_name = "vtkIOImage"
    _vtk_class_name = "vtkPNMReader"


class SLCReader(BaseReader):
    """SLCReader for .slc files.

    Examples
    --------
    >>> import pyvista as pv
    >>> from pyvista import examples
    >>> filename = examples.download_knee_full(load=False)
    >>> filename.split("/")[-1]  # omit the path
    'vw_knee.slc'
    >>> reader = pv.get_reader(filename)
    >>> mesh = reader.read()
    >>> mesh.plot()

    """

    _vtk_module_name = "vtkIOImage"
    _vtk_class_name = "vtkSLCReader"


class TIFFReader(BaseReader):
    """TIFFReader for .tif and .tiff files.

    Examples
    --------
    >>> import pyvista as pv
    >>> from pyvista import examples
    >>> filename = examples.download_crater_imagery(load=False)
    >>> filename.split("/")[-1]  # omit the path
    'BJ34_GeoTifv1-04_crater_clip.tif'
    >>> reader = pv.get_reader(filename)
    >>> mesh = reader.read()
    >>> mesh.plot()

    """

    _vtk_module_name = "vtkIOImage"
    _vtk_class_name = "vtkTIFFReader"


class HDRReader(BaseReader):
    """HDRReader for .hdr files.

    Examples
    --------
    >>> import pyvista as pv
    >>> from pyvista import examples
    >>> filename = examples.download_parched_canal_4k(load=False)
    >>> filename.split("/")[-1]  # omit the path
    'parched_canal_4k.hdr'
    >>> reader = pv.get_reader(filename)
    >>> mesh = reader.read()
    >>> mesh.plot()

    """

    _vtk_module_name = "vtkIOImage"
    _vtk_class_name = "vtkHDRReader"


class PTSReader(BaseReader):
    """PTSReader for .pts files."""

    _vtk_module_name = "vtkIOGeometry"
    _vtk_class_name = "vtkPTSReader"


class AVSucdReader(BaseReader):
    """AVSucdReader for .inp files.

    Examples
    --------
    >>> import pyvista as pv
    >>> from pyvista import examples
    >>> filename = examples.download_cells_nd(load=False)
    >>> filename.split("/")[-1]  # omit the path
    'cellsnd.ascii.inp'
    >>> reader = pv.get_reader(filename)
    >>> mesh = reader.read()
    >>> mesh.plot(cpos="xy")

    """

    _vtk_module_name = "vtkIOGeometry"
    _vtk_class_name = "vtkAVSucdReader"


class HDFReader(BaseReader):
    """HDFReader for .hdf files.

    Examples
    --------
    >>> import pyvista as pv
    >>> from pyvista import examples
    >>> filename = examples.download_can_crushed_hdf(load=False)
    >>> filename.split("/")[-1]  # omit the path
    'can-vtu.hdf'
    >>> reader = pv.get_reader(filename)
    >>> mesh = reader.read()
    >>> mesh.plot()

    """

    _vtk_module_name = "vtkIOHDF"
    _vtk_class_name = "vtkHDFReader"

    @wraps(BaseReader.read)
    def read(self):
        """Wrap the base reader to handle the vtk 9.1 --> 9.2 change."""
        try:
            with pyvista.VtkErrorCatcher(raise_errors=True):
                return super().read()
        except RuntimeError as err:  # pragma: no cover
            if "Can't find the `Type` attribute." in str(err):
                raise RuntimeError(
                    f'{self.path} is missing the Type attribute. '
                    'The VTKHDF format has changed as of 9.2.0, '
                    f'see {HDF_HELP} for more details.',
                )
            else:
                raise


class GLTFReader(BaseReader):
    """GLTFeader for .gltf and .glb files."""

    _vtk_module_name = "vtkIOGeometry"
    _vtk_class_name = "vtkGLTFReader"


class FluentReader(BaseReader):
    """FluentReader for .cas files."""

    _vtk_module_name = "vtkIOGeometry"
    _vtk_class_name = "vtkFLUENTReader"


class MFIXReader(BaseReader):
    """MFIXReader for .res files."""

    _vtk_module_name = "vtkIOGeometry"
    _vtk_class_name = "vtkMFIXReader"


class SegYReader(BaseReader):
    """SegYReader for .sgy and .segy files."""

    _vtk_module_name = "vtkIOSegY"
    _vtk_class_name = "vtkSegYReader"


class _GIFReader(BaseVTKReader):
    """Simulate a VTK reader for GIF files."""

    def __init__(self):
        super().__init__()
        self._n_frames = 0
        self._current_frame = 0

    def GetProgress(self):
        return self._current_frame / self._n_frames

    def Update(self):
        """Read the GIF and store internally to `_data_object`."""
        from PIL import Image, ImageSequence

        img = Image.open(self._filename)
        self._data_object = pyvista.ImageData(dimensions=(img.size[0], img.size[1], 1))

        # load each frame to the grid (RGB since gifs do not support transparency
        self._n_frames = img.n_frames
        for i, frame in enumerate(ImageSequence.Iterator(img)):
            self._current_frame = i
            data = np.array(frame.convert('RGB').getdata(), dtype=np.uint8)
            self._data_object.point_data.set_array(data, f'frame{i}')
            self.UpdateObservers(6)

        if 'frame0' in self._data_object.point_data:
            self._data_object.point_data.active_scalars_name = 'frame0'


class GIFReader(BaseReader):
    """GIFReader for .gif files.

    Parameters
    ----------
    path : str
        Path of the GIF to read.

    Examples
    --------
    >>> import pyvista as pv
    >>> from pyvista import examples
    >>> filename = examples.download_gif_simple(load=False)
    >>> filename.split("/")[-1]  # omit the path
    'sample.gif'
    >>> reader = pv.get_reader(filename)
    >>> mesh = reader.read()
    >>> mesh.plot(rgba=True, zoom='tight', border=True, border_width=2)

    """

    _class_reader = _GIFReader


class XdmfReader(BaseReader, PointCellDataSelection, TimeReader):
    """XdmfReader for .xdmf files.

    Parameters
    ----------
    path : str
        Path of the XDMF file to read.

    Examples
    --------
    >>> import pyvista as pv
    >>> from pyvista import examples
    >>> filename = examples.download_meshio_xdmf(load=False)
    >>> reader = pv.get_reader(filename)
    >>> filename.split("/")[-1]  # omit the path
    'out.xdmf'
    >>> mesh = reader.read()
    >>> mesh.plot()

    """

    _vtk_module_name = "vtkIOXdmf2"
    _vtk_class_name = "vtkXdmfReader"

    @property
    def number_grids(self):  # numpydoc ignore=RT01
        """Return the number of grids that can be read by the reader.

        Returns
        -------
        int
            The number of grids to be read.

        """
        return self.reader.GetNumberOfGrids()

    def set_active_time_value(self, time_value):  # noqa: D102
        if time_value not in self.time_values:
            raise ValueError(
                f"Not a valid time {time_value} from available time values: {self.time_values}",
            )
        self._active_time_value = time_value
        self.reader.UpdateTimeStep(time_value)

    @property
    def number_time_points(self):  # noqa: D102
        return len(self.time_values)

    def time_point_value(self, time_point):  # noqa: D102
        return self.time_values[time_point]

    @property
    def time_values(self):  # noqa: D102
        info = self.reader.GetOutputInformation(0)
        return list(info.Get(_vtk.vtkCompositeDataPipeline.TIME_STEPS()))

    @property
    def active_time_value(self):  # noqa: D102
        return self._active_time_value

    def set_active_time_point(self, time_point):  # noqa: D102
        self.set_active_time_value(self.time_values[time_point])

    def _set_defaults_post(self):
        self._active_time_value = self.time_values[0]
        self.set_active_time_value(self._active_time_value)


class XMLPartitionedDataSetReader(BaseReader):
    """XML PartitionedDataSet Reader for reading .vtpd files.

    Examples
    --------
    >>> import pyvista as pv
    >>> partitions = pv.PartitionedDataSet(
    ...     [
    ...         pv.Wavelet(extent=(0, 10, 0, 10, 0, 5)),
    ...         pv.Wavelet(extent=(0, 10, 0, 10, 5, 10)),
    ...     ]
    ... )
    >>> partitions.save("my_partitions.vtpd")
    >>> _ = pv.read("my_partitions.vtpd")
    """

    _vtk_module_name = "vtkIOXML"
    _vtk_class_name = "vtkXMLPartitionedDataSetReader"


class FLUENTCFFReader(BaseReader):
    """FLUENTCFFReader for .h5 files.

    Examples
    --------
    >>> import pyvista as pv
    >>> from pyvista import examples
<<<<<<< HEAD
    >>> filename = examples.download_room_cff(load=False)
    >>> reader = pv.get_reader(filename)
    >>> blocks = reader.read()
    >>> mesh = blocks[0]
    >>> mesh = blocks[0]
    >>> mesh.plot(cpos="xy", scalars="SV_T")
=======
    >>> filename = examples.download_room_cff(load=False)[0]
    >>> reader = pv.get_reader(filename)
    >>> blocks = reader.read()
    >>> mesh = blocks[0]
    >>> mesh.plot()

>>>>>>> 7634b348
    """

    _vtk_module_name = "vtkIOFLUENTCFF"
    _vtk_class_name = "vtkFLUENTCFFReader"


CLASS_READERS = {
    # Standard dataset readers:
    '.bmp': BMPReader,
    '.cas': FluentReader,
    '.case': EnSightReader,
    '.cgns': CGNSReader,
    '.dat': TecplotReader,
    '.dcm': DICOMReader,
    '.dem': DEMReader,
    '.facet': FacetReader,
    '.foam': POpenFOAMReader,
    '.g': BYUReader,
    '.gif': GIFReader,
    '.glb': GLTFReader,
    '.gltf': GLTFReader,
    '.h5': FLUENTCFFReader,
    '.hdf': HDFReader,
    '.hdr': HDRReader,
    '.img': DICOMReader,
    '.inp': AVSucdReader,
    '.jpeg': JPEGReader,
    '.jpg': JPEGReader,
    '.mha': MetaImageReader,
    '.mhd': MetaImageReader,
    '.nhdr': NRRDReader,
    '.nii': NIFTIReader,
    '.nii.gz': NIFTIReader,
    '.nrrd': NRRDReader,
    '.obj': OBJReader,
    '.p3d': Plot3DMetaReader,
    '.ply': PLYReader,
    '.png': PNGReader,
    '.pnm': PNMReader,
    '.pts': PTSReader,
    '.pvd': PVDReader,
    '.pvti': XMLPImageDataReader,
    '.pvtk': VTKPDataSetReader,
    '.pvtr': XMLPRectilinearGridReader,
    '.pvtu': XMLPUnstructuredGridReader,
    '.res': MFIXReader,
    '.segy': SegYReader,
    '.sgy': SegYReader,
    '.slc': SLCReader,
    '.stl': STLReader,
    '.tif': TIFFReader,
    '.tiff': TIFFReader,
    '.tri': BinaryMarchingCubesReader,
    '.vti': XMLImageDataReader,
    '.vtk': VTKDataSetReader,
    '.vtm': XMLMultiBlockDataReader,
    '.vtmb': XMLMultiBlockDataReader,
    '.vtp': XMLPolyDataReader,
    '.vtpd': XMLPartitionedDataSetReader,
    '.vtr': XMLRectilinearGridReader,
    '.vts': XMLStructuredGridReader,
    '.vtu': XMLUnstructuredGridReader,
    '.xdmf': XdmfReader,
}<|MERGE_RESOLUTION|>--- conflicted
+++ resolved
@@ -2542,21 +2542,11 @@
     --------
     >>> import pyvista as pv
     >>> from pyvista import examples
-<<<<<<< HEAD
     >>> filename = examples.download_room_cff(load=False)
     >>> reader = pv.get_reader(filename)
     >>> blocks = reader.read()
     >>> mesh = blocks[0]
-    >>> mesh = blocks[0]
     >>> mesh.plot(cpos="xy", scalars="SV_T")
-=======
-    >>> filename = examples.download_room_cff(load=False)[0]
-    >>> reader = pv.get_reader(filename)
-    >>> blocks = reader.read()
-    >>> mesh = blocks[0]
-    >>> mesh.plot()
-
->>>>>>> 7634b348
     """
 
     _vtk_module_name = "vtkIOFLUENTCFF"
