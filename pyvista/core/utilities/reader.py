--- conflicted
+++ resolved
@@ -2218,14 +2218,9 @@
 
         """
         if time_point < 0 or time_point >= self.number_time_points:
-<<<<<<< HEAD
-            msg = f'Time point ({time_point}) out of range [0, {self.number_time_points-1}]'
-            raise ValueError(msg)
-=======
             raise ValueError(
                 f'Time point ({time_point}) out of range [0, {self.number_time_points - 1}]'
             )
->>>>>>> d1c369dd
 
         self.set_active_time_value(self.time_values[time_point])
 
