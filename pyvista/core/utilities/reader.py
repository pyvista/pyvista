"""Fine-grained control of reading data files."""

from __future__ import annotations

from abc import ABC, abstractmethod
from dataclasses import dataclass
import enum
from functools import wraps
import importlib
import os
import pathlib
from pathlib import Path
from typing import Any, Callable, List, Union
from xml.etree import ElementTree

import numpy as np

import pyvista
from pyvista.core import _vtk_core as _vtk

from .fileio import _get_ext_force, _process_filename
from .helpers import wrap
from .misc import abstract_class

HDF_HELP = 'https://kitware.github.io/vtk-examples/site/VTKFileFormats/#hdf-file-formats'


def _lazy_vtk_instantiation(module_name, class_name):
    """Lazy import and instantiation of a class from vtkmodules."""
    module = importlib.import_module(f"vtkmodules.{module_name}")
    return getattr(module, class_name)()


def lazy_vtkPOpenFOAMReader():
    """Lazy import of the vtkPOpenFOAMReader."""
    from vtkmodules.vtkIOParallel import vtkPOpenFOAMReader
    from vtkmodules.vtkParallelCore import vtkDummyController

    # Workaround waiting for the fix to be upstream (MR 9195 gitlab.kitware.com/vtk/vtk)
    reader = vtkPOpenFOAMReader()
    reader.SetController(vtkDummyController())
    return reader


def get_reader(filename, force_ext=None):
    """Get a reader for fine-grained control of reading data files.

    Supported file types and Readers:

    +----------------+---------------------------------------------+
    | File Extension | Class                                       |
    +================+=============================================+
    | ``.bmp``       | :class:`pyvista.BMPReader`                  |
    +----------------+---------------------------------------------+
    | ``.cas``       | :class:`pyvista.FluentReader`               |
    +----------------+---------------------------------------------+
    | ``.case``      | :class:`pyvista.EnSightReader`              |
    +----------------+---------------------------------------------+
    | ``.cgns``      | :class:`pyvista.CGNSReader`                 |
    +----------------+---------------------------------------------+
    | ``.cube``      | :class:`pyvista.GaussianCubeReader`         |
    +----------------+---------------------------------------------+
    | ``.dat``       | :class:`pyvista.TecplotReader`              |
    +----------------+---------------------------------------------+
    | ``.dcm``       | :class:`pyvista.DICOMReader`                |
    +----------------+---------------------------------------------+
    | ``.dem``       | :class:`pyvista.DEMReader`                  |
    +----------------+---------------------------------------------+
    | ``.facet``     | :class:`pyvista.FacetReader`                |
    +----------------+---------------------------------------------+
    | ``.foam``      | :class:`pyvista.POpenFOAMReader`            |
    +----------------+---------------------------------------------+
    | ``.g``         | :class:`pyvista.BYUReader`                  |
    +----------------+---------------------------------------------+
    | ``.gif``       | :class:`pyvista.GIFReader`                  |
    +----------------+---------------------------------------------+
    | ``.glb``       | :class:`pyvista.GLTFReader`                 |
    +----------------+---------------------------------------------+
    | ``.gltf``      | :class:`pyvista.GLTFReader`                 |
    +----------------+---------------------------------------------+
    | ``.hdf``       | :class:`pyvista.HDFReader`                  |
    +----------------+---------------------------------------------+
    | ``.img``       | :class:`pyvista.DICOMReader`                |
    +----------------+---------------------------------------------+
    | ``.inp``       | :class:`pyvista.AVSucdReader`               |
    +----------------+---------------------------------------------+
    | ``.jpg``       | :class:`pyvista.JPEGReader`                 |
    +----------------+---------------------------------------------+
    | ``.jpeg``      | :class:`pyvista.JPEGReader`                 |
    +----------------+---------------------------------------------+
    | ``.hdr``       | :class:`pyvista.HDRReader`                  |
    +----------------+---------------------------------------------+
    | ``.mha``       | :class:`pyvista.MetaImageReader`            |
    +----------------+---------------------------------------------+
    | ``.mhd``       | :class:`pyvista.MetaImageReader`            |
    +----------------+---------------------------------------------+
    | ``.nii``       | :class:`pyvista.NIFTIReader`                |
    +----------------+---------------------------------------------+
    | ``.nii.gz``    | :class:`pyvista.NIFTIReader`                |
    +----------------+---------------------------------------------+
    | ``.nhdr``      | :class:`pyvista.NRRDReader`                 |
    +----------------+---------------------------------------------+
    | ``.nrrd``      | :class:`pyvista.NRRDReader`                 |
    +----------------+---------------------------------------------+
    | ``.obj``       | :class:`pyvista.OBJReader`                  |
    +----------------+---------------------------------------------+
    | ``.p3d``       | :class:`pyvista.Plot3DMetaReader`           |
    +----------------+---------------------------------------------+
    | ``.ply``       | :class:`pyvista.PLYReader`                  |
    +----------------+---------------------------------------------+
    | ``.png``       | :class:`pyvista.PNGReader`                  |
    +----------------+---------------------------------------------+
    | ``.pnm``       | :class:`pyvista.PNMReader`                  |
    +----------------+---------------------------------------------+
    | ``.pts``       | :class:`pyvista.PTSReader`                  |
    +----------------+---------------------------------------------+
    | ``.pvd``       | :class:`pyvista.PVDReader`                  |
    +----------------+---------------------------------------------+
    | ``.pvti``      | :class:`pyvista.XMLPImageDataReader`        |
    +----------------+---------------------------------------------+
    | ``.pvtk``      | :class:`pyvista.VTKPDataSetReader`          |
    +----------------+---------------------------------------------+
    | ``.pvtr``      | :class:`pyvista.XMLPRectilinearGridReader`  |
    +----------------+---------------------------------------------+
    | ``.pvtu``      | :class:`pyvista.XMLPUnstructuredGridReader` |
    +----------------+---------------------------------------------+
    | ``.res``       | :class:`pyvista.MFIXReader`                 |
    +----------------+---------------------------------------------+
    | ``.segy``      | :class:`pyvista.SegYReader`                 |
    +----------------+---------------------------------------------+
    | ``.sgy``       | :class:`pyvista.SegYReader`                 |
    +----------------+---------------------------------------------+
    | ``.slc``       | :class:`pyvista.SLCReader`                  |
    +----------------+---------------------------------------------+
    | ``.stl``       | :class:`pyvista.STLReader`                  |
    +----------------+---------------------------------------------+
    | ``.tif``       | :class:`pyvista.TIFFReader`                 |
    +----------------+---------------------------------------------+
    | ``.tiff``      | :class:`pyvista.TIFFReader`                 |
    +----------------+---------------------------------------------+
    | ``.tri``       | :class:`pyvista.BinaryMarchingCubesReader`  |
    +----------------+---------------------------------------------+
    | ``.vti``       | :class:`pyvista.XMLImageDataReader`         |
    +----------------+---------------------------------------------+
    | ``.vtk``       | :class:`pyvista.VTKDataSetReader`           |
    +----------------+---------------------------------------------+
    | ``.vtm``       | :class:`pyvista.XMLMultiBlockDataReader`    |
    +----------------+---------------------------------------------+
    | ``.vtmb``      | :class:`pyvista.XMLMultiBlockDataReader`    |
    +----------------+---------------------------------------------+
    | ``.vtp``       | :class:`pyvista.XMLPolyDataReader`          |
    +----------------+---------------------------------------------+
    | ``.vtr``       | :class:`pyvista.XMLRectilinearGridReader`   |
    +----------------+---------------------------------------------+
    | ``.vts``       | :class:`pyvista.XMLStructuredGridReader`    |
    +----------------+---------------------------------------------+
    | ``.vtu``       | :class:`pyvista.XMLUnstructuredGridReader`  |
    +----------------+---------------------------------------------+
    | ``.xdmf``      | :class:`pyvista.XdmfReader`                 |
    +----------------+---------------------------------------------+
    | ``.vtpd``      | :class:`pyvista.XMLPartitionedDataSetReader`|
    +----------------+---------------------------------------------+

    Parameters
    ----------
    filename : str
        The string path to the file to read.

    force_ext : str, optional
        An extension to force a specific reader to be chosen.

    Returns
    -------
    pyvista.BaseReader
        A subclass of :class:`pyvista.BaseReader` is returned based on file type.

    Examples
    --------
    >>> import pyvista as pv
    >>> from pyvista import examples
    >>> filename = examples.download_human(load=False)
    >>> filename.split("/")[-1]  # omit the path
    'Human.vtp'
    >>> reader = pv.get_reader(filename)
    >>> reader
    XMLPolyDataReader('.../Human.vtp')
    >>> mesh = reader.read()
    >>> mesh
    PolyData ...
    >>> mesh.plot(color='lightblue')

    """
    ext = _get_ext_force(filename, force_ext)

    try:
        Reader = CLASS_READERS[ext]
    except KeyError:
        if Path(filename).is_dir():
            if len(files := os.listdir(filename)) > 0 and all(
                pathlib.Path(f).suffix == '.dcm' for f in files
            ):
                Reader = DICOMReader
            else:
                raise ValueError(
                    f"`pyvista.get_reader` does not support reading from directory:\n\t{filename}",
                )
        else:
            raise ValueError(
                f"`pyvista.get_reader` does not support a file with the {ext} extension",
            )

    return Reader(filename)


class BaseVTKReader(ABC):
    """Simulate a VTK reader."""

    def __init__(self: BaseVTKReader):
        self._data_object = None
        self._observers: List[Union[int, Callable[[Any], Any]]] = []

    def SetFileName(self, filename):
        """Set file name."""
        self._filename = filename

    @abstractmethod
    def UpdateInformation(self):
        """Update Information from file."""

    def AddObserver(self, event_type, callback):
        """Add Observer that can be triggered during Update."""
        self._observers.append([event_type, callback])

    def RemoveObservers(self, *args):
        """Remove Observer."""
        self._observers = []

    def GetProgress(self):
        """GetProgress."""
        return 0.0 if self._data_object is None else 1.0

    def UpdateObservers(self, event_type):
        """Call matching observer."""
        for event_type_allowed, observer in self._observers:
            if event_type_allowed == event_type:
                observer(self, event_type)

    @abstractmethod
    def Update(self):
        """Update Reader from file and store data internally.

        Set self._data_object.
        """

    def GetOutputDataObject(self, *args):
        """Return stored data."""
        return self._data_object


@abstract_class
class BaseReader:
    """The Base Reader class.

    The base functionality includes reading data from a file,
    and allowing access to the underlying vtk reader. See
    :func:`pyvista.get_reader` for an example using
    a built-in subclass.

    Parameters
    ----------
    path : str
        Path of the file to read.
    """

    _class_reader: Any = None
    _vtk_module_name: str = ''
    _vtk_class_name: str = ''

    def __init__(self, path):
        """Initialize Reader by setting path."""
        if self._vtk_class_name:
            self._reader = _lazy_vtk_instantiation(self._vtk_module_name, self._vtk_class_name)
        else:
            # edge case where some class customization is needed on instantiation
            self._reader = self._class_reader()
        self._filename = None
        self._progress_bar = False
        self._progress_msg = None
        self.__directory = None
        self._set_defaults()
        self.path = path
        self._set_defaults_post()

    def __repr__(self):
        """Representation of a Reader object."""
        return f"{self.__class__.__name__}('{self.path}')"

    def show_progress(self, msg=None):
        """Show a progress bar when loading the file.

        Parameters
        ----------
        msg : str, optional
            Progress bar message. Defaults to ``"Reading <file base name>"``.

        Examples
        --------
        >>> import pyvista as pv
        >>> from pyvista import examples
        >>> filename = examples.download_cavity(load=False)
        >>> reader = pv.OpenFOAMReader(filename)
        >>> reader.show_progress()

        """
        self._progress_bar = True
        if msg is None:
            msg = f"Reading {Path(self.path).name}"
        self._progress_msg = msg

    def hide_progress(self):
        """Hide the progress bar when loading the file.

        Examples
        --------
        >>> import pyvista as pv
        >>> from pyvista import examples
        >>> filename = examples.download_cavity(load=False)
        >>> reader = pv.OpenFOAMReader(filename)
        >>> reader.hide_progress()

        """
        self._progress_bar = False

    @property
    def reader(self):  # numpydoc ignore=RT01
        """Return the vtk Reader object.

        Returns
        -------
        pyvista.BaseReader
            An instance of the Reader object.

        """
        if self._reader is None:  # pragma: no cover
            raise NotImplementedError
        return self._reader

    @property
    def path(self) -> str:  # numpydoc ignore=RT01
        """Return or set the filename or directory of the reader.

        Examples
        --------
        >>> import pyvista as pv
        >>> from pyvista import examples
        >>> filename = examples.download_human(load=False)
        >>> reader = pv.XMLPolyDataReader(filename)
        >>> reader.path  # doctest:+SKIP
        '/home/user/.local/share/pyvista/examples/Human.vtp'

        """
        if self._filename is not None:
            return self._filename
        return self.__directory

    @path.setter
    def path(self, path: str):  # numpydoc ignore=GL08
        if Path(path).is_dir():
            self._set_directory(path)
        elif Path(path).is_file():
            self._set_filename(path)
        else:
            raise FileNotFoundError(f"Path '{path}' is invalid or does not exist.")

    def _set_directory(self, directory):
        """Set directory and update reader."""
        self._filename = None
        self.__directory = directory
        self.reader.SetDirectoryName(directory)
        self._update_information()

    def _set_filename(self, filename):
        """Set filename and update reader."""
        # Private method since changing file type requires a
        # different subclass.
        self.__directory = None
        self._filename = filename
        self.reader.SetFileName(filename)
        self._update_information()

    def read(self):
        """Read data in file.

        Returns
        -------
        pyvista.DataSet
            PyVista Dataset.
        """
        from pyvista.core.filters import _update_alg  # avoid circular import

        _update_alg(self.reader, progress_bar=self._progress_bar, message=self._progress_msg)
        data = wrap(self.reader.GetOutputDataObject(0))
        if data is None:  # pragma: no cover
            raise RuntimeError("File reader failed to read and/or produced no output.")
        data._post_file_load_processing()

        # check for any pyvista metadata
        data._restore_metadata()
        return data

    def _update_information(self):
        self.reader.UpdateInformation()

    def _set_defaults(self):
        """Set defaults on reader, if needed."""

    def _set_defaults_post(self):
        """Set defaults on reader post setting file, if needed."""


class PointCellDataSelection:
    """Mixin for readers that support data array selections.

    Examples
    --------
    >>> import pyvista as pv
    >>> from pyvista import examples
    >>> filename = examples.download_backward_facing_step(load=False)
    >>> filename.split("/")[-1]  # omit the path
    'foam_case_0_0_0_0.case'
    >>> reader = pv.get_reader(filename)
    >>> reader
    EnSightReader('.../foam_case_0_0_0_0.case')
    >>> reader.cell_array_names
    ['v2', 'nut', 'k', 'nuTilda', 'p', 'omega', 'f', 'epsilon', 'U']
    >>> reader.point_array_names
    []
    >>> reader.all_cell_arrays_status  # doctest: +NORMALIZE_WHITESPACE
    {'v2': True, 'nut': True, 'k': True, 'nuTilda': True, 'p': True, 'omega': True, 'f': True, 'epsilon': True, 'U': True}
    >>> reader.disable_all_cell_arrays()
    >>> reader.enable_cell_array('U')
    >>> mesh = reader.read()  # MultiBlock mesh
    >>> mesh[0].array_names
    ['U']

    """

    @property
    def number_point_arrays(self):
        """Return the number of point arrays.

        Returns
        -------
        int
            Number of point arrays.
        """
        return self.reader.GetNumberOfPointArrays()

    @property
    def point_array_names(self):
        """Return the list of all point array names.

        Returns
        -------
        list[str]
            List of all point array names.
        """
        return [self.reader.GetPointArrayName(i) for i in range(self.number_point_arrays)]

    def enable_point_array(self, name):
        """Enable point array with name.

        Parameters
        ----------
        name : str
            Point array name.

        """
        self.reader.SetPointArrayStatus(name, 1)

    def disable_point_array(self, name):
        """Disable point array with name.

        Parameters
        ----------
        name : str
            Point array name.

        """
        self.reader.SetPointArrayStatus(name, 0)

    def point_array_status(self, name):
        """Get status of point array with name.

        Parameters
        ----------
        name : str
            Point array name.

        Returns
        -------
        bool
            Whether reading the cell array is enabled.

        """
        if self.reader.GetPointArrayStatus(name):
            return True
        return False

    def enable_all_point_arrays(self):
        """Enable all point arrays."""
        for name in self.point_array_names:
            self.enable_point_array(name)

    def disable_all_point_arrays(self):
        """Disable all point arrays."""
        for name in self.point_array_names:
            self.disable_point_array(name)

    @property
    def all_point_arrays_status(self):
        """Return the status of all point arrays.

        Returns
        -------
        dict[str, bool]
            Status of all point arrays.
        """
        return {name: self.point_array_status(name) for name in self.point_array_names}

    @property
    def number_cell_arrays(self):
        """Return the number of cell arrays.

        Returns
        -------
        int
            Number of cell arrays.
        """
        return self.reader.GetNumberOfCellArrays()

    @property
    def cell_array_names(self):
        """Return the list of all cell array names.

        Returns
        -------
        list[str]
            List of all cell array names.
        """
        return [self.reader.GetCellArrayName(i) for i in range(self.number_cell_arrays)]

    def enable_cell_array(self, name):
        """Enable cell array with name.

        Parameters
        ----------
        name : str
            Cell array name.

        """
        self.reader.SetCellArrayStatus(name, 1)

    def disable_cell_array(self, name):
        """Disable cell array with name.

        Parameters
        ----------
        name : str
            Cell array name.

        """
        self.reader.SetCellArrayStatus(name, 0)

    def cell_array_status(self, name):
        """Get status of cell array with name.

        Parameters
        ----------
        name : str
            Cell array name.

        Returns
        -------
        bool
            Whether reading the cell array is enabled.

        """
        return bool(self.reader.GetCellArrayStatus(name))

    def enable_all_cell_arrays(self):
        """Enable all cell arrays."""
        for name in self.cell_array_names:
            self.enable_cell_array(name)

    def disable_all_cell_arrays(self):
        """Disable all cell arrays."""
        for name in self.cell_array_names:
            self.disable_cell_array(name)

    @property
    def all_cell_arrays_status(self):
        """Return the status of all cell arrays.

        Returns
        -------
        dict[str, bool]
            Name and if the cell array is available.
        """
        return {name: self.cell_array_status(name) for name in self.cell_array_names}


class TimeReader(ABC):
    """Abstract class for readers supporting time."""

    @property
    @abstractmethod
    def number_time_points(self):  # numpydoc ignore=RT01
        """Return number of time points or iterations available to read.

        Returns
        -------
        int

        """

    @abstractmethod
    def time_point_value(self, time_point):
        """Value of time point or iteration by index.

        Parameters
        ----------
        time_point : int
            Time point index.

        Returns
        -------
        float

        """

    @property
    def time_values(self):  # numpydoc ignore=RT01
        """All time or iteration values.

        Returns
        -------
        list[float]

        """
        return [self.time_point_value(idx) for idx in range(self.number_time_points)]

    @property
    @abstractmethod
    def active_time_value(self):  # numpydoc ignore=RT01
        """Active time or iteration value.

        Returns
        -------
        float

        """

    @abstractmethod
    def set_active_time_value(self, time_value):
        """Set active time or iteration value.

        Parameters
        ----------
        time_value : float
            Time or iteration value to set as active.

        """

    @abstractmethod
    def set_active_time_point(self, time_point):
        """Set active time or iteration by index.

        Parameters
        ----------
        time_point : int
            Time or iteration point index for setting active time.

        """


class XMLImageDataReader(BaseReader, PointCellDataSelection):
    """XML Image Data Reader for .vti files."""

    _vtk_module_name = "vtkIOXML"
    _vtk_class_name = "vtkXMLImageDataReader"


class XMLPImageDataReader(BaseReader, PointCellDataSelection):
    """Parallel XML Image Data Reader for .pvti files."""

    _vtk_module_name = "vtkIOXML"
    _vtk_class_name = "vtkXMLPImageDataReader"


class XMLRectilinearGridReader(BaseReader, PointCellDataSelection):
    """XML RectilinearGrid Reader for .vtr files.

    Examples
    --------
    >>> import pyvista as pv
    >>> from pyvista import examples
    >>> filename = examples.download_rectilinear_grid(load=False)
    >>> filename.split("/")[-1]  # omit the path
    'RectilinearGrid.vtr'
    >>> reader = pv.get_reader(filename)
    >>> mesh = reader.read()
    >>> sliced_mesh = mesh.slice('y')
    >>> sliced_mesh.plot(
    ...     scalars='Void Volume Fraction',
    ...     cpos='xz',
    ...     show_scalar_bar=False,
    ... )

    """

    _vtk_module_name = "vtkIOXML"
    _vtk_class_name = "vtkXMLRectilinearGridReader"


class XMLPRectilinearGridReader(BaseReader, PointCellDataSelection):
    """Parallel XML RectilinearGrid Reader for .pvtr files."""

    _vtk_module_name = "vtkIOXML"
    _vtk_class_name = "vtkXMLPRectilinearGridReader"


class XMLUnstructuredGridReader(BaseReader, PointCellDataSelection):
    """XML UnstructuredGrid Reader for .vtu files.

    Examples
    --------
    >>> import pyvista as pv
    >>> from pyvista import examples
    >>> filename = examples.download_notch_displacement(load=False)
    >>> filename.split("/")[-1]  # omit the path
    'notch_disp.vtu'
    >>> reader = pv.get_reader(filename)
    >>> mesh = reader.read()
    >>> mesh.plot(
    ...     scalars="Nodal Displacement",
    ...     component=0,
    ...     cpos='xy',
    ...     show_scalar_bar=False,
    ... )

    """

    _vtk_module_name = "vtkIOXML"
    _vtk_class_name = "vtkXMLUnstructuredGridReader"


class XMLPUnstructuredGridReader(BaseReader, PointCellDataSelection):
    """Parallel XML UnstructuredGrid Reader for .pvtu files."""

    _vtk_module_name = "vtkIOXML"
    _vtk_class_name = "vtkXMLPUnstructuredGridReader"


class XMLPolyDataReader(BaseReader, PointCellDataSelection):
    """XML PolyData Reader for .vtp files.

    Examples
    --------
    >>> import pyvista as pv
    >>> from pyvista import examples
    >>> filename = examples.download_cow_head(load=False)
    >>> filename.split("/")[-1]  # omit the path
    'cowHead.vtp'
    >>> reader = pv.get_reader(filename)
    >>> mesh = reader.read()
    >>> mesh.plot(
    ...     cpos=((12, 3.5, -4.5), (4.5, 1.6, 0), (0, 1, 0.3)),
    ...     clim=[0, 100],
    ...     show_scalar_bar=False,
    ... )

    """

    _vtk_module_name = "vtkIOXML"
    _vtk_class_name = "vtkXMLPolyDataReader"


class XMLStructuredGridReader(BaseReader, PointCellDataSelection):
    """XML StructuredGrid Reader for .vts files.

    Examples
    --------
    >>> import pyvista as pv
    >>> from pyvista import examples
    >>> filename = examples.download_structured_grid(load=False)
    >>> filename.split("/")[-1]  # omit the path
    'StructuredGrid.vts'
    >>> reader = pv.get_reader(filename)
    >>> mesh = reader.read()
    >>> mesh.plot(style='wireframe', line_width=4, show_scalar_bar=False)

    """

    _vtk_module_name = "vtkIOXML"
    _vtk_class_name = "vtkXMLStructuredGridReader"


class XMLMultiBlockDataReader(BaseReader, PointCellDataSelection):
    """XML MultiBlock Data Reader for .vtm or .vtmb files."""

    _vtk_module_name = "vtkIOXML"
    _vtk_class_name = "vtkXMLMultiBlockDataReader"


# skip pydocstyle D102 check since docstring is taken from TimeReader


class EnSightReader(BaseReader, PointCellDataSelection, TimeReader):
    """EnSight Reader for .case files.

    Examples
    --------
    >>> import pyvista as pv
    >>> from pyvista import examples
    >>> filename = examples.download_cylinder_crossflow(load=False)
    >>> filename.split("/")[-1]  # omit the path
    'cylinder_Re35.case'
    >>> reader = pv.get_reader(filename)
    >>> mesh = reader.read()
    >>> mesh.plot(
    ...     scalars="velocity",
    ...     component=1,
    ...     clim=[-20, 20],
    ...     cpos='xy',
    ...     cmap='RdBu',
    ...     show_scalar_bar=False,
    ... )

    """

    _vtk_module_name = "vtkIOEnSight"
    _vtk_class_name = "vtkGenericEnSightReader"

    def _set_filename(self, filename):
        """Set filename and update reader."""
        # Private method since changing file type requires a
        # different subclass.
        self._filename = filename
        self.reader.SetCaseFileName(filename)
        self._update_information()
        self._active_time_set = 0

    @property
    def number_time_points(self):  # noqa: D102  # numpydoc ignore=RT01
        return self.reader.GetTimeSets().GetItem(self.active_time_set).GetSize()

    def time_point_value(self, time_point):  # noqa: D102
        return self.reader.GetTimeSets().GetItem(self.active_time_set).GetValue(time_point)

    @property
    def active_time_value(self):  # noqa: D102  # numpydoc ignore=RT01
        return self.reader.GetTimeValue()

    def set_active_time_value(self, time_value):  # noqa: D102
        if time_value not in self.time_values:
            raise ValueError(
                f"Not a valid time {time_value} from available time values: {self.time_values}",
            )
        self.reader.SetTimeValue(time_value)

    def set_active_time_point(self, time_point):  # noqa: D102
        self.reader.SetTimeValue(self.time_point_value(time_point))

    @property
    def active_time_set(self) -> int:
        """Return the index of the active time set of the reader.

        Returns
        -------
        int
            Index of the active time set.
        """
        return self._active_time_set

    def set_active_time_set(self, time_set):
        """Set the active time set by index.

        Parameters
        ----------
        time_set : int
            Index of the desired time set.

        Raises
        ------
        IndexError
            If the desired time set does not exist.
        """
        number_time_sets = self.reader.GetTimeSets().GetNumberOfItems()
        if time_set in range(number_time_sets):
            self._active_time_set = time_set
        else:
            raise IndexError(f"Time set index {time_set} not in {range(number_time_sets)}")


# skip pydocstyle D102 check since docstring is taken from TimeReader
class OpenFOAMReader(BaseReader, PointCellDataSelection, TimeReader):
    """OpenFOAM Reader for .foam files.

    By default, pyvista enables all patch arrays.  This is a deviation
    from the vtk default.

    """

    _vtk_module_name = "vtkIOGeometry"
    _vtk_class_name = "vtkOpenFOAMReader"

    def _set_defaults_post(self):
        self.enable_all_patch_arrays()

    @property
    def number_time_points(self):  # noqa: D102  # numpydoc ignore=RT01
        return self.reader.GetTimeValues().GetNumberOfValues()

    def time_point_value(self, time_point):  # noqa: D102
        return self.reader.GetTimeValues().GetValue(time_point)

    @property
    def active_time_value(self):  # noqa: D102  # numpydoc ignore=RT01
        try:
            value = self.reader.GetTimeValue()
        except AttributeError as err:  # pragma: no cover
            raise AttributeError(
                "Inspecting active time value only supported for vtk versions >9.1.0",
            ) from err
        return value

    def set_active_time_value(self, time_value):  # noqa: D102
        if time_value not in self.time_values:
            raise ValueError(
                f"Not a valid time {time_value} from available time values: {self.time_values}",
            )
        self.reader.UpdateTimeStep(time_value)

    def set_active_time_point(self, time_point):  # noqa: D102
        self.reader.UpdateTimeStep(self.time_point_value(time_point))

    @property
    def decompose_polyhedra(self):  # numpydoc ignore=RT01
        """Whether polyhedra are to be decomposed when read.

        .. warning::
            Support for polyhedral decomposition has been deprecated
            deprecated in VTK 9.3 and has been removed prior to VTK 9.4

        Returns
        -------
        bool
            If ``True``, decompose polyhedra into tetrahedra and pyramids.

        """
        return bool(self.reader.GetDecomposePolyhedra())

    @decompose_polyhedra.setter
    def decompose_polyhedra(self, value):  # numpydoc ignore=GL08
        self.reader.SetDecomposePolyhedra(value)

    @property
    def skip_zero_time(self):  # numpydoc ignore=RT01
        """Indicate whether or not to ignore the '/0' time directory.

        Returns
        -------
        bool
            If ``True``, ignore the '/0' time directory.

        Examples
        --------
        >>> import pyvista as pv
        >>> from pyvista import examples
        >>> filename = examples.download_cavity(load=False)
        >>> reader = pv.OpenFOAMReader(filename)
        >>> reader.skip_zero_time = False
        >>> reader.skip_zero_time
        False

        """
        return bool(self.reader.GetSkipZeroTime())

    @skip_zero_time.setter
    def skip_zero_time(self, value):  # numpydoc ignore=GL08
        self.reader.SetSkipZeroTime(value)
        self._update_information()
        self.reader.SetRefresh()

    @property
    def cell_to_point_creation(self):  # numpydoc ignore=RT01
        """Whether cell data is translated to point data when read.

        Returns
        -------
        bool
            If ``True``, translate cell data to point data.

        Warnings
        --------
        When ``True``, cell and point data arrays will have
        duplicate names.

        Examples
        --------
        >>> import pyvista as pv
        >>> from pyvista import examples
        >>> filename = examples.download_cavity(load=False)
        >>> reader = pv.OpenFOAMReader(filename)
        >>> reader.cell_to_point_creation = False
        >>> reader.cell_to_point_creation
        False

        """
        return bool(self.reader.GetCreateCellToPoint())

    @cell_to_point_creation.setter
    def cell_to_point_creation(self, value):  # numpydoc ignore=GL08
        self.reader.SetCreateCellToPoint(value)

    @property
    def number_patch_arrays(self):  # numpydoc ignore=RT01
        """Return number of patch arrays in dataset.

        Returns
        -------
        int

        Examples
        --------
        >>> import pyvista as pv
        >>> from pyvista import examples
        >>> filename = examples.download_cavity(load=False)
        >>> reader = pv.OpenFOAMReader(filename)
        >>> reader.number_patch_arrays
        4

        """
        return self.reader.GetNumberOfPatchArrays()

    @property
    def patch_array_names(self):  # numpydoc ignore=RT01
        """Names of patch arrays in a list.

        Returns
        -------
        list[str]

        Examples
        --------
        >>> import pyvista as pv
        >>> from pyvista import examples
        >>> filename = examples.download_cavity(load=False)
        >>> reader = pv.OpenFOAMReader(filename)
        >>> reader.patch_array_names
        ['internalMesh', 'patch/movingWall', 'patch/fixedWalls', 'patch/frontAndBack']

        """
        return [self.reader.GetPatchArrayName(i) for i in range(self.number_patch_arrays)]

    def enable_patch_array(self, name):
        """Enable reading of patch array.

        Parameters
        ----------
        name : str
            Which patch array to enable.

        Examples
        --------
        >>> import pyvista as pv
        >>> from pyvista import examples
        >>> filename = examples.download_cavity(load=False)
        >>> reader = pv.OpenFOAMReader(filename)
        >>> reader.enable_patch_array("patch/movingWall")
        >>> reader.patch_array_status("patch/movingWall")
        True

        """
        self.reader.SetPatchArrayStatus(name, 1)

    def disable_patch_array(self, name):
        """Disable reading of patch array.

        Parameters
        ----------
        name : str
            Which patch array to disable.

        Examples
        --------
        >>> import pyvista as pv
        >>> from pyvista import examples
        >>> filename = examples.download_cavity(load=False)
        >>> reader = pv.OpenFOAMReader(filename)
        >>> reader.disable_patch_array("internalMesh")
        >>> reader.patch_array_status("internalMesh")
        False

        """
        self.reader.SetPatchArrayStatus(name, 0)

    def patch_array_status(self, name):
        """Return status of reading patch array.

        Parameters
        ----------
        name : str
            Which patch array to report status.

        Returns
        -------
        bool
                Whether the patch with the given name is to be read.

        Examples
        --------
        >>> import pyvista as pv
        >>> from pyvista import examples
        >>> filename = examples.download_cavity(load=False)
        >>> reader = pv.OpenFOAMReader(filename)
        >>> reader.enable_patch_array("patch/movingWall")
        >>> reader.patch_array_status("patch/movingWall")
        True

        """
        return bool(self.reader.GetPatchArrayStatus(name))

    def enable_all_patch_arrays(self):
        """Enable reading of all patch arrays.

        Examples
        --------
        >>> import pyvista as pv
        >>> from pyvista import examples
        >>> filename = examples.download_cavity(load=False)
        >>> reader = pv.OpenFOAMReader(filename)
        >>> reader.enable_all_patch_arrays()
        >>> assert reader.patch_array_status("patch/movingWall")
        >>> assert reader.patch_array_status("patch/fixedWalls")

        """
        self.reader.EnableAllPatchArrays()

    def disable_all_patch_arrays(self):
        """Disable reading of all patch arrays.

        Examples
        --------
        >>> import pyvista as pv
        >>> from pyvista import examples
        >>> filename = examples.download_cavity(load=False)
        >>> reader = pv.OpenFOAMReader(filename)
        >>> reader.disable_all_patch_arrays()
        >>> assert not reader.patch_array_status("patch.movingWall")
        >>> assert not reader.patch_array_status("internalMesh")

        """
        self.reader.DisableAllPatchArrays()

    @property
    def all_patch_arrays_status(self):  # numpydoc ignore=RT01
        """Status of reading all patch arrays.

        Returns
        -------
        dict[str, bool]
            dict key is the patch name and the value is whether it will be read.

        Examples
        --------
        >>> import pyvista as pv
        >>> from pyvista import examples
        >>> filename = examples.download_cavity(load=False)
        >>> reader = pv.OpenFOAMReader(filename)
        >>> reader.all_patch_arrays_status  # doctest: +NORMALIZE_WHITESPACE
        {'internalMesh': True, 'patch/movingWall': True, 'patch/fixedWalls': True,
         'patch/frontAndBack': True}

        """
        return {name: self.patch_array_status(name) for name in self.patch_array_names}


class POpenFOAMReader(OpenFOAMReader):
    """Parallel OpenFOAM Reader for .foam files.

    Can read parallel-decomposed mesh information and time dependent data.
    This reader can be used for serial generated data,
    parallel reconstructed data, and decomposed data.
    """

    _class_reader = staticmethod(lazy_vtkPOpenFOAMReader)
    _vtk_module_name = ''
    _vtk_class_name = ''

    @property
    def case_type(self):  # numpydoc ignore=RT01
        """Indicate whether decomposed mesh or reconstructed mesh should be read.

        Returns
        -------
        str
            If ``'reconstructed'``, reconstructed mesh should be read.
            If ``'decomposed'``, decomposed mesh should be read.

        Raises
        ------
        ValueError
            If the value is not in ['reconstructed', 'decomposed']

        Examples
        --------
        >>> import pyvista as pv
        >>> from pyvista import examples
        >>> filename = examples.download_cavity(load=False)
        >>> reader = pv.POpenFOAMReader(filename)
        >>> reader.case_type = 'reconstructed'
        >>> reader.case_type
        'reconstructed'
        """
        return 'reconstructed' if self.reader.GetCaseType() else 'decomposed'

    @case_type.setter
    def case_type(self, value):  # numpydoc ignore=GL08
        if value == 'reconstructed':
            self.reader.SetCaseType(1)
        elif value == 'decomposed':
            self.reader.SetCaseType(0)
        else:
            raise ValueError(f"Unknown case type '{value}'.")

        self._update_information()


class PLYReader(BaseReader):
    """PLY Reader for reading .ply files.

    Examples
    --------
    >>> import pyvista as pv
    >>> from pyvista import examples
    >>> filename = examples.download_lobster(load=False)
    >>> filename.split("/")[-1]  # omit the path
    'lobster.ply'
    >>> reader = pv.get_reader(filename)
    >>> mesh = reader.read()
    >>> mesh.plot()

    """

    _vtk_module_name = "vtkIOPLY"
    _vtk_class_name = "vtkPLYReader"


class OBJReader(BaseReader):
    """OBJ Reader for reading .obj files.

    Examples
    --------
    >>> import pyvista as pv
    >>> from pyvista import examples
    >>> filename = examples.download_trumpet(load=False)
    >>> filename.split("/")[-1]  # omit the path
    'trumpet.obj'
    >>> reader = pv.get_reader(filename)
    >>> mesh = reader.read()
    >>> mesh.plot(cpos='yz', show_scalar_bar=False)

    """

    _vtk_module_name = "vtkIOGeometry"
    _vtk_class_name = "vtkOBJReader"


class STLReader(BaseReader):
    """STL Reader for .stl files.

    Examples
    --------
    >>> import pyvista as pv
    >>> from pyvista import examples
    >>> filename = examples.download_cad_model(load=False)
    >>> filename.split("/")[-1]  # omit the path
    '42400-IDGH.stl'
    >>> reader = pv.get_reader(filename)
    >>> mesh = reader.read()
    >>> mesh.plot()

    """

    _vtk_module_name = "vtkIOGeometry"
    _vtk_class_name = "vtkSTLReader"


class TecplotReader(BaseReader):
    """Tecplot Reader for ascii .dat files.

    Examples
    --------
    >>> import pyvista as pv
    >>> from pyvista import examples
    >>> filename = examples.download_tecplot_ascii(load=False)
    >>> reader = pv.get_reader(filename)
    >>> mesh = reader.read()
    >>> mesh[0].plot()

    """

    _vtk_module_name = "vtkIOGeometry"
    _vtk_class_name = "vtkTecplotReader"


class VTKDataSetReader(BaseReader):
    """VTK Data Set Reader for .vtk files.

    Notes
    -----
    This reader calls ``ReadAllScalarsOn``, ``ReadAllColorScalarsOn``,
    ``ReadAllNormalsOn``, ``ReadAllTCoordsOn``, ``ReadAllVectorsOn``,
    and ``ReadAllFieldsOn`` on the underlying ``vtkDataSetReader``.

    Examples
    --------
    >>> import pyvista as pv
    >>> from pyvista import examples
    >>> filename = examples.download_brain(load=False)
    >>> filename.split("/")[-1]  # omit the path
    'brain.vtk'
    >>> reader = pv.get_reader(filename)
    >>> mesh = reader.read()
    >>> sliced_mesh = mesh.slice('x')
    >>> sliced_mesh.plot(cpos='yz', show_scalar_bar=False)

    """

    _vtk_module_name = "vtkIOLegacy"
    _vtk_class_name = "vtkDataSetReader"

    def _set_defaults_post(self):
        self.reader.ReadAllScalarsOn()
        self.reader.ReadAllColorScalarsOn()
        self.reader.ReadAllNormalsOn()
        self.reader.ReadAllTCoordsOn()
        self.reader.ReadAllVectorsOn()
        self.reader.ReadAllFieldsOn()
        self.reader.ReadAllTensorsOn()


class VTKPDataSetReader(BaseReader):
    """Parallel VTK Data Set Reader for .pvtk files."""

    _vtk_module_name = "vtkIOParallel"
    _vtk_class_name = "vtkPDataSetReader"


class BYUReader(BaseReader):
    """BYU Reader for .g files.

    Examples
    --------
    >>> import pyvista as pv
    >>> from pyvista import examples
    >>> filename = examples.download_teapot(load=False)
    >>> filename.split("/")[-1]  # omit the path
    'teapot.g'
    >>> reader = pv.get_reader(filename)
    >>> mesh = reader.read()
    >>> mesh.plot(cpos='xy', show_scalar_bar=False)

    """

    _vtk_module_name = "vtkIOGeometry"
    _vtk_class_name = "vtkBYUReader"


class FacetReader(BaseReader):
    """Facet Reader for .facet files.

    Examples
    --------
    >>> import pyvista as pv
    >>> from pyvista import examples
    >>> filename = examples.download_clown(load=False)
    >>> filename.split("/")[-1]  # omit the path
    'clown.facet'
    >>> reader = pv.get_reader(filename)
    >>> mesh = reader.read()
    >>> mesh.plot(color="red")

    """

    _vtk_module_name = "vtkFiltersHybrid"
    _vtk_class_name = "vtkFacetReader"


class Plot3DMetaReader(BaseReader):
    """Plot3DMeta Reader for .p3d files."""

    _vtk_module_name = "vtkIOParallel"
    _vtk_class_name = "vtkPlot3DMetaReader"


class Plot3DFunctionEnum(enum.IntEnum):
    """An enumeration for the functions used in :class:`MultiBlockPlot3DReader`."""

    DENSITY = 100
    PRESSURE = 110
    PRESSURE_COEFFICIENT = 111
    MACH = 112
    SPEED_OF_SOUND = 113
    TEMPERATURE = 120
    ENTHALPY = 130
    INTERNAL_ENERGY = 140
    KINETIC_ENERGY = 144
    VELOCITY_MAGNITUDE = 153
    STAGNATION_ENERGY = 163
    ENTROPY = 170
    SWIRL = 184
    VELOCITY = 200
    VORTICITY = 201
    MOMENTUM = 202
    PRESSURE_GRADIENT = 210
    STRAIN_RATE = 212
    VORTICITY_MAGNITUDE = 211


class MultiBlockPlot3DReader(BaseReader):
    """MultiBlock Plot3D Reader.

    The methods :meth:`add_function()` and :meth:`remove_function()` accept values from
    :class:`Plot3DFunctionEnum`. For convenience, the values of that enumeration are available as class variables,
    as shown below.

        - ``MultiBlockPlot3DReader.DENSITY = Plot3DFunctionEnum.DENSITY``
        - ``MultiBlockPlot3DReader.PRESSURE = Plot3DFunctionEnum.PRESSURE``
        - ``MultiBlockPlot3DReader.PRESSURE_COEFFICIENT = Plot3DFunctionEnum.PRESSURE_COEFFICIENT``
        - ``MultiBlockPlot3DReader.MACH = Plot3DFunctionEnum.MACH``
        - ``MultiBlockPlot3DReader.SPEED_OF_SOUND = Plot3DFunctionEnum.SPEED_OF_SOUND``
        - ``MultiBlockPlot3DReader.TEMPERATURE = Plot3DFunctionEnum.TEMPERATURE``
        - ``MultiBlockPlot3DReader.ENTHALPY = Plot3DFunctionEnum.ENTHALPY``
        - ``MultiBlockPlot3DReader.INTERNAL_ENERGY = Plot3DFunctionEnum.INTERNAL_ENERGY``
        - ``MultiBlockPlot3DReader.KINETIC_ENERGY = Plot3DFunctionEnum.KINETIC_ENERGY``
        - ``MultiBlockPlot3DReader.VELOCITY_MAGNITUDE = Plot3DFunctionEnum.VELOCITY_MAGNITUDE``
        - ``MultiBlockPlot3DReader.STAGNATION_ENERGY = Plot3DFunctionEnum.STAGNATION_ENERGY``
        - ``MultiBlockPlot3DReader.ENTROPY = Plot3DFunctionEnum.ENTROPY``
        - ``MultiBlockPlot3DReader.SWIRL = Plot3DFunctionEnum.SWIRL``
        - ``MultiBlockPlot3DReader.VELOCITY = Plot3DFunctionEnum.VELOCITY``
        - ``MultiBlockPlot3DReader.VORTICITY = Plot3DFunctionEnum.VORTICITY``
        - ``MultiBlockPlot3DReader.MOMENTUM = Plot3DFunctionEnum.MOMENTUM``
        - ``MultiBlockPlot3DReader.PRESSURE_GRADIENT = Plot3DFunctionEnum.PRESSURE_GRADIENT``
        - ``MultiBlockPlot3DReader.STRAIN_RATE = Plot3DFunctionEnum.STRAIN_RATE``
        - ``MultiBlockPlot3DReader.VORTICITY_MAGNITUDE = Plot3DFunctionEnum.VORTICITY_MAGNITUDE``
    """

    _vtk_module_name = "vtkIOParallel"
    _vtk_class_name = "vtkMultiBlockPLOT3DReader"

    # pull in function name enum values as class constants
    DENSITY = Plot3DFunctionEnum.DENSITY
    PRESSURE = Plot3DFunctionEnum.PRESSURE
    PRESSURE_COEFFICIENT = Plot3DFunctionEnum.PRESSURE_COEFFICIENT
    MACH = Plot3DFunctionEnum.MACH
    SPEED_OF_SOUND = Plot3DFunctionEnum.SPEED_OF_SOUND
    TEMPERATURE = Plot3DFunctionEnum.TEMPERATURE
    ENTHALPY = Plot3DFunctionEnum.ENTHALPY
    INTERNAL_ENERGY = Plot3DFunctionEnum.INTERNAL_ENERGY
    KINETIC_ENERGY = Plot3DFunctionEnum.KINETIC_ENERGY
    VELOCITY_MAGNITUDE = Plot3DFunctionEnum.VELOCITY_MAGNITUDE
    STAGNATION_ENERGY = Plot3DFunctionEnum.STAGNATION_ENERGY
    ENTROPY = Plot3DFunctionEnum.ENTROPY
    SWIRL = Plot3DFunctionEnum.SWIRL
    VELOCITY = Plot3DFunctionEnum.VELOCITY
    VORTICITY = Plot3DFunctionEnum.VORTICITY
    MOMENTUM = Plot3DFunctionEnum.MOMENTUM
    PRESSURE_GRADIENT = Plot3DFunctionEnum.PRESSURE_GRADIENT
    STRAIN_RATE = Plot3DFunctionEnum.STRAIN_RATE
    VORTICITY_MAGNITUDE = Plot3DFunctionEnum.VORTICITY_MAGNITUDE

    def _set_defaults(self):
        self.auto_detect_format = True

    def add_q_files(self, files):
        """Add q file(s).

        Parameters
        ----------
        files : str | sequence[str]
            Solution file or files to add.

        """
        # files may be a list or a single filename
        if files:
            if isinstance(files, (str, pathlib.Path)):
                files = [files]
        files = [_process_filename(f) for f in files]

        # AddFileName supports reading multiple q files
        for q_filename in files:
            self.reader.AddFileName(q_filename)

    @property
    def auto_detect_format(self):  # numpydoc ignore=RT01
        """Whether to try to automatically detect format such as byte order, etc."""
        return bool(self.reader.GetAutoDetectFormat())

    @auto_detect_format.setter
    def auto_detect_format(self, value):  # numpydoc ignore=GL08
        self.reader.SetAutoDetectFormat(value)

    def add_function(self, value: Union[int, Plot3DFunctionEnum]):
        """Specify additional functions to compute.

        The available functions are enumerated in :class:`Plot3DFunctionEnum`. The members of this enumeration are most
        easily accessed by their aliases as class variables.

        Multiple functions may be requested by calling this method multiple times.

        Parameters
        ----------
        value : int | Plot3DFunctionEnum
            The function to add.

        Examples
        --------
        >>> import pyvista as pv
        >>> from pyvista import examples
        >>> filename = examples.download_file('multi-bin.xyz')
        >>> reader = pv.reader.MultiBlockPlot3DReader(filename)
        >>> reader.add_function(112)  # add a function by its integer value
        >>> reader.add_function(
        ...     reader.PRESSURE_COEFFICIENT
        ... )  # add a function by enumeration via class variable alias

        """
        if isinstance(value, enum.Enum):
            value = value.value
        self.reader.AddFunction(value)

    def remove_function(self, value: Union[int, Plot3DFunctionEnum]):
        """Remove one function from list of functions to compute.

        For details on the types of accepted values, see :meth:``add_function``.

        Parameters
        ----------
        value : int | Plot3DFunctionEnum
            The function to remove.
        """
        if isinstance(value, enum.Enum):
            value = value.value
        self.reader.RemoveFunction(value)

    def remove_all_functions(self):
        """Remove all functions from list of functions to compute."""
        self.reader.RemoveAllFunctions()

    @property
    def preserve_intermediate_functions(self):  # numpydoc ignore=RT01
        """When ``True`` (default), intermediate computed quantities will be preserved.

        For example, if ``VelocityMagnitude`` is enabled, but not ``Velocity``, the reader still needs to compute
        ``Velocity``. If `preserve_intermediate_functions` is ``False``, then the output will not have ``Velocity``
        array, only the requested ``VelocityMagnitude``.

        This is useful to avoid using up memory for arrays that are not relevant for the analysis.
        """
        return self.reader.GetPreserveIntermediateFunctions()

    @preserve_intermediate_functions.setter
    def preserve_intermediate_functions(self, val):  # numpydoc ignore=GL08
        self.reader.SetPreserveIntermediateFunctions(val)

    @property
    def gamma(self):  # numpydoc ignore=RT01
        """Ratio of specific heats."""
        return self.reader.GetGamma()

    @gamma.setter
    def gamma(self, val):  # numpydoc ignore=GL08
        self.reader.SetGamma(val)

    @property
    def r_gas_constant(self):  # numpydoc ignore=RT01
        """Gas constant."""
        return self.reader.GetR()

    @r_gas_constant.setter
    def r_gas_constant(self, val):  # numpydoc ignore=GL08
        self.reader.SetR(val)


class CGNSReader(BaseReader, PointCellDataSelection):
    """CGNS Reader for .cgns files.

    Creates a multi-block dataset and reads unstructured grids and structured
    meshes from binary files stored in CGNS file format, with data stored at
    the nodes, cells or faces.

    By default, all point and cell arrays are loaded as well as the boundary
    patch. This varies from VTK's defaults. For more details, see
    `vtkCGNSReader <https://vtk.org/doc/nightly/html/classvtkCGNSReader.html>`_

    Examples
    --------
    Load a CGNS file.  All arrays are loaded by default.

    >>> import pyvista as pv
    >>> from pyvista import examples
    >>> filename = examples.download_cgns_multi(load=False)
    >>> reader = pv.CGNSReader(filename)
    >>> reader.load_boundary_patch = False
    >>> ds = reader.read()
    >>> ds[0][0].cell_data
    pyvista DataSetAttributes
    Association     : CELL
    Active Scalars  : None
    Active Vectors  : Momentum
    Active Texture  : None
    Active Normals  : None
    Contains arrays :
        Density                 float64    (2928,)
        Momentum                float64    (2928, 3)            VECTORS
        EnergyStagnationDensity float64    (2928,)
        ViscosityEddy           float64    (2928,)
        TurbulentDistance       float64    (2928,)
        TurbulentSANuTilde      float64    (2928,)

    """

    _vtk_module_name = "vtkIOCGNSReader"
    _vtk_class_name = "vtkCGNSReader"

    def _set_defaults_post(self):
        self.enable_all_point_arrays()
        self.enable_all_cell_arrays()
        self.load_boundary_patch = True

    @property
    def distribute_blocks(self) -> bool:  # numpydoc ignore=RT01
        """Distribute each block in each zone across ranks.

        To make the reader disregard the piece request and read all blocks in the
        zone, set this to ``False``. The default is ``True``.

        Returns
        -------
        bool
            If ``True``, distribute each block in each zone across ranks.

        Examples
        --------
        Disable distributing blocks.

        >>> import pyvista as pv
        >>> from pyvista import examples
        >>> filename = examples.download_cgns_multi(load=False)
        >>> reader = pv.CGNSReader(filename)
        >>> reader.distribute_blocks = False
        >>> reader.distribute_blocks
        False

        """
        return bool(self._reader.GetDistributeBlocks())

    @distribute_blocks.setter
    def distribute_blocks(self, value: str):  # numpydoc ignore=GL08
        self._reader.SetDistributeBlocks(value)

    def base_array_status(self, name: str) -> bool:
        """Get status of base array with name.

        Parameters
        ----------
        name : str
            Base array name.

        Returns
        -------
        bool
            Whether reading the base array is enabled.

        """
        return bool(self.reader.GetBaseArrayStatus(name))

    @property
    def base_array_names(self):  # numpydoc ignore=RT01
        """Return the list of all base array names.

        Returns
        -------
        list[int]

        """
        return [self.reader.GetBaseArrayName(i) for i in range(self.number_base_arrays)]

    @property
    def number_base_arrays(self) -> int:  # numpydoc ignore=RT01
        """Return the number of base arrays.

        Returns
        -------
        int

        """
        return self.reader.GetNumberOfBaseArrays()

    def enable_all_bases(self):
        """Enable reading all bases.

        By default only the 0th base is read.

        Examples
        --------
        Read all bases.

        >>> import pyvista as pv
        >>> from pyvista import examples
        >>> filename = examples.download_cgns_multi(load=False)
        >>> reader = pv.CGNSReader(filename)
        >>> reader.enable_all_bases()
        """
        self._reader.EnableAllBases()

    def disable_all_bases(self):
        """Disable reading all bases.

        By default only the 0th base is read.

        Examples
        --------
        Disable reading all bases.

        >>> import pyvista as pv
        >>> from pyvista import examples
        >>> filename = examples.download_cgns_multi(load=False)
        >>> reader = pv.CGNSReader(filename)
        >>> reader.disable_all_bases()
        """
        self._reader.DisableAllBases()

    def family_array_status(self, name) -> bool:
        """Get status of family array with name.

        Parameters
        ----------
        name : str
            Family array name.

        Returns
        -------
        bool
            Whether reading the family array is enabled.

        """
        return bool(self.reader.GetFamilyArrayStatus(name))

    @property
    def family_array_names(self) -> List[str]:  # numpydoc ignore=RT01
        """Return the list of all family array names.

        Returns
        -------
        list[str]

        """
        return [self.reader.GetFamilyArrayName(i) for i in range(self.number_family_arrays)]

    @property
    def number_family_arrays(self) -> int:  # numpydoc ignore=RT01
        """Return the number of face arrays.

        Returns
        -------
        int

        """
        return self.reader.GetNumberOfFamilyArrays()

    def enable_all_families(self):
        """Enable reading all families.

        By default only the 0th family is read.

        Examples
        --------
        Read all bases.

        >>> import pyvista as pv
        >>> from pyvista import examples
        >>> filename = examples.download_cgns_multi(load=False)
        >>> reader = pv.CGNSReader(filename)
        >>> reader.enable_all_families()
        """
        self._reader.EnableAllFamilies()

    def disable_all_families(self):
        """Disable reading all families.

        Examples
        --------
        Disable reading all bases.

        >>> import pyvista as pv
        >>> from pyvista import examples
        >>> filename = examples.download_cgns_multi(load=False)
        >>> reader = pv.CGNSReader(filename)
        >>> reader.disable_all_families()
        """
        self._reader.DisableAllFamilies()

    @property
    def unsteady_pattern(self) -> bool:  # numpydoc ignore=RT01
        """Return or set using an unsteady pattern.

        When set to ``True`` (default is ``False``), the reader will try to
        determine FlowSolution_t nodes to read with a pattern
        matching This can be useful for unsteady solutions when
        FlowSolutionPointers are not reliable.

        Examples
        --------
        Set reading the unsteady pattern to ``True``.

        >>> import pyvista as pv
        >>> from pyvista import examples
        >>> filename = examples.download_cgns_multi(load=False)
        >>> reader = pv.CGNSReader(filename)
        >>> reader.unsteady_pattern = True
        >>> reader.unsteady_pattern
        True

        """
        return self._reader.GetUseUnsteadyPattern()

    @unsteady_pattern.setter
    def unsteady_pattern(self, enabled: bool):  # numpydoc ignore=GL08
        self._reader.SetUseUnsteadyPattern(bool(enabled))

    @property
    def vector_3d(self) -> bool:  # numpydoc ignore=RT01
        """Return or set adding an empty dimension to vectors in case of 2D solutions.

        Examples
        --------
        Set adding an empty physical dimension to vectors to ``True``.

        >>> import pyvista as pv
        >>> from pyvista import examples
        >>> filename = examples.download_cgns_multi(load=False)
        >>> reader = pv.CGNSReader(filename)
        >>> reader.vector_3d = True
        >>> reader.vector_3d
        True

        """
        return self._reader.GetUse3DVector()

    @vector_3d.setter
    def vector_3d(self, enabled: bool):  # numpydoc ignore=GL08
        self._reader.SetUse3DVector(bool(enabled))

    @property
    def load_boundary_patch(self) -> bool:  # numpydoc ignore=RT01
        """Return or set loading boundary patches.

        Notes
        -----
        VTK default is ``False``, but PyVista uses ``True``.

        Examples
        --------
        Enable loading boundary patches .

        >>> import pyvista as pv
        >>> from pyvista import examples
        >>> filename = examples.download_cgns_multi(load=False)
        >>> reader = pv.CGNSReader(filename)
        >>> reader.load_boundary_patch = True
        >>> reader.load_boundary_patch
        True

        """
        return self._reader.GetLoadBndPatch()

    @load_boundary_patch.setter
    def load_boundary_patch(self, enabled: bool):  # numpydoc ignore=GL08
        self._reader.SetLoadBndPatch(bool(enabled))


class BinaryMarchingCubesReader(BaseReader):
    """BinaryMarchingCubes Reader for .tri files.

    Examples
    --------
    >>> import pyvista as pv
    >>> from pyvista import examples
    >>> filename = examples.download_pine_roots(load=False)
    >>> filename.split("/")[-1]  # omit the path
    'pine_root.tri'
    >>> reader = pv.get_reader(filename)
    >>> mesh = reader.read()
    >>> mesh.plot(color="brown")

    """

    _vtk_module_name = "vtkIOGeometry"
    _vtk_class_name = "vtkMCubesReader"


@dataclass(order=True)
class PVDDataSet:
    """Class for storing dataset info from PVD file."""

    time: float
    part: int
    path: str
    group: str


class _PVDReader(BaseVTKReader):
    """Simulate a VTK reader for PVD files."""

    def __init__(self):
        super().__init__()
        self._directory = None
        self._datasets = None
        self._active_datasets = None
        self._time_values = None

    def SetFileName(self, filename):
        """Set filename and update reader."""
        self._filename = filename
        self._directory = str(Path(filename).parent)

    def UpdateInformation(self):
        """Parse PVD file."""
        if self._filename is None:
            raise ValueError("Filename must be set")
        tree = ElementTree.parse(self._filename)
        root = tree.getroot()
        dataset_elements = root[0].findall("DataSet")
        datasets = []
        for element in dataset_elements:
            element_attrib = element.attrib
            datasets.append(
                PVDDataSet(
                    float(element_attrib.get('timestep', 0)),
                    int(element_attrib.get('part', 0)),
                    element_attrib['file'],
                    element_attrib.get('group'),
                ),
            )
        self._datasets = sorted(datasets)
        self._time_values = sorted({dataset.time for dataset in self._datasets})
        self._time_mapping = {time: [] for time in self._time_values}
        for dataset in self._datasets:
            self._time_mapping[dataset.time].append(dataset)
        self._SetActiveTime(self._time_values[0])

    def Update(self):
        """Read data and store it."""
        self._data_object = pyvista.MultiBlock([reader.read() for reader in self._active_readers])

    def _SetActiveTime(self, time_value):
        """Set active time."""
        self._active_datasets = self._time_mapping[time_value]
        self._active_readers = [
            get_reader(str(Path(self._directory) / dataset.path))
            for dataset in self._active_datasets
        ]


# skip pydocstyle D102 check since docstring is taken from TimeReader
class PVDReader(BaseReader, TimeReader):
    """PVD Reader for .pvd files.

    Examples
    --------
    >>> import pyvista as pv
    >>> from pyvista import examples
    >>> filename = examples.download_wavy(load=False)
    >>> filename.split("/")[-1]  # omit the path
    'wavy.pvd'
    >>> reader = pv.get_reader(filename)
    >>> reader.time_values
    [0.0, 1.0, 2.0, 3.0, ... 12.0, 13.0, 14.0]
    >>> reader.set_active_time_point(5)
    >>> reader.active_time_value
    5.0
    >>> mesh = reader.read()[0]  # MultiBlock mesh with only 1 block
    >>> mesh.plot(scalars='z')

    """

    _class_reader = _PVDReader

    @property
    def active_readers(self):  # numpydoc ignore=RT01
        """Return the active readers.

        Returns
        -------
        list[pyvista.BaseReader]

        """
        return self.reader._active_readers

    @property
    def datasets(self):  # numpydoc ignore=RT01
        """Return all datasets.

        Returns
        -------
        list[pyvista.PVDDataSet]

        """
        return self.reader._datasets

    @property
    def active_datasets(self):  # numpydoc ignore=RT01
        """Return all active datasets.

        Returns
        -------
        list[pyvista.PVDDataSet]

        """
        return self.reader._active_datasets

    @property
    def time_values(self):  # noqa: D102  # numpydoc ignore=RT01
        return self.reader._time_values

    @property
    def number_time_points(self):  # noqa: D102  # numpydoc ignore=RT01
        return len(self.reader._time_values)

    def time_point_value(self, time_point):  # noqa: D102
        return self.reader._time_values[time_point]

    @property
    def active_time_value(self):  # noqa: D102  # numpydoc ignore=RT01
        # all active datasets have the same time
        return self.reader._active_datasets[0].time

    def set_active_time_value(self, time_value):  # noqa: D102
        self.reader._SetActiveTime(time_value)

    def set_active_time_point(self, time_point):  # noqa: D102
        self.set_active_time_value(self.time_values[time_point])


class DICOMReader(BaseReader):
    """DICOM Reader for reading ``.dcm`` files.

    This reader reads a single file or a path containing a several ``.dcm``
    files (DICOM stack).

    Parameters
    ----------
    path : str
        Path to the single DICOM (``.dcm``) file to be opened or the directory
        containing a stack of DICOM files.

    Examples
    --------
    Read a DICOM stack.

    >>> import pyvista as pv
    >>> from pyvista import examples
    >>> path = examples.download_dicom_stack(load=False)
    >>> reader = pv.DICOMReader(path)
    >>> dataset = reader.read()
    >>> dataset.plot(volume=True, zoom=3, show_scalar_bar=False)

    """

    _vtk_module_name = "vtkIOImage"
    _vtk_class_name = "vtkDICOMImageReader"


class BMPReader(BaseReader):
    """BMP Reader for .bmp files.

    Examples
    --------
    >>> import pyvista as pv
    >>> from pyvista import examples
    >>> filename = examples.download_masonry_texture(load=False)
    >>> filename.split("/")[-1]  # omit the path
    'masonry.bmp'
    >>> reader = pv.get_reader(filename)
    >>> mesh = reader.read()
    >>> mesh.plot()

    """

    _vtk_module_name = "vtkIOImage"
    _vtk_class_name = "vtkBMPReader"


class DEMReader(BaseReader):
    """DEM Reader for .dem files.

    Examples
    --------
    >>> import pyvista as pv
    >>> from pyvista import examples
    >>> filename = examples.download_st_helens(load=False)
    >>> filename.split("/")[-1]  # omit the path
    'SainteHelens.dem'
    >>> reader = pv.get_reader(filename)
    >>> mesh = reader.read()
    >>> mesh.plot()

    """

    _vtk_module_name = "vtkIOImage"
    _vtk_class_name = "vtkDEMReader"


class JPEGReader(BaseReader):
    """JPEG Reader for .jpeg and .jpg files.

    Examples
    --------
    >>> import pyvista as pv
    >>> from pyvista import examples
    >>> filename = examples.planets.download_mars_surface(load=False)
    >>> filename.split("/")[-1]  # omit the path
    'mars.jpg'
    >>> reader = pv.get_reader(filename)
    >>> mesh = reader.read()
    >>> mesh.plot()

    """

    _vtk_module_name = "vtkIOImage"
    _vtk_class_name = "vtkJPEGReader"


class MetaImageReader(BaseReader):
    """Meta Image Reader for .mha and .mhd files.

    Examples
    --------
    >>> import pyvista as pv
    >>> from pyvista import examples
    >>> filename = examples.download_chest(load=False)
    >>> filename.split("/")[-1]  # omit the path
    'ChestCT-SHORT.mha'
    >>> reader = pv.get_reader(filename)
    >>> mesh = reader.read()
    >>> mesh.plot()

    """

    _vtk_module_name = "vtkIOImage"
    _vtk_class_name = "vtkMetaImageReader"


class NIFTIReader(BaseReader):
    """NIFTI Reader for .nii and .nii.gz files.

    Examples
    --------
    >>> import pyvista as pv
    >>> from pyvista import examples
    >>> filename = examples.download_brain_atlas_with_sides(load=False)
    >>> filename.split("/")[-1]  # omit the path
    'avg152T1_RL_nifti.nii.gz'
    >>> reader = pv.get_reader(filename)
    >>> mesh = reader.read()
    >>> mesh.plot()

    """

    _vtk_module_name = "vtkIOImage"
    _vtk_class_name = "vtkNIFTIImageReader"


class NRRDReader(BaseReader):
    """NRRDReader for .nrrd and .nhdr files.

    Examples
    --------
    >>> import pyvista as pv
    >>> from pyvista import examples
    >>> filename = examples.download_beach(load=False)
    >>> filename.split("/")[-1]  # omit the path
    'beach.nrrd'
    >>> reader = pv.get_reader(filename)
    >>> mesh = reader.read()
    >>> mesh.plot()

    """

    _vtk_module_name = "vtkIOImage"
    _vtk_class_name = "vtkNrrdReader"


class PNGReader(BaseReader):
    """PNGReader for .png files.

    Examples
    --------
    >>> import pyvista as pv
    >>> from pyvista import examples
    >>> filename = examples.download_vtk_logo(load=False)
    >>> filename.split("/")[-1]  # omit the path
    'vtk.png'
    >>> reader = pv.get_reader(filename)
    >>> mesh = reader.read()
    >>> mesh.plot()

    """

    _vtk_module_name = "vtkIOImage"
    _vtk_class_name = "vtkPNGReader"


class PNMReader(BaseReader):
    """PNMReader for .pnm files.

    Examples
    --------
    >>> import pyvista as pv
    >>> from pyvista import examples
    >>> filename = examples.download_gourds_pnm(load=False)
    >>> filename.split("/")[-1]  # omit the path
    'Gourds.pnm'
    >>> reader = pv.get_reader(filename)
    >>> mesh = reader.read()
    >>> mesh.plot()

    """

    _vtk_module_name = "vtkIOImage"
    _vtk_class_name = "vtkPNMReader"


class SLCReader(BaseReader):
    """SLCReader for .slc files.

    Examples
    --------
    >>> import pyvista as pv
    >>> from pyvista import examples
    >>> filename = examples.download_knee_full(load=False)
    >>> filename.split("/")[-1]  # omit the path
    'vw_knee.slc'
    >>> reader = pv.get_reader(filename)
    >>> mesh = reader.read()
    >>> mesh.plot()

    """

    _vtk_module_name = "vtkIOImage"
    _vtk_class_name = "vtkSLCReader"


class TIFFReader(BaseReader):
    """TIFFReader for .tif and .tiff files.

    Examples
    --------
    >>> import pyvista as pv
    >>> from pyvista import examples
    >>> filename = examples.download_crater_imagery(load=False)
    >>> filename.split("/")[-1]  # omit the path
    'BJ34_GeoTifv1-04_crater_clip.tif'
    >>> reader = pv.get_reader(filename)
    >>> mesh = reader.read()
    >>> mesh.plot()

    """

    _vtk_module_name = "vtkIOImage"
    _vtk_class_name = "vtkTIFFReader"


class HDRReader(BaseReader):
    """HDRReader for .hdr files.

    Examples
    --------
    >>> import pyvista as pv
    >>> from pyvista import examples
    >>> filename = examples.download_parched_canal_4k(load=False)
    >>> filename.split("/")[-1]  # omit the path
    'parched_canal_4k.hdr'
    >>> reader = pv.get_reader(filename)
    >>> mesh = reader.read()
    >>> mesh.plot()

    """

    _vtk_module_name = "vtkIOImage"
    _vtk_class_name = "vtkHDRReader"


class PTSReader(BaseReader):
    """PTSReader for .pts files."""

    _vtk_module_name = "vtkIOGeometry"
    _vtk_class_name = "vtkPTSReader"


class AVSucdReader(BaseReader):
    """AVSucdReader for .inp files.

    Examples
    --------
    >>> import pyvista as pv
    >>> from pyvista import examples
    >>> filename = examples.download_cells_nd(load=False)
    >>> filename.split("/")[-1]  # omit the path
    'cellsnd.ascii.inp'
    >>> reader = pv.get_reader(filename)
    >>> mesh = reader.read()
    >>> mesh.plot(cpos="xy")

    """

    _vtk_module_name = "vtkIOGeometry"
    _vtk_class_name = "vtkAVSucdReader"


class HDFReader(BaseReader):
    """HDFReader for .hdf files.

    Examples
    --------
    >>> import pyvista as pv
    >>> from pyvista import examples
    >>> filename = examples.download_can_crushed_hdf(load=False)
    >>> filename.split("/")[-1]  # omit the path
    'can-vtu.hdf'
    >>> reader = pv.get_reader(filename)
    >>> mesh = reader.read()
    >>> mesh.plot()

    """

    _vtk_module_name = "vtkIOHDF"
    _vtk_class_name = "vtkHDFReader"

    @wraps(BaseReader.read)
    def read(self):
        """Wrap the base reader to handle the vtk 9.1 --> 9.2 change."""
        try:
            with pyvista.VtkErrorCatcher(raise_errors=True):
                return super().read()
        except RuntimeError as err:  # pragma: no cover
            if "Can't find the `Type` attribute." in str(err):
                raise RuntimeError(
                    f'{self.path} is missing the Type attribute. '
                    'The VTKHDF format has changed as of 9.2.0, '
                    f'see {HDF_HELP} for more details.',
                )
            else:
                raise


class GLTFReader(BaseReader):
    """GLTFeader for .gltf and .glb files."""

    _vtk_module_name = "vtkIOGeometry"
    _vtk_class_name = "vtkGLTFReader"


class FluentReader(BaseReader):
    """FluentReader for .cas files."""

    _vtk_module_name = "vtkIOGeometry"
    _vtk_class_name = "vtkFLUENTReader"


class MFIXReader(BaseReader):
    """MFIXReader for .res files."""

    _vtk_module_name = "vtkIOGeometry"
    _vtk_class_name = "vtkMFIXReader"


class SegYReader(BaseReader):
    """SegYReader for .sgy and .segy files."""

    _vtk_module_name = "vtkIOSegY"
    _vtk_class_name = "vtkSegYReader"


class _GIFReader(BaseVTKReader):
    """Simulate a VTK reader for GIF files."""

    def __init__(self):
        super().__init__()
        self._n_frames = 0
        self._current_frame = 0

    def UpdateInformation(self):
        """Update Information from file."""

    def GetProgress(self):
        return self._current_frame / self._n_frames

    def Update(self):
        """Read the GIF and store internally to `_data_object`."""
        from PIL import Image, ImageSequence

        img = Image.open(self._filename)
        self._data_object = pyvista.ImageData(dimensions=(img.size[0], img.size[1], 1))

        # load each frame to the grid (RGB since gifs do not support transparency
        self._n_frames = img.n_frames
        for i, frame in enumerate(ImageSequence.Iterator(img)):
            self._current_frame = i
            data = np.array(frame.convert('RGB').getdata(), dtype=np.uint8)
            self._data_object.point_data.set_array(data, f'frame{i}')
            self.UpdateObservers(6)

        if 'frame0' in self._data_object.point_data:
            self._data_object.point_data.active_scalars_name = 'frame0'


class GIFReader(BaseReader):
    """GIFReader for .gif files.

    Parameters
    ----------
    path : str
        Path of the GIF to read.

    Examples
    --------
    >>> import pyvista as pv
    >>> from pyvista import examples
    >>> filename = examples.download_gif_simple(load=False)
    >>> filename.split("/")[-1]  # omit the path
    'sample.gif'
    >>> reader = pv.get_reader(filename)
    >>> mesh = reader.read()
    >>> mesh.plot(rgba=True, zoom='tight', border=True, border_width=2)

    """

    _class_reader = _GIFReader


class XdmfReader(BaseReader, PointCellDataSelection, TimeReader):
    """XdmfReader for .xdmf files.

    Parameters
    ----------
    path : str
        Path of the XDMF file to read.

    Examples
    --------
    >>> import pyvista as pv
    >>> from pyvista import examples
    >>> filename = examples.download_meshio_xdmf(load=False)
    >>> reader = pv.get_reader(filename)
    >>> filename.split("/")[-1]  # omit the path
    'out.xdmf'
    >>> mesh = reader.read()
    >>> mesh.plot()

    """

    _vtk_module_name = "vtkIOXdmf2"
    _vtk_class_name = "vtkXdmfReader"

    @property
    def number_grids(self):  # numpydoc ignore=RT01
        """Return the number of grids that can be read by the reader.

        Returns
        -------
        int
            The number of grids to be read.

        """
        return self.reader.GetNumberOfGrids()

    def set_active_time_value(self, time_value):  # noqa: D102
        if time_value not in self.time_values:
            raise ValueError(
                f"Not a valid time {time_value} from available time values: {self.time_values}",
            )
        self._active_time_value = time_value
        self.reader.UpdateTimeStep(time_value)

    @property
    def number_time_points(self):  # noqa: D102
        return len(self.time_values)

    def time_point_value(self, time_point):  # noqa: D102
        return self.time_values[time_point]

    @property
    def time_values(self):  # noqa: D102
        info = self.reader.GetOutputInformation(0)
        return list(info.Get(_vtk.vtkCompositeDataPipeline.TIME_STEPS()))

    @property
    def active_time_value(self):  # noqa: D102
        return self._active_time_value

    def set_active_time_point(self, time_point):  # noqa: D102
        self.set_active_time_value(self.time_values[time_point])

    def _set_defaults_post(self):
        self._active_time_value = self.time_values[0]
        self.set_active_time_value(self._active_time_value)


class XMLPartitionedDataSetReader(BaseReader):
    """XML PartitionedDataSet Reader for reading .vtpd files.

    Examples
    --------
    >>> import pyvista as pv
    >>> partitions = pv.PartitionedDataSet(
    ...     [
    ...         pv.Wavelet(extent=(0, 10, 0, 10, 0, 5)),
    ...         pv.Wavelet(extent=(0, 10, 0, 10, 5, 10)),
    ...     ]
    ... )
    >>> partitions.save("my_partitions.vtpd")
    >>> _ = pv.read("my_partitions.vtpd")
    """

    _vtk_module_name = "vtkIOXML"
    _vtk_class_name = "vtkXMLPartitionedDataSetReader"


class FLUENTCFFReader(BaseReader):
    """FLUENTCFFReader for .h5 files.

    Examples
    --------
    >>> import pyvista as pv
    >>> from pyvista import examples
    >>> filename = examples.download_room_cff(load=False)
    >>> reader = pv.get_reader(filename)
    >>> blocks = reader.read()
    >>> mesh = blocks[0]
    >>> mesh.plot(cpos="xy", scalars="SV_T")
    """

    _vtk_module_name = "vtkIOFLUENTCFF"
    _vtk_class_name = "vtkFLUENTCFFReader"


class GambitReader(BaseReader):
    """GambitReader for .neu files.

    .. versionadded:: 0.44.0

    Examples
    --------
    >>> import pyvista as pv
    >>> from pyvista import examples
    >>> filename = examples.download_prism(load=False)
    >>> reader = pv.get_reader(filename)
    >>> mesh = reader.read()
    >>> mesh.plot()

    """

    _vtk_module_name = "vtkIOGeometry"
    _vtk_class_name = "vtkGAMBITReader"


class GaussianCubeReader(BaseReader):
    """GaussianCubeReader for .cube files.

    Examples
    --------
    >>> import pyvista as pv
    >>> from pyvista import examples

    >>> filename = examples.download_m4_total_density(load=False)
    >>> filename.split("/")[-1]  # omit the path
    'm4_TotalDensity.cube'

    """

    _vtk_module_name = "vtkIOChemistry"
    _vtk_class_name = "vtkGaussianCubeReader"

    def read(self, grid: bool = True):
        """Read the file and return the output.

        Parameters
        ----------
        grid : bool, default: False
            Output as a grid if ``True``, otherwise return the polydata.
        """
        from pyvista.core.filters import _update_alg  # avoid circular import

        _update_alg(self.reader, progress_bar=self._progress_bar, message=self._progress_msg)
        data = (
            wrap(self.reader.GetGridOutput()) if grid else wrap(self.reader.GetOutputDataObject(0))
        )
        if data is None:  # pragma: no cover
            raise RuntimeError("File reader failed to read and/or produced no output.")
        data._post_file_load_processing()  # type: ignore[union-attr]

        # check for any pyvista metadata
        data._restore_metadata()  # type: ignore[union-attr]
        return data

    @property
    def hb_scale(self) -> float:
        """Get the scaling factor to compute bonds with hydrogen atoms.

        Returns
        -------
        float
            The scaling factor to compute bonds with hydrogen atoms.

        """
        return self.reader.GetHBScale()

    @hb_scale.setter
    def hb_scale(self, hb_scale: float):
        """Set the scaling factor to compute bonds with hydrogen atoms.

        Parameters
        ----------
        hb_scale : float
            The scaling factor to compute bonds with hydrogen atoms.

        """
        self.reader.SetHBScale(hb_scale)

    @property
    def b_scale(self) -> float:
        """Get the scaling factor to compute bonds between non-hydrogen atoms.

        Returns
        -------
        float
            The scaling factor to compute bonds between non-hydrogen atoms.

        """
        return self.reader.GetBScale()

    @b_scale.setter
    def b_scale(self, b_scale: float):
        """Set the scaling factor to compute bonds between non-hydrogen atoms.

        Parameters
        ----------
        b_scale : float
            The scaling factor to compute bonds between non-hydrogen atoms.

        """
        self.reader.SetBScale(b_scale)


<<<<<<< HEAD
class MINCImageReader(BaseReader):
    """MINCImageReader for .mnc files.

    .. versionadded:: 0.44.0

    Examples
    --------
    >>> import pyvista as pv
    >>> from pyvista import examples
    >>> filename = examples.download_t3_grid_0(load=False)
    >>> reader = pv.get_reader(filename)
    >>> mesh = reader.read()
    >>> mesh.plot()

    """

    _vtk_module_name = "vtkIOMINC"
    _vtk_class_name = "vtkMINCImageReader"


=======
>>>>>>> 1b7ded55
CLASS_READERS = {
    # Standard dataset readers:
    '.bmp': BMPReader,
    '.cas': FluentReader,
    '.case': EnSightReader,
    '.cgns': CGNSReader,
    '.cube': GaussianCubeReader,
    '.dat': TecplotReader,
    '.dcm': DICOMReader,
    '.dem': DEMReader,
    '.facet': FacetReader,
    '.foam': POpenFOAMReader,
    '.g': BYUReader,
    '.gif': GIFReader,
    '.glb': GLTFReader,
    '.gltf': GLTFReader,
    '.h5': FLUENTCFFReader,
    '.hdf': HDFReader,
    '.hdr': HDRReader,
    '.img': DICOMReader,
    '.inp': AVSucdReader,
    '.jpeg': JPEGReader,
    '.jpg': JPEGReader,
    '.mha': MetaImageReader,
    '.mhd': MetaImageReader,
    '.mnc': MINCImageReader,
    '.neu': GambitReader,
    '.nhdr': NRRDReader,
    '.nii': NIFTIReader,
    '.nii.gz': NIFTIReader,
    '.nrrd': NRRDReader,
    '.obj': OBJReader,
    '.p3d': Plot3DMetaReader,
    '.ply': PLYReader,
    '.png': PNGReader,
    '.pnm': PNMReader,
    '.pts': PTSReader,
    '.pvd': PVDReader,
    '.pvti': XMLPImageDataReader,
    '.pvtk': VTKPDataSetReader,
    '.pvtr': XMLPRectilinearGridReader,
    '.pvtu': XMLPUnstructuredGridReader,
    '.res': MFIXReader,
    '.segy': SegYReader,
    '.sgy': SegYReader,
    '.slc': SLCReader,
    '.stl': STLReader,
    '.tif': TIFFReader,
    '.tiff': TIFFReader,
    '.tri': BinaryMarchingCubesReader,
    '.vti': XMLImageDataReader,
    '.vtk': VTKDataSetReader,
    '.vtm': XMLMultiBlockDataReader,
    '.vtmb': XMLMultiBlockDataReader,
    '.vtp': XMLPolyDataReader,
    '.vtpd': XMLPartitionedDataSetReader,
    '.vtr': XMLRectilinearGridReader,
    '.vts': XMLStructuredGridReader,
    '.vtu': XMLUnstructuredGridReader,
    '.xdmf': XdmfReader,
}<|MERGE_RESOLUTION|>--- conflicted
+++ resolved
@@ -2667,7 +2667,6 @@
         self.reader.SetBScale(b_scale)
 
 
-<<<<<<< HEAD
 class MINCImageReader(BaseReader):
     """MINCImageReader for .mnc files.
 
@@ -2688,8 +2687,6 @@
     _vtk_class_name = "vtkMINCImageReader"
 
 
-=======
->>>>>>> 1b7ded55
 CLASS_READERS = {
     # Standard dataset readers:
     '.bmp': BMPReader,
