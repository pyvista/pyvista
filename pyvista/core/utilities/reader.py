"""Fine-grained control of reading data files."""

from __future__ import annotations

from abc import ABC, abstractmethod
from dataclasses import dataclass
import enum
from functools import wraps
import importlib
import os
import pathlib
from pathlib import Path
from typing import Any, Callable, List, Union
from xml.etree import ElementTree

import numpy as np

import pyvista
from pyvista.core import _vtk_core as _vtk

from .fileio import _get_ext_force, _process_filename
from .helpers import wrap
from .misc import abstract_class

HDF_HELP = 'https://kitware.github.io/vtk-examples/site/VTKFileFormats/#hdf-file-formats'


def _lazy_vtk_instantiation(module_name, class_name):
    """Lazy import and instantiation of a class from vtkmodules."""
    module = importlib.import_module(f"vtkmodules.{module_name}")
    return getattr(module, class_name)()


def lazy_vtkPOpenFOAMReader():
    """Lazy import of the vtkPOpenFOAMReader."""
    from vtkmodules.vtkIOParallel import vtkPOpenFOAMReader
    from vtkmodules.vtkParallelCore import vtkDummyController

    # Workaround waiting for the fix to be upstream (MR 9195 gitlab.kitware.com/vtk/vtk)
    reader = vtkPOpenFOAMReader()
    reader.SetController(vtkDummyController())
    return reader


def get_reader(filename, force_ext=None):
    """Get a reader for fine-grained control of reading data files.

    Supported file types and Readers:

    +----------------+---------------------------------------------+
    | File Extension | Class                                       |
    +================+=============================================+
    | ``.bmp``       | :class:`pyvista.BMPReader`                  |
    +----------------+---------------------------------------------+
    | ``.cas``       | :class:`pyvista.FluentReader`               |
    +----------------+---------------------------------------------+
    | ``.case``      | :class:`pyvista.EnSightReader`              |
    +----------------+---------------------------------------------+
    | ``.cgns``      | :class:`pyvista.CGNSReader`                 |
    +----------------+---------------------------------------------+
    | ``.cube``      | :class:`pyvista.GaussianCubeReader`         |
    +----------------+---------------------------------------------+
    | ``.dat``       | :class:`pyvista.TecplotReader`              |
    +----------------+---------------------------------------------+
    | ``.dcm``       | :class:`pyvista.DICOMReader`                |
    +----------------+---------------------------------------------+
    | ``.dem``       | :class:`pyvista.DEMReader`                  |
    +----------------+---------------------------------------------+
    | ``.facet``     | :class:`pyvista.FacetReader`                |
    +----------------+---------------------------------------------+
    | ``.foam``      | :class:`pyvista.POpenFOAMReader`            |
    +----------------+---------------------------------------------+
    | ``.g``         | :class:`pyvista.BYUReader`                  |
    +----------------+---------------------------------------------+
    | ``.gif``       | :class:`pyvista.GIFReader`                  |
    +----------------+---------------------------------------------+
    | ``.glb``       | :class:`pyvista.GLTFReader`                 |
    +----------------+---------------------------------------------+
    | ``.gltf``      | :class:`pyvista.GLTFReader`                 |
    +----------------+---------------------------------------------+
    | ``.hdf``       | :class:`pyvista.HDFReader`                  |
    +----------------+---------------------------------------------+
    | ``.img``       | :class:`pyvista.DICOMReader`                |
    +----------------+---------------------------------------------+
    | ``.inp``       | :class:`pyvista.AVSucdReader`               |
    +----------------+---------------------------------------------+
    | ``.jpg``       | :class:`pyvista.JPEGReader`                 |
    +----------------+---------------------------------------------+
    | ``.jpeg``      | :class:`pyvista.JPEGReader`                 |
    +----------------+---------------------------------------------+
    | ``.hdr``       | :class:`pyvista.HDRReader`                  |
    +----------------+---------------------------------------------+
    | ``.mha``       | :class:`pyvista.MetaImageReader`            |
    +----------------+---------------------------------------------+
    | ``.mhd``       | :class:`pyvista.MetaImageReader`            |
    +----------------+---------------------------------------------+
    | ``.nii``       | :class:`pyvista.NIFTIReader`                |
    +----------------+---------------------------------------------+
    | ``.nii.gz``    | :class:`pyvista.NIFTIReader`                |
    +----------------+---------------------------------------------+
    | ``.nhdr``      | :class:`pyvista.NRRDReader`                 |
    +----------------+---------------------------------------------+
    | ``.nrrd``      | :class:`pyvista.NRRDReader`                 |
    +----------------+---------------------------------------------+
    | ``.obj``       | :class:`pyvista.OBJReader`                  |
    +----------------+---------------------------------------------+
    | ``.p3d``       | :class:`pyvista.Plot3DMetaReader`           |
    +----------------+---------------------------------------------+
    | ``.ply``       | :class:`pyvista.PLYReader`                  |
    +----------------+---------------------------------------------+
    | ``.png``       | :class:`pyvista.PNGReader`                  |
    +----------------+---------------------------------------------+
    | ``.pnm``       | :class:`pyvista.PNMReader`                  |
    +----------------+---------------------------------------------+
    | ``.pts``       | :class:`pyvista.PTSReader`                  |
    +----------------+---------------------------------------------+
    | ``.pvd``       | :class:`pyvista.PVDReader`                  |
    +----------------+---------------------------------------------+
    | ``.pvti``      | :class:`pyvista.XMLPImageDataReader`        |
    +----------------+---------------------------------------------+
    | ``.pvtk``      | :class:`pyvista.VTKPDataSetReader`          |
    +----------------+---------------------------------------------+
    | ``.pvtr``      | :class:`pyvista.XMLPRectilinearGridReader`  |
    +----------------+---------------------------------------------+
    | ``.pvtu``      | :class:`pyvista.XMLPUnstructuredGridReader` |
    +----------------+---------------------------------------------+
    | ``.res``       | :class:`pyvista.MFIXReader`                 |
    +----------------+---------------------------------------------+
    | ``.segy``      | :class:`pyvista.SegYReader`                 |
    +----------------+---------------------------------------------+
    | ``.sgy``       | :class:`pyvista.SegYReader`                 |
    +----------------+---------------------------------------------+
    | ``.slc``       | :class:`pyvista.SLCReader`                  |
    +----------------+---------------------------------------------+
    | ``.stl``       | :class:`pyvista.STLReader`                  |
    +----------------+---------------------------------------------+
    | ``.tif``       | :class:`pyvista.TIFFReader`                 |
    +----------------+---------------------------------------------+
    | ``.tiff``      | :class:`pyvista.TIFFReader`                 |
    +----------------+---------------------------------------------+
    | ``.tri``       | :class:`pyvista.BinaryMarchingCubesReader`  |
    +----------------+---------------------------------------------+
    | ``.vti``       | :class:`pyvista.XMLImageDataReader`         |
    +----------------+---------------------------------------------+
    | ``.vtk``       | :class:`pyvista.VTKDataSetReader`           |
    +----------------+---------------------------------------------+
    | ``.vtm``       | :class:`pyvista.XMLMultiBlockDataReader`    |
    +----------------+---------------------------------------------+
    | ``.vtmb``      | :class:`pyvista.XMLMultiBlockDataReader`    |
    +----------------+---------------------------------------------+
    | ``.vtp``       | :class:`pyvista.XMLPolyDataReader`          |
    +----------------+---------------------------------------------+
    | ``.vtr``       | :class:`pyvista.XMLRectilinearGridReader`   |
    +----------------+---------------------------------------------+
    | ``.vts``       | :class:`pyvista.XMLStructuredGridReader`    |
    +----------------+---------------------------------------------+
    | ``.vtu``       | :class:`pyvista.XMLUnstructuredGridReader`  |
    +----------------+---------------------------------------------+
    | ``.xdmf``      | :class:`pyvista.XdmfReader`                 |
    +----------------+---------------------------------------------+
    | ``.vtpd``      | :class:`pyvista.XMLPartitionedDataSetReader`|
    +----------------+---------------------------------------------+

    Parameters
    ----------
    filename : str
        The string path to the file to read.

    force_ext : str, optional
        An extension to force a specific reader to be chosen.

    Returns
    -------
    pyvista.BaseReader
        A subclass of :class:`pyvista.BaseReader` is returned based on file type.

    Examples
    --------
    >>> import pyvista as pv
    >>> from pyvista import examples
    >>> filename = examples.download_human(load=False)
    >>> filename.split("/")[-1]  # omit the path
    'Human.vtp'
    >>> reader = pv.get_reader(filename)
    >>> reader
    XMLPolyDataReader('.../Human.vtp')
    >>> mesh = reader.read()
    >>> mesh
    PolyData ...
    >>> mesh.plot(color='lightblue')

    """
    ext = _get_ext_force(filename, force_ext)

    try:
        Reader = CLASS_READERS[ext]
    except KeyError:
        if Path(filename).is_dir():
            if len(files := os.listdir(filename)) > 0 and all(
                pathlib.Path(f).suffix == '.dcm' for f in files
            ):
                Reader = DICOMReader
            else:
                raise ValueError(
                    f"`pyvista.get_reader` does not support reading from directory:\n\t{filename}",
                )
        else:
            raise ValueError(
                f"`pyvista.get_reader` does not support a file with the {ext} extension",
            )

    return Reader(filename)


class BaseVTKReader(ABC):
    """Simulate a VTK reader."""

    def __init__(self: BaseVTKReader):
        self._data_object = None
        self._observers: List[Union[int, Callable[[Any], Any]]] = []

    def SetFileName(self, filename):
        """Set file name."""
        self._filename = filename

    @abstractmethod
    def UpdateInformation(self):
        """Update Information from file."""

    def AddObserver(self, event_type, callback):
        """Add Observer that can be triggered during Update."""
        self._observers.append([event_type, callback])

    def RemoveObservers(self, *args):
        """Remove Observer."""
        self._observers = []

    def GetProgress(self):
        """GetProgress."""
        return 0.0 if self._data_object is None else 1.0

    def UpdateObservers(self, event_type):
        """Call matching observer."""
        for event_type_allowed, observer in self._observers:
            if event_type_allowed == event_type:
                observer(self, event_type)

    @abstractmethod
    def Update(self):
        """Update Reader from file and store data internally.

        Set self._data_object.
        """

    def GetOutputDataObject(self, *args):
        """Return stored data."""
        return self._data_object


@abstract_class
class BaseReader:
    """The Base Reader class.

    The base functionality includes reading data from a file,
    and allowing access to the underlying vtk reader. See
    :func:`pyvista.get_reader` for an example using
    a built-in subclass.

    Parameters
    ----------
    path : str
        Path of the file to read.
    """

    _class_reader: Any = None
    _vtk_module_name: str = ''
    _vtk_class_name: str = ''

    def __init__(self, path):
        """Initialize Reader by setting path."""
        if self._vtk_class_name:
            self._reader = _lazy_vtk_instantiation(self._vtk_module_name, self._vtk_class_name)
        else:
            # edge case where some class customization is needed on instantiation
            self._reader = self._class_reader()
        self._filename = None
        self._progress_bar = False
        self._progress_msg = None
        self.__directory = None
        self._set_defaults()
        self.path = path
        self._set_defaults_post()

    def __repr__(self):
        """Representation of a Reader object."""
        return f"{self.__class__.__name__}('{self.path}')"

    def show_progress(self, msg=None):
        """Show a progress bar when loading the file.

        Parameters
        ----------
        msg : str, optional
            Progress bar message. Defaults to ``"Reading <file base name>"``.

        Examples
        --------
        >>> import pyvista as pv
        >>> from pyvista import examples
        >>> filename = examples.download_cavity(load=False)
        >>> reader = pv.OpenFOAMReader(filename)
        >>> reader.show_progress()

        """
        self._progress_bar = True
        if msg is None:
            msg = f"Reading {Path(self.path).name}"
        self._progress_msg = msg

    def hide_progress(self):
        """Hide the progress bar when loading the file.

        Examples
        --------
        >>> import pyvista as pv
        >>> from pyvista import examples
        >>> filename = examples.download_cavity(load=False)
        >>> reader = pv.OpenFOAMReader(filename)
        >>> reader.hide_progress()

        """
        self._progress_bar = False

    @property
    def reader(self):  # numpydoc ignore=RT01
        """Return the vtk Reader object.

        Returns
        -------
        pyvista.BaseReader
            An instance of the Reader object.

        """
        if self._reader is None:  # pragma: no cover
            raise NotImplementedError
        return self._reader

    @property
    def path(self) -> str:  # numpydoc ignore=RT01
        """Return or set the filename or directory of the reader.

        Examples
        --------
        >>> import pyvista as pv
        >>> from pyvista import examples
        >>> filename = examples.download_human(load=False)
        >>> reader = pv.XMLPolyDataReader(filename)
        >>> reader.path  # doctest:+SKIP
        '/home/user/.local/share/pyvista/examples/Human.vtp'

        """
        if self._filename is not None:
            return self._filename
        return self.__directory

    @path.setter
    def path(self, path: str):  # numpydoc ignore=GL08
        if Path(path).is_dir():
            self._set_directory(path)
        elif Path(path).is_file():
            self._set_filename(path)
        else:
            raise FileNotFoundError(f"Path '{path}' is invalid or does not exist.")

    def _set_directory(self, directory):
        """Set directory and update reader."""
        self._filename = None
        self.__directory = directory
        self.reader.SetDirectoryName(directory)
        self._update_information()

    def _set_filename(self, filename):
        """Set filename and update reader."""
        # Private method since changing file type requires a
        # different subclass.
        self.__directory = None
        self._filename = filename
        self.reader.SetFileName(filename)
        self._update_information()

    def read(self):
        """Read data in file.

        Returns
        -------
        pyvista.DataSet
            PyVista Dataset.
        """
        from pyvista.core.filters import _update_alg  # avoid circular import

        _update_alg(self.reader, progress_bar=self._progress_bar, message=self._progress_msg)
        data = wrap(self.reader.GetOutputDataObject(0))
        if data is None:  # pragma: no cover
            raise RuntimeError("File reader failed to read and/or produced no output.")
        data._post_file_load_processing()

        # check for any pyvista metadata
        data._restore_metadata()
        return data

    def _update_information(self):
        self.reader.UpdateInformation()

    def _set_defaults(self):
        """Set defaults on reader, if needed."""

    def _set_defaults_post(self):
        """Set defaults on reader post setting file, if needed."""


class PointCellDataSelection:
    """Mixin for readers that support data array selections.

    Examples
    --------
    >>> import pyvista as pv
    >>> from pyvista import examples
    >>> filename = examples.download_backward_facing_step(load=False)
    >>> filename.split("/")[-1]  # omit the path
    'foam_case_0_0_0_0.case'
    >>> reader = pv.get_reader(filename)
    >>> reader
    EnSightReader('.../foam_case_0_0_0_0.case')
    >>> reader.cell_array_names
    ['v2', 'nut', 'k', 'nuTilda', 'p', 'omega', 'f', 'epsilon', 'U']
    >>> reader.point_array_names
    []
    >>> reader.all_cell_arrays_status  # doctest: +NORMALIZE_WHITESPACE
    {'v2': True, 'nut': True, 'k': True, 'nuTilda': True, 'p': True, 'omega': True, 'f': True, 'epsilon': True, 'U': True}
    >>> reader.disable_all_cell_arrays()
    >>> reader.enable_cell_array('U')
    >>> mesh = reader.read()  # MultiBlock mesh
    >>> mesh[0].array_names
    ['U']

    """

    @property
    def number_point_arrays(self):
        """Return the number of point arrays.

        Returns
        -------
        int
            Number of point arrays.
        """
        return self.reader.GetNumberOfPointArrays()

    @property
    def point_array_names(self):
        """Return the list of all point array names.

        Returns
        -------
        list[str]
            List of all point array names.
        """
        return [self.reader.GetPointArrayName(i) for i in range(self.number_point_arrays)]

    def enable_point_array(self, name):
        """Enable point array with name.

        Parameters
        ----------
        name : str
            Point array name.

        """
        self.reader.SetPointArrayStatus(name, 1)

    def disable_point_array(self, name):
        """Disable point array with name.

        Parameters
        ----------
        name : str
            Point array name.

        """
        self.reader.SetPointArrayStatus(name, 0)

    def point_array_status(self, name):
        """Get status of point array with name.

        Parameters
        ----------
        name : str
            Point array name.

        Returns
        -------
        bool
            Whether reading the cell array is enabled.

        """
        if self.reader.GetPointArrayStatus(name):
            return True
        return False

    def enable_all_point_arrays(self):
        """Enable all point arrays."""
        for name in self.point_array_names:
            self.enable_point_array(name)

    def disable_all_point_arrays(self):
        """Disable all point arrays."""
        for name in self.point_array_names:
            self.disable_point_array(name)

    @property
    def all_point_arrays_status(self):
        """Return the status of all point arrays.

        Returns
        -------
        dict[str, bool]
            Status of all point arrays.
        """
        return {name: self.point_array_status(name) for name in self.point_array_names}

    @property
    def number_cell_arrays(self):
        """Return the number of cell arrays.

        Returns
        -------
        int
            Number of cell arrays.
        """
        return self.reader.GetNumberOfCellArrays()

    @property
    def cell_array_names(self):
        """Return the list of all cell array names.

        Returns
        -------
        list[str]
            List of all cell array names.
        """
        return [self.reader.GetCellArrayName(i) for i in range(self.number_cell_arrays)]

    def enable_cell_array(self, name):
        """Enable cell array with name.

        Parameters
        ----------
        name : str
            Cell array name.

        """
        self.reader.SetCellArrayStatus(name, 1)

    def disable_cell_array(self, name):
        """Disable cell array with name.

        Parameters
        ----------
        name : str
            Cell array name.

        """
        self.reader.SetCellArrayStatus(name, 0)

    def cell_array_status(self, name):
        """Get status of cell array with name.

        Parameters
        ----------
        name : str
            Cell array name.

        Returns
        -------
        bool
            Whether reading the cell array is enabled.

        """
        return bool(self.reader.GetCellArrayStatus(name))

    def enable_all_cell_arrays(self):
        """Enable all cell arrays."""
        for name in self.cell_array_names:
            self.enable_cell_array(name)

    def disable_all_cell_arrays(self):
        """Disable all cell arrays."""
        for name in self.cell_array_names:
            self.disable_cell_array(name)

    @property
    def all_cell_arrays_status(self):
        """Return the status of all cell arrays.

        Returns
        -------
        dict[str, bool]
            Name and if the cell array is available.
        """
        return {name: self.cell_array_status(name) for name in self.cell_array_names}


class TimeReader(ABC):
    """Abstract class for readers supporting time."""

    @property
    @abstractmethod
    def number_time_points(self):  # numpydoc ignore=RT01
        """Return number of time points or iterations available to read.

        Returns
        -------
        int

        """

    @abstractmethod
    def time_point_value(self, time_point):
        """Value of time point or iteration by index.

        Parameters
        ----------
        time_point : int
            Time point index.

        Returns
        -------
        float

        """

    @property
    def time_values(self):  # numpydoc ignore=RT01
        """All time or iteration values.

        Returns
        -------
        list[float]

        """
        return [self.time_point_value(idx) for idx in range(self.number_time_points)]

    @property
    @abstractmethod
    def active_time_value(self):  # numpydoc ignore=RT01
        """Active time or iteration value.

        Returns
        -------
        float

        """

    @abstractmethod
    def set_active_time_value(self, time_value):
        """Set active time or iteration value.

        Parameters
        ----------
        time_value : float
            Time or iteration value to set as active.

        """

    @abstractmethod
    def set_active_time_point(self, time_point):
        """Set active time or iteration by index.

        Parameters
        ----------
        time_point : int
            Time or iteration point index for setting active time.

        """


class XMLImageDataReader(BaseReader, PointCellDataSelection):
    """XML Image Data Reader for .vti files."""

    _vtk_module_name = "vtkIOXML"
    _vtk_class_name = "vtkXMLImageDataReader"


class XMLPImageDataReader(BaseReader, PointCellDataSelection):
    """Parallel XML Image Data Reader for .pvti files."""

    _vtk_module_name = "vtkIOXML"
    _vtk_class_name = "vtkXMLPImageDataReader"


class XMLRectilinearGridReader(BaseReader, PointCellDataSelection):
    """XML RectilinearGrid Reader for .vtr files.

    Examples
    --------
    >>> import pyvista as pv
    >>> from pyvista import examples
    >>> filename = examples.download_rectilinear_grid(load=False)
    >>> filename.split("/")[-1]  # omit the path
    'RectilinearGrid.vtr'
    >>> reader = pv.get_reader(filename)
    >>> mesh = reader.read()
    >>> sliced_mesh = mesh.slice('y')
    >>> sliced_mesh.plot(
    ...     scalars='Void Volume Fraction',
    ...     cpos='xz',
    ...     show_scalar_bar=False,
    ... )

    """

    _vtk_module_name = "vtkIOXML"
    _vtk_class_name = "vtkXMLRectilinearGridReader"


class XMLPRectilinearGridReader(BaseReader, PointCellDataSelection):
    """Parallel XML RectilinearGrid Reader for .pvtr files."""

    _vtk_module_name = "vtkIOXML"
    _vtk_class_name = "vtkXMLPRectilinearGridReader"


class XMLUnstructuredGridReader(BaseReader, PointCellDataSelection):
    """XML UnstructuredGrid Reader for .vtu files.

    Examples
    --------
    >>> import pyvista as pv
    >>> from pyvista import examples
    >>> filename = examples.download_notch_displacement(load=False)
    >>> filename.split("/")[-1]  # omit the path
    'notch_disp.vtu'
    >>> reader = pv.get_reader(filename)
    >>> mesh = reader.read()
    >>> mesh.plot(
    ...     scalars="Nodal Displacement",
    ...     component=0,
    ...     cpos='xy',
    ...     show_scalar_bar=False,
    ... )

    """

    _vtk_module_name = "vtkIOXML"
    _vtk_class_name = "vtkXMLUnstructuredGridReader"


class XMLPUnstructuredGridReader(BaseReader, PointCellDataSelection):
    """Parallel XML UnstructuredGrid Reader for .pvtu files."""

    _vtk_module_name = "vtkIOXML"
    _vtk_class_name = "vtkXMLPUnstructuredGridReader"


class XMLPolyDataReader(BaseReader, PointCellDataSelection):
    """XML PolyData Reader for .vtp files.

    Examples
    --------
    >>> import pyvista as pv
    >>> from pyvista import examples
    >>> filename = examples.download_cow_head(load=False)
    >>> filename.split("/")[-1]  # omit the path
    'cowHead.vtp'
    >>> reader = pv.get_reader(filename)
    >>> mesh = reader.read()
    >>> mesh.plot(
    ...     cpos=((12, 3.5, -4.5), (4.5, 1.6, 0), (0, 1, 0.3)),
    ...     clim=[0, 100],
    ...     show_scalar_bar=False,
    ... )

    """

    _vtk_module_name = "vtkIOXML"
    _vtk_class_name = "vtkXMLPolyDataReader"


class XMLStructuredGridReader(BaseReader, PointCellDataSelection):
    """XML StructuredGrid Reader for .vts files.

    Examples
    --------
    >>> import pyvista as pv
    >>> from pyvista import examples
    >>> filename = examples.download_structured_grid(load=False)
    >>> filename.split("/")[-1]  # omit the path
    'StructuredGrid.vts'
    >>> reader = pv.get_reader(filename)
    >>> mesh = reader.read()
    >>> mesh.plot(style='wireframe', line_width=4, show_scalar_bar=False)

    """

    _vtk_module_name = "vtkIOXML"
    _vtk_class_name = "vtkXMLStructuredGridReader"


class XMLMultiBlockDataReader(BaseReader, PointCellDataSelection):
    """XML MultiBlock Data Reader for .vtm or .vtmb files."""

    _vtk_module_name = "vtkIOXML"
    _vtk_class_name = "vtkXMLMultiBlockDataReader"


# skip pydocstyle D102 check since docstring is taken from TimeReader


class EnSightReader(BaseReader, PointCellDataSelection, TimeReader):
    """EnSight Reader for .case files.

    Examples
    --------
    >>> import pyvista as pv
    >>> from pyvista import examples
    >>> filename = examples.download_cylinder_crossflow(load=False)
    >>> filename.split("/")[-1]  # omit the path
    'cylinder_Re35.case'
    >>> reader = pv.get_reader(filename)
    >>> mesh = reader.read()
    >>> mesh.plot(
    ...     scalars="velocity",
    ...     component=1,
    ...     clim=[-20, 20],
    ...     cpos='xy',
    ...     cmap='RdBu',
    ...     show_scalar_bar=False,
    ... )

    """

    _vtk_module_name = "vtkIOEnSight"
    _vtk_class_name = "vtkGenericEnSightReader"

    def _set_filename(self, filename):
        """Set filename and update reader."""
        # Private method since changing file type requires a
        # different subclass.
        self._filename = filename
        self.reader.SetCaseFileName(filename)
        self._update_information()
        self._active_time_set = 0

    @property
    def number_time_points(self):  # noqa: D102  # numpydoc ignore=RT01
        return self.reader.GetTimeSets().GetItem(self.active_time_set).GetSize()

    def time_point_value(self, time_point):  # noqa: D102
        return self.reader.GetTimeSets().GetItem(self.active_time_set).GetValue(time_point)

    @property
    def active_time_value(self):  # noqa: D102  # numpydoc ignore=RT01
        return self.reader.GetTimeValue()

    def set_active_time_value(self, time_value):  # noqa: D102
        if time_value not in self.time_values:
            raise ValueError(
                f"Not a valid time {time_value} from available time values: {self.time_values}",
            )
        self.reader.SetTimeValue(time_value)

    def set_active_time_point(self, time_point):  # noqa: D102
        self.reader.SetTimeValue(self.time_point_value(time_point))

    @property
    def active_time_set(self) -> int:
        """Return the index of the active time set of the reader.

        Returns
        -------
        int
            Index of the active time set.
        """
        return self._active_time_set

    def set_active_time_set(self, time_set):
        """Set the active time set by index.

        Parameters
        ----------
        time_set : int
            Index of the desired time set.

        Raises
        ------
        IndexError
            If the desired time set does not exist.
        """
        number_time_sets = self.reader.GetTimeSets().GetNumberOfItems()
        if time_set in range(number_time_sets):
            self._active_time_set = time_set
        else:
            raise IndexError(f"Time set index {time_set} not in {range(number_time_sets)}")


# skip pydocstyle D102 check since docstring is taken from TimeReader
class OpenFOAMReader(BaseReader, PointCellDataSelection, TimeReader):
    """OpenFOAM Reader for .foam files.

    By default, pyvista enables all patch arrays.  This is a deviation
    from the vtk default.

    """

    _vtk_module_name = "vtkIOGeometry"
    _vtk_class_name = "vtkOpenFOAMReader"

    def _set_defaults_post(self):
        self.enable_all_patch_arrays()

    @property
    def number_time_points(self):  # noqa: D102  # numpydoc ignore=RT01
        return self.reader.GetTimeValues().GetNumberOfValues()

    def time_point_value(self, time_point):  # noqa: D102
        return self.reader.GetTimeValues().GetValue(time_point)

    @property
    def active_time_value(self):  # noqa: D102  # numpydoc ignore=RT01
        try:
            value = self.reader.GetTimeValue()
        except AttributeError as err:  # pragma: no cover
            raise AttributeError(
                "Inspecting active time value only supported for vtk versions >9.1.0",
            ) from err
        return value

    def set_active_time_value(self, time_value):  # noqa: D102
        if time_value not in self.time_values:
            raise ValueError(
                f"Not a valid time {time_value} from available time values: {self.time_values}",
            )
        self.reader.UpdateTimeStep(time_value)

    def set_active_time_point(self, time_point):  # noqa: D102
        self.reader.UpdateTimeStep(self.time_point_value(time_point))

    @property
    def decompose_polyhedra(self):  # numpydoc ignore=RT01
        """Whether polyhedra are to be decomposed when read.

        .. warning::
            Support for polyhedral decomposition has been deprecated
            deprecated in VTK 9.3 and has been removed prior to VTK 9.4

        Returns
        -------
        bool
            If ``True``, decompose polyhedra into tetrahedra and pyramids.

        """
        return bool(self.reader.GetDecomposePolyhedra())

    @decompose_polyhedra.setter
    def decompose_polyhedra(self, value):  # numpydoc ignore=GL08
        self.reader.SetDecomposePolyhedra(value)

    @property
    def skip_zero_time(self):  # numpydoc ignore=RT01
        """Indicate whether or not to ignore the '/0' time directory.

        Returns
        -------
        bool
            If ``True``, ignore the '/0' time directory.

        Examples
        --------
        >>> import pyvista as pv
        >>> from pyvista import examples
        >>> filename = examples.download_cavity(load=False)
        >>> reader = pv.OpenFOAMReader(filename)
        >>> reader.skip_zero_time = False
        >>> reader.skip_zero_time
        False

        """
        return bool(self.reader.GetSkipZeroTime())

    @skip_zero_time.setter
    def skip_zero_time(self, value):  # numpydoc ignore=GL08
        self.reader.SetSkipZeroTime(value)
        self._update_information()
        self.reader.SetRefresh()

    @property
    def cell_to_point_creation(self):  # numpydoc ignore=RT01
        """Whether cell data is translated to point data when read.

        Returns
        -------
        bool
            If ``True``, translate cell data to point data.

        Warnings
        --------
        When ``True``, cell and point data arrays will have
        duplicate names.

        Examples
        --------
        >>> import pyvista as pv
        >>> from pyvista import examples
        >>> filename = examples.download_cavity(load=False)
        >>> reader = pv.OpenFOAMReader(filename)
        >>> reader.cell_to_point_creation = False
        >>> reader.cell_to_point_creation
        False

        """
        return bool(self.reader.GetCreateCellToPoint())

    @cell_to_point_creation.setter
    def cell_to_point_creation(self, value):  # numpydoc ignore=GL08
        self.reader.SetCreateCellToPoint(value)

    @property
    def number_patch_arrays(self):  # numpydoc ignore=RT01
        """Return number of patch arrays in dataset.

        Returns
        -------
        int

        Examples
        --------
        >>> import pyvista as pv
        >>> from pyvista import examples
        >>> filename = examples.download_cavity(load=False)
        >>> reader = pv.OpenFOAMReader(filename)
        >>> reader.number_patch_arrays
        4

        """
        return self.reader.GetNumberOfPatchArrays()

    @property
    def patch_array_names(self):  # numpydoc ignore=RT01
        """Names of patch arrays in a list.

        Returns
        -------
        list[str]

        Examples
        --------
        >>> import pyvista as pv
        >>> from pyvista import examples
        >>> filename = examples.download_cavity(load=False)
        >>> reader = pv.OpenFOAMReader(filename)
        >>> reader.patch_array_names
        ['internalMesh', 'patch/movingWall', 'patch/fixedWalls', 'patch/frontAndBack']

        """
        return [self.reader.GetPatchArrayName(i) for i in range(self.number_patch_arrays)]

    def enable_patch_array(self, name):
        """Enable reading of patch array.

        Parameters
        ----------
        name : str
            Which patch array to enable.

        Examples
        --------
        >>> import pyvista as pv
        >>> from pyvista import examples
        >>> filename = examples.download_cavity(load=False)
        >>> reader = pv.OpenFOAMReader(filename)
        >>> reader.enable_patch_array("patch/movingWall")
        >>> reader.patch_array_status("patch/movingWall")
        True

        """
        self.reader.SetPatchArrayStatus(name, 1)

    def disable_patch_array(self, name):
        """Disable reading of patch array.

        Parameters
        ----------
        name : str
            Which patch array to disable.

        Examples
        --------
        >>> import pyvista as pv
        >>> from pyvista import examples
        >>> filename = examples.download_cavity(load=False)
        >>> reader = pv.OpenFOAMReader(filename)
        >>> reader.disable_patch_array("internalMesh")
        >>> reader.patch_array_status("internalMesh")
        False

        """
        self.reader.SetPatchArrayStatus(name, 0)

    def patch_array_status(self, name):
        """Return status of reading patch array.

        Parameters
        ----------
        name : str
            Which patch array to report status.

        Returns
        -------
        bool
                Whether the patch with the given name is to be read.

        Examples
        --------
        >>> import pyvista as pv
        >>> from pyvista import examples
        >>> filename = examples.download_cavity(load=False)
        >>> reader = pv.OpenFOAMReader(filename)
        >>> reader.enable_patch_array("patch/movingWall")
        >>> reader.patch_array_status("patch/movingWall")
        True

        """
        return bool(self.reader.GetPatchArrayStatus(name))

    def enable_all_patch_arrays(self):
        """Enable reading of all patch arrays.

        Examples
        --------
        >>> import pyvista as pv
        >>> from pyvista import examples
        >>> filename = examples.download_cavity(load=False)
        >>> reader = pv.OpenFOAMReader(filename)
        >>> reader.enable_all_patch_arrays()
        >>> assert reader.patch_array_status("patch/movingWall")
        >>> assert reader.patch_array_status("patch/fixedWalls")

        """
        self.reader.EnableAllPatchArrays()

    def disable_all_patch_arrays(self):
        """Disable reading of all patch arrays.

        Examples
        --------
        >>> import pyvista as pv
        >>> from pyvista import examples
        >>> filename = examples.download_cavity(load=False)
        >>> reader = pv.OpenFOAMReader(filename)
        >>> reader.disable_all_patch_arrays()
        >>> assert not reader.patch_array_status("patch.movingWall")
        >>> assert not reader.patch_array_status("internalMesh")

        """
        self.reader.DisableAllPatchArrays()

    @property
    def all_patch_arrays_status(self):  # numpydoc ignore=RT01
        """Status of reading all patch arrays.

        Returns
        -------
        dict[str, bool]
            dict key is the patch name and the value is whether it will be read.

        Examples
        --------
        >>> import pyvista as pv
        >>> from pyvista import examples
        >>> filename = examples.download_cavity(load=False)
        >>> reader = pv.OpenFOAMReader(filename)
        >>> reader.all_patch_arrays_status  # doctest: +NORMALIZE_WHITESPACE
        {'internalMesh': True, 'patch/movingWall': True, 'patch/fixedWalls': True,
         'patch/frontAndBack': True}

        """
        return {name: self.patch_array_status(name) for name in self.patch_array_names}


class POpenFOAMReader(OpenFOAMReader):
    """Parallel OpenFOAM Reader for .foam files.

    Can read parallel-decomposed mesh information and time dependent data.
    This reader can be used for serial generated data,
    parallel reconstructed data, and decomposed data.
    """

    _class_reader = staticmethod(lazy_vtkPOpenFOAMReader)
    _vtk_module_name = ''
    _vtk_class_name = ''

    @property
    def case_type(self):  # numpydoc ignore=RT01
        """Indicate whether decomposed mesh or reconstructed mesh should be read.

        Returns
        -------
        str
            If ``'reconstructed'``, reconstructed mesh should be read.
            If ``'decomposed'``, decomposed mesh should be read.

        Raises
        ------
        ValueError
            If the value is not in ['reconstructed', 'decomposed']

        Examples
        --------
        >>> import pyvista as pv
        >>> from pyvista import examples
        >>> filename = examples.download_cavity(load=False)
        >>> reader = pv.POpenFOAMReader(filename)
        >>> reader.case_type = 'reconstructed'
        >>> reader.case_type
        'reconstructed'
        """
        return 'reconstructed' if self.reader.GetCaseType() else 'decomposed'

    @case_type.setter
    def case_type(self, value):  # numpydoc ignore=GL08
        if value == 'reconstructed':
            self.reader.SetCaseType(1)
        elif value == 'decomposed':
            self.reader.SetCaseType(0)
        else:
            raise ValueError(f"Unknown case type '{value}'.")

        self._update_information()


class PLYReader(BaseReader):
    """PLY Reader for reading .ply files.

    Examples
    --------
    >>> import pyvista as pv
    >>> from pyvista import examples
    >>> filename = examples.download_lobster(load=False)
    >>> filename.split("/")[-1]  # omit the path
    'lobster.ply'
    >>> reader = pv.get_reader(filename)
    >>> mesh = reader.read()
    >>> mesh.plot()

    """

    _vtk_module_name = "vtkIOPLY"
    _vtk_class_name = "vtkPLYReader"


class OBJReader(BaseReader):
    """OBJ Reader for reading .obj files.

    Examples
    --------
    >>> import pyvista as pv
    >>> from pyvista import examples
    >>> filename = examples.download_trumpet(load=False)
    >>> filename.split("/")[-1]  # omit the path
    'trumpet.obj'
    >>> reader = pv.get_reader(filename)
    >>> mesh = reader.read()
    >>> mesh.plot(cpos='yz', show_scalar_bar=False)

    """

    _vtk_module_name = "vtkIOGeometry"
    _vtk_class_name = "vtkOBJReader"


class STLReader(BaseReader):
    """STL Reader for .stl files.

    Examples
    --------
    >>> import pyvista as pv
    >>> from pyvista import examples
    >>> filename = examples.download_cad_model(load=False)
    >>> filename.split("/")[-1]  # omit the path
    '42400-IDGH.stl'
    >>> reader = pv.get_reader(filename)
    >>> mesh = reader.read()
    >>> mesh.plot()

    """

    _vtk_module_name = "vtkIOGeometry"
    _vtk_class_name = "vtkSTLReader"


class TecplotReader(BaseReader):
    """Tecplot Reader for ascii .dat files.

    Examples
    --------
    >>> import pyvista as pv
    >>> from pyvista import examples
    >>> filename = examples.download_tecplot_ascii(load=False)
    >>> reader = pv.get_reader(filename)
    >>> mesh = reader.read()
    >>> mesh[0].plot()

    """

    _vtk_module_name = "vtkIOGeometry"
    _vtk_class_name = "vtkTecplotReader"


class VTKDataSetReader(BaseReader):
    """VTK Data Set Reader for .vtk files.

    Notes
    -----
    This reader calls ``ReadAllScalarsOn``, ``ReadAllColorScalarsOn``,
    ``ReadAllNormalsOn``, ``ReadAllTCoordsOn``, ``ReadAllVectorsOn``,
    and ``ReadAllFieldsOn`` on the underlying ``vtkDataSetReader``.

    Examples
    --------
    >>> import pyvista as pv
    >>> from pyvista import examples
    >>> filename = examples.download_brain(load=False)
    >>> filename.split("/")[-1]  # omit the path
    'brain.vtk'
    >>> reader = pv.get_reader(filename)
    >>> mesh = reader.read()
    >>> sliced_mesh = mesh.slice('x')
    >>> sliced_mesh.plot(cpos='yz', show_scalar_bar=False)

    """

    _vtk_module_name = "vtkIOLegacy"
    _vtk_class_name = "vtkDataSetReader"

    def _set_defaults_post(self):
        self.reader.ReadAllScalarsOn()
        self.reader.ReadAllColorScalarsOn()
        self.reader.ReadAllNormalsOn()
        self.reader.ReadAllTCoordsOn()
        self.reader.ReadAllVectorsOn()
        self.reader.ReadAllFieldsOn()
        self.reader.ReadAllTensorsOn()


class VTKPDataSetReader(BaseReader):
    """Parallel VTK Data Set Reader for .pvtk files."""

    _vtk_module_name = "vtkIOParallel"
    _vtk_class_name = "vtkPDataSetReader"


class BYUReader(BaseReader):
    """BYU Reader for .g files.

    Examples
    --------
    >>> import pyvista as pv
    >>> from pyvista import examples
    >>> filename = examples.download_teapot(load=False)
    >>> filename.split("/")[-1]  # omit the path
    'teapot.g'
    >>> reader = pv.get_reader(filename)
    >>> mesh = reader.read()
    >>> mesh.plot(cpos='xy', show_scalar_bar=False)

    """

    _vtk_module_name = "vtkIOGeometry"
    _vtk_class_name = "vtkBYUReader"


class FacetReader(BaseReader):
    """Facet Reader for .facet files.

    Examples
    --------
    >>> import pyvista as pv
    >>> from pyvista import examples
    >>> filename = examples.download_clown(load=False)
    >>> filename.split("/")[-1]  # omit the path
    'clown.facet'
    >>> reader = pv.get_reader(filename)
    >>> mesh = reader.read()
    >>> mesh.plot(color="red")

    """

    _vtk_module_name = "vtkFiltersHybrid"
    _vtk_class_name = "vtkFacetReader"


class Plot3DMetaReader(BaseReader):
    """Plot3DMeta Reader for .p3d files."""

    _vtk_module_name = "vtkIOParallel"
    _vtk_class_name = "vtkPlot3DMetaReader"


class Plot3DFunctionEnum(enum.IntEnum):
    """An enumeration for the functions used in :class:`MultiBlockPlot3DReader`."""

    DENSITY = 100
    PRESSURE = 110
    PRESSURE_COEFFICIENT = 111
    MACH = 112
    SPEED_OF_SOUND = 113
    TEMPERATURE = 120
    ENTHALPY = 130
    INTERNAL_ENERGY = 140
    KINETIC_ENERGY = 144
    VELOCITY_MAGNITUDE = 153
    STAGNATION_ENERGY = 163
    ENTROPY = 170
    SWIRL = 184
    VELOCITY = 200
    VORTICITY = 201
    MOMENTUM = 202
    PRESSURE_GRADIENT = 210
    STRAIN_RATE = 212
    VORTICITY_MAGNITUDE = 211


class MultiBlockPlot3DReader(BaseReader):
    """MultiBlock Plot3D Reader.

    The methods :meth:`add_function()` and :meth:`remove_function()` accept values from
    :class:`Plot3DFunctionEnum`. For convenience, the values of that enumeration are available as class variables,
    as shown below.

        - ``MultiBlockPlot3DReader.DENSITY = Plot3DFunctionEnum.DENSITY``
        - ``MultiBlockPlot3DReader.PRESSURE = Plot3DFunctionEnum.PRESSURE``
        - ``MultiBlockPlot3DReader.PRESSURE_COEFFICIENT = Plot3DFunctionEnum.PRESSURE_COEFFICIENT``
        - ``MultiBlockPlot3DReader.MACH = Plot3DFunctionEnum.MACH``
        - ``MultiBlockPlot3DReader.SPEED_OF_SOUND = Plot3DFunctionEnum.SPEED_OF_SOUND``
        - ``MultiBlockPlot3DReader.TEMPERATURE = Plot3DFunctionEnum.TEMPERATURE``
        - ``MultiBlockPlot3DReader.ENTHALPY = Plot3DFunctionEnum.ENTHALPY``
        - ``MultiBlockPlot3DReader.INTERNAL_ENERGY = Plot3DFunctionEnum.INTERNAL_ENERGY``
        - ``MultiBlockPlot3DReader.KINETIC_ENERGY = Plot3DFunctionEnum.KINETIC_ENERGY``
        - ``MultiBlockPlot3DReader.VELOCITY_MAGNITUDE = Plot3DFunctionEnum.VELOCITY_MAGNITUDE``
        - ``MultiBlockPlot3DReader.STAGNATION_ENERGY = Plot3DFunctionEnum.STAGNATION_ENERGY``
        - ``MultiBlockPlot3DReader.ENTROPY = Plot3DFunctionEnum.ENTROPY``
        - ``MultiBlockPlot3DReader.SWIRL = Plot3DFunctionEnum.SWIRL``
        - ``MultiBlockPlot3DReader.VELOCITY = Plot3DFunctionEnum.VELOCITY``
        - ``MultiBlockPlot3DReader.VORTICITY = Plot3DFunctionEnum.VORTICITY``
        - ``MultiBlockPlot3DReader.MOMENTUM = Plot3DFunctionEnum.MOMENTUM``
        - ``MultiBlockPlot3DReader.PRESSURE_GRADIENT = Plot3DFunctionEnum.PRESSURE_GRADIENT``
        - ``MultiBlockPlot3DReader.STRAIN_RATE = Plot3DFunctionEnum.STRAIN_RATE``
        - ``MultiBlockPlot3DReader.VORTICITY_MAGNITUDE = Plot3DFunctionEnum.VORTICITY_MAGNITUDE``
    """

    _vtk_module_name = "vtkIOParallel"
    _vtk_class_name = "vtkMultiBlockPLOT3DReader"

    # pull in function name enum values as class constants
    DENSITY = Plot3DFunctionEnum.DENSITY
    PRESSURE = Plot3DFunctionEnum.PRESSURE
    PRESSURE_COEFFICIENT = Plot3DFunctionEnum.PRESSURE_COEFFICIENT
    MACH = Plot3DFunctionEnum.MACH
    SPEED_OF_SOUND = Plot3DFunctionEnum.SPEED_OF_SOUND
    TEMPERATURE = Plot3DFunctionEnum.TEMPERATURE
    ENTHALPY = Plot3DFunctionEnum.ENTHALPY
    INTERNAL_ENERGY = Plot3DFunctionEnum.INTERNAL_ENERGY
    KINETIC_ENERGY = Plot3DFunctionEnum.KINETIC_ENERGY
    VELOCITY_MAGNITUDE = Plot3DFunctionEnum.VELOCITY_MAGNITUDE
    STAGNATION_ENERGY = Plot3DFunctionEnum.STAGNATION_ENERGY
    ENTROPY = Plot3DFunctionEnum.ENTROPY
    SWIRL = Plot3DFunctionEnum.SWIRL
    VELOCITY = Plot3DFunctionEnum.VELOCITY
    VORTICITY = Plot3DFunctionEnum.VORTICITY
    MOMENTUM = Plot3DFunctionEnum.MOMENTUM
    PRESSURE_GRADIENT = Plot3DFunctionEnum.PRESSURE_GRADIENT
    STRAIN_RATE = Plot3DFunctionEnum.STRAIN_RATE
    VORTICITY_MAGNITUDE = Plot3DFunctionEnum.VORTICITY_MAGNITUDE

    def _set_defaults(self):
        self.auto_detect_format = True

    def add_q_files(self, files):
        """Add q file(s).

        Parameters
        ----------
        files : str | sequence[str]
            Solution file or files to add.

        """
        # files may be a list or a single filename
        if files:
            if isinstance(files, (str, pathlib.Path)):
                files = [files]
        files = [_process_filename(f) for f in files]

        # AddFileName supports reading multiple q files
        for q_filename in files:
            self.reader.AddFileName(q_filename)

    @property
    def auto_detect_format(self):  # numpydoc ignore=RT01
        """Whether to try to automatically detect format such as byte order, etc."""
        return bool(self.reader.GetAutoDetectFormat())

    @auto_detect_format.setter
    def auto_detect_format(self, value):  # numpydoc ignore=GL08
        self.reader.SetAutoDetectFormat(value)

    def add_function(self, value: Union[int, Plot3DFunctionEnum]):
        """Specify additional functions to compute.

        The available functions are enumerated in :class:`Plot3DFunctionEnum`. The members of this enumeration are most
        easily accessed by their aliases as class variables.

        Multiple functions may be requested by calling this method multiple times.

        Parameters
        ----------
        value : int | Plot3DFunctionEnum
            The function to add.

        Examples
        --------
        >>> import pyvista as pv
        >>> from pyvista import examples
        >>> filename = examples.download_file('multi-bin.xyz')
        >>> reader = pv.reader.MultiBlockPlot3DReader(filename)
        >>> reader.add_function(112)  # add a function by its integer value
        >>> reader.add_function(
        ...     reader.PRESSURE_COEFFICIENT
        ... )  # add a function by enumeration via class variable alias

        """
        if isinstance(value, enum.Enum):
            value = value.value
        self.reader.AddFunction(value)

    def remove_function(self, value: Union[int, Plot3DFunctionEnum]):
        """Remove one function from list of functions to compute.

        For details on the types of accepted values, see :meth:``add_function``.

        Parameters
        ----------
        value : int | Plot3DFunctionEnum
            The function to remove.
        """
        if isinstance(value, enum.Enum):
            value = value.value
        self.reader.RemoveFunction(value)

    def remove_all_functions(self):
        """Remove all functions from list of functions to compute."""
        self.reader.RemoveAllFunctions()

    @property
    def preserve_intermediate_functions(self):  # numpydoc ignore=RT01
        """When ``True`` (default), intermediate computed quantities will be preserved.

        For example, if ``VelocityMagnitude`` is enabled, but not ``Velocity``, the reader still needs to compute
        ``Velocity``. If `preserve_intermediate_functions` is ``False``, then the output will not have ``Velocity``
        array, only the requested ``VelocityMagnitude``.

        This is useful to avoid using up memory for arrays that are not relevant for the analysis.
        """
        return self.reader.GetPreserveIntermediateFunctions()

    @preserve_intermediate_functions.setter
    def preserve_intermediate_functions(self, val):  # numpydoc ignore=GL08
        self.reader.SetPreserveIntermediateFunctions(val)

    @property
    def gamma(self):  # numpydoc ignore=RT01
        """Ratio of specific heats."""
        return self.reader.GetGamma()

    @gamma.setter
    def gamma(self, val):  # numpydoc ignore=GL08
        self.reader.SetGamma(val)

    @property
    def r_gas_constant(self):  # numpydoc ignore=RT01
        """Gas constant."""
        return self.reader.GetR()

    @r_gas_constant.setter
    def r_gas_constant(self, val):  # numpydoc ignore=GL08
        self.reader.SetR(val)


class CGNSReader(BaseReader, PointCellDataSelection):
    """CGNS Reader for .cgns files.

    Creates a multi-block dataset and reads unstructured grids and structured
    meshes from binary files stored in CGNS file format, with data stored at
    the nodes, cells or faces.

    By default, all point and cell arrays are loaded as well as the boundary
    patch. This varies from VTK's defaults. For more details, see
    `vtkCGNSReader <https://vtk.org/doc/nightly/html/classvtkCGNSReader.html>`_

    Examples
    --------
    Load a CGNS file.  All arrays are loaded by default.

    >>> import pyvista as pv
    >>> from pyvista import examples
    >>> filename = examples.download_cgns_multi(load=False)
    >>> reader = pv.CGNSReader(filename)
    >>> reader.load_boundary_patch = False
    >>> ds = reader.read()
    >>> ds[0][0].cell_data
    pyvista DataSetAttributes
    Association     : CELL
    Active Scalars  : None
    Active Vectors  : Momentum
    Active Texture  : None
    Active Normals  : None
    Contains arrays :
        Density                 float64    (2928,)
        Momentum                float64    (2928, 3)            VECTORS
        EnergyStagnationDensity float64    (2928,)
        ViscosityEddy           float64    (2928,)
        TurbulentDistance       float64    (2928,)
        TurbulentSANuTilde      float64    (2928,)

    """

    _vtk_module_name = "vtkIOCGNSReader"
    _vtk_class_name = "vtkCGNSReader"

    def _set_defaults_post(self):
        self.enable_all_point_arrays()
        self.enable_all_cell_arrays()
        self.load_boundary_patch = True

    @property
    def distribute_blocks(self) -> bool:  # numpydoc ignore=RT01
        """Distribute each block in each zone across ranks.

        To make the reader disregard the piece request and read all blocks in the
        zone, set this to ``False``. The default is ``True``.

        Returns
        -------
        bool
            If ``True``, distribute each block in each zone across ranks.

        Examples
        --------
        Disable distributing blocks.

        >>> import pyvista as pv
        >>> from pyvista import examples
        >>> filename = examples.download_cgns_multi(load=False)
        >>> reader = pv.CGNSReader(filename)
        >>> reader.distribute_blocks = False
        >>> reader.distribute_blocks
        False

        """
        return bool(self._reader.GetDistributeBlocks())

    @distribute_blocks.setter
    def distribute_blocks(self, value: str):  # numpydoc ignore=GL08
        self._reader.SetDistributeBlocks(value)

    def base_array_status(self, name: str) -> bool:
        """Get status of base array with name.

        Parameters
        ----------
        name : str
            Base array name.

        Returns
        -------
        bool
            Whether reading the base array is enabled.

        """
        return bool(self.reader.GetBaseArrayStatus(name))

    @property
    def base_array_names(self):  # numpydoc ignore=RT01
        """Return the list of all base array names.

        Returns
        -------
        list[int]

        """
        return [self.reader.GetBaseArrayName(i) for i in range(self.number_base_arrays)]

    @property
    def number_base_arrays(self) -> int:  # numpydoc ignore=RT01
        """Return the number of base arrays.

        Returns
        -------
        int

        """
        return self.reader.GetNumberOfBaseArrays()

    def enable_all_bases(self):
        """Enable reading all bases.

        By default only the 0th base is read.

        Examples
        --------
        Read all bases.

        >>> import pyvista as pv
        >>> from pyvista import examples
        >>> filename = examples.download_cgns_multi(load=False)
        >>> reader = pv.CGNSReader(filename)
        >>> reader.enable_all_bases()
        """
        self._reader.EnableAllBases()

    def disable_all_bases(self):
        """Disable reading all bases.

        By default only the 0th base is read.

        Examples
        --------
        Disable reading all bases.

        >>> import pyvista as pv
        >>> from pyvista import examples
        >>> filename = examples.download_cgns_multi(load=False)
        >>> reader = pv.CGNSReader(filename)
        >>> reader.disable_all_bases()
        """
        self._reader.DisableAllBases()

    def family_array_status(self, name) -> bool:
        """Get status of family array with name.

        Parameters
        ----------
        name : str
            Family array name.

        Returns
        -------
        bool
            Whether reading the family array is enabled.

        """
        return bool(self.reader.GetFamilyArrayStatus(name))

    @property
    def family_array_names(self) -> List[str]:  # numpydoc ignore=RT01
        """Return the list of all family array names.

        Returns
        -------
        list[str]

        """
        return [self.reader.GetFamilyArrayName(i) for i in range(self.number_family_arrays)]

    @property
    def number_family_arrays(self) -> int:  # numpydoc ignore=RT01
        """Return the number of face arrays.

        Returns
        -------
        int

        """
        return self.reader.GetNumberOfFamilyArrays()

    def enable_all_families(self):
        """Enable reading all families.

        By default only the 0th family is read.

        Examples
        --------
        Read all bases.

        >>> import pyvista as pv
        >>> from pyvista import examples
        >>> filename = examples.download_cgns_multi(load=False)
        >>> reader = pv.CGNSReader(filename)
        >>> reader.enable_all_families()
        """
        self._reader.EnableAllFamilies()

    def disable_all_families(self):
        """Disable reading all families.

        Examples
        --------
        Disable reading all bases.

        >>> import pyvista as pv
        >>> from pyvista import examples
        >>> filename = examples.download_cgns_multi(load=False)
        >>> reader = pv.CGNSReader(filename)
        >>> reader.disable_all_families()
        """
        self._reader.DisableAllFamilies()

    @property
    def unsteady_pattern(self) -> bool:  # numpydoc ignore=RT01
        """Return or set using an unsteady pattern.

        When set to ``True`` (default is ``False``), the reader will try to
        determine FlowSolution_t nodes to read with a pattern
        matching This can be useful for unsteady solutions when
        FlowSolutionPointers are not reliable.

        Examples
        --------
        Set reading the unsteady pattern to ``True``.

        >>> import pyvista as pv
        >>> from pyvista import examples
        >>> filename = examples.download_cgns_multi(load=False)
        >>> reader = pv.CGNSReader(filename)
        >>> reader.unsteady_pattern = True
        >>> reader.unsteady_pattern
        True

        """
        return self._reader.GetUseUnsteadyPattern()

    @unsteady_pattern.setter
    def unsteady_pattern(self, enabled: bool):  # numpydoc ignore=GL08
        self._reader.SetUseUnsteadyPattern(bool(enabled))

    @property
    def vector_3d(self) -> bool:  # numpydoc ignore=RT01
        """Return or set adding an empty dimension to vectors in case of 2D solutions.

        Examples
        --------
        Set adding an empty physical dimension to vectors to ``True``.

        >>> import pyvista as pv
        >>> from pyvista import examples
        >>> filename = examples.download_cgns_multi(load=False)
        >>> reader = pv.CGNSReader(filename)
        >>> reader.vector_3d = True
        >>> reader.vector_3d
        True

        """
        return self._reader.GetUse3DVector()

    @vector_3d.setter
    def vector_3d(self, enabled: bool):  # numpydoc ignore=GL08
        self._reader.SetUse3DVector(bool(enabled))

    @property
    def load_boundary_patch(self) -> bool:  # numpydoc ignore=RT01
        """Return or set loading boundary patches.

        Notes
        -----
        VTK default is ``False``, but PyVista uses ``True``.

        Examples
        --------
        Enable loading boundary patches .

        >>> import pyvista as pv
        >>> from pyvista import examples
        >>> filename = examples.download_cgns_multi(load=False)
        >>> reader = pv.CGNSReader(filename)
        >>> reader.load_boundary_patch = True
        >>> reader.load_boundary_patch
        True

        """
        return self._reader.GetLoadBndPatch()

    @load_boundary_patch.setter
    def load_boundary_patch(self, enabled: bool):  # numpydoc ignore=GL08
        self._reader.SetLoadBndPatch(bool(enabled))


class BinaryMarchingCubesReader(BaseReader):
    """BinaryMarchingCubes Reader for .tri files.

    Examples
    --------
    >>> import pyvista as pv
    >>> from pyvista import examples
    >>> filename = examples.download_pine_roots(load=False)
    >>> filename.split("/")[-1]  # omit the path
    'pine_root.tri'
    >>> reader = pv.get_reader(filename)
    >>> mesh = reader.read()
    >>> mesh.plot(color="brown")

    """

    _vtk_module_name = "vtkIOGeometry"
    _vtk_class_name = "vtkMCubesReader"


@dataclass(order=True)
class PVDDataSet:
    """Class for storing dataset info from PVD file."""

    time: float
    part: int
    path: str
    group: str


class _PVDReader(BaseVTKReader):
    """Simulate a VTK reader for PVD files."""

    def __init__(self):
        super().__init__()
        self._directory = None
        self._datasets = None
        self._active_datasets = None
        self._time_values = None

    def SetFileName(self, filename):
        """Set filename and update reader."""
        self._filename = filename
        self._directory = str(Path(filename).parent)

    def UpdateInformation(self):
        """Parse PVD file."""
        if self._filename is None:
            raise ValueError("Filename must be set")
        tree = ElementTree.parse(self._filename)
        root = tree.getroot()
        dataset_elements = root[0].findall("DataSet")
        datasets = []
        for element in dataset_elements:
            element_attrib = element.attrib
            datasets.append(
                PVDDataSet(
                    float(element_attrib.get('timestep', 0)),
                    int(element_attrib.get('part', 0)),
                    element_attrib['file'],
                    element_attrib.get('group'),
                ),
            )
        self._datasets = sorted(datasets)
        self._time_values = sorted({dataset.time for dataset in self._datasets})
        self._time_mapping = {time: [] for time in self._time_values}
        for dataset in self._datasets:
            self._time_mapping[dataset.time].append(dataset)
        self._SetActiveTime(self._time_values[0])

    def Update(self):
        """Read data and store it."""
        self._data_object = pyvista.MultiBlock([reader.read() for reader in self._active_readers])

    def _SetActiveTime(self, time_value):
        """Set active time."""
        self._active_datasets = self._time_mapping[time_value]
        self._active_readers = [
            get_reader(str(Path(self._directory) / dataset.path))
            for dataset in self._active_datasets
        ]


# skip pydocstyle D102 check since docstring is taken from TimeReader
class PVDReader(BaseReader, TimeReader):
    """PVD Reader for .pvd files.

    Examples
    --------
    >>> import pyvista as pv
    >>> from pyvista import examples
    >>> filename = examples.download_wavy(load=False)
    >>> filename.split("/")[-1]  # omit the path
    'wavy.pvd'
    >>> reader = pv.get_reader(filename)
    >>> reader.time_values
    [0.0, 1.0, 2.0, 3.0, ... 12.0, 13.0, 14.0]
    >>> reader.set_active_time_point(5)
    >>> reader.active_time_value
    5.0
    >>> mesh = reader.read()[0]  # MultiBlock mesh with only 1 block
    >>> mesh.plot(scalars='z')

    """

    _class_reader = _PVDReader

    @property
    def active_readers(self):  # numpydoc ignore=RT01
        """Return the active readers.

        Returns
        -------
        list[pyvista.BaseReader]

        """
        return self.reader._active_readers

    @property
    def datasets(self):  # numpydoc ignore=RT01
        """Return all datasets.

        Returns
        -------
        list[pyvista.PVDDataSet]

        """
        return self.reader._datasets

    @property
    def active_datasets(self):  # numpydoc ignore=RT01
        """Return all active datasets.

        Returns
        -------
        list[pyvista.PVDDataSet]

        """
        return self.reader._active_datasets

    @property
    def time_values(self):  # noqa: D102  # numpydoc ignore=RT01
        return self.reader._time_values

    @property
    def number_time_points(self):  # noqa: D102  # numpydoc ignore=RT01
        return len(self.reader._time_values)

    def time_point_value(self, time_point):  # noqa: D102
        return self.reader._time_values[time_point]

    @property
    def active_time_value(self):  # noqa: D102  # numpydoc ignore=RT01
        # all active datasets have the same time
        return self.reader._active_datasets[0].time

    def set_active_time_value(self, time_value):  # noqa: D102
        self.reader._SetActiveTime(time_value)

    def set_active_time_point(self, time_point):  # noqa: D102
        self.set_active_time_value(self.time_values[time_point])


class DICOMReader(BaseReader):
    """DICOM Reader for reading ``.dcm`` files.

    This reader reads a single file or a path containing a several ``.dcm``
    files (DICOM stack).

    Parameters
    ----------
    path : str
        Path to the single DICOM (``.dcm``) file to be opened or the directory
        containing a stack of DICOM files.

    Examples
    --------
    Read a DICOM stack.

    >>> import pyvista as pv
    >>> from pyvista import examples
    >>> path = examples.download_dicom_stack(load=False)
    >>> reader = pv.DICOMReader(path)
    >>> dataset = reader.read()
    >>> dataset.plot(volume=True, zoom=3, show_scalar_bar=False)

    """

    _vtk_module_name = "vtkIOImage"
    _vtk_class_name = "vtkDICOMImageReader"


class BMPReader(BaseReader):
    """BMP Reader for .bmp files.

    Examples
    --------
    >>> import pyvista as pv
    >>> from pyvista import examples
    >>> filename = examples.download_masonry_texture(load=False)
    >>> filename.split("/")[-1]  # omit the path
    'masonry.bmp'
    >>> reader = pv.get_reader(filename)
    >>> mesh = reader.read()
    >>> mesh.plot()

    """

    _vtk_module_name = "vtkIOImage"
    _vtk_class_name = "vtkBMPReader"


class DEMReader(BaseReader):
    """DEM Reader for .dem files.

    Examples
    --------
    >>> import pyvista as pv
    >>> from pyvista import examples
    >>> filename = examples.download_st_helens(load=False)
    >>> filename.split("/")[-1]  # omit the path
    'SainteHelens.dem'
    >>> reader = pv.get_reader(filename)
    >>> mesh = reader.read()
    >>> mesh.plot()

    """

    _vtk_module_name = "vtkIOImage"
    _vtk_class_name = "vtkDEMReader"


class JPEGReader(BaseReader):
    """JPEG Reader for .jpeg and .jpg files.

    Examples
    --------
    >>> import pyvista as pv
    >>> from pyvista import examples
    >>> filename = examples.planets.download_mars_surface(load=False)
    >>> filename.split("/")[-1]  # omit the path
    'mars.jpg'
    >>> reader = pv.get_reader(filename)
    >>> mesh = reader.read()
    >>> mesh.plot()

    """

    _vtk_module_name = "vtkIOImage"
    _vtk_class_name = "vtkJPEGReader"


class MetaImageReader(BaseReader):
    """Meta Image Reader for .mha and .mhd files.

    Examples
    --------
    >>> import pyvista as pv
    >>> from pyvista import examples
    >>> filename = examples.download_chest(load=False)
    >>> filename.split("/")[-1]  # omit the path
    'ChestCT-SHORT.mha'
    >>> reader = pv.get_reader(filename)
    >>> mesh = reader.read()
    >>> mesh.plot()

    """

    _vtk_module_name = "vtkIOImage"
    _vtk_class_name = "vtkMetaImageReader"


class NIFTIReader(BaseReader):
    """NIFTI Reader for .nii and .nii.gz files.

    Examples
    --------
    >>> import pyvista as pv
    >>> from pyvista import examples
    >>> filename = examples.download_brain_atlas_with_sides(load=False)
    >>> filename.split("/")[-1]  # omit the path
    'avg152T1_RL_nifti.nii.gz'
    >>> reader = pv.get_reader(filename)
    >>> mesh = reader.read()
    >>> mesh.plot()

    """

    _vtk_module_name = "vtkIOImage"
    _vtk_class_name = "vtkNIFTIImageReader"


class NRRDReader(BaseReader):
    """NRRDReader for .nrrd and .nhdr files.

    Examples
    --------
    >>> import pyvista as pv
    >>> from pyvista import examples
    >>> filename = examples.download_beach(load=False)
    >>> filename.split("/")[-1]  # omit the path
    'beach.nrrd'
    >>> reader = pv.get_reader(filename)
    >>> mesh = reader.read()
    >>> mesh.plot()

    """

    _vtk_module_name = "vtkIOImage"
    _vtk_class_name = "vtkNrrdReader"


class PNGReader(BaseReader):
    """PNGReader for .png files.

    Examples
    --------
    >>> import pyvista as pv
    >>> from pyvista import examples
    >>> filename = examples.download_vtk_logo(load=False)
    >>> filename.split("/")[-1]  # omit the path
    'vtk.png'
    >>> reader = pv.get_reader(filename)
    >>> mesh = reader.read()
    >>> mesh.plot()

    """

    _vtk_module_name = "vtkIOImage"
    _vtk_class_name = "vtkPNGReader"


class PNMReader(BaseReader):
    """PNMReader for .pnm files.

    Examples
    --------
    >>> import pyvista as pv
    >>> from pyvista import examples
    >>> filename = examples.download_gourds_pnm(load=False)
    >>> filename.split("/")[-1]  # omit the path
    'Gourds.pnm'
    >>> reader = pv.get_reader(filename)
    >>> mesh = reader.read()
    >>> mesh.plot()

    """

    _vtk_module_name = "vtkIOImage"
    _vtk_class_name = "vtkPNMReader"


class SLCReader(BaseReader):
    """SLCReader for .slc files.

    Examples
    --------
    >>> import pyvista as pv
    >>> from pyvista import examples
    >>> filename = examples.download_knee_full(load=False)
    >>> filename.split("/")[-1]  # omit the path
    'vw_knee.slc'
    >>> reader = pv.get_reader(filename)
    >>> mesh = reader.read()
    >>> mesh.plot()

    """

    _vtk_module_name = "vtkIOImage"
    _vtk_class_name = "vtkSLCReader"


class TIFFReader(BaseReader):
    """TIFFReader for .tif and .tiff files.

    Examples
    --------
    >>> import pyvista as pv
    >>> from pyvista import examples
    >>> filename = examples.download_crater_imagery(load=False)
    >>> filename.split("/")[-1]  # omit the path
    'BJ34_GeoTifv1-04_crater_clip.tif'
    >>> reader = pv.get_reader(filename)
    >>> mesh = reader.read()
    >>> mesh.plot()

    """

    _vtk_module_name = "vtkIOImage"
    _vtk_class_name = "vtkTIFFReader"


class HDRReader(BaseReader):
    """HDRReader for .hdr files.

    Examples
    --------
    >>> import pyvista as pv
    >>> from pyvista import examples
    >>> filename = examples.download_parched_canal_4k(load=False)
    >>> filename.split("/")[-1]  # omit the path
    'parched_canal_4k.hdr'
    >>> reader = pv.get_reader(filename)
    >>> mesh = reader.read()
    >>> mesh.plot()

    """

    _vtk_module_name = "vtkIOImage"
    _vtk_class_name = "vtkHDRReader"


class PTSReader(BaseReader):
    """PTSReader for .pts files."""

    _vtk_module_name = "vtkIOGeometry"
    _vtk_class_name = "vtkPTSReader"


class AVSucdReader(BaseReader):
    """AVSucdReader for .inp files.

    Examples
    --------
    >>> import pyvista as pv
    >>> from pyvista import examples
    >>> filename = examples.download_cells_nd(load=False)
    >>> filename.split("/")[-1]  # omit the path
    'cellsnd.ascii.inp'
    >>> reader = pv.get_reader(filename)
    >>> mesh = reader.read()
    >>> mesh.plot(cpos="xy")

    """

    _vtk_module_name = "vtkIOGeometry"
    _vtk_class_name = "vtkAVSucdReader"


class HDFReader(BaseReader):
    """HDFReader for .hdf files.

    Examples
    --------
    >>> import pyvista as pv
    >>> from pyvista import examples
    >>> filename = examples.download_can_crushed_hdf(load=False)
    >>> filename.split("/")[-1]  # omit the path
    'can-vtu.hdf'
    >>> reader = pv.get_reader(filename)
    >>> mesh = reader.read()
    >>> mesh.plot()

    """

    _vtk_module_name = "vtkIOHDF"
    _vtk_class_name = "vtkHDFReader"

    @wraps(BaseReader.read)
    def read(self):
        """Wrap the base reader to handle the vtk 9.1 --> 9.2 change."""
        try:
            with pyvista.VtkErrorCatcher(raise_errors=True):
                return super().read()
        except RuntimeError as err:  # pragma: no cover
            if "Can't find the `Type` attribute." in str(err):
                raise RuntimeError(
                    f'{self.path} is missing the Type attribute. '
                    'The VTKHDF format has changed as of 9.2.0, '
                    f'see {HDF_HELP} for more details.',
                )
            else:
                raise


class GLTFReader(BaseReader):
    """GLTFeader for .gltf and .glb files."""

    _vtk_module_name = "vtkIOGeometry"
    _vtk_class_name = "vtkGLTFReader"


class FluentReader(BaseReader):
    """FluentReader for .cas files."""

    _vtk_module_name = "vtkIOGeometry"
    _vtk_class_name = "vtkFLUENTReader"


class MFIXReader(BaseReader):
    """MFIXReader for .res files."""

    _vtk_module_name = "vtkIOGeometry"
    _vtk_class_name = "vtkMFIXReader"


class SegYReader(BaseReader):
    """SegYReader for .sgy and .segy files."""

    _vtk_module_name = "vtkIOSegY"
    _vtk_class_name = "vtkSegYReader"


class _GIFReader(BaseVTKReader):
    """Simulate a VTK reader for GIF files."""

    def __init__(self):
        super().__init__()
        self._n_frames = 0
        self._current_frame = 0

    def UpdateInformation(self):
        """Update Information from file."""

    def GetProgress(self):
        return self._current_frame / self._n_frames

    def Update(self):
        """Read the GIF and store internally to `_data_object`."""
        from PIL import Image, ImageSequence

        img = Image.open(self._filename)
        self._data_object = pyvista.ImageData(dimensions=(img.size[0], img.size[1], 1))

        # load each frame to the grid (RGB since gifs do not support transparency
        self._n_frames = img.n_frames
        for i, frame in enumerate(ImageSequence.Iterator(img)):
            self._current_frame = i
            data = np.array(frame.convert('RGB').getdata(), dtype=np.uint8)
            self._data_object.point_data.set_array(data, f'frame{i}')
            self.UpdateObservers(6)

        if 'frame0' in self._data_object.point_data:
            self._data_object.point_data.active_scalars_name = 'frame0'


class GIFReader(BaseReader):
    """GIFReader for .gif files.

    Parameters
    ----------
    path : str
        Path of the GIF to read.

    Examples
    --------
    >>> import pyvista as pv
    >>> from pyvista import examples
    >>> filename = examples.download_gif_simple(load=False)
    >>> filename.split("/")[-1]  # omit the path
    'sample.gif'
    >>> reader = pv.get_reader(filename)
    >>> mesh = reader.read()
    >>> mesh.plot(rgba=True, zoom='tight', border=True, border_width=2)

    """

    _class_reader = _GIFReader


class XdmfReader(BaseReader, PointCellDataSelection, TimeReader):
    """XdmfReader for .xdmf files.

    Parameters
    ----------
    path : str
        Path of the XDMF file to read.

    Examples
    --------
    >>> import pyvista as pv
    >>> from pyvista import examples
    >>> filename = examples.download_meshio_xdmf(load=False)
    >>> reader = pv.get_reader(filename)
    >>> filename.split("/")[-1]  # omit the path
    'out.xdmf'
    >>> mesh = reader.read()
    >>> mesh.plot()

    """

    _vtk_module_name = "vtkIOXdmf2"
    _vtk_class_name = "vtkXdmfReader"

    @property
    def number_grids(self):  # numpydoc ignore=RT01
        """Return the number of grids that can be read by the reader.

        Returns
        -------
        int
            The number of grids to be read.

        """
        return self.reader.GetNumberOfGrids()

    def set_active_time_value(self, time_value):  # noqa: D102
        if time_value not in self.time_values:
            raise ValueError(
                f"Not a valid time {time_value} from available time values: {self.time_values}",
            )
        self._active_time_value = time_value
        self.reader.UpdateTimeStep(time_value)

    @property
    def number_time_points(self):  # noqa: D102
        return len(self.time_values)

    def time_point_value(self, time_point):  # noqa: D102
        return self.time_values[time_point]

    @property
    def time_values(self):  # noqa: D102
        info = self.reader.GetOutputInformation(0)
        return list(info.Get(_vtk.vtkCompositeDataPipeline.TIME_STEPS()))

    @property
    def active_time_value(self):  # noqa: D102
        return self._active_time_value

    def set_active_time_point(self, time_point):  # noqa: D102
        self.set_active_time_value(self.time_values[time_point])

    def _set_defaults_post(self):
        self._active_time_value = self.time_values[0]
        self.set_active_time_value(self._active_time_value)


class XMLPartitionedDataSetReader(BaseReader):
    """XML PartitionedDataSet Reader for reading .vtpd files.

    Examples
    --------
    >>> import pyvista as pv
    >>> partitions = pv.PartitionedDataSet(
    ...     [
    ...         pv.Wavelet(extent=(0, 10, 0, 10, 0, 5)),
    ...         pv.Wavelet(extent=(0, 10, 0, 10, 5, 10)),
    ...     ]
    ... )
    >>> partitions.save("my_partitions.vtpd")
    >>> _ = pv.read("my_partitions.vtpd")
    """

    _vtk_module_name = "vtkIOXML"
    _vtk_class_name = "vtkXMLPartitionedDataSetReader"


class FLUENTCFFReader(BaseReader):
    """FLUENTCFFReader for .h5 files.

    Examples
    --------
    >>> import pyvista as pv
    >>> from pyvista import examples
    >>> filename = examples.download_room_cff(load=False)
    >>> reader = pv.get_reader(filename)
    >>> blocks = reader.read()
    >>> mesh = blocks[0]
    >>> mesh.plot(cpos="xy", scalars="SV_T")
    """

    _vtk_module_name = "vtkIOFLUENTCFF"
    _vtk_class_name = "vtkFLUENTCFFReader"


class GambitReader(BaseReader):
    """GambitReader for .neu files.

    .. versionadded:: 0.44.0

    Examples
    --------
    >>> import pyvista as pv
    >>> from pyvista import examples
    >>> filename = examples.download_prism(load=False)
    >>> reader = pv.get_reader(filename)
    >>> mesh = reader.read()
    >>> mesh.plot()

    """

    _vtk_module_name = "vtkIOGeometry"
    _vtk_class_name = "vtkGAMBITReader"


<<<<<<< HEAD
class GaussianCubeReader(BaseReader):
    """GaussianCubeReader for .cube files.

    Examples
    --------
    >>> import pyvista as pv
    >>> from pyvista import examples

    >>> filename = examples.download_m4_total_density(load=False)
    >>> filename.split("/")[-1]  # omit the path
    'm4_TotalDensity.cube'

    """

    _vtk_module_name = "vtkIOChemistry"
    _vtk_class_name = "vtkGaussianCubeReader"

    def read(self, grid: bool = True):
        """Read the file and return the output.

        Parameters
        ----------
        grid : bool, default: False
            Output as a grid if ``True``, otherwise return the polydata.
        """
        from pyvista.core.filters import _update_alg  # avoid circular import

        _update_alg(self.reader, progress_bar=self._progress_bar, message=self._progress_msg)
        data = (
            wrap(self.reader.GetGridOutput()) if grid else wrap(self.reader.GetOutputDataObject(0))
        )
        if data is None:  # pragma: no cover
            raise RuntimeError("File reader failed to read and/or produced no output.")
        data._post_file_load_processing()  # type: ignore[union-attr]

        # check for any pyvista metadata
        data._restore_metadata()  # type: ignore[union-attr]
        return data

    @property
    def hb_scale(self) -> float:
        """Get the scaling factor to compute bonds with hydrogen atoms.

        Returns
        -------
        float
            The scaling factor to compute bonds with hydrogen atoms.

        """
        return self.reader.GetHBScale()

    @hb_scale.setter
    def hb_scale(self, hb_scale: float):
        """Set the scaling factor to compute bonds with hydrogen atoms.

        Parameters
        ----------
        hb_scale : float
            The scaling factor to compute bonds with hydrogen atoms.

        """
        self.reader.SetHBScale(hb_scale)

    @property
    def b_scale(self) -> float:
        """Get the scaling factor to compute bonds between non-hydrogen atoms.

        Returns
        -------
        float
            The scaling factor to compute bonds between non-hydrogen atoms.

        """
        return self.reader.GetBScale()

    @b_scale.setter
    def b_scale(self, b_scale: float):
        """Set the scaling factor to compute bonds between non-hydrogen atoms.

        Parameters
        ----------
        b_scale : float
            The scaling factor to compute bonds between non-hydrogen atoms.

        """
        self.reader.SetBScale(b_scale)


=======
>>>>>>> fdab74b8
CLASS_READERS = {
    # Standard dataset readers:
    '.bmp': BMPReader,
    '.cas': FluentReader,
    '.case': EnSightReader,
    '.cgns': CGNSReader,
    '.cube': GaussianCubeReader,
    '.dat': TecplotReader,
    '.dcm': DICOMReader,
    '.dem': DEMReader,
    '.facet': FacetReader,
    '.foam': POpenFOAMReader,
    '.g': BYUReader,
    '.gif': GIFReader,
    '.glb': GLTFReader,
    '.gltf': GLTFReader,
    '.h5': FLUENTCFFReader,
    '.hdf': HDFReader,
    '.hdr': HDRReader,
    '.img': DICOMReader,
    '.inp': AVSucdReader,
    '.jpeg': JPEGReader,
    '.jpg': JPEGReader,
    '.mha': MetaImageReader,
    '.mhd': MetaImageReader,
    '.neu': GambitReader,
    '.nhdr': NRRDReader,
    '.nii': NIFTIReader,
    '.nii.gz': NIFTIReader,
    '.nrrd': NRRDReader,
    '.obj': OBJReader,
    '.p3d': Plot3DMetaReader,
    '.ply': PLYReader,
    '.png': PNGReader,
    '.pnm': PNMReader,
    '.pts': PTSReader,
    '.pvd': PVDReader,
    '.pvti': XMLPImageDataReader,
    '.pvtk': VTKPDataSetReader,
    '.pvtr': XMLPRectilinearGridReader,
    '.pvtu': XMLPUnstructuredGridReader,
    '.res': MFIXReader,
    '.segy': SegYReader,
    '.sgy': SegYReader,
    '.slc': SLCReader,
    '.stl': STLReader,
    '.tif': TIFFReader,
    '.tiff': TIFFReader,
    '.tri': BinaryMarchingCubesReader,
    '.vti': XMLImageDataReader,
    '.vtk': VTKDataSetReader,
    '.vtm': XMLMultiBlockDataReader,
    '.vtmb': XMLMultiBlockDataReader,
    '.vtp': XMLPolyDataReader,
    '.vtpd': XMLPartitionedDataSetReader,
    '.vtr': XMLRectilinearGridReader,
    '.vts': XMLStructuredGridReader,
    '.vtu': XMLUnstructuredGridReader,
    '.xdmf': XdmfReader,
}<|MERGE_RESOLUTION|>--- conflicted
+++ resolved
@@ -2579,7 +2579,6 @@
     _vtk_class_name = "vtkGAMBITReader"
 
 
-<<<<<<< HEAD
 class GaussianCubeReader(BaseReader):
     """GaussianCubeReader for .cube files.
 
@@ -2668,8 +2667,6 @@
         self.reader.SetBScale(b_scale)
 
 
-=======
->>>>>>> fdab74b8
 CLASS_READERS = {
     # Standard dataset readers:
     '.bmp': BMPReader,
