"""Internal array utilities."""

from __future__ import annotations

from collections import UserDict
import enum
from itertools import product
import json
from typing import TYPE_CHECKING
<<<<<<< HEAD
=======
from typing import Sequence
>>>>>>> e3190acc
from typing import Union

import numpy as np

import pyvista
from pyvista.core import _vtk_core as _vtk
from pyvista.core.errors import AmbiguousDataError
from pyvista.core.errors import MissingDataError

if TYPE_CHECKING:  # pragma: no cover
    from pyvista.core._typing_core import MatrixLike
    from pyvista.core._typing_core import NumpyArray
    from pyvista.core._typing_core import TransformLike
    from pyvista.core._typing_core import VectorLike


class FieldAssociation(enum.Enum):
    """Represents which type of vtk field a scalar or vector array is associated with."""

    POINT = _vtk.vtkDataObject.FIELD_ASSOCIATION_POINTS
    CELL = _vtk.vtkDataObject.FIELD_ASSOCIATION_CELLS
    NONE = _vtk.vtkDataObject.FIELD_ASSOCIATION_NONE
    ROW = _vtk.vtkDataObject.FIELD_ASSOCIATION_ROWS


def parse_field_choice(field):
    """Return a field association object for a given field type string.

    Parameters
    ----------
    field : str, FieldAssociation
        Name of the field (e.g, ``'cell'``, ``'field'``, ``'point'``,
        ``'row'``).

    Returns
    -------
    pyvista.FieldAssociation
        Field association.

    """
    if isinstance(field, str):
        field = field.strip().lower()
        if field in ['cell', 'c', 'cells']:
            field = FieldAssociation.CELL
        elif field in ['point', 'p', 'points']:
            field = FieldAssociation.POINT
        elif field in ['field', 'f', 'fields']:
            field = FieldAssociation.NONE
        elif field in ['row', 'r']:
            field = FieldAssociation.ROW
        else:
            raise ValueError(f'Data field ({field}) not supported.')
    elif isinstance(field, FieldAssociation):
        pass
    else:
        raise TypeError(f'Data field ({field}) not supported.')
    return field


def _coerce_pointslike_arg(
    points: MatrixLike[float] | VectorLike[float],
    copy: bool = False,
) -> tuple[NumpyArray[float], bool]:
    """Check and coerce arg to (n, 3) np.ndarray.

    Parameters
    ----------
    points : MatrixLike[float] | VectorLike[float]
        Argument to coerce into (n, 3) :class:`numpy.ndarray`.

    copy : bool, default: False
        Whether to copy the ``points`` array.  Copying always occurs if ``points``
        is not :class:`numpy.ndarray`.

    Returns
    -------
    numpy.ndarray
        Size ``(n, 3)`` array.
    bool
        Whether the input was a single point in an array-like with shape ``(3,)``.

    """
    if isinstance(points, Sequence):
        points = np.asarray(points)

    if not isinstance(points, np.ndarray):
        raise TypeError("Given points must be convertible to a numerical array.")

    if points.ndim > 2:
        raise ValueError("Array of points must be 1D or 2D")

    if points.ndim == 2:
        if points.shape[1] != 3:
            raise ValueError("Array of points must have three values per point (shape (n, 3))")
        singular = False

    else:
        if points.size != 3:
            raise ValueError("Given point must have three values")
        singular = True
        points = np.reshape(points, [1, 3])

    if copy:
        return points.copy(), singular
    return points, singular


def copy_vtk_array(array, deep=True):
    """Create a deep or shallow copy of a VTK array.

    Parameters
    ----------
    array : vtk.vtkDataArray | vtk.vtkAbstractArray
        VTK array.

    deep : bool, optional
        When ``True``, create a deep copy of the array. When ``False``, returns
        a shallow copy.

    Returns
    -------
    vtk.vtkDataArray or vtk.vtkAbstractArray
        Copy of the original VTK array.

    Examples
    --------
    Perform a deep copy of a vtk array.

    >>> import vtk
    >>> import pyvista as pv
    >>> arr = vtk.vtkFloatArray()
    >>> _ = arr.SetNumberOfValues(10)
    >>> arr.SetValue(0, 1)
    >>> arr_copy = pv.core.utilities.arrays.copy_vtk_array(arr)
    >>> arr_copy.GetValue(0)
    1.0

    """
    if not isinstance(array, (_vtk.vtkDataArray, _vtk.vtkAbstractArray)):
        raise TypeError(f"Invalid type {type(array)}.")

    new_array = type(array)()
    if deep:
        new_array.DeepCopy(array)
    else:
        new_array.ShallowCopy(array)

    return new_array


def has_duplicates(arr):
    """Return if an array has any duplicates.

    Parameters
    ----------
    arr : numpy.ndarray
        Array to be checked for duplicates.

    Returns
    -------
    bool
        ``True`` if the array has any duplicates, otherwise ``False``.
    """
    s = np.sort(arr, axis=None)
    return (s[1:] == s[:-1]).any()


def raise_has_duplicates(arr):
    """Raise a ValueError if an array is not unique.

    Parameters
    ----------
    arr : numpy.ndarray
        Array to be checked for duplicates.

    Raises
    ------
    ValueError
        If the array contains duplicate values.
    """
    if has_duplicates(arr):
        raise ValueError("Array contains duplicate values.")


def convert_array(arr, name=None, deep=False, array_type=None):
    """Convert a NumPy array to a vtkDataArray or vice versa.

    Parameters
    ----------
    arr : np.ndarray | vtkDataArray
        A numpy array or vtkDataArry to convert.
    name : str, optional
        The name of the data array for VTK.
    deep : bool, default: False
        If input is numpy array then deep copy values.
    array_type : int, optional
        VTK array type ID as specified in ``vtkType.h``.

    Returns
    -------
    vtkDataArray or numpy.ndarray
        The converted array.  If input is a :class:`numpy.ndarray` then
        returns ``vtkDataArray`` or is input is ``vtkDataArray`` then
        returns NumPy ``ndarray``.

    """
    if arr is None:
        return None
    if isinstance(arr, (list, tuple, str)):
        arr = np.array(arr)
    if isinstance(arr, np.ndarray):
        if arr.dtype == np.dtype('O'):
            arr = arr.astype('|S')
        if arr.dtype.type in (np.str_, np.bytes_):
            # This handles strings
            if arr.ndim > 0:
                # Do not call ascontiguousarray for scalar strings since this will reshape to 1D
                # and scalars are already contiguous anyway
                arr = np.ascontiguousarray(arr)
            vtk_data = convert_string_array(arr)
        else:
            # This will handle numerical data
            arr = np.ascontiguousarray(arr)
            vtk_data = _vtk.numpy_to_vtk(num_array=arr, deep=deep, array_type=array_type)
        if isinstance(name, str):
            vtk_data.SetName(name)
        return vtk_data
    # Otherwise input must be a vtkDataArray
    if not isinstance(arr, (_vtk.vtkDataArray, _vtk.vtkBitArray, _vtk.vtkStringArray)):
        raise TypeError(f'Invalid input array type ({type(arr)}).')
    # Handle booleans
    if isinstance(arr, _vtk.vtkBitArray):
        arr = vtk_bit_array_to_char(arr)
    # Handle string arrays
    if isinstance(arr, _vtk.vtkStringArray):
        return convert_string_array(arr)
    # Convert from vtkDataArry to NumPy
    return _vtk.vtk_to_numpy(arr)


def get_array(mesh, name, preference='cell', err=False) -> pyvista.ndarray | None:
    """Search point, cell and field data for an array.

    Parameters
    ----------
    mesh : pyvista.DataSet
        Dataset to get the array from.

    name : str
        The name of the array to get the range.

    preference : str, default: "cell"
        When scalars is specified, this is the preferred array type to
        search for in the dataset.  Must be either ``'point'``,
        ``'cell'``, or ``'field'``.

    err : bool, default: False
        Whether to throw an error if array is not present.

    Returns
    -------
    pyvista.pyvista_ndarray or None
        Requested array.  Return ``None`` if there is no array
        matching the ``name`` and ``err=False``.

    """
    if isinstance(mesh, _vtk.vtkTable):
        arr = row_array(mesh, name)
        if arr is None and err:
            raise KeyError(f'Data array ({name}) not present in this dataset.')
        return arr

    if not isinstance(preference, str):
        raise TypeError('`preference` must be a string')
    if preference not in ['cell', 'point', 'field']:
        raise ValueError(
            f'`preference` must be either "cell", "point", "field" for a '
            f'{type(mesh)}, not "{preference}".',
        )

    parr = point_array(mesh, name)
    carr = cell_array(mesh, name)
    farr = field_array(mesh, name)
    preference = parse_field_choice(preference)
    if sum([array is not None for array in (parr, carr, farr)]) > 1:
        if preference == FieldAssociation.CELL:
            return carr
        elif preference == FieldAssociation.POINT:
            return parr
        else:  # must be field
            return farr

    if parr is not None:
        return parr
    elif carr is not None:
        return carr
    elif farr is not None:
        return farr
    elif err:
        raise KeyError(f'Data array ({name}) not present in this dataset.')
    return None


def get_array_association(mesh, name, preference='cell', err=False) -> FieldAssociation:
    """Return the array association.

    Parameters
    ----------
    mesh : Dataset
        Dataset to get the array association from.

    name : str
        The name of the array.

    preference : str, default: "cell"
        When scalars is specified, this is the preferred array type to
        search for in the dataset.  Must be either ``'point'``,
        ``'cell'``, or ``'field'``.

    err : bool, default: False
        Boolean to control whether to throw an error if array is not
        present.

    Returns
    -------
    pyvista.core.utilities.arrays.FieldAssociation
        Association of the array. If array is not present and ``err`` is
        ``False``, ``FieldAssociation.NONE`` is returned.

    """
    if isinstance(mesh, _vtk.vtkTable):
        arr = row_array(mesh, name)
        if arr is None and err:
            raise KeyError(f'Data array ({name}) not present in this dataset.')
        return FieldAssociation.ROW

    # with multiple arrays, return the array preference if possible
    parr = point_array(mesh, name)
    carr = cell_array(mesh, name)
    farr = field_array(mesh, name)
    arrays = [parr, carr, farr]
    preferences = [FieldAssociation.POINT, FieldAssociation.CELL, FieldAssociation.NONE]
    preference = parse_field_choice(preference)
    if preference not in preferences:
        raise ValueError(f'Data field ({preference}) not supported.')

    matches = [pref for pref, array in zip(preferences, arrays) if array is not None]
    # optionally raise if no match
    if not matches:
        if err:
            raise KeyError(f'Data array ({name}) not present in this dataset.')
        return FieldAssociation.NONE
    # use preference if it applies
    if preference in matches:
        return preference
    # otherwise return first in order of point -> cell -> field
    return matches[0]


def raise_not_matching(scalars, dataset):
    """Raise exception about inconsistencies.

    Parameters
    ----------
    scalars : numpy.ndarray
        Array of scalars.

    dataset : pyvista.DataSet
        Dataset to check against.

    Raises
    ------
    ValueError
        Raises a ValueError if the size of scalars does not the dataset.
    """
    if isinstance(dataset, _vtk.vtkTable):
        raise ValueError(
            f'Number of scalars ({scalars.shape[0]}) must match number of rows ({dataset.n_rows}).',
        )
    raise ValueError(
        f'Number of scalars ({scalars.shape[0]}) '
        f'must match either the number of points ({dataset.n_points}) '
        f'or the number of cells ({dataset.n_cells}).',
    )


def _assoc_array(obj, name, association='point'):
    """Return a point, cell, or field array from a pyvista.DataSet or VTK object.

    If the array or index doesn't exist, return nothing. This matches VTK's
    behavior when using ``GetAbstractArray`` with an invalid key or index.

    """
    vtk_attr = f'Get{association.title()}Data'
    python_attr = f'{association.lower()}_data'

    if isinstance(obj, pyvista.DataSet):
        try:
            return getattr(obj, python_attr).get_array(name)
        except KeyError:  # pragma: no cover
            return None
    abstract_array = getattr(obj, vtk_attr)().GetAbstractArray(name)
    if abstract_array is not None:
        return pyvista.pyvista_ndarray(abstract_array)
    return None


def point_array(obj, name):
    """Return point array of a pyvista or vtk object.

    Parameters
    ----------
    obj : pyvista.DataSet | vtk.vtkDataSet
        PyVista or VTK dataset.

    name : str | int
        Name or index of the array.

    Returns
    -------
    pyvista.pyvista_ndarray or None
        Wrapped array if the index or name is valid. Otherwise, ``None``.

    """
    return _assoc_array(obj, name, 'point')


def field_array(obj, name):
    """Return field data of a pyvista or vtk object.

    Parameters
    ----------
    obj : pyvista.DataSet or vtk.vtkDataSet
        PyVista or VTK dataset.

    name : str | int
        Name or index of the array.

    Returns
    -------
    pyvista.pyvista_ndarray or None
        Wrapped array if the index or name is valid. Otherwise, ``None``.

    """
    return _assoc_array(obj, name, 'field')


def cell_array(obj, name):
    """Return cell array of a pyvista or vtk object.

    Parameters
    ----------
    obj : pyvista.DataSet or vtk.vtkDataSet
        PyVista or VTK dataset.

    name : str | int
        Name or index of the array.

    Returns
    -------
    pyvista.pyvista_ndarray or None
        Wrapped array if the index or name is valid. Otherwise, ``None``.

    """
    return _assoc_array(obj, name, 'cell')


def row_array(obj, name):
    """Return row array of a vtk object.

    Parameters
    ----------
    obj : vtk.vtkDataSet
        PyVista or VTK dataset.

    name : str
        Name of the array.

    Returns
    -------
    numpy.ndarray
        Wrapped array.

    """
    vtkarr = obj.GetRowData().GetAbstractArray(name)
    return convert_array(vtkarr)


def get_vtk_type(typ):
    """Look up the VTK type for a given numpy data type.

    Corrects for string type mapping issues.

    Parameters
    ----------
    typ : numpy.dtype
        Numpy data type.

    Returns
    -------
    int
        Integer type id specified in ``vtkType.h``.

    """
    typ = _vtk.get_vtk_array_type(typ)
    # This handles a silly string type bug
    if typ == 3:
        return 13
    return typ


def vtk_bit_array_to_char(vtkarr_bint):
    """Cast vtk bit array to a char array.

    Parameters
    ----------
    vtkarr_bint : vtk.vtkBitArray
        VTK binary array.

    Returns
    -------
    vtk.vtkCharArray
        VTK char array.

    Notes
    -----
    This performs a copy.

    """
    vtkarr = _vtk.vtkCharArray()
    vtkarr.DeepCopy(vtkarr_bint)
    return vtkarr


def vtk_id_list_to_array(vtk_id_list):
    """Convert a vtkIdList to a NumPy array.

    Parameters
    ----------
    vtk_id_list : vtk.vtkIdList
        VTK ID list.

    Returns
    -------
    numpy.ndarray
        Array of IDs.

    """
    return np.array([vtk_id_list.GetId(i) for i in range(vtk_id_list.GetNumberOfIds())])


def _set_string_scalar_object_name(vtkarr: _vtk.vtkStringArray):
    """Set object name for scalar string arrays."""
    # This is used as a flag so that scalar arrays can be reshaped later.
    try:
        vtkarr.SetObjectName('scalar')
    except AttributeError:
        vtkarr.GetObjectName = lambda: 'scalar'


def convert_string_array(arr, name=None):
    """Convert a numpy array of strings to a vtkStringArray or vice versa.

    If a scalar string is provided, it is converted to a vtkCharArray

    Parameters
    ----------
    arr : numpy.ndarray | str
        Numpy string array to convert.

    name : str, optional
        Name to set the vtkStringArray to.

    Returns
    -------
    vtkStringArray
        VTK string array.

    Notes
    -----
    Note that this is terribly inefficient. If you have ideas on how
    to make this faster, please consider opening a pull request.

    """
    arr = np.array(arr) if isinstance(arr, str) else arr
    if isinstance(arr, np.ndarray):
        # VTK default fonts only support ASCII. See https://gitlab.kitware.com/vtk/vtk/-/issues/16904
        if (
            np.issubdtype(arr.dtype, np.str_) and not ''.join(arr.tolist()).isascii()
        ):  # avoids segfault
            raise ValueError(
                'String array contains non-ASCII characters that are not supported by VTK.',
            )
        vtkarr = _vtk.vtkStringArray()
        if arr.ndim == 0:
            arr = arr.reshape((1,))
            # distinguish scalar inputs from array inputs by
            # setting the object name
            _set_string_scalar_object_name(vtkarr)

        ########### OPTIMIZE ###########
        for val in arr:
            vtkarr.InsertNextValue(val)
        ################################
        if isinstance(name, str):
            vtkarr.SetName(name)
        return vtkarr
    # Otherwise it is a vtk array and needs to be converted back to numpy
    ############### OPTIMIZE ###############
    nvalues = arr.GetNumberOfValues()
    arr_out = np.array([arr.GetValue(i) for i in range(nvalues)], dtype='|U')
    try:
        if arr.GetObjectName() == 'scalar':
            return np.array("".join(arr_out))
    except AttributeError:
        pass
    return arr_out
    ########################################


def array_from_vtkmatrix(matrix) -> NumpyArray[float]:
    """Convert a vtk matrix to an array.

    Parameters
    ----------
    matrix : vtk.vtkMatrix3x3 | vtk.vtkMatrix4x4
        The vtk matrix to be converted to a ``numpy.ndarray``.
        Returned ndarray has shape (3, 3) or (4, 4) as appropriate.

    Returns
    -------
    numpy.ndarray
        Numpy array containing the data from ``matrix``.

    """
    if isinstance(matrix, _vtk.vtkMatrix3x3):
        shape = (3, 3)
    elif isinstance(matrix, _vtk.vtkMatrix4x4):
        shape = (4, 4)
    else:
        raise TypeError(
            'Expected vtk.vtkMatrix3x3 or vtk.vtkMatrix4x4 input,'
            f' got {type(matrix).__name__} instead.',
        )
    array = np.zeros(shape)
    for i, j in product(range(shape[0]), range(shape[1])):
        array[i, j] = matrix.GetElement(i, j)
    return array


def vtkmatrix_from_array(array):
    """Convert a ``numpy.ndarray`` or array-like to a vtk matrix.

    Parameters
    ----------
    array : array_like[float]
        The array or array-like to be converted to a vtk matrix.
        Shape (3, 3) gets converted to a ``vtk.vtkMatrix3x3``, shape (4, 4)
        gets converted to a ``vtk.vtkMatrix4x4``. No other shapes are valid.

    Returns
    -------
    vtk.vtkMatrix3x3 or vtk.vtkMatrix4x4
        VTK matrix.

    """
    array = np.asarray(array)
    if array.shape == (3, 3):
        matrix = _vtk.vtkMatrix3x3()
    elif array.shape == (4, 4):
        matrix = _vtk.vtkMatrix4x4()
    else:
        raise ValueError(f'Invalid shape {array.shape}, must be (3, 3) or (4, 4).')
    m, n = array.shape
    for i, j in product(range(m), range(n)):
        matrix.SetElement(i, j, array[i, j])
    return matrix


def set_default_active_vectors(mesh: pyvista.DataSet) -> None:
    """Set a default vectors array on mesh, if not already set.

    If an active vector already exists, no changes are made.

    If an active vectors does not exist, it checks for possibly cell
    or point arrays with shape ``(n, 3)``.  If only one exists, then
    it is set as the active vectors.  Otherwise, an error is raised.

    Parameters
    ----------
    mesh : pyvista.DataSet
        Dataset to set default active vectors.

    Raises
    ------
    MissingDataError
        If no vector-like arrays exist.

    AmbiguousDataError
        If more than one vector-like arrays exist.

    """
    if mesh.active_vectors_name is not None:
        return

    point_data = mesh.point_data
    cell_data = mesh.cell_data

    possible_vectors_point = [
        name for name, value in point_data.items() if value.ndim == 2 and value.shape[1] == 3
    ]
    possible_vectors_cell = [
        name for name, value in cell_data.items() if value.ndim == 2 and value.shape[1] == 3
    ]

    possible_vectors = possible_vectors_point + possible_vectors_cell
    n_possible_vectors = len(possible_vectors)

    if n_possible_vectors == 1:
        preference = 'point' if len(possible_vectors_point) == 1 else 'cell'
        mesh.set_active_vectors(possible_vectors[0], preference=preference)
    elif n_possible_vectors < 1:
        raise MissingDataError("No vector-like data available.")
    elif n_possible_vectors > 1:
        raise AmbiguousDataError(
            "Multiple vector-like data available\n"
            f"cell data: {possible_vectors_cell}.\n"
            f"point data: {possible_vectors_point}.\n"
            "Set one as active using DataSet.set_active_vectors(name, preference=type)",
        )


def set_default_active_scalars(mesh: pyvista.DataSet) -> None:
    """Set a default scalars array on mesh, if not already set.

    If an active scalars already exists, no changes are made.

    If an active scalars does not exist, it checks for point or cell
    arrays.  If only one exists, then it is set as the active scalars.
    Otherwise, an error is raised.

    Parameters
    ----------
    mesh : pyvista.DataSet
        Dataset to set default active scalars.

    Raises
    ------
    MissingDataError
        If no arrays exist.

    AmbiguousDataError
        If more than one array exists.

    """
    if mesh.active_scalars_name is not None:
        return

    point_data = mesh.point_data
    cell_data = mesh.cell_data

    possible_scalars_point = point_data.keys()
    possible_scalars_cell = cell_data.keys()

    possible_scalars = possible_scalars_point + possible_scalars_cell
    n_possible_scalars = len(possible_scalars)

    if n_possible_scalars == 1:
        preference = 'point' if len(possible_scalars_point) == 1 else 'cell'
        mesh.set_active_scalars(possible_scalars[0], preference=preference)
    elif n_possible_scalars < 1:
        raise MissingDataError("No data available.")
    elif n_possible_scalars > 1:
        raise AmbiguousDataError(
            "Multiple data available\n"
            f"cell data: {possible_scalars_cell}.\n"
            f"point data: {possible_scalars_point}.\n"
            "Set one as active using DataSet.set_active_scalars(name, preference=type)",
        )


def _coerce_transformlike_arg(transform_like: TransformLike) -> NumpyArray[float]:
    """Check and coerce transform-like arg to a 4x4 numpy array.

    Parameters
    ----------
    transform_like : np.ndarray | vtkMatrix3x3 | vtkMatrix4x4 | vtkTransform
        Transformation matrix as a 3x3 or 4x4 numpy array, vtkMatrix, or
        from a vtkTransform.

    Returns
    -------
    np.ndarray
        4x4 transformation matrix.

    """
    transform_array: NumpyArray[float] = np.eye(4)
    if isinstance(transform_like, _vtk.vtkMatrix4x4):
        transform_array = array_from_vtkmatrix(transform_like)
    elif isinstance(transform_like, _vtk.vtkMatrix3x3):
        transform_array[:3, :3] = array_from_vtkmatrix(transform_like)
    elif isinstance(transform_like, _vtk.vtkTransform):
        transform_array = array_from_vtkmatrix(transform_like.GetMatrix())
    elif isinstance(transform_like, np.ndarray):
        if transform_like.shape == (3, 3):
            transform_array[:3, :3] = transform_like
        elif transform_like.shape == (4, 4):
            transform_array = transform_like
        else:
            raise ValueError('Transformation array must be 3x3 or 4x4.')
    else:
        raise TypeError(
            'Input transform must be one of:\n'
            '\tvtk.vtkMatrix4x4\n'
            '\tvtk.vtkMatrix3x3\n'
            '\tvtk.vtkTransform\n'
            '\t4x4 np.ndarray\n'
            '\t3x3 np.ndarray\n',
        )
    return transform_array


_JSONValueType = Union[
    dict,  # type: ignore[type-arg]
    list,  # type: ignore[type-arg]
    tuple,  # type: ignore[type-arg]
    str,
    int,
    float,
    bool,
    None,
]


# TODO: add generic type annotations 'UserDict[str, _JSONValueType]'
#  once support for Python 3.8 is dropped
class _SerializedDictArray(UserDict, _vtk.vtkStringArray):  # type: ignore[type-arg]
    """Dict-like object with a JSON-serialized string array representation.

    This class behaves just like a regular dict, except its contents
    are represented internally as a JSON-formatted vtkStringArray.
    The string array is updated dynamically any time the dict is
    modified, such that modifying the dict will also implicitly modify
    its JSON string representation.

    Notes
    -----
    This class is intended for use as a dict with a small number of keys and
    relatively small values, e.g. for storing metadata. It should not be
    used to store frequently accessed array data with hundreds of entries.

    """

    @property
    def _string(self) -> str:
        """Get the vtkStringArray string."""
        return ''.join([self.GetValue(i) for i in range(self.GetNumberOfValues())])

    @_string.setter
    def _string(self, str_: str):
        """Set the vtkStringArray to a specified string."""
        self.SetNumberOfValues(0)  # Clear string
        for char in str_:  # Populate string
            self.InsertNextValue(char)

    def _update_string(self):
        """Format dict data as JSON and update the vtkStringArray."""
        data_str = json.dumps(self.data)
        if data_str != self._string:
            self._string = data_str

    def __repr__(self):
        """Return JSON-formatted dict representation."""
        return self._string

    def __init__(self, dict_=None, /, **kwargs):
        # Init from JSON string
        if isinstance(dict_, str):
            dict_ = json.loads(dict_)

        # Init UserDict
        super().__init__(dict_, **kwargs)
        self._update_string()

        # Flag self as a scalar string
        # This is only needed so that the Field DatasetAttributes repr
        # shows this array as `str`
        _set_string_scalar_object_name(self)

    # Override any/all `UserDict` or `MutableMapping` methods which mutate
    # the dictionary. This ensures the serialized string is also updated
    # and synced with the dict

    def __setitem__(self, key, item):
        super().__setitem__(key, item)
        self._update_string()

    def __delitem__(self, key):
        super().__delitem__(key)
        self._update_string()

    def __setattr__(self, key, value):
        object.__setattr__(self, key, value)
        self._update_string() if key != '_string' else None

    def update(self, *args, **kwargs):
        super().update(*args, **kwargs)
        self._update_string()

    def popitem(self):
        item = super().popitem()
        self._update_string()
        return item

    def pop(self, __key):
        item = super().pop(__key)
        self._update_string()
        return item

    def clear(self):
        super().clear()
        self._update_string()

    def setdefault(self, *args, **kwargs):
        super().setdefault(*args, **kwargs)
        self._update_string()<|MERGE_RESOLUTION|>--- conflicted
+++ resolved
@@ -7,10 +7,7 @@
 from itertools import product
 import json
 from typing import TYPE_CHECKING
-<<<<<<< HEAD
-=======
 from typing import Sequence
->>>>>>> e3190acc
 from typing import Union
 
 import numpy as np
