--- conflicted
+++ resolved
@@ -308,16 +308,12 @@
     return _vtk.vtk_to_numpy(arr)
 
 
-<<<<<<< HEAD
 def get_array(
     mesh: DataSet | _vtk.vtkDataSet | _vtk.vtkTable,
     name: str,
     preference: PointLiteral | CellLiteral | FieldLiteral | RowLiteral = 'cell',
     err: bool = False,
-) -> pyvista.ndarray | None:
-=======
-def get_array(mesh, name, preference='cell', err: bool = False) -> pyvista_ndarray | None:
->>>>>>> db4804b5
+) -> pyvista_ndarray | None:
     """Search point, cell and field data for an array.
 
     Parameters
