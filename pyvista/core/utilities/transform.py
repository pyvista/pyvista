--- conflicted
+++ resolved
@@ -1483,7 +1483,6 @@
         inverse: bool = ...,
         copy: bool = ...,
     ) -> _DataSetOrMultiBlockType: ...
-<<<<<<< HEAD
     @overload
     def apply(
         self: Transform,
@@ -1494,8 +1493,6 @@
         inverse: bool = ...,
         copy: bool = ...,
     ) -> Prop3D: ...
-=======
->>>>>>> f831adfd
     def apply(
         self: Transform,
         obj: VectorLike[float] | MatrixLike[float] | DataSet | MultiBlock | Prop3D,
@@ -1505,23 +1502,16 @@
             'vectors',
             'active_vectors',
             'all_vectors',
-<<<<<<< HEAD
             'replace',
             'pre-multiply',
             'post-multiply',
-=======
->>>>>>> f831adfd
         ]
         | None = None,
         *,
         inverse: bool = False,
         copy: bool = True,
     ):
-<<<<<<< HEAD
         """Apply the current transformation :attr:`matrix` to points, vectors, a dataset, or actor.
-=======
-        """Apply the current transformation :attr:`matrix` to points, vectors, or a dataset.
->>>>>>> f831adfd
 
         .. note::
 
@@ -1532,11 +1522,7 @@
 
         Parameters
         ----------
-<<<<<<< HEAD
         obj : VectorLike[float] | MatrixLike[float] | DataSet | MultiBlock | Prop3D
-=======
-        obj : VectorLike[float] | MatrixLike[float] | DataSet | MultiBlock
->>>>>>> f831adfd
             Object to apply the transformation to.
 
         mode : str, optional
@@ -1564,7 +1550,6 @@
 
                 By default, only ``'active_vectors'`` are transformed.
 
-<<<<<<< HEAD
             #.  For actor inputs:
 
                 - ``'pre-multiply'`` pre-multiplies this transform with the actor's
@@ -1576,8 +1561,6 @@
 
                 By default, ``'post-multiply'`` mode is used for actors.
 
-=======
->>>>>>> f831adfd
         inverse : bool, default: False
             Apply the transformation using the :attr:`inverse_matrix` instead of the
             :attr:`matrix`.
@@ -1585,22 +1568,13 @@
         copy : bool, default: True
             Return a copy of the input with the transformation applied. Set this to
             ``False`` to transform the input directly and return it. Setting this to
-<<<<<<< HEAD
             ``False`` only applies to NumPy float arrays, datasets, and actors; a copy
-=======
-            ``False`` only applies to NumPy float arrays and datasets; a copy
->>>>>>> f831adfd
             is always returned for tuple and list inputs or arrays with integers.
 
         Returns
         -------
-<<<<<<< HEAD
         np.ndarray | DataSet | MultiBlock | Prop3D
             Transformed array, dataset, or actor.
-=======
-        np.ndarray | DataSet | MultiBlock
-            Transformed array or dataset.
->>>>>>> f831adfd
 
         See Also
         --------
@@ -1611,12 +1585,9 @@
         apply_to_dataset
             Equivalent to ``apply(obj, mode)`` for dataset inputs where ``mode`` may be
             ``'active_vectors'`` or ``'all_vectors'``.
-<<<<<<< HEAD
         apply_to_actor
             Equivalent to ``apply(obj, mode)`` for actor inputs where ``mode`` may be
             ``'pre-multiply'``, ``'post-multiply'``, or ``'replace'``.
-=======
->>>>>>> f831adfd
         pyvista.DataObjectFilters.transform
             Transform a dataset.
         pyvista.Prop3D.transform
@@ -1665,7 +1636,6 @@
         >>> transformed.points
         pyvista_ndarray([[0.5, 1. , 1. ],
                          [2. , 2.5, 2.5]])
-<<<<<<< HEAD
 
         Apply a transformation to an actor.
 
@@ -1676,8 +1646,6 @@
                [0., 2., 0., 0.],
                [0., 0., 2., 0.],
                [0., 0., 0., 1.]])
-=======
->>>>>>> f831adfd
 
         """
 
@@ -1685,7 +1653,7 @@
             if mode_ not in allowed_modes:
                 msg = (
                     f"Transformation mode '{mode_}' is not supported for {kind}. Mode must be one of"
-                    f'\n{allowed}'
+                    f'\n{allowed_modes}'
                 )
                 raise ValueError(msg)
 
@@ -1695,12 +1663,9 @@
                 'vectors',
                 'active_vectors',
                 'all_vectors',
-<<<<<<< HEAD
                 'replace',
                 'pre-multiply',
                 'post-multiply',
-=======
->>>>>>> f831adfd
                 None,
             ],
             must_contain=mode,
@@ -1713,10 +1678,7 @@
                 Sequence,
                 pyvista.DataSet,
                 pyvista.MultiBlock,
-<<<<<<< HEAD
                 pyvista.Prop3D,
-=======
->>>>>>> f831adfd
             ),
         )
 
@@ -1736,7 +1698,6 @@
 
         matrix = self.inverse_matrix if inverse else self.matrix
 
-<<<<<<< HEAD
         # Transform actor
         if isinstance(obj, pyvista.Prop3D):
             allowed = ['replace', 'pre-multiply', 'post-multiply', None]
@@ -1745,8 +1706,6 @@
                 return obj.transform(matrix, 'post', inplace=inplace)
             return obj.transform(matrix, 'pre', inplace=inplace)
 
-=======
->>>>>>> f831adfd
         # Transform array
         allowed = ['points', 'vectors', None]
         _check_mode('arrays', mode, allowed)
@@ -1815,11 +1774,8 @@
             Apply this transformation to vectors.
         apply_to_dataset
             Apply this transformation to a dataset.
-<<<<<<< HEAD
         apply_to_actor
             Apply this transformation to an actor.
-=======
->>>>>>> f831adfd
 
         """
         return self.apply(points, 'points', inverse=inverse, copy=copy)
@@ -1864,11 +1820,8 @@
             Apply this transformation to points.
         apply_to_dataset
             Apply this transformation to a dataset.
-<<<<<<< HEAD
         apply_to_actor
             Apply this transformation to an actor.
-=======
->>>>>>> f831adfd
 
         """
         return self.apply(vectors, 'vectors', inverse=inverse, copy=copy)
@@ -1921,18 +1874,14 @@
             Apply this transformation to points.
         apply_to_vectors
             Apply this transformation to vectors.
-<<<<<<< HEAD
         apply_to_actor
             Apply this transformation to an actor.
-=======
->>>>>>> f831adfd
         pyvista.DataObjectFilters.transform
             Transform a dataset.
 
         """
         return self.apply(dataset, mode, inverse=inverse, copy=copy)
 
-<<<<<<< HEAD
     def apply_to_actor(
         self,
         actor: Prop3D,
@@ -1986,8 +1935,6 @@
         """
         return self.apply(actor, mode, inverse=inverse, copy=copy)
 
-=======
->>>>>>> f831adfd
     def decompose(
         self: Transform,
         *,
