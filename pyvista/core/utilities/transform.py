--- conflicted
+++ resolved
@@ -143,23 +143,13 @@
     post-multiplication is used, the translation matrix is first in the list since
     it was applied first, and the scale matrix is second.
 
-<<<<<<< HEAD
-    >>> translation = transform.matrix_list[0]
-    >>> translation
-=======
     >>> transform_post.matrix_list[0]  # translation
->>>>>>> 056493f9
     array([[ 1. ,  0. ,  0. , -0.6],
            [ 0. ,  1. ,  0. , -0.8],
            [ 0. ,  0. ,  1. ,  2.1],
            [ 0. ,  0. ,  0. ,  1. ]])
 
-<<<<<<< HEAD
-    >>> scaling = transform.matrix_list[1]
-    >>> scaling
-=======
     >>> transform_post.matrix_list[1]  # scaling
->>>>>>> 056493f9
     array([[2., 0., 0., 0.],
            [0., 2., 0., 0.],
            [0., 0., 2., 0.],
@@ -192,23 +182,13 @@
     Show the matrix list again. Note how the order with pre-multiplication is the
     reverse of post-multiplication.
 
-<<<<<<< HEAD
-    >>> scaling = transform.matrix_list[0]
-    >>> scaling
-=======
     >>> transform_pre.matrix_list[0]  # scaling
->>>>>>> 056493f9
     array([[2., 0., 0., 0.],
            [0., 2., 0., 0.],
            [0., 0., 2., 0.],
            [0., 0., 0., 1.]])
 
-<<<<<<< HEAD
-    >>> translation = transform.matrix_list[1]
-    >>> translation
-=======
     >>> transform_pre.matrix_list[1]  # translation
->>>>>>> 056493f9
     array([[ 1. ,  0. ,  0. , -0.6],
            [ 0. ,  1. ,  0. , -0.8],
            [ 0. ,  0. ,  1. ,  2.1],
