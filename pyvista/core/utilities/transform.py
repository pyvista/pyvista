--- conflicted
+++ resolved
@@ -211,11 +211,8 @@
     ):
         super().__init__()
         self.multiply_mode = 'post'
-<<<<<<< HEAD
         self.point = point  # type: ignore[assignment]
-=======
         self.check_finite = True
->>>>>>> 5c90220f
         if trans is not None:
             self.matrix = trans  # type: ignore[assignment]
 
@@ -546,19 +543,11 @@
                [0., 0., 1., 3.],
                [0., 0., 0., 1.]])
         """
-<<<<<<< HEAD
-        valid_rotation = _validation.validate_transform3x3(rotation, name='rotation')
-
-        return self._concatenate_with_translations(
-            valid_rotation, point=point, multiply_mode=multiply_mode
-        )
-=======
         valid_rotation = _validation.validate_transform3x3(
             rotation, must_be_finite=self.check_finite, name='rotation'
         )
         self.concatenate(valid_rotation, multiply_mode=multiply_mode)
         return self
->>>>>>> 5c90220f
 
     def concatenate(
         self, transform: TransformLike, *, multiply_mode: Literal['pre', 'post'] | None = None
@@ -832,7 +821,6 @@
         """
         return bool(self.GetInverseFlag())
 
-<<<<<<< HEAD
     def _concatenate_with_translations(
         self,
         transform: TransformLike,
@@ -865,7 +853,7 @@
             else:
                 return translate_toward, translate_away
         return None, None
-=======
+
     @property
     def check_finite(self) -> bool:  # numpydoc ignore: RT01
         """Check that the :attr:`matrix` and :attr:`inverse_matrix` have finite values.
@@ -881,5 +869,4 @@
 
     @check_finite.setter
     def check_finite(self, value: bool):  # numpydoc ignore: GL08
-        self._check_finite = bool(value)
->>>>>>> 5c90220f
+        self._check_finite = bool(value)