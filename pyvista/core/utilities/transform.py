"""Module containing the Transform class."""

from __future__ import annotations

from collections.abc import Sequence
from typing import TYPE_CHECKING
from typing import Literal
from typing import overload

import numpy as np

import pyvista
from pyvista.core import _validation
from pyvista.core import _vtk_core as _vtk
from pyvista.core.utilities.arrays import array_from_vtkmatrix
from pyvista.core.utilities.arrays import vtkmatrix_from_array
from pyvista.core.utilities.transformations import apply_transformation_to_points
from pyvista.core.utilities.transformations import axis_angle_rotation
from pyvista.core.utilities.transformations import decomposition
from pyvista.core.utilities.transformations import reflection

<<<<<<< HEAD
if TYPE_CHECKING:
    from pyvista.core._typing_core import ConcreteDataSetOrMultiBlockType
=======
if TYPE_CHECKING:  # pragma: no cover
    from pyvista import DataSet
    from pyvista import MultiBlock
>>>>>>> 48e8b934
    from pyvista.core._typing_core import MatrixLike
    from pyvista.core._typing_core import NumpyArray
    from pyvista.core._typing_core import RotationLike
    from pyvista.core._typing_core import TransformLike
    from pyvista.core._typing_core import VectorLike


class Transform(_vtk.vtkTransform):
    """Describes linear transformations via a 4x4 matrix.

    A :class:`Transform` can be used to describe the full range of linear (also known
    as affine) coordinate transformations in three dimensions, which are internally
    represented as a 4x4 homogeneous transformation matrix.

    The transformation methods (e.g. :meth:`translate`, :meth:`rotate`,
    :meth:`compose`) can operate in either :meth:`pre_multiply` or
    :meth:`post_multiply` mode. In pre-multiply mode, any additional transformations
    will occur *before* any transformations represented by the current :attr:`matrix`.
    In post-multiply mode (the default), the additional transformation will occur
    *after* any transformations represented by the current matrix.

    .. note::

        This class performs all of its operations in a right-handed coordinate system
        with right-handed rotations. Some other graphics libraries use left-handed
        coordinate systems and rotations.

    .. versionadded:: 0.45

    Parameters
    ----------
    trans : TransformLike, optional
        Initialize the transform with a transformation. By default, the transform
        is initialized as the identity matrix.

    point : VectorLike[float], optional
        Point to use when concatenating some transformations such as scale, rotation, etc.
        If set, two additional transformations are composed and added to
        the :attr:`matrix_list`:

            - :meth:`translate` to ``point`` before the transformation
            - :meth:`translate` away from ``point`` after the transformation

        By default, this value is ``None``, which means that the scale, rotation, etc.
        transformations are performed about the origin ``(0, 0, 0)``.

    multiply_mode : 'pre' | 'post', optional
        Multiplication mode to use when concatenating. Set this to ``'pre'`` for
        pre-multiplication or ``'post'`` for post-multiplication.

    See Also
    --------
    pyvista.DataObjectFilters.transform
        Apply a transformation to a mesh.

    Examples
    --------
    Create a transformation and use ``+`` to compose a translation.

    >>> import numpy as np
    >>> import pyvista as pv
    >>> position = (-0.6, -0.8, 2.1)
    >>> translation_T = pv.Transform() + position
    >>> translation_T.matrix
    array([[ 1. ,  0. ,  0. , -0.6],
           [ 0. ,  1. ,  0. , -0.8],
           [ 0. ,  0. ,  1. ,  2.1],
           [ 0. ,  0. ,  0. ,  1. ]])

    Using ``+`` performs the same concatenation as calling :meth:`translate`.

    >>> np.array_equal(
    ...     translation_T.matrix, pv.Transform().translate(position).matrix
    ... )
    True

    Create a transformation and use ``*`` to compose a scaling matrix.

    >>> scale_factor = 2.0
    >>> scaling_T = pv.Transform() * scale_factor
    >>> scaling_T.matrix
    array([[2., 0., 0., 0.],
           [0., 2., 0., 0.],
           [0., 0., 2., 0.],
           [0., 0., 0., 1.]])

    Using ``*`` performs the same concatenation as calling :meth:`scale`.

    >>> np.array_equal(scaling_T.matrix, pv.Transform().scale(scale_factor).matrix)
    True

    Compose the two transformations using ``*``. This will compose with
    post-multiplication such that the transformations are applied in order from left to
    right, i.e. translate first, then scale.

    >>> transform_post = translation_T * scaling_T
    >>> transform_post.matrix
    array([[ 2. ,  0. ,  0. , -1.2],
           [ 0. ,  2. ,  0. , -1.6],
           [ 0. ,  0. ,  2. ,  4.2],
           [ 0. ,  0. ,  0. ,  1. ]])

    Post-multiplication is equivalent to using matrix multiplication on the
    arrays directly but with the arguments reversed:

    >>> mat_mul = scaling_T.matrix @ translation_T.matrix
    >>> np.array_equal(transform_post.matrix, mat_mul)
    True

    Alternatively, compose the transformations by chaining the methods with a
    single :class:`Transform` instance. Note that post-multiply is used by default.

    >>> transform_post = pv.Transform()
    >>> transform_post.multiply_mode
    'post'
    >>> _ = transform_post.translate(position).scale(scale_factor)
    >>> transform_post.matrix
    array([[ 2. ,  0. ,  0. , -1.2],
           [ 0. ,  2. ,  0. , -1.6],
           [ 0. ,  0. ,  2. ,  4.2],
           [ 0. ,  0. ,  0. ,  1. ]])

    Use :attr:`n_transformations` to check that there are two transformations.

    >>> transform_post.n_transformations
    2

    Use :attr:`matrix_list` to get a list of the transformations. Since
    post-multiplication is used, the translation matrix is first in the list since
    it was applied first, and the scale matrix is second.

    >>> transform_post.matrix_list[0]  # translation
    array([[ 1. ,  0. ,  0. , -0.6],
           [ 0. ,  1. ,  0. , -0.8],
           [ 0. ,  0. ,  1. ,  2.1],
           [ 0. ,  0. ,  0. ,  1. ]])

    >>> transform_post.matrix_list[1]  # scaling
    array([[2., 0., 0., 0.],
           [0., 2., 0., 0.],
           [0., 0., 2., 0.],
           [0., 0., 0., 1.]])

    Create a similar transform but use pre-multiplication this time. Compose the
    transformations in the same order as before using :meth:`translate` and :meth:`scale`.

    >>> transform_pre = pv.Transform().pre_multiply()
    >>> _ = transform_pre.translate(position).scale(scale_factor)

    This is equivalent to using matrix multiplication directly on the arrays:

    >>> mat_mul = translation_T.matrix @ scaling_T.matrix
    >>> np.array_equal(transform_pre.matrix, mat_mul)
    True

    Show the matrix list again. Note how the order with pre-multiplication is the
    reverse of post-multiplication.

    >>> transform_pre.matrix_list[0]  # scaling
    array([[2., 0., 0., 0.],
           [0., 2., 0., 0.],
           [0., 0., 2., 0.],
           [0., 0., 0., 1.]])

    >>> transform_pre.matrix_list[1]  # translation
    array([[ 1. ,  0. ,  0. , -0.6],
           [ 0. ,  1. ,  0. , -0.8],
           [ 0. ,  0. ,  1. ,  2.1],
           [ 0. ,  0. ,  0. ,  1. ]])

    Apply the two post- and pre-multiplied transformations to a dataset and plot them.
    Note how the meshes have different positions since post- and pre-multiplication
    produce different transformations.

    >>> mesh_post = pv.Sphere().transform(transform_post, inplace=False)
    >>> mesh_pre = pv.Cone().transform(transform_pre, inplace=False)
    >>> pl = pv.Plotter()
    >>> _ = pl.add_mesh(mesh_post, color='goldenrod')
    >>> _ = pl.add_mesh(mesh_pre, color='teal')
    >>> _ = pl.add_axes_at_origin()
    >>> pl.show()

    Get the composed inverse transformation matrix of the pre-multiplication case.

    >>> inverse_matrix = transform_pre.inverse_matrix
    >>> inverse_matrix
    array([[ 0.5 ,  0.  ,  0.  ,  0.3 ],
           [ 0.  ,  0.5 ,  0.  ,  0.4 ],
           [ 0.  ,  0.  ,  0.5 , -1.05],
           [ 0.  ,  0.  ,  0.  ,  1.  ]])

    Similar to using :attr:`matrix_list`, we can inspect the individual transformation
    inverses with :attr:`inverse_matrix_list`.

    >>> transform_pre.inverse_matrix_list[0]  # inverse scaling
    array([[0.5, 0. , 0. , 0. ],
           [0. , 0.5, 0. , 0. ],
           [0. , 0. , 0.5, 0. ],
           [0. , 0. , 0. , 1. ]])

    >>> transform_pre.inverse_matrix_list[1]  # inverse translation
    array([[ 1. ,  0. ,  0. ,  0.6],
           [ 0. ,  1. ,  0. ,  0.8],
           [ 0. ,  0. ,  1. , -2.1],
           [ 0. ,  0. ,  0. ,  1. ]])

    Transform the mesh by its inverse to restore it to its original un-scaled state
    and positioning at the origin.

    >>> mesh_pre_inverted = mesh_pre.transform(inverse_matrix, inplace=False)
    >>> pl = pv.Plotter()
    >>> _ = pl.add_mesh(mesh_pre_inverted, color='teal')
    >>> _ = pl.add_axes_at_origin()
    >>> pl.show()

    """

    def __init__(
        self: Transform,
        trans: TransformLike | Sequence[TransformLike] | None = None,
        *,
        point: VectorLike[float] | None = None,
        multiply_mode: Literal['pre', 'post'] = 'post',
    ) -> None:
        super().__init__()
        self.multiply_mode = multiply_mode
        self.point = point  # type: ignore[assignment]
        self.check_finite = True
        if trans is not None:
            if isinstance(trans, Sequence):
                [self.compose(t) for t in trans]
            else:
                self.matrix = trans  # type: ignore[assignment]

    def __add__(self: Transform, other: VectorLike[float]) -> Transform:
        """:meth:`translate` this transform using post-multiply semantics."""
        try:
            return self.copy().translate(other, multiply_mode='post')
        except TypeError:
            raise TypeError(
                f"Unsupported operand type(s) for +: '{self.__class__.__name__}' and '{type(other).__name__}'\n"
                f'The right-side argument must be a length-3 vector.'
            )
        except ValueError:
            raise ValueError(
                f"Unsupported operand value(s) for +: '{self.__class__.__name__}' and '{type(other).__name__}'\n"
                f'The right-side argument must be a length-3 vector.'
            )

    def __radd__(self: Transform, other: VectorLike[float]) -> Transform:
        """:meth:`translate` this transform using pre-multiply semantics."""
        try:
            return self.copy().translate(other, multiply_mode='pre')
        except TypeError:
            raise TypeError(
                f"Unsupported operand type(s) for +: '{type(other).__name__}' and '{self.__class__.__name__}'\n"
                f'The left-side argument must be a length-3 vector.'
            )
        except ValueError:
            raise ValueError(
                f"Unsupported operand value(s) for +: '{type(other).__name__}' and '{self.__class__.__name__}'\n"
                f'The left-side argument must be a length-3 vector.'
            )

    def __mul__(self: Transform, other: float | VectorLike[float] | TransformLike) -> Transform:
        """:meth:`compose` this transform using post-multiply semantics.

        Use :meth:`scale` for single numbers and length-3 vector inputs, and
        :meth:`compose` otherwise for transform-like inputs.
        """
        copied = self.copy()
        try:
            transform = copied.scale(other, multiply_mode='post')  # type: ignore[arg-type]
        except (ValueError, TypeError):
            try:
                transform = copied.compose(other, multiply_mode='post')
            except TypeError:
                raise TypeError(
                    f"Unsupported operand type(s) for *: '{self.__class__.__name__}' and '{type(other).__name__}'\n"
                    f'The right-side argument must be transform-like.'
                )
            except ValueError:
                raise ValueError(
                    f"Unsupported operand value(s) for *: '{self.__class__.__name__}' and '{type(other).__name__}'\n"
                    f'The right-side argument must be a single number or a length-3 vector or have 3x3 or 4x4 shape.'
                )
        return transform

    def __rmul__(self: Transform, other: float | VectorLike[float]) -> Transform:
        """:meth:`scale` this transform using pre-multiply semantics."""
        try:
            return self.copy().scale(other, multiply_mode='pre')
        except TypeError:
            raise TypeError(
                f"Unsupported operand type(s) for *: '{type(other).__name__}' and '{self.__class__.__name__}'\n"
                f'The left-side argument must be a single number or a length-3 vector.'
            )
        except ValueError:
            raise ValueError(
                f"Unsupported operand value(s) for *: '{type(other).__name__}' and '{self.__class__.__name__}'\n"
                f'The left-side argument must be a single number or a length-3 vector.'
            )

    def copy(self: Transform) -> Transform:
        """Return a deep copy of the transform.

        Returns
        -------
        Transform
            Deep copy of this transform.

        Examples
        --------
        Create a scaling transform.

        >>> import pyvista as pv
        >>> transform = pv.Transform().scale(1, 2, 3)
        >>> transform.matrix
        array([[1., 0., 0., 0.],
               [0., 2., 0., 0.],
               [0., 0., 3., 0.],
               [0., 0., 0., 1.]])

        Copy the transform.

        >>> copied = transform.copy()
        >>> copied.matrix
        array([[1., 0., 0., 0.],
               [0., 2., 0., 0.],
               [0., 0., 3., 0.],
               [0., 0., 0., 1.]])

        >>> copied is transform
        False

        """
        new_transform = Transform()
        new_transform.DeepCopy(self)

        # Need to copy other props not stored by vtkTransform
        new_transform.multiply_mode = self.multiply_mode

        return new_transform

    def __repr__(self: Transform) -> str:
        """Representation of the transform."""

        def _matrix_repr() -> str:
            repr_ = np.array_repr(self.matrix)
            return repr_.replace('array(', '      ').replace(')', '').replace('      [', '[')

        matrix_repr_lines = _matrix_repr().split('\n')
        lines = [
            f'{type(self).__name__} ({hex(id(self))})',
            f'  Num Transformations: {self.n_transformations}',
            f'  Matrix:  {matrix_repr_lines[0]}',
            f'           {matrix_repr_lines[1]}',
            f'           {matrix_repr_lines[2]}',
            f'           {matrix_repr_lines[3]}',
        ]
        return '\n'.join(lines)

    @property
    def point(self: Transform) -> tuple[float, float, float] | None:  # numpydoc ignore=RT01
        """Point to use when concatenating some transformations such as scale, rotation, etc.

        If set, two additional transformations are composed and added to
        the :attr:`matrix_list`:

            - :meth:`translate` to ``point`` before the transformation
            - :meth:`translate` away from ``point`` after the transformation

        By default, this value is ``None``, which means that the scale, rotation, etc.
        transformations are performed about the origin ``(0, 0, 0)``.

        """
        return self._point

    @point.setter
    def point(self: Transform, point: VectorLike[float] | None) -> None:
        self._point = (
            None
            if point is None
            else _validation.validate_array3(point, dtype_out=float, to_tuple=True, name='point')
        )

    @property
    def multiply_mode(self: Transform) -> Literal['pre', 'post']:  # numpydoc ignore=RT01
        """Set or get the multiplication mode.

        Set this to ``'pre'`` to set the multiplication mode to :meth:`pre_multiply`.
        Set this to ``'post'`` to set it to :meth:`post_multiply`.

        In pre-multiply mode, any additional transformations (e.g. using
        :meth:`translate`, :meth:`compose`, etc.) will occur *before* any
        transformations represented by the current :attr:`matrix`.
        In post-multiply mode, the additional transformation will occur *after* any
        transformations represented by the current matrix.
        """
        return self._multiply_mode

    @multiply_mode.setter
    def multiply_mode(self: Transform, multiply_mode: Literal['pre', 'post']) -> None:
        _validation.check_contains(
            ['pre', 'post'], must_contain=multiply_mode, name='multiply mode'
        )
        self.pre_multiply() if multiply_mode == 'pre' else self.post_multiply()

    def pre_multiply(self: Transform) -> Transform:  # numpydoc ignore=RT01
        """Set the multiplication mode to pre-multiply.

        In pre-multiply mode, any additional transformations (e.g. using
        :meth:`translate`, :meth:`compose`, etc.) will occur *before* any
        transformations represented by the current :attr:`matrix`.

        Examples
        --------
        >>> import pyvista as pv
        >>> transform = pv.Transform().pre_multiply()
        >>> transform.multiply_mode
        'pre'

        """
        self._multiply_mode: Literal['pre', 'post'] = 'pre'
        self.PreMultiply()
        return self

    def post_multiply(self: Transform) -> Transform:  # numpydoc ignore=RT01
        """Set the multiplication mode to post-multiply.

        In post-multiply mode, any additional transformations (e.g. using
        :meth:`translate`, :meth:`compose`, etc.) will occur *after* any
        transformations represented by the current :attr:`matrix`.

        Examples
        --------
        >>> import pyvista as pv
        >>> transform = pv.Transform().post_multiply()
        >>> transform.multiply_mode
        'post'

        """
        self._multiply_mode = 'post'
        self.PostMultiply()
        return self

    def scale(
        self: Transform,
        *factor: float | VectorLike[float],
        point: VectorLike[float] | None = None,
        multiply_mode: Literal['pre', 'post'] | None = None,
    ) -> Transform:  # numpydoc ignore=RT01
        """Compose a scale matrix.

        Create a scale matrix and :meth:`compose` it with the current
        transformation :attr:`matrix` according to pre-multiply or post-multiply
        semantics.

        Internally, the matrix is stored in the :attr:`matrix_list`.

        Parameters
        ----------
        *factor : float | VectorLike[float]
            Scale factor(s) to use. Use a single number for uniform scaling or
            three numbers for non-uniform scaling. The three factors may be
            passed as a single vector (one arg) or an unpacked vector (three args).

        point : VectorLike[float], optional
            Point to scale from. By default, the object's :attr:`point` is used,
            but this can be overridden.
            If set, two additional transformations are composed and added to
            the :attr:`matrix_list`:

                - :meth:`translate` to ``point`` before the scaling
                - :meth:`translate` away from ``point`` after the scaling

        multiply_mode : 'pre' | 'post', optional
            Multiplication mode to use when concatenating the matrix. By default, the
            object's :attr:`multiply_mode` is used, but this can be overridden. Set this
            to ``'pre'`` for pre-multiplication or ``'post'`` for post-multiplication.

        See Also
        --------
        pyvista.DataObjectFilters.scale
            Scale a mesh.

        Examples
        --------
        Compose a scale matrix.

        >>> import pyvista as pv
        >>> transform = pv.Transform().scale(1, 2, 3)
        >>> transform.matrix
        array([[1., 0., 0., 0.],
               [0., 2., 0., 0.],
               [0., 0., 3., 0.],
               [0., 0., 0., 1.]])

        Compose a second scale matrix using ``*``.

        >>> transform = transform * 2
        >>> transform.matrix
        array([[2., 0., 0., 0.],
               [0., 4., 0., 0.],
               [0., 0., 6., 0.],
               [0., 0., 0., 1.]])

        Scale from a point. Check the :attr:`matrix_list` to see that a translation
        is added before and after the scaling.

        >>> transform = pv.Transform().scale(7, point=(1, 2, 3))
        >>> translation_to_origin = transform.matrix_list[0]
        >>> translation_to_origin
        array([[ 1.,  0.,  0., -1.],
               [ 0.,  1.,  0., -2.],
               [ 0.,  0.,  1., -3.],
               [ 0.,  0.,  0.,  1.]])

        >>> scale = transform.matrix_list[1]
        >>> scale
        array([[7., 0., 0., 0.],
               [0., 7., 0., 0.],
               [0., 0., 7., 0.],
               [0., 0., 0., 1.]])

        >>> translation_from_origin = transform.matrix_list[2]
        >>> translation_from_origin
        array([[1., 0., 0., 1.],
               [0., 1., 0., 2.],
               [0., 0., 1., 3.],
               [0., 0., 0., 1.]])

        """
        valid_factor = _validation.validate_array3(
            factor,  # type: ignore[arg-type]
            broadcast=True,
            dtype_out=float,
            name='scale factor',
        )
        transform = _vtk.vtkTransform()
        transform.Scale(valid_factor)
        return self._compose_with_translations(transform, point=point, multiply_mode=multiply_mode)

    def reflect(
        self: Transform,
        *normal: float | VectorLike[float],
        point: VectorLike[float] | None = None,
        multiply_mode: Literal['pre', 'post'] | None = None,
    ) -> Transform:  # numpydoc ignore=RT01
        """Compose a reflection matrix.

        Create a reflection matrix and :meth:`compose` it with the current
        transformation :attr:`matrix` according to pre-multiply or post-multiply
        semantics.

        Internally, the matrix is stored in the :attr:`matrix_list`.

        Parameters
        ----------
        *normal : float | VectorLike[float]
            Normal direction for reflection. May be a single vector (one arg) or
            unpacked vector (three args).

        point : VectorLike[float], optional
            Point to reflect about. By default, the object's :attr:`point` is used,
            but this can be overridden.
            If set, two additional transformations are composed and added to
            the :attr:`matrix_list`:

                - :meth:`translate` to ``point`` before the reflection
                - :meth:`translate` away from ``point`` after the reflection

        multiply_mode : 'pre' | 'post', optional
            Multiplication mode to use when concatenating the matrix. By default, the
            object's :attr:`multiply_mode` is used, but this can be overridden. Set this
            to ``'pre'`` for pre-multiplication or ``'post'`` for post-multiplication.

        See Also
        --------
        pyvista.DataObjectFilters.reflect
            Reflect a mesh.

        Examples
        --------
        Compose a reflection matrix.

        >>> import pyvista as pv
        >>> transform = pv.Transform()
        >>> _ = transform.reflect(0, 0, 1)
        >>> transform.matrix
        array([[ 1.,  0.,  0.,  0.],
               [ 0.,  1.,  0.,  0.],
               [ 0.,  0., -1.,  0.],
               [ 0.,  0.,  0.,  1.]])

        Compose a second reflection matrix.

        >>> _ = transform.reflect((1, 0, 0))
        >>> transform.matrix
        array([[-1.,  0.,  0.,  0.],
               [ 0.,  1.,  0.,  0.],
               [ 0.,  0., -1.,  0.],
               [ 0.,  0.,  0.,  1.]])

        """
        valid_normal = _validation.validate_array3(
            normal,  # type: ignore[arg-type]
            dtype_out=float,
            name='reflection normal',
        )
        transform = reflection(valid_normal)
        return self._compose_with_translations(transform, point=point, multiply_mode=multiply_mode)

    def flip_x(
        self: Transform,
        *,
        point: VectorLike[float] | None = None,
        multiply_mode: Literal['pre', 'post'] | None = None,
    ) -> Transform:  # numpydoc ignore=RT01
        """Compose a reflection about the x-axis.

        Create a reflection about the x-axis and :meth:`compose` it
        with the current transformation :attr:`matrix` according to pre-multiply or
        post-multiply semantics.

        Internally, the matrix is stored in the :attr:`matrix_list`.

        Parameters
        ----------
        point : VectorLike[float], optional
            Point to reflect about. By default, the object's :attr:`point` is used,
            but this can be overridden.
            If set, two additional transformations are composed and added to
            the :attr:`matrix_list`:

                - :meth:`translate` to ``point`` before the reflection
                - :meth:`translate` away from ``point`` after the reflection

        multiply_mode : 'pre' | 'post', optional
            Multiplication mode to use when concatenating the matrix. By default, the
            object's :attr:`multiply_mode` is used, but this can be overridden. Set this
            to ``'pre'`` for pre-multiplication or ``'post'`` for post-multiplication.

        See Also
        --------
        pyvista.DataObjectFilters.flip_x
            Flip a mesh about the x-axis.

        Examples
        --------
        Compose a reflection about the x-axis.

        >>> import pyvista as pv
        >>> transform = pv.Transform()
        >>> _ = transform.flip_x()
        >>> transform.matrix
        array([[-1.,  0.,  0.,  0.],
               [ 0.,  1.,  0.,  0.],
               [ 0.,  0.,  1.,  0.],
               [ 0.,  0.,  0.,  1.]])

        Compose a second reflection, but this time about a point.

        >>> _ = transform.flip_x(point=(4, 5, 6))
        >>> transform.matrix
        array([[1., 0., 0., 8.],
               [0., 1., 0., 0.],
               [0., 0., 1., 0.],
               [0., 0., 0., 1.]])

        """
        return self.reflect((1, 0, 0), point=point, multiply_mode=multiply_mode)

    def flip_y(
        self: Transform,
        *,
        point: VectorLike[float] | None = None,
        multiply_mode: Literal['pre', 'post'] | None = None,
    ) -> Transform:  # numpydoc ignore=RT01
        """Compose a reflection about the y-axis.

        Create a reflection about the y-axis and :meth:`compose` it
        with the current transformation :attr:`matrix` according to pre-multiply or
        post-multiply semantics.

        Internally, the matrix is stored in the :attr:`matrix_list`.

        Parameters
        ----------
        point : VectorLike[float], optional
            Point to reflect about. By default, the object's :attr:`point` is used,
            but this can be overridden.
            If set, two additional transformations are composed and added to
            the :attr:`matrix_list`:

                - :meth:`translate` to ``point`` before the reflection
                - :meth:`translate` away from ``point`` after the reflection

        multiply_mode : 'pre' | 'post', optional
            Multiplication mode to use when concatenating the matrix. By default, the
            object's :attr:`multiply_mode` is used, but this can be overridden. Set this
            to ``'pre'`` for pre-multiplication or ``'post'`` for post-multiplication.

        See Also
        --------
        pyvista.DataObjectFilters.flip_y
            Flip a mesh about the y-axis.

        Examples
        --------
        Compose a reflection about the y-axis.

        >>> import pyvista as pv
        >>> transform = pv.Transform()
        >>> _ = transform.flip_y()
        >>> transform.matrix
        array([[ 1.,  0.,  0.,  0.],
               [ 0., -1.,  0.,  0.],
               [ 0.,  0.,  1.,  0.],
               [ 0.,  0.,  0.,  1.]])

        Compose a second reflection, but this time about a point.

        >>> _ = transform.flip_y(point=(4, 5, 6))
        >>> transform.matrix
        array([[ 1.,  0.,  0.,  0.],
               [ 0.,  1.,  0., 10.],
               [ 0.,  0.,  1.,  0.],
               [ 0.,  0.,  0.,  1.]])

        """
        return self.reflect((0, 1, 0), point=point, multiply_mode=multiply_mode)

    def flip_z(
        self: Transform,
        *,
        point: VectorLike[float] | None = None,
        multiply_mode: Literal['pre', 'post'] | None = None,
    ) -> Transform:  # numpydoc ignore=RT01
        """Compose a reflection about the z-axis.

        Create a reflection about the z-axis and :meth:`compose` it
        with the current transformation :attr:`matrix` according to pre-multiply or
        post-multiply semantics.

        Internally, the matrix is stored in the :attr:`matrix_list`.

        Parameters
        ----------
        point : VectorLike[float], optional
            Point to reflect about. By default, the object's :attr:`point` is used,
            but this can be overridden.
            If set, two additional transformations are composed and added to
            the :attr:`matrix_list`:

                - :meth:`translate` to ``point`` before the reflection
                - :meth:`translate` away from ``point`` after the reflection

        multiply_mode : 'pre' | 'post', optional
            Multiplication mode to use when concatenating the matrix. By default, the
            object's :attr:`multiply_mode` is used, but this can be overridden. Set this
            to ``'pre'`` for pre-multiplication or ``'post'`` for post-multiplication.

        See Also
        --------
        pyvista.DataObjectFilters.flip_z
            Flip a mesh about the z-axis.

        Examples
        --------
        Compose a reflection about the z-axis.

        >>> import pyvista as pv
        >>> transform = pv.Transform()
        >>> _ = transform.flip_z()
        >>> transform.matrix
        array([[ 1.,  0.,  0.,  0.],
               [ 0.,  1.,  0.,  0.],
               [ 0.,  0., -1.,  0.],
               [ 0.,  0.,  0.,  1.]])

        Compose a second reflection, but this time about a point.

        >>> _ = transform.flip_z(point=(4, 5, 6))
        >>> transform.matrix
        array([[ 1.,  0.,  0.,  0.],
               [ 0.,  1.,  0.,  0.],
               [ 0.,  0.,  1., 12.],
               [ 0.,  0.,  0.,  1.]])

        """
        return self.reflect((0, 0, 1), point=point, multiply_mode=multiply_mode)

    def translate(
        self: Transform,
        *vector: float | VectorLike[float],
        multiply_mode: Literal['pre', 'post'] | None = None,
    ) -> Transform:  # numpydoc ignore=RT01
        """Compose a translation matrix.

        Create a translation matrix and :meth:`compose` it with the current
        transformation :attr:`matrix` according to pre-multiply or post-multiply
        semantics.

        Internally, the matrix is stored in the :attr:`matrix_list`.

        Parameters
        ----------
        *vector : float | VectorLike[float]
            Vector to use for translation. May be a single vector (one arg) or
            unpacked vector (three args).

        multiply_mode : 'pre' | 'post', optional
            Multiplication mode to use when concatenating the matrix. By default, the
            object's :attr:`multiply_mode` is used, but this can be overridden. Set this
            to ``'pre'`` for pre-multiplication or ``'post'`` for post-multiplication.

        See Also
        --------
        pyvista.DataObjectFilters.translate
            Translate a mesh.

        Examples
        --------
        Compose a translation matrix.

        >>> import pyvista as pv
        >>> transform = pv.Transform().translate(1, 2, 3)
        >>> transform.matrix
        array([[1., 0., 0., 1.],
               [0., 1., 0., 2.],
               [0., 0., 1., 3.],
               [0., 0., 0., 1.]])

        Compose a second translation matrix using ``+``.

        >>> transform = transform + (1, 1, 1)
        >>> transform.matrix
        array([[1., 0., 0., 2.],
               [0., 1., 0., 3.],
               [0., 0., 1., 4.],
               [0., 0., 0., 1.]])

        """
        valid_vector = _validation.validate_array3(
            vector,  # type: ignore[arg-type]
            dtype_out=float,
            name='translation vector',
        )
        transform = _vtk.vtkTransform()
        transform.Translate(valid_vector)
        return self.compose(transform, multiply_mode=multiply_mode)

    def rotate(
        self: Transform,
        rotation: RotationLike,
        *,
        point: VectorLike[float] | None = None,
        multiply_mode: Literal['pre', 'post'] | None = None,
    ) -> Transform:  # numpydoc ignore=RT01
        """Compose a rotation matrix.

        Create a rotation matrix and :meth:`compose` it with the current
        transformation :attr:`matrix` according to pre-multiply or post-multiply
        semantics. The rotation may be right-handed or left-handed.

        Internally, the matrix is stored in the :attr:`matrix_list`.

        Parameters
        ----------
        rotation : RotationLike
            3x3 rotation matrix or a SciPy ``Rotation`` object.

        point : VectorLike[float], optional
            Point to rotate about. By default, the object's :attr:`point` is used,
            but this can be overridden.
            If set, two additional transformations are composed and added to
            the :attr:`matrix_list`:

                - :meth:`translate` to ``point`` before the rotation
                - :meth:`translate` away from ``point`` after the rotation

        multiply_mode : 'pre' | 'post', optional
            Multiplication mode to use when concatenating the matrix. By default, the
            object's :attr:`multiply_mode` is used, but this can be overridden. Set this
            to ``'pre'`` for pre-multiplication or ``'post'`` for post-multiplication.

        See Also
        --------
        pyvista.DataObjectFilters.rotate
            Rotate a mesh.

        Examples
        --------
        Compose a rotation matrix. In this case the rotation rotates about the
        z-axis by 90 degrees.

        >>> import pyvista as pv
        >>> rotation_z_90 = [[0, -1, 0], [1, 0, 0], [0, 0, 1]]
        >>> transform = pv.Transform().rotate(rotation_z_90)
        >>> transform.matrix
        array([[ 0., -1.,  0.,  0.],
               [ 1.,  0.,  0.,  0.],
               [ 0.,  0.,  1.,  0.],
               [ 0.,  0.,  0.,  1.]])

        Compose a second rotation matrix. In this case we use the same rotation as
        before.

        >>> _ = transform.rotate(rotation_z_90)

        The result is a matrix that rotates about the z-axis by 180 degrees.

        >>> transform.matrix
        array([[-1.,  0.,  0.,  0.],
               [ 0., -1.,  0.,  0.],
               [ 0.,  0.,  1.,  0.],
               [ 0.,  0.,  0.,  1.]])

        Rotate about a point. Check the :attr:`matrix_list` to see that a translation
        is added before and after the rotation.

        >>> transform = pv.Transform().rotate(rotation_z_90, point=(1, 2, 3))
        >>> translation_to_origin = transform.matrix_list[0]
        >>> translation_to_origin
        array([[ 1.,  0.,  0., -1.],
               [ 0.,  1.,  0., -2.],
               [ 0.,  0.,  1., -3.],
               [ 0.,  0.,  0.,  1.]])

        >>> rotation = transform.matrix_list[1]
        >>> rotation
        array([[ 0., -1.,  0.,  0.],
               [ 1.,  0.,  0.,  0.],
               [ 0.,  0.,  1.,  0.],
               [ 0.,  0.,  0.,  1.]])

        >>> translation_from_origin = transform.matrix_list[2]
        >>> translation_from_origin
        array([[1., 0., 0., 1.],
               [0., 1., 0., 2.],
               [0., 0., 1., 3.],
               [0., 0., 0., 1.]])

        """
        valid_rotation = _validation.validate_rotation(rotation)
        return self._compose_with_translations(
            valid_rotation, point=point, multiply_mode=multiply_mode
        )

    def rotate_x(
        self: Transform,
        angle: float,
        *,
        point: VectorLike[float] | None = None,
        multiply_mode: Literal['pre', 'post'] | None = None,
    ) -> Transform:  # numpydoc ignore=RT01
        """Compose a rotation about the x-axis.

        Create a matrix for rotation about the x-axis and :meth:`compose`
        it with the current transformation :attr:`matrix` according to pre-multiply or
        post-multiply semantics.

        Internally, the matrix is stored in the :attr:`matrix_list`.

        Parameters
        ----------
        angle : float
            Angle in degrees to rotate about the x-axis.

        point : VectorLike[float], optional
            Point to rotate about. By default, the object's :attr:`point` is used,
            but this can be overridden.
            If set, two additional transformations are composed and added to
            the :attr:`matrix_list`:

                - :meth:`translate` to ``point`` before the rotation
                - :meth:`translate` away from ``point`` after the rotation

        multiply_mode : 'pre' | 'post', optional
            Multiplication mode to use when concatenating the matrix. By default, the
            object's :attr:`multiply_mode` is used, but this can be overridden. Set this
            to ``'pre'`` for pre-multiplication or ``'post'`` for post-multiplication.

        See Also
        --------
        pyvista.DataObjectFilters.rotate_x
            Rotate a mesh about the x-axis.

        Examples
        --------
        Compose a rotation about the x-axis.

        >>> import pyvista as pv
        >>> transform = pv.Transform().rotate_x(90)
        >>> transform.matrix
        array([[ 1.,  0.,  0.,  0.],
               [ 0.,  0., -1.,  0.],
               [ 0.,  1.,  0.,  0.],
               [ 0.,  0.,  0.,  1.]])

        Compose a second rotation about the x-axis.

        >>> _ = transform.rotate_x(45)

        The result is a matrix that rotates about the x-axis by 135 degrees.

        >>> transform.matrix
        array([[ 1.        ,  0.        ,  0.        ,  0.        ],
               [ 0.        , -0.70710678, -0.70710678,  0.        ],
               [ 0.        ,  0.70710678, -0.70710678,  0.        ],
               [ 0.        ,  0.        ,  0.        ,  1.        ]])

        """
        transform = axis_angle_rotation((1, 0, 0), angle, deg=True)
        return self._compose_with_translations(transform, point=point, multiply_mode=multiply_mode)

    def rotate_y(
        self: Transform,
        angle: float,
        *,
        point: VectorLike[float] | None = None,
        multiply_mode: Literal['pre', 'post'] | None = None,
    ) -> Transform:  # numpydoc ignore=RT01
        """Compose a rotation about the y-axis.

        Create a matrix for rotation about the y-axis and :meth:`compose`
        it with the current transformation :attr:`matrix` according to pre-multiply or
        post-multiply semantics.

        Internally, the matrix is stored in the :attr:`matrix_list`.

        Parameters
        ----------
        angle : float
            Angle in degrees to rotate about the y-axis.

        point : VectorLike[float], optional
            Point to rotate about. By default, the object's :attr:`point` is used,
            but this can be overridden.
            If set, two additional transformations are composed and added to
            the :attr:`matrix_list`:

                - :meth:`translate` to ``point`` before the rotation
                - :meth:`translate` away from ``point`` after the rotation

        multiply_mode : 'pre' | 'post', optional
            Multiplication mode to use when concatenating the matrix. By default, the
            object's :attr:`multiply_mode` is used, but this can be overridden. Set this
            to ``'pre'`` for pre-multiplication or ``'post'`` for post-multiplication.

        See Also
        --------
        pyvista.DataObjectFilters.rotate_y
            Rotate a mesh about the y-axis.

        Examples
        --------
        Compose a rotation about the y-axis.

        >>> import pyvista as pv
        >>> transform = pv.Transform().rotate_y(90)
        >>> transform.matrix
        array([[ 0.,  0.,  1.,  0.],
               [ 0.,  1.,  0.,  0.],
               [-1.,  0.,  0.,  0.],
               [ 0.,  0.,  0.,  1.]])

        Compose a second rotation about the y-axis.

        >>> _ = transform.rotate_y(45)

        The result is a matrix that rotates about the y-axis by 135 degrees.

        >>> transform.matrix
        array([[-0.70710678,  0.        ,  0.70710678,  0.        ],
               [ 0.        ,  1.        ,  0.        ,  0.        ],
               [-0.70710678,  0.        , -0.70710678,  0.        ],
               [ 0.        ,  0.        ,  0.        ,  1.        ]])

        """
        transform = axis_angle_rotation((0, 1, 0), angle, deg=True)
        return self._compose_with_translations(transform, point=point, multiply_mode=multiply_mode)

    def rotate_z(
        self: Transform,
        angle: float,
        *,
        point: VectorLike[float] | None = None,
        multiply_mode: Literal['pre', 'post'] | None = None,
    ) -> Transform:  # numpydoc ignore=RT01
        """Compose a rotation about the z-axis.

        Create a matrix for rotation about the z-axis and :meth:`compose`
        it with the current transformation :attr:`matrix` according to pre-multiply or
        post-multiply semantics.

        Internally, the matrix is stored in the :attr:`matrix_list`.

        Parameters
        ----------
        angle : float
            Angle in degrees to rotate about the z-axis.

        point : VectorLike[float], optional
            Point to rotate about. By default, the object's :attr:`point` is used,
            but this can be overridden.
            If set, two additional transformations are composed and added to
            the :attr:`matrix_list`:

                - :meth:`translate` to ``point`` before the rotation
                - :meth:`translate` away from ``point`` after the rotation

        multiply_mode : 'pre' | 'post', optional
            Multiplication mode to use when concatenating the matrix. By default, the
            object's :attr:`multiply_mode` is used, but this can be overridden. Set this
            to ``'pre'`` for pre-multiplication or ``'post'`` for post-multiplication.

        See Also
        --------
        pyvista.DataObjectFilters.rotate_z
            Rotate a mesh about the z-axis.

        Examples
        --------
        Compose a rotation about the z-axis.

        >>> import pyvista as pv
        >>> transform = pv.Transform().rotate_z(90)
        >>> transform.matrix
        array([[ 0., -1.,  0.,  0.],
               [ 1.,  0.,  0.,  0.],
               [ 0.,  0.,  1.,  0.],
               [ 0.,  0.,  0.,  1.]])

        Compose a second rotation about the z-axis.

        >>> _ = transform.rotate_z(45)

        The result is a matrix that rotates about the z-axis by 135 degrees.

        >>> transform.matrix
        array([[-0.70710678, -0.70710678,  0.        ,  0.        ],
               [ 0.70710678, -0.70710678,  0.        ,  0.        ],
               [ 0.        ,  0.        ,  1.        ,  0.        ],
               [ 0.        ,  0.        ,  0.        ,  1.        ]])

        """
        transform = axis_angle_rotation((0, 0, 1), angle, deg=True)
        return self._compose_with_translations(transform, point=point, multiply_mode=multiply_mode)

    def rotate_vector(
        self: Transform,
        vector: VectorLike[float],
        angle: float,
        *,
        point: VectorLike[float] | None = None,
        multiply_mode: Literal['pre', 'post'] | None = None,
    ) -> Transform:  # numpydoc ignore=RT01
        """Compose a rotation about a vector.

        Create a matrix for rotation about the vector and :meth:`compose`
        it with the current transformation :attr:`matrix` according to pre-multiply or
        post-multiply semantics.

        Internally, the matrix is stored in the :attr:`matrix_list`.

        Parameters
        ----------
        vector : VectorLike[float]
            Vector to rotate about.

        angle : float
            Angle in degrees to rotate about the vector.

        point : VectorLike[float], optional
            Point to rotate about. By default, the object's :attr:`point` is used,
            but this can be overridden.
            If set, two additional transformations are composed and added to
            the :attr:`matrix_list`:

                - :meth:`translate` to ``point`` before the rotation
                - :meth:`translate` away from ``point`` after the rotation

        multiply_mode : 'pre' | 'post', optional
            Multiplication mode to use when concatenating the matrix. By default, the
            object's :attr:`multiply_mode` is used, but this can be overridden. Set this
            to ``'pre'`` for pre-multiplication or ``'post'`` for post-multiplication.

        See Also
        --------
        pyvista.DataObjectFilters.rotate_vector
            Rotate a mesh about a vector.

        Examples
        --------
        Compose a rotation of 30 degrees about the ``(1, 1, 1)`` axis.

        >>> import pyvista as pv
        >>> transform = pv.Transform().rotate_vector((1, 1, 1), 30)
        >>> transform.matrix
        array([[ 0.9106836 , -0.24401694,  0.33333333,  0.        ],
               [ 0.33333333,  0.9106836 , -0.24401694,  0.        ],
               [-0.24401694,  0.33333333,  0.9106836 ,  0.        ],
               [ 0.        ,  0.        ,  0.        ,  1.        ]])

        Compose a second rotation of 45 degrees about the ``(1, 2, 3)`` axis.

        >>> _ = transform.rotate_vector((1, 2, 3), 45)
        >>> transform.matrix
        array([[ 0.38042304, -0.50894634,  0.77217351,  0.        ],
               [ 0.83349512,  0.55045308, -0.04782562,  0.        ],
               [-0.40070461,  0.66179682,  0.63360933,  0.        ],
               [ 0.        ,  0.        ,  0.        ,  1.        ]])

        """
        transform = axis_angle_rotation(vector, angle, deg=True)
        return self._compose_with_translations(transform, point=point, multiply_mode=multiply_mode)

    def compose(
        self: Transform,
        transform: TransformLike,
        *,
        multiply_mode: Literal['pre', 'post'] | None = None,
    ) -> Transform:  # numpydoc ignore=RT01
        """Compose a transformation matrix.

        Create a 4x4 matrix from any transform-like input and compose it with the
        current transformation :attr:`matrix` according to pre-multiply or post-multiply
        semantics.

        Internally, the matrix is stored in the :attr:`matrix_list`.

        Parameters
        ----------
        transform : TransformLike
            Any transform-like input such as a 3x3 or 4x4 array or matrix.

        multiply_mode : 'pre' | 'post', optional
            Multiplication mode to use when concatenating the matrix. By default, the
            object's :attr:`multiply_mode` is used, but this can be overridden. Set this
            to ``'pre'`` for pre-multiplication or ``'post'`` for post-multiplication.

        Examples
        --------
        Define an arbitrary 4x4 affine transformation matrix and compose it.

        >>> import pyvista as pv
        >>> array = [
        ...     [0.707, -0.707, 0, 0],
        ...     [0.707, 0.707, 0, 0],
        ...     [0, 0, 1, 1.5],
        ...     [0, 0, 0, 2],
        ... ]
        >>> transform = pv.Transform().compose(array)
        >>> transform.matrix
        array([[ 0.707, -0.707,  0.   ,  0.   ],
               [ 0.707,  0.707,  0.   ,  0.   ],
               [ 0.   ,  0.   ,  1.   ,  1.5  ],
               [ 0.   ,  0.   ,  0.   ,  2.   ]])

        Define a second transformation and use ``+`` to compose it.

        >>> array = [[1, 0, 0], [0, 0, -1], [0, -1, 0]]
        >>> transform = transform * array
        >>> transform.matrix
        array([[ 0.707, -0.707,  0.   ,  0.   ],
               [ 0.   ,  0.   , -1.   , -1.5  ],
               [-0.707, -0.707,  0.   ,  0.   ],
               [ 0.   ,  0.   ,  0.   ,  2.   ]])

        """
        # Make sure we have a vtkTransform
        if isinstance(transform, _vtk.vtkTransform):
            vtk_transform = transform
        else:
            array = _validation.validate_transform4x4(
                transform, must_be_finite=self.check_finite, name='matrix'
            )
            vtk_transform = _vtk.vtkTransform()
            vtk_transform.SetMatrix(vtkmatrix_from_array(array))

        if multiply_mode is not None:
            # Override multiply mode
            original_mode = self.multiply_mode
            self.multiply_mode = multiply_mode

        self.Concatenate(vtk_transform)

        if multiply_mode is not None:
            self.multiply_mode = original_mode

        return self

    @property
    def matrix(self: Transform) -> NumpyArray[float]:
        """Return or set the current transformation matrix.

        Notes
        -----
        This matrix is a single 4x4 matrix computed from concatenating all
        transformations. Use :attr:`matrix_list` instead to get a list of the
        individual transformations.

        See Also
        --------
        inverse_matrix
            Return the inverse of the current transformation.

        Returns
        -------
        NDArray[float]
            Current transformation matrix.

        """
        array = array_from_vtkmatrix(self.GetMatrix())
        if self.check_finite:
            _validation.check_finite(array, name='matrix')
        return array

    @matrix.setter
    def matrix(self: Transform, trans: TransformLike) -> None:
        self.identity()
        self.compose(trans)

    @property
    def inverse_matrix(self: Transform) -> NumpyArray[float]:
        """Return the inverse of the current transformation :attr:`matrix`.

        Notes
        -----
        This matrix is a single 4x4 matrix computed from concatenating the inverse of
        all transformations. Use :attr:`inverse_matrix_list` instead to get a list of
        the individual inverse transformations.

        See Also
        --------
        matrix
            Return the current transformation matrix.

        Returns
        -------
        NDArray[float]
            Current inverse transformation matrix.

        """
        array = array_from_vtkmatrix(self.GetInverse().GetMatrix())  # type: ignore[attr-defined]
        if self.check_finite:
            _validation.check_finite(array, name='matrix')
        return array

    @property
    def matrix_list(self: Transform) -> list[NumpyArray[float]]:
        """Return a list of all current transformation matrices.

        Notes
        -----
        The list comprises all 4x4 transformation matrices. Use :attr:`matrix` instead
        to get the composed result as a single 4x4 matrix.

        See Also
        --------
        inverse_matrix_list
            Return the current transformation matrix.

        Returns
        -------
        list[NDArray[float]]
            List of all current transformation matrices.

        """
        return [
            array_from_vtkmatrix(self.GetConcatenatedTransform(i).GetMatrix())
            for i in range(self.n_transformations)
        ]

    @property
    def inverse_matrix_list(self: Transform) -> list[NumpyArray[float]]:
        """Return a list of all inverse transformations applied by this :class:`Transform`.

        Notes
        -----
        The list comprises all 4x4 inverse transformation matrices. Use
        :attr:`inverse_matrix` instead to get the composed result as a single
        4x4 matrix.

        See Also
        --------
        matrix_list
            Return a list of all transformation matrices.

        Returns
        -------
        list[NDArray[float]]
            List of all current inverse transformation matrices.

        """
        return [
            array_from_vtkmatrix(self.GetConcatenatedTransform(i).GetInverse().GetMatrix())  # type: ignore[attr-defined]
            for i in range(self.n_transformations)
        ]

    @property
    def n_transformations(self: Transform) -> int:  # numpydoc ignore: RT01
        """Return the current number of composed transformations."""
        return self.GetNumberOfConcatenatedTransforms()

    @overload
    def apply(
        self: Transform,
        obj: VectorLike[float] | MatrixLike[float],
        /,
        mode: Literal['points', 'vectors'] | None = ...,
        *,
        inverse: bool = ...,
        copy: bool = ...,
    ) -> NumpyArray[float]: ...
    @overload
    def apply(
        self: Transform,
<<<<<<< HEAD
        obj: ConcreteDataSetOrMultiBlockType,
=======
        obj: DataSet,
>>>>>>> 48e8b934
        /,
        mode: Literal['all_vectors'] | None = ...,
        *,
        inverse: bool = ...,
        copy: bool = ...,
<<<<<<< HEAD
    ) -> ConcreteDataSetOrMultiBlockType: ...
    def apply(
        self: Transform,
        obj: VectorLike[float] | MatrixLike[float] | ConcreteDataSetOrMultiBlockType,
=======
        transform_all_input_vectors: bool = ...,
    ) -> DataSet: ...
    @overload
    def apply(
        self: Transform,
        obj: MultiBlock,
        /,
        *,
        inverse: bool = ...,
        copy: bool = ...,
        transform_all_input_vectors: bool = ...,
    ) -> MultiBlock: ...
    def apply(
        self: Transform,
        obj: VectorLike[float] | MatrixLike[float] | DataSet | MultiBlock,
>>>>>>> 48e8b934
        /,
        mode: Literal['points', 'vectors', 'all_vectors'] | None = None,
        *,
        inverse: bool = False,
        copy: bool = True,
    ):
        """Apply the current transformation :attr:`matrix` to points, vectors, or a dataset.

        .. note::

            Points with integer values are cast to a float type before the
            transformation is applied. A similar casting is also performed when
            transforming datasets. See also the notes at :func:`~pyvista.DataObjectFilters.transform`
            which is used by this filter under the hood.

        Parameters
        ----------
        obj : VectorLike[float] | MatrixLike[float] | DataSet | MultiBlock
            Object to apply the transformation to.

        mode : 'points' | 'vectors' | 'all_vectors', optional
            Defines how to apply the transformation. If the input is an array, use:

            - ``'points'`` for transforming point arrays.
            - ``'vectors'`` for transforming vector arrays.

            Transforming vectors is similar to transforming points except the
            translation component is removed for vectors. By default, ``'points'`` mode
            is used for array inputs.

            If the input is a dataset, use the ``'all_vectors'`` mode to transform `all`
            input vectors in datasets. Otherwise, only the points, normals and active
            vectors are transformed. This mode is equivalent to setting
            ``transform_all_input_vectors=True`` with :meth:`pyvista.DataObjectFilters.transform`.

        inverse : bool, default: False
            Apply the transformation using the :attr:`inverse_matrix` instead of the
            :attr:`matrix`.

        copy : bool, default: True
            Return a copy of the input with the transformation applied. Set this to
            ``False`` to transform the input directly and return it. Only applies to
            NumPy arrays and datasets. A copy is always returned for tuple and list
            inputs or point arrays with integers.

        Returns
        -------
        np.ndarray | DataSet | MultiBlock
            Transformed array or dataset.

        See Also
        --------
        apply_to_points
            Equivalent to ``apply(obj, 'points')`` for point-array inputs.
        apply_to_vectors
            Equivalent to ``apply(obj, 'vectors')`` for vector-array inputs.
        apply_to_dataset
            Equivalent to ``apply(obj, mode)`` for dataset inputs where ``mode`` may be
            ``'all_vectors'`` or ``None``.
        pyvista.DataObjectFilters.transform
            Transform a dataset.

        Examples
        --------
        Apply a transformation to a point.

        >>> import numpy as np
        >>> import pyvista as pv
        >>> point = (1.0, 2.0, 3.0)
        >>> transform = pv.Transform().scale(2).translate((0.0, 0.0, 1.0))
        >>> transformed = transform.apply(point)
        >>> transformed
        array([2., 4., 7.])

        Apply a transformation to a points array.

        >>> array = np.array([[1.0, 2.0, 3.0], [4.0, 5.0, 6.0]])
        >>> transformed = transform.apply(array)
        >>> transformed
        array([[ 2.,  4.,  7.],
               [ 8., 10., 13.]])

        Apply a transformation to a vector array. Use the same array as before but
        use the ``'vectors'`` mode. Note how the translation component is not applied
        to vectors.

        >>> transformed = transform.apply(array, 'vectors')
        >>> transformed
        array([[ 2.,  4.,  6.],
               [ 8., 10., 12.]])

        Apply a transformation to a dataset.

        >>> dataset = pv.PolyData(array)
        >>> transformed = transform.apply(dataset)
        >>> transformed.points
        pyvista_ndarray([[ 2.,  4.,  6.],
                         [ 8., 10., 12.]])

        Apply the inverse.

        >>> transformed = transform.apply(dataset, inverse=True)
        >>> transformed.points
        pyvista_ndarray([[0.5, 1. , 1. ],
                         [2. , 2.5, 2.5]])

        """
        _validation.check_contains(
            ['points', 'vectors', 'all_vectors', None], must_contain=mode, name='mode'
        )

        inplace = not copy
        # Transform dataset
        if isinstance(obj, (pyvista.DataSet, pyvista.MultiBlock)):
<<<<<<< HEAD
            if mode not in ['all_vectors', None]:
                raise ValueError(f"Transformation mode '{mode}' is not supported for datasets.")

=======
>>>>>>> 48e8b934
            return obj.transform(
                self.copy().invert() if inverse else self,
                inplace=inplace,
                transform_all_input_vectors=bool(mode),
            )
        if mode not in ['points', 'vectors', None]:
            raise ValueError(f"Transformation mode '{mode}' is not supported for arrays.")

        matrix = self.inverse_matrix if inverse else self.matrix
        if mode == 'vectors':
            # Remove translation
            matrix[:3, 3] = 0

        # Validate array - make sure we have floats
        array: NumpyArray[float] = _validation.validate_array(obj, must_have_shape=[(3,), (-1, 3)])
        array = array if np.issubdtype(array.dtype, np.floating) else array.astype(float)

        # Transform a single point
        out: NumpyArray[float] | None
        if array.shape == (3,):
            out = (matrix @ (*array, 1))[:3]
            if inplace:
                array[:] = out
                out = array
            return out

        # Transform many points
        out = apply_transformation_to_points(matrix, array, inplace=inplace)
        if out is not None:
            return out
        else:
            return array

    def apply_to_points(
        self,
        points: VectorLike[float] | MatrixLike[float],
        /,
        inverse: bool = False,
        copy: bool = True,
    ) -> NumpyArray[float]:
        """Apply the current transformation :attr:`matrix` to a point or points.

        This is equivalent to ``apply(points, 'points')``. See :meth:`apply` for
        details and examples.

        Parameters
        ----------
        points : VectorLike[float] | MatrixLike[float]
            Single point or ``Nx3`` points array to apply the transformation to.

        inverse : bool, default: False
            Apply the transformation using the :attr:`inverse_matrix` instead of the
            :attr:`matrix`.

        copy : bool, default: True
            Return a copy of the input with the transformation applied. Set this to
            ``False`` to transform the input directly and return it. Only applies to
            NumPy arrays. A copy is always returned for tuple and list
            inputs or point arrays with integers.

        Returns
        -------
        np.ndarray
            Transformed points.

        See Also
        --------
        apply
            Apply this transformation to any input.
        apply_to_vectors
            Apply this transformation to vectors.
        apply_to_dataset
            Apply this transformation to a dataset.

        """
        return self.apply(points, 'points', inverse=inverse, copy=copy)

    def apply_to_vectors(
        self,
        vectors: VectorLike[float] | MatrixLike[float],
        /,
        inverse: bool = False,
        copy: bool = True,
    ) -> NumpyArray[float]:
        """Apply the current transformation :attr:`matrix` to a vector or vectors.

        This is equivalent to ``apply(vectors, 'vectors')``. See :meth:`apply` for
        details and examples.

        Parameters
        ----------
        vectors : VectorLike[float] | MatrixLike[float]
            Single vector or ``Nx3`` vectors array to apply the transformation to.

        inverse : bool, default: False
            Apply the transformation using the :attr:`inverse_matrix` instead of the
            :attr:`matrix`.

        copy : bool, default: True
            Return a copy of the input with the transformation applied. Set this to
            ``False`` to transform the input directly and return it. Only applies to
            NumPy arrays. A copy is always returned for tuple and list
            inputs or point arrays with integers.

        Returns
        -------
        np.ndarray
            Transformed vectors.

        See Also
        --------
        apply
            Apply this transformation to any input.
        apply_to_points
            Apply this transformation to points.
        apply_to_dataset
            Apply this transformation to a dataset.

        """
        return self.apply(vectors, 'vectors', inverse=inverse, copy=copy)

    def apply_to_dataset(
        self,
        dataset: ConcreteDataSetOrMultiBlockType,
        /,
        all_vectors: bool = False,
        copy: bool = True,
        inverse: bool = False,
    ) -> ConcreteDataSetOrMultiBlockType:
        """Apply the current transformation :attr:`matrix` to a dataset.

        This is equivalent to ``apply(dataset, mode)`` where ``mode`` is ``'all_vectors'``
        when ``transform_all_input_vectors=True``. See :meth:`apply` for details and
        examples. This method is also similar to :meth:`pyvista.DataObjectFilters.transform`.

        Parameters
        ----------
        dataset : DataSet | MultiBlock
            Object to apply the transformation to.

        all_vectors : bool, default: False
            When ``True``, all arrays with three components are
            transformed. Otherwise, only the normals and vectors are
            transformed. See the warning in :meth:`pyvista.DataObjectFilters.transform`
            for more details.

        inverse : bool, default: False
            Apply the transformation using the :attr:`inverse_matrix` instead of the
            :attr:`matrix`.

        copy : bool, default: True
            Return a copy of the input with the transformation applied. Set this to
            ``False`` to transform the input directly and return it.

        Returns
        -------
        DataSet | MultiBlock
            Transformed dataset.

        See Also
        --------
        apply
            Apply this transformation to any input.
        apply_to_points
            Apply this transformation to points.
        apply_to_vectors
            Apply this transformation to vectors.
        pyvista.DataObjectFilters.transform
            Transform a dataset.

        """
        mode: Literal['all_vectors'] | None = 'all_vectors' if all_vectors else None
        return self.apply(dataset, mode, inverse=inverse, copy=copy)

    def decompose(
        self: Transform,
        *,
        homogeneous: bool = False,
    ) -> tuple[
        NumpyArray[float],
        NumpyArray[float],
        NumpyArray[float],
        NumpyArray[float],
        NumpyArray[float],
    ]:
        """Decompose the current transformation into its components.

        Decompose the :attr:`matrix` ``M`` into

        - translation ``T``
        - rotation ``R``
        - reflection ``N``
        - scaling ``S``
        - shearing ``K``

        such that, when represented as 4x4 matrices, ``M = TRNSK``. The decomposition is
        unique and is computed with polar matrix decomposition.

        By default, compact representations of the transformations are returned (e.g. as a
        3-element vector or a 3x3 matrix). Optionally, 4x4 matrices may be returned instead.

        .. note::

            - The rotation is orthonormal and right-handed with positive determinant.
            - The scaling factors are positive.
            - The reflection is either ``1`` (no reflection) or ``-1`` (has reflection)
              and can be used like a scaling factor.

        Parameters
        ----------
        homogeneous : bool, default: False
            If ``True``, return the components (translation, rotation, etc.) as 4x4
            homogeneous matrices. By default, reflection is a scalar, translation and
            scaling are length-3 vectors, and rotation and shear are 3x3 matrices.

        Returns
        -------
        numpy.ndarray
            Translation component ``T``. Returned as a 3-element vector (or a 4x4
            translation matrix if ``homogeneous`` is ``True``).

        numpy.ndarray
            Rotation component ``R``. Returned as a 3x3 orthonormal rotation matrix of row
            vectors (or a 4x4 rotation matrix if ``homogeneous`` is ``True``).

        numpy.ndarray
            Reflection component ``N``. Returned as a NumPy scalar (or a 4x4 reflection
            matrix if ``homogeneous`` is ``True``).

        numpy.ndarray
            Scaling component ``S``. Returned as a 3-element vector (or a 4x4 scaling matrix
            if ``homogeneous`` is ``True``).

        numpy.ndarray
            Shear component ``K``. Returned as a 3x3 matrix with ones on the diagonal and
            shear values in the off-diagonals (or as a 4x4 shearing matrix if ``homogeneous``
            is ``True``).

        Examples
        --------
        Create a transform by concatenating scaling, rotation, and translation
        matrices.

        >>> import numpy as np
        >>> import pyvista as pv
        >>> transform = pv.Transform()
        >>> _ = transform.scale(1, 2, 3)
        >>> _ = transform.rotate_z(90)
        >>> _ = transform.translate(4, 5, 6)
        >>> transform
        Transform (...)
          Num Transformations: 3
          Matrix:  [[ 0., -2.,  0.,  4.],
                    [ 1.,  0.,  0.,  5.],
                    [ 0.,  0.,  3.,  6.],
                    [ 0.,  0.,  0.,  1.]]

        Decompose the matrix.

        >>> T, R, N, S, K = transform.decompose()

        Since the input has no shear this component is the identity matrix.
        Similarly, there are no reflections so its value is ``1``. All other components
        are recovered perfectly and match the input.

        >>> K  # shear
        array([[1., 0., 0.],
               [0., 1., 0.],
               [0., 0., 1.]])

        >>> S  # scale
        array([1., 2., 3.])

        >>> N  # reflection
        array(1.)

        >>> R  # rotation
        array([[ 0., -1.,  0.],
               [ 1.,  0.,  0.],
               [ 0.,  0.,  1.]])

        >>> T  # translation
        array([4., 5., 6.])

        Compose a shear component using pre-multiplication so that shearing is
        the first transformation.

        >>> shear = np.eye(4)
        >>> shear[0, 1] = 0.1  # xy shear
        >>> _ = transform.compose(shear, multiply_mode='pre')

        Repeat the decomposition and show its components. Note how the decomposed shear
        does not perfectly match the input shear matrix values. The values of the
        scaling and rotation components are also affected and do not exactly match the
        input. This is expected, because the shear can be partially factored as a
        combination of rotation and scaling.

        >>> T, R, N, S, K = transform.decompose()

        >>> K  # shear
        array([[1.        , 0.03333333, 0.        ],
               [0.01663894, 1.        , 0.        ],
               [0.        , 0.        , 1.        ]])

        >>> S  # scale
        array([0.99944491, 2.0022213 , 3.        ])

        >>> N  # reflection
        array(1.)

        >>> R  # rotation
        array([[ 0.03331483, -0.99944491,  0.        ],
               [ 0.99944491,  0.03331483,  0.        ],
               [ 0.        ,  0.        ,  1.        ]])

        >>> T  # translation
        array([4., 5., 6.])

        Although the values may not match the input exactly, the decomposition is
        nevertheless valid and can be used to re-compose the original transformation.

        >>> T, R, N, S, K = transform.decompose(homogeneous=True)
        >>> T @ R @ N @ S @ K
        array([[-5.76153045e-17, -2.00000000e+00,  0.00000000e+00,
                 4.00000000e+00],
               [ 1.00000000e+00,  1.00000000e-01,  0.00000000e+00,
                 5.00000000e+00],
               [ 0.00000000e+00,  0.00000000e+00,  3.00000000e+00,
                 6.00000000e+00],
               [ 0.00000000e+00,  0.00000000e+00,  0.00000000e+00,
                 1.00000000e+00]])

        Alternatively, re-compose the transformation as a new
        :class:`~pyvista.Transform` with pre-multiplication.

        >>> recomposed = pv.Transform([T, R, N, S, K], multiply_mode='pre')
        >>> np.allclose(recomposed.matrix, transform.matrix)
        True

        Compose a reflection and decompose the transform again.

        >>> _ = transform.flip_x()
        >>> T, R, N, S, K = transform.decompose()

        The reflection component is now ``-1``.

        >>> N  # reflection
        array(-1.)

        The decomposition may be simplified to a ``TRSK`` decomposition by combining
        the reflection component with either the rotation or the scaling term.

        Multiplying the reflection with the rotation will make it a left-handed rotation
        with negative determinant:

        >>> R = R * N
        >>> np.linalg.det(R) < 0
        np.True_

        Alternatively, keep the rotation right-handed but make the scaling factors negative:

        >>> S = S * N
        >>> S  # scale
        array([-0.99944491, -2.0022213 , -3.        ])

        """
        return decomposition(
            self.matrix,
            homogeneous=homogeneous,
        )

    def invert(self: Transform) -> Transform:  # numpydoc ignore: RT01
        """Invert the current transformation.

        The current transformation :attr:`matrix` (including all matrices in the
        :attr:`matrix_list`) is inverted every time :meth:`invert` is called.

        Use :attr:`is_inverted` to check if the transformations are currently inverted.

        Examples
        --------
        Compose an arbitrary transformation.

        >>> import pyvista as pv
        >>> transform = pv.Transform().scale(2.0)
        >>> transform.matrix
        array([[2., 0., 0., 0.],
               [0., 2., 0., 0.],
               [0., 0., 2., 0.],
               [0., 0., 0., 1.]])

        Check if the transformation is inverted.

        >>> transform.is_inverted
        False

        Invert the transformation and show the matrix.

        >>> _ = transform.invert()
        >>> transform.matrix
        array([[0.5, 0. , 0. , 0. ],
               [0. , 0.5, 0. , 0. ],
               [0. , 0. , 0.5, 0. ],
               [0. , 0. , 0. , 1. ]])

        Check that the transformation is inverted.

        >>> transform.is_inverted
        True

        Invert it again to restore it back to its original state.

        >>> _ = transform.invert()
        >>> transform.matrix
        array([[2., 0., 0., 0.],
               [0., 2., 0., 0.],
               [0., 0., 2., 0.],
               [0., 0., 0., 1.]])
        >>> transform.is_inverted
        False

        """
        self.Inverse()
        return self

    def identity(self: Transform) -> Transform:  # numpydoc ignore: RT01
        """Set the transformation to the identity transformation.

        This can be used to "reset" the transform.

        Examples
        --------
        Compose an arbitrary transformation.

        >>> import pyvista as pv
        >>> transform = pv.Transform().scale(2.0)
        >>> transform.matrix
        array([[2., 0., 0., 0.],
               [0., 2., 0., 0.],
               [0., 0., 2., 0.],
               [0., 0., 0., 1.]])

        Reset the transformation to the identity matrix.

        >>> _ = transform.identity()
        >>> transform.matrix
        array([[1., 0., 0., 0.],
               [0., 1., 0., 0.],
               [0., 0., 1., 0.],
               [0., 0., 0., 1.]])

        """
        self.Identity()
        return self

    @property
    def is_inverted(self: Transform) -> bool:  # numpydoc ignore: RT01
        """Get the inverse flag of the transformation.

        This flag is modified whenever :meth:`invert` is called.
        """
        return bool(self.GetInverseFlag())

    def _compose_with_translations(
        self: Transform,
        transform: TransformLike,
        point: VectorLike[float] | None = None,
        multiply_mode: Literal['pre', 'post'] | None = None,
    ) -> Transform:
        translate_before, translate_after = self._get_point_translations(
            point=point, multiply_mode=multiply_mode
        )
        if translate_before:
            self.compose(translate_before, multiply_mode=multiply_mode)

        self.compose(transform, multiply_mode=multiply_mode)

        if translate_after:
            self.compose(translate_after, multiply_mode=multiply_mode)

        return self

    def _get_point_translations(
        self: Transform,
        point: VectorLike[float] | None,
        multiply_mode: Literal['pre', 'post'] | None,
    ) -> tuple[None | Transform, None | Transform]:
        point = point if point is not None else self.point
        if point is not None:
            point_array = _validation.validate_array3(point, dtype_out=float, name='point')
            translate_away = Transform().translate(-point_array)
            translate_toward = Transform().translate(point_array)
            if multiply_mode == 'post' or self._multiply_mode == 'post':
                return translate_away, translate_toward
            else:
                return translate_toward, translate_away
        return None, None

    @property
    def check_finite(self: Transform) -> bool:  # numpydoc ignore: RT01
        """Check that the :attr:`matrix` and :attr:`inverse_matrix` have finite values.

        If ``True``, all transformations are checked to ensure they only contain
        finite values (i.e. no ``NaN`` or ``Inf`` values) and a ``ValueError`` is raised
        otherwise. This is useful to catch cases where the transformation(s) are poorly
        defined and/or are numerically unstable.

        This flag is enabled by default.
        """
        return self._check_finite

    @check_finite.setter
    def check_finite(self: Transform, value: bool) -> None:
        self._check_finite = bool(value)<|MERGE_RESOLUTION|>--- conflicted
+++ resolved
@@ -19,19 +19,15 @@
 from pyvista.core.utilities.transformations import decomposition
 from pyvista.core.utilities.transformations import reflection
 
-<<<<<<< HEAD
-if TYPE_CHECKING:
-    from pyvista.core._typing_core import ConcreteDataSetOrMultiBlockType
-=======
 if TYPE_CHECKING:  # pragma: no cover
     from pyvista import DataSet
     from pyvista import MultiBlock
->>>>>>> 48e8b934
     from pyvista.core._typing_core import MatrixLike
     from pyvista.core._typing_core import NumpyArray
     from pyvista.core._typing_core import RotationLike
     from pyvista.core._typing_core import TransformLike
     from pyvista.core._typing_core import VectorLike
+    from pyvista.core._typing_core import _DataSetOrMultiBlockType
 
 
 class Transform(_vtk.vtkTransform):
@@ -1447,38 +1443,16 @@
     @overload
     def apply(
         self: Transform,
-<<<<<<< HEAD
-        obj: ConcreteDataSetOrMultiBlockType,
-=======
-        obj: DataSet,
->>>>>>> 48e8b934
+        obj: _DataSetOrMultiBlockType,
         /,
         mode: Literal['all_vectors'] | None = ...,
         *,
         inverse: bool = ...,
         copy: bool = ...,
-<<<<<<< HEAD
-    ) -> ConcreteDataSetOrMultiBlockType: ...
-    def apply(
-        self: Transform,
-        obj: VectorLike[float] | MatrixLike[float] | ConcreteDataSetOrMultiBlockType,
-=======
-        transform_all_input_vectors: bool = ...,
-    ) -> DataSet: ...
-    @overload
-    def apply(
-        self: Transform,
-        obj: MultiBlock,
-        /,
-        *,
-        inverse: bool = ...,
-        copy: bool = ...,
-        transform_all_input_vectors: bool = ...,
-    ) -> MultiBlock: ...
+    ) -> _DataSetOrMultiBlockType: ...
     def apply(
         self: Transform,
         obj: VectorLike[float] | MatrixLike[float] | DataSet | MultiBlock,
->>>>>>> 48e8b934
         /,
         mode: Literal['points', 'vectors', 'all_vectors'] | None = None,
         *,
@@ -1593,12 +1567,9 @@
         inplace = not copy
         # Transform dataset
         if isinstance(obj, (pyvista.DataSet, pyvista.MultiBlock)):
-<<<<<<< HEAD
             if mode not in ['all_vectors', None]:
                 raise ValueError(f"Transformation mode '{mode}' is not supported for datasets.")
 
-=======
->>>>>>> 48e8b934
             return obj.transform(
                 self.copy().invert() if inverse else self,
                 inplace=inplace,
@@ -1722,12 +1693,12 @@
 
     def apply_to_dataset(
         self,
-        dataset: ConcreteDataSetOrMultiBlockType,
+        dataset: _DataSetOrMultiBlockType,
         /,
         all_vectors: bool = False,
         copy: bool = True,
         inverse: bool = False,
-    ) -> ConcreteDataSetOrMultiBlockType:
+    ) -> _DataSetOrMultiBlockType:
         """Apply the current transformation :attr:`matrix` to a dataset.
 
         This is equivalent to ``apply(dataset, mode)`` where ``mode`` is ``'all_vectors'``
