"""Module containing the Transform class."""

from __future__ import annotations

from typing import TYPE_CHECKING
from typing import Literal

import numpy as np

from pyvista.core import _validation
from pyvista.core import _vtk_core as _vtk
from pyvista.core.utilities.arrays import array_from_vtkmatrix
from pyvista.core.utilities.arrays import vtkmatrix_from_array
from pyvista.core.utilities.transformations import axis_angle_rotation
from pyvista.core.utilities.transformations import reflection

if TYPE_CHECKING:  # pragma: no cover
    from pyvista.core._typing_core import NumpyArray
    from pyvista.core._typing_core import RotationLike
    from pyvista.core._typing_core import TransformLike
    from pyvista.core._typing_core import VectorLike


class Transform(_vtk.vtkTransform):
    """Describes linear transformations via a 4x4 matrix.

    A :class:`` can be used to describe the full range of linear (also known
    as affine) coordinate transformations in three dimensions, which are internally
    represented as a 4x4 homogeneous transformation matrix.

    The transformation methods (e.g. :meth:`translate`, :meth:`rotate`,
    :meth:`concatenate`) can operate in either :meth:`pre_multiply` or
    :meth:`post_multiply` mode. In pre-multiply mode, any additional transformations
    will occur *before* any transformations represented by the current :attr:`matrix`.
    In post-multiply mode (the default), the additional transformation will occur
    *after* any transformations represented by the current matrix.

    .. note::

        This class performs all of its operations in a right-handed coordinate system
        with right-handed rotations. Some other graphics libraries use left-handed
        coordinate systems and rotations.

    .. versionadded:: 0.45

    Parameters
    ----------
    trans : TransformLike, optional
        Initialize the transform with a transformation. By default, the transform
        is initialized as the identity matrix.

    point : VectorLike[float], optional
        Point to use when concatenating some transformations such as scale, rotation, etc.
        If set, two additional transformations are concatenated and added to
        the :attr:`matrix_list`:

            - :meth:`translate` to ``point`` before the transformation
            - :meth:`translate` away from ``point`` after the transformation

        By default, this value is ``None``, which means that the scale, rotation, etc.
        transformations are performed about the origin ``(0, 0, 0)``.

    See Also
    --------
    :meth:`pyvista.DataSetFilters.transform`
        Apply a transformation to a mesh.

    Examples
    --------
    Create a transformation and use ``+`` to concatenate a translation.

    >>> import numpy as np
    >>> import pyvista as pv
    >>> position = (-0.6, -0.8, 2.1)
    >>> translation_T = pv.Transform() + position
    >>> translation_T.matrix
    array([[ 1. ,  0. ,  0. , -0.6],
           [ 0. ,  1. ,  0. , -0.8],
           [ 0. ,  0. ,  1. ,  2.1],
           [ 0. ,  0. ,  0. ,  1. ]])

    Using ``+`` performs the same concatenation as calling :meth:`translate`.

    >>> np.array_equal(
    ...     translation_T.matrix, pv.Transform().translate(position).matrix
    ... )
    True

    Create a transformation and use ``*`` to concatenate a scaling matrix.

    >>> scale_factor = 2.0
    >>> scaling_T = pv.Transform() * scale_factor
    >>> scaling_T.matrix
    array([[2., 0., 0., 0.],
           [0., 2., 0., 0.],
           [0., 0., 2., 0.],
           [0., 0., 0., 1.]])

    Using ``*`` performs the same concatenation as calling :meth:`scale`.

    >>> np.array_equal(
    ...     scaling_T.matrix, pv.Transform().scale(scale_factor).matrix
    ... )
    True

    Concatenate the two transformations using addition. This will concatenate with
    post-multiplication such that the transformations are applied in order from left to
    right, i.e. translate first, then scale.

    >>> transform_post = translation_T + scaling_T
    >>> transform_post.matrix
    array([[ 2. ,  0. ,  0. , -1.2],
           [ 0. ,  2. ,  0. , -1.6],
           [ 0. ,  0. ,  2. ,  4.2],
           [ 0. ,  0. ,  0. ,  1. ]])

    Post-multiplication is equivalent to using matrix multiplication on the
    arrays directly but with the arguments reversed:

    >>> mat_mul = scaling_T.matrix @ translation_T.matrix
    >>> np.array_equal(transform_post.matrix, mat_mul)
    True

    Alternatively, concatenate the transformations by chaining the methods with a
    single :class:`Transform` instance. Note that post-multiply is used by default.

    >>> transform_post = pv.Transform()
    >>> transform_post.multiply_mode
    'post'
    >>> _ = transform_post.translate(position).scale(scale_factor)
    >>> transform_post.matrix
    array([[ 2. ,  0. ,  0. , -1.2],
           [ 0. ,  2. ,  0. , -1.6],
           [ 0. ,  0. ,  2. ,  4.2],
           [ 0. ,  0. ,  0. ,  1. ]])

    Use :attr:`n_transformations` to check that there are two transformations.

    >>> transform_post.n_transformations
    2

    Use :attr:`matrix_list` to get a list of the transformations. Since
    post-multiplication is used, the translation matrix is first in the list since
    it was applied first, and the scale matrix is second.

    >>> transform_post.matrix_list[0]  # translation
    array([[ 1. ,  0. ,  0. , -0.6],
           [ 0. ,  1. ,  0. , -0.8],
           [ 0. ,  0. ,  1. ,  2.1],
           [ 0. ,  0. ,  0. ,  1. ]])

    >>> transform_post.matrix_list[1]  # scaling
    array([[2., 0., 0., 0.],
           [0., 2., 0., 0.],
           [0., 0., 2., 0.],
           [0., 0., 0., 1.]])

    Create a similar transform but use pre-multiplication this time. Concatenate the
    transformations in the same order as before using :meth:`translate` and :meth`scale`.

    >>> transform_pre = pv.Transform().pre_multiply()
    >>> _ = transform_pre.translate(position).scale(scale_factor)

    Alternatively, create the transform using matrix multiplication. Matrix
    multiplication concatenates the transformations using pre-multiply semantics such
    that the transformations are applied in order from right to left, i.e. scale first,
    then translate.

    >>> transform_pre = translation_T @ scaling_T
    >>> transform_pre.matrix
    array([[ 2. ,  0. ,  0. , -0.6],
           [ 0. ,  2. ,  0. , -0.8],
           [ 0. ,  0. ,  2. ,  2.1],
           [ 0. ,  0. ,  0. ,  1. ]])

    This is equivalent to using matrix multiplication directly on the arrays:

    >>> mat_mul = translation_T.matrix @ scaling_T.matrix
    >>> np.array_equal(transform_pre.matrix, mat_mul)
    True

    Show the matrix list again. Note how the order with pre-multiplication is the
    reverse of post-multiplication.

    >>> transform_pre.matrix_list[0]  # scaling
    array([[2., 0., 0., 0.],
           [0., 2., 0., 0.],
           [0., 0., 2., 0.],
           [0., 0., 0., 1.]])

    >>> transform_pre.matrix_list[1]  # translation
    array([[ 1. ,  0. ,  0. , -0.6],
           [ 0. ,  1. ,  0. , -0.8],
           [ 0. ,  0. ,  1. ,  2.1],
           [ 0. ,  0. ,  0. ,  1. ]])

    Apply the two post- and pre-multiplied transformations to a dataset and plot them.
    Note how the meshes have different positions since post- and pre-multiplication
    produce different transformations.

    >>> mesh_post = pv.Sphere().transform(transform_post)
    >>> mesh_pre = pv.Cone().transform(transform_pre)
    >>> pl = pv.Plotter()
    >>> _ = pl.add_mesh(mesh_post, color='goldenrod')
    >>> _ = pl.add_mesh(mesh_pre, color='teal')
    >>> _ = pl.add_axes_at_origin()
    >>> pl.show()

    Get the concatenated inverse transformation matrix of the pre-multiplication case.

    >>> inverse_matrix = transform_pre.inverse_matrix
    >>> inverse_matrix
    array([[ 0.5 ,  0.  ,  0.  ,  0.3 ],
           [ 0.  ,  0.5 ,  0.  ,  0.4 ],
           [ 0.  ,  0.  ,  0.5 , -1.05],
           [ 0.  ,  0.  ,  0.  ,  1.  ]])

    Similar to using :attr:`matrix_list`, we can inspect the individual transformation
    inverses with :attr:`inverse_matrix_list`.

    >>> transform_pre.inverse_matrix_list[0]  # inverse scaling
    array([[0.5, 0. , 0. , 0. ],
           [0. , 0.5, 0. , 0. ],
           [0. , 0. , 0.5, 0. ],
           [0. , 0. , 0. , 1. ]])

    >>> transform_pre.inverse_matrix_list[1]  # inverse translation
    array([[ 1. ,  0. ,  0. ,  0.6],
           [ 0. ,  1. ,  0. ,  0.8],
           [ 0. ,  0. ,  1. , -2.1],
           [ 0. ,  0. ,  0. ,  1. ]])

    Transform the mesh by its inverse to restore it to its original un-scaled state
    and positioning at the origin.

    >>> mesh_pre_inverted = mesh_pre.transform(inverse_matrix)
    >>> pl = pv.Plotter()
    >>> _ = pl.add_mesh(mesh_pre_inverted, color='teal')
    >>> _ = pl.add_axes_at_origin()
    >>> pl.show()
    """

    def __init__(
        self, trans: TransformLike | None = None, *, point: VectorLike[float] | None = None
    ):
        super().__init__()
        self.multiply_mode = 'post'
        self.point = point  # type: ignore[assignment]
        self.check_finite = True
        if trans is not None:
            self.matrix = trans  # type: ignore[assignment]

<<<<<<< HEAD
    def __add__(self, other: VectorLike[float] | TransformLike) -> Transform:
        """:meth:`concatenate` this transform using post-multiply semantics.

        Use :meth:`translate` for length-3 vector inputs, and :meth:`concatenate`
        otherwise for transform-like inputs.
        """
        copied = self.copy()
        try:
            transform = copied.translate(other, multiply_mode='post')
        except (ValueError, TypeError):
            try:
                transform = copied.concatenate(other, multiply_mode='post')
            except TypeError:
                raise TypeError(
                    f"Unsupported operand type(s) for +: '{self.__class__.__name__}' and '{type(other).__name__}'\n"
                    f"The right-side argument must be transform-like."
                )
            except ValueError:
                raise ValueError(
                    f"Unsupported operand value(s) for +: '{self.__class__.__name__}' and '{type(other).__name__}'\n"
                    f"The right-side argument must be a length-3 vector or have 3x3 or 4x4 shape."
                )
        return transform

    def __radd__(self, other: VectorLike[float] | TransformLike) -> Transform:
        """:meth:`translate` this transform using pre-multiply semantics."""
        try:
            return self.copy().translate(other, multiply_mode='pre')
        except TypeError:
            raise TypeError(
                f"Unsupported operand type(s) for +: '{type(other).__name__}' and '{self.__class__.__name__}'\n"
                f"The left-side argument must be a length-3 vector."
            )
        except ValueError:
            raise ValueError(
                f"Unsupported operand value(s) for +: '{type(other).__name__}' and '{self.__class__.__name__}'\n"
                f"The left-side argument must be a length-3 vector."
            )

    def __mul__(self, other: float | VectorLike[float] | TransformLike) -> Transform:
        """:meth:`scale` this transform using post-multiply semantics."""
        try:
            return self.copy().scale(other, multiply_mode='post')

        except TypeError:
            raise TypeError(
                f"Unsupported operand type(s) for *: '{self.__class__.__name__}' and '{type(other).__name__}'\n"
                f"The right-side argument must be a single number or a length-3 vector."
            )
        except ValueError:
            raise ValueError(
                f"Unsupported operand value(s) for *: '{self.__class__.__name__}' and '{type(other).__name__}'\n"
                f"The right-side argument must be a single number or a length-3 vector."
            )

    def __rmul__(self, other: float | VectorLike[float] | TransformLike) -> Transform:
        """:meth:`scale` this transform using pre-multiply semantics."""
        try:
            return self.copy().scale(other, multiply_mode='pre')
        except TypeError:
            raise TypeError(
                f"Unsupported operand type(s) for *: '{type(other).__name__}' and '{self.__class__.__name__}'\n"
                f"The left-side argument must be a single number or a length-3 vector."
            )
        except ValueError:
            raise ValueError(
                f"Unsupported operand value(s) for *: '{type(other).__name__}' and '{self.__class__.__name__}'\n"
                f"The left-side argument must be a single number or a length-3 vector."
            )

    def __matmul__(self, other: TransformLike) -> Transform:
        """:meth:`concatenate` this transform using pre-multiply semantics."""
        try:
            return self.copy().concatenate(other, multiply_mode='pre')
        except TypeError:
            raise TypeError(
                f"Unsupported operand type(s) for @: '{self.__class__.__name__}' and '{type(other).__name__}'\n"
                f"The right-side argument must be transform-like."
            )
        except ValueError:
            raise ValueError(
                f"Unsupported operand value(s) for @: '{self.__class__.__name__}' and '{type(other).__name__}'\n"
                f"The right-side argument must be transform-like."
            )

    def copy(self) -> Transform:
        """Return a deep copy of the transform.

        Returns
        -------
        Transform
            Deep copy of this transform.

        Examples
        --------
        Create a scaling transform.

        >>> import pyvista as pv
        >>> transform = pv.Transform().scale(1, 2, 3)
        >>> transform.matrix
        array([[1., 0., 0., 0.],
               [0., 2., 0., 0.],
               [0., 0., 3., 0.],
               [0., 0., 0., 1.]])

        Copy the transform.

        >>> copied = transform.copy()
        >>> copied.matrix
        array([[1., 0., 0., 0.],
               [0., 2., 0., 0.],
               [0., 0., 3., 0.],
               [0., 0., 0., 1.]])

        >>> copied is transform
        False
        """
        new_transform = Transform()
        new_transform.DeepCopy(self)

        # Need to copy other props not stored by vtkTransform
        new_transform.multiply_mode = self.multiply_mode

        return new_transform
=======
    def __repr__(self):
        """Representation of the transform."""

        def _matrix_repr():
            repr_ = np.array_repr(self.matrix)
            return repr_.replace('array(', '      ').replace(')', '').replace('      [', '[')

        matrix_repr_lines = _matrix_repr().split('\n')
        lines = [
            f'{type(self).__name__} ({hex(id(self))})',
            f'  Num Transformations: {self.n_transformations}',
            f'  Matrix:  {matrix_repr_lines[0]}',
            f'           {matrix_repr_lines[1]}',
            f'           {matrix_repr_lines[2]}',
            f'           {matrix_repr_lines[3]}',
        ]
        return "\n".join(lines)
>>>>>>> 395bc63f

    @property
    def point(self) -> tuple[float, float, float] | None:  # numpydoc ignore=RT01
        """Point to use when concatenating some transformations such as scale, rotation, etc.

        If set, two additional transformations are concatenated and added to
        the :attr:`matrix_list`:

            - :meth:`translate` to ``point`` before the transformation
            - :meth:`translate` away from ``point`` after the transformation

        By default, this value is ``None``, which means that the scale, rotation, etc.
        transformations are performed about the origin ``(0, 0, 0)``.
        """
        return self._point

    @point.setter
    def point(self, point: VectorLike[float] | None):  # numpydoc ignore=GL08
        self._point = (
            None
            if point is None
            else _validation.validate_array3(point, dtype_out=float, to_tuple=True, name='point')
        )

    @property
    def multiply_mode(self) -> Literal['pre', 'post']:  # numpydoc ignore=RT01
        """Set or get the multiplication mode.

        Set this to ``'pre'`` to set the multiplication mode to :meth:`pre_multiply`.
        Set this to ``'post'`` to set it to :meth:`post_multiply`.

        In pre-multiply mode, any additional transformations (e.g. using
        :meth:`translate`,:meth:`concatenate`, etc.) will occur *before* any
        transformations represented by the current :attr:`matrix`.
        In post-multiply mode, the additional transformation will occur *after* any
        transformations represented by the current matrix.
        """
        return self._multiply_mode

    @multiply_mode.setter
    def multiply_mode(self, multiply_mode: Literal['pre', 'post']) -> None:  # numpydoc ignore=GL08
        _validation.check_contains(
            item=multiply_mode, container=['pre', 'post'], name='multiply mode'
        )
        self.pre_multiply() if multiply_mode == 'pre' else self.post_multiply()

    def pre_multiply(self) -> Transform:  # numpydoc ignore=RT01
        """Set the multiplication mode to pre-multiply.

        In pre-multiply mode, any additional transformations (e.g. using
        :meth:`translate`,:meth:`concatenate`, etc.) will occur *before* any
        transformations represented by the current :attr:`matrix`.

        Examples
        --------
        >>> import pyvista as pv
        >>> transform = pv.Transform().pre_multiply()
        >>> transform.multiply_mode
        'pre'
        """
        self._multiply_mode: Literal['pre', 'post'] = 'pre'
        self.PreMultiply()
        return self

    def post_multiply(self) -> Transform:  # numpydoc ignore=RT01
        """Set the multiplication mode to post-multiply.

        In post-multiply mode, any additional transformations (e.g. using
        :meth:`translate`,:meth:`concatenate`, etc.) will occur *after* any
        transformations represented by the current :attr:`matrix`.

        Examples
        --------
        >>> import pyvista as pv
        >>> transform = pv.Transform().post_multiply()
        >>> transform.multiply_mode
        'post'
        """
        self._multiply_mode = 'post'
        self.PostMultiply()
        return self

    def scale(
        self,
        *factor,
        point: VectorLike[float] | None = None,
        multiply_mode: Literal['pre', 'post'] | None = None,
    ) -> Transform:  # numpydoc ignore=RT01
        """Concatenate a scale matrix.

        Create a scale matrix and :meth:`concatenate` it with the current
        transformation :attr:`matrix` according to pre-multiply or post-multiply
        semantics.

        Internally, the matrix is stored in the :attr:`matrix_list`.

        Parameters
        ----------
        *factor : float | VectorLike[float]
            Scale factor(s) to use. Use a single number for uniform scaling or
            three numbers for non-uniform scaling.

        point : VectorLike[float], optional
            Point to scale from. By default, the object's :attr:`point` is used,
            but this can be overridden.
            If set, two additional transformations are concatenated and added to
            the :attr:`matrix_list`:

                - :meth:`translate` to ``point`` before the scaling
                - :meth:`translate` away from ``point`` after the scaling

        multiply_mode : 'pre' | 'post', optional
            Multiplication mode to use when concatenating the matrix. By default, the
            object's :attr:`multiply_mode` is used, but this can be overridden. Set this
            to ``'pre'`` for pre-multiplication or ``'post'`` for post-multiplication.

        See Also
        --------
        :meth:`pyvista.DataSet.scale`
            Scale a mesh.

        Examples
        --------
        Concatenate a scale matrix.

        >>> import pyvista as pv
        >>> transform = pv.Transform().scale(1, 2, 3)
        >>> transform.matrix
        array([[1., 0., 0., 0.],
               [0., 2., 0., 0.],
               [0., 0., 3., 0.],
               [0., 0., 0., 1.]])

        Concatenate a second scale matrix using ``*``.

        >>> transform = transform * 2
        >>> transform.matrix
        array([[2., 0., 0., 0.],
               [0., 4., 0., 0.],
               [0., 0., 6., 0.],
               [0., 0., 0., 1.]])

        Scale from a point. Check the :attr:`matrix_list` to see that a translation
        is added before and after the scaling.

        >>> transform = pv.Transform().scale(7, point=(1, 2, 3))
        >>> translation_to_origin = transform.matrix_list[0]
        >>> translation_to_origin
        array([[ 1.,  0.,  0., -1.],
               [ 0.,  1.,  0., -2.],
               [ 0.,  0.,  1., -3.],
               [ 0.,  0.,  0.,  1.]])

        >>> scale = transform.matrix_list[1]
        >>> scale
        array([[7., 0., 0., 0.],
               [0., 7., 0., 0.],
               [0., 0., 7., 0.],
               [0., 0., 0., 1.]])

        >>> translation_from_origin = transform.matrix_list[2]
        >>> translation_from_origin
        array([[1., 0., 0., 1.],
               [0., 1., 0., 2.],
               [0., 0., 1., 3.],
               [0., 0., 0., 1.]])
        """
        valid_factor = _validation.validate_array3(
            factor, broadcast=True, dtype_out=float, name='scale factor'
        )
        transform = _vtk.vtkTransform()
        transform.Scale(valid_factor)
        return self._concatenate_with_translations(
            transform, point=point, multiply_mode=multiply_mode
        )

    def reflect(
        self,
        *normal,
        point: VectorLike[float] | None = None,
        multiply_mode: Literal['pre', 'post'] | None = None,
    ) -> Transform:  # numpydoc ignore=RT01
        """Concatenate a reflection matrix.

        Create a reflection matrix and :meth:`concatenate` it with the current
        transformation :attr:`matrix` according to pre-multiply or post-multiply
        semantics.

        Internally, the matrix is stored in the :attr:`matrix_list`.

        Parameters
        ----------
        *normal : VectorLike[float]
            Normal direction for reflection.

        point : VectorLike[float], optional
            Point to reflect about. By default, the object's :attr:`point` is used,
            but this can be overridden.
            If set, two additional transformations are concatenated and added to
            the :attr:`matrix_list`:

                - :meth:`translate` to ``point`` before the reflection
                - :meth:`translate` away from ``point`` after the reflection

        multiply_mode : 'pre' | 'post', optional
            Multiplication mode to use when concatenating the matrix. By default, the
            object's :attr:`multiply_mode` is used, but this can be overridden. Set this
            to ``'pre'`` for pre-multiplication or ``'post'`` for post-multiplication.

        See Also
        --------
        :meth:`pyvista.DataSet.reflect`
            Reflect a mesh.

        Examples
        --------
        Concatenate a reflection matrix.

        >>> import pyvista as pv
        >>> transform = pv.Transform()
        >>> _ = transform.reflect(0, 0, 1)
        >>> transform.matrix
        array([[ 1.,  0.,  0.,  0.],
               [ 0.,  1.,  0.,  0.],
               [ 0.,  0., -1.,  0.],
               [ 0.,  0.,  0.,  1.]])

        Concatenate a second reflection matrix.

        >>> _ = transform.reflect((1, 0, 0))
        >>> transform.matrix
        array([[-1.,  0.,  0.,  0.],
               [ 0.,  1.,  0.,  0.],
               [ 0.,  0., -1.,  0.],
               [ 0.,  0.,  0.,  1.]])
        """
        valid_normal = _validation.validate_array3(
            normal, dtype_out=float, name='reflection normal'
        )
        transform = reflection(valid_normal)
        return self._concatenate_with_translations(
            transform, point=point, multiply_mode=multiply_mode
        )

    def translate(
        self, *vector, multiply_mode: Literal['pre', 'post'] | None = None
    ) -> Transform:  # numpydoc ignore=RT01
        """Concatenate a translation matrix.

        Create a translation matrix and :meth:`concatenate` it with the current
        transformation :attr:`matrix` according to pre-multiply or post-multiply
        semantics.

        Internally, the matrix is stored in the :attr:`matrix_list`.

        Parameters
        ----------
        *vector : VectorLike[float]
            Vector to use for the translation.

        multiply_mode : 'pre' | 'post', optional
            Multiplication mode to use when concatenating the matrix. By default, the
            object's :attr:`multiply_mode` is used, but this can be overridden. Set this
            to ``'pre'`` for pre-multiplication or ``'post'`` for post-multiplication.

        See Also
        --------
        :meth:`pyvista.DataSet.translate`
            Translate a mesh.

        Examples
        --------
        Concatenate a translation matrix.

        >>> import pyvista as pv
        >>> transform = pv.Transform().translate(1, 2, 3)
        >>> transform.matrix
        array([[1., 0., 0., 1.],
               [0., 1., 0., 2.],
               [0., 0., 1., 3.],
               [0., 0., 0., 1.]])

        Concatenate a second translation matrix using ``+``.

        >>> transform = transform + (1, 1, 1)
        >>> transform.matrix
        array([[1., 0., 0., 2.],
               [0., 1., 0., 3.],
               [0., 0., 1., 4.],
               [0., 0., 0., 1.]])
        """
        valid_vector = _validation.validate_array3(
            vector, dtype_out=float, name='translation vector'
        )
        transform = _vtk.vtkTransform()
        transform.Translate(valid_vector)
        return self.concatenate(transform, multiply_mode=multiply_mode)

    def rotate(
        self,
        rotation: RotationLike,
        *,
        point: VectorLike[float] | None = None,
        multiply_mode: Literal['pre', 'post'] | None = None,
    ) -> Transform:  # numpydoc ignore=RT01
        """Concatenate a rotation matrix.

        Create a rotation matrix and :meth:`concatenate` it with the current
        transformation :attr:`matrix` according to pre-multiply or post-multiply
        semantics.

        Internally, the matrix is stored in the :attr:`matrix_list`.

        Parameters
        ----------
        rotation : RotationLike
            3x3 rotation matrix or a SciPy ``Rotation`` object.

        point : VectorLike[float], optional
            Point to rotate about. By default, the object's :attr:`point` is used,
            but this can be overridden.
            If set, two additional transformations are concatenated and added to
            the :attr:`matrix_list`:

                - :meth:`translate` to ``point`` before the rotation
                - :meth:`translate` away from ``point`` after the rotation

        multiply_mode : 'pre' | 'post', optional
            Multiplication mode to use when concatenating the matrix. By default, the
            object's :attr:`multiply_mode` is used, but this can be overridden. Set this
            to ``'pre'`` for pre-multiplication or ``'post'`` for post-multiplication.

        See Also
        --------
        pyvista.DataSet.rotate
            Rotate a mesh.

        Examples
        --------
        Concatenate a rotation matrix. In this case the rotation rotates about the
        z-axis by 90 degrees.

        >>> import pyvista as pv
        >>> rotation_z_90 = [[0, -1, 0], [1, 0, 0], [0, 0, 1]]
        >>> transform = pv.Transform().rotate(rotation_z_90)
        >>> transform.matrix
        array([[ 0., -1.,  0.,  0.],
               [ 1.,  0.,  0.,  0.],
               [ 0.,  0.,  1.,  0.],
               [ 0.,  0.,  0.,  1.]])

        Concatenate a second rotation matrix. In this case we use the same rotation as
        before.

        >>> _ = transform.rotate(rotation_z_90)

        The result is a matrix that rotates about the z-axis by 180 degrees.

        >>> transform.matrix
        array([[-1.,  0.,  0.,  0.],
               [ 0., -1.,  0.,  0.],
               [ 0.,  0.,  1.,  0.],
               [ 0.,  0.,  0.,  1.]])

        Rotate about a point. Check the :attr:`matrix_list` to see that a translation
        is added before and after the rotation.

        >>> transform = pv.Transform().rotate(
        ...     rotation_z_90, point=(1, 2, 3)
        ... )
        >>> translation_to_origin = transform.matrix_list[0]
        >>> translation_to_origin
        array([[ 1.,  0.,  0., -1.],
               [ 0.,  1.,  0., -2.],
               [ 0.,  0.,  1., -3.],
               [ 0.,  0.,  0.,  1.]])

        >>> rotation = transform.matrix_list[1]
        >>> rotation
        array([[ 0., -1.,  0.,  0.],
               [ 1.,  0.,  0.,  0.],
               [ 0.,  0.,  1.,  0.],
               [ 0.,  0.,  0.,  1.]])

        >>> translation_from_origin = transform.matrix_list[2]
        >>> translation_from_origin
        array([[1., 0., 0., 1.],
               [0., 1., 0., 2.],
               [0., 0., 1., 3.],
               [0., 0., 0., 1.]])
        """
        valid_rotation = _validation.validate_transform3x3(
            rotation, must_be_finite=self.check_finite, name='rotation'
        )
        return self._concatenate_with_translations(
            valid_rotation, point=point, multiply_mode=multiply_mode
        )

    def rotate_x(
        self,
        angle: float,
        *,
        point: VectorLike[float] | None = None,
        multiply_mode: Literal['pre', 'post'] | None = None,
    ) -> Transform:  # numpydoc ignore=RT01
        """Concatenate a rotation about the x-axis.

        Create a matrix for rotation about the x-axis and :meth:`concatenate`
        it with the current transformation :attr:`matrix` according to pre-multiply or
        post-multiply semantics.

        Internally, the matrix is stored in the :attr:`matrix_list`.

        Parameters
        ----------
        angle : float
            Angle in degrees to rotate about the x-axis.

        point : VectorLike[float], optional
            Point to rotate about. By default, the object's :attr:`point` is used,
            but this can be overridden.
            If set, two additional transformations are concatenated and added to
            the :attr:`matrix_list`:

                - :meth:`translate` to ``point`` before the rotation
                - :meth:`translate` away from ``point`` after the rotation

        multiply_mode : 'pre' | 'post', optional
            Multiplication mode to use when concatenating the matrix. By default, the
            object's :attr:`multiply_mode` is used, but this can be overridden. Set this
            to ``'pre'`` for pre-multiplication or ``'post'`` for post-multiplication.

        See Also
        --------
        pyvista.DataSet.rotate_x
            Rotate a mesh about the x-axis.

        Examples
        --------
        Concatenate a rotation about the x-axis.

        >>> import pyvista as pv
        >>> transform = pv.Transform().rotate_x(90)
        >>> transform.matrix
        array([[ 1.,  0.,  0.,  0.],
               [ 0.,  0., -1.,  0.],
               [ 0.,  1.,  0.,  0.],
               [ 0.,  0.,  0.,  1.]])

        Concatenate a second rotation about the x-axis.

        >>> _ = transform.rotate_x(45)

        The result is a matrix that rotates about the x-axis by 135 degrees.

        >>> transform.matrix
        array([[ 1.        ,  0.        ,  0.        ,  0.        ],
               [ 0.        , -0.70710678, -0.70710678,  0.        ],
               [ 0.        ,  0.70710678, -0.70710678,  0.        ],
               [ 0.        ,  0.        ,  0.        ,  1.        ]])
        """
        transform = axis_angle_rotation((1, 0, 0), angle, deg=True)
        return self._concatenate_with_translations(
            transform, point=point, multiply_mode=multiply_mode
        )

    def rotate_y(
        self,
        angle: float,
        *,
        point: VectorLike[float] | None = None,
        multiply_mode: Literal['pre', 'post'] | None = None,
    ) -> Transform:  # numpydoc ignore=RT01
        """Concatenate a rotation about the y-axis.

        Create a matrix for rotation about the y-axis and :meth:`concatenate`
        it with the current transformation :attr:`matrix` according to pre-multiply or
        post-multiply semantics.

        Internally, the matrix is stored in the :attr:`matrix_list`.

        Parameters
        ----------
        angle : float
            Angle in degrees to rotate about the y-axis.

        point : VectorLike[float], optional
            Point to rotate about. By default, the object's :attr:`point` is used,
            but this can be overridden.
            If set, two additional transformations are concatenated and added to
            the :attr:`matrix_list`:

                - :meth:`translate` to ``point`` before the rotation
                - :meth:`translate` away from ``point`` after the rotation

        multiply_mode : 'pre' | 'post', optional
            Multiplication mode to use when concatenating the matrix. By default, the
            object's :attr:`multiply_mode` is used, but this can be overridden. Set this
            to ``'pre'`` for pre-multiplication or ``'post'`` for post-multiplication.

        See Also
        --------
        pyvista.DataSet.rotate_y
            Rotate a mesh about the y-axis.

        Examples
        --------
        Concatenate a rotation about the y-axis.

        >>> import pyvista as pv
        >>> transform = pv.Transform().rotate_y(90)
        >>> transform.matrix
        array([[ 0.,  0.,  1.,  0.],
               [ 0.,  1.,  0.,  0.],
               [-1.,  0.,  0.,  0.],
               [ 0.,  0.,  0.,  1.]])

        Concatenate a second rotation about the y-axis.

        >>> _ = transform.rotate_y(45)

        The result is a matrix that rotates about the y-axis by 135 degrees.

        >>> transform.matrix
        array([[-0.70710678,  0.        ,  0.70710678,  0.        ],
               [ 0.        ,  1.        ,  0.        ,  0.        ],
               [-0.70710678,  0.        , -0.70710678,  0.        ],
               [ 0.        ,  0.        ,  0.        ,  1.        ]])
        """
        transform = axis_angle_rotation((0, 1, 0), angle, deg=True)
        return self._concatenate_with_translations(
            transform, point=point, multiply_mode=multiply_mode
        )

    def rotate_z(
        self,
        angle: float,
        *,
        point: VectorLike[float] | None = None,
        multiply_mode: Literal['pre', 'post'] | None = None,
    ) -> Transform:  # numpydoc ignore=RT01
        """Concatenate a rotation about the z-axis.

        Create a matrix for rotation about the z-axis and :meth:`concatenate`
        it with the current transformation :attr:`matrix` according to pre-multiply or
        post-multiply semantics.

        Internally, the matrix is stored in the :attr:`matrix_list`.

        Parameters
        ----------
        angle : float
            Angle in degrees to rotate about the z-axis.

        point : VectorLike[float], optional
            Point to rotate about. By default, the object's :attr:`point` is used,
            but this can be overridden.
            If set, two additional transformations are concatenated and added to
            the :attr:`matrix_list`:

                - :meth:`translate` to ``point`` before the rotation
                - :meth:`translate` away from ``point`` after the rotation

        multiply_mode : 'pre' | 'post', optional
            Multiplication mode to use when concatenating the matrix. By default, the
            object's :attr:`multiply_mode` is used, but this can be overridden. Set this
            to ``'pre'`` for pre-multiplication or ``'post'`` for post-multiplication.

        See Also
        --------
        pyvista.DataSet.rotate_z
            Rotate a mesh about the z-axis.

        Examples
        --------
        Concatenate a rotation about the z-axis.

        >>> import pyvista as pv
        >>> transform = pv.Transform().rotate_z(90)
        >>> transform.matrix
        array([[ 0., -1.,  0.,  0.],
               [ 1.,  0.,  0.,  0.],
               [ 0.,  0.,  1.,  0.],
               [ 0.,  0.,  0.,  1.]])

        Concatenate a second rotation about the z-axis.

        >>> _ = transform.rotate_z(45)

        The result is a matrix that rotates about the z-axis by 135 degrees.

        >>> transform.matrix
        array([[-0.70710678, -0.70710678,  0.        ,  0.        ],
               [ 0.70710678, -0.70710678,  0.        ,  0.        ],
               [ 0.        ,  0.        ,  1.        ,  0.        ],
               [ 0.        ,  0.        ,  0.        ,  1.        ]])
        """
        transform = axis_angle_rotation((0, 0, 1), angle, deg=True)
        return self._concatenate_with_translations(
            transform, point=point, multiply_mode=multiply_mode
        )

    def rotate_vector(
        self,
        vector: VectorLike[float],
        angle: float,
        *,
        point: VectorLike[float] | None = None,
        multiply_mode: Literal['pre', 'post'] | None = None,
    ) -> Transform:  # numpydoc ignore=RT01
        """Concatenate a rotation about a vector.

        Create a matrix for rotation about the vector and :meth:`concatenate`
        it with the current transformation :attr:`matrix` according to pre-multiply or
        post-multiply semantics.

        Internally, the matrix is stored in the :attr:`matrix_list`.

        Parameters
        ----------
        vector : VectorLike[float]
            Vector to rotate about.

        angle : float
            Angle in degrees to rotate about the vector.

        point : VectorLike[float], optional
            Point to rotate about. By default, the object's :attr:`point` is used,
            but this can be overridden.
            If set, two additional transformations are concatenated and added to
            the :attr:`matrix_list`:

                - :meth:`translate` to ``point`` before the rotation
                - :meth:`translate` away from ``point`` after the rotation

        multiply_mode : 'pre' | 'post', optional
            Multiplication mode to use when concatenating the matrix. By default, the
            object's :attr:`multiply_mode` is used, but this can be overridden. Set this
            to ``'pre'`` for pre-multiplication or ``'post'`` for post-multiplication.

        See Also
        --------
        pyvista.DataSet.rotate_vector
            Rotate a mesh about a vector.

        Examples
        --------
        Concatenate a rotation of 30 degrees about the ``(1, 1, 1)`` axis.

        >>> import pyvista as pv
        >>> transform = pv.Transform().rotate_vector((1, 1, 1), 30)
        >>> transform.matrix
        array([[ 0.9106836 , -0.24401694,  0.33333333,  0.        ],
               [ 0.33333333,  0.9106836 , -0.24401694,  0.        ],
               [-0.24401694,  0.33333333,  0.9106836 ,  0.        ],
               [ 0.        ,  0.        ,  0.        ,  1.        ]])

        Concatenate a second rotation of 45 degrees about the ``(1, 2, 3)`` axis.

        >>> _ = transform.rotate_vector((1, 2, 3), 45)
        >>> transform.matrix
        array([[ 0.38042304, -0.50894634,  0.77217351,  0.        ],
               [ 0.83349512,  0.55045308, -0.04782562,  0.        ],
               [-0.40070461,  0.66179682,  0.63360933,  0.        ],
               [ 0.        ,  0.        ,  0.        ,  1.        ]])
        """
        transform = axis_angle_rotation(vector, angle, deg=True)
        return self._concatenate_with_translations(
            transform, point=point, multiply_mode=multiply_mode
        )

    def concatenate(
        self, transform: TransformLike, *, multiply_mode: Literal['pre', 'post'] | None = None
    ) -> Transform:  # numpydoc ignore=RT01
        """Concatenate a transformation matrix.

        Create a 4x4 matrix from any transform-like input and concatenate it with the
        current transformation :attr:`matrix` according to pre-multiply or post-multiply
        semantics.

        Internally, the matrix is stored in the :attr:`matrix_list`.

        Parameters
        ----------
        transform : TransformLike
            Any transform-like input such as a 3x3 or 4x4 array or matrix.

        multiply_mode : 'pre' | 'post', optional
            Multiplication mode to use when concatenating the matrix. By default, the
            object's :attr:`multiply_mode` is used, but this can be overridden. Set this
            to ``'pre'`` for pre-multiplication or ``'post'`` for post-multiplication.

        Examples
        --------
        Define an arbitrary 4x4 affine transformation matrix and concatenate it.

        >>> import pyvista as pv
        >>> array = [
        ...     [0.707, -0.707, 0, 0],
        ...     [0.707, 0.707, 0, 0],
        ...     [0, 0, 1, 1.5],
        ...     [0, 0, 0, 2],
        ... ]
        >>> transform = pv.Transform().concatenate(array)
        >>> transform.matrix
        array([[ 0.707, -0.707,  0.   ,  0.   ],
               [ 0.707,  0.707,  0.   ,  0.   ],
               [ 0.   ,  0.   ,  1.   ,  1.5  ],
               [ 0.   ,  0.   ,  0.   ,  2.   ]])

        Define a second transformation and use ``+`` to concatenate it.

        >>> array = [[1, 0, 0], [0, 0, -1], [0, -1, 0]]
        >>> transform = transform + array
        >>> transform.matrix
        array([[ 0.707, -0.707,  0.   ,  0.   ],
               [ 0.   ,  0.   , -1.   , -1.5  ],
               [-0.707, -0.707,  0.   ,  0.   ],
               [ 0.   ,  0.   ,  0.   ,  2.   ]])
        """
        # Make sure we have a vtkTransform
        if isinstance(transform, _vtk.vtkTransform):
            vtk_transform = transform
        else:
            array = _validation.validate_transform4x4(
                transform, must_be_finite=self.check_finite, name='matrix'
            )
            vtk_transform = _vtk.vtkTransform()
            vtk_transform.SetMatrix(vtkmatrix_from_array(array))

        if multiply_mode is not None:
            # Override multiply mode
            original_mode = self.multiply_mode
            self.multiply_mode = multiply_mode

        self.Concatenate(vtk_transform)

        if multiply_mode is not None:
            self.multiply_mode = original_mode

        return self

    @property
    def matrix(self) -> NumpyArray[float]:
        """Return or set the current transformation matrix.

        Notes
        -----
        This matrix is a single 4x4 matrix computed from concatenating all
        transformations. Use :attr:`matrix_list` instead to get a list of the
        individual transformations.

        See Also
        --------
        inverse_matrix
            Return the inverse of the current transformation.

        Returns
        -------
        NDArray[float]
            Current transformation matrix.
        """
        array = array_from_vtkmatrix(self.GetMatrix())
        if self.check_finite:
            _validation.check_finite(array, name='matrix')
        return array

    @matrix.setter
    def matrix(self, trans: TransformLike):  # numpydoc ignore=GL08
        self.identity()
        self.concatenate(trans)

    @property
    def inverse_matrix(self) -> NumpyArray[float]:
        """Return the inverse of the current transformation :attr:`matrix`.

        Notes
        -----
        This matrix is a single 4x4 matrix computed from concatenating the inverse of
        all transformations. Use :attr:`inverse_matrix_list` instead to get a list of
        the individual inverse transformations.

        See Also
        --------
        matrix
            Return the current transformation matrix.

        Returns
        -------
        NDArray[float]
            Current inverse transformation matrix.
        """
        array = array_from_vtkmatrix(self.GetInverse().GetMatrix())
        if self.check_finite:
            _validation.check_finite(array, name='matrix')
        return array

    @property
    def matrix_list(self) -> list[NumpyArray[float]]:
        """Return a list of all current transformation matrices.

        Notes
        -----
        The list comprises all 4x4 transformation matrices. Use :attr:`matrix` instead
        to get the concatenated result as a single 4x4 matrix.

        See Also
        --------
        inverse_matrix_list
            Return the current transformation matrix.

        Returns
        -------
        list[NDArray[float]]
            List of all current transformation matrices.
        """
        return [
            array_from_vtkmatrix(self.GetConcatenatedTransform(i).GetMatrix())
            for i in range(self.n_transformations)
        ]

    @property
    def inverse_matrix_list(self) -> list[NumpyArray[float]]:
        """Return a list of all inverse transformations applied by this :class:`Transform`.

        Notes
        -----
        The list comprises all 4x4 inverse transformation matrices. Use
        :attr:`inverse_matrix` instead to get the concatenated result as a single
        4x4 matrix.

        See Also
        --------
        matrix_list
            Return a list of all transformation matrices.

        Returns
        -------
        list[NDArray[float]]
            List of all current inverse transformation matrices.
        """
        return [
            array_from_vtkmatrix(self.GetConcatenatedTransform(i).GetInverse().GetMatrix())
            for i in range(self.n_transformations)
        ]

    @property
    def n_transformations(self) -> int:  # numpydoc ignore: RT01
        """Return the current number of concatenated transformations."""
        return self.GetNumberOfConcatenatedTransforms()

    def invert(self) -> Transform:  # numpydoc ignore: RT01
        """Invert the current transformation.

        The current transformation :attr:`matrix` (including all matrices in the
        :attr:`matrix_list`) is inverted every time :meth:`invert` is called.

        Use :attr:`is_inverted` to check if the transformations are currently inverted.

        Examples
        --------
        Concatenate an arbitrary transformation.

        >>> import pyvista as pv
        >>> transform = pv.Transform().scale(2.0)
        >>> transform.matrix
        array([[2., 0., 0., 0.],
               [0., 2., 0., 0.],
               [0., 0., 2., 0.],
               [0., 0., 0., 1.]])

        Check if the transformation is inverted.

        >>> transform.is_inverted
        False

        Invert the transformation and show the matrix.

        >>> _ = transform.invert()
        >>> transform.matrix
        array([[0.5, 0. , 0. , 0. ],
               [0. , 0.5, 0. , 0. ],
               [0. , 0. , 0.5, 0. ],
               [0. , 0. , 0. , 1. ]])

        Check that the transformation is inverted.
        >>> transform.is_inverted
        True

        Invert it again to restore it back to its original state.

        >>> _ = transform.invert()
        >>> transform.matrix
        array([[2., 0., 0., 0.],
               [0., 2., 0., 0.],
               [0., 0., 2., 0.],
               [0., 0., 0., 1.]])
        >>> transform.is_inverted
        False
        """
        self.Inverse()
        return self

    def identity(self) -> Transform:  # numpydoc ignore: RT01
        """Set the transformation to the identity transformation.

        This can be used to "reset" the transform.

        Examples
        --------
        Concatenate an arbitrary transformation.

        >>> import pyvista as pv
        >>> transform = pv.Transform().scale(2.0)
        >>> transform.matrix
        array([[2., 0., 0., 0.],
               [0., 2., 0., 0.],
               [0., 0., 2., 0.],
               [0., 0., 0., 1.]])

        Reset the transformation to the identity matrix.

        >>> _ = transform.identity()
        >>> transform.matrix
        array([[1., 0., 0., 0.],
               [0., 1., 0., 0.],
               [0., 0., 1., 0.],
               [0., 0., 0., 1.]])
        """
        self.Identity()
        return self

    @property
    def is_inverted(self) -> bool:  # numpydoc ignore: RT01
        """Get the inverse flag of the transformation.

        This flag is modified whenever :meth:`invert` is called.
        """
        return bool(self.GetInverseFlag())

    def _concatenate_with_translations(
        self,
        transform: TransformLike,
        point: VectorLike[float] | None = None,
        multiply_mode: Literal['pre', 'post'] | None = None,
    ):
        translate_before, translate_after = self._get_point_translations(
            point=point, multiply_mode=multiply_mode
        )
        if translate_before:
            self.concatenate(translate_before, multiply_mode=multiply_mode)

        self.concatenate(transform, multiply_mode=multiply_mode)

        if translate_after:
            self.concatenate(translate_after, multiply_mode=multiply_mode)

        return self

    def _get_point_translations(
        self, point: VectorLike[float] | None, multiply_mode: Literal['pre', 'post'] | None
    ):
        point = point if point is not None else self.point
        if point is not None:
            point_array = _validation.validate_array3(point, dtype_out=float, name='point')
            translate_away = Transform().translate(-point_array)
            translate_toward = Transform().translate(point_array)
            if multiply_mode == 'post' or self._multiply_mode == 'post':
                return translate_away, translate_toward
            else:
                return translate_toward, translate_away
        return None, None

    @property
    def check_finite(self) -> bool:  # numpydoc ignore: RT01
        """Check that the :attr:`matrix` and :attr:`inverse_matrix` have finite values.

        If ``True``, all transformations are checked to ensure they only contain
        finite values (i.e. no ``NaN`` or ``Inf`` values) and a ``ValueError`` is raised
        otherwise. This is useful to catch cases where the transformation(s) are poorly
        defined and/or are numerically unstable.

        This flag is enabled by default.
        """
        return self._check_finite

    @check_finite.setter
    def check_finite(self, value: bool):  # numpydoc ignore: GL08
        self._check_finite = bool(value)<|MERGE_RESOLUTION|>--- conflicted
+++ resolved
@@ -250,7 +250,6 @@
         if trans is not None:
             self.matrix = trans  # type: ignore[assignment]
 
-<<<<<<< HEAD
     def __add__(self, other: VectorLike[float] | TransformLike) -> Transform:
         """:meth:`concatenate` this transform using post-multiply semantics.
 
@@ -375,7 +374,7 @@
         new_transform.multiply_mode = self.multiply_mode
 
         return new_transform
-=======
+
     def __repr__(self):
         """Representation of the transform."""
 
@@ -393,7 +392,6 @@
             f'           {matrix_repr_lines[3]}',
         ]
         return "\n".join(lines)
->>>>>>> 395bc63f
 
     @property
     def point(self) -> tuple[float, float, float] | None:  # numpydoc ignore=RT01
