--- conflicted
+++ resolved
@@ -404,8 +404,9 @@
                [ 0.,  0.,  1.,  0.],
                [ 0.,  0.,  0.,  1.]])
         """
-<<<<<<< HEAD
-        valid_rotation = _validation.validate_transform3x3(rotation, name='rotation')
+        valid_rotation = _validation.validate_transform3x3(
+            rotation, must_be_finite=self.check_finite, name='rotation'
+        )
         return self.concatenate(valid_rotation, multiply_mode=multiply_mode)
 
     def rotate_x(
@@ -623,13 +624,6 @@
         """
         transform = axis_angle_rotation(vector, angle, deg=True)
         return self.concatenate(transform, multiply_mode=multiply_mode)
-=======
-        valid_rotation = _validation.validate_transform3x3(
-            rotation, must_be_finite=self.check_finite, name='rotation'
-        )
-        self.concatenate(valid_rotation, multiply_mode=multiply_mode)
-        return self
->>>>>>> 5c90220f
 
     def concatenate(
         self, transform: TransformLike, *, multiply_mode: Literal['pre', 'post'] | None = None
