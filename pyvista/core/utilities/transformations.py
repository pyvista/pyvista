--- conflicted
+++ resolved
@@ -6,15 +6,12 @@
 
 from pyvista.core import _validation
 
-<<<<<<< HEAD
 if TYPE_CHECKING:  # pragma: no cover
     from pyvista.core._typing_core import NumpyArray
     from pyvista.core._typing_core import RotationLike
     from pyvista.core._typing_core import TransformLike
     from pyvista.core._typing_core import VectorLike
 
-=======
->>>>>>> 193536cd
 
 def axis_angle_rotation(axis, angle, point=None, deg=True):
     r"""Return a 4x4 matrix for rotation about any axis by given angle.
@@ -316,86 +313,7 @@
         return None
     else:
         # otherwise return the new points
-<<<<<<< HEAD
         return points_2
-
-
-def rotation(
-    rotation: RotationLike,
-    point: VectorLike[float] | None = None,
-):
-    """Return a 4x4 matrix for rotation about a point.
-
-    The transformation is computed as follows:
-
-    #. Translation to make ``point`` the origin of the rotation.
-    #. Rotation specified by ``rotation``.
-    #. Translation by ``point`` to restore initial positioning.
-
-    Parameters
-    ----------
-    rotation : RotationLike
-        3x3 rotation matrix or a SciPy ``Rotation`` object.
-
-    point : Vector, default: (0.0, 0.0, 0.0)
-        Point to rotate about. Defaults to origin.
-
-    Returns
-    -------
-    numpy.ndarray
-        4x4 rotation matrix.
-
-    Examples
-    --------
-    Apply a rotation about a point with a 3x3 rotation matrix.
-
-    >>> import numpy as np
-    >>> from pyvista import transformations
-    >>> point = [1, 1, 1]
-    >>> rotation = np.array(
-    ...     [
-    ...         [1.0, 0.0, 0.0],
-    ...         [0.0, 0.70710678, -0.70710678],
-    ...         [0.0, 0.70710678, 0.70710678],
-    ...     ]
-    ... )
-    >>> trans = transformations.rotation(rotation, point=point)
-    >>> trans
-    array([[ 1.        ,  0.        ,  0.        ,  0.        ],
-           [ 0.        ,  0.70710678, -0.70710678,  1.        ],
-           [ 0.        ,  0.70710678,  0.70710678, -0.41421356],
-           [ 0.        ,  0.        ,  0.        ,  1.        ]])
-
-    Compute the inverse transformation using the rotation's transpose.
-
-    >>> trans_inv = transformations.rotation(rotation.T, point=point)
-    >>> trans_inv
-    array([[ 1.        ,  0.        ,  0.        ,  0.        ],
-           [ 0.        ,  0.70710678,  0.70710678, -0.41421356],
-           [ 0.        , -0.70710678,  0.70710678,  1.        ],
-           [ 0.        ,  0.        ,  0.        ,  1.        ]])
-
-    Verify the transform and its inverse combine to produce the identity matrix.
-
-    >>> np.allclose(trans_inv @ trans, np.eye(4))
-    True
-
-    """
-    valid_rotation = _validation.validate_transform3x3(rotation, name='rotation')
-    rotate = np.eye(4)
-    rotate[:3, :3] = valid_rotation
-    if point is None:
-        return rotate
-    else:
-        valid_point = _validation.validate_array3(point, name='point')
-
-        translate_to_origin = np.eye(4)
-        translate_to_origin[:3, 3] = valid_point * -1
-
-        translate_from_origin = np.eye(4)
-        translate_from_origin[:3, 3] = valid_point
-
-        return translate_from_origin @ rotate @ translate_to_origin
 
 
 def decomposition(
@@ -577,7 +495,4 @@
     w, s, vh = np.linalg.svd(a, full_matrices=False)
     u = w.dot(vh)
     p = (vh.T.conj() * s).dot(vh)
-    return u, p
-=======
-        return points_2
->>>>>>> 193536cd
+    return u, p