"""Module implementing point transformations and their matrices."""
<<<<<<< HEAD
from collections.abc import Sequence
=======
>>>>>>> cf334421

import numpy as np

from pyvista.core._typing_core import TransformLike


def axis_angle_rotation(axis, angle, point=None, deg=True):
    r"""Return a 4x4 matrix for rotation about any axis by given angle.

    Rotations around an axis that contains the origin can easily be
    computed using Rodrigues' rotation formula. The key quantity is
    the ``K`` cross product matrix for the unit vector ``n`` defining
    the axis of the rotation:

             /   0  -nz   ny \
        K =  |  nz    0  -nx |
             \ -ny   nx    0 /

    For a rotation angle ``phi`` around the vector ``n`` the rotation
    matrix is given by

        R = I + sin(phi) K  + (1 - cos(phi)) K^2

    where ``I`` is the 3-by-3 unit matrix and ``K^2`` denotes the matrix
    square of ``K``.

    If the rotation axis doesn't contain the origin, we have to first
    shift real space to transform the axis' ``p0`` reference point into
    the origin, then shift the points back after rotation:

        p' = R @ (p - p0) + p0 = R @ p + (p0 - R @ p0)

    This means that the rotation in general consists of a 3-by-3
    rotation matrix ``R``, and a translation given by
    ``b = p0 - R @ p0``. These can be encoded in a 4-by-4 transformation
    matrix by filling the 3-by-3 leading principal submatrix with ``R``,
    and filling the top 3 values in the last column with ``b``.

    Parameters
    ----------
    axis : sequence[float]
        The direction vector of the rotation axis. It need not be a
        unit vector, but it must not be a zero vector.

    angle : float
        Angle of rotation around the axis. The angle is defined as a
        counterclockwise rotation when facing the normal vector of the
        rotation axis. Passed either in degrees or radians depending on
        the value of ``deg``.

    point : sequence[float], optional
        The origin of the rotation (a reference point through which the
        rotation axis passes). By default the rotation axis contains the
        origin.

    deg : bool, default: True
        Whether the angle is specified in degrees. ``False`` implies
        radians.

    Returns
    -------
    numpy.ndarray
        The ``(4, 4)`` rotation matrix.

    Examples
    --------
    Generate a transformation matrix for rotation around a cube's body
    diagonal by 120 degrees.

    >>> import numpy as np
    >>> from pyvista import transformations
    >>> trans = transformations.axis_angle_rotation([1, 1, 1], 120)

    Check that the transformation cycles the cube's three corners.

    >>> corners = np.array(
    ...     [
    ...         [1, 0, 0],
    ...         [0, 1, 0],
    ...         [0, 0, 1],
    ...     ]
    ... )
    >>> rotated = transformations.apply_transformation_to_points(
    ...     trans, corners
    ... )
    >>> np.allclose(rotated, corners[[1, 2, 0], :])
    True

    """
    if deg:
        # convert to radians
        angle *= np.pi / 180

    # return early for no rotation; play it safe and check only exact equality
    if angle % (2 * np.pi) == 0:
        return np.eye(4)

    axis = np.asarray(axis, dtype='float64')
    if axis.shape != (3,):
        raise ValueError('Axis must be a 3-length array-like.')
    if point is not None:
        point = np.asarray(point)
        if point.shape != (3,):
            raise ValueError('Rotation center must be a 3-length array-like.')

    # check and normalize
    axis_norm = np.linalg.norm(axis)
    if np.isclose(axis_norm, 0):
        raise ValueError('Cannot rotate around zero vector axis.')
    if not np.isclose(axis_norm, 1):
        axis = axis / axis_norm

    # build Rodrigues' rotation matrix
    K = np.zeros((3, 3))
    K[[2, 0, 1], [1, 2, 0]] = axis
    K += -K.T

    # the cos and sin functions can introduce some numerical error
    # round the elements to exact values for special cases where we know
    # sin/cos should evaluate exactly to 0 or 1
    sin_angle = np.sin(angle)
    cos_angle = np.cos(angle)
    if angle % (np.pi / 2) == 0:
        cos_angle = round(cos_angle)
        sin_angle = round(sin_angle)

    R = np.eye(3) + sin_angle * K + (1 - cos_angle) * K @ K

    augmented = np.eye(4)
    augmented[:-1, :-1] = R

    if point is not None:
        # rotation of point p would be R @ (p - point) + point
        # which is R @ p + (point - R @ point)
        augmented[:-1, -1] = point - R @ point

    return augmented


def reflection(normal, point=None):
    """Return a 4x4 matrix for reflection across a normal about a point.

    Projection to a unit vector ``n`` can be computed using the dyadic
    product (or outer product) ``P`` of ``n`` with itself, which is a
    3-by-3 symmetric matrix.

    Reflection across a plane that contains the origin amounts to
    reversing the components of real space points that are perpendicular
    to the reflection plane. This gives us the transformation ``R``
    acting on a point ``p`` as

        p' = R @ p = p - 2 P @ p = (I - 2 P) @ p

    so the reflection's transformation matrix is the unit matrix minus
    twice the dyadic product ``P``.

    If additionally we want to compute a reflection to a plane that does
    not contain the origin, we can we can first shift every point in
    real space by ``-p0`` (if ``p0`` is a point that lies on the plane)

        p' = R @ (p - p0) + p0 = R @ p + (p0 - R @ p0)

    This means that the reflection in general consists of a 3-by-3
    reflection matrix ``R``, and a translation given by
    ``b = p0 - R @ p0``. These can be encoded in a 4-by-4 transformation
    matrix by filling the 3-by-3 leading principal submatrix with ``R``,
    and filling the top 3 values in the last column with ``b``.

    Parameters
    ----------
    normal : sequence[float]
        The normal vector of the reflection plane. It need not be a unit
        vector, but it must not be a zero vector.

    point : sequence[float], optional
        The origin of the reflection (a reference point through which
        the reflection plane passes). By default the reflection plane
        contains the origin.

    Returns
    -------
    ndarray
        A ``(4, 4)`` transformation matrix for reflecting points across the
        plane defined by the given normal and point.

    Examples
    --------
    Generate a transformation matrix for reflection over the XZ plane.

    >>> import numpy as np
    >>> from pyvista import transformations
    >>> trans = transformations.reflection([0, 1, 0])

    Check that the reflection transforms corners of a cube among one
    another.

    >>> verts = np.array(
    ...     [
    ...         [1, -1, 1],
    ...         [-1, -1, 1],
    ...         [-1, -1, -1],
    ...         [-1, -1, 1],
    ...         [1, 1, 1],
    ...         [-1, 1, 1],
    ...         [-1, 1, -1],
    ...         [-1, 1, 1],
    ...     ]
    ... )
    >>> mirrored = transformations.apply_transformation_to_points(
    ...     trans, verts
    ... )
    >>> np.allclose(mirrored, verts[[np.r_[4:8, 0:4]], :])
    True

    """
    normal = np.asarray(normal, dtype='float64')
    if normal.shape != (3,):
        raise ValueError('Normal must be a 3-length array-like.')
    if point is not None:
        point = np.asarray(point)
        if point.shape != (3,):
            raise ValueError('Plane reference point must be a 3-length array-like.')

    # check and normalize
    normal_norm = np.linalg.norm(normal)
    if np.isclose(normal_norm, 0):
        raise ValueError('Plane normal cannot be zero.')
    if not np.isclose(normal_norm, 1):
        normal = normal / normal_norm

    # build reflection matrix
    projection = np.outer(normal, normal)
    R = np.eye(3) - 2 * projection
    augmented = np.eye(4)
    augmented[:-1, :-1] = R

    if point is not None:
        # reflection of point p would be R @ (p - point) + point
        # which is R @ p + (point - R @ point)
        augmented[:-1, -1] = point - R @ point

    return augmented


def apply_transformation_to_points(transformation: TransformLike, points, inplace=False):
    """Apply a transformation matrix to a set of points.

    Parameters
    ----------
    transformation : np.ndarray | vtkMatrix3x3 | vtkMatrix4x4 | vtkTransform
        Transformation matrix as a 3x3 or 4x4 numpy array, vtkMatrix, or
        from a vtkTransform.

    points : np.ndarray
        Array of points to be transformed of shape (N, 3).

    inplace : bool, default: False
        Updates points in-place while returning nothing.

    Returns
    -------
    numpy.ndarray
        Transformed points if ``inplace`` is ``False``.

    Examples
    --------
    Scale a set of points in-place.

    >>> import numpy as np
    >>> import pyvista as pv
    >>> from pyvista import examples
    >>> points = examples.load_airplane().points
    >>> points_orig = points.copy()
    >>> scale_factor = 2
    >>> tf = scale_factor * np.eye(4)
    >>> tf[3, 3] = 1
    >>> pv.core.utilities.transformations.apply_transformation_to_points(
    ...     tf, points, inplace=True
    ... )
    >>> assert np.all(np.isclose(points, scale_factor * points_orig))

    """
    from .arrays import _coerce_pointslike_arg, _coerce_transformlike_arg

    transformation = _coerce_transformlike_arg(transformation)
    points, _ = _coerce_pointslike_arg(points)

    # Divide by scale factor
    transformation /= transformation[3, 3]

    # Add the homogeneous coordinate
    # `points_2` is a copy of the data, not a view
    points_2 = np.empty((len(points), 4))
    points_2[:, :-1] = points
    points_2[:, -1] = 1

    # Paged matrix multiplication. For arrays with ndim > 2, matmul assumes
    # that the matrices to be multiplied lie in the last two dimensions.
    points_2 = (transformation[np.newaxis, :, :] @ points_2.T)[0, :3, :].T

    # If inplace, set the points
    if inplace:
        points[:] = points_2
    else:
        # otherwise return the new points
        return points_2


def axes_rotation_matrix(
    axes, point_initial=(0, 0, 0), point_final=(0, 0, 0), return_inverse=False
):
    """Return a 4x4 matrix to apply a rotation by axes vectors.

    This function computes a transformation matrix which applies the
    following transforms in sequence:
        * translation from ``point_initial`` to the origin
        * rotation specified by ``axes``
        * translation from the origin to ``point_final``.

    The transformation is useful for changing axes basis vectors, for
    example.

    Example use cases:
        1. Set initial and final point as zero vectors to cause a
        rotation about the origin.
        2. Set initial and final point to the same value (e.g. the
        origin of a local coordinate frame (defined in world coordinates)
        to cause a localized rotation about the specified point.
        3. Set initial point as the origin of a local coordinate frame
        (defined in world coordinates) and final point as the zero vector
        to align the frame with the XYZ axes at the origin.

    Parameters
    ----------
    axes : Sequence[Sequence[int, float]] | np.ndarray
        3x3 axes row vectors. Axes must be orthogonal but need not be
        orthonormal since the vectors are normalized by default. Axes
        vectors must form a right-handed coordinate frame.

    point_initial : Sequence[int, float] | np.ndarray, default: (0, 0, 0)
        Starting point of the transformation.

    point_final : Sequence[int, float] | np.ndarray, default: (0, 0, 0)
        End point of the transformation.

    return_inverse : bool, False
        If ``True``, the inverse transform is also returned.

    Returns
    -------
    numpy.ndarray
        4x4 transformation matrix.

    numpy.ndarray
        4x4 inverse transformation matrix.

    """
    from pyvista.core.utilities import check_valid_vector  # avoid circular import

    check_valid_vector(point_initial)
    point_initial = np.asarray(point_initial)
    check_valid_vector(point_final)
    point_final = np.asarray(point_final)
    if not (isinstance(axes, Sequence) or isinstance(axes, np.ndarray)):
        raise TypeError("Axes vectors must a sequence or numpy array.")
    axes = np.asarray(axes)
    is_3x3 = axes.ndim == 2 and axes.shape[0] == 3 and axes.shape[1] == 3
    is_floats = np.issubdtype(axes.dtype, np.floating)
    is_ints = np.issubdtype(axes.dtype, np.integer)
    is_numeric = is_floats or is_ints
    if not (is_3x3 and is_numeric):
        raise ValueError("Axes vectors must be a 3x3 numeric array.")

    # Axes must be linearly independent
    rank = np.linalg.matrix_rank(axes)
    if not rank == 3:
        raise ValueError(f"Axes must be linearly independent with rank 3. Got rank {rank} instead.")

    # Normalize
    axes = axes @ np.diag(1 / np.linalg.norm(axes, axis=1))

    # Axes must form a right-handed coordinate frame
    if not np.allclose(np.cross(axes[0], axes[1]), axes[2]):
        raise ValueError("Axes must form a right-handed coordinate frame.")

    # Define transformations
    translate_to_a = np.eye(4)
    translate_to_a[:3, 3] = -point_initial

    rotate = np.eye(4)
    rotate[:3, :3] = axes

    translate_to_b = np.eye(4)
    translate_to_b[:3, 3] = point_final

    transform = translate_to_b @ rotate @ translate_to_a

    if return_inverse:
        translate_to_a_inv = np.eye(4)
        translate_to_a_inv[:3, 3] = point_initial

        rotate_inv = rotate.T

        translate_to_b_inv = np.eye(4)
        translate_to_b_inv[:3, 3] = -point_final

        inverse = translate_to_a_inv @ rotate_inv @ translate_to_b_inv
        return transform, inverse
    return transform<|MERGE_RESOLUTION|>--- conflicted
+++ resolved
@@ -1,8 +1,6 @@
 """Module implementing point transformations and their matrices."""
-<<<<<<< HEAD
+
 from collections.abc import Sequence
-=======
->>>>>>> cf334421
 
 import numpy as np
 
