--- conflicted
+++ resolved
@@ -1,14 +1,14 @@
 """Module implementing point transformations and their matrices."""
 
-<<<<<<< HEAD
+from __future__ import annotations
+
 from collections.abc import Sequence
-=======
-from __future__ import annotations
->>>>>>> 47e37efe
+from typing import TYPE_CHECKING
 
 import numpy as np
 
-from pyvista.core._typing_core import TransformLike
+if TYPE_CHECKING:
+    from pyvista.core._typing_core import TransformLike
 
 
 def axis_angle_rotation(axis, angle, point=None, deg=True):
@@ -287,7 +287,8 @@
     >>> assert np.all(np.isclose(points, scale_factor * points_orig))
 
     """
-    from .arrays import _coerce_pointslike_arg, _coerce_transformlike_arg
+    from .arrays import _coerce_pointslike_arg
+    from .arrays import _coerce_transformlike_arg
 
     transformation = _coerce_transformlike_arg(transformation)
     points, _ = _coerce_pointslike_arg(points)
