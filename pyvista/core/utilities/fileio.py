--- conflicted
+++ resolved
@@ -1073,27 +1073,12 @@
     connectivity = mesh.cell_connectivity
 
     # Generate polyhedral cell faces if any
-<<<<<<< HEAD
     if pyvista.vtk_version_info < (9, 4):
         polyhedral_cells: VectorLike[int] = pyvista.convert_array(mesh.GetFaces())
 
         if polyhedral_cells is not None:
             locations = pyvista.convert_array(mesh.GetFaceLocations())
             polyhedral_cell_faces: list[list[VectorLike[int]]] = []
-=======
-    if pyvista.vtk_version_info >= (9, 4):
-        polyhedral_cells = mesh.polyhedron_faces
-        if polyhedral_cells is None:
-            msg = 'We have not yet implemented polyhedral cells for VTK 9.4+'
-            raise VTKVersionError(msg)
-        locations = mesh.polyhedron_face_locations
-    else:
-        polyhedral_cells = mesh.faces
-        locations = mesh.face_locations
-
-    if polyhedral_cells is not None:
-        polyhedral_cell_faces = []
->>>>>>> 6cafaf55
 
             for location in locations:
                 if location == -1:
