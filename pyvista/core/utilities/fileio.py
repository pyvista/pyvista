--- conflicted
+++ resolved
@@ -31,11 +31,7 @@
     format_ = format.lower()
     if format_ not in supported:
         raise ValueError(
-<<<<<<< HEAD
-            f'Unsupported pickle format `{format}`. Valid options are `{"`, `".join(supported)}`.',
-=======
-            f'Unsupported pickle format `{format_}`. Valid options are `{"`, `".join(supported)}`.'
->>>>>>> 87891c48
+            f'Unsupported pickle format `{format_}`. Valid options are `{"`, `".join(supported)}`.',
         )
     pyvista.PICKLE_FORMAT = format_
 
