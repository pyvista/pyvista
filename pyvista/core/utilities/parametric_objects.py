"""Module managing parametric objects."""

from __future__ import annotations

from math import pi
from typing import TYPE_CHECKING

import numpy as np

import pyvista as pv
from pyvista._deprecate_positional_args import _deprecate_positional_args
from pyvista.core import _validation
from pyvista.core import _vtk_core as _vtk

from .geometric_sources import translate
from .helpers import wrap

if TYPE_CHECKING:
    from pyvista import PolyData
    from pyvista.core._typing_core import MatrixLike
    from pyvista.core._typing_core import VectorLike


def Spline(
    points: VectorLike[float] | MatrixLike[float] | None,
    n_points: int | None = None,
    *,
    closed: bool = False,
    parameterize_by_length: bool | None = None,
    left_constraint_type: int | None = None,
    left_derivative_value: float | None = None,
    right_constraint_type: int | None = None,
    right_derivative_value: float | None = None,
    **kwargs,
) -> PolyData:
    """Create a spline from points.

    Parameters
    ----------
    points : numpy.ndarray
        Array of points to build a spline out of.  Array must be 3D
        and directionally ordered.

    n_points : int, optional
        Number of points to interpolate along the points array. Defaults to
        ``points.shape[0]``.

    closed : bool, default: False
        Close the spline if True (both ends are joined). Is not closed by default.
        .. versionadded:: 0.46.5

    parameterize_by_length : bool, optional
        Parametrize by length rather than point index.
        .. versionadded:: 0.46.5

    left_constraint_type : int, optional
        Derivative constraint type at the left side.
        Has to be 0, 1, 2, or 3.
        As per vtk documentation :
        "
        0: the first derivative at left(right)
            most point is determined from
            the line defined from the first(last) two points.
        1: the first derivative at left(right) most point
            is set to Left(Right)Value. (DEFAULT BEHAVIOR)
        2: the second derivative at left(right) most point
            is set to Left(Right)Value.
        3: the second derivative at left(right)most points
            is Left(Right)Value times second derivative
        at first interior point.
        ".
        .. versionadded:: 0.46.5


    left_derivative_value : float, optional
        Value of derivative on left side.
        .. versionadded:: 0.46.5

    right_constraint_type : int, optional
        Derivative constraint type at the right side
        Has to be 0, 1, 2, or 3.
        See left_constraint_type description.
        .. versionadded:: 0.46.5

    right_derivative_value : float, optional
        Value of derivative on left side.
        .. versionadded:: 0.46.5

    **kwargs : dict, optional
        See :func:`surface_from_para` for additional keyword arguments.
        .. versionadded:: 0.46.5

    Returns
    -------
    pyvista.PolyData
        Line mesh of spline.

    See Also
    --------
    :ref:`distance_along_spline_example`

    Examples
    --------
    Construct a spline.

    >>> import numpy as np
    >>> import pyvista as pv
    >>> theta = np.linspace(-4 * np.pi, 4 * np.pi, 100)
    >>> z = np.linspace(-2, 2, 100)
    >>> r = z**2 + 1
    >>> x = r * np.sin(theta)
    >>> y = r * np.cos(theta)
    >>> points = np.column_stack((x, y, z))
    >>> spline = pv.Spline(points, 1000)
    >>> spline.plot(
    ...     render_lines_as_tubes=True,
    ...     line_width=10,
    ...     show_scalar_bar=False,
    ... )

    """
    points_ = _validation.validate_arrayNx3(points, name='points')
    spline_function = _vtk.vtkParametricSpline()
    spline_function.SetPoints(pv.vtk_points(points_, deep=False))
<<<<<<< HEAD
    if closed:
        spline_function.ClosedOn()
    else:
        spline_function.ClosedOff()
    if parameterize_by_length is not None:
        if parameterize_by_length:
            spline_function.ParameterizeByLengthOn()
        else:
            spline_function.ParameterizeByLengthOff()
    if left_constraint_type is not None:
        left_constraint_type_ = _validation.validate_number(
            left_constraint_type, must_be_in_range=[0, 3], must_be_integer=True
        )
        spline_function.SetLeftConstraint(left_constraint_type_)
    if right_constraint_type is not None:
        right_constraint_type_ = _validation.validate_number(
            right_constraint_type, must_be_in_range=[0, 3], must_be_integer=True
        )
        spline_function.SetRightConstraint(right_constraint_type_)
    if left_derivative_value is not None:
        spline_function.SetLeftValue(left_derivative_value)
    if right_derivative_value is not None:
        spline_function.SetRightValue(right_derivative_value)
=======

>>>>>>> 05b68983
    # get interpolation density
    u_res = n_points
    if u_res is None:
        u_res = points_.shape[0]
    u_res -= 1
    spline = surface_from_para(spline_function, u_res=u_res, **kwargs)
    return spline.compute_arc_length()


@_deprecate_positional_args(allowed=['points'])
def KochanekSpline(  # noqa: PLR0917
    points: VectorLike[float] | MatrixLike[float],
    tension: VectorLike[float] | None = None,
    bias: VectorLike[float] | None = None,
    continuity: VectorLike[float] | None = None,
    n_points: int | None = None,
) -> PolyData:
    """Create a Kochanek spline from points.

    Parameters
    ----------
    points : array_like[float]
        Array of points to build a Kochanek spline out of.  Array must
        be 3D and directionally ordered.

    tension : sequence[float], default: [0.0, 0.0, 0.0]
        Changes the length of the tangent vector.

    bias : sequence[float], default: [0.0, 0.0, 0.0]
        Primarily changes the direction of the tangent vector.

    continuity : sequence[float], default: [0.0, 0.0, 0.0]
        Changes the sharpness in change between tangents.

    n_points : int, optional
        Number of points on the spline. Defaults to ``points.shape[0]``.

    Returns
    -------
    pyvista.PolyData
        Kochanek spline.

    Examples
    --------
    Construct a Kochanek spline.

    >>> import numpy as np
    >>> import pyvista as pv
    >>> theta = np.linspace(-4 * np.pi, 4 * np.pi, 100)
    >>> z = np.linspace(-2, 2, 100)
    >>> r = z**2 + 1
    >>> x = r * np.sin(theta)
    >>> y = r * np.cos(theta)
    >>> points = np.column_stack((x, y, z))
    >>> kochanek_spline = pv.KochanekSpline(points, n_points=6)
    >>> kochanek_spline.plot(line_width=4, color='k')

    See :ref:`create_kochanek_spline_example` for an additional example.

    """
    if tension is None:
        tension = np.array([0.0, 0.0, 0.0])
    tension_ = _validation.validate_arrayN(tension, must_be_in_range=[-1.0, 1.0], name='tension')

    if bias is None:
        bias = np.array([0.0, 0.0, 0.0])
    bias_ = _validation.validate_arrayN(bias, must_be_in_range=[-1.0, 1.0], name='bias')

    if continuity is None:
        continuity = np.array([0.0, 0.0, 0.0])
    continuity_ = _validation.validate_arrayN(
        continuity, must_be_in_range=[-1.0, 1.0], name='continuity'
    )

    points_ = _validation.validate_arrayNx3(points, name='points')
    spline_function = _vtk.vtkParametricSpline()
    spline_function.SetPoints(pv.vtk_points(points_, deep=False))

    # set Kochanek spline for each direction
    xspline = _vtk.vtkKochanekSpline()
    yspline = _vtk.vtkKochanekSpline()
    zspline = _vtk.vtkKochanekSpline()
    xspline.SetDefaultBias(bias_[0])
    yspline.SetDefaultBias(bias_[1])
    zspline.SetDefaultBias(bias_[2])
    xspline.SetDefaultTension(tension_[0])
    yspline.SetDefaultTension(tension_[1])
    zspline.SetDefaultTension(tension_[2])
    xspline.SetDefaultContinuity(continuity_[0])
    yspline.SetDefaultContinuity(continuity_[1])
    zspline.SetDefaultContinuity(continuity_[2])
    spline_function.SetXSpline(xspline)
    spline_function.SetYSpline(yspline)
    spline_function.SetZSpline(zspline)

    # get interpolation density
    u_res = n_points
    if u_res is None:
        u_res = points_.shape[0]

    u_res -= 1
    spline = surface_from_para(spline_function, u_res=u_res)
    return spline.compute_arc_length()


def ParametricBohemianDome(
    a: float | None = None,
    b: float | None = None,
    c: float | None = None,
    **kwargs,
) -> PolyData:
    """Generate a Bohemian dome surface.

    Parameters
    ----------
    a : float, default: 0.5
        Bohemian dome surface parameter a.

    b : float, default: 1.5
        Bohemian dome surface parameter b.

    c : float, default: 1.0
        Bohemian dome surface parameter c.

    **kwargs : dict, optional
        See :func:`surface_from_para` for additional keyword arguments.

    Returns
    -------
    pyvista.PolyData
        ParametricBohemianDome surface.

    Examples
    --------
    Create a ParametricBohemianDome mesh.

    >>> import pyvista as pv
    >>> mesh = pv.ParametricBohemianDome()
    >>> mesh.plot(color='w', smooth_shading=True)

    """
    parametric_function = _vtk.vtkParametricBohemianDome()
    if a is not None:
        parametric_function.SetA(a)
    if b is not None:
        parametric_function.SetB(b)
    if c is not None:
        parametric_function.SetC(c)

    center = kwargs.pop('center', [0.0, 0.0, 0.0])
    direction = kwargs.pop('direction', [1.0, 0.0, 0.0])
    kwargs.setdefault('clean', True)
    surf = surface_from_para(parametric_function, **kwargs)
    translate(surf, center, direction)
    return surf


def ParametricBour(**kwargs) -> PolyData:
    """Generate Bour's minimal surface.

    Parameters
    ----------
    **kwargs : dict, optional
        See :func:`surface_from_para` for additional keyword arguments.

    Returns
    -------
    pyvista.PolyData
        ParametricBour surface.

    Examples
    --------
    Create a ParametricBour mesh.

    >>> import pyvista as pv
    >>> mesh = pv.ParametricBour()
    >>> mesh.plot(color='w', smooth_shading=True)

    """
    parametric_function = _vtk.vtkParametricBour()

    center = kwargs.pop('center', [0.0, 0.0, 0.0])
    direction = kwargs.pop('direction', [1.0, 0.0, 0.0])
    surf = surface_from_para(parametric_function, **kwargs)

    translate(surf, center, direction)

    return surf


def ParametricBoy(zscale: float | None = None, **kwargs) -> PolyData:
    """Generate Boy's surface.

    This is a model of the projective plane without singularities.  It
    was found by Werner Boy on assignment from David Hilbert.

    For further information about this surface, please consult the
    technical description "Parametric surfaces" in the
    "VTK Technical Documents" section in the VTK.org web pages.

    Parameters
    ----------
    zscale : float, optional
        The scale factor for the z-coordinate.

    **kwargs : dict, optional
        See :func:`surface_from_para` for additional keyword arguments.

    Returns
    -------
    pyvista.PolyData
        ParametricBoy surface.

    Examples
    --------
    Create a ParametricBoy mesh.

    >>> import pyvista as pv
    >>> mesh = pv.ParametricBoy()
    >>> mesh.plot(color='w', smooth_shading=True)

    """
    parametric_function = _vtk.vtkParametricBoy()
    if zscale is not None:
        parametric_function.SetZScale(zscale)

    center = kwargs.pop('center', [0.0, 0.0, 0.0])
    direction = kwargs.pop('direction', [1.0, 0.0, 0.0])
    kwargs.setdefault('clean', True)
    surf = surface_from_para(parametric_function, **kwargs)
    translate(surf, center, direction)
    return surf


def ParametricCatalanMinimal(**kwargs) -> PolyData:
    """Generate Catalan's minimal surface.

    ParametricCatalanMinimal generates Catalan's minimal surface
    parametrically. This minimal surface contains the cycloid as a
    geodesic.

    Parameters
    ----------
    **kwargs : dict, optional
        See :func:`surface_from_para` for additional keyword arguments.

    Returns
    -------
    pyvista.PolyData
        ParametricCatalanMinimal surface.

    Examples
    --------
    Create a ParametricCatalanMinimal mesh.

    >>> import pyvista as pv
    >>> mesh = pv.ParametricCatalanMinimal()
    >>> mesh.plot(color='w', smooth_shading=True)

    """
    parametric_function = _vtk.vtkParametricCatalanMinimal()

    center = kwargs.pop('center', [0.0, 0.0, 0.0])
    direction = kwargs.pop('direction', [1.0, 0.0, 0.0])
    surf = surface_from_para(parametric_function, **kwargs)

    translate(surf, center, direction)

    return surf


def ParametricConicSpiral(  # noqa: PLR0917
    a: float | None = None,
    b: float | None = None,
    c: float | None = None,
    n: float | None = None,
    **kwargs,
) -> PolyData:
    """Generate conic spiral surfaces that resemble sea-shells.

    ParametricConicSpiral generates conic spiral surfaces. These can
    resemble sea shells, or may look like a torus "eating" its own
    tail.

    Parameters
    ----------
    a : float, default: 0.2
        The scale factor.

    b : float, default: 1
        The A function coefficient.
        See the definition in Parametric surfaces referred to above.

    c : float, default: 0.1
        The B function coefficient.
        See the definition in Parametric surfaces referred to above.

    n : float, default: 2
        The C function coefficient.
        See the definition in Parametric surfaces referred to above.

    **kwargs : dict, optional
        See :func:`surface_from_para` for additional keyword arguments.

    Returns
    -------
    pyvista.PolyData
        ParametricConicSpiral surface.

    Examples
    --------
    Create a ParametricConicSpiral mesh.

    >>> import pyvista as pv
    >>> mesh = pv.ParametricConicSpiral()
    >>> mesh.plot(color='w', smooth_shading=True)

    """
    parametric_function = _vtk.vtkParametricConicSpiral()
    if a is not None:
        parametric_function.SetA(a)

    if b is not None:
        parametric_function.SetB(b)

    if c is not None:
        parametric_function.SetC(c)

    if n is not None:
        parametric_function.SetN(n)

    center = kwargs.pop('center', [0.0, 0.0, 0.0])
    direction = kwargs.pop('direction', [1.0, 0.0, 0.0])
    surf = surface_from_para(parametric_function, **kwargs)

    translate(surf, center, direction)

    return surf


def ParametricCrossCap(**kwargs) -> PolyData:
    """Generate a cross-cap.

    ParametricCrossCap generates a cross-cap which is a non-orientable
    self-intersecting single-sided surface.  This is one possible
    image of a projective plane in three-space.

    Parameters
    ----------
    **kwargs : dict, optional
        See :func:`surface_from_para` for additional keyword arguments.

    Returns
    -------
    pyvista.PolyData
        ParametricCrossCap surface.

    Examples
    --------
    Create a ParametricCrossCap mesh.

    >>> import pyvista as pv
    >>> mesh = pv.ParametricCrossCap()
    >>> mesh.plot(color='w', smooth_shading=True)

    """
    parametric_function = _vtk.vtkParametricCrossCap()

    center = kwargs.pop('center', [0.0, 0.0, 0.0])
    direction = kwargs.pop('direction', [1.0, 0.0, 0.0])
    surf = surface_from_para(parametric_function, **kwargs)

    translate(surf, center, direction)

    return surf


def ParametricDini(a: float | None = None, b: float | None = None, **kwargs) -> PolyData:
    """Generate Dini's surface.

    ParametricDini generates Dini's surface.  Dini's surface is a
    surface that possesses constant negative Gaussian curvature

    Parameters
    ----------
    a : float, default: 1.0
        The scale factor.  See the definition in Parametric surfaces
        referred to above.

    b : float, default: 0.2
        The scale factor.  See the definition in Parametric surfaces
        referred to above.

    **kwargs : dict, optional
        See :func:`surface_from_para` for additional keyword arguments.

    Returns
    -------
    pyvista.PolyData
        ParametricDini surface.

    Examples
    --------
    Create a ParametricDini mesh.

    >>> import pyvista as pv
    >>> mesh = pv.ParametricDini()
    >>> mesh.plot(color='w', smooth_shading=True)

    """
    parametric_function = _vtk.vtkParametricDini()
    if a is not None:
        parametric_function.SetA(a)

    if b is not None:
        parametric_function.SetB(b)

    center = kwargs.pop('center', [0.0, 0.0, 0.0])
    direction = kwargs.pop('direction', [1.0, 0.0, 0.0])
    surf = surface_from_para(parametric_function, **kwargs)

    translate(surf, center, direction)

    return surf


def ParametricEllipsoid(
    xradius: float | None = None,
    yradius: float | None = None,
    zradius: float | None = None,
    **kwargs,
) -> PolyData:
    """Generate an ellipsoid.

    ParametricEllipsoid generates an ellipsoid.  If all the radii are
    the same, we have a sphere.  An oblate spheroid occurs if RadiusX
    = RadiusY > RadiusZ.  Here the Z-axis forms the symmetry axis. To
    a first approximation, this is the shape of the earth.  A prolate
    spheroid occurs if RadiusX = RadiusY < RadiusZ.

    Parameters
    ----------
    xradius : float, default: 1.0
        The scaling factor for the x-axis.

    yradius : float, default: 1.0
        The scaling factor for the y-axis.

    zradius : float, default: 1.0
        The scaling factor for the z-axis.

    **kwargs : dict, optional
        See :func:`surface_from_para` and :func:`parametric_keywords`
        for additional keyword arguments.

    Returns
    -------
    pyvista.PolyData
        ParametricEllipsoid surface.

    Examples
    --------
    Create a ParametricEllipsoid mesh.

    >>> import pyvista as pv
    >>> mesh = pv.ParametricEllipsoid()
    >>> mesh.plot(color='w', smooth_shading=True)

    """
    parametric_function = _vtk.vtkParametricEllipsoid()
    parametric_keywords(
        parametric_function,
        min_u=kwargs.pop('min_u', 0),
        max_u=kwargs.pop('max_u', 2 * pi),
        min_v=kwargs.pop('min_v', 0.0),
        max_v=kwargs.pop('max_v', pi),
        join_u=kwargs.pop('join_u', False),
        join_v=kwargs.pop('join_v', False),
        twist_u=kwargs.pop('twist_u', False),
        twist_v=kwargs.pop('twist_v', False),
        clockwise=kwargs.pop('clockwise', True),
    )

    if xradius is not None:
        parametric_function.SetXRadius(xradius)

    if yradius is not None:
        parametric_function.SetYRadius(yradius)

    if zradius is not None:
        parametric_function.SetZRadius(zradius)

    center = kwargs.pop('center', [0.0, 0.0, 0.0])
    direction = kwargs.pop('direction', [1.0, 0.0, 0.0])
    kwargs.setdefault('clean', True)
    surf = surface_from_para(parametric_function, **kwargs)
    translate(surf, center, direction)
    return surf


def ParametricEnneper(**kwargs) -> PolyData:
    """Generate Enneper's surface.

    ParametricEnneper generates Enneper's surface.  Enneper's surface
    is a self-intersecting minimal surface possessing constant
    negative Gaussian curvature.

    Parameters
    ----------
    **kwargs : dict, optional
        See :func:`surface_from_para` for additional keyword arguments.

    Returns
    -------
    pyvista.PolyData
        ParametricEnneper surface.

    Examples
    --------
    Create a ParametricEnneper mesh.

    >>> import pyvista as pv
    >>> mesh = pv.ParametricEnneper()
    >>> mesh.plot(color='w', smooth_shading=True)

    """
    parametric_function = _vtk.vtkParametricEnneper()

    center = kwargs.pop('center', [0.0, 0.0, 0.0])
    direction = kwargs.pop('direction', [1.0, 0.0, 0.0])
    surf = surface_from_para(parametric_function, **kwargs)

    translate(surf, center, direction)

    return surf


def ParametricFigure8Klein(radius: float | None = None, **kwargs) -> PolyData:
    """Generate a figure-8 Klein bottle.

    ParametricFigure8Klein generates a figure-8 Klein bottle.  A Klein
    bottle is a closed surface with no interior and only one surface.
    It is unrealisable in 3 dimensions without intersecting surfaces.

    Parameters
    ----------
    radius : float, default: 1.0
        The radius of the bottle.

    **kwargs : dict, optional
        See :func:`surface_from_para` for additional keyword arguments.

    Returns
    -------
    pyvista.PolyData
        ParametricFigure8Klein surface.

    Examples
    --------
    Create a ParametricFigure8Klein mesh.

    >>> import pyvista as pv
    >>> mesh = pv.ParametricFigure8Klein()
    >>> mesh.plot(color='w', smooth_shading=True)

    """
    parametric_function = _vtk.vtkParametricFigure8Klein()
    if radius is not None:
        parametric_function.SetRadius(radius)

    center = kwargs.pop('center', [0.0, 0.0, 0.0])
    direction = kwargs.pop('direction', [1.0, 0.0, 0.0])
    kwargs.setdefault('clean', True)
    surf = surface_from_para(parametric_function, **kwargs)
    translate(surf, center, direction)
    return surf


def ParametricHenneberg(**kwargs) -> PolyData:
    """Generate Henneberg's minimal surface.

    Parameters
    ----------
    **kwargs : dict, optional
        See :func:`surface_from_para` for additional keyword arguments.

    Returns
    -------
    pyvista.PolyData
        ParametricHenneberg surface.

    Examples
    --------
    Create a ParametricHenneberg mesh.

    >>> import pyvista as pv
    >>> mesh = pv.ParametricHenneberg()
    >>> mesh.plot(color='w', smooth_shading=True)

    """
    parametric_function = _vtk.vtkParametricHenneberg()

    center = kwargs.pop('center', [0.0, 0.0, 0.0])
    direction = kwargs.pop('direction', [1.0, 0.0, 0.0])
    surf = surface_from_para(parametric_function, **kwargs)

    translate(surf, center, direction)

    return surf


def ParametricKlein(**kwargs) -> PolyData:
    """Generate a "classical" representation of a Klein bottle.

    ParametricKlein generates a "classical" representation of a Klein
    bottle.  A Klein bottle is a closed surface with no interior and only one
    surface.  It is unrealisable in 3 dimensions without intersecting
    surfaces.

    Parameters
    ----------
    **kwargs : dict, optional
        See :func:`surface_from_para` for additional keyword arguments.

    Returns
    -------
    pyvista.PolyData
        ParametricKlein surface.

    Examples
    --------
    Create a ParametricKlein mesh.

    >>> import pyvista as pv
    >>> mesh = pv.ParametricKlein()
    >>> mesh.plot(color='w', smooth_shading=True)

    """
    parametric_function = _vtk.vtkParametricKlein()

    center = kwargs.pop('center', [0.0, 0.0, 0.0])
    direction = kwargs.pop('direction', [1.0, 0.0, 0.0])
    kwargs.setdefault('clean', True)
    surf = surface_from_para(parametric_function, **kwargs)
    translate(surf, center, direction)
    return surf


def ParametricKuen(deltav0: float | None = None, **kwargs) -> PolyData:
    """Generate Kuens' surface.

    ParametricKuen generates Kuens' surface. This surface has a constant
    negative Gaussian curvature.

    Parameters
    ----------
    deltav0 : float, default: 0.05
        The value to use when ``V == 0``.
        This has the best appearance with the default settings.
        Setting it to a value less than 0.05 extrapolates the surface
        towards a pole in the -z direction.
        Setting it to 0 retains the pole whose z-value is -inf.

    **kwargs : dict, optional
        See :func:`surface_from_para` for additional keyword arguments.

    Returns
    -------
    pyvista.PolyData
        ParametricKuen surface.

    Examples
    --------
    Create a ParametricKuen mesh.

    >>> import pyvista as pv
    >>> mesh = pv.ParametricKuen()
    >>> mesh.plot(color='w', smooth_shading=True)

    """
    parametric_function = _vtk.vtkParametricKuen()
    if deltav0 is not None:
        parametric_function.SetDeltaV0(deltav0)

    center = kwargs.pop('center', [0.0, 0.0, 0.0])
    direction = kwargs.pop('direction', [1.0, 0.0, 0.0])
    kwargs.setdefault('clean', True)
    surf = surface_from_para(parametric_function, **kwargs)
    translate(surf, center, direction)
    return surf


def ParametricMobius(radius: float | None = None, **kwargs) -> PolyData:
    """Generate a Mobius strip.

    Parameters
    ----------
    radius : float, default: 1.0
        The radius of the Mobius strip.

    **kwargs : dict, optional
        See :func:`surface_from_para` for additional keyword arguments.

    Returns
    -------
    pyvista.PolyData
        ParametricMobius surface.

    Examples
    --------
    Create a ParametricMobius mesh.

    >>> import pyvista as pv
    >>> mesh = pv.ParametricMobius()
    >>> mesh.plot(color='w', smooth_shading=True)

    """
    parametric_function = _vtk.vtkParametricMobius()
    if radius is not None:
        parametric_function.SetRadius(radius)

    center = kwargs.pop('center', [0.0, 0.0, 0.0])
    direction = kwargs.pop('direction', [1.0, 0.0, 0.0])
    surf = surface_from_para(parametric_function, **kwargs)
    translate(surf, center, direction)
    return surf


def ParametricPluckerConoid(n: int | None = None, **kwargs) -> PolyData:
    """Generate Plucker's conoid surface.

    ParametricPluckerConoid generates Plucker's conoid surface
    parametrically.  Plucker's conoid is a ruled surface, named after
    Julius Plucker. It is possible to set the number of folds in this
    class via the parameter 'n'.

    Parameters
    ----------
    n : int, optional
        This is the number of folds in the conoid.

    **kwargs : dict, optional
        See :func:`surface_from_para` for additional keyword arguments.

    Returns
    -------
    pyvista.PolyData
        ParametricPluckerConoid surface.

    Examples
    --------
    Create a ParametricPluckerConoid mesh.

    >>> import pyvista as pv
    >>> mesh = pv.ParametricPluckerConoid()
    >>> mesh.plot(color='w', smooth_shading=True)

    """
    parametric_function = _vtk.vtkParametricPluckerConoid()
    if n is not None:
        parametric_function.SetN(n)

    center = kwargs.pop('center', [0.0, 0.0, 0.0])
    direction = kwargs.pop('direction', [1.0, 0.0, 0.0])
    surf = surface_from_para(parametric_function, **kwargs)

    translate(surf, center, direction)

    return surf


def ParametricPseudosphere(**kwargs) -> PolyData:
    """Generate a pseudosphere.

    ParametricPseudosphere generates a parametric pseudosphere. The
    pseudosphere is generated as a surface of revolution of the
    tractrix about it's asymptote, and is a surface of constant
    negative Gaussian curvature.

    Parameters
    ----------
    **kwargs : dict, optional
        See :func:`surface_from_para` for additional keyword arguments.

    Returns
    -------
    pyvista.PolyData
        ParametricPseudosphere surface.

    Examples
    --------
    Create a ParametricPseudosphere mesh.

    >>> import pyvista as pv
    >>> mesh = pv.ParametricPseudosphere()
    >>> mesh.plot(color='w', smooth_shading=True)

    """
    parametric_function = _vtk.vtkParametricPseudosphere()

    center = kwargs.pop('center', [0.0, 0.0, 0.0])
    direction = kwargs.pop('direction', [1.0, 0.0, 0.0])
    kwargs.setdefault('clean', True)
    surf = surface_from_para(parametric_function, **kwargs)
    translate(surf, center, direction)
    return surf


@_deprecate_positional_args
def ParametricRandomHills(  # noqa: PLR0917
    number_of_hills: int | None = None,
    hill_x_variance: float | None = None,
    hill_y_variance: float | None = None,
    hill_amplitude: float | None = None,
    random_seed: int | None = None,
    x_variance_scale_factor: float | None = None,
    y_variance_scale_factor: float | None = None,
    amplitude_scale_factor: float | None = None,
    **kwargs,
) -> PolyData:
    """Generate a surface covered with randomly placed hills.

    ParametricRandomHills generates a surface covered with randomly
    placed hills. Hills will vary in shape and height since the
    presence of nearby hills will contribute to the shape and height
    of a given hill.  An option is provided for placing hills on a
    regular grid on the surface.  In this case the hills will all have
    the same shape and height.

    Parameters
    ----------
    number_of_hills : int, default: 30
        The number of hills.

    hill_x_variance : float, default: 2.5
        The hill variance in the x-direction.

    hill_y_variance : float, default: 2.5
        The hill variance in the y-direction.

    hill_amplitude : float, default: 2
        The hill amplitude (height).

    random_seed : int, default: 1
        The Seed for the random number generator,
        a value of 1 will initialize the random number generator,
        a negative value will initialize it with the system time.

    x_variance_scale_factor : float, default: 13
        The scaling factor for the variance in the x-direction.

    y_variance_scale_factor : float, default: 13
        The scaling factor for the variance in the y-direction.

    amplitude_scale_factor : float, default: 13
        The scaling factor for the amplitude.

    **kwargs : dict, optional
        See :func:`surface_from_para` for additional keyword arguments.

    Returns
    -------
    pyvista.PolyData
        ParametricRandomHills surface.

    Examples
    --------
    Create a ParametricRandomHills mesh.

    >>> import pyvista as pv
    >>> mesh = pv.ParametricRandomHills()
    >>> mesh.plot(color='w', smooth_shading=True)

    """
    parametric_function = _vtk.vtkParametricRandomHills()
    if number_of_hills is not None:
        parametric_function.SetNumberOfHills(number_of_hills)

    if hill_x_variance is not None:
        parametric_function.SetHillXVariance(hill_x_variance)

    if hill_y_variance is not None:
        parametric_function.SetHillYVariance(hill_y_variance)

    if hill_amplitude is not None:
        parametric_function.SetHillAmplitude(hill_amplitude)

    if random_seed is not None:
        parametric_function.SetRandomSeed(random_seed)

    if x_variance_scale_factor is not None:
        parametric_function.SetXVarianceScaleFactor(x_variance_scale_factor)

    if y_variance_scale_factor is not None:
        parametric_function.SetYVarianceScaleFactor(y_variance_scale_factor)

    if amplitude_scale_factor is not None:
        parametric_function.SetAmplitudeScaleFactor(amplitude_scale_factor)

    center = kwargs.pop('center', [0.0, 0.0, 0.0])
    direction = kwargs.pop('direction', [1.0, 0.0, 0.0])
    surf = surface_from_para(parametric_function, **kwargs)

    translate(surf, center, direction)

    return surf


def ParametricRoman(radius: float | None = None, **kwargs) -> PolyData:
    """Generate Steiner's Roman Surface.

    Parameters
    ----------
    radius : float, default: 1
        The radius.

    **kwargs : dict, optional
        See :func:`surface_from_para` for additional keyword arguments.

    Returns
    -------
    pyvista.PolyData
        ParametricRoman surface.

    Examples
    --------
    Create a ParametricRoman mesh.

    >>> import pyvista as pv
    >>> mesh = pv.ParametricRoman()
    >>> mesh.plot(color='w', smooth_shading=True)

    """
    parametric_function = _vtk.vtkParametricRoman()
    if radius is not None:
        parametric_function.SetRadius(radius)

    center = kwargs.pop('center', [0.0, 0.0, 0.0])
    direction = kwargs.pop('direction', [1.0, 0.0, 0.0])
    surf = surface_from_para(parametric_function, **kwargs)

    translate(surf, center, direction)

    return surf


@_deprecate_positional_args(allowed=['xradius', 'yradius', 'zradius'])
def ParametricSuperEllipsoid(  # noqa: PLR0917
    xradius: float | None = None,
    yradius: float | None = None,
    zradius: float | None = None,
    n1: float | None = None,
    n2: float | None = None,
    **kwargs,
) -> PolyData:
    """Generate a superellipsoid.

    ParametricSuperEllipsoid generates a superellipsoid.  A superellipsoid
    is a versatile primitive that is controlled by two parameters n1 and
    n2. As special cases it can represent a sphere, square box, and closed
    cylindrical can.

    Parameters
    ----------
    xradius : float, default: 1
        The scaling factor for the x-axis.

    yradius : float, default: 1
        The scaling factor for the y-axis.

    zradius : float, default: 1
        The scaling factor for the z-axis.

    n1 : float, default: 1
        The "squareness" parameter in the z-axis.

    n2 : float, default: 1
        The "squareness" parameter in the x-y plane.

    **kwargs : dict, optional
        See :func:`surface_from_para` for additional keyword arguments.

    Returns
    -------
    pyvista.PolyData
        ParametricSuperEllipsoid surface.

    See Also
    --------
    pyvista.ParametricSuperToroid :
        Toroidal equivalent of ParametricSuperEllipsoid.
    pyvista.Superquadric :
        Geometric object with additional parameters.

    Examples
    --------
    Create a ParametricSuperEllipsoid surface that looks like a box
    with smooth edges.

    >>> import pyvista as pv
    >>> mesh = pv.ParametricSuperEllipsoid(n1=0.02, n2=0.02)
    >>> mesh.plot(color='w', smooth_shading=True)

    Create one that looks like a spinning top.

    >>> mesh = pv.ParametricSuperEllipsoid(n1=4, n2=0.5)
    >>> mesh.plot(color='w', smooth_shading=True, cpos='xz')

    """
    parametric_function = _vtk.vtkParametricSuperEllipsoid()
    if xradius is not None:
        parametric_function.SetXRadius(xradius)

    if yradius is not None:
        parametric_function.SetYRadius(yradius)

    if zradius is not None:
        parametric_function.SetZRadius(zradius)

    if n1 is not None:
        parametric_function.SetN1(n1)

    if n2 is not None:
        parametric_function.SetN2(n2)

    center = kwargs.pop('center', [0.0, 0.0, 0.0])
    direction = kwargs.pop('direction', [1.0, 0.0, 0.0])
    surf = surface_from_para(parametric_function, **kwargs)

    translate(surf, center, direction)

    return surf


@_deprecate_positional_args
def ParametricSuperToroid(  # noqa: PLR0917
    ringradius: float | None = None,
    crosssectionradius: float | None = None,
    xradius: float | None = None,
    yradius: float | None = None,
    zradius: float | None = None,
    n1: float | None = None,
    n2: float | None = None,
    **kwargs,
) -> PolyData:
    """Generate a supertoroid.

    ParametricSuperToroid generates a supertoroid.  Essentially a
    supertoroid is a torus with the sine and cosine terms raised to a power.
    A supertoroid is a versatile primitive that is controlled by four
    parameters r0, r1, n1 and n2. r0, r1 determine the type of torus whilst
    the value of n1 determines the shape of the torus ring and n2 determines
    the shape of the cross section of the ring. It is the different values of
    these powers which give rise to a family of 3D shapes that are all
    basically toroidal in shape.

    Parameters
    ----------
    ringradius : float, default: 1
        The radius from the center to the middle of the ring of the
        supertoroid.

    crosssectionradius : float, default: 0.5
        The radius of the cross section of ring of the supertoroid.

    xradius : float, default: 1
        The scaling factor for the x-axis.

    yradius : float, default: 1
        The scaling factor for the y-axis.

    zradius : float, default: 1
        The scaling factor for the z-axis.

    n1 : float, default: 1
        The shape of the torus ring.

    n2 : float, default: 1
        The shape of the cross section of the ring.

    **kwargs : dict, optional
        See :func:`surface_from_para` for additional keyword arguments.

    Returns
    -------
    pyvista.PolyData
        ParametricSuperToroid surface.

    See Also
    --------
    pyvista.ParametricSuperEllipsoid :
        Ellipsoidal equivalent of ParametricSuperToroid.
    pyvista.Superquadric :
        Geometric object with additional parameters.

    Examples
    --------
    Create a ParametricSuperToroid mesh.

    >>> import pyvista as pv
    >>> mesh = pv.ParametricSuperToroid(n1=2, n2=0.3)
    >>> mesh.plot(color='w', smooth_shading=True)

    """
    parametric_function = _vtk.vtkParametricSuperToroid()
    if ringradius is not None:
        parametric_function.SetRingRadius(ringradius)

    if crosssectionradius is not None:
        parametric_function.SetCrossSectionRadius(crosssectionradius)

    if xradius is not None:
        parametric_function.SetXRadius(xradius)

    if yradius is not None:
        parametric_function.SetYRadius(yradius)

    if zradius is not None:
        parametric_function.SetZRadius(zradius)

    if n1 is not None:
        parametric_function.SetN1(n1)

    if n2 is not None:
        parametric_function.SetN2(n2)

    center = kwargs.pop('center', [0.0, 0.0, 0.0])
    direction = kwargs.pop('direction', [1.0, 0.0, 0.0])
    kwargs.setdefault('clean', True)
    surf = surface_from_para(parametric_function, **kwargs)
    translate(surf, center, direction)
    return surf


def ParametricTorus(
    ringradius: float | None = None, crosssectionradius: float | None = None, **kwargs
) -> PolyData:
    """Generate a torus.

    Parameters
    ----------
    ringradius : float, default: 1.0
        The radius from the center to the middle of the ring of the
        torus.

    crosssectionradius : float, default: 0.5
        The radius of the cross section of ring of the torus.

    **kwargs : dict, optional
        See :func:`surface_from_para` for additional keyword arguments.

    Returns
    -------
    pyvista.PolyData
        ParametricTorus surface.

    Examples
    --------
    Create a ParametricTorus mesh.

    >>> import pyvista as pv
    >>> mesh = pv.ParametricTorus()
    >>> mesh.plot(color='w', smooth_shading=True)

    """
    parametric_function = _vtk.vtkParametricTorus()
    if ringradius is not None:
        parametric_function.SetRingRadius(ringradius)

    if crosssectionradius is not None:
        parametric_function.SetCrossSectionRadius(crosssectionradius)

    center = kwargs.pop('center', [0.0, 0.0, 0.0])
    direction = kwargs.pop('direction', [1.0, 0.0, 0.0])
    kwargs.setdefault('clean', True)
    surf = surface_from_para(parametric_function, **kwargs)
    translate(surf, center, direction)
    return surf


@_deprecate_positional_args(allowed=['parametric_function'])
def parametric_keywords(  # noqa: PLR0917
    parametric_function: _vtk.vtkParametricFunction,
    min_u: float = 0.0,
    max_u: float = 2 * pi,
    min_v: float = 0.0,
    max_v: float = 2 * pi,
    join_u: bool = False,  # noqa: FBT001, FBT002
    join_v: bool = False,  # noqa: FBT001, FBT002
    twist_u: bool = False,  # noqa: FBT001, FBT002
    twist_v: bool = False,  # noqa: FBT001, FBT002
    clockwise: bool = True,  # noqa: FBT001, FBT002
) -> None:
    """Apply keyword arguments to a parametric function.

    Parameters
    ----------
    parametric_function : :vtk:`vtkParametricFunction`
        Parametric function to generate mesh from.

    min_u : float, optional
        The minimum u-value.

    max_u : float, optional
        The maximum u-value.

    min_v : float, optional
        The minimum v-value.

    max_v : float, optional
        The maximum v-value.

    join_u : bool, optional
        Joins the first triangle strip to the last one with a twist in
        the u direction.

    join_v : bool, optional
        Joins the first triangle strip to the last one with a twist in
        the v direction.

    twist_u : bool, optional
        Joins the first triangle strip to the last one with a twist in
        the u direction.

    twist_v : bool, optional
        Joins the first triangle strip to the last one with a twist in
        the v direction.

    clockwise : bool, optional
        Determines the ordering of the vertices forming the triangle
        strips.

    """
    parametric_function.SetMinimumU(min_u)
    parametric_function.SetMaximumU(max_u)
    parametric_function.SetMinimumV(min_v)
    parametric_function.SetMaximumV(max_v)
    parametric_function.SetJoinU(join_u)
    parametric_function.SetJoinV(join_v)
    parametric_function.SetTwistU(twist_u)
    parametric_function.SetTwistV(twist_v)
    parametric_function.SetClockwiseOrdering(clockwise)


@_deprecate_positional_args(allowed=['parametric_function'])
def surface_from_para(  # noqa: PLR0917
    parametric_function: _vtk.vtkParametricFunction,
    u_res: int = 100,
    v_res: int = 100,
    w_res: int = 100,
    clean: bool = False,  # noqa: FBT001, FBT002
    texture_coordinates: bool = False,  # noqa: FBT001, FBT002
) -> PolyData:
    """Construct a mesh from a parametric function.

    Parameters
    ----------
    parametric_function : :vtk:`vtkParametricFunction`
        Parametric function to generate mesh from.

    u_res : int, default: 100
        Resolution in the u direction.

    v_res : int, default: 100
        Resolution in the v direction.

    w_res : int, default: 100
        Resolution in the w direction.

    clean : bool, default: False
        Clean and merge duplicate points to avoid "creases" when
        plotting with smooth shading.

    texture_coordinates : bool, default: False
        The generation of texture coordinates.
        This is off by default. Note that this is only applicable
        to parametric surfaces whose parametric dimension is 2.
        Note that texturing may fail in some cases.

    Returns
    -------
    pyvista.PolyData
        Surface from the parametric function.

    """
    # convert to a mesh
    para_source = _vtk.vtkParametricFunctionSource()
    para_source.SetParametricFunction(parametric_function)
    para_source.SetUResolution(u_res)
    para_source.SetVResolution(v_res)
    para_source.SetWResolution(w_res)
    para_source.SetGenerateTextureCoordinates(texture_coordinates)
    para_source.Update()
    surf = wrap(para_source.GetOutput())
    if clean:
        surf = surf.clean(
            tolerance=1e-7,  # determined experimentally
            absolute=False,
            lines_to_points=False,
            polys_to_lines=False,
            strips_to_polys=False,
        )
    return surf<|MERGE_RESOLUTION|>--- conflicted
+++ resolved
@@ -122,7 +122,6 @@
     points_ = _validation.validate_arrayNx3(points, name='points')
     spline_function = _vtk.vtkParametricSpline()
     spline_function.SetPoints(pv.vtk_points(points_, deep=False))
-<<<<<<< HEAD
     if closed:
         spline_function.ClosedOn()
     else:
@@ -146,9 +145,7 @@
         spline_function.SetLeftValue(left_derivative_value)
     if right_derivative_value is not None:
         spline_function.SetRightValue(right_derivative_value)
-=======
-
->>>>>>> 05b68983
+
     # get interpolation density
     u_res = n_points
     if u_res is None:
