--- conflicted
+++ resolved
@@ -1332,21 +1332,12 @@
     max_u=2 * pi,
     min_v=0.0,
     max_v=2 * pi,
-<<<<<<< HEAD
-    join_u=False,
-    join_v=False,
-    twist_u=False,
-    twist_v=False,
-    clockwise=True,
-) -> None:
-=======
     join_u: bool = False,
     join_v: bool = False,
     twist_u: bool = False,
     twist_v: bool = False,
     clockwise: bool = True,
-):
->>>>>>> 4f09401c
+) -> None::
     """Apply keyword arguments to a parametric function.
 
     Parameters
