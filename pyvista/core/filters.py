"""These classes hold methods to apply general filters to any data type.

By inheriting these classes into the wrapped VTK data structures, a user
can easily apply common filters in an intuitive manner.

Example
-------
>>> import pyvista
>>> from pyvista import examples
>>> dataset = examples.load_uniform()

>>> # Threshold
>>> thresh = dataset.threshold([100, 500])

>>> # Slice
>>> slc = dataset.slice()

>>> # Clip
>>> clp = dataset.clip(invert=True)

>>> # Contour
>>> iso = dataset.contour()

"""
import collections.abc
import logging
from functools import wraps

import numpy as np
import vtk
from vtk.util.numpy_support import vtk_to_numpy

import pyvista
from pyvista.utilities import (FieldAssociation, NORMALS, assert_empty_kwargs,
                               generate_plane, get_array, vtk_id_list_to_array,
                               wrap, ProgressMonitor, abstract_class)
from pyvista.utilities.cells import numpy_to_idarr
from pyvista.core.errors import NotAllTrianglesError


def _update_alg(alg, progress_bar=False, message=''):
    """Update an algorithm with or without a progress bar."""
    if progress_bar:
        with ProgressMonitor(alg, message=message):
            alg.Update()
    else:
        alg.Update()


def _get_output(algorithm, iport=0, iconnection=0, oport=0, active_scalars=None,
                active_scalars_field='point'):
    """Get the algorithm's output and copy input's pyvista meta info."""
    ido = algorithm.GetInputDataObject(iport, iconnection)
    data = wrap(algorithm.GetOutputDataObject(oport))
    if not isinstance(data, pyvista.MultiBlock):
        data.copy_meta_from(ido)
        if not data.field_arrays and ido.field_arrays:
            data.field_arrays.update(ido.field_arrays)
        if active_scalars is not None:
            data.set_active_scalars(active_scalars, preference=active_scalars_field)
    return data


@abstract_class
class DataSetFilters:
    """A set of common filters that can be applied to any vtkDataSet."""

    def _clip_with_function(dataset, function, invert=True, value=0.0):
        """Clip using an implicit function (internal helper)."""
        if isinstance(dataset, vtk.vtkPolyData):
            alg = vtk.vtkClipPolyData()
        # elif isinstance(dataset, vtk.vtkImageData):
        #     alg = vtk.vtkClipVolume()
        #     alg.SetMixed3DCellGeneration(True)
        else:
            alg = vtk.vtkTableBasedClipDataSet()
        alg.SetInputDataObject(dataset) # Use the grid as the data we desire to cut
        alg.SetValue(value)
        alg.SetClipFunction(function) # the implicit function
        alg.SetInsideOut(invert) # invert the clip if needed
        alg.Update() # Perform the Cut
        return _get_output(alg)

    def clip(dataset, normal='x', origin=None, invert=True, value=0.0, inplace=False):
        """Clip a dataset by a plane by specifying the origin and normal.

        If no parameters are given the clip will occur in the center of that dataset.

        Parameters
        ----------
        normal : tuple(float) or str
            Length 3 tuple for the normal vector direction. Can also be
            specified as a string conventional direction such as ``'x'`` for
            ``(1,0,0)`` or ``'-x'`` for ``(-1,0,0)``, etc.

        origin : tuple(float), optional
            The center ``(x,y,z)`` coordinate of the plane on which the clip
            occurs. The default is the center of the dataset.

        invert : bool, optional
            Flag on whether to flip/invert the clip.

        value : float, optional
            Set the clipping value along the normal direction.
            The default value is 0.0.

        inplace : bool, optional
            Updates mesh in-place while returning nothing.

        Returns
        -------
        mesh : pyvista.PolyData
            Clipped mesh when ``inplace=False``.  When
            ``inplace=True``, ``None``

        Examples
        --------
        Clip a cube along the +X direction.  ``triangulate`` is used as
        the cube is initially composed of quadrilateral faces and
        subdivide only works on triangles.

        >>> import pyvista as pv
        >>> cube = pv.Cube().triangulate().subdivide(3)
        >>> clipped_cube = cube.clip()

        Clip a cube in the +Z direction.  This leaves half a cube
        below the XY plane.

        >>> import pyvista as pv
        >>> cube = pv.Cube().triangulate().subdivide(3)
        >>> clipped_cube = cube.clip('z')

        """
        if isinstance(normal, str):
            normal = NORMALS[normal.lower()]
        # find center of data if origin not specified
        if origin is None:
            origin = dataset.center
        # create the plane for clipping
        function = generate_plane(normal, origin)
        # run the clip
        result = DataSetFilters._clip_with_function(dataset, function,
                                                    invert=invert, value=value)
        if inplace:
            dataset.overwrite(result)
        else:
            return result

    def clip_box(dataset, bounds=None, invert=True, factor=0.35):
        """Clip a dataset by a bounding box defined by the bounds.

        If no bounds are given, a corner of the dataset bounds will be removed.

        Parameters
        ----------
        bounds : tuple(float)
            Length 6 sequence of floats: (xmin, xmax, ymin, ymax, zmin, zmax).
            Length 3 sequence of floats: distances from the min coordinate of
            of the input mesh. Single float value: uniform distance from the
            min coordinate. Length 12 sequence of length 3 sequence of floats:
            a plane collection (normal, center, ...).
            :class:`pyvista.PolyData`: if a poly mesh is passed that represents
            a box with 6 faces that all form a standard box, then planes will
            be extracted from the box to define the clipping region.

        invert : bool
            Flag on whether to flip/invert the clip

        factor : float, optional
            If bounds are not given this is the factor along each axis to
            extract the default box.

        Examples
        --------
        Clip a corner of a cube.  The bounds of a cube are normally
        ``[-0.5, 0.5, -0.5, 0.5, -0.5, 0.5]``, and this removes 1/8 of
        the cube's surface.

        >>> import pyvista as pv
        >>> cube = pv.Cube().triangulate().subdivide(3)
        >>> clipped_cube = cube.clip_box([0, 1, 0, 1, 0, 1])

        """
        if bounds is None:
            def _get_quarter(dmin, dmax):
                """Get a section of the given range (internal helper)."""
                return dmax - ((dmax - dmin) * factor)
            xmin, xmax, ymin, ymax, zmin, zmax = dataset.bounds
            xmin = _get_quarter(xmin, xmax)
            ymin = _get_quarter(ymin, ymax)
            zmin = _get_quarter(zmin, zmax)
            bounds = [xmin, xmax, ymin, ymax, zmin, zmax]
        if isinstance(bounds, (float, int)):
            bounds = [bounds, bounds, bounds]
        elif isinstance(bounds, pyvista.PolyData):
            poly = bounds
            if poly.n_cells != 6:
                raise ValueError("The bounds mesh must have only 6 faces.")
            bounds = []
            poly.compute_normals()
            for cid in range(6):
                cell = poly.extract_cells(cid)
                normal = cell["Normals"][0]
                bounds.append(normal)
                bounds.append(cell.center)
        if not isinstance(bounds, (np.ndarray, collections.abc.Sequence)):
            raise TypeError('Bounds must be a sequence of floats with length 3, 6 or 12.')
        if len(bounds) not in [3, 6, 12]:
            raise ValueError('Bounds must be a sequence of floats with length 3, 6 or 12.')
        if len(bounds) == 3:
            xmin, xmax, ymin, ymax, zmin, zmax = dataset.bounds
            bounds = (xmin,xmin+bounds[0], ymin,ymin+bounds[1], zmin,zmin+bounds[2])
        alg = vtk.vtkBoxClipDataSet()
        alg.SetInputDataObject(dataset)
        alg.SetBoxClip(*bounds)
        port = 0
        if invert:
            # invert the clip if needed
            port = 1
            alg.GenerateClippedOutputOn()
        alg.Update()
        return _get_output(alg, oport=port)

    def compute_implicit_distance(dataset, surface, inplace=False):
        """Compute the implicit distance from the points to a surface.

        This filter will comput the implicit distance from all of the nodes of
        this mesh to a given surface. This distance will be added as a point
        array called ``'implicit_distance'``.

        Parameters
        ----------
        surface : pyvista.Common
            The surface used to compute the distance

        inplace : bool
            If True, a new scalar array will be added to the ``point_arrays``
            of this mesh. Otherwise a copy of this mesh is returned with that
            scalar field.

        Examples
        --------
        Compute the distance between all the points on a sphere and a
        plane.

        >>> import pyvista as pv
        >>> sphere = pv.Sphere()
        >>> plane = pv.Plane()
        >>> sphere.compute_implicit_distance(plane, inplace=True)
        >>> dist = sphere['implicit_distance']
        >>> print(type(dist))
        <class 'numpy.ndarray'>

        Plot these distances as a heatmap

        >>> pl = pv.Plotter()
        >>> _ = pl.add_mesh(sphere, scalars='implicit_distance', cmap='bwr')
        >>> _ = pl.add_mesh(plane, color='w', style='wireframe')
        >>> pl.show()  # doctest:+SKIP

        """
        function = vtk.vtkImplicitPolyDataDistance()
        function.SetInput(surface)
        points = pyvista.convert_array(dataset.points)
        dists = vtk.vtkDoubleArray()
        function.FunctionValue(points, dists)
        if inplace:
            dataset.point_arrays['implicit_distance'] = pyvista.convert_array(dists)
            return
        result = dataset.copy()
        result.point_arrays['implicit_distance'] = pyvista.convert_array(dists)
        return result

    def clip_scalar(dataset, scalars=None, invert=True, value=0.0, inplace=False):
        """Clip a dataset by a scalar.

        Parameters
        ----------
        scalars : str, optional
            Name of scalars to clip on.  Defaults to currently active scalars.

        invert : bool, optional
            Flag on whether to flip/invert the clip.  When ``True``,
            only the mesh below ``value`` will be kept.  When
            ``False``, only values above ``value`` will be kept.

        value : float, optional
            Set the clipping value.  The default value is 0.0.

        inplace : bool, optional
            Updates mesh in-place while returning nothing.

        Returns
        -------
        pdata : pyvista.PolyData
            Clipped dataset.

        Examples
        --------
        Remove the part of the mesh with "sample_point_scalars" above 100.

        >>> import pyvista as pv
        >>> from pyvista import examples
        >>> dataset = examples.load_hexbeam()
        >>> clipped = dataset.clip_scalar(scalars="sample_point_scalars", value=100)

        Remove the part of the mesh with "sample_point_scalars" below
        100.  Since these scalars are already active, there's no need
        to specify ``scalars=``

        >>> import pyvista as pv
        >>> from pyvista import examples
        >>> dataset = examples.load_hexbeam()
        >>> clipped = dataset.clip_scalar(value=100, invert=False)
        """
        if isinstance(dataset, vtk.vtkPolyData):
            alg = vtk.vtkClipPolyData()
        else:
            alg = vtk.vtkTableBasedClipDataSet()

        alg.SetInputDataObject(dataset)
        alg.SetValue(value)
        if scalars is None:
            field, scalars = dataset.active_scalars_info
        _, field = get_array(dataset, scalars, preference='point', info=True)

        # SetInputArrayToProcess(idx, port, connection, field, name)
        alg.SetInputArrayToProcess(0, 0, 0, field.value, scalars)
        alg.SetInsideOut(invert)  # invert the clip if needed
        alg.Update()  # Perform the Cut
        result = _get_output(alg)

        if inplace:
            dataset.overwrite(result)
        else:
            return result

    def clip_surface(dataset, surface, invert=True, value=0.0,
                     compute_distance=False):
        """Clip any mesh type using a :class:`pyvista.PolyData` surface mesh.

        This will return a :class:`pyvista.UnstructuredGrid` of the clipped
        mesh. Geometry of the input dataset will be preserved where possible -
        geometries near the clip intersection will be triangulated/tessellated.

        Parameters
        ----------
        surface : pyvista.PolyData
            The PolyData surface mesh to use as a clipping function. If this
            mesh is not PolyData, the external surface will be extracted.

        invert : bool
            Flag on whether to flip/invert the clip

        value : float:
            Set the clipping value of the implicit function (if clipping with
            implicit function) or scalar value (if clipping with scalars).
            The default value is 0.0.

        compute_distance : bool, optional
            Compute the implicit distance from the mesh onto the input dataset.
            A new array called ``'implicit_distance'`` will be added to the
            output clipped mesh.

        """
        if not isinstance(surface, vtk.vtkPolyData):
            surface = DataSetFilters.extract_geometry(surface)
        function = vtk.vtkImplicitPolyDataDistance()
        function.SetInput(surface)
        if compute_distance:
            points = pyvista.convert_array(dataset.points)
            dists = vtk.vtkDoubleArray()
            function.FunctionValue(points, dists)
            dataset['implicit_distance'] = pyvista.convert_array(dists)
        # run the clip
        result = DataSetFilters._clip_with_function(dataset, function,
                                                    invert=invert, value=value)
        return result

    def slice(dataset, normal='x', origin=None, generate_triangles=False,
              contour=False):
        """Slice a dataset by a plane at the specified origin and normal vector orientation.

        If no origin is specified, the center of the input dataset will be used.

        Parameters
        ----------
        normal : tuple(float) or str
            Length 3 tuple for the normal vector direction. Can also be
            specified as a string conventional direction such as ``'x'`` for
            ``(1,0,0)`` or ``'-x'`` for ``(-1,0,0)```, etc.

        origin : tuple(float)
            The center (x,y,z) coordinate of the plane on which the slice occurs

        generate_triangles: bool, optional
            If this is enabled (``False`` by default), the output will be
            triangles otherwise, the output will be the intersection polygons.

        contour : bool, optional
            If True, apply a ``contour`` filter after slicing

        """
        if isinstance(normal, str):
            normal = NORMALS[normal.lower()]
        # find center of data if origin not specified
        if origin is None:
            origin = dataset.center
        # create the plane for clipping
        plane = generate_plane(normal, origin)
        # create slice
        alg = vtk.vtkCutter() # Construct the cutter object
        alg.SetInputDataObject(dataset) # Use the grid as the data we desire to cut
        alg.SetCutFunction(plane) # the cutter to use the plane we made
        if not generate_triangles:
            alg.GenerateTrianglesOff()
        alg.Update() # Perform the Cut
        output = _get_output(alg)
        if contour:
            return output.contour()
        return output

    def slice_orthogonal(dataset, x=None, y=None, z=None,
                         generate_triangles=False, contour=False):
        """Create three orthogonal slices through the dataset on the three cartesian planes.

        Yields a MutliBlock dataset of the three slices.

        Parameters
        ----------
        x : float
            The X location of the YZ slice

        y : float
            The Y location of the XZ slice

        z : float
            The Z location of the XY slice

        generate_triangles: bool, optional
            If this is enabled (``False`` by default), the output will be
            triangles otherwise, the output will be the intersection polygons.

        contour : bool, optional
            If True, apply a ``contour`` filter after slicing

        """
        # Create the three slices
        if x is None:
            x = dataset.center[0]
        if y is None:
            y = dataset.center[1]
        if z is None:
            z = dataset.center[2]
        output = pyvista.MultiBlock()
        if isinstance(dataset, pyvista.MultiBlock):
            for i in range(dataset.n_blocks):
                output[i] = dataset[i].slice_orthogonal(x=x, y=y, z=z,
                    generate_triangles=generate_triangles,
                    contour=contour)
            return output
        output[0, 'YZ'] = dataset.slice(normal='x', origin=[x,y,z], generate_triangles=generate_triangles)
        output[1, 'XZ'] = dataset.slice(normal='y', origin=[x,y,z], generate_triangles=generate_triangles)
        output[2, 'XY'] = dataset.slice(normal='z', origin=[x,y,z], generate_triangles=generate_triangles)
        return output

    def slice_along_axis(dataset, n=5, axis='x', tolerance=None,
                         generate_triangles=False, contour=False,
                         bounds=None, center=None):
        """Create many slices of the input dataset along a specified axis.

        Parameters
        ----------
        n : int
            The number of slices to create

        axis : str or int
            The axis to generate the slices along. Perpendicular to the slices.
            Can be string name (``'x'``, ``'y'``, or ``'z'``) or axis index
            (``0``, ``1``, or ``2``).

        tolerance : float, optional
            The tolerance to the edge of the dataset bounds to create the slices

        generate_triangles: bool, optional
            If this is enabled (``False`` by default), the output will be
            triangles otherwise, the output will be the intersection polygons.

        contour : bool, optional
            If True, apply a ``contour`` filter after slicing

        """
        axes = {'x':0, 'y':1, 'z':2}
        if isinstance(axis, int):
            ax = axis
            axis = list(axes.keys())[list(axes.values()).index(ax)]
        elif isinstance(axis, str):
            try:
                ax = axes[axis]
            except KeyError:
                raise ValueError(f'Axis ({axis}) not understood')
        # get the locations along that axis
        if bounds is None:
            bounds = dataset.bounds
        if center is None:
            center = dataset.center
        if tolerance is None:
            tolerance = (bounds[ax*2+1] - bounds[ax*2]) * 0.01
        rng = np.linspace(bounds[ax*2]+tolerance, bounds[ax*2+1]-tolerance, n)
        center = list(center)
        # Make each of the slices
        output = pyvista.MultiBlock()
        if isinstance(dataset, pyvista.MultiBlock):
            for i in range(dataset.n_blocks):
                output[i] = dataset[i].slice_along_axis(n=n, axis=axis,
                    tolerance=tolerance, generate_triangles=generate_triangles,
                    contour=contour, bounds=bounds, center=center)
            return output
        for i in range(n):
            center[ax] = rng[i]
            slc = DataSetFilters.slice(dataset, normal=axis, origin=center,
                                       generate_triangles=generate_triangles,
                                       contour=contour)
            output[i, f'slice{i}'] = slc
        return output

    def slice_along_line(dataset, line, generate_triangles=False,
                         contour=False):
        """Slice a dataset using a polyline/spline as the path.

        This also works for lines generated with :func:`pyvista.Line`

        Parameters
        ----------
        line : pyvista.PolyData
            A PolyData object containing one single PolyLine cell.

        generate_triangles: bool, optional
            If this is enabled (``False`` by default), the output will be
            triangles otherwise, the output will be the intersection polygons.

        contour : bool, optional
            If True, apply a ``contour`` filter after slicing

        """
        # check that we have a PolyLine cell in the input line
        if line.GetNumberOfCells() != 1:
            raise ValueError('Input line must have only one cell.')
        polyline = line.GetCell(0)
        if not isinstance(polyline, vtk.vtkPolyLine):
            raise TypeError(f'Input line must have a PolyLine cell, not ({type(polyline)})')
        # Generate PolyPlane
        polyplane = vtk.vtkPolyPlane()
        polyplane.SetPolyLine(polyline)
        # Create slice
        alg = vtk.vtkCutter() # Construct the cutter object
        alg.SetInputDataObject(dataset) # Use the grid as the data we desire to cut
        alg.SetCutFunction(polyplane) # the cutter to use the poly planes
        if not generate_triangles:
            alg.GenerateTrianglesOff()
        alg.Update() # Perform the Cut
        output = _get_output(alg)
        if contour:
            return output.contour()
        return output

    def threshold(dataset, value=None, scalars=None, invert=False, continuous=False,
                  preference='cell', all_scalars=True):
        """Apply a ``vtkThreshold`` filter to the input dataset.

        This filter will apply a ``vtkThreshold`` filter to the input dataset
        and return the resulting object. This extracts cells where the scalar
        value in each cell satisfies threshold criterion.  If scalars is None,
        the inputs active scalars is used.

        Parameters
        ----------
        value : float or sequence, optional
            Single value or (min, max) to be used for the data threshold.  If
            a sequence, then length must be 2. If no value is specified, the
            non-NaN data range will be used to remove any NaN values.

        scalars : str, optional
            Name of scalars to threshold on. Defaults to currently active scalars.

        invert : bool, optional
            If value is a single value, when invert is True cells are kept when
            their values are below parameter "value".  When invert is False
            cells are kept when their value is above the threshold "value".
            Default is False: yielding above the threshold "value".

        continuous : bool, optional
            When True, the continuous interval [minimum cell scalar,
            maximum cell scalar] will be used to intersect the threshold bound,
            rather than the set of discrete scalar values from the vertices.

        preference : str, optional
            When scalars is specified, this is the preferred array type to
            search for in the dataset.  Must be either ``'point'`` or ``'cell'``

        all_scalars : bool, optional
            If using scalars from point data, all scalars for all
            points in a cell must satisfy the threshold when this
            value is ``True``.  When ``False``, any point of the cell
            with a scalar value satisfying the threshold criterion
            will extract the cell.

        Examples
        --------
        >>> import pyvista
        >>> import numpy as np
        >>> volume = np.zeros([10, 10, 10])
        >>> volume[:3] = 1
        >>> v = pyvista.wrap(volume)
        >>> threshed = v.threshold(0.1)
        """
        # set the scalaras to threshold on
        if scalars is None:
            field, scalars = dataset.active_scalars_info
        arr, field = get_array(dataset, scalars, preference=preference, info=True)

        if arr is None:
            raise ValueError('No arrays present to threshold.')

        # If using an inverted range, merge the result of two filters:
        if isinstance(value, (np.ndarray, collections.abc.Sequence)) and invert:
            valid_range = [np.nanmin(arr), np.nanmax(arr)]
            # Create two thresholds
            t1 = dataset.threshold([valid_range[0], value[0]], scalars=scalars,
                    continuous=continuous, preference=preference, invert=False)
            t2 = dataset.threshold([value[1], valid_range[1]], scalars=scalars,
                    continuous=continuous, preference=preference, invert=False)
            # Use an AppendFilter to merge the two results
            appender = vtk.vtkAppendFilter()
            appender.AddInputData(t1)
            appender.AddInputData(t2)
            appender.Update()
            return _get_output(appender)

        # Run a standard threshold algorithm
        alg = vtk.vtkThreshold()
        alg.SetAllScalars(all_scalars)
        alg.SetInputDataObject(dataset)
        alg.SetInputArrayToProcess(0, 0, 0, field.value, scalars) # args: (idx, port, connection, field, name)
        # set thresholding parameters
        alg.SetUseContinuousCellRange(continuous)
        # use valid range if no value given
        if value is None:
            value = dataset.get_data_range(scalars)
        # check if value is a sequence (if so threshold by min max range like ParaView)
        if isinstance(value, (np.ndarray, collections.abc.Sequence)):
            if len(value) != 2:
                raise ValueError(f'Value range must be length one for a float value or two for min/max; not ({value}).')
            alg.ThresholdBetween(value[0], value[1])
        elif isinstance(value, collections.abc.Iterable):
            raise TypeError('Value must either be a single scalar or a sequence.')
        else:
            # just a single value
            if invert:
                alg.ThresholdByLower(value)
            else:
                alg.ThresholdByUpper(value)
        # Run the threshold
        alg.Update()
        return _get_output(alg)

    def threshold_percent(dataset, percent=0.50, scalars=None, invert=False,
                          continuous=False, preference='cell'):
        """Threshold the dataset by a percentage of its range on the active scalars array or as specified.

        Parameters
        ----------
        percent : float or tuple(float), optional
            The percentage (0,1) to threshold. If value is out of 0 to 1 range,
            then it will be divided by 100 and checked to be in that range.

        scalars : str, optional
            Name of scalars to threshold on. Defaults to currently active scalars.

        invert : bool, optional
            When invert is True cells are kept when their values are below the
            percentage of the range.  When invert is False, cells are kept when
            their value is above the percentage of the range.
            Default is False: yielding above the threshold "value".

        continuous : bool, optional
            When True, the continuous interval [minimum cell scalar,
            maximum cell scalar] will be used to intersect the threshold bound,
            rather than the set of discrete scalar values from the vertices.

        preference : str, optional
            When scalars is specified, this is the preferred array type to
            search for in the dataset.  Must be either ``'point'`` or ``'cell'``

        """
        if scalars is None:
            _, tscalars = dataset.active_scalars_info
        else:
            tscalars = scalars
        dmin, dmax = dataset.get_data_range(arr=tscalars, preference=preference)

        def _check_percent(percent):
            """Make sure percent is between 0 and 1 or fix if between 0 and 100."""
            if percent >= 1:
                percent = float(percent) / 100.0
                if percent > 1:
                    raise ValueError(f'Percentage ({percent}) is out of range (0, 1).')
            if percent < 1e-10:
                raise ValueError(f'Percentage ({percent}) is too close to zero or negative.')
            return percent

        def _get_val(percent, dmin, dmax):
            """Get the value from a percentage of a range."""
            percent = _check_percent(percent)
            return dmin + float(percent) * (dmax - dmin)

        # Compute the values
        if isinstance(percent, (np.ndarray, collections.abc.Sequence)):
            # Get two values
            value = [_get_val(percent[0], dmin, dmax), _get_val(percent[1], dmin, dmax)]
        elif isinstance(percent, collections.abc.Iterable):
            raise TypeError('Percent must either be a single scalar or a sequence.')
        else:
            # Compute one value to threshold
            value = _get_val(percent, dmin, dmax)
        # Use the normal thresholding function on these values
        return DataSetFilters.threshold(dataset, value=value, scalars=scalars,
                                        invert=invert, continuous=continuous,
                                        preference=preference)

    def outline(dataset, generate_faces=False):
        """Produce an outline of the full extent for the input dataset.

        Parameters
        ----------
        generate_faces : bool, optional
            Generate solid faces for the box. This is off by default

        """
        alg = vtk.vtkOutlineFilter()
        alg.SetInputDataObject(dataset)
        alg.SetGenerateFaces(generate_faces)
        alg.Update()
        return wrap(alg.GetOutputDataObject(0))

    def outline_corners(dataset, factor=0.2):
        """Produce an outline of the corners for the input dataset.

        Parameters
        ----------
        factor : float, optional
            controls the relative size of the corners to the length of the
            corresponding bounds

        """
        alg = vtk.vtkOutlineCornerFilter()
        alg.SetInputDataObject(dataset)
        alg.SetCornerFactor(factor)
        alg.Update()
        return wrap(alg.GetOutputDataObject(0))

    def extract_geometry(dataset):
        """Extract the outer surface of a volume or structured grid dataset as PolyData.

        This will extract all 0D, 1D, and 2D cells producing the
        boundary faces of the dataset.

        """
        alg = vtk.vtkGeometryFilter()
        alg.SetInputDataObject(dataset)
        alg.Update()
        return _get_output(alg)

    def extract_all_edges(dataset, progress_bar=False):
        """Extract all the internal/external edges of the dataset as PolyData.

        This produces a full wireframe representation of the input dataset.

        Parameters
        ----------
        progress_bar : bool, optional
            Display a progress bar to indicate progress.

        """
        alg = vtk.vtkExtractEdges()
        alg.SetInputDataObject(dataset)
        _update_alg(alg, progress_bar, 'Extracting All Edges')
        return _get_output(alg)

    def elevation(dataset, low_point=None, high_point=None, scalar_range=None,
                  preference='point', set_active=True, progress_bar=False):
        """Generate scalar values on a dataset.

        The scalar values lie within a user specified range, and are
        generated by computing a projection of each dataset point onto
        a line.  The line can be oriented arbitrarily.  A typical
        example is to generate scalars based on elevation or height
        above a plane.

        Parameters
        ----------
        low_point : tuple(float), optional
            The low point of the projection line in 3D space. Default is bottom
            center of the dataset. Otherwise pass a length 3 ``tuple(float)``.

        high_point : tuple(float), optional
            The high point of the projection line in 3D space. Default is top
            center of the dataset. Otherwise pass a length 3 ``tuple(float)``.

        scalar_range : str or tuple(float), optional
            The scalar range to project to the low and high points on the line
            that will be mapped to the dataset. If None given, the values will
            be computed from the elevation (Z component) range between the
            high and low points. Min and max of a range can be given as a length
            2 tuple(float). If ``str`` name of scalara array present in the
            dataset given, the valid range of that array will be used.

        preference : str, optional
            When an array name is specified for ``scalar_range``, this is the
            preferred array type to search for in the dataset.
            Must be either 'point' or 'cell'.

        set_active : bool, optional
            A boolean flag on whether or not to set the new `Elevation` scalar
            as the active scalars array on the output dataset.

        progress_bar : bool, optional
            Display a progress bar to indicate progress.

        Warning
        -------
        This will create a scalars array named `Elevation` on the point data of
        the input dataset and overasdf write an array named `Elevation` if present.

        """
        # Fix the projection line:
        if low_point is None:
            low_point = list(dataset.center)
            low_point[2] = dataset.bounds[4]
        if high_point is None:
            high_point = list(dataset.center)
            high_point[2] = dataset.bounds[5]
        # Fix scalar_range:
        if scalar_range is None:
            scalar_range = (low_point[2], high_point[2])
        elif isinstance(scalar_range, str):
            scalar_range = dataset.get_data_range(arr=scalar_range, preference=preference)
        elif isinstance(scalar_range, (np.ndarray, collections.abc.Sequence)):
            if len(scalar_range) != 2:
                raise ValueError('scalar_range must have a length of two defining the min and max')
        else:
            raise TypeError(f'scalar_range argument ({scalar_range}) not understood.')
        # Construct the filter
        alg = vtk.vtkElevationFilter()
        alg.SetInputDataObject(dataset)
        # Set the parameters
        alg.SetScalarRange(scalar_range)
        alg.SetLowPoint(low_point)
        alg.SetHighPoint(high_point)
        _update_alg(alg, progress_bar, 'Computing Elevation')
        # Decide on updating active scalars array
        name = 'Elevation' # Note that this is added to the PointData
        if not set_active:
            name = None
        return _get_output(alg, active_scalars=name, active_scalars_field='point')

    def contour(dataset, isosurfaces=10, scalars=None, compute_normals=False,
                compute_gradients=False, compute_scalars=True, rng=None,
                preference='point', method='contour', progress_bar=False):
        """Contour an input dataset by an array.

        ``isosurfaces`` can be an integer specifying the number of isosurfaces in
        the data range or a sequence of values for explicitly setting the isosurfaces.

        Parameters
        ----------
        isosurfaces : int or sequence
            Number of isosurfaces to compute across valid data range or a
            sequence of float values to explicitly use as the isosurfaces.

        scalars : str, optional
            Name of scalars to threshold on. Defaults to currently active scalars.

        compute_normals : bool, optional

        compute_gradients : bool, optional
            Desc

        compute_scalars : bool, optional
            Preserves the scalar values that are being contoured

        rng : tuple(float), optional
            If an integer number of isosurfaces is specified, this is the range
            over which to generate contours. Default is the scalars arrays' full
            data range.

        preference : str, optional
            When scalars is specified, this is the preferred array type to
            search for in the dataset.  Must be either ``'point'`` or ``'cell'``

        method : str, optional
            Specify to choose which vtk filter is used to create the contour.
            Must be one of ``'contour'``, ``'marching_cubes'`` and
            ``'flying_edges'``. Defaults to ``'contour'``.

        progress_bar : bool, optional
            Display a progress bar to indicate progress.

        """
        if method is None or method == 'contour':
            alg = vtk.vtkContourFilter()
        elif method == 'marching_cubes':
            alg = vtk.vtkMarchingCubes()
        elif method == 'flying_edges':
            alg = vtk.vtkFlyingEdges3D()
        else:
            raise ValueError(f"Method '{method}' is not supported")
        # Make sure the input has scalars to contour on
        if dataset.n_arrays < 1:
            raise ValueError('Input dataset for the contour filter must have scalar data.')
        alg.SetInputDataObject(dataset)
        alg.SetComputeNormals(compute_normals)
        alg.SetComputeGradients(compute_gradients)
        alg.SetComputeScalars(compute_scalars)
        # set the array to contour on
        if scalars is None:
            field, scalars = dataset.active_scalars_info
        else:
            _, field = get_array(dataset, scalars, preference=preference, info=True)
        # NOTE: only point data is allowed? well cells works but seems buggy?
        if field != FieldAssociation.POINT:
            raise TypeError(f'Contour filter only works on Point data. Array ({scalars}) is in the Cell data.')
        alg.SetInputArrayToProcess(0, 0, 0, field.value, scalars) # args: (idx, port, connection, field, name)
        # set the isosurfaces
        if isinstance(isosurfaces, int):
            # generate values
            if rng is None:
                rng = dataset.get_data_range(scalars)
            alg.GenerateValues(isosurfaces, rng)
        elif isinstance(isosurfaces, (np.ndarray, collections.abc.Sequence)):
            alg.SetNumberOfContours(len(isosurfaces))
            for i, val in enumerate(isosurfaces):
                alg.SetValue(i, val)
        else:
            raise TypeError('isosurfaces not understood.')
        _update_alg(alg, progress_bar, 'Computing Contour')
        return _get_output(alg)

    def texture_map_to_plane(dataset, origin=None, point_u=None, point_v=None,
                             inplace=False, name='Texture Coordinates',
                             use_bounds=False):
        """Texture map this dataset to a user defined plane.

        This is often used to define a plane to texture map an image to this dataset.
        The plane defines the spatial reference and extent of that image.

        Parameters
        ----------
        origin : tuple(float)
            Length 3 iterable of floats defining the XYZ coordinates of the
            BOTTOM LEFT CORNER of the plane

        point_u : tuple(float)
            Length 3 iterable of floats defining the XYZ coordinates of the
            BOTTOM RIGHT CORNER of the plane

        point_v : tuple(float)
            Length 3 iterable of floats defining the XYZ coordinates of the
            TOP LEFT CORNER of the plane

        inplace : bool, optional
            If True, the new texture coordinates will be added to the dataset
            inplace. If False (default), a new dataset is returned with the
            textures coordinates

        name : str, optional
            The string name to give the new texture coordinates if applying
            the filter inplace.

        use_bounds : bool, optional
            Use the bounds to set the mapping plane by default (bottom plane
            of the bounding box).

        """
        if use_bounds:
            if isinstance(use_bounds, (int, bool)):
                b = dataset.GetBounds()
            origin = [b[0], b[2], b[4]]   # BOTTOM LEFT CORNER
            point_u = [b[1], b[2], b[4]]  # BOTTOM RIGHT CORNER
            point_v = [b[0], b[3], b[4]] # TOP LEFT CORNER
        alg = vtk.vtkTextureMapToPlane()
        if origin is None or point_u is None or point_v is None:
            alg.SetAutomaticPlaneGeneration(True)
        else:
            alg.SetOrigin(origin)  # BOTTOM LEFT CORNER
            alg.SetPoint1(point_u) # BOTTOM RIGHT CORNER
            alg.SetPoint2(point_v) # TOP LEFT CORNER
        alg.SetInputDataObject(dataset)
        alg.Update()
        output = _get_output(alg)
        if not inplace:
            return output
        t_coords = output.GetPointData().GetTCoords()
        t_coords.SetName(name)
        otc = dataset.GetPointData().GetTCoords()
        dataset.GetPointData().SetTCoords(t_coords)
        dataset.GetPointData().AddArray(t_coords)
        # CRITICAL:
        dataset.GetPointData().AddArray(otc) # Add old ones back at the end
        return # No return type because it is inplace

    def texture_map_to_sphere(dataset, center=None, prevent_seam=True,
                              inplace=False, name='Texture Coordinates'):
        """Texture map this dataset to a user defined sphere.

        This is often used to define a sphere to texture map an image to this
        dataset. The sphere defines the spatial reference and extent of that image.

        Parameters
        ----------
        center : tuple(float)
            Length 3 iterable of floats defining the XYZ coordinates of the
            center of the sphere. If ``None``, this will be automatically
            calculated.

        prevent_seam : bool
            Default true. Control how the texture coordinates are generated.
            If set, the s-coordinate ranges from 0->1 and 1->0 corresponding
            to the theta angle variation between 0->180 and 180->0 degrees.
            Otherwise, the s-coordinate ranges from 0->1 between 0->360
            degrees.

        inplace : bool, optional
            If True, the new texture coordinates will be added to the dataset
            inplace. If False (default), a new dataset is returned with the
            textures coordinates

        name : str, optional
            The string name to give the new texture coordinates if applying
            the filter inplace.

        Examples
        --------
        Map a puppy texture to a sphere

        >>> import pyvista
        >>> sphere = pyvista.Sphere()
        >>> sphere.texture_map_to_sphere(inplace=True)
        >>> tex = examples.download_puppy_texture()  # doctest:+SKIP
        >>> sphere.plot(texture=tex)  # doctest:+SKIP
        """
        alg = vtk.vtkTextureMapToSphere()
        if center is None:
            alg.SetAutomaticSphereGeneration(True)
        else:
            alg.SetAutomaticSphereGeneration(False)
            alg.SetCenter(center)
        alg.SetPreventSeam(prevent_seam)
        alg.SetInputDataObject(dataset)
        alg.Update()
        output = _get_output(alg)
        if not inplace:
            return output
        t_coords = output.GetPointData().GetTCoords()
        t_coords.SetName(name)
        otc = dataset.GetPointData().GetTCoords()
        dataset.GetPointData().SetTCoords(t_coords)
        dataset.GetPointData().AddArray(t_coords)
        # CRITICAL:
        dataset.GetPointData().AddArray(otc) # Add old ones back at the end
        return # No return type because it is inplace

    def compute_cell_sizes(dataset, length=True, area=True, volume=True,
                           progress_bar=False):
        """Compute sizes for 1D (length), 2D (area) and 3D (volume) cells.

        Parameters
        ----------
        length : bool
            Specify whether or not to compute the length of 1D cells.

        area : bool
            Specify whether or not to compute the area of 2D cells.

        volume : bool
            Specify whether or not to compute the volume of 3D cells.

        progress_bar : bool, optional
            Display a progress bar to indicate progress.

        """
        alg = vtk.vtkCellSizeFilter()
        alg.SetInputDataObject(dataset)
        alg.SetComputeArea(area)
        alg.SetComputeVolume(volume)
        alg.SetComputeLength(length)
        alg.SetComputeVertexCount(False)
        _update_alg(alg, progress_bar, 'Computing Cell Sizes')
        return _get_output(alg)

    def cell_centers(dataset, vertex=True):
        """Generate points at the center of the cells in this dataset.

        These points can be used for placing glyphs / vectors.

        Parameters
        ----------
        vertex : bool
            Enable/disable the generation of vertex cells.

        """
        alg = vtk.vtkCellCenters()
        alg.SetInputDataObject(dataset)
        alg.SetVertexCells(vertex)
        alg.Update()
        output = _get_output(alg)
        return output

    def glyph(dataset, orient=True, scale=True, factor=1.0, geom=None,
<<<<<<< HEAD
              indices=None, tolerance=0.0, absolute=False, clamping=False,
              rng=None, progress_bar=False):
=======
              tolerance=None, absolute=False, clamping=False, rng=None,
              progress_bar=False):
>>>>>>> 3517422f
        """Copy a geometric representation (called a glyph) to every point in the input dataset.

        The glyph may be oriented along the input vectors, and it may be scaled according to scalar
        data or vector magnitude. Passing a table of glyphs to choose from based on scalars or
        vector magnitudes is also supported.

        Parameters
        ----------
        orient : bool
            Use the active vectors array to orient the glyphs

        scale : bool
            Use the active scalars to scale the glyphs

        factor : float
            Scale factor applied to scaling array

<<<<<<< HEAD
        geom : vtk.vtkPolyData or tuple(vtk.vtkPolyData), optional
            The geometry to use for the glyph. If missing, an arrow glyph
            is used. If a sequence, the datasets inside define a table of
            geometries to choose from based on scalars or vectors. In this
            case a sequence of numbers of the same length must be passed as
            ``indices``. The values of the range (see ``rng``) affect lookup
            in the table.

        indices : tuple(float), optional
            Specifies the index of each glyph in the table for lookup in case
            ``geom`` is a sequence. If given, must be the same length as
            ``geom``. If missing, a default value of ``range(len(geom))`` is
            used. Indices are interpreted in terms of the scalar range
            (see ``rng``). Ignored if ``geom`` has length 1.
=======
        geom : vtk.vtkDataSet
            The geometry to use for the glyph
>>>>>>> 3517422f

        tolerance : float, optional
            Specify tolerance in terms of fraction of bounding box length.
            Float value is between 0 and 1. Default is None. If ``absolute``
            is ``True`` then the tolerance can be an absolute distance.
            If None, points merging as a preprocessing step is disabled.

        absolute : bool, optional
            Control if ``tolerance`` is an absolute distance or a fraction.

        clamping: bool
            Turn on/off clamping of "scalar" values to range.

        rng: tuple(float), optional
            Set the range of values to be considered by the filter when scalars
            values are provided.

        progress_bar : bool, optional
            Display a progress bar to indicate progress.

        """
        # Clean the points before glyphing
<<<<<<< HEAD
        small = pyvista.PolyData(dataset.points)
        small.point_arrays.update(dataset.point_arrays)
        dataset = small.clean(point_merging=True, merge_tol=tolerance,
                              lines_to_points=False, polys_to_lines=False,
                              strips_to_polys=False, inplace=False,
                              absolute=absolute, progress_bar=progress_bar)
        # Make glyphing geometry if necessary
=======
        if tolerance is not None:
            small = pyvista.PolyData(dataset.points)
            small.point_arrays.update(dataset.point_arrays)
            dataset = small.clean(point_merging=True, merge_tol=tolerance,
                                  lines_to_points=False, polys_to_lines=False,
                                  strips_to_polys=False, inplace=False,
                                  absolute=absolute, progress_bar=progress_bar)
        # Make glyphing geometry
>>>>>>> 3517422f
        if geom is None:
            arrow = vtk.vtkArrowSource()
            arrow.Update()
            geom = arrow.GetOutput()
        # Check if a table of geometries was passed
        if isinstance(geom, (np.ndarray, collections.abc.Sequence)):
            if indices is None:
                # use default "categorical" indices
                indices = np.arange(len(geom))
            if not isinstance(indices, (np.ndarray, collections.abc.Sequence)):
                raise TypeError('If "geom" is a sequence then "indices" must '
                                'also be a sequence of the same length.')
            if len(indices) != len(geom) and len(geom) != 1:
                raise ValueError('The sequence "indices" must be the same length '
                                 'as "geom".')
        else:
            geom = [geom]
        if any(not isinstance(subgeom, vtk.vtkPolyData) for subgeom in geom):
            raise TypeError('Only PolyData objects can be used as glyphs.')
        # Run the algorithm
        alg = vtk.vtkGlyph3D()
        if len(geom) == 1:
            # use a single glyph, ignore indices
            alg.SetSourceData(geom[0])
        else:
            for index, subgeom in zip(indices, geom):
                alg.SetSourceData(index, subgeom)
            if dataset.active_scalars is not None:
                if dataset.active_scalars.ndim > 1:
                    alg.SetIndexModeToVector()
                else:
                    alg.SetIndexModeToScalar()
            else:
                alg.SetIndexModeToOff()
        if isinstance(scale, str):
            dataset.active_scalars_name = scale
            scale = True
        if scale:
            if dataset.active_scalars is not None:
                if dataset.active_scalars.ndim > 1:
                    alg.SetScaleModeToScaleByVector()
                else:
                    alg.SetScaleModeToScaleByScalar()
        else:
            alg.SetScaleModeToDataScalingOff()
        if isinstance(orient, str):
            dataset.active_vectors_name = orient
            orient = True
        if rng is not None:
            alg.SetRange(rng)
        alg.SetOrient(orient)
        alg.SetInputData(dataset)
        alg.SetVectorModeToUseVector()
        alg.SetScaleFactor(factor)
        alg.SetClamping(clamping)
        _update_alg(alg, progress_bar, 'Computing Glyphs')
        return _get_output(alg)

    def connectivity(dataset, largest=False):
        """Find and label connected bodies/volumes.

        This adds an ID array to the point and cell data to distinguish separate
        connected bodies. This applies a ``vtkConnectivityFilter`` filter which
        extracts cells that share common points and/or meet other connectivity
        criterion.
        (Cells that share vertices and meet other connectivity criterion such
        as scalar range are known as a region.)

        Parameters
        ----------
        largest : bool
            Extract the largest connected part of the mesh.

        """
        alg = vtk.vtkConnectivityFilter()
        alg.SetInputData(dataset)
        if largest:
            alg.SetExtractionModeToLargestRegion()
        else:
            alg.SetExtractionModeToAllRegions()
        alg.SetColorRegions(True)
        alg.Update()
        return _get_output(alg)

    def extract_largest(dataset, inplace=False):
        """
        Extract largest connected set in mesh.

        Can be used to reduce residues obtained when generating an isosurface.
        Works only if residues are not connected (share at least one point with)
        the main component of the image.

        Parameters
        ----------
        inplace : bool, optional
            Updates mesh in-place while returning nothing.

        Returns
        -------
        mesh : pyvista.PolyData
            Largest connected set in mesh

        """
        mesh = DataSetFilters.connectivity(dataset, largest=True)
        if inplace:
            dataset.overwrite(mesh)
        else:
            return mesh

    def split_bodies(dataset, label=False):
        """Find, label, and split connected bodies/volumes.

        This splits different connected bodies into blocks in a MultiBlock dataset.

        Parameters
        ----------
        label : bool
            A flag on whether to keep the ID arrays given by the
            ``connectivity`` filter.

        """
        # Get the connectivity and label different bodies
        labeled = DataSetFilters.connectivity(dataset)
        classifier = labeled.cell_arrays['RegionId']
        bodies = pyvista.MultiBlock()
        for vid in np.unique(classifier):
            # Now extract it:
            b = labeled.threshold([vid-0.5, vid+0.5], scalars='RegionId')
            if not label:
                # strange behavior:
                # must use this method rather than deleting from the point_arrays
                # or else object is collected.
                b.cell_arrays.remove('RegionId')
                b.point_arrays.remove('RegionId')
            bodies.append(b)

        return bodies

    def warp_by_scalar(dataset, scalars=None, factor=1.0, normal=None,
                       inplace=False, **kwargs):
        """Warp the dataset's points by a point data scalars array's values.

        This modifies point coordinates by moving points along point normals by
        the scalar amount times the scale factor.

        Parameters
        ----------
        scalars : str, optional
            Name of scalars to warp by. Defaults to currently active scalars.

        factor : float, optional
            A scaling factor to increase the scaling effect. Alias
            ``scale_factor`` also accepted - if present, overrides ``factor``.

        normal : np.array, list, tuple of length 3
            User specified normal. If given, data normals will be ignored and
            the given normal will be used to project the warp.

        inplace : bool
            If True, the points of the give dataset will be updated.

        """
        factor = kwargs.pop('scale_factor', factor)
        assert_empty_kwargs(**kwargs)
        if scalars is None:
            field, scalars = dataset.active_scalars_info
        arr, field = get_array(dataset, scalars, preference='point', info=True)
        if field != FieldAssociation.POINT:
            raise TypeError('Dataset can only by warped by a point data array.')
        # Run the algorithm
        alg = vtk.vtkWarpScalar()
        alg.SetInputDataObject(dataset)
        alg.SetInputArrayToProcess(0, 0, 0, field.value, scalars) # args: (idx, port, connection, field, name)
        alg.SetScaleFactor(factor)
        if normal is not None:
            alg.SetNormal(normal)
            alg.SetUseNormal(True)
        alg.Update()
        output = _get_output(alg)
        if inplace:
            if isinstance(dataset, (vtk.vtkImageData, vtk.vtkRectilinearGrid)):
                raise TypeError("This filter cannot be applied inplace for this mesh type.")
            dataset.overwrite(output)
            return
        return output

    def warp_by_vector(dataset, vectors=None, factor=1.0, inplace=False):
        """Warp the dataset's points by a point data vectors array's values.

        This modifies point coordinates by moving points along point vectors by
        the local vector times the scale factor.

        A classical application of this transform is to visualize eigenmodes in
        mechanics.

        Parameters
        ----------
        vectors : str, optional
            Name of vector to warp by. Defaults to currently active vector.

        factor : float, optional
            A scaling factor that multiplies the vectors to warp by. Can
            be used to enhance the warping effect.

        inplace : bool, optional
            If True, the function will update the mesh in-place and
            return ``None``.

        Returns
        -------
        warped_mesh : mesh
            The warped mesh resulting from the operation.

        """
        if vectors is None:
            field, vectors = dataset.active_vectors_info
        arr, field = get_array(dataset, vectors, preference='point', info=True)
        if arr is None:
            raise TypeError('No active vectors')

        # check that this is indeed a vector field
        if arr.ndim != 2 or arr.shape[1] != 3:
            raise ValueError(
                'Dataset can only by warped by a 3D vector point data array.' + \
                'The values you provided do not satisfy this requirement')
        alg = vtk.vtkWarpVector()
        alg.SetInputDataObject(dataset)
        alg.SetInputArrayToProcess(0, 0, 0, field.value, vectors)
        alg.SetScaleFactor(factor)
        alg.Update()
        warped_mesh = _get_output(alg)
        if inplace:
            dataset.overwrite(warped_mesh)
            return
        return warped_mesh

    def cell_data_to_point_data(dataset, pass_cell_data=False):
        """Transform cell data into point data.

        Point data are specified per node and cell data specified within cells.
        Optionally, the input point data can be passed through to the output.

        The method of transformation is based on averaging the data values of
        all cells using a particular point. Optionally, the input cell data can
        be passed through to the output as well.

        See also: :func:`pyvista.DataSetFilters.point_data_to_cell_data`

        Parameters
        ----------
        pass_cell_data : bool
            If enabled, pass the input cell data through to the output

        """
        alg = vtk.vtkCellDataToPointData()
        alg.SetInputDataObject(dataset)
        alg.SetPassCellData(pass_cell_data)
        alg.Update()
        active_scalars = None
        if not isinstance(dataset, pyvista.MultiBlock):
            active_scalars = dataset.active_scalars_name
        return _get_output(alg, active_scalars=active_scalars)

    def ctp(dataset, pass_cell_data=False):
        """Transform cell data into point data.

        Point data are specified per node and cell data specified within cells.
        Optionally, the input point data can be passed through to the output.

        An alias/shortcut for ``cell_data_to_point_data``.

        """
        return DataSetFilters.cell_data_to_point_data(dataset, pass_cell_data=pass_cell_data)

    def point_data_to_cell_data(dataset, pass_point_data=False):
        """Transform point data into cell data.

        Point data are specified per node and cell data specified within cells.
        Optionally, the input point data can be passed through to the output.

        See also: :func:`pyvista.DataSetFilters.cell_data_to_point_data`

        Parameters
        ----------
        pass_point_data : bool
            If enabled, pass the input point data through to the output

        """
        alg = vtk.vtkPointDataToCellData()
        alg.SetInputDataObject(dataset)
        alg.SetPassPointData(pass_point_data)
        alg.Update()
        active_scalars = None
        if not isinstance(dataset, pyvista.MultiBlock):
            active_scalars = dataset.active_scalars_name
        return _get_output(alg, active_scalars=active_scalars)

    def ptc(dataset, pass_point_data=False):
        """Transform point data into cell data.

        Point data are specified per node and cell data specified within cells.
        Optionally, the input point data can be passed through to the output.

        An alias/shortcut for ``point_data_to_cell_data``.

        """
        return DataSetFilters.point_data_to_cell_data(dataset, pass_point_data=pass_point_data)

    def triangulate(dataset, inplace=False):
        """Return an all triangle mesh.

        More complex polygons will be broken down into triangles.

        Parameters
        ----------
        inplace : bool, optional
            Updates mesh in-place while returning ``None``.

        Return
        ------
        mesh : pyvista.UnstructuredGrid
            Mesh containing only triangles. ``None`` when ``inplace=True``

        """
        alg = vtk.vtkDataSetTriangleFilter()
        alg.SetInputData(dataset)
        alg.Update()

        mesh = _get_output(alg)
        if inplace:
            dataset.overwrite(mesh)
        else:
            return mesh

    def delaunay_3d(dataset, alpha=0, tol=0.001, offset=2.5, progress_bar=False):
        """Construct a 3D Delaunay triangulation of the mesh.

        This helps smooth out a rugged mesh.

        Parameters
        ----------
        alpha : float, optional
            Distance value to control output of this filter. For a non-zero
            alpha value, only verts, edges, faces, or tetra contained within
            the circumsphere (of radius alpha) will be output. Otherwise, only
            tetrahedra will be output.

        tol : float, optional
            tolerance to control discarding of closely spaced points.
            This tolerance is specified as a fraction of the diagonal length
            of the bounding box of the points.

        offset : float, optional
            multiplier to control the size of the initial, bounding Delaunay
            triangulation.

        progress_bar : bool, optional
            Display a progress bar to indicate progress.
        """
        alg = vtk.vtkDelaunay3D()
        alg.SetInputData(dataset)
        alg.SetAlpha(alpha)
        alg.SetTolerance(tol)
        alg.SetOffset(offset)
        _update_alg(alg, progress_bar, 'Computing 3D Triangulation')
        return _get_output(alg)

    def select_enclosed_points(dataset, surface, tolerance=0.001,
                               inside_out=False, check_surface=True):
        """Mark points as to whether they are inside a closed surface.

        This evaluates all the input points to determine whether they are in an
        enclosed surface. The filter produces a (0,1) mask
        (in the form of a vtkDataArray) that indicates whether points are
        outside (mask value=0) or inside (mask value=1) a provided surface.
        (The name of the output vtkDataArray is "SelectedPoints".)

        This filter produces and output data array, but does not modify the
        input dataset. If you wish to extract cells or poinrs, various
        threshold filters are available (i.e., threshold the output array).

        Warning
        -------
        The filter assumes that the surface is closed and manifold. A boolean
        flag can be set to force the filter to first check whether this is
        true. If false, all points will be marked outside. Note that if this
        check is not performed and the surface is not closed, the results are
        undefined.

        Parameters
        ----------
        surface : pyvista.PolyData
            Set the surface to be used to test for containment. This must be a
            :class:`pyvista.PolyData` object.

        tolerance : float
            The tolerance on the intersection. The tolerance is expressed as a
            fraction of the bounding box of the enclosing surface.

        inside_out : bool
            By default, points inside the surface are marked inside or sent
            to the output. If ``inside_out`` is ``True``, then the points
            outside the surface are marked inside.

        check_surface : bool
            Specify whether to check the surface for closure. If on, then the
            algorithm first checks to see if the surface is closed and
            manifold. If the surface is not closed and manifold, a runtime
            error is raised.

        """
        if not isinstance(surface, pyvista.PolyData):
            raise TypeError("`surface` must be `pyvista.PolyData`")
        if check_surface and surface.n_open_edges > 0:
            raise RuntimeError("Surface is not closed. Please read the warning in the documentation for this function and either pass `check_surface=False` or repair the surface.")
        alg = vtk.vtkSelectEnclosedPoints()
        alg.SetInputData(dataset)
        alg.SetSurfaceData(surface)
        alg.SetTolerance(tolerance)
        alg.SetInsideOut(inside_out)
        alg.Update()
        result = _get_output(alg)
        out = dataset.copy()
        bools = result['SelectedPoints'].astype(np.uint8)
        if len(bools) < 1:
            bools = np.zeros(out.n_points, dtype=np.uint8)
        out['SelectedPoints'] = bools
        return out

    def probe(dataset, points, tolerance=None, pass_cell_arrays=True,
              pass_point_arrays=True, categorical=False):
        """Sample data values at specified point locations.

        This uses :class:`vtk.vtkProbeFilter`.

        Parameters
        ----------
        dataset: pyvista.Common
            The mesh to probe from - point and cell arrays from
            this object are probed onto the nodes of the ``points`` mesh

        points: pyvista.Common
            The points to probe values on to. This should be a PyVista mesh
            or something :func:`pyvista.wrap` can handle.

        tolerance: float, optional
            Tolerance used to compute whether a point in the source is in a
            cell of the input.  If not given, tolerance is automatically generated.

        pass_cell_arrays: bool, optional
            Preserve source mesh's original cell data arrays

        pass_point_arrays: bool, optional
            Preserve source mesh's original point data arrays

        categorical : bool, optional
            Control whether the source point data is to be treated as
            categorical. If the data is categorical, then the resultant data
            will be determined by a nearest neighbor interpolation scheme.

        Examples
        --------
        Probe the active scalars in ``grid`` at the points in ``mesh``

        >>> import pyvista as pv
        >>> from pyvista import examples
        >>> mesh = pyvista.Sphere(center=(4.5, 4.5, 4.5), radius=4.5)
        >>> grid = examples.load_uniform()
        >>> result = grid.probe(mesh)
        >>> 'Spatial Point Data' in result.point_arrays
        True

        """
        if not pyvista.is_pyvista_dataset(points):
            points = pyvista.wrap(points)
        alg = vtk.vtkProbeFilter()
        alg.SetInputData(points)
        alg.SetSourceData(dataset)
        alg.SetPassCellArrays(pass_cell_arrays)
        alg.SetPassPointArrays(pass_point_arrays)
        alg.SetCategoricalData(categorical)
        if tolerance is not None:
            alg.SetComputeTolerance(False)
            alg.SetTolerance(tolerance)
        alg.Update() # Perform the resampling
        return _get_output(alg)

    def sample(dataset, target, tolerance=None, pass_cell_arrays=True,
               pass_point_arrays=True, categorical=False):
        """Resample array data from a passed mesh onto this mesh.

        This uses :class:`vtk.vtkResampleWithDataSet`.

        Parameters
        ----------
        dataset: pyvista.Common
            The source vtk data object as the mesh to sample values on to

        target: pyvista.Common
            The vtk data object to sample from - point and cell arrays from
            this object are sampled onto the nodes of the ``dataset`` mesh

        tolerance: float, optional
            Tolerance used to compute whether a point in the source is in a
            cell of the input.  If not given, tolerance is automatically generated.

        pass_cell_arrays: bool, optional
            Preserve source mesh's original cell data arrays

        pass_point_arrays: bool, optional
            Preserve source mesh's original point data arrays

        categorical : bool, optional
            Control whether the source point data is to be treated as
            categorical. If the data is categorical, then the resultant data
            will be determined by a nearest neighbor interpolation scheme.

        """
        if not pyvista.is_pyvista_dataset(target):
            raise TypeError('`target` must be a PyVista mesh type.')
        alg = vtk.vtkResampleWithDataSet() # Construct the ResampleWithDataSet object
        alg.SetInputData(dataset)  # Set the Input data (actually the source i.e. where to sample from)
        alg.SetSourceData(target) # Set the Source data (actually the target, i.e. where to sample to)
        alg.SetPassCellArrays(pass_cell_arrays)
        alg.SetPassPointArrays(pass_point_arrays)
        alg.SetCategoricalData(categorical)
        if tolerance is not None:
            alg.SetComputeTolerance(False)
            alg.SetTolerance(tolerance)
        alg.Update() # Perform the resampling
        return _get_output(alg)

    def interpolate(dataset, target, sharpness=2, radius=1.0,
                    strategy='null_value', null_value=0.0, n_points=None,
                    pass_cell_arrays=True, pass_point_arrays=True,
                    progress_bar=False, ):
        """Interpolate values onto this mesh from a given dataset.

        The input dataset is typically a point cloud.

        This uses a gaussian interpolation kernel. Use the ``sharpness`` and
        ``radius`` parameters to adjust this kernel. You can also switch this
        kernel to use an N closest points approach.

        Parameters
        ----------
        target: pyvista.Common
            The vtk data object to sample from - point and cell arrays from
            this object are interpolated onto this mesh.

        sharpness : float
            Set / Get the sharpness (i.e., falloff) of the Gaussian. By
            default Sharpness=2. As the sharpness increases the effects of
            distant points are reduced.

        radius : float
            Specify the radius within which the basis points must lie.

        n_points : int, optional
            If given, specifies the number of the closest points used to form
            the interpolation basis. This will invalidate the radius and
            sharpness arguments in favor of an N closest points approach. This
            typically has poorer results.

        strategy : str, optional
            Specify a strategy to use when encountering a "null" point during
            the interpolation process. Null points occur when the local
            neighborhood (of nearby points to interpolate from) is empty. If
            the strategy is set to ``'mask_points'``, then an output array is
            created that marks points as being valid (=1) or null (invalid
            =0) (and the NullValue is set as well). If the strategy is set to
            ``'null_value'`` (this is the default), then the output data
            value(s) are set to the ``null_value`` (specified in the output
            point data). Finally, the strategy ``'closest_point'`` is to simply
            use the closest point to perform the interpolation.

        null_value : float, optional
            Specify the null point value. When a null point is encountered
            then all components of each null tuple are set to this value. By
            default the null value is set to zero.

        pass_cell_arrays: bool, optional
            Preserve input mesh's original cell data arrays

        pass_point_arrays: bool, optional
            Preserve input mesh's original point data arrays

        progress_bar : bool, optional
            Display a progress bar to indicate progress.

        """
        if not pyvista.is_pyvista_dataset(target):
            raise TypeError('`target` must be a PyVista mesh type.')

        # Must cast to UnstructuredGrid in some cases (e.g. vtkImageData/vtkRectilinearGrid)
        # I believe the locator and the interpolator call `GetPoints` and not all mesh types have that method
        if isinstance(target, (pyvista.UniformGrid, pyvista.RectilinearGrid)):
            target = target.cast_to_unstructured_grid()

        gaussian_kernel = vtk.vtkGaussianKernel()
        gaussian_kernel.SetSharpness(sharpness)
        gaussian_kernel.SetRadius(radius)
        gaussian_kernel.SetKernelFootprintToRadius()
        if n_points:
            gaussian_kernel.SetNumberOfPoints(n_points)
            gaussian_kernel.SetKernelFootprintToNClosest()

        locator = vtk.vtkStaticPointLocator()
        locator.SetDataSet(target)
        locator.BuildLocator()

        interpolator = vtk.vtkPointInterpolator()
        interpolator.SetInputData(dataset)
        interpolator.SetSourceData(target)
        interpolator.SetKernel(gaussian_kernel)
        interpolator.SetLocator(locator)
        interpolator.SetNullValue(null_value)
        if strategy == 'null_value':
            interpolator.SetNullPointsStrategyToNullValue()
        elif strategy == 'mask_points':
            interpolator.SetNullPointsStrategyToMaskPoints()
        elif strategy == 'closest_point':
            interpolator.SetNullPointsStrategyToClosestPoint()
        else:
            raise ValueError(f'strategy `{strategy}` not supported.')
        interpolator.SetPassPointArrays(pass_point_arrays)
        interpolator.SetPassCellArrays(pass_cell_arrays)
        _update_alg(interpolator, progress_bar, 'Interpolating')
        return _get_output(interpolator)

    def streamlines(dataset, vectors=None, source_center=None,
                    source_radius=None, n_points=100,
                    integrator_type=45, integration_direction='both',
                    surface_streamlines=False, initial_step_length=0.5,
                    step_unit='cl', min_step_length=0.01, max_step_length=1.0,
                    max_steps=2000, terminal_speed=1e-12, max_error=1e-6,
                    max_time=None, compute_vorticity=True, rotation_scale=1.0,
                    interpolator_type='point', start_position=(0.0, 0.0, 0.0),
                    return_source=False, pointa=None, pointb=None):
        """Integrate a vector field to generate streamlines.

        The integration is performed using a specified integrator, by default
        Runge-Kutta2. This supports integration through any type of dataset.
        Thus if the dataset contains 2D cells like polygons or triangles, the
        integration is constrained to lie on the surface defined by 2D cells.

        This produces polylines as the output, with each cell
        (i.e., polyline) representing a streamline. The attribute values
        associated with each streamline are stored in the cell data, whereas
        those associated with streamline-points are stored in the point data.

        This uses a Sphere as the source - set it's location and radius via
        the ``source_center`` and ``source_radius`` keyword arguments.
        You can retrieve the source as :class:`pyvista.PolyData` by specifying
        ``return_source=True``.

        Parameters
        ----------
        vectors : str
            The string name of the active vector field to integrate across

        source_center : tuple(float)
            Length 3 tuple of floats defining the center of the source
            particles. Defaults to the center of the dataset

        source_radius : float
            Float radius of the source particle cloud. Defaults to one-tenth of
            the diagonal of the dataset's spatial extent

        n_points : int
            Number of particles present in source sphere

        integrator_type : int
            The integrator type to be used for streamline generation.
            The default is Runge-Kutta45. The recognized solvers are:
            RUNGE_KUTTA2 (``2``),  RUNGE_KUTTA4 (``4``), and RUNGE_KUTTA45
            (``45``). Options are ``2``, ``4``, or ``45``. Default is ``45``.

        integration_direction : str
            Specify whether the streamline is integrated in the upstream or
            downstream directions (or both). Options are ``'both'``,
            ``'backward'``, or ``'forward'``.

        surface_streamlines : bool
            Compute streamlines on a surface. Default ``False``

        initial_step_length : float
            Initial step size used for line integration, expressed ib length
            unitsL or cell length units (see ``step_unit`` parameter).
            either the starting size for an adaptive integrator, e.g., RK45, or
            the constant / fixed size for non-adaptive ones, i.e., RK2 and RK4)

        step_unit : str
            Uniform integration step unit. The valid unit is now limited to
            only LENGTH_UNIT (``'l'``) and CELL_LENGTH_UNIT (``'cl'``).
            Default is CELL_LENGTH_UNIT: ``'cl'``.

        min_step_length : float
            Minimum step size used for line integration, expressed in length or
            cell length units. Only valid for an adaptive integrator, e.g., RK45

        max_step_length : float
            Maximum step size used for line integration, expressed in length or
            cell length units. Only valid for an adaptive integrator, e.g., RK45

        max_steps : int
            Maximum number of steps for integrating a streamline.
            Defaults to ``2000``

        terminal_speed : float
            Terminal speed value, below which integration is terminated.

        max_error : float
            Maximum error tolerated throughout streamline integration.

        max_time : float
            Specify the maximum length of a streamline expressed in LENGTH_UNIT.

        compute_vorticity : bool
            Vorticity computation at streamline points (necessary for generating
            proper stream-ribbons using the ``vtkRibbonFilter``.

        interpolator_type : str
            Set the type of the velocity field interpolator to locate cells
            during streamline integration either by points or cells.
            The cell locator is more robust then the point locator. Options
            are ``'point'`` or ``'cell'`` (abbreviations of ``'p'`` and ``'c'``
            are also supported).

        rotation_scale : float
            This can be used to scale the rate with which the streamribbons
            twist. The default is 1.

        start_position : tuple(float)
            Set the start position. Default is ``(0.0, 0.0, 0.0)``

        return_source : bool
            Return the source particles as :class:`pyvista.PolyData` as well as the
            streamlines. This will be the second value returned if ``True``.

        pointa, pointb : tuple(float)
            The coordinates of a start and end point for a line source. This
            will override the sphere point source.

        """
        integration_direction = str(integration_direction).strip().lower()
        if integration_direction not in ['both', 'back', 'backward', 'forward']:
            raise ValueError(f"integration direction must be one of: 'backward', 'forward', or 'both' - not '{integration_direction}'.")
        if integrator_type not in [2, 4, 45]:
            raise ValueError('integrator type must be one of `2`, `4`, or `45`.')
        if interpolator_type not in ['c', 'cell', 'p', 'point']:
            raise ValueError("interpolator type must be either 'cell' or 'point'")
        if step_unit not in ['l', 'cl']:
            raise ValueError("step unit must be either 'l' or 'cl'")
        step_unit = {'cl': vtk.vtkStreamTracer.CELL_LENGTH_UNIT,
                     'l': vtk.vtkStreamTracer.LENGTH_UNIT}[step_unit]
        if isinstance(vectors, str):
            dataset.set_active_scalars(vectors)
            dataset.set_active_vectors(vectors)
        if max_time is None:
            max_velocity = dataset.get_data_range()[-1]
            max_time = 4.0 * dataset.GetLength() / max_velocity
        # Generate the source
        if source_center is None:
            source_center = dataset.center
        if source_radius is None:
            source_radius = dataset.length / 10.0
        if pointa is not None and pointb is not None:
            source = vtk.vtkLineSource()
            source.SetPoint1(pointa)
            source.SetPoint2(pointb)
            source.SetResolution(n_points)
        else:
            source = vtk.vtkPointSource()
            source.SetCenter(source_center)
            source.SetRadius(source_radius)
            source.SetNumberOfPoints(n_points)
        # Build the algorithm
        alg = vtk.vtkStreamTracer()
        # Inputs
        alg.SetInputDataObject(dataset)
        # NOTE: not sure why we can't pass a PolyData object
        #       setting the connection is the only I could get it to work
        alg.SetSourceConnection(source.GetOutputPort())
        # general parameters
        alg.SetComputeVorticity(compute_vorticity)
        alg.SetInitialIntegrationStep(initial_step_length)
        alg.SetIntegrationStepUnit(step_unit)
        alg.SetMaximumError(max_error)
        alg.SetMaximumIntegrationStep(max_step_length)
        alg.SetMaximumNumberOfSteps(max_steps)
        alg.SetMaximumPropagation(max_time)
        alg.SetMinimumIntegrationStep(min_step_length)
        alg.SetRotationScale(rotation_scale)
        alg.SetStartPosition(start_position)
        alg.SetSurfaceStreamlines(surface_streamlines)
        alg.SetTerminalSpeed(terminal_speed)
        # Model parameters
        if integration_direction == 'forward':
            alg.SetIntegrationDirectionToForward()
        elif integration_direction in ['backward', 'back']:
            alg.SetIntegrationDirectionToBackward()
        else:
            alg.SetIntegrationDirectionToBoth()
        # set integrator type
        if integrator_type == 2:
            alg.SetIntegratorTypeToRungeKutta2()
        elif integrator_type == 4:
            alg.SetIntegratorTypeToRungeKutta4()
        else:
            alg.SetIntegratorTypeToRungeKutta45()
        # set interpolator type
        if interpolator_type in ['c', 'cell']:
            alg.SetInterpolatorTypeToCellLocator()
        else:
            alg.SetInterpolatorTypeToDataSetPointLocator()
        # run the algorithm
        alg.Update()
        output = _get_output(alg)
        if return_source:
            source.Update()
            src = pyvista.wrap(source.GetOutput())
            return output, src
        return output

    def decimate_boundary(dataset, target_reduction=0.5):
        """Return a decimated version of a triangulation of the boundary.

        Only the outer surface of the input dataset will be considered.

        Parameters
        ----------
        target_reduction : float
            Fraction of the original mesh to remove. Default is ``0.5``
            TargetReduction is set to ``0.9``, this filter will try to reduce
            the data set to 10% of its original size and will remove 90%
            of the input triangles.

        """
        return dataset.extract_geometry().triangulate().decimate(target_reduction)

    def sample_over_line(dataset, pointa, pointb, resolution=None, tolerance=None):
        """Sample a dataset onto a line.

        Parameters
        ----------
        pointa : np.ndarray or list
            Location in [x, y, z].

        pointb : np.ndarray or list
            Location in [x, y, z].

        resolution : int
            Number of pieces to divide line into. Defaults to number of cells
            in the input mesh. Must be a positive integer.

        tolerance: float, optional
            Tolerance used to compute whether a point in the source is in a
            cell of the input.  If not given, tolerance is automatically generated.

        Return
        ------
        sampled_line : pv.PolyData
            Line object with sampled data from dataset.
        """
        if resolution is None:
            resolution = int(dataset.n_cells)
        # Make a line and sample the dataset
        line = pyvista.Line(pointa, pointb, resolution=resolution)

        sampled_line = line.sample(dataset, tolerance=tolerance)
        return sampled_line

    def plot_over_line(dataset, pointa, pointb, resolution=None, scalars=None,
                       title=None, ylabel=None, figsize=None, figure=True,
                       show=True, tolerance=None):
        """Sample a dataset along a high resolution line and plot.

        Plot the variables of interest in 2D where the X-axis is distance from
        Point A and the Y-axis is the variable of interest. Note that this filter
        returns None.

        Parameters
        ----------
        pointa : np.ndarray or list
            Location in [x, y, z].

        pointb : np.ndarray or list
            Location in [x, y, z].

        resolution : int
            number of pieces to divide line into. Defaults to number of cells
            in the input mesh. Must be a positive integer.

        scalars : str
            The string name of the variable in the input dataset to probe. The
            active scalar is used by default.

        title : str
            The string title of the `matplotlib` figure

        ylabel : str
            The string label of the Y-axis. Defaults to variable name

        figsize : tuple(int)
            the size of the new figure

        figure : bool
            flag on whether or not to create a new figure

        show : bool
            Shows the matplotlib figure

        tolerance: float, optional
            Tolerance used to compute whether a point in the source is in a
            cell of the input.  If not given, tolerance is automatically generated.

        """
        # Ensure matplotlib is available
        try:
            import matplotlib.pyplot as plt
        except ImportError:  # pragma: no cover
            raise ImportError('matplotlib must be available to use this filter.')

        # Sample on line
        sampled = DataSetFilters.sample_over_line(dataset, pointa, pointb, resolution, tolerance)

        # Get variable of interest
        if scalars is None:
            field, scalars = dataset.active_scalars_info
        values = sampled.get_array(scalars)
        distance = sampled['Distance']

        # Remainder is plotting
        if figure:
            plt.figure(figsize=figsize)
        # Plot it in 2D
        if values.ndim > 1:
            for i in range(values.shape[1]):
                plt.plot(distance, values[:, i], label=f'Component {i}')
            plt.legend()
        else:
            plt.plot(distance, values)
        plt.xlabel('Distance')
        if ylabel is None:
            plt.ylabel(scalars)
        else:
            plt.ylabel(ylabel)
        if title is None:
            plt.title(f'{scalars} Profile')
        else:
            plt.title(title)
        if show:  # pragma: no cover
            return plt.show()

    def extract_cells(dataset, ind):
        """Return a subset of the grid.

        Parameters
        ----------
        ind : np.ndarray
            Numpy array of cell indices to be extracted.

        Return
        ------
        subgrid : pyvista.UnstructuredGrid
            Subselected grid

        """
        # Create selection objects
        selectionNode = vtk.vtkSelectionNode()
        selectionNode.SetFieldType(vtk.vtkSelectionNode.CELL)
        selectionNode.SetContentType(vtk.vtkSelectionNode.INDICES)
        selectionNode.SetSelectionList(numpy_to_idarr(ind))

        selection = vtk.vtkSelection()
        selection.AddNode(selectionNode)

        # extract
        extract_sel = vtk.vtkExtractSelection()
        extract_sel.SetInputData(0, dataset)
        extract_sel.SetInputData(1, selection)
        extract_sel.Update()
        subgrid = _get_output(extract_sel)

        # extracts only in float32
        if dataset.points.dtype is not np.dtype('float32'):
            ind = subgrid.point_arrays['vtkOriginalPointIds']
            subgrid.points = dataset.points[ind]

        return subgrid

    def extract_points(dataset, ind, adjacent_cells=True):
        """Return a subset of the grid (with cells) that contains any of the given point indices.

        Parameters
        ----------
        ind : np.ndarray, list, or sequence
            Numpy array of point indices to be extracted.
        adjacent_cells : bool, optional
            If True, extract the cells that contain at least one of the 
            extracted points. If False, extract the cells that contain 
            exclusively points from the extracted points list. The default is 
            True.

        Return
        ------
        subgrid : pyvista.UnstructuredGrid
            Subselected grid.

        """
        # Create selection objects
        selectionNode = vtk.vtkSelectionNode()
        selectionNode.SetFieldType(vtk.vtkSelectionNode.POINT)
        selectionNode.SetContentType(vtk.vtkSelectionNode.INDICES)
        if not adjacent_cells:
            # Build array of point indices to be removed.
            ind_rem = np.ones(dataset.n_points, dtype='bool')
            ind_rem[ind] = False
            ind = np.arange(dataset.n_points)[ind_rem]
            # Invert selection
            selectionNode.GetProperties().Set(vtk.vtkSelectionNode.INVERSE(), 1)
        selectionNode.SetSelectionList(numpy_to_idarr(ind))
        selectionNode.GetProperties().Set(vtk.vtkSelectionNode.CONTAINING_CELLS(), 1)
        
        selection = vtk.vtkSelection()
        selection.AddNode(selectionNode)

        # extract
        extract_sel = vtk.vtkExtractSelection()
        extract_sel.SetInputData(0, dataset)
        extract_sel.SetInputData(1, selection)
        extract_sel.Update()
        return _get_output(extract_sel)

    def extract_surface(dataset, pass_pointid=True, pass_cellid=True, inplace=False):
        """Extract surface mesh of the grid.

        Parameters
        ----------
        pass_pointid : bool, optional
            Adds a point array "vtkOriginalPointIds" that idenfities which
            original points these surface points correspond to

        pass_cellid : bool, optional
            Adds a cell array "vtkOriginalPointIds" that idenfities which
            original cells these surface cells correspond to

        Return
        ------
        extsurf : pyvista.PolyData
            Surface mesh of the grid

        """
        surf_filter = vtk.vtkDataSetSurfaceFilter()
        surf_filter.SetInputData(dataset)
        if pass_pointid:
            surf_filter.PassThroughCellIdsOn()
        if pass_cellid:
            surf_filter.PassThroughPointIdsOn()
        surf_filter.Update()

        # need to add
        # surf_filter.SetNonlinearSubdivisionLevel(subdivision)

        mesh = _get_output(surf_filter)
        return mesh

    def surface_indices(dataset):
        """Return the surface indices of a grid.

        Return
        ------
        surf_ind : np.ndarray
            Indices of the surface points.

        """
        surf = DataSetFilters.extract_surface(dataset, pass_cellid=True)
        return surf.point_arrays['vtkOriginalPointIds']

    def extract_feature_edges(dataset, feature_angle=30, boundary_edges=True,
                              non_manifold_edges=True, feature_edges=True,
                              manifold_edges=True, inplace=False):
        """Extract edges from the surface of the mesh.

        If the given mesh is not PolyData, the external surface of the given
        mesh is extracted and used.
        From vtk documentation, the edges are one of the following

            1) boundary (used by one polygon) or a line cell
            2) non-manifold (used by three or more polygons)
            3) feature edges (edges used by two triangles and whose
               dihedral angle > feature_angle)
            4) manifold edges (edges used by exactly two polygons).

        Parameters
        ----------
        feature_angle : float, optional
            Defaults to 30 degrees.

        boundary_edges : bool, optional
            Defaults to True

        non_manifold_edges : bool, optional
            Defaults to True

        feature_edges : bool, optional
            Defaults to True

        manifold_edges : bool, optional
            Defaults to True

        inplace : bool, optional
            Return new mesh or overwrite input.

        Return
        ------
        edges : pyvista.vtkPolyData
            Extracted edges. None if inplace=True.

        """
        if not isinstance(dataset, vtk.vtkPolyData):
            dataset = DataSetFilters.extract_surface(dataset)
        featureEdges = vtk.vtkFeatureEdges()
        featureEdges.SetInputData(dataset)
        featureEdges.SetFeatureAngle(feature_angle)
        featureEdges.SetManifoldEdges(manifold_edges)
        featureEdges.SetNonManifoldEdges(non_manifold_edges)
        featureEdges.SetBoundaryEdges(boundary_edges)
        featureEdges.SetFeatureEdges(feature_edges)
        featureEdges.SetColoring(False)
        featureEdges.Update()

        mesh = _get_output(featureEdges)
        if inplace:
            dataset.overwrite(mesh)
        else:
            return mesh

    def merge(dataset, grid=None, merge_points=True, inplace=False,
              main_has_priority=True):
        """Join one or many other grids to this grid.

        Grid is updated in-place by default.

        Can be used to merge points of adjacent cells when no grids
        are input.

        Parameters
        ----------
        grid : vtk.UnstructuredGrid or list of vtk.UnstructuredGrids
            Grids to merge to this grid.

        merge_points : bool, optional
            Points in exactly the same location will be merged between
            the two meshes. Warning: this can leave degenerate point data.

        inplace : bool, optional
            Updates grid inplace when True if the input type is an
            :class:`pyvista.UnstructuredGrid`.

        main_has_priority : bool, optional
            When this parameter is true and merge_points is true,
            the arrays of the merging grids will be overwritten
            by the original main mesh.

        Return
        ------
        merged_grid : vtk.UnstructuredGrid
            Merged grid.  Returned when inplace is False.

        Notes
        -----
        When two or more grids are joined, the type and name of each
        array must match or the arrays will be ignored and not
        included in the final merged mesh.

        """
        append_filter = vtk.vtkAppendFilter()
        append_filter.SetMergePoints(merge_points)

        if not main_has_priority:
            append_filter.AddInputData(dataset)

        if isinstance(grid, pyvista.Common):
            append_filter.AddInputData(grid)
        elif isinstance(grid, (list, tuple, pyvista.MultiBlock)):
            grids = grid
            for grid in grids:
                append_filter.AddInputData(grid)

        if main_has_priority:
            append_filter.AddInputData(dataset)

        append_filter.Update()
        merged = _get_output(append_filter)
        if inplace:
            if type(dataset) == type(merged):
                dataset.deep_copy(merged)
            else:
                raise TypeError(f"Mesh type {type(dataset)} cannot be overridden by output.")
        else:
            return merged

    def __add__(dataset, grid):
        """Combine this mesh with another into an :class:`pyvista.UnstructuredGrid`."""
        return DataSetFilters.merge(dataset, grid)

    def compute_cell_quality(dataset, quality_measure='scaled_jacobian', null_value=-1.0):
        """Compute a function of (geometric) quality for each cell of a mesh.

        The per-cell quality is added to the mesh's cell data, in an array
        named "CellQuality". Cell types not supported by this filter or
        undefined quality of supported cell types will have an entry of -1.

        Defaults to computing the scaled jacobian.

        Options for cell quality measure:

        - ``'area'``
        - ``'aspect_beta'``
        - ``'aspect_frobenius'``
        - ``'aspect_gamma'``
        - ``'aspect_ratio'``
        - ``'collapse_ratio'``
        - ``'condition'``
        - ``'diagonal'``
        - ``'dimension'``
        - ``'distortion'``
        - ``'jacobian'``
        - ``'max_angle'``
        - ``'max_aspect_frobenius'``
        - ``'max_edge_ratio'``
        - ``'med_aspect_frobenius'``
        - ``'min_angle'``
        - ``'oddy'``
        - ``'radius_ratio'``
        - ``'relative_size_squared'``
        - ``'scaled_jacobian'``
        - ``'shape'``
        - ``'shape_and_size'``
        - ``'shear'``
        - ``'shear_and_size'``
        - ``'skew'``
        - ``'stretch'``
        - ``'taper'``
        - ``'volume'``
        - ``'warpage'``

        Parameters
        ----------
        quality_measure : str
            The cell quality measure to use

        null_value : float
            Float value for undefined quality. Undefined quality are qualities
            that could be addressed by this filter but is not well defined for
            the particular geometry of cell in question, e.g. a volume query
            for a triangle. Undefined quality will always be undefined.
            The default value is -1.

        """
        alg = vtk.vtkCellQuality()
        measure_setters = {
            'area': alg.SetQualityMeasureToArea,
            'aspect_beta': alg.SetQualityMeasureToAspectBeta,
            'aspect_frobenius': alg.SetQualityMeasureToAspectFrobenius,
            'aspect_gamma': alg.SetQualityMeasureToAspectGamma,
            'aspect_ratio': alg.SetQualityMeasureToAspectRatio,
            'collapse_ratio': alg.SetQualityMeasureToCollapseRatio,
            'condition': alg.SetQualityMeasureToCondition,
            'diagonal': alg.SetQualityMeasureToDiagonal,
            'dimension': alg.SetQualityMeasureToDimension,
            'distortion': alg.SetQualityMeasureToDistortion,
            'jacobian': alg.SetQualityMeasureToJacobian,
            'max_angle': alg.SetQualityMeasureToMaxAngle,
            'max_aspect_frobenius': alg.SetQualityMeasureToMaxAspectFrobenius,
            'max_edge_ratio': alg.SetQualityMeasureToMaxEdgeRatio,
            'med_aspect_frobenius': alg.SetQualityMeasureToMedAspectFrobenius,
            'min_angle': alg.SetQualityMeasureToMinAngle,
            'oddy': alg.SetQualityMeasureToOddy,
            'radius_ratio': alg.SetQualityMeasureToRadiusRatio,
            'relative_size_squared': alg.SetQualityMeasureToRelativeSizeSquared,
            'scaled_jacobian': alg.SetQualityMeasureToScaledJacobian,
            'shape': alg.SetQualityMeasureToShape,
            'shape_and_size': alg.SetQualityMeasureToShapeAndSize,
            'shear': alg.SetQualityMeasureToShear,
            'shear_and_size': alg.SetQualityMeasureToShearAndSize,
            'skew': alg.SetQualityMeasureToSkew,
            'stretch': alg.SetQualityMeasureToStretch,
            'taper': alg.SetQualityMeasureToTaper,
            'volume': alg.SetQualityMeasureToVolume,
            'warpage': alg.SetQualityMeasureToWarpage
        }
        try:
            # Set user specified quality measure
            measure_setters[quality_measure]()
        except (KeyError, IndexError):
            options = ', '.join([f"'{s}'" for s in list(measure_setters.keys())])
            raise KeyError(f'Cell quality type ({quality_measure}) not available. Options are: {options}')
        alg.SetInputData(dataset)
        alg.SetUndefinedQuality(null_value)
        alg.Update()
        return _get_output(alg)

    def compute_derivative(dataset, scalars=None, gradient=True,
                           divergence=None, vorticity=None, qcriterion=None,
                           faster=False, preference='point'):
        """Compute derivative-based quantities of point/cell scalar field.

        Utilize ``vtkGradientFilter`` to compute derivative-based quantities,
        such as gradient, divergence, vorticity, and Q-criterion, of the
        selected point or cell scalar field.

        Parameters
        ----------
        scalars : str, optional
            String name of the scalars array to use when computing the
            derivative quantities.

        gradient: bool, str, optional
            Calculate gradient. If a string is passed, the string will be used
            for the resulting array name. Otherwise, array name will be
            'gradient'. Default: True

        divergence: bool, str, optional
            Calculate divergence. If a string is passed, the string will be
            used for the resulting array name. Otherwise, array name will be
            'divergence'. Default: None

        vorticity: bool, str, optional
            Calculate vorticity. If a string is passed, the string will be used
            for the resulting array name. Otherwise, array name will be
            'vorticity'. Default: None

        qcriterion: bool, str, optional
            Calculate qcriterion. If a string is passed, the string will be
            used for the resulting array name. Otherwise, array name will be
            'qcriterion'. Default: None

        faster: bool, optional
            Use faster algorithm for computing derivative quantities. Result is
            less accurate and performs fewer derivative calculations,
            increasing computation speed. The error will feature smoothing of
            the output and possibly errors at boundaries. Option has no effect
            if DataSet is not UnstructuredGrid. Default: False

        preference: str, optional
            Data type preference. Either 'point' or 'cell'.

        """
        alg = vtk.vtkGradientFilter()
        # Check if scalars array given
        if scalars is None:
            field, scalars = dataset.active_scalars_info
            if scalars is None:
                raise TypeError('No active scalars.  Must input scalars array name')
        if not isinstance(scalars, str):
            raise TypeError('scalars array must be given as a string name')
        if not any((gradient, divergence, vorticity, qcriterion)):
            raise ValueError('must set at least one of gradient, divergence, vorticity, or qcriterion')

            # bool(non-empty string/True) == True, bool(None/False) == False
        alg.SetComputeGradient(bool(gradient))
        if isinstance(gradient, bool):
            gradient = 'gradient'
        alg.SetResultArrayName(gradient)

        alg.SetComputeDivergence(bool(divergence))
        if isinstance(divergence, bool):
            divergence = 'divergence'
        alg.SetDivergenceArrayName(divergence)

        alg.SetComputeVorticity(bool(vorticity))
        if isinstance(vorticity, bool):
            vorticity = 'vorticity'
        alg.SetVorticityArrayName(vorticity)

        alg.SetComputeQCriterion(bool(qcriterion))
        if isinstance(qcriterion, bool):
            qcriterion = 'qcriterion'
        alg.SetQCriterionArrayName(qcriterion)

        alg.SetFasterApproximation(faster)
        _, field = dataset.get_array(scalars, preference=preference, info=True)
        # args: (idx, port, connection, field, name)
        alg.SetInputArrayToProcess(0, 0, 0, field.value, scalars)
        alg.SetInputData(dataset)
        alg.Update()
        return _get_output(alg)

    def shrink(dataset, shrink_factor=1.0, progress_bar=False):
        """Shrink the individual faces of a mesh.

        This filter shrinks the individual faces of a mesh rather than scaling
        the entire mesh.

        Parameters
        ----------
        shrink_factor : float, optional
            fraction of shrink for each cell.

        progress_bar : bool, optional
            Display a progress bar to indicate progress.

        Examples
        --------
        Extrude shrink mesh

        >>> import pyvista
        >>> mesh = pyvista.Sphere()
        >>> shrunk_mesh = mesh.shrink(shrink_factor=0.8)  # doctest:+SKIP
        """
        if not (0.0 <= shrink_factor <= 1.0):
            raise ValueError('`shrink_factor` should be between 0.0 and 1.0')
        alg = vtk.vtkShrinkFilter()
        alg.SetInputData(dataset)
        alg.SetShrinkFactor(shrink_factor)
        _update_alg(alg, progress_bar, 'Shrinking Mesh')
        output = pyvista.wrap(alg.GetOutput())
        if isinstance(dataset, vtk.vtkPolyData):
            return output.extract_surface()

@abstract_class
class CompositeFilters:
    """An internal class to manage filtes/algorithms for composite datasets."""

    def extract_geometry(composite):
        """Combine the geomertry of all blocks into a single ``PolyData`` object.

        Place this filter at the end of a pipeline before a polydata
        consumer such as a polydata mapper to extract geometry from all blocks
        and append them to one polydata object.

        """
        gf = vtk.vtkCompositeDataGeometryFilter()
        gf.SetInputData(composite)
        gf.Update()
        return wrap(gf.GetOutputDataObject(0))

    def combine(composite, merge_points=False):
        """Append all blocks into a single unstructured grid.

        Parameters
        ----------
        merge_points : bool, optional
            Merge coincidental points.

        """
        alg = vtk.vtkAppendFilter()
        for block in composite:
            if isinstance(block, vtk.vtkMultiBlockDataSet):
                block = CompositeFilters.combine(block, merge_points=merge_points)
            alg.AddInputData(block)
        alg.SetMergePoints(merge_points)
        alg.Update()
        return wrap(alg.GetOutputDataObject(0))

    clip = DataSetFilters.clip

    clip_box = DataSetFilters.clip_box

    slice = DataSetFilters.slice

    slice_orthogonal = DataSetFilters.slice_orthogonal

    slice_along_axis = DataSetFilters.slice_along_axis

    slice_along_line = DataSetFilters.slice_along_line

    extract_all_edges = DataSetFilters.extract_all_edges

    elevation = DataSetFilters.elevation

    compute_cell_sizes = DataSetFilters.compute_cell_sizes

    cell_centers = DataSetFilters.cell_centers

    cell_data_to_point_data = DataSetFilters.cell_data_to_point_data

    point_data_to_cell_data = DataSetFilters.point_data_to_cell_data

    triangulate = DataSetFilters.triangulate

    def outline(composite, generate_faces=False, nested=False):
        """Produce an outline of the full extent for the all blocks in this composite dataset.

        Parameters
        ----------
        generate_faces : bool, optional
            Generate solid faces for the box. This is off by default

        nested : bool, optional
            If True, these creates individual outlines for each nested dataset

        """
        if nested:
            return DataSetFilters.outline(composite, generate_faces=generate_faces)
        box = pyvista.Box(bounds=composite.bounds)
        return box.outline(generate_faces=generate_faces)

    def outline_corners(composite, factor=0.2, nested=False):
        """Produce an outline of the corners for the all blocks in this composite dataset.

        Parameters
        ----------
        factor : float, optional
            controls the relative size of the corners to the length of the
            corresponding bounds

        ested : bool, optional
            If True, these creates individual outlines for each nested dataset

        """
        if nested:
            return DataSetFilters.outline_corners(composite, factor=factor)
        box = pyvista.Box(bounds=composite.bounds)
        return box.outline_corners(factor=factor)


@abstract_class
class PolyDataFilters(DataSetFilters):
    """An internal class to manage filtes/algorithms for polydata datasets."""

    def edge_mask(poly_data, angle):
        """Return a mask of the points of a surface mesh that has a surface angle greater than angle.

        Parameters
        ----------
        angle : float
            Angle to consider an edge.

        """
        if not isinstance(poly_data, pyvista.PolyData):  # pragma: no cover
            poly_data = pyvista.PolyData(poly_data)
        poly_data.point_arrays['point_ind'] = np.arange(poly_data.n_points)
        featureEdges = vtk.vtkFeatureEdges()
        featureEdges.SetInputData(poly_data)
        featureEdges.FeatureEdgesOn()
        featureEdges.BoundaryEdgesOff()
        featureEdges.NonManifoldEdgesOff()
        featureEdges.ManifoldEdgesOff()
        featureEdges.SetFeatureAngle(angle)
        featureEdges.Update()
        edges = _get_output(featureEdges)
        orig_id = pyvista.point_array(edges, 'point_ind')

        return np.in1d(poly_data.point_arrays['point_ind'], orig_id,
                       assume_unique=True)

    def boolean_cut(poly_data, cut, tolerance=1E-5, inplace=False):
        """Perform a Boolean cut using another mesh.

        Parameters
        ----------
        cut : pyvista.PolyData
            Mesh making the cut

        inplace : bool, optional
            Updates mesh in-place while returning nothing.

        Return
        ------
        mesh : pyvista.PolyData
            The cut mesh when inplace=False

        """
        if not isinstance(cut, pyvista.PolyData):
            raise TypeError("Input mesh must be PolyData.")
        if not poly_data.is_all_triangles() or not cut.is_all_triangles():
            raise NotAllTrianglesError("Make sure both the input and output are triangulated.")

        bfilter = vtk.vtkBooleanOperationPolyDataFilter()
        bfilter.SetOperationToIntersection()
        # bfilter.SetOperationToDifference()

        bfilter.SetInputData(1, cut)
        bfilter.SetInputData(0, poly_data)
        bfilter.ReorientDifferenceCellsOff()
        bfilter.SetTolerance(tolerance)
        bfilter.Update()

        mesh = _get_output(bfilter)
        if inplace:
            poly_data.overwrite(mesh)
        else:
            return mesh

    def boolean_add(poly_data, mesh, inplace=False):
        """Add a mesh to the current mesh.

        Does not attempt to "join" the meshes.

        Parameters
        ----------
        mesh : pyvista.PolyData
            The mesh to add.

        inplace : bool, optional
            Updates mesh in-place while returning nothing.

        Return
        ------
        joinedmesh : pyvista.PolyData
            Initial mesh and the new mesh when inplace=False.

        """
        if not isinstance(mesh, pyvista.PolyData):
            raise TypeError("Input mesh must be PolyData.")

        vtkappend = vtk.vtkAppendPolyData()
        vtkappend.AddInputData(poly_data)
        vtkappend.AddInputData(mesh)
        vtkappend.Update()

        mesh = _get_output(vtkappend)
        if inplace:
            poly_data.overwrite(mesh)
        else:
            return mesh

    def __add__(poly_data, mesh):
        """Merge these two meshes."""
        if not isinstance(mesh, vtk.vtkPolyData):
            return DataSetFilters.__add__(poly_data, mesh)
        return PolyDataFilters.boolean_add(poly_data, mesh)

    def boolean_union(poly_data, mesh, inplace=False):
        """Combine two meshes and attempts to create a manifold mesh.

        Parameters
        ----------
        mesh : pyvista.PolyData
            The mesh to perform a union against.

        inplace : bool, optional
            Updates mesh in-place while returning nothing.

        Return
        ------
        union : pyvista.PolyData
            The union mesh when inplace=False.

        """
        if not isinstance(mesh, pyvista.PolyData):
            raise TypeError("Input mesh must be PolyData.")

        bfilter = vtk.vtkBooleanOperationPolyDataFilter()
        bfilter.SetOperationToUnion()
        bfilter.SetInputData(1, mesh)
        bfilter.SetInputData(0, poly_data)
        bfilter.ReorientDifferenceCellsOff()
        bfilter.Update()

        mesh = _get_output(bfilter)
        if inplace:
            poly_data.overwrite(mesh)
        else:
            return mesh

    def boolean_difference(poly_data, mesh, inplace=False):
        """Combine two meshes and retains only the volume in common between the meshes.

        Parameters
        ----------
        mesh : pyvista.PolyData
            The mesh to perform a union against.

        inplace : bool, optional
            Updates mesh in-place while returning nothing.

        Return
        ------
        union : pyvista.PolyData
            The union mesh when inplace=False.

        """
        if not isinstance(mesh, pyvista.PolyData):
            raise TypeError("Input mesh must be PolyData.")

        bfilter = vtk.vtkBooleanOperationPolyDataFilter()
        bfilter.SetOperationToDifference()
        bfilter.SetInputData(1, mesh)
        bfilter.SetInputData(0, poly_data)
        bfilter.ReorientDifferenceCellsOff()
        bfilter.Update()

        mesh = _get_output(bfilter)
        if inplace:
            poly_data.overwrite(mesh)
        else:
            return mesh

    def curvature(poly_data, curv_type='mean'):
        """Return the pointwise curvature of a mesh.

        Parameters
        ----------
        mesh : vtk.polydata
            vtk polydata mesh

        curvature string, optional
            One of the following strings
            Mean
            Gaussian
            Maximum
            Minimum

        Return
        ------
        curvature : np.ndarray
            Curvature values

        """
        curv_type = curv_type.lower()

        # Create curve filter and compute curvature
        curvefilter = vtk.vtkCurvatures()
        curvefilter.SetInputData(poly_data)
        if curv_type == 'mean':
            curvefilter.SetCurvatureTypeToMean()
        elif curv_type == 'gaussian':
            curvefilter.SetCurvatureTypeToGaussian()
        elif curv_type == 'maximum':
            curvefilter.SetCurvatureTypeToMaximum()
        elif curv_type == 'minimum':
            curvefilter.SetCurvatureTypeToMinimum()
        else:
            raise ValueError('Curv_Type must be either "Mean", '
                             '"Gaussian", "Maximum", or "Minimum"')
        curvefilter.Update()

        # Compute and return curvature
        curv = _get_output(curvefilter)
        return vtk_to_numpy(curv.GetPointData().GetScalars())

    def plot_curvature(poly_data, curv_type='mean', **kwargs):
        """Plot the curvature.

        Parameters
        ----------
        curvtype : str, optional
            One of the following strings indicating curvature type

            - Mean
            - Gaussian
            - Maximum
            - Minimum

        **kwargs : optional
            See :func:`pyvista.plot`

        Return
        ------
        cpos : list
            List of camera position, focal point, and view up

        """
        return poly_data.plot(scalars=poly_data.curvature(curv_type),
                              stitle=f'{curv_type}\nCurvature', **kwargs)

    def triangulate(poly_data, inplace=False):
        """Return an all triangle mesh.

        More complex polygons will be broken down into tetrahedrals.

        Parameters
        ----------
        inplace : bool, optional
            Updates mesh in-place while returning nothing.

        Return
        ------
        mesh : pyvista.PolyData
            Mesh containing only triangles.  None when inplace=True

        """
        trifilter = vtk.vtkTriangleFilter()
        trifilter.SetInputData(poly_data)
        trifilter.PassVertsOff()
        trifilter.PassLinesOff()
        trifilter.Update()

        mesh = _get_output(trifilter)
        if inplace:
            poly_data.overwrite(mesh)
        else:
            return mesh

    def smooth(poly_data, n_iter=20, relaxation_factor=0.01, convergence=0.0,
               edge_angle=15, feature_angle=45,
               boundary_smoothing=True, feature_smoothing=False, inplace=False):
        """Adjust point coordinates using Laplacian smoothing.

        The effect is to "relax" the mesh, making the cells better shaped and
        the vertices more evenly distributed.

        Parameters
        ----------
        n_iter : int
            Number of iterations for Laplacian smoothing.

        relaxation_factor : float, optional
            Relaxation factor controls the amount of displacement in a single
            iteration. Generally a lower relaxation factor and higher number of
            iterations is numerically more stable.

        convergence : float, optional
            Convergence criterion for the iteration process. Smaller numbers
            result in more smoothing iterations. Range from (0 to 1).

        edge_angle : float, optional
            Edge angle to control smoothing along edges (either interior or boundary).

        feature_angle : float, optional
            Feature angle for sharp edge identification.

        boundary_smoothing : bool, optional
            Boolean flag to control smoothing of boundary edges.

        feature_smoothing : bool, optional
            Boolean flag to control smoothing of feature edges.

        inplace : bool, optional
            Updates mesh in-place while returning nothing.

        Return
        ------
        mesh : pyvista.PolyData
            Smoothed mesh. None when inplace=True.

        Examples
        --------
        Smooth the edges of an all triangular cube

        >>> import pyvista as pv
        >>> cube = pv.Cube().triangulate().subdivide(5).clean()
        >>> smooth_cube = cube.smooth(1000, feature_smoothing=False)
        >>> n_edge_cells = cube.extract_feature_edges().n_cells
        >>> n_smooth_cells = smooth_cube.extract_feature_edges().n_cells
        >>> print(f'Sharp Edges on Cube:        {n_edge_cells}')
        Sharp Edges on Cube:        384
        >>> print(f'Sharp Edges on Smooth Cube: {n_smooth_cells}')
        Sharp Edges on Smooth Cube: 12
        """
        alg = vtk.vtkSmoothPolyDataFilter()
        alg.SetInputData(poly_data)
        alg.SetNumberOfIterations(n_iter)
        alg.SetConvergence(convergence)
        alg.SetFeatureEdgeSmoothing(feature_smoothing)
        alg.SetFeatureAngle(feature_angle)
        alg.SetEdgeAngle(edge_angle)
        alg.SetBoundarySmoothing(boundary_smoothing)
        alg.SetRelaxationFactor(relaxation_factor)
        alg.Update()

        mesh = _get_output(alg)
        if inplace:
            poly_data.overwrite(mesh)
        else:
            return mesh

    def decimate_pro(poly_data, reduction, feature_angle=45.0, split_angle=75.0, splitting=True,
                     pre_split_mesh=False, preserve_topology=False, inplace=False):
        """Reduce the number of triangles in a triangular mesh.

        It forms a good approximation to the original geometry. Based on the algorithm
        originally described in "Decimation of Triangle Meshes", Proc Siggraph 92.

        Parameters
        ----------
        reduction : float
            Reduction factor. A value of 0.9 will leave 10 % of the original number
            of vertices.

        feature_angle : float, optional
            Angle used to define what an edge is (i.e., if the surface normal between
            two adjacent triangles is >= feature_angle, an edge exists).

        split_angle : float, optional
            Angle used to control the splitting of the mesh. A split line exists
            when the surface normals between two edge connected triangles are >= split_angle.

        splitting : bool, optional
            Controls the splitting of the mesh at corners, along edges, at non-manifold
            points, or anywhere else a split is required. Turning splitting off
            will better preserve the original topology of the mesh, but may not
            necessarily give the exact requested decimation.

        pre_split_mesh : bool, optional
            Separates the mesh into semi-planar patches, which are disconnected
            from each other. This can give superior results in some cases. If pre_split_mesh
            is set to True, the mesh is split with the specified split_angle. Otherwise
            mesh splitting is deferred as long as possible.

        preserve_topology : bool, optional
            Controls topology preservation. If on, mesh splitting and hole elimination
            will not occur. This may limit the maximum reduction that may be achieved.

        inplace : bool, optional
            Updates mesh in-place while returning nothing.

        Return
        ------
        mesh : pyvista.PolyData
            Decimated mesh. None when inplace=True.

        """
        alg = vtk.vtkDecimatePro()
        alg.SetInputData(poly_data)
        alg.SetTargetReduction(reduction)
        alg.SetPreserveTopology(preserve_topology)
        alg.SetFeatureAngle(feature_angle)
        alg.SetSplitting(splitting)
        alg.SetSplitAngle(split_angle)
        alg.SetPreSplitMesh(pre_split_mesh)
        alg.Update()

        mesh = _get_output(alg)
        if inplace:
            poly_data.overwrite(mesh)
        else:
            return mesh

    def tube(poly_data, radius=None, scalars=None, capping=True, n_sides=20,
             radius_factor=10, preference='point', inplace=False):
        """Generate a tube around each input line.

        The radius of the tube can be set to linearly vary with a scalar value.

        Parameters
        ----------
        radius : float
            Minimum tube radius (minimum because the tube radius may vary).

        scalars : str, optional
            scalars array by which the radius varies

        capping : bool, optional
            Turn on/off whether to cap the ends with polygons. Default ``True``.

        n_sides : int, optional
            Set the number of sides for the tube. Minimum of 3.

        radius_factor : float, optional
            Maximum tube radius in terms of a multiple of the minimum radius.

        preference : str, optional
            The field preference when searching for the scalars array by name.

        inplace : bool, optional
            Updates mesh in-place while returning nothing.

        Return
        ------
        mesh : pyvista.PolyData
            Tube-filtered mesh. None when inplace=True.

        Examples
        --------
        Convert a single line to a tube

        >>> import pyvista as pv
        >>> line = pv.Line()
        >>> tube = line.tube(radius=0.02)
        >>> print('Line Cells:', line.n_cells)
        Line Cells: 1
        >>> print('Tube Cells:', tube.n_cells)
        Tube Cells: 22

        """
        if not isinstance(poly_data, pyvista.PolyData):
            poly_data = pyvista.PolyData(poly_data)
        if n_sides < 3:
            n_sides = 3
        tube = vtk.vtkTubeFilter()
        tube.SetInputDataObject(poly_data)
        # User Defined Parameters
        tube.SetCapping(capping)
        if radius is not None:
            tube.SetRadius(radius)
        tube.SetNumberOfSides(n_sides)
        tube.SetRadiusFactor(radius_factor)
        # Check if scalars array given
        if scalars is not None:
            if not isinstance(scalars, str):
                raise TypeError('scalars array must be given as a string name')
            _, field = poly_data.get_array(scalars, preference=preference, info=True)
            # args: (idx, port, connection, field, name)
            tube.SetInputArrayToProcess(0, 0, 0, field.value, scalars)
            tube.SetVaryRadiusToVaryRadiusByScalar()
        # Apply the filter
        tube.Update()

        mesh = _get_output(tube)
        if inplace:
            poly_data.overwrite(mesh)
        else:
            return mesh

    def subdivide(poly_data, nsub, subfilter='linear', inplace=False):
        """Increase the number of triangles in a single, connected triangular mesh.

        Uses one of the following vtk subdivision filters to subdivide a mesh.
        vtkButterflySubdivisionFilter
        vtkLoopSubdivisionFilter
        vtkLinearSubdivisionFilter

        Linear subdivision results in the fastest mesh subdivision, but it
        does not smooth mesh edges, but rather splits each triangle into 4
        smaller triangles.

        Butterfly and loop subdivision perform smoothing when dividing, and may
        introduce artifacts into the mesh when dividing.

        Subdivision filter appears to fail for multiple part meshes.  Should
        be one single mesh.

        Parameters
        ----------
        nsub : int
            Number of subdivisions.  Each subdivision creates 4 new triangles,
            so the number of resulting triangles is nface*4**nsub where nface
            is the current number of faces.

        subfilter : string, optional
            Can be one of the following: 'butterfly', 'loop', 'linear'

        inplace : bool, optional
            Updates mesh in-place while returning nothing.

        Return
        ------
        mesh : Polydata object
            pyvista polydata object.  None when inplace=True

        Examples
        --------
        >>> from pyvista import examples
        >>> import pyvista
        >>> mesh = pyvista.PolyData(examples.planefile)
        >>> submesh = mesh.subdivide(1, 'loop') # doctest:+SKIP

        Alternatively, update the mesh in-place

        >>> mesh.subdivide(1, 'loop', inplace=True) # doctest:+SKIP

        """
        subfilter = subfilter.lower()
        if subfilter == 'linear':
            sfilter = vtk.vtkLinearSubdivisionFilter()
        elif subfilter == 'butterfly':
            sfilter = vtk.vtkButterflySubdivisionFilter()
        elif subfilter == 'loop':
            sfilter = vtk.vtkLoopSubdivisionFilter()
        else:
            raise ValueError("Subdivision filter must be one of the following: "
                             "'butterfly', 'loop', or 'linear'")

        # Subdivide
        sfilter.SetNumberOfSubdivisions(nsub)
        sfilter.SetInputData(poly_data)
        sfilter.Update()

        submesh = _get_output(sfilter)
        if inplace:
            poly_data.overwrite(submesh)
        else:
            return submesh

    def decimate(poly_data, target_reduction, volume_preservation=False,
                 attribute_error=False, scalars=True, vectors=True,
                 normals=False, tcoords=True, tensors=True, scalars_weight=0.1,
                 vectors_weight=0.1, normals_weight=0.1, tcoords_weight=0.1,
                 tensors_weight=0.1, inplace=False, progress_bar=False):
        """Reduce the number of triangles in a triangular mesh using vtkQuadricDecimation.

        Parameters
        ----------
        mesh : vtk.PolyData
            Mesh to decimate

        target_reduction : float
            Fraction of the original mesh to remove.
            TargetReduction is set to 0.9, this filter will try to reduce
            the data set to 10% of its original size and will remove 90%
            of the input triangles.

        volume_preservation : bool, optional
            Decide whether to activate volume preservation which greatly reduces
            errors in triangle normal direction. If off, volume preservation is
            disabled and if AttributeErrorMetric is active, these errors can be
            large. Defaults to False.

        attribute_error : bool, optional
            Decide whether to include data attributes in the error metric. If
            off, then only geometric error is used to control the decimation.
            Defaults to False.

        scalars : bool, optional
            If attribute errors are to be included in the metric (i.e.,
            AttributeErrorMetric is on), then the following flags control which
            attributes are to be included in the error calculation. Defaults to
            True.

        vectors : bool, optional
            See scalars parameter. Defaults to True.

        normals : bool, optional
            See scalars parameter. Defaults to False.

        tcoords : bool, optional
            See scalars parameter. Defaults to True.

        tensors : bool, optional
            See scalars parameter. Defaults to True.

        scalars_weight : float, optional
            The scaling weight contribution of the scalar attribute. These
            values are used to weight the contribution of the attributes towards
            the error metric. Defaults to 0.1.

        vectors_weight : float, optional
            See scalars weight parameter. Defaults to 0.1.

        normals_weight : float, optional
            See scalars weight parameter. Defaults to 0.1.

        tcoords_weight : float, optional
            See scalars weight parameter. Defaults to 0.1.

        tensors_weight : float, optional
            See scalars weight parameter. Defaults to 0.1.

        inplace : bool, optional
            Updates mesh in-place while returning nothing.

        progress_bar : bool, optional
            Display a progress bar to indicate progress.

        Return
        ------
        outmesh : pyvista.PolyData
            Decimated mesh.  None when inplace=True.

        Examples
        --------
        Decimate a sphere while preserving its volume

        >>> import pyvista as pv
        >>> sphere = pv.Sphere(theta_resolution=90, phi_resolution=90)
        >>> print(sphere.n_cells)
        15840
        >>> dec_sphere = sphere.decimate(0.9, volume_preservation=True)
        >>> print(dec_sphere.n_cells)
        1584

        Notes
        -----
        If you encounter a segmentation fault or other error, consider
        using ``clean`` to remove any invalid cells before using this
        filter.

        """
        # create decimation filter
        alg = vtk.vtkQuadricDecimation()  # vtkDecimatePro as well

        alg.SetVolumePreservation(volume_preservation)
        alg.SetAttributeErrorMetric(attribute_error)
        alg.SetScalarsAttribute(scalars)
        alg.SetVectorsAttribute(vectors)
        alg.SetNormalsAttribute(normals)
        alg.SetTCoordsAttribute(tcoords)
        alg.SetTensorsAttribute(tensors)
        alg.SetScalarsWeight(scalars_weight)
        alg.SetVectorsWeight(vectors_weight)
        alg.SetNormalsWeight(normals_weight)
        alg.SetTCoordsWeight(tcoords_weight)
        alg.SetTensorsWeight(tensors_weight)
        alg.SetTargetReduction(target_reduction)

        alg.SetInputData(poly_data)
        _update_alg(alg, progress_bar, 'Decimating')

        mesh = _get_output(alg)
        if inplace:
            poly_data.overwrite(mesh)
        else:
            return mesh

    def compute_normals(poly_data, cell_normals=True, point_normals=True,
                        split_vertices=False, flip_normals=False,
                        consistent_normals=True,
                        auto_orient_normals=False,
                        non_manifold_traversal=True,
                        feature_angle=30.0, inplace=False):
        """Compute point and/or cell normals for a mesh.

        The filter can reorder polygons to insure consistent orientation across
        polygon neighbors. Sharp edges can be split and points duplicated
        with separate normals to give crisp (rendered) surface definition. It is
        also possible to globally flip the normal orientation.

        The algorithm works by determining normals for each polygon and then
        averaging them at shared points. When sharp edges are present, the edges
        are split and new points generated to prevent blurry edges (due to
        Gouraud shading).

        Parameters
        ----------
        cell_normals : bool, optional
            Calculation of cell normals. Defaults to True.

        point_normals : bool, optional
            Calculation of point normals. Defaults to True.

        split_vertices : bool, optional
            Splitting of sharp edges. Defaults to False.

        flip_normals : bool, optional
            Set global flipping of normal orientation. Flipping modifies both
            the normal direction and the order of a cell's points. Defaults to
            False.

        consistent_normals : bool, optional
            Enforcement of consistent polygon ordering. Defaults to True.

        auto_orient_normals : bool, optional
            Turn on/off the automatic determination of correct normal
            orientation. NOTE: This assumes a completely closed surface (i.e. no
            boundary edges) and no non-manifold edges. If these constraints do
            not hold, all bets are off. This option adds some computational
            complexity, and is useful if you don't want to have to inspect the
            rendered image to determine whether to turn on the FlipNormals flag.
            However, this flag can work with the FlipNormals flag, and if both
            are set, all the normals in the output will point "inward". Defaults
            to False.

        non_manifold_traversal : bool, optional
            Turn on/off traversal across non-manifold edges. Changing this may
            prevent problems where the consistency of polygonal ordering is
            corrupted due to topological loops. Defaults to True.

        feature_angle : float, optional
            The angle that defines a sharp edge. If the difference in angle
            across neighboring polygons is greater than this value, the shared
            edge is considered "sharp". Defaults to 30.0.

        inplace : bool, optional
            Updates mesh in-place while returning nothing. Defaults to False.

        Return
        ------
        mesh : pyvista.PolyData
            Updated mesh with cell and point normals if inplace=False

        Examples
        --------
        Compute the point normals of the surface of a sphere

        >>> import pyvista as pv
        >>> sphere = pv.Sphere()
        >>> sphere.compute_normals(cell_normals=False, inplace=True)
        >>> normals = sphere['Normals']
        >>> normals.shape
        (842, 3)

        Alternatively, create a new mesh when computing the normals
        and compute both cell and point normals.

        >>> import pyvista as pv
        >>> sphere = pv.Sphere()
        >>> sphere_with_norm = sphere.compute_normals()
        >>> sphere_with_norm.point_arrays['Normals'].shape
        (842, 3)
        >>> sphere_with_norm.cell_arrays['Normals'].shape
        (1680, 3)

        Notes
        -----
        Previous arrays named "Normals" will be overwritten.

        Normals are computed only for polygons and triangle strips. Normals are
        not computed for lines or vertices.

        Triangle strips are broken up into triangle polygons. You may want to
        restrip the triangles.

        May be easier to run mesh.point_normals or mesh.cell_normals

        """
        normal = vtk.vtkPolyDataNormals()
        normal.SetComputeCellNormals(cell_normals)
        normal.SetComputePointNormals(point_normals)
        normal.SetSplitting(split_vertices)
        normal.SetFlipNormals(flip_normals)
        normal.SetConsistency(consistent_normals)
        normal.SetAutoOrientNormals(auto_orient_normals)
        normal.SetNonManifoldTraversal(non_manifold_traversal)
        normal.SetFeatureAngle(feature_angle)
        normal.SetInputData(poly_data)
        normal.Update()

        mesh = _get_output(normal)
        if point_normals:
            mesh.GetPointData().SetActiveNormals('Normals')
        if cell_normals:
            mesh.GetCellData().SetActiveNormals('Normals')

        if inplace:
            poly_data.overwrite(mesh)
        else:
            return mesh

    def clip_closed_surface(poly_data, normal='x', origin=None,
                            tolerance=1e-06, inplace=False):
        """Clip a closed polydata surface with a plane.

        This currently only supports one plane but could be implemented to
        handle a plane collection.

        It will produce a new closed surface by creating new polygonal faces
        where the input data was clipped.

        Non-manifold surfaces should not be used as input for this filter.
        The input surface should have no open edges, and must not have any
        edges that are shared by more than two faces. In addition, the input
        surface should not self-intersect, meaning that the faces of the
        surface should only touch at their edges.

        Parameters
        ----------
        normal : str, list, optional
            Plane normal to clip with.  Plane is centered at
            ``origin``.  Normal can be either a 3 member list
            (e.g. ``[0, 0, 1]``) or one of the following strings:
            ``'x'``, ``'y'``, ``'z'``, ``'-x'``, ``'-y'``, or
            ``'-z'``.

        origin : list, optional
            Coordinate of the origin (e.g. ``[1, 0, 0]``).  Defaults
            to ``[0, 0, 0]```

        tolerance : float, optional
            The tolerance for creating new points while clipping.  If
            the tolerance is too small, then degenerate triangles
            might be produced.

        inplace : bool, optional
            Updates mesh in-place while returning nothing. Defaults to False.

        Returns
        -------
        clipped_mesh : pyvista.PolyData
            The clipped mesh resulting from this operation when
            ``inplace==False``.  Otherwise, ``None``.

        Examples
        --------
        Clip a sphere in the X direction centered at the origin.  This
        will leave behind half a sphere in the positive X direction.

        >>> import pyvista as pv
        >>> sphere = pv.Sphere()
        >>> clipped_mesh = sphere.clip_closed_surface()

        Clip the sphere at the xy plane and leave behind half the
        sphere in the positive Z direction.  Shift the clip upwards to
        leave a smaller mesh behind.

        >>> clipped_mesh = sphere.clip_closed_surface('z', origin=[0, 0, 0.3])

        """
        # verify it is manifold
        if poly_data.n_open_edges > 0:
            raise ValueError("This surface appears to be non-manifold.")
        if isinstance(normal, str):
            normal = NORMALS[normal.lower()]
        # find center of data if origin not specified
        if origin is None:
            origin = poly_data.center

        # create the plane for clipping
        plane = generate_plane(normal, origin)
        collection = vtk.vtkPlaneCollection()
        collection.AddItem(plane)

        alg = vtk.vtkClipClosedSurface()
        alg.SetGenerateFaces(True)
        alg.SetInputDataObject(poly_data)
        alg.SetTolerance(tolerance)
        alg.SetClippingPlanes(collection)
        alg.Update() # Perform the Cut
        result = _get_output(alg)

        if inplace:
            poly_data.overwrite(result)
        else:
            return result

    def fill_holes(poly_data, hole_size, inplace=False, progress_bar=False):  # pragma: no cover
        """
        Fill holes in a pyvista.PolyData or vtk.vtkPolyData object.

        Holes are identified by locating boundary edges, linking them together
        into loops, and then triangulating the resulting loops. Note that you
        can specify an approximate limit to the size of the hole that can be
        filled.

        Parameters
        ----------
        hole_size : float
            Specifies the maximum hole size to fill. This is represented as a
            radius to the bounding circumsphere containing the hole. Note that
            this is an approximate area; the actual area cannot be computed
            without first triangulating the hole.

        inplace : bool, optional
            Return new mesh or overwrite input.

        progress_bar : bool, optional
            Display a progress bar to indicate progress.

        Returns
        -------
        mesh : pyvista.PolyData
            Mesh with holes filled.  None when inplace=True

        Examples
        --------
        Create a partial sphere with a hole and then fill it

        >>> import pyvista as pv
        >>> sphere_with_hole = pv.Sphere(end_theta=330)
        >>> sphere_with_hole.fill_holes(1000, inplace=True)
        >>> edges = sphere_with_hole.extract_feature_edges(feature_edges=False, manifold_edges=False)
        >>> assert edges.n_cells is 0

        """
        logging.warning('pyvista.PolyData.fill_holes is known to segfault. '
                        'Use at your own risk')
        alg = vtk.vtkFillHolesFilter()
        alg.SetHoleSize(hole_size)
        alg.SetInputData(poly_data)
        _update_alg(alg, progress_bar, 'Filling Holes')

        mesh = _get_output(alg)
        if inplace:
            poly_data.overwrite(mesh)
        else:
            return mesh

    def clean(poly_data, point_merging=True, tolerance=None, lines_to_points=True,
              polys_to_lines=True, strips_to_polys=True, inplace=False,
              absolute=True, progress_bar=False, **kwargs):
        """Clean the mesh.

        This merges duplicate points, removes unused points, and/or removes
        degenerate cells.

        Parameters
        ----------
        point_merging : bool, optional
            Enables point merging.  On by default.

        tolerance : float, optional
            Set merging tolerance.  When enabled merging is set to
            absolute distance. If ``absolute`` is False, then the merging
            tolerance is a fraction of the bounding box length. The alias
            ``merge_tol`` is also excepted.

        lines_to_points : bool, optional
            Turn on/off conversion of degenerate lines to points.  Enabled by
            default.

        polys_to_lines : bool, optional
            Turn on/off conversion of degenerate polys to lines.  Enabled by
            default.

        strips_to_polys : bool, optional
            Turn on/off conversion of degenerate strips to polys.

        inplace : bool, optional
            Updates mesh in-place while returning nothing.  Default True.

        absolute : bool, optional
            Control if ``tolerance`` is an absolute distance or a fraction.

        progress_bar : bool, optional
            Display a progress bar to indicate progress.

        Return
        ------
        mesh : pyvista.PolyData
            Cleaned mesh.  None when inplace=True

        Examples
        --------
        Create a mesh with a degenerate face and then clean it,
        removing the degenerate face

        >>> import pyvista as pv
        >>> points = np.array([[0, 0, 0], [0, 1, 0], [1, 0, 0]])
        >>> faces = np.array([3, 0, 1, 2, 3, 0, 3, 3])
        >>> mesh = pv.PolyData(points, faces)
        >>> mout = mesh.clean()
        >>> print(mout.faces)
        [3 0 1 2]

        """
        if tolerance is None:
            tolerance = kwargs.pop('merge_tol', None)
        assert_empty_kwargs(**kwargs)
        alg = vtk.vtkCleanPolyData()
        alg.SetPointMerging(point_merging)
        alg.SetConvertLinesToPoints(lines_to_points)
        alg.SetConvertPolysToLines(polys_to_lines)
        alg.SetConvertStripsToPolys(strips_to_polys)
        if isinstance(tolerance, (int, float)):
            if absolute:
                alg.ToleranceIsAbsoluteOn()
                alg.SetAbsoluteTolerance(tolerance)
            else:
                alg.SetTolerance(tolerance)
        alg.SetInputData(poly_data)
        _update_alg(alg, progress_bar, 'Cleaning')
        output = _get_output(alg)

        # Check output so no segfaults occur
        if output.n_points < 1:
            raise ValueError('Clean tolerance is too high. Empty mesh returned.')

        if inplace:
            poly_data.overwrite(output)
        else:
            return output

    def geodesic(poly_data, start_vertex, end_vertex, inplace=False):
        """Calculate the geodesic path between two vertices using Dijkstra's algorithm.

        This will add an array titled `vtkOriginalPointIds` of the input
        mesh's point ids to the output mesh.

        Parameters
        ----------
        start_vertex : int
            Vertex index indicating the start point of the geodesic segment.

        end_vertex : int
            Vertex index indicating the end point of the geodesic segment.

        Return
        ------
        output : pyvista.PolyData
            PolyData object consisting of the line segment between the
            two given vertices.

        Examples
        --------
        Plot the path between two points on a sphere

        >>> import pyvista as pv
        >>> sphere = pv.Sphere()
        >>> path = sphere.geodesic(0, 100)
        >>> pl = pv.Plotter()
        >>> _ = pl.add_mesh(sphere)
        >>> _ = pl.add_mesh(path, line_width=5, color='k')
        >>> pl.show()  # doctest:+SKIP

        """
        if start_vertex < 0 or end_vertex > poly_data.n_points - 1:
            raise IndexError('Invalid indices.')
        if not poly_data.is_all_triangles():
            raise NotAllTrianglesError("Input mesh for geodesic path must be all triangles.")

        dijkstra = vtk.vtkDijkstraGraphGeodesicPath()
        dijkstra.SetInputData(poly_data)
        dijkstra.SetStartVertex(start_vertex)
        dijkstra.SetEndVertex(end_vertex)
        dijkstra.Update()
        original_ids = vtk_id_list_to_array(dijkstra.GetIdList())

        output = _get_output(dijkstra)
        output["vtkOriginalPointIds"] = original_ids

        # Do not copy textures from input
        output.clear_textures()

        if inplace:
            poly_data.overwrite(output)
        else:
            return output

    def geodesic_distance(poly_data, start_vertex, end_vertex):
        """Calculate the geodesic distance between two vertices using Dijkstra's algorithm.

        Parameters
        ----------
        start_vertex : int
            Vertex index indicating the start point of the geodesic segment.

        end_vertex : int
            Vertex index indicating the end point of the geodesic segment.

        Return
        ------
        length : float
            Length of the geodesic segment.

        Examples
        --------
        >>> import pyvista as pv
        >>> sphere = pv.Sphere()
        >>> length = sphere.geodesic_distance(0, 100)
        >>> print(f'Length is {length:.3f}')
        Length is 0.812

        """
        path = poly_data.geodesic(start_vertex, end_vertex)
        sizes = path.compute_cell_sizes(length=True, area=False, volume=False)
        distance = np.sum(sizes['Length'])
        del path
        del sizes
        return distance

    def ray_trace(poly_data, origin, end_point, first_point=False, plot=False,
                  off_screen=False):
        """Perform a single ray trace calculation.

        This requires a mesh and a line segment defined by an origin
        and end_point.

        Parameters
        ----------
        origin : np.ndarray or list
            Start of the line segment.

        end_point : np.ndarray or list
            End of the line segment.

        first_point : bool, optional
            Returns intersection of first point only.

        plot : bool, optional
            Plots ray trace results

        off_screen : bool, optional
            Plots off screen when ``plot=True``.  Used for unit testing.

        Return
        ------
        intersection_points : np.ndarray
            Location of the intersection points.  Empty array if no
            intersections.

        intersection_cells : np.ndarray
            Indices of the intersection cells.  Empty array if no
            intersections.

        Examples
        --------
        Compute the intersection between a ray from the origin and
        [1, 0, 0] and a sphere with radius 0.5 centered at the origin

        >>> import pyvista as pv
        >>> sphere = pv.Sphere()
        >>> point, cell = sphere.ray_trace([0, 0, 0], [1, 0, 0], first_point=True)
        >>> print(f'Intersected at {point[0]:.3f} {point[1]:.3f} {point[2]:.3f}')
        Intersected at 0.499 0.000 0.000

        """
        points = vtk.vtkPoints()
        cell_ids = vtk.vtkIdList()
        poly_data.obbTree.IntersectWithLine(np.array(origin),
                                            np.array(end_point),
                                            points, cell_ids)

        intersection_points = vtk_to_numpy(points.GetData())
        if first_point and intersection_points.shape[0] >= 1:
            intersection_points = intersection_points[0]

        intersection_cells = []
        if intersection_points.any():
            if first_point:
                ncells = 1
            else:
                ncells = cell_ids.GetNumberOfIds()
            for i in range(ncells):
                intersection_cells.append(cell_ids.GetId(i))
        intersection_cells = np.array(intersection_cells)

        if plot:
            plotter = pyvista.Plotter(off_screen=off_screen)
            plotter.add_mesh(poly_data, label='Test Mesh')
            segment = np.array([origin, end_point])
            plotter.add_lines(segment, 'b', label='Ray Segment')
            plotter.add_mesh(intersection_points, 'r', point_size=10,
                             label='Intersection Points')
            plotter.add_legend()
            plotter.add_axes()
            plotter.show()

        return intersection_points, intersection_cells


    def multi_ray_trace(poly_data, origins, directions, first_point=False, retry=False):
        """Perform multiple ray trace calculations.

        This requires a mesh with only triangular faces,
         an array of origin points and an equal sized array of
         direction vectors to trace along.

        The embree library used for vectorisation of the ray traces is known to occasionally
        return no intersections where the VTK implementation would return an intersection.
        If the result appears to be missing some intersection points, set retry=True to run a second pass over rays
        that returned no intersections, using the VTK ray_trace implementation.


        Parameters
        ----------
        origins : np.ndarray or list
            Starting point for each trace.

        directions : np.ndarray or list
            direction vector for each trace.

        first_point : bool, optional
            Returns intersection of first point only.

        retry : bool, optional
            Will retry rays that return no intersections using the ray_trace

        Return
        ------
        intersection_points : np.ndarray
            Location of the intersection points.  Empty array if no
            intersections.

        intersection_rays : np.ndarray
            Indices of the ray for each intersection point. Empty array if no
            intersections.

        intersection_cells : np.ndarray
            Indices of the intersection cells.  Empty array if no
            intersections.

        Examples
        --------
        Compute the intersection between rays from the origin in directions
        [1, 0, 0], [0, 1, 0] and [0, 0, 1], and a sphere with radius 0.5 centered at the origin

        >>> import pyvista as pv # doctest: +SKIP
        ... sphere = pv.Sphere()
        ... points, rays, cells = sphere.multi_ray_trace([[0, 0, 0]]*3, [[1, 0, 0], [0, 1, 0], [0, 0, 1]], first_point=True)
        ... string = ", ".join([f"({point[0]:.3f}, {point[1]:.3f}, {point[2]:.3f})" for point in points])
        ... print(f'Rays intersected at {string}')
        Rays intersected at (0.499, 0.000, 0.000), (0.000, 0.497, 0.000), (0.000, 0.000, 0.500)
        """
        if not poly_data.is_all_triangles():
            raise NotAllTrianglesError

        try:
            import trimesh, rtree, pyembree
        except (ModuleNotFoundError, ImportError):
            raise ImportError(
                "To use multi_ray_trace please install trimesh, rtree and pyembree with:\n"
                "\tconda install trimesh rtree pyembree"
            )

        faces_as_array = poly_data.faces.reshape((poly_data.number_of_faces, 4))[:, 1:]
        tmesh = trimesh.Trimesh(poly_data.points, faces_as_array)
        locations, index_ray, index_tri = tmesh.ray.intersects_location(
            origins, directions, multiple_hits=not first_point
        )
        if retry:
            ray_tuples = [(id_r, l, id_t) for id_r, l, id_t in zip(index_ray, locations, index_tri)]
            for id_r in range(len(origins)):
                if id_r not in index_ray:
                    origin = np.array(origins[id_r])
                    vector = np.array(directions[id_r])
                    unit_vector = vector / np.sqrt(np.sum(np.power(vector, 2)))
                    second_point = origin + (unit_vector * poly_data.length)
                    locs, indexes = poly_data.ray_trace(origin, second_point, first_point=first_point)
                    if locs.any():
                        if first_point:
                            locs = locs.reshape([1, 3])
                        for loc, id_t in zip(locs, indexes):
                            ray_tuples.append((id_r, loc, id_t))
            sorted_results = sorted(ray_tuples, key=lambda x: x[0])
            locations = np.array([loc for id_r, loc, id_t in sorted_results])
            index_ray = np.array([id_r for id_r, loc, id_t in sorted_results])
            index_tri = np.array([id_t for id_r, loc, id_t in sorted_results])
        return locations, index_ray, index_tri

    def plot_boundaries(poly_data, edge_color="red", **kwargs):
        """Plot boundaries of a mesh.

        Parameters
        ----------
        edge_color : str, etc.
            The color of the edges when they are added to the plotter.

        kwargs : optional
            All additional keyword arguments will be passed to
            :func:`pyvista.BasePlotter.add_mesh`

        """
        edges = DataSetFilters.extract_feature_edges(poly_data)

        plotter = pyvista.Plotter(off_screen=kwargs.pop('off_screen', False),
                                  notebook=kwargs.pop('notebook', None))
        plotter.add_mesh(edges, color=edge_color, style='wireframe', label='Edges')
        plotter.add_mesh(poly_data, label='Mesh', **kwargs)
        plotter.add_legend()
        return plotter.show()

    def plot_normals(poly_data, show_mesh=True, mag=1.0, flip=False,
                     use_every=1, **kwargs):
        """Plot the point normals of a mesh."""
        plotter = pyvista.Plotter(off_screen=kwargs.pop('off_screen', False),
                                  notebook=kwargs.pop('notebook', None))
        if show_mesh:
            plotter.add_mesh(poly_data, **kwargs)

        normals = poly_data.point_normals
        if flip:
            normals *= -1
        plotter.add_arrows(poly_data.points[::use_every],
                           normals[::use_every], mag=mag)
        return plotter.show()

    def remove_points(poly_data, remove, mode='any', keep_scalars=True, inplace=False):
        """Rebuild a mesh by removing points.

        Only valid for all-triangle meshes.

        Parameters
        ----------
        remove : np.ndarray
            If remove is a bool array, points that are True will be
            removed.  Otherwise, it is treated as a list of indices.

        mode : str, optional
            When 'all', only faces containing all points flagged for
            removal will be removed.  Default 'all'

        keep_scalars : bool, optional
            When True, point and cell scalars will be passed on to the
            new mesh.

        inplace : bool, optional
            Updates mesh in-place while returning nothing.

        Return
        ------
        mesh : pyvista.PolyData
            Mesh without the points flagged for removal.  Not returned
            when inplace=False.

        ridx : np.ndarray
            Indices of new points relative to the original mesh.  Not
            returned when inplace=False.

        Examples
        --------
        Remove the first 100 points from a sphere

        >>> import pyvista as pv
        >>> sphere = pv.Sphere()
        >>> reduced_sphere = sphere.remove_points(range(100))

        """
        remove = np.asarray(remove)

        # np.asarray will eat anything, so we have to weed out bogus inputs
        if not issubclass(remove.dtype.type, (np.bool_, np.integer)):
            raise TypeError('Remove must be either a mask or an integer array-like')

        if remove.dtype == np.bool_:
            if remove.size != poly_data.n_points:
                raise ValueError('Mask different size than n_points')
            remove_mask = remove
        else:
            remove_mask = np.zeros(poly_data.n_points, np.bool_)
            remove_mask[remove] = True

        if not poly_data.is_all_triangles():
            raise NotAllTrianglesError

        f = poly_data.faces.reshape(-1, 4)[:, 1:]
        vmask = remove_mask.take(f)
        if mode == 'all':
            fmask = ~(vmask).all(1)
        else:
            fmask = ~(vmask).any(1)

        # Regenerate face and point arrays
        uni = np.unique(f.compress(fmask, 0), return_inverse=True)
        new_points = poly_data.points.take(uni[0], 0)

        nfaces = fmask.sum()
        faces = np.empty((nfaces, 4), dtype=pyvista.ID_TYPE)
        faces[:, 0] = 3
        faces[:, 1:] = np.reshape(uni[1], (nfaces, 3))

        newmesh = pyvista.PolyData(new_points, faces, deep=True)
        ridx = uni[0]

        # Add scalars back to mesh if requested
        if keep_scalars:
            for key in poly_data.point_arrays:
                newmesh.point_arrays[key] = poly_data.point_arrays[key][ridx]

            for key in poly_data.cell_arrays:
                try:
                    newmesh.cell_arrays[key] = poly_data.cell_arrays[key][fmask]
                except:
                    logging.warning(f'Unable to pass cell key {key} onto reduced mesh')

        # Return vtk surface and reverse indexing array
        if inplace:
            poly_data.overwrite(newmesh)
        else:
            return newmesh, ridx

    def flip_normals(poly_data):
        """Flip normals of a triangular mesh by reversing the point ordering.

        Examples
        --------
        Flip the normals of a sphere and plot the normals before and
        after the flip.

        >>> import pyvista as pv
        >>> sphere = pv.Sphere()
        >>> sphere.plot_normals(mag=0.1)  # doctest:+SKIP
        >>> sphere.flip_normals()
        >>> sphere.plot_normals(mag=0.1)  # doctest:+SKIP

        """
        if not poly_data.is_all_triangles:
            raise NotAllTrianglesError('Can only flip normals on an all triangle mesh')

        f = poly_data.faces.reshape((-1, 4))
        f[:, 1:] = f[:, 1:][:, ::-1]

    def delaunay_2d(poly_data, tol=1e-05, alpha=0.0, offset=1.0, bound=False,
                    inplace=False, edge_source=None, progress_bar=False):
        """Apply a delaunay 2D filter along the best fitting plane.

        Parameters
        ----------
        tol : float
            Specify a tolerance to control discarding of closely spaced
            points. This tolerance is specified as a fraction of the diagonal
            length of the bounding box of the points.

        alpha : float
            Specify alpha (or distance) value to control output of this
            filter. For a non-zero alpha value, only edges or triangles
            contained within a sphere centered at mesh vertices will be
            output. Otherwise, only triangles will be output.

        offset : float
            Specify a multiplier to control the size of the initial, bounding
            Delaunay triangulation.

        bound : bool
            Boolean controls whether bounding triangulation points (and
            associated triangles) are included in the output. (These are
            introduced as an initial triangulation to begin the triangulation
            process. This feature is nice for debugging output.)

        inplace : bool
            If True, overwrite this mesh with the triangulated mesh.

        edge_source : pyvista.PolyData, optional
            Specify the source object used to specify constrained edges and
            loops. (This is optional.) If set, and lines/polygons are
            defined, a constrained triangulation is created. The
            lines/polygons are assumed to reference points in the input point
            set (i.e. point ids are identical in the input and source). Note
            that this method does not connect the pipeline. See
            SetSourceConnection for connecting the pipeline.

        progress_bar : bool, optional
            Display a progress bar to indicate progress.

        Examples
        --------
        Extract the points of a sphere and then convert the point
        cloud to a surface mesh.  Note that only the bottom half is
        converted to a mesh.

        >>> import pyvista as pv
        >>> points = pv.PolyData(pv.Sphere().points)
        >>> mesh = points.delaunay_2d()
        >>> mesh.is_all_triangles()
        True

        """
        alg = vtk.vtkDelaunay2D()
        alg.SetProjectionPlaneMode(vtk.VTK_BEST_FITTING_PLANE)
        alg.SetInputDataObject(poly_data)
        alg.SetTolerance(tol)
        alg.SetAlpha(alpha)
        alg.SetOffset(offset)
        alg.SetBoundingTriangulation(bound)
        if edge_source is not None:
            alg.SetSourceData(edge_source)
        _update_alg(alg, progress_bar, 'Computing 2D Triangulation')

        # Sometimes lines are given in the output. The
        # `.triangulate()` filter cleans those
        mesh = _get_output(alg).triangulate()
        if inplace:
            poly_data.overwrite(mesh)
        else:
            return mesh

    def compute_arc_length(poly_data):
        """Compute the arc length over the length of the probed line.

        It adds a new point-data array named "arc_length" with the
        computed arc length for each of the polylines in the
        input. For all other cell types, the arc length is set to 0.

        Returns
        -------
        arc_length : float
            Arc length of the length of the probed line

        Examples
        --------
        >>> import pyvista as pv
        >>> sphere = pv.Sphere()
        >>> path = sphere.geodesic(0, 100)
        >>> length = path.compute_arc_length()['arc_length'][-1]
        >>> print(f'Length is {length:.3f}')
        Length is 0.812

        This is identical to the geodesic_distance

        >>> length = sphere.geodesic_distance(0, 100)
        >>> print(f'Length is {length:.3f}')
        Length is 0.812

        You can also plot the arc_length

        >>> arc = path.compute_arc_length()
        >>> arc.plot(scalars="arc_length")  # doctest:+SKIP

        """
        alg = vtk.vtkAppendArcLength()
        alg.SetInputData(poly_data)
        alg.Update()
        return _get_output(alg)


    def project_points_to_plane(poly_data, origin=None, normal=(0,0,1), inplace=False):
        """Project points of this mesh to a plane.

        Parameters
        ----------
        origin : np.ndarray or collections.abc.Sequence, optional
            Plane origin.  Defaults the approximate center of the
            input mesh minus half the length of the input mesh in the
            direction of the normal.

        normal : np.ndarray or collections.abc.Sequence, optional
            Plane normal.  Defaults to +Z ``[0, 0, 1]``

        inplace : bool, optional
            Overwrite the original mesh with the projected points

        Examples
        --------
        Flatten a sphere to the XY plane

        >>> import pyvista as pv
        >>> sphere = pv.Sphere()
        >>> projected = sphere.project_points_to_plane([0, 0, 0])

        """
        if not isinstance(normal, (np.ndarray, collections.abc.Sequence)) or len(normal) != 3:
            raise TypeError('Normal must be a length three vector')
        if origin is None:
            origin = np.array(poly_data.center) - np.array(normal)*poly_data.length/2.
        # choose what mesh to use
        if not inplace:
            mesh = poly_data.copy()
        else:
            mesh = poly_data
        # Make plane
        plane = generate_plane(normal, origin)
        # Perform projection in place on the copied mesh
        f = lambda p: plane.ProjectPoint(p, p)
        np.apply_along_axis(f, 1, mesh.points)
        if not inplace:
            return mesh
        return

    def ribbon(poly_data, width=None, scalars=None, angle=0.0, factor=2.0,
               normal=None, tcoords=False, preference='points'):
        """Create a ribbon of the lines in this dataset.

        Note
        ----
        If there are no lines in the input dataset, then the output will be
        an empty PolyData mesh.

        Parameters
        ----------
        width : float
            Set the "half" width of the ribbon. If the width is allowed to
            vary, this is the minimum width. The default is 10% the length

        scalars : str, optional
            String name of the scalars array to use to vary the ribbon width.
            This is only used if a scalars array is specified.

        angle : float
            Set the offset angle of the ribbon from the line normal. (The
            angle is expressed in degrees.) The default is 0.0

        factor : float
            Set the maximum ribbon width in terms of a multiple of the
            minimum width. The default is 2.0

        normal : tuple(float), optional
            Normal to use as default

        tcoords : bool, str, optional
            If True, generate texture coordinates along the ribbon. This can
            also be specified to generate the texture coordinates in the
            following ways: ``'length'``, ``'normalized'``,

        Examples
        --------
        Convert a line to a ribbon and plot it.

        >>> import pyvista as pv
        >>> sphere = pv.Sphere()
        >>> path = sphere.geodesic(0, 100)
        >>> ribbon = path.ribbon()
        >>> pv.plot([sphere, ribbon])  # doctest:+SKIP

        """
        if scalars is not None:
            arr, field = get_array(poly_data, scalars, preference=preference, info=True)
        if width is None:
            width = poly_data.length * 0.1
        alg = vtk.vtkRibbonFilter()
        alg.SetInputDataObject(poly_data)
        alg.SetWidth(width)
        if normal is not None:
            alg.SetUseDefaultNormal(True)
            alg.SetDefaultNormal(normal)
        alg.SetAngle(angle)
        if scalars is not None:
            alg.SetVaryWidth(True)
            alg.SetInputArrayToProcess(0, 0, 0, field.value, scalars) # args: (idx, port, connection, field, name)
            alg.SetWidthFactor(factor)
        else:
            alg.SetVaryWidth(False)
        if tcoords:
            alg.SetGenerateTCoords(True)
            if isinstance(tcoords, str):
                if tcoords.lower() == 'length':
                    alg.SetGenerateTCoordsToUseLength()
                elif tcoords.lower() == 'normalized':
                    alg.SetGenerateTCoordsToNormalizedLength()
            else:
                alg.SetGenerateTCoordsToUseLength()
        else:
            alg.SetGenerateTCoordsToOff()
        alg.Update()
        return _get_output(alg)

    def extrude(poly_data, vector, inplace=False, progress_bar=False):
        """Sweep polygonal data creating a "skirt" from free edges.

        This will create a line from vertices.

        This takes polygonal data as input and generates polygonal
        data on output. The input dataset is swept according to some
        extrusion function and creates new polygonal primitives. These
        primitives form a "skirt" or swept surface. For example,
        sweeping a line results in a quadrilateral, and sweeping a
        triangle creates a "wedge".

        There are a number of control parameters for this filter. You
        can control whether the sweep of a 2D object (i.e., polygon or
        triangle strip) is capped with the generating geometry via the
        "Capping" parameter.

        The skirt is generated by locating certain topological
        features. Free edges (edges of polygons or triangle strips
        only used by one polygon or triangle strips) generate
        surfaces. This is true also of lines or polylines. Vertices
        generate lines.

        This filter can be used to create 3D fonts, 3D irregular bar
        charts, or to model 2 1/2D objects like punched plates. It
        also can be used to create solid objects from 2D polygonal
        meshes.

        Parameters
        ----------
        mesh : pyvista.PolyData
            Mesh to extrude.

        vector : np.ndarray or list
            Direction and length to extrude the mesh in.

        inplace : bool, optional
            Overwrites the original mesh inplace.

        progress_bar : bool, optional
            Display a progress bar to indicate progress.

        Examples
        --------
        Extrude a half arc circle

        >>> import pyvista
        >>> arc = pyvista.CircularArc([-1, 0, 0], [1, 0, 0], [0, 0, 0])
        >>> mesh = arc.extrude([0, 0, 1])
        >>> mesh.plot()  # doctest:+SKIP
        """
        alg = vtk.vtkLinearExtrusionFilter()
        alg.SetExtrusionTypeToVectorExtrusion()
        alg.SetVector(*vector)
        alg.SetInputData(poly_data)
        _update_alg(alg, progress_bar, 'Extruding')
        output = pyvista.wrap(alg.GetOutput())
        if not inplace:
            return output
        poly_data.overwrite(output)

    def strip(poly_data, join=False, max_length=1000, pass_cell_data=False,
              pass_cell_ids=False, pass_point_ids=False):
        """Strip poly data cells.

        Generates triangle strips and/or poly-lines from input polygons,
        triangle strips, and lines.

        Polygons are assembled into triangle strips only if they are
        triangles; other types of polygons are passed through to the output
        and not stripped. (Use  ``triangulate`` filter to triangulate
        non-triangular polygons prior to running this filter if you need to
        strip all the data.) The filter will pass through (to the output)
        vertices if they are present in the input polydata. Also note that if
        triangle strips or polylines are defined in the input they are passed
        through and not joined nor extended. (If you wish to strip these use
        ``triangulate`` filter to fragment the input into triangles and lines
        prior to running this filter.)

        Parameters
        ----------
        join : bool
            If on, the output polygonal segments will be joined if they are
            contiguous. This is useful after slicing a surface. The default
            is off.

        max_length : int
            Specify the maximum number of triangles in a triangle strip,
            and/or the maximum number of lines in a poly-line.

        pass_cell_data : bool
            Enable/Disable passing of the CellData in the input to the output
            as FieldData. Note the field data is transformed.

        pass_cell_ids : bool
            If on, the output polygonal dataset will have a celldata array
            that holds the cell index of the original 3D cell that produced
            each output cell. This is useful for picking. The default is off
            to conserve memory.

        pass_point_ids : bool
            If on, the output polygonal dataset will have a pointdata array
            that holds the point index of the original vertex that produced
            each output vertex. This is useful for picking. The default is
            off to conserve memory.

        Examples
        --------
        >>> from pyvista import examples
        >>> mesh = examples.load_airplane()
        >>> slc = mesh.slice(normal='z', origin=(0,0,-10))
        >>> stripped = slc.strip()
        >>> stripped.n_cells
        1
        """
        alg = vtk.vtkStripper()
        alg.SetInputDataObject(poly_data)
        alg.SetJoinContiguousSegments(join)
        alg.SetMaximumLength(max_length)
        alg.SetPassCellDataAsFieldData(pass_cell_data)
        alg.SetPassThroughCellIds(pass_cell_ids)
        alg.SetPassThroughPointIds(pass_point_ids)
        alg.Update()
        return _get_output(alg)

@abstract_class
class UnstructuredGridFilters(DataSetFilters):
    """An internal class to manage filtes/algorithms for unstructured grid datasets."""

    def delaunay_2d(ugrid, tol=1e-05, alpha=0.0, offset=1.0, bound=False,
                    progress_bar=False):
        """Apply a delaunay 2D filter along the best fitting plane.

        This extracts the grid's points and performs the triangulation on those alone.

        Parameters
        ----------
        progress_bar : bool, optional
            Display a progress bar to indicate progress.
        """
        return pyvista.PolyData(ugrid.points).delaunay_2d(tol=tol, alpha=alpha,
                                                          offset=offset,
                                                          bound=bound,
                                                          progress_bar=progress_bar)


@abstract_class
class UniformGridFilters(DataSetFilters):
    """An internal class to manage filtes/algorithms for uniform grid datasets."""

    def gaussian_smooth(dataset, radius_factor=1.5, std_dev=2.,
                        scalars=None, preference='points', progress_bar=False):
        """Smooth the data with a Gaussian kernel.

        Parameters
        ----------
        radius_factor : float or iterable, optional
            Unitless factor to limit the extent of the kernel.

        std_dev : float or iterable, optional
            Standard deviation of the kernel in pixel units.

        scalars : str, optional
            Name of scalars to process. Defaults to currently active scalars.

        preference : str, optional
            When scalars is specified, this is the preferred array type to
            search for in the dataset.  Must be either ``'point'`` or ``'cell'``

        progress_bar : bool, optional
            Display a progress bar to indicate progress.
        """
        alg = vtk.vtkImageGaussianSmooth()
        alg.SetInputDataObject(dataset)
        if scalars is None:
            field, scalars = dataset.active_scalars_info
        else:
            _, field = dataset.get_array(scalars, preference=preference, info=True)
        alg.SetInputArrayToProcess(0, 0, 0, field.value, scalars) # args: (idx, port, connection, field, name)
        if isinstance(radius_factor, collections.abc.Iterable):
            alg.SetRadiusFactors(radius_factor)
        else:
            alg.SetRadiusFactors(radius_factor, radius_factor, radius_factor)
        if isinstance(std_dev, collections.abc.Iterable):
            alg.SetStandardDeviations(std_dev)
        else:
            alg.SetStandardDeviations(std_dev, std_dev, std_dev)
        _update_alg(alg, progress_bar, 'Performing Gaussian Smoothing')
        return _get_output(alg)

    def extract_subset(dataset, voi, rate=(1, 1, 1), boundary=False):
        """Select piece (e.g., volume of interest).

        To use this filter set the VOI ivar which are i-j-k min/max indices
        that specify a rectangular region in the data. (Note that these are
        0-offset.) You can also specify a sampling rate to subsample the
        data.

        Typical applications of this filter are to extract a slice from a
        volume for image processing, subsampling large volumes to reduce data
        size, or extracting regions of a volume with interesting data.

        Parameters
        ----------
        voi : tuple(int)
            Length 6 iterable of ints: ``(xmin, xmax, ymin, ymax, zmin, zmax)``.
            These bounds specify the volume of interest in i-j-k min/max
            indices.

        rate : tuple(int)
            Length 3 iterable of ints: ``(xrate, yrate, zrate)``.
            Default: ``(1, 1, 1)``

        boundary : bool
            Control whether to enforce that the "boundary" of the grid is
            output in the subsampling process. (This only has effect
            when the rate in any direction is not equal to 1). When
            this is on, the subsampling will always include the boundary of
            the grid even though the sample rate is not an even multiple of
            the grid dimensions. (By default this is off.)
        """
        alg = vtk.vtkExtractVOI()
        alg.SetVOI(voi)
        alg.SetInputDataObject(dataset)
        alg.SetSampleRate(rate)
        alg.SetIncludeBoundary(boundary)
        alg.Update()
        result = _get_output(alg)
        # Adjust for the confusing issue with the extents
        #   see https://gitlab.kitware.com/vtk/vtk/-/issues/17938
        fixed = pyvista.UniformGrid()
        fixed.origin = result.bounds[::2]
        fixed.spacing = result.spacing
        fixed.dimensions = result.dimensions
        fixed.point_arrays.update(result.point_arrays)
        fixed.cell_arrays.update(result.cell_arrays)
        fixed.field_arrays.update(result.field_arrays)
        fixed.copy_meta_from(result)
        return fixed<|MERGE_RESOLUTION|>--- conflicted
+++ resolved
@@ -1117,13 +1117,8 @@
         return output
 
     def glyph(dataset, orient=True, scale=True, factor=1.0, geom=None,
-<<<<<<< HEAD
-              indices=None, tolerance=0.0, absolute=False, clamping=False,
+              indices=None, tolerance=None, absolute=False, clamping=False,
               rng=None, progress_bar=False):
-=======
-              tolerance=None, absolute=False, clamping=False, rng=None,
-              progress_bar=False):
->>>>>>> 3517422f
         """Copy a geometric representation (called a glyph) to every point in the input dataset.
 
         The glyph may be oriented along the input vectors, and it may be scaled according to scalar
@@ -1141,8 +1136,7 @@
         factor : float
             Scale factor applied to scaling array
 
-<<<<<<< HEAD
-        geom : vtk.vtkPolyData or tuple(vtk.vtkPolyData), optional
+        geom : vtk.vtkDataSet or tuple(vtk.vtkDataSet), optional
             The geometry to use for the glyph. If missing, an arrow glyph
             is used. If a sequence, the datasets inside define a table of
             geometries to choose from based on scalars or vectors. In this
@@ -1156,10 +1150,6 @@
             ``geom``. If missing, a default value of ``range(len(geom))`` is
             used. Indices are interpreted in terms of the scalar range
             (see ``rng``). Ignored if ``geom`` has length 1.
-=======
-        geom : vtk.vtkDataSet
-            The geometry to use for the glyph
->>>>>>> 3517422f
 
         tolerance : float, optional
             Specify tolerance in terms of fraction of bounding box length.
@@ -1182,15 +1172,6 @@
 
         """
         # Clean the points before glyphing
-<<<<<<< HEAD
-        small = pyvista.PolyData(dataset.points)
-        small.point_arrays.update(dataset.point_arrays)
-        dataset = small.clean(point_merging=True, merge_tol=tolerance,
-                              lines_to_points=False, polys_to_lines=False,
-                              strips_to_polys=False, inplace=False,
-                              absolute=absolute, progress_bar=progress_bar)
-        # Make glyphing geometry if necessary
-=======
         if tolerance is not None:
             small = pyvista.PolyData(dataset.points)
             small.point_arrays.update(dataset.point_arrays)
@@ -1198,8 +1179,7 @@
                                   lines_to_points=False, polys_to_lines=False,
                                   strips_to_polys=False, inplace=False,
                                   absolute=absolute, progress_bar=progress_bar)
-        # Make glyphing geometry
->>>>>>> 3517422f
+        # Make glyphing geometry if necessary
         if geom is None:
             arrow = vtk.vtkArrowSource()
             arrow.Update()
