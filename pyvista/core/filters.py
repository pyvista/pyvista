"""These classes hold methods to apply general filters to any data type.

By inherritting these classes into the wrapped VTK data structures, a user
can easily apply common filters in an intuitive manner.

Example
-------
>>> import pyvista
>>> from pyvista import examples
>>> dataset = examples.load_uniform()

>>> # Threshold
>>> thresh = dataset.threshold([100, 500])

>>> # Slice
>>> slc = dataset.slice()

>>> # Clip
>>> clp = dataset.clip(invert=True)

>>> # Contour
>>> iso = dataset.contour()

"""
import collections
from functools import wraps
import logging

import numpy as np
import vtk
from vtk.util.numpy_support import numpy_to_vtkIdTypeArray, vtk_to_numpy

import pyvista
<<<<<<< HEAD
from pyvista.utilities import (CELL_DATA_FIELD, NORMALS, POINT_DATA_FIELD,
                               ProgressMonitor, assert_empty_kwargs,
                               generate_plane, get_array, vtk_id_list_to_array,
                               wrap)


def _update_alg(alg, progress_bar=False, message=''):
    """Update an algorithm with or without a progress bar."""
    if progress_bar:
        with ProgressMonitor(alg, message=message):
            alg.Update()
    else:
        alg.Update()
=======
from pyvista.utilities import (FieldAssociation, NORMALS, assert_empty_kwargs,
                               generate_plane, get_array, vtk_id_list_to_array,
                               wrap)
>>>>>>> bc41aaac


def _get_output(algorithm, iport=0, iconnection=0, oport=0, active_scalars=None,
                active_scalars_field='point'):
    """Get the algorithm's output and copy input's pyvista meta info."""
    ido = algorithm.GetInputDataObject(iport, iconnection)
    data = wrap(algorithm.GetOutputDataObject(oport))
    if not isinstance(data, pyvista.MultiBlock):
        data.copy_meta_from(ido)
        if active_scalars is not None:
            data.set_active_scalars(active_scalars, preference=active_scalars_field)
    return data



class DataSetFilters(object):
    """A set of common filters that can be applied to any vtkDataSet."""

    def __new__(cls, *args, **kwargs):
        """Allocate memory for the dataset filters."""
        if cls is DataSetFilters:
            raise TypeError("pyvista.DataSetFilters is an abstract class and may not be instantiated.")
        return object.__new__(cls)


    def _clip_with_function(dataset, function, invert=True, value=0.0):
        """Clip using an implicit function (internal helper)."""
        if isinstance(dataset, vtk.vtkPolyData):
            alg = vtk.vtkClipPolyData()
        # elif isinstance(dataset, vtk.vtkImageData):
        #     alg = vtk.vtkClipVolume()
        #     alg.SetMixed3DCellGeneration(True)
        else:
            alg = vtk.vtkTableBasedClipDataSet()
        alg.SetInputDataObject(dataset) # Use the grid as the data we desire to cut
        alg.SetValue(value)
        alg.SetClipFunction(function) # the implicit function
        alg.SetInsideOut(invert) # invert the clip if needed
        alg.Update() # Perform the Cut
        return _get_output(alg)


    def clip(dataset, normal='x', origin=None, invert=True, value=0.0, inplace=False):
        """Clip a dataset by a plane by specifying the origin and normal.

        If no parameters are given the clip will occur in the center of that dataset.

        Parameters
        ----------
        normal : tuple(float) or str
            Length 3 tuple for the normal vector direction. Can also be
            specified as a string conventional direction such as ``'x'`` for
            ``(1,0,0)`` or ``'-x'`` for ``(-1,0,0)``, etc.

        origin : tuple(float)
            The center ``(x,y,z)`` coordinate of the plane on which the clip
            occurs

        invert : bool
            Flag on whether to flip/invert the clip

        value : float:
            Set the clipping value of the implicit function (if clipping with
            implicit function) or scalar value (if clipping with scalars).
            The default value is 0.0.

        inplace : bool, optional
            Updates mesh in-place while returning nothing.

        """
        if isinstance(normal, str):
            normal = NORMALS[normal.lower()]
        # find center of data if origin not specified
        if origin is None:
            origin = dataset.center
        # create the plane for clipping
        function = generate_plane(normal, origin)
        # run the clip
        result = DataSetFilters._clip_with_function(dataset, function,
                                                    invert=invert, value=value)
        if inplace:
            dataset.overwrite(result)
        else:
            return result


    def clip_box(dataset, bounds=None, invert=True, factor=0.35):
        """Clip a dataset by a bounding box defined by the bounds.

        If no bounds are given, a corner of the dataset bounds will be removed.

        Parameters
        ----------
        bounds : tuple(float)
            Length 6 iterable of floats: (xmin, xmax, ymin, ymax, zmin, zmax).
            Length 3 iterable of floats: distances from the min coordinate of
            of the input mesh. Single float value: uniform distance from the
            min coordinate. Length 12 iterable of length 3 iterable of floats:
            a plane collection (normal, center, ...).
            :class:`pyvista.PolyData`: if a poly mesh is passed that represents
            a box with 6 faces that all form a standard box, then planes will
            be extracted from the box to define the clipping region.

        invert : bool
            Flag on whether to flip/invert the clip

        factor : float, optional
            If bounds are not given this is the factor along each axis to
            extract the default box.

        """
        if bounds is None:
            def _get_quarter(dmin, dmax):
                """Get a section of the given range (internal helper)."""
                return dmax - ((dmax - dmin) * factor)
            xmin, xmax, ymin, ymax, zmin, zmax = dataset.bounds
            xmin = _get_quarter(xmin, xmax)
            ymin = _get_quarter(ymin, ymax)
            zmin = _get_quarter(zmin, zmax)
            bounds = [xmin, xmax, ymin, ymax, zmin, zmax]
        if isinstance(bounds, (float, int)):
            bounds = [bounds, bounds, bounds]
        elif isinstance(bounds, pyvista.PolyData):
            poly = bounds
            if poly.n_cells != 6:
                raise RuntimeError("The bounds mesh must have only 6 faces.")
            bounds = []
            poly.compute_normals()
            for cid in range(6):
                cell = poly.extract_cells(cid)
                normal = cell["Normals"][0]
                bounds.append(normal)
                bounds.append(cell.center)
        if len(bounds) == 3:
            xmin, xmax, ymin, ymax, zmin, zmax = dataset.bounds
            bounds = (xmin,xmin+bounds[0], ymin,ymin+bounds[1], zmin,zmin+bounds[2])
        if not isinstance(bounds, collections.Iterable) or not (len(bounds) == 6 or len(bounds) == 12):
            raise AssertionError('Bounds must be a length 6 iterable of floats.')
        alg = vtk.vtkBoxClipDataSet()
        alg.SetInputDataObject(dataset)
        alg.SetBoxClip(*bounds)
        port = 0
        if invert:
            # invert the clip if needed
            port = 1
            alg.GenerateClippedOutputOn()
        alg.Update()
        return _get_output(alg, oport=port)


    def compute_implicit_distance(dataset, surface, inplace=False):
        """Compute the implicit distance from the points to a surface.

        This filter will comput the implicit distance from all of the nodes of
        this mesh to a given surface. This distance will be added as a point
        array called ``'implicit_distance'``.

        Parameters
        ----------
        surface : pyvista.Common
            The surface used to compute the distance

        inplace : bool
            If True, a new scalar array will be added to the ``point_arrays``
            of this mesh. Otherwise a copy of this mesh is returned with that
            scalar field.
        """
        function = vtk.vtkImplicitPolyDataDistance()
        function.SetInput(surface)
        points = pyvista.convert_array(dataset.points)
        dists = vtk.vtkDoubleArray()
        function.FunctionValue(points, dists)
        if inplace:
            dataset.point_arrays['implicit_distance'] = pyvista.convert_array(dists)
            return
        result = dataset.copy()
        result.point_arrays['implicit_distance'] = pyvista.convert_array(dists)
        return result


    def clip_surface(dataset, surface, invert=True, value=0.0,
                     compute_distance=False):
        """Clip any mesh type using a :class:`pyvista.PolyData` surface mesh.

        This will return a :class:`pyvista.UnstructuredGrid` of the clipped
        mesh. Geometry of the input dataset will be preserved where possible -
        geometries near the clip intersection will be triangulated/tessellated.

        Parameters
        ----------
        surface : pyvista.PolyData
            The PolyData surface mesh to use as a clipping function. If this
            mesh is not PolyData, the external surface will be extracted.

        invert : bool
            Flag on whether to flip/invert the clip

        value : float:
            Set the clipping value of the implicit function (if clipping with
            implicit function) or scalar value (if clipping with scalars).
            The default value is 0.0.

        compute_distance : bool, optional
            Compute the implicit distance from the mesh onto the input dataset.
            A new array called ``'implicit_distance'`` will be added to the
            output clipped mesh.

        """
        if not isinstance(surface, vtk.vtkPolyData):
            surface = DataSetFilters.extract_geometry(surface)
        function = vtk.vtkImplicitPolyDataDistance()
        function.SetInput(surface)
        if compute_distance:
            points = pyvista.convert_array(dataset.points)
            dists = vtk.vtkDoubleArray()
            function.FunctionValue(points, dists)
            dataset['implicit_distance'] = pyvista.convert_array(dists)
        # run the clip
        result = DataSetFilters._clip_with_function(dataset, function,
                                                    invert=invert, value=value)
        return result


    def slice(dataset, normal='x', origin=None, generate_triangles=False,
              contour=False):
        """Slice a dataset by a plane at the specified origin and normal vector orientation.

        If no origin is specified, the center of the input dataset will be used.

        Parameters
        ----------
        normal : tuple(float) or str
            Length 3 tuple for the normal vector direction. Can also be
            specified as a string conventional direction such as ``'x'`` for
            ``(1,0,0)`` or ``'-x'`` for ``(-1,0,0)```, etc.

        origin : tuple(float)
            The center (x,y,z) coordinate of the plane on which the slice occurs

        generate_triangles: bool, optional
            If this is enabled (``False`` by default), the output will be
            triangles otherwise, the output will be the intersection polygons.

        contour : bool, optional
            If True, apply a ``contour`` filter after slicing

        """
        if isinstance(normal, str):
            normal = NORMALS[normal.lower()]
        # find center of data if origin not specified
        if origin is None:
            origin = dataset.center
        # create the plane for clipping
        plane = generate_plane(normal, origin)
        # create slice
        alg = vtk.vtkCutter() # Construct the cutter object
        alg.SetInputDataObject(dataset) # Use the grid as the data we desire to cut
        alg.SetCutFunction(plane) # the cutter to use the plane we made
        if not generate_triangles:
            alg.GenerateTrianglesOff()
        alg.Update() # Perform the Cut
        output = _get_output(alg)
        if contour:
            return output.contour()
        return output


    def slice_orthogonal(dataset, x=None, y=None, z=None,
                         generate_triangles=False, contour=False):
        """Create three orthogonal slices through the dataset on the three cartesian planes.

        Yields a MutliBlock dataset of the three slices.

        Parameters
        ----------
        x : float
            The X location of the YZ slice

        y : float
            The Y location of the XZ slice

        z : float
            The Z location of the XY slice

        generate_triangles: bool, optional
            If this is enabled (``False`` by default), the output will be
            triangles otherwise, the output will be the intersection polygons.

        contour : bool, optional
            If True, apply a ``contour`` filter after slicing

        """
        # Create the three slices
        if x is None:
            x = dataset.center[0]
        if y is None:
            y = dataset.center[1]
        if z is None:
            z = dataset.center[2]
        output = pyvista.MultiBlock()
        if isinstance(dataset, pyvista.MultiBlock):
            for i in range(dataset.n_blocks):
                output[i] = dataset[i].slice_orthogonal(x=x, y=y, z=z,
                    generate_triangles=generate_triangles,
                    contour=contour)
            return output
        output[0, 'YZ'] = dataset.slice(normal='x', origin=[x,y,z], generate_triangles=generate_triangles)
        output[1, 'XZ'] = dataset.slice(normal='y', origin=[x,y,z], generate_triangles=generate_triangles)
        output[2, 'XY'] = dataset.slice(normal='z', origin=[x,y,z], generate_triangles=generate_triangles)
        return output


    def slice_along_axis(dataset, n=5, axis='x', tolerance=None,
                         generate_triangles=False, contour=False,
                         bounds=None, center=None):
        """Create many slices of the input dataset along a specified axis.

        Parameters
        ----------
        n : int
            The number of slices to create

        axis : str or int
            The axis to generate the slices along. Perpendicular to the slices.
            Can be string name (``'x'``, ``'y'``, or ``'z'``) or axis index
            (``0``, ``1``, or ``2``).

        tolerance : float, optional
            The toleranceerance to the edge of the dataset bounds to create the slices

        generate_triangles: bool, optional
            If this is enabled (``False`` by default), the output will be
            triangles otherwise, the output will be the intersection polygons.

        contour : bool, optional
            If True, apply a ``contour`` filter after slicing

        """
        axes = {'x':0, 'y':1, 'z':2}
        if isinstance(axis, int):
            ax = axis
            axis = list(axes.keys())[list(axes.values()).index(ax)]
        elif isinstance(axis, str):
            try:
                ax = axes[axis]
            except KeyError:
                raise RuntimeError('Axis ({}) not understood'.format(axis))
        # get the locations along that axis
        if bounds is None:
            bounds = dataset.bounds
        if center is None:
            center = dataset.center
        if tolerance is None:
            tolerance = (bounds[ax*2+1] - bounds[ax*2]) * 0.01
        rng = np.linspace(bounds[ax*2]+tolerance, bounds[ax*2+1]-tolerance, n)
        center = list(center)
        # Make each of the slices
        output = pyvista.MultiBlock()
        if isinstance(dataset, pyvista.MultiBlock):
            for i in range(dataset.n_blocks):
                output[i] = dataset[i].slice_along_axis(n=n, axis=axis,
                    tolerance=tolerance, generate_triangles=generate_triangles,
                    contour=contour, bounds=bounds, center=center)
            return output
        for i in range(n):
            center[ax] = rng[i]
            slc = DataSetFilters.slice(dataset, normal=axis, origin=center,
                                       generate_triangles=generate_triangles,
                                       contour=contour)
            output[i, 'slice%.2d' % i] = slc
        return output


    def slice_along_line(dataset, line, generate_triangles=False,
                         contour=False):
        """Slice a dataset using a polyline/spline as the path.

        This also works for lines generated with :func:`pyvista.Line`

        Parameters
        ----------
        line : pyvista.PolyData
            A PolyData object containing one single PolyLine cell.

        generate_triangles: bool, optional
            If this is enabled (``False`` by default), the output will be
            triangles otherwise, the output will be the intersection polygons.

        contour : bool, optional
            If True, apply a ``contour`` filter after slicing

        """
        # check that we have a PolyLine cell in the input line
        if line.GetNumberOfCells() != 1:
            raise AssertionError('Input line must have only one cell.')
        polyline = line.GetCell(0)
        if not isinstance(polyline, vtk.vtkPolyLine):
            raise TypeError('Input line must have a PolyLine cell, not ({})'.format(type(polyline)))
        # Generate PolyPlane
        polyplane = vtk.vtkPolyPlane()
        polyplane.SetPolyLine(polyline)
        # Create slice
        alg = vtk.vtkCutter() # Construct the cutter object
        alg.SetInputDataObject(dataset) # Use the grid as the data we desire to cut
        alg.SetCutFunction(polyplane) # the cutter to use the poly planes
        if not generate_triangles:
            alg.GenerateTrianglesOff()
        alg.Update() # Perform the Cut
        output = _get_output(alg)
        if contour:
            return output.contour()
        return output


    def threshold(dataset, value=None, scalars=None, invert=False, continuous=False,
                  preference='cell'):
        """Apply a ``vtkThreshold`` filter to the input dataset.

        This filter will apply a ``vtkThreshold`` filter to the input dataset
        and return the resulting object. This extracts cells where the scalar
        value in each cell satisfies threshold criterion.  If scalars is None,
        the inputs active scalars is used.

        Parameters
        ----------
        value : float or iterable, optional
            Single value or (min, max) to be used for the data threshold.  If
            iterable, then length must be 2. If no value is specified, the
            non-NaN data range will be used to remove any NaN values.

        scalars : str, optional
            Name of scalars to threshold on. Defaults to currently active scalars.

        invert : bool, optional
            If value is a single value, when invert is True cells are kept when
            their values are below parameter "value".  When invert is False
            cells are kept when their value is above the threshold "value".
            Default is False: yielding above the threshold "value".

        continuous : bool, optional
            When True, the continuous interval [minimum cell scalar,
            maxmimum cell scalar] will be used to intersect the threshold bound,
            rather than the set of discrete scalar values from the vertices.

        preference : str, optional
            When scalars is specified, this is the preferred array type to
            search for in the dataset.  Must be either ``'point'`` or ``'cell'``

        """
        # set the scalaras to threshold on
        if scalars is None:
            field, scalars = dataset.active_scalars_info
        arr, field = get_array(dataset, scalars, preference=preference, info=True)

        if arr is None:
            raise AssertionError('No arrays present to threshold.')

        # If using an inverted range, merge the result of two filters:
        if isinstance(value, collections.Iterable) and invert:
            valid_range = [np.nanmin(arr), np.nanmax(arr)]
            # Create two thresholds
            t1 = dataset.threshold([valid_range[0], value[0]], scalars=scalars,
                    continuous=continuous, preference=preference, invert=False)
            t2 = dataset.threshold([value[1], valid_range[1]], scalars=scalars,
                    continuous=continuous, preference=preference, invert=False)
            # Use an AppendFilter to merge the two results
            appender = vtk.vtkAppendFilter()
            appender.AddInputData(t1)
            appender.AddInputData(t2)
            appender.Update()
            return _get_output(appender)

        # Run a standard threshold algorithm
        alg = vtk.vtkThreshold()
        alg.SetInputDataObject(dataset)
        alg.SetInputArrayToProcess(0, 0, 0, field.value, scalars) # args: (idx, port, connection, field, name)
        # set thresholding parameters
        alg.SetUseContinuousCellRange(continuous)
        # use valid range if no value given
        if value is None:
            value = dataset.get_data_range(scalars)
        # check if value is iterable (if so threshold by min max range like ParaView)
        if isinstance(value, collections.Iterable):
            if len(value) != 2:
                raise AssertionError('Value range must be length one for a float value or two for min/max; not ({}).'.format(value))
            alg.ThresholdBetween(value[0], value[1])
        else:
            # just a single value
            if invert:
                alg.ThresholdByLower(value)
            else:
                alg.ThresholdByUpper(value)
        # Run the threshold
        alg.Update()
        return _get_output(alg)


    def threshold_percent(dataset, percent=0.50, scalars=None, invert=False,
                          continuous=False, preference='cell'):
        """Threshold the dataset by a percentage of its range on the active scalars array or as specified.

        Parameters
        ----------
        percent : float or tuple(float), optional
            The percentage (0,1) to threshold. If value is out of 0 to 1 range,
            then it will be divided by 100 and checked to be in that range.

        scalars : str, optional
            Name of scalars to threshold on. Defaults to currently active scalars.

        invert : bool, optional
            When invert is True cells are kept when their values are below the
            percentage of the range.  When invert is False, cells are kept when
            their value is above the percentage of the range.
            Default is False: yielding above the threshold "value".

        continuous : bool, optional
            When True, the continuous interval [minimum cell scalar,
            maxmimum cell scalar] will be used to intersect the threshold bound,
            rather than the set of discrete scalar values from the vertices.

        preference : str, optional
            When scalars is specified, this is the preferred array type to
            search for in the dataset.  Must be either ``'point'`` or ``'cell'``

        """
        if scalars is None:
            _, tscalars = dataset.active_scalars_info
        else:
            tscalars = scalars
        dmin, dmax = dataset.get_data_range(arr=tscalars, preference=preference)

        def _check_percent(percent):
            """Make sure percent is between 0 and 1 or fix if between 0 and 100."""
            if percent >= 1:
                percent = float(percent) / 100.0
                if percent > 1:
                    raise RuntimeError('Percentage ({}) is out of range (0, 1).'.format(percent))
            if percent < 1e-10:
                raise RuntimeError('Percentage ({}) is too close to zero or negative.'.format(percent))
            return percent

        def _get_val(percent, dmin, dmax):
            """Get the value from a percentage of a range."""
            percent = _check_percent(percent)
            return dmin + float(percent) * (dmax - dmin)

        # Compute the values
        if isinstance(percent, collections.Iterable):
            # Get two values
            value = [_get_val(percent[0], dmin, dmax), _get_val(percent[1], dmin, dmax)]
        else:
            # Compute one value to threshold
            value = _get_val(percent, dmin, dmax)
        # Use the normal thresholding function on these values
        return DataSetFilters.threshold(dataset, value=value, scalars=scalars,
                                        invert=invert, continuous=continuous,
                                        preference=preference)


    def outline(dataset, generate_faces=False):
        """Produce an outline of the full extent for the input dataset.

        Parameters
        ----------
        generate_faces : bool, optional
            Generate solid faces for the box. This is off by default

        """
        alg = vtk.vtkOutlineFilter()
        alg.SetInputDataObject(dataset)
        alg.SetGenerateFaces(generate_faces)
        alg.Update()
        return wrap(alg.GetOutputDataObject(0))

    def outline_corners(dataset, factor=0.2):
        """Produce an outline of the corners for the input dataset.

        Parameters
        ----------
        factor : float, optional
            controls the relative size of the corners to the length of the
            corresponding bounds

        """
        alg = vtk.vtkOutlineCornerFilter()
        alg.SetInputDataObject(dataset)
        alg.SetCornerFactor(factor)
        alg.Update()
        return wrap(alg.GetOutputDataObject(0))

    def extract_geometry(dataset):
        """Extract the outer surface of a volume or structured grid dataset as PolyData.

        This will extract all 0D, 1D, and 2D cells producing the
        boundary faces of the dataset.

        """
        alg = vtk.vtkGeometryFilter()
        alg.SetInputDataObject(dataset)
        alg.Update()
        return _get_output(alg)

    def extract_all_edges(dataset, progress_bar=False):
        """Extract all the internal/external edges of the dataset as PolyData.

        This produces a full wireframe representation of the input dataset.

        Parameters
        ----------
        progress_bar : bool, optional
            Display a progress bar to indicate progress.

        """
        alg = vtk.vtkExtractEdges()
        alg.SetInputDataObject(dataset)
        _update_alg(alg, progress_bar, 'Extracting All Edges')
        return _get_output(alg)

    @wraps(extract_all_edges)
    def wireframe(self, *args, **kwargs):
        """Wrap ``extract_all_edges``.

        DEPRECATED: Please use ``extract_all_edges`` instead.

        """
        logging.warning("DEPRECATED: ``.wireframe`` is deprecated. Use ``.extract_all_edges`` instead.")
        return self.extract_all_edges(*args, **kwargs)

    def elevation(dataset, low_point=None, high_point=None, scalar_range=None,
                  preference='point', set_active=True, progress_bar=False):
        """Generate scalar values on a dataset.

        The scalar values lie within a user specified range, and are generated by
        computing a projection of each dataset point onto a line.
        The line can be oriented arbitrarily.
        A typical example is to generate scalars based on elevation or height
        above a plane.

        Parameters
        ----------
        low_point : tuple(float), optional
            The low point of the projection line in 3D space. Default is bottom
            center of the dataset. Otherwise pass a length 3 tuple(float).

        high_point : tuple(float), optional
            The high point of the projection line in 3D space. Default is top
            center of the dataset. Otherwise pass a length 3 tuple(float).

        scalar_range : str or tuple(float), optional
            The scalar range to project to the low and high points on the line
            that will be mapped to the dataset. If None given, the values will
            be computed from the elevation (Z component) range between the
            high and low points. Min and max of a range can be given as a length
            2 tuple(float). If ``str`` name of scalara array present in the
            dataset given, the valid range of that array will be used.

        preference : str, optional
            When an array name is specified for ``scalar_range``, this is the
            preferred array type to search for in the dataset.
            Must be either 'point' or 'cell'.

        set_active : bool, optional
            A boolean flag on whether or not to set the new `Elevation` scalar
            as the active scalars array on the output dataset.

        progress_bar : bool, optional
            Display a progress bar to indicate progress.

        Warning
        -------
        This will create a scalars array named `Elevation` on the point data of
        the input dataset and overasdf write an array named `Elevation` if present.

        """
        # Fix the projection line:
        if low_point is None:
            low_point = list(dataset.center)
            low_point[2] = dataset.bounds[4]
        if high_point is None:
            high_point = list(dataset.center)
            high_point[2] = dataset.bounds[5]
        # Fix scalar_range:
        if scalar_range is None:
            scalar_range = (low_point[2], high_point[2])
        elif isinstance(scalar_range, str):
            scalar_range = dataset.get_data_range(arr=scalar_range, preference=preference)
        elif isinstance(scalar_range, collections.Iterable):
            if len(scalar_range) != 2:
                raise AssertionError('scalar_range must have a length of two defining the min and max')
        else:
            raise RuntimeError('scalar_range argument ({}) not understood.'.format(type(scalar_range)))
        # Construct the filter
        alg = vtk.vtkElevationFilter()
        alg.SetInputDataObject(dataset)
        # Set the parameters
        alg.SetScalarRange(scalar_range)
        alg.SetLowPoint(low_point)
        alg.SetHighPoint(high_point)
        _update_alg(alg, progress_bar, 'Computing Elevation')
        # Decide on updating active scalars array
        name = 'Elevation' # Note that this is added to the PointData
        if not set_active:
            name = None
        return _get_output(alg, active_scalars=name, active_scalars_field='point')


    def contour(dataset, isosurfaces=10, scalars=None, compute_normals=False,
                compute_gradients=False, compute_scalars=True, rng=None,
                preference='point', method='contour', progress_bar=False):
        """Contour an input dataset by an array.

        ``isosurfaces`` can be an integer specifying the number of isosurfaces in
        the data range or an iterable set of values for explicitly setting the isosurfaces.

        Parameters
        ----------
        isosurfaces : int or iterable
            Number of isosurfaces to compute across valid data range or an
            iterable of float values to explicitly use as the isosurfaces.

        scalars : str, optional
            Name of scalars to threshold on. Defaults to currently active scalars.

        compute_normals : bool, optional

        compute_gradients : bool, optional
            Desc

        compute_scalars : bool, optional
            Preserves the scalar values that are being contoured

        rng : tuple(float), optional
            If an integer number of isosurfaces is specified, this is the range
            over which to generate contours. Default is the scalars arrays' full
            data range.

        preference : str, optional
            When scalars is specified, this is the preferred array type to
            search for in the dataset.  Must be either ``'point'`` or ``'cell'``

        method : str, optional
            Specify to choose which vtk filter is used to create the contour.
            Must be one of ``'contour'``, ``'marching_cubes'`` and
            ``'flying_edges'``. Defaults to ``'contour'``.

        progress_bar : bool, optional
            Display a progress bar to indicate progress.

        """
        if method is None or method == 'contour':
            alg = vtk.vtkContourFilter()
        elif method == 'marching_cubes':
            alg = vtk.vtkMarchingCubes()
        elif method == 'flying_edges':
            alg = vtk.vtkFlyingEdges3D()
        else:
            raise RuntimeError("Method '{}' is not supported".format(method))
        # Make sure the input has scalars to contour on
        if dataset.n_arrays < 1:
            raise AssertionError('Input dataset for the contour filter must have scalar data.')
        alg.SetInputDataObject(dataset)
        alg.SetComputeNormals(compute_normals)
        alg.SetComputeGradients(compute_gradients)
        alg.SetComputeScalars(compute_scalars)
        # set the array to contour on
        if scalars is None:
            field, scalars = dataset.active_scalars_info
        else:
            _, field = get_array(dataset, scalars, preference=preference, info=True)
        # NOTE: only point data is allowed? well cells works but seems buggy?
        if field != FieldAssociation.POINT:
            raise AssertionError('Contour filter only works on Point data. Array ({}) is in the Cell data.'.format(scalars))
        alg.SetInputArrayToProcess(0, 0, 0, field.value, scalars) # args: (idx, port, connection, field, name)
        # set the isosurfaces
        if isinstance(isosurfaces, int):
            # generate values
            if rng is None:
                rng = dataset.get_data_range(scalars)
            alg.GenerateValues(isosurfaces, rng)
        elif isinstance(isosurfaces, collections.Iterable):
            alg.SetNumberOfContours(len(isosurfaces))
            for i, val in enumerate(isosurfaces):
                alg.SetValue(i, val)
        else:
            raise RuntimeError('isosurfaces not understood.')
        _update_alg(alg, progress_bar, 'Computing Contour')
        return _get_output(alg)


    def texture_map_to_plane(dataset, origin=None, point_u=None, point_v=None,
                             inplace=False, name='Texture Coordinates',
                             use_bounds=False):
        """Texture map this dataset to a user defined plane.

        This is often used to define a plane to texture map an image to this dataset.
        The plane defines the spatial reference and extent of that image.

        Parameters
        ----------
        origin : tuple(float)
            Length 3 iterable of floats defining the XYZ coordinates of the
            BOTTOM LEFT CORNER of the plane

        point_u : tuple(float)
            Length 3 iterable of floats defining the XYZ coordinates of the
            BOTTOM RIGHT CORNER of the plane

        point_v : tuple(float)
            Length 3 iterable of floats defining the XYZ coordinates of the
            TOP LEFT CORNER of the plane

        inplace : bool, optional
            If True, the new texture coordinates will be added to the dataset
            inplace. If False (default), a new dataset is returned with the
            textures coordinates

        name : str, optional
            The string name to give the new texture coordinates if applying
            the filter inplace.

        use_bounds : bool
            Use the bounds to set the mapping plane by default (bottom plane
            of the bounding box).

        """
        if use_bounds:
            if isinstance(use_bounds, (int, bool)):
                b = dataset.GetBounds()
            else:
                b = use_bounds
            origin = [b[0], b[2], b[4]]   # BOTTOM LEFT CORNER
            point_u = [b[1], b[2], b[4]]  # BOTTOM RIGHT CORNER
            point_v = [b[0], b[3], b[4]] # TOP LEFT CORNER
        alg = vtk.vtkTextureMapToPlane()
        if origin is None or point_u is None or point_v is None:
            alg.SetAutomaticPlaneGeneration(True)
        else:
            alg.SetOrigin(origin)  # BOTTOM LEFT CORNER
            alg.SetPoint1(point_u) # BOTTOM RIGHT CORNER
            alg.SetPoint2(point_v) # TOP LEFT CORNER
        alg.SetInputDataObject(dataset)
        alg.Update()
        output = _get_output(alg)
        if not inplace:
            return output
        t_coords = output.GetPointData().GetTCoords()
        t_coords.SetName(name)
        otc = dataset.GetPointData().GetTCoords()
        dataset.GetPointData().SetTCoords(t_coords)
        dataset.GetPointData().AddArray(t_coords)
        # CRITICAL:
        dataset.GetPointData().AddArray(otc) # Add old ones back at the end
        return # No return type because it is inplace

    def compute_cell_sizes(dataset, length=True, area=True, volume=True,
                           progress_bar=False):
        """Compute sizes for 1D (length), 2D (area) and 3D (volume) cells.

        Parameters
        ----------
        length : bool
            Specify whether or not to compute the length of 1D cells.

        area : bool
            Specify whether or not to compute the area of 2D cells.

        volume : bool
            Specify whether or not to compute the volume of 3D cells.

        progress_bar : bool, optional
            Display a progress bar to indicate progress.

        """
        alg = vtk.vtkCellSizeFilter()
        alg.SetInputDataObject(dataset)
        alg.SetComputeArea(area)
        alg.SetComputeVolume(volume)
        alg.SetComputeLength(length)
        alg.SetComputeVertexCount(False)
        _update_alg(alg, progress_bar, 'Computing Cell Sizes')
        return _get_output(alg)

    def cell_centers(dataset, vertex=True):
        """Generate points at the center of the cells in this dataset.

        These points can be used for placing glyphs / vectors.

        Parameters
        ----------
        vertex : bool
            Enable/disable the generation of vertex cells.

        """
        alg = vtk.vtkCellCenters()
        alg.SetInputDataObject(dataset)
        alg.SetVertexCells(vertex)
        alg.Update()
        output = _get_output(alg)
        return output


    def glyph(dataset, orient=True, scale=True, factor=1.0, geom=None,
              tolerance=0.0, absolute=False, clamping=False, rng=None):
        """Copy a geometric representation (called a glyph) to every point in the input dataset.

        The glyph may be oriented along the input vectors, and it may be scaled according to scalar
        data or vector magnitude.

        Parameters
        ----------
        orient : bool
            Use the active vectors array to orient the glyphs

        scale : bool
            Use the active scalars to scale the glyphs

        factor : float
            Scale factor applied to sclaing array

        geom : vtk.vtkDataSet
            The geometry to use for the glyph

        tolerance : float, optional
            Specify tolerance in terms of fraction of bounding box length.
            Float value is between 0 and 1. Default is 0.0. If ``absolute``
            is ``True`` then the tolerance can be an absolute distance.

        absolute : bool, optional
            Control if ``tolerance`` is an absolute distance or a fraction.

        clamping: bool
            Turn on/off clamping of "scalar" values to range.

        rng: tuple(float), optional
            Set the range of values to be considered by the filter when scalars
            values are provided.

        """
        # Clean the points before glyphing
        small = pyvista.PolyData(dataset.points)
        small.point_arrays.update(dataset.point_arrays)
        dataset = small.clean(point_merging=True, merge_tol=tolerance,
                              lines_to_points=False, polys_to_lines=False,
                              strips_to_polys=False, inplace=False,
                              absolute=absolute)
        # Make glyphing geometry
        if geom is None:
            arrow = vtk.vtkArrowSource()
            arrow.Update()
            geom = arrow.GetOutput()
        # Run the algorithm
        alg = vtk.vtkGlyph3D()
        alg.SetSourceData(geom)
        if isinstance(scale, str):
            dataset.active_scalars_name = scale
            scale = True
        if scale:
            if dataset.active_scalars is not None:
                if dataset.active_scalars.ndim > 1:
                    alg.SetScaleModeToScaleByVector()
                else:
                    alg.SetScaleModeToScaleByScalar()
        else:
            alg.SetScaleModeToDataScalingOff()
        if isinstance(orient, str):
            dataset.active_vectors_name = orient
            orient = True
        if rng is not None:
            alg.SetRange(rng)
        alg.SetOrient(orient)
        alg.SetInputData(dataset)
        alg.SetVectorModeToUseVector()
        alg.SetScaleFactor(factor)
        alg.SetClamping(clamping)
        alg.Update()
        return _get_output(alg)


    def connectivity(dataset, largest=False):
        """Find and label connected bodies/volumes.

        This adds an ID array to the point and cell data to distinguish separate
        connected bodies. This applies a ``vtkConnectivityFilter`` filter which
        extracts cells that share common points and/or meet other connectivity
        criterion.
        (Cells that share vertices and meet other connectivity criterion such
        as scalar range are known as a region.)

        Parameters
        ----------
        largest : bool
            Extract the largest connected part of the mesh.

        """
        alg = vtk.vtkConnectivityFilter()
        alg.SetInputData(dataset)
        if largest:
            alg.SetExtractionModeToLargestRegion()
        else:
            alg.SetExtractionModeToAllRegions()
        alg.SetColorRegions(True)
        alg.Update()
        return _get_output(alg)


    def extract_largest(dataset, inplace=False):
        """
        Extract largest connected set in mesh.

        Can be used to reduce residues obtained when generating an isosurface.
        Works only if residues are not connected (share at least one point with)
        the main component of the image.

        Parameters
        ----------
        inplace : bool, optional
            Updates mesh in-place while returning nothing.

        Returns
        -------
        mesh : pyvista.PolyData
            Largest connected set in mesh

        """
        mesh = DataSetFilters.connectivity(dataset, largest=True)
        if inplace:
            dataset.overwrite(mesh)
        else:
            return mesh


    def split_bodies(dataset, label=False):
        """Find, label, and split connected bodies/volumes.

        This splits different connected bodies into blocks in a MultiBlock dataset.

        Parameters
        ----------
        label : bool
            A flag on whether to keep the ID arrays given by the
            ``connectivity`` filter.

        """
        # Get the connectivity and label different bodies
        labeled = DataSetFilters.connectivity(dataset)
        classifier = labeled.cell_arrays['RegionId']
        bodies = pyvista.MultiBlock()
        for vid in np.unique(classifier):
            # Now extract it:
            b = labeled.threshold([vid-0.5, vid+0.5], scalars='RegionId')
            if not label:
                # strange behavior:
                # must use this method rather than deleting from the point_arrays
                # or else object is collected.
                b._remove_array(FieldAssociation.CELL, 'RegionId')
                b._remove_array(FieldAssociation.POINT, 'RegionId')
            bodies.append(b)

        return bodies


    def warp_by_scalar(dataset, scalars=None, factor=1.0, normal=None,
                       inplace=False, **kwargs):
        """Warp the dataset's points by a point data scalars array's values.

        This modifies point coordinates by moving points along point normals by
        the scalar amount times the scale factor.

        Parameters
        ----------
        scalars : str, optional
            Name of scalars to warb by. Defaults to currently active scalars.

        factor : float, optional
            A scalaing factor to increase the scaling effect. Alias
            ``scale_factor`` also accepted - if present, overrides ``factor``.

        normal : np.array, list, tuple of length 3
            User specified normal. If given, data normals will be ignored and
            the given normal will be used to project the warp.

        inplace : bool
            If True, the points of the give dataset will be updated.

        """
        factor = kwargs.pop('scale_factor', factor)
        assert_empty_kwargs(**kwargs)
        if scalars is None:
            field, scalars = dataset.active_scalars_info
        arr, field = get_array(dataset, scalars, preference='point', info=True)
        if field != FieldAssociation.POINT:
            raise AssertionError('Dataset can only by warped by a point data array.')
        # Run the algorithm
        alg = vtk.vtkWarpScalar()
        alg.SetInputDataObject(dataset)
        alg.SetInputArrayToProcess(0, 0, 0, field.value, scalars) # args: (idx, port, connection, field, name)
        alg.SetScaleFactor(factor)
        if normal is not None:
            alg.SetNormal(normal)
            alg.SetUseNormal(True)
        alg.Update()
        output = _get_output(alg)
        if inplace:
            if isinstance(dataset, (vtk.vtkImageData, vtk.vtkRectilinearGrid)):
                raise TypeError("This filter cannot be applied inplace for this mesh type.")
            dataset.overwrite(output)
            return
        return output


    def cell_data_to_point_data(dataset, pass_cell_data=False):
        """Transform cell data into point data.

        Point data are specified per node and cell data specified within cells.
        Optionally, the input point data can be passed through to the output.

        The method of transformation is based on averaging the data values of
        all cells using a particular point. Optionally, the input cell data can
        be passed through to the output as well.

        See also: :func:`pyvista.DataSetFilters.point_data_to_cell_data`

        Parameters
        ----------
        pass_cell_data : bool
            If enabled, pass the input cell data through to the output

        """
        alg = vtk.vtkCellDataToPointData()
        alg.SetInputDataObject(dataset)
        alg.SetPassCellData(pass_cell_data)
        alg.Update()
        active_scalars = None
        if not isinstance(dataset, pyvista.MultiBlock):
            active_scalars = dataset.active_scalars_name
        return _get_output(alg, active_scalars=active_scalars)


    def ctp(dataset, pass_cell_data=False):
        """Transform cell data into point data.

        Point data are specified per node and cell data specified within cells.
        Optionally, the input point data can be passed through to the output.

        An alias/shortcut for ``cell_data_to_point_data``.

        """
        return DataSetFilters.cell_data_to_point_data(dataset, pass_cell_data=pass_cell_data)


    def point_data_to_cell_data(dataset, pass_point_data=False):
        """Transform point data into cell data.

        Point data are specified per node and cell data specified within cells.
        Optionally, the input point data can be passed through to the output.

        See also: :func:`pyvista.DataSetFilters.cell_data_to_point_data`

        Parameters
        ----------
        pass_point_data : bool
            If enabled, pass the input point data through to the output

        """
        alg = vtk.vtkPointDataToCellData()
        alg.SetInputDataObject(dataset)
        alg.SetPassPointData(pass_point_data)
        alg.Update()
        active_scalars = None
        if not isinstance(dataset, pyvista.MultiBlock):
            active_scalars = dataset.active_scalars_name
        return _get_output(alg, active_scalars=active_scalars)


    def ptc(dataset, pass_point_data=False):
        """Transform point data into cell data.

        Point data are specified per node and cell data specified within cells.
        Optionally, the input point data can be passed through to the output.

        An alias/shortcut for ``point_data_to_cell_data``.

        """
        return DataSetFilters.point_data_to_cell_data(dataset, pass_point_data=pass_point_data)


    def triangulate(dataset, inplace=False):
        """Return an all triangle mesh.

        More complex polygons will be broken down into triangles.

        Parameters
        ----------
        inplace : bool, optional
            Updates mesh in-place while returning ``None``.

        Return
        ------
        mesh : pyvista.UnstructuredGrid
            Mesh containing only triangles. ``None`` when ``inplace=True``

        """
        alg = vtk.vtkDataSetTriangleFilter()
        alg.SetInputData(dataset)
        alg.Update()

        mesh = _get_output(alg)
        if inplace:
            dataset.overwrite(mesh)
        else:
            return mesh


    def delaunay_3d(dataset, alpha=0, tol=0.001, offset=2.5, progress_bar=False):
        """Construct a 3D Delaunay triangulation of the mesh.

        This helps smooth out a rugged mesh.

        Parameters
        ----------
        alpha : float, optional
            Distance value to control output of this filter. For a non-zero
            alpha value, only verts, edges, faces, or tetra contained within
            the circumsphere (of radius alpha) will be output. Otherwise, only
            tetrahedra will be output.

        tol : float, optional
            tolerance to control discarding of closely spaced points.
            This tolerance is specified as a fraction of the diagonal length
            of the bounding box of the points.

        offset : float, optional
            multiplier to control the size of the initial, bounding Delaunay
            triangulation.

        progress_bar : bool, optional
            Display a progress bar to indicate progress.
        """
        alg = vtk.vtkDelaunay3D()
        alg.SetInputData(dataset)
        alg.SetAlpha(alpha)
        alg.SetTolerance(tol)
        alg.SetOffset(offset)
        _update_alg(alg, progress_bar, 'Computing 3D Triangulation')
        return _get_output(alg)


    def select_enclosed_points(dataset, surface, tolerance=0.001,
                               inside_out=False, check_surface=True):
        """Mark points as to whether they are inside a closed surface.

        This evaluates all the input points to determine whether they are in an
        enclosed surface. The filter produces a (0,1) mask
        (in the form of a vtkDataArray) that indicates whether points are
        outside (mask value=0) or inside (mask value=1) a provided surface.
        (The name of the output vtkDataArray is "SelectedPoints".)

        This filter produces and output data array, but does not modify the
        input dataset. If you wish to extract cells or poinrs, various
        threshold filters are available (i.e., threshold the output array).

        Warning
        -------
        The filter assumes that the surface is closed and manifold. A boolean
        flag can be set to force the filter to first check whether this is
        true. If false, all points will be marked outside. Note that if this
        check is not performed and the surface is not closed, the results are
        undefined.

        Parameters
        ----------
        surface : pyvista.PolyData
            Set the surface to be used to test for containment. This must be a
            :class:`pyvista.PolyData` object.

        tolerance : float
            The tolerance on the intersection. The tolerance is expressed as a
            fraction of the bounding box of the enclosing surface.

        inside_out : bool
            By default, points inside the surface are marked inside or sent
            to the output. If ``inside_out`` is ``True``, then the points
            outside the surface are marked inside.

        check_surface : bool
            Specify whether to check the surface for closure. If on, then the
            algorithm first checks to see if the surface is closed and
            manifold. If the surface is not closed and manifold, a runtime
            error is raised.

        """
        if not isinstance(surface, pyvista.PolyData):
            raise TypeError("`surface` must be `pyvista.PolyData`")
        if check_surface and surface.n_open_edges > 0:
            raise RuntimeError("Surface is not closed. Please read the warning in the documentation for this function and either pass `check_surface=False` or repair the surface.")
        alg = vtk.vtkSelectEnclosedPoints()
        alg.SetInputData(dataset)
        alg.SetSurfaceData(surface)
        alg.SetTolerance(tolerance)
        alg.SetInsideOut(inside_out)
        alg.Update()
        result = _get_output(alg)
        out = dataset.copy()
        bools = result['SelectedPoints'].astype(np.uint8)
        if len(bools) < 1:
            bools = np.zeros(out.n_points, dtype=np.uint8)
        out['SelectedPoints'] = bools
        return out


    def sample(dataset, target, tolerance=None, pass_cell_arrays=True,
               pass_point_arrays=True):
        """Resample array data from a passed mesh onto this mesh.

        This uses :class:`vtk.vtkResampleWithDataSet`.

        Parameters
        ----------
        dataset: pyvista.Common
            The source vtk data object as the mesh to sample values on to

        target: pyvista.Common
            The vtk data object to sample from - point and cell arrays from
            this object are sampled onto the nodes of the ``dataset`` mesh

        tolerance: float, optional
            tolerance used to compute whether a point in the source is in a
            cell of the input.  If not given, tolerance automatically generated.

        pass_cell_arrays: bool, optional
            Preserve source mesh's original cell data arrays

        pass_point_arrays: bool, optional
            Preserve source mesh's original point data arrays

        """
        alg = vtk.vtkResampleWithDataSet() # Construct the ResampleWithDataSet object
        alg.SetInputData(dataset)  # Set the Input data (actually the source i.e. where to sample from)
        alg.SetSourceData(target) # Set the Source data (actually the target, i.e. where to sample to)
        alg.SetPassCellArrays(pass_cell_arrays)
        alg.SetPassPointArrays(pass_point_arrays)
        if tolerance is not None:
            alg.SetComputeTolerance(False)
            alg.SetTolerance(tolerance)
        alg.Update() # Perform the resampling
        return _get_output(alg)


    def interpolate(dataset, points, sharpness=2, radius=1.0,
                    dimensions=(101, 101, 101), pass_cell_arrays=True,
                    pass_point_arrays=True, null_value=0.0):
        """Interpolate values onto this mesh from the point data of a given dataset.

        The input dataset is typically a point cloud.

        This uses a gaussian interpolation kernel. Use the ``sharpness`` and
        ``radius`` parameters to adjust this kernel.

        Please note that the source dataset is first interpolated onto a fine
        UniformGrid which is then sampled to this mesh. The interpolation grid's
        dimensions will likely need to be tweaked for each individual use case.

        Parameters
        ----------
        points : pyvista.PolyData
            The points whose values will be interpolated onto this mesh.

        sharpness : float
            Set / Get the sharpness (i.e., falloff) of the Gaussian. By
            default Sharpness=2. As the sharpness increases the effects of
            distant points are reduced.

        radius : float
            Specify the radius within which the basis points must lie.

        dimensions : tuple(int)
            When interpolating the points, they are first interpolating on to a
            :class:`pyvista.UniformGrid` with the same spatial extent -
            ``dimensions`` is number of points along each axis for that grid.

        pass_cell_arrays: bool, optional
            Preserve source mesh's original cell data arrays

        pass_point_arrays: bool, optional
            Preserve source mesh's original point data arrays

        null_value : float, optional
            Specify the null point value. When a null point is encountered
            then all components of each null tuple are set to this value. By
            default the null value is set to zero.

        """
        box = pyvista.create_grid(dataset, dimensions=dimensions)

        gaussian_kernel = vtk.vtkGaussianKernel()
        gaussian_kernel.SetSharpness(sharpness)
        gaussian_kernel.SetRadius(radius)

        interpolator = vtk.vtkPointInterpolator()
        interpolator.SetInputData(box)
        interpolator.SetSourceData(points)
        interpolator.SetKernel(gaussian_kernel)
        interpolator.SetNullValue(null_value)
        interpolator.Update()

        return dataset.sample(interpolator.GetOutput(),
                              pass_cell_arrays=pass_cell_arrays,
                              pass_point_arrays=pass_point_arrays)

    def streamlines(dataset, vectors=None, source_center=None,
                    source_radius=None, n_points=100,
                    integrator_type=45, integration_direction='both',
                    surface_streamlines=False, initial_step_length=0.5,
                    step_unit='cl', min_step_length=0.01, max_step_length=1.0,
                    max_steps=2000, terminal_speed=1e-12, max_error=1e-6,
                    max_time=None, compute_vorticity=True, rotation_scale=1.0,
                    interpolator_type='point', start_position=(0.0, 0.0, 0.0),
                    return_source=False, pointa=None, pointb=None):
        """Integrate a vector field to generate streamlines.

        The integration is performed using a specified integrator, by default
        Runge-Kutta2. This supports integration through any type of dataset.
        Thus if the dataset contains 2D cells like polygons or triangles, the
        integration is constrained to lie on the surface defined by 2D cells.

        This produces polylines as the output, with each cell
        (i.e., polyline) representing a streamline. The attribute values
        associated with each streamline are stored in the cell data, whereas
        those associated with streamline-points are stored in the point data.

        This uses a Sphere as the source - set it's location and radius via
        the ``source_center`` and ``source_radius`` keyword arguments.
        You can retrieve the source as :class:`pyvista.PolyData` by specifying
        ``return_source=True``.

        Parameters
        ----------
        vectors : str
            The string name of the active vector field to integrate across

        source_center : tuple(float)
            Length 3 tuple of floats defining the center of the source
            particles. Defaults to the center of the dataset

        source_radius : float
            Float radius of the source particle cloud. Defaults to one-tenth of
            the diagonal of the dataset's spatial extent

        n_points : int
            Number of particles present in source sphere

        integrator_type : int
            The integrator type to be used for streamline generation.
            The default is Runge-Kutta45. The recognized solvers are:
            RUNGE_KUTTA2 (``2``),  RUNGE_KUTTA4 (``4``), and RUNGE_KUTTA45
            (``45``). Options are ``2``, ``4``, or ``45``. Default is ``45``.

        integration_direction : str
            Specify whether the streamline is integrated in the upstream or
            downstream directions (or both). Options are ``'both'``,
            ``'backward'``, or ``'forward'``.

        surface_streamlines : bool
            Compute streamlines on a surface. Default ``False``

        initial_step_length : float
            Initial step size used for line integration, expressed ib length
            unitsL or cell length units (see ``step_unit`` parameter).
            either the starting size for an adaptive integrator, e.g., RK45, or
            the constant / fixed size for non-adaptive ones, i.e., RK2 and RK4)

        step_unit : str
            Uniform integration step unit. The valid unit is now limited to
            only LENGTH_UNIT (``'l'``) and CELL_LENGTH_UNIT (``'cl'``).
            Default is CELL_LENGTH_UNIT: ``'cl'``.

        min_step_length : float
            Minimum step size used for line integration, expressed in length or
            cell length units. Only valid for an adaptive integrator, e.g., RK45

        max_step_length : float
            Maxmimum step size used for line integration, expressed in length or
            cell length units. Only valid for an adaptive integrator, e.g., RK45

        max_steps : int
            Maximum number of steps for integrating a streamline.
            Defaults to ``2000``

        terminal_speed : float
            Terminal speed value, below which integration is terminated.

        max_error : float
            Maximum error tolerated throughout streamline integration.

        max_time : float
            Specify the maximum length of a streamline expressed in LENGTH_UNIT.

        compute_vorticity : bool
            Vorticity computation at streamline points (necessary for generating
            proper stream-ribbons using the ``vtkRibbonFilter``.

        interpolator_type : str
            Set the type of the velocity field interpolator to locate cells
            during streamline integration either by points or cells.
            The cell locator is more robust then the point locator. Options
            are ``'point'`` or ``'cell'`` (abbreviations of ``'p'`` and ``'c'``
            are also supported).

        rotation_scale : float
            This can be used to scale the rate with which the streamribbons
            twist. The default is 1.

        start_position : tuple(float)
            Set the start position. Default is ``(0.0, 0.0, 0.0)``

        return_source : bool
            Return the source particles as :class:`pyvista.PolyData` as well as the
            streamlines. This will be the second value returned if ``True``.

        pointa, pointb : tuple(float)
            The coordinates of a start and end point for a line source. This
            will override the sphere point source.

        """
        integration_direction = str(integration_direction).strip().lower()
        if integration_direction not in ['both', 'back', 'backward', 'forward']:
            raise RuntimeError("integration direction must be one of: 'backward', 'forward', or 'both' - not '{}'.".format(integration_direction))
        if integrator_type not in [2, 4, 45]:
            raise RuntimeError('integrator type must be one of `2`, `4`, or `45`.')
        if interpolator_type not in ['c', 'cell', 'p', 'point']:
            raise RuntimeError("interpolator type must be either 'cell' or 'point'")
        if step_unit not in ['l', 'cl']:
            raise RuntimeError("step unit must be either 'l' or 'cl'")
        step_unit = {'cl':vtk.vtkStreamTracer.CELL_LENGTH_UNIT,
                     'l':vtk.vtkStreamTracer.LENGTH_UNIT}[step_unit]
        if isinstance(vectors, str):
            dataset.set_active_scalars(vectors)
            dataset.set_active_vectors(vectors)
        if max_time is None:
            max_velocity = dataset.get_data_range()[-1]
            max_time = 4.0 * dataset.GetLength() / max_velocity
        # Generate the source
        if source_center is None:
            source_center = dataset.center
        if source_radius is None:
            source_radius = dataset.length / 10.0
        if pointa is not None and pointb is not None:
            source = vtk.vtkLineSource()
            source.SetPoint1(pointa)
            source.SetPoint2(pointb)
            source.SetResolution(n_points)
        else:
            source = vtk.vtkPointSource()
            source.SetCenter(source_center)
            source.SetRadius(source_radius)
            source.SetNumberOfPoints(n_points)
        # Build the algorithm
        alg = vtk.vtkStreamTracer()
        # Inputs
        alg.SetInputDataObject(dataset)
        # NOTE: not sure why we can't pass a PolyData object
        #       setting the connection is the only I could get it to work
        alg.SetSourceConnection(source.GetOutputPort())
        # general parameters
        alg.SetComputeVorticity(compute_vorticity)
        alg.SetInitialIntegrationStep(initial_step_length)
        alg.SetIntegrationStepUnit(step_unit)
        alg.SetMaximumError(max_error)
        alg.SetMaximumIntegrationStep(max_step_length)
        alg.SetMaximumNumberOfSteps(max_steps)
        alg.SetMaximumPropagation(max_time)
        alg.SetMinimumIntegrationStep(min_step_length)
        alg.SetRotationScale(rotation_scale)
        alg.SetStartPosition(start_position)
        alg.SetSurfaceStreamlines(surface_streamlines)
        alg.SetTerminalSpeed(terminal_speed)
        # Model parameters
        if integration_direction == 'forward':
            alg.SetIntegrationDirectionToForward()
        elif integration_direction in ['backward', 'back']:
            alg.SetIntegrationDirectionToBackward()
        else:
            alg.SetIntegrationDirectionToBoth()
        # set integrator type
        if integrator_type == 2:
            alg.SetIntegratorTypeToRungeKutta2()
        elif integrator_type == 4:
            alg.SetIntegratorTypeToRungeKutta4()
        else:
            alg.SetIntegratorTypeToRungeKutta45()
        # set interpolator type
        if interpolator_type in ['c', 'cell']:
            alg.SetInterpolatorTypeToCellLocator()
        else:
            alg.SetInterpolatorTypeToDataSetPointLocator()
        # run the algorithm
        alg.Update()
        output = _get_output(alg)
        if return_source:
            source.Update()
            src = pyvista.wrap(source.GetOutput())
            return output, src
        return output


    def decimate_boundary(dataset, target_reduction=0.5):
        """Return a decimated version of a triangulation of the boundary.

        Only the outer surface of the input dataset will be considered.

        Parameters
        ----------
        target_reduction : float
            Fraction of the original mesh to remove. Default is ``0.5``
            TargetReduction is set to ``0.9``, this filter will try to reduce
            the data set to 10% of its original size and will remove 90%
            of the input triangles.

        """
        return dataset.extract_geometry().triangulate().decimate(target_reduction)


    def sample_over_line(dataset, pointa, pointb, resolution=None):
        """Sample a dataset onto a line.

        Parameters
        ----------
        pointa : np.ndarray or list
            Location in [x, y, z].

        pointb : np.ndarray or list
            Location in [x, y, z].

        resolution : int
            Number of pieces to divide line into. Defaults to number of cells
            in the input mesh. Must be a positive integer.

        Return
        ------
        sampled_line : pv.PolyData
            Line object with sampled data from dataset.
        """
        if resolution is None:
            resolution = int(dataset.n_cells)
        # Make a line and sample the dataset
        line = pyvista.Line(pointa, pointb, resolution=resolution)

        sampled_line = line.sample(dataset)
        return sampled_line


    def plot_over_line(dataset, pointa, pointb, resolution=None, scalars=None,
                       title=None, ylabel=None, figsize=None, figure=True,
                       show=True):
        """Sample a dataset along a high resolution line and plot.

        Plot the variables of interest in 2D where the X-axis is distance from
        Point A and the Y-axis is the variable of interest. Note that this filter
        returns None.

        Parameters
        ----------
        pointa : np.ndarray or list
            Location in [x, y, z].

        pointb : np.ndarray or list
            Location in [x, y, z].

        resolution : int
            number of pieces to divide line into. Defaults to number of cells
            in the input mesh. Must be a positive integer.

        scalars : str
            The string name of the variable in the input dataset to probe. The
            active scalar is used by default.

        title : str
            The string title of the `matplotlib` figure

        ylabel : str
            The string label of the Y-axis. Defaults to variable name

        figsize : tuple(int)
            the size of the new figure

        figure : bool
            flag on whether or not to create a new figure

        show : bool
            Shows the matplotlib figure

        """
        # Ensure matplotlib is available
        try:
            import matplotlib.pyplot as plt
        except ImportError:
            raise ImportError('matplotlib must be available to use this filter.')

        # Sample on line
        sampled = DataSetFilters.sample_over_line(dataset, pointa, pointb, resolution)

        # Get variable of interest
        if scalars is None:
            field, scalars = dataset.active_scalars_info
        values = sampled.get_array(scalars)
        distance = sampled['Distance']

        # Remainder is plotting
        if figure:
            plt.figure(figsize=figsize)
        # Plot it in 2D
        if values.ndim > 1:
            for i in range(values.shape[1]):
                plt.plot(distance, values[:, i], label='Component {}'.format(i))
            plt.legend()
        else:
            plt.plot(distance, values)
        plt.xlabel('Distance')
        if ylabel is None:
            plt.ylabel(scalars)
        else:
            plt.ylabel(ylabel)
        if title is None:
            plt.title('{} Profile'.format(scalars))
        else:
            plt.title(title)
        if show:
            return plt.show()


    def extract_cells(dataset, ind):
        """Return a subset of the grid.

        Parameters
        ----------
        ind : np.ndarray
            Numpy array of cell indices to be extracted.

        Return
        ------
        subgrid : pyvista.UnstructuredGrid
            Subselected grid

        """
        if not isinstance(ind, np.ndarray):
            ind = np.array(ind, np.ndarray)

        if ind.dtype == np.bool:
            ind = ind.nonzero()[0].astype(pyvista.ID_TYPE)

        if ind.dtype != pyvista.ID_TYPE:
            ind = ind.astype(pyvista.ID_TYPE)

        if not ind.flags.c_contiguous:
            ind = np.ascontiguousarray(ind)

        vtk_ind = numpy_to_vtkIdTypeArray(ind, deep=False)

        # Create selection objects
        selectionNode = vtk.vtkSelectionNode()
        selectionNode.SetFieldType(vtk.vtkSelectionNode.CELL)
        selectionNode.SetContentType(vtk.vtkSelectionNode.INDICES)
        selectionNode.SetSelectionList(vtk_ind)

        selection = vtk.vtkSelection()
        selection.AddNode(selectionNode)

        # extract
        extract_sel = vtk.vtkExtractSelection()
        extract_sel.SetInputData(0, dataset)
        extract_sel.SetInputData(1, selection)
        extract_sel.Update()
        subgrid = _get_output(extract_sel)

        # extracts only in float32
        if dataset.points.dtype is not np.dtype('float32'):
            ind = subgrid.point_arrays['vtkOriginalPointIds']
            subgrid.points = dataset.points[ind]

        return subgrid


    def extract_points(dataset, ind):
        """Return a subset of the grid (with cells) that contains any of the given point indices.

        Parameters
        ----------
        ind : np.ndarray, list, or iterable
            Numpy array of point indices to be extracted.

        Return
        ------
        subgrid : pyvista.UnstructuredGrid
            Subselected grid.

        """
        try:
            ind = np.array(ind)
        except:
            raise Exception('indices must be either a mask, array, list, or iterable')

        # Convert to vtk indices
        if ind.dtype == np.bool:
            ind = ind.nonzero()[0]

        if ind.dtype != np.int64:
            ind = ind.astype(np.int64)
        vtk_ind = numpy_to_vtkIdTypeArray(ind, deep=True)

        # Create selection objects
        selectionNode = vtk.vtkSelectionNode()
        selectionNode.SetFieldType(vtk.vtkSelectionNode.POINT)
        selectionNode.SetContentType(vtk.vtkSelectionNode.INDICES)
        selectionNode.SetSelectionList(vtk_ind)
        selectionNode.GetProperties().Set(vtk.vtkSelectionNode.CONTAINING_CELLS(), 1)

        selection = vtk.vtkSelection()
        selection.AddNode(selectionNode)

        # extract
        extract_sel = vtk.vtkExtractSelection()
        extract_sel.SetInputData(0, dataset)
        extract_sel.SetInputData(1, selection)
        extract_sel.Update()
        return _get_output(extract_sel)


    def extract_selection_points(dataset, ind):
        """Return a subset of the grid (with cells) that contains any of the given point indices.

        DEPRECATED: Please use ``extract_points`` instead.

        """
        logging.warning("DEPRECATED: use ``extract_points`` instead.")
        return DataSetFilters.extract_points(dataset, ind)


    def extract_surface(dataset, pass_pointid=True, pass_cellid=True, inplace=False):
        """Extract surface mesh of the grid.

        Parameters
        ----------
        pass_pointid : bool, optional
            Adds a point array "vtkOriginalPointIds" that idenfities which
            original points these surface points correspond to

        pass_cellid : bool, optional
            Adds a cell array "vtkOriginalPointIds" that idenfities which
            original cells these surface cells correspond to

        inplace : bool, optional
            Return new mesh or overwrite input.

        Return
        ------
        extsurf : pyvista.PolyData
            Surface mesh of the grid

        """
        surf_filter = vtk.vtkDataSetSurfaceFilter()
        surf_filter.SetInputData(dataset)
        if pass_pointid:
            surf_filter.PassThroughCellIdsOn()
        if pass_cellid:
            surf_filter.PassThroughPointIdsOn()
        surf_filter.Update()

        mesh = _get_output(surf_filter)
        if inplace:
            dataset.overwrite(mesh)
        else:
            return mesh


    def surface_indices(dataset):
        """Return the surface indices of a grid.

        Return
        ------
        surf_ind : np.ndarray
            Indices of the surface points.

        """
        surf = DataSetFilters.extract_surface(dataset, pass_cellid=True)
        return surf.point_arrays['vtkOriginalPointIds']


    def extract_feature_edges(dataset, feature_angle=30, boundary_edges=True,
                              non_manifold_edges=True, feature_edges=True,
                              manifold_edges=True, inplace=False):
        """Extract edges from the surface of the mesh.

        If the given mesh is not PolyData, the external surface of the given
        mesh is extracted and used.
        From vtk documentation, the edges are one of the following

            1) boundary (used by one polygon) or a line cell
            2) non-manifold (used by three or more polygons)
            3) feature edges (edges used by two triangles and whose
               dihedral angle > feature_angle)
            4) manifold edges (edges used by exactly two polygons).

        Parameters
        ----------
        feature_angle : float, optional
            Defaults to 30 degrees.

        boundary_edges : bool, optional
            Defaults to True

        non_manifold_edges : bool, optional
            Defaults to True

        feature_edges : bool, optional
            Defaults to True

        manifold_edges : bool, optional
            Defaults to True

        inplace : bool, optional
            Return new mesh or overwrite input.

        Return
        ------
        edges : pyvista.vtkPolyData
            Extracted edges. None if inplace=True.

        """
        if not isinstance(dataset, vtk.vtkPolyData):
            dataset = DataSetFilters.extract_surface(dataset)
        featureEdges = vtk.vtkFeatureEdges()
        featureEdges.SetInputData(dataset)
        featureEdges.SetFeatureAngle(feature_angle)
        featureEdges.SetManifoldEdges(manifold_edges)
        featureEdges.SetNonManifoldEdges(non_manifold_edges)
        featureEdges.SetBoundaryEdges(boundary_edges)
        featureEdges.SetFeatureEdges(feature_edges)
        featureEdges.SetColoring(False)
        featureEdges.Update()

        mesh = _get_output(featureEdges)
        if inplace:
            dataset.overwrite(mesh)
        else:
            return mesh

    @wraps(extract_feature_edges)
    def extract_edges(self, *args, **kwargs):
        """Wrap ``extract_feature_edges``.

        DEPRECATED: Please use ``extract_feature_edges`` instead.

        """
        logging.warning("DEPRECATED: ``.extract_edges`` is deprecated. Use ``.extract_feature_edges`` instead.")
        return self.extract_feature_edges(*args, **kwargs)

    def merge(dataset, grid=None, merge_points=True, inplace=False,
              main_has_priority=True):
        """Join one or many other grids to this grid.

        Grid is updated in-place by default.

        Can be used to merge points of adjacent cells when no grids
        are input.

        Parameters
        ----------
        grid : vtk.UnstructuredGrid or list of vtk.UnstructuredGrids
            Grids to merge to this grid.

        merge_points : bool, optional
            Points in exactly the same location will be merged between
            the two meshes. Warning: this can leave degenerate point data.

        inplace : bool, optional
            Updates grid inplace when True if the input type is an
            :class:`pyvista.UnstructuredGrid`.

        main_has_priority : bool, optional
            When this parameter is true and merge_points is true,
            the arrays of the merging grids will be overwritten
            by the original main mesh.

        Return
        ------
        merged_grid : vtk.UnstructuredGrid
            Merged grid.  Returned when inplace is False.

        Notes
        -----
        When two or more grids are joined, the type and name of each
        array must match or the arrays will be ignored and not
        included in the final merged mesh.

        """
        append_filter = vtk.vtkAppendFilter()
        append_filter.SetMergePoints(merge_points)

        if not main_has_priority:
            append_filter.AddInputData(dataset)

        if isinstance(grid, pyvista.Common):
            append_filter.AddInputData(grid)
        elif isinstance(grid, (list, tuple, pyvista.MultiBlock)):
            grids = grid
            for grid in grids:
                append_filter.AddInputData(grid)

        if main_has_priority:
            append_filter.AddInputData(dataset)

        append_filter.Update()
        merged = _get_output(append_filter)
        if inplace:
            if type(dataset) == type(merged):
                dataset.deep_copy(merged)
            else:
                raise TypeError("Mesh tpye {} not able to be overridden by output.".format(type(dataset)))
        else:
            return merged


    def __add__(dataset, grid):
        """Combine this mesh with another into an :class:`pyvista.UnstructuredGrid`."""
        return DataSetFilters.merge(dataset, grid)


    def compute_cell_quality(dataset, quality_measure='scaled_jacobian', null_value=-1.0):
        """Compute a function of (geometric) quality for each cell of a mesh.

        The per-cell quality is added to the mesh's cell data, in an array
        named "CellQuality". Cell types not supported by this filter or
        undefined quality of supported cell types will have an entry of -1.

        Defaults to computing the scaled jacobian.

        Options for cell quality measure:

        - ``'area'``
        - ``'aspect_beta'``
        - ``'aspect_frobenius'``
        - ``'aspect_gamma'``
        - ``'aspect_ratio'``
        - ``'collapse_ratio'``
        - ``'condition'``
        - ``'diagonal'``
        - ``'dimension'``
        - ``'distortion'``
        - ``'jacobian'``
        - ``'max_angle'``
        - ``'max_aspect_frobenius'``
        - ``'max_edge_ratio'``
        - ``'med_aspect_frobenius'``
        - ``'min_angle'``
        - ``'oddy'``
        - ``'radius_ratio'``
        - ``'relative_size_squared'``
        - ``'scaled_jacobian'``
        - ``'shape'``
        - ``'shape_and_size'``
        - ``'shear'``
        - ``'shear_and_size'``
        - ``'skew'``
        - ``'stretch'``
        - ``'taper'``
        - ``'volume'``
        - ``'warpage'``

        Parameters
        ----------
        quality_measure : str
            The cell quality measure to use

        null_value : float
            Float value for undefined quality. Undefined quality are qualities
            that could be addressed by this filter but is not well defined for
            the particular geometry of cell in question, e.g. a volume query
            for a triangle. Undefined quality will always be undefined.
            The default value is -1.

        """
        alg = vtk.vtkCellQuality()
        measure_setters = {
            'area': alg.SetQualityMeasureToArea,
            'aspect_beta': alg.SetQualityMeasureToAspectBeta,
            'aspect_frobenius': alg.SetQualityMeasureToAspectFrobenius,
            'aspect_gamma': alg.SetQualityMeasureToAspectGamma,
            'aspect_ratio': alg.SetQualityMeasureToAspectRatio,
            'collapse_ratio': alg.SetQualityMeasureToCollapseRatio,
            'condition': alg.SetQualityMeasureToCondition,
            'diagonal': alg.SetQualityMeasureToDiagonal,
            'dimension': alg.SetQualityMeasureToDimension,
            'distortion': alg.SetQualityMeasureToDistortion,
            'jacobian': alg.SetQualityMeasureToJacobian,
            'max_angle': alg.SetQualityMeasureToMaxAngle,
            'max_aspect_frobenius': alg.SetQualityMeasureToMaxAspectFrobenius,
            'max_edge_ratio': alg.SetQualityMeasureToMaxEdgeRatio,
            'med_aspect_frobenius': alg.SetQualityMeasureToMedAspectFrobenius,
            'min_angle': alg.SetQualityMeasureToMinAngle,
            'oddy': alg.SetQualityMeasureToOddy,
            'radius_ratio': alg.SetQualityMeasureToRadiusRatio,
            'relative_size_squared': alg.SetQualityMeasureToRelativeSizeSquared,
            'scaled_jacobian': alg.SetQualityMeasureToScaledJacobian,
            'shape': alg.SetQualityMeasureToShape,
            'shape_and_size': alg.SetQualityMeasureToShapeAndSize,
            'shear': alg.SetQualityMeasureToShear,
            'shear_and_size': alg.SetQualityMeasureToShearAndSize,
            'skew': alg.SetQualityMeasureToSkew,
            'stretch': alg.SetQualityMeasureToStretch,
            'taper': alg.SetQualityMeasureToTaper,
            'volume': alg.SetQualityMeasureToVolume,
            'warpage': alg.SetQualityMeasureToWarpage
        }
        try:
            # Set user specified quality measure
            measure_setters[quality_measure]()
        except (KeyError, IndexError):
            options = ', '.join(["'{}'".format(s) for s in list(measure_setters.keys())])
            raise KeyError('Cell quality type ({}) not available. Options are: {}'.format(quality_measure, options))
        alg.SetInputData(dataset)
        alg.SetUndefinedQuality(null_value)
        alg.Update()
        return _get_output(alg)


    def compute_gradient(dataset, scalars=None, gradient_name='gradient',
                         preference='point'):
        """Compute per cell gradient of point/cell scalar field.

        Parameters
        ----------
        scalars : str
            String name of the scalars array to use when computing gradient.

        gradient_name : str, optional
            The name of the output array of the computed gradient.

        """
        alg = vtk.vtkGradientFilter()
        # Check if scalars array given
        if scalars is None:
            field, scalars = dataset.active_scalars_info
        if not isinstance(scalars, str):
            raise TypeError('scalars array must be given as a string name')
        _, field = dataset.get_array(scalars, preference=preference, info=True)
        # args: (idx, port, connection, field, name)
        alg.SetInputArrayToProcess(0, 0, 0, field.value, scalars)
        alg.SetInputData(dataset)
        alg.SetResultArrayName(gradient_name)
        alg.Update()
        return _get_output(alg)


class CompositeFilters(object):
    """An internal class to manage filtes/algorithms for composite datasets."""

    def __new__(cls, *args, **kwargs):
        """Allocate memory for the composite filters."""
        if cls is CompositeFilters:
            raise TypeError("pyvista.CompositeFilters is an abstract class and may not be instantiated.")
        return object.__new__(cls)


    def extract_geometry(composite):
        """Combine the geomertry of all blocks into a single ``PolyData`` object.

        Place this filter at the end of a pipeline before a polydata
        consumer such as a polydata mapper to extract geometry from all blocks
        and append them to one polydata object.

        """
        gf = vtk.vtkCompositeDataGeometryFilter()
        gf.SetInputData(composite)
        gf.Update()
        return wrap(gf.GetOutputDataObject(0))


    def combine(composite, merge_points=False):
        """Append all blocks into a single unstructured grid.

        Parameters
        ----------
        merge_points : bool, optional
            Merge coincidental points.

        """
        alg = vtk.vtkAppendFilter()
        for block in composite:
            if isinstance(block, vtk.vtkMultiBlockDataSet):
                block = CompositeFilters.combine(block, merge_points=merge_points)
            alg.AddInputData(block)
        alg.SetMergePoints(merge_points)
        alg.Update()
        return wrap(alg.GetOutputDataObject(0))


    clip = DataSetFilters.clip


    clip_box = DataSetFilters.clip_box


    slice = DataSetFilters.slice


    slice_orthogonal = DataSetFilters.slice_orthogonal


    slice_along_axis = DataSetFilters.slice_along_axis


    slice_along_line = DataSetFilters.slice_along_line


    extract_all_edges = DataSetFilters.extract_all_edges


    wireframe = DataSetFilters.wireframe


    elevation = DataSetFilters.elevation


    compute_cell_sizes = DataSetFilters.compute_cell_sizes


    cell_centers = DataSetFilters.cell_centers


    cell_data_to_point_data = DataSetFilters.cell_data_to_point_data


    point_data_to_cell_data = DataSetFilters.point_data_to_cell_data


    triangulate = DataSetFilters.triangulate


    def outline(composite, generate_faces=False, nested=False):
        """Produce an outline of the full extent for the all blocks in this composite dataset.

        Parameters
        ----------
        generate_faces : bool, optional
            Generate solid faces for the box. This is off by default

        nested : bool, optional
            If True, these creates individual outlines for each nested dataset

        """
        if nested:
            return DataSetFilters.outline(composite, generate_faces=generate_faces)
        box = pyvista.Box(bounds=composite.bounds)
        return box.outline(generate_faces=generate_faces)


    def outline_corners(composite, factor=0.2, nested=False):
        """Produce an outline of the corners for the all blocks in this composite dataset.

        Parameters
        ----------
        factor : float, optional
            controls the relative size of the corners to the length of the
            corresponding bounds

        ested : bool, optional
            If True, these creates individual outlines for each nested dataset

        """
        if nested:
            return DataSetFilters.outline_corners(composite, factor=factor)
        box = pyvista.Box(bounds=composite.bounds)
        return box.outline_corners(factor=factor)



class PolyDataFilters(DataSetFilters):
    """An internal class to manage filtes/algorithms for polydata datasets."""

    def __new__(cls, *args, **kwargs):
        """Allocate memory for the polydata filters."""
        if cls is PolyDataFilters:
            raise TypeError("pyvista.PolyDataFilters is an abstract class and may not be instantiated.")
        return object.__new__(cls)

    def edge_mask(poly_data, angle):
        """Return a mask of the points of a surface mesh that has a surface angle greater than angle.

        Parameters
        ----------
        angle : float
            Angle to consider an edge.

        """
        if not isinstance(poly_data, pyvista.PolyData):
            poly_data = pyvista.PolyData(poly_data)
        poly_data.point_arrays['point_ind'] = np.arange(poly_data.n_points)
        featureEdges = vtk.vtkFeatureEdges()
        featureEdges.SetInputData(poly_data)
        featureEdges.FeatureEdgesOn()
        featureEdges.BoundaryEdgesOff()
        featureEdges.NonManifoldEdgesOff()
        featureEdges.ManifoldEdgesOff()
        featureEdges.SetFeatureAngle(angle)
        featureEdges.Update()
        edges = _get_output(featureEdges)
        orig_id = pyvista.point_array(edges, 'point_ind')

        return np.in1d(poly_data.point_arrays['point_ind'], orig_id,
                       assume_unique=True)


    def boolean_cut(poly_data, cut, tolerance=1E-5, inplace=False):
        """Perform a Boolean cut using another mesh.

        Parameters
        ----------
        cut : pyvista.PolyData
            Mesh making the cut

        inplace : bool, optional
            Updates mesh in-place while returning nothing.

        Return
        ------
        mesh : pyvista.PolyData
            The cut mesh when inplace=False

        """
        if not poly_data.is_all_triangles() or not cut.is_all_triangles():
            raise RuntimeError("Make sure both the input and output are triangulated.")

        bfilter = vtk.vtkBooleanOperationPolyDataFilter()
        bfilter.SetOperationToIntersection()
        # bfilter.SetOperationToDifference()

        bfilter.SetInputData(1, cut)
        bfilter.SetInputData(0, poly_data)
        bfilter.ReorientDifferenceCellsOff()
        bfilter.SetTolerance(tolerance)
        bfilter.Update()

        mesh = _get_output(bfilter)
        if inplace:
            poly_data.overwrite(mesh)
        else:
            return mesh


    def boolean_add(poly_data, mesh, inplace=False):
        """Add a mesh to the current mesh.

        Does not attempt to "join" the meshes.

        Parameters
        ----------
        mesh : pyvista.PolyData
            The mesh to add.

        inplace : bool, optional
            Updates mesh in-place while returning nothing.

        Return
        ------
        joinedmesh : pyvista.PolyData
            Initial mesh and the new mesh when inplace=False.

        """
        vtkappend = vtk.vtkAppendPolyData()
        vtkappend.AddInputData(poly_data)
        vtkappend.AddInputData(mesh)
        vtkappend.Update()

        mesh = _get_output(vtkappend)
        if inplace:
            poly_data.overwrite(mesh)
        else:
            return mesh


    def __add__(poly_data, mesh):
        """Merge these two meshes."""
        if not isinstance(mesh, vtk.vtkPolyData):
            return DataSetFilters.__add__(poly_data, mesh)
        return PolyDataFilters.boolean_add(poly_data, mesh)


    def boolean_union(poly_data, mesh, inplace=False):
        """Combine two meshes and attempts to create a manifold mesh.

        Parameters
        ----------
        mesh : pyvista.PolyData
            The mesh to perform a union against.

        inplace : bool, optional
            Updates mesh in-place while returning nothing.

        Return
        ------
        union : pyvista.PolyData
            The union mesh when inplace=False.

        """
        bfilter = vtk.vtkBooleanOperationPolyDataFilter()
        bfilter.SetOperationToUnion()
        bfilter.SetInputData(1, mesh)
        bfilter.SetInputData(0, poly_data)
        bfilter.ReorientDifferenceCellsOff()
        bfilter.Update()

        mesh = _get_output(bfilter)
        if inplace:
            poly_data.overwrite(mesh)
        else:
            return mesh


    def boolean_difference(poly_data, mesh, inplace=False):
        """Combine two meshes and retains only the volume in common between the meshes.

        Parameters
        ----------
        mesh : pyvista.PolyData
            The mesh to perform a union against.

        inplace : bool, optional
            Updates mesh in-place while returning nothing.

        Return
        ------
        union : pyvista.PolyData
            The union mesh when inplace=False.

        """
        bfilter = vtk.vtkBooleanOperationPolyDataFilter()
        bfilter.SetOperationToDifference()
        bfilter.SetInputData(1, mesh)
        bfilter.SetInputData(0, poly_data)
        bfilter.ReorientDifferenceCellsOff()
        bfilter.Update()

        mesh = _get_output(bfilter)
        if inplace:
            poly_data.overwrite(mesh)
        else:
            return mesh


    def curvature(poly_data, curv_type='mean'):
        """Return the pointwise curvature of a mesh.

        Parameters
        ----------
        mesh : vtk.polydata
            vtk polydata mesh

        curvature string, optional
            One of the following strings
            Mean
            Gaussian
            Maximum
            Minimum

        Return
        ------
        curvature : np.ndarray
            Curvature values

        """
        curv_type = curv_type.lower()

        # Create curve filter and compute curvature
        curvefilter = vtk.vtkCurvatures()
        curvefilter.SetInputData(poly_data)
        if curv_type == 'mean':
            curvefilter.SetCurvatureTypeToMean()
        elif curv_type == 'gaussian':
            curvefilter.SetCurvatureTypeToGaussian()
        elif curv_type == 'maximum':
            curvefilter.SetCurvatureTypeToMaximum()
        elif curv_type == 'minimum':
            curvefilter.SetCurvatureTypeToMinimum()
        else:
            raise Exception('Curv_Type must be either "Mean", '
                            '"Gaussian", "Maximum", or "Minimum"')
        curvefilter.Update()

        # Compute and return curvature
        curv = _get_output(curvefilter)
        return vtk_to_numpy(curv.GetPointData().GetScalars())


    def plot_curvature(poly_data, curv_type='mean', **kwargs):
        """Plot the curvature.

        Parameters
        ----------
        curvtype : str, optional
            One of the following strings indicating curvature type

            - Mean
            - Gaussian
            - Maximum
            - Minimum

        **kwargs : optional
            See :func:`pyvista.plot`

        Return
        ------
        cpos : list
            List of camera position, focal point, and view up

        """
        return poly_data.plot(scalars=poly_data.curvature(curv_type),
                              stitle='%s\nCurvature' % curv_type, **kwargs)


    def triangulate(poly_data, inplace=False):
        """Return an all triangle mesh.

        More complex polygons will be broken down into triangles.

        Parameters
        ----------
        inplace : bool, optional
            Updates mesh in-place while returning nothing.

        Return
        ------
        mesh : pyvista.PolyData
            Mesh containing only triangles.  None when inplace=True

        """
        trifilter = vtk.vtkTriangleFilter()
        trifilter.SetInputData(poly_data)
        trifilter.PassVertsOff()
        trifilter.PassLinesOff()
        trifilter.Update()

        mesh = _get_output(trifilter)
        if inplace:
            poly_data.overwrite(mesh)
        else:
            return mesh


    def tri_filter(poly_data, inplace=False):
        """Return an all triangle mesh.

        DEPRECATED: Please use ``triangulate`` instead.

        """
        logging.warning("DEPRECATED: ``.tri_filter`` is deprecated. Use ``.triangulate`` instead.")
        return PolyDataFilters.triangulate(poly_data, inplace=inplace)


    def smooth(poly_data, n_iter=20, relaxation_factor=0.01, convergence=0.0,
               edge_angle=15, feature_angle=45,
               boundary_smoothing=True, feature_smoothing=False, inplace=False):
        """Adjust point coordinates using Laplacian smoothing.

        The effect is to "relax" the mesh, making the cells better shaped and
        the vertices more evenly distributed.

        Parameters
        ----------
        n_iter : int
            Number of iterations for Laplacian smoothing.

        relaxation_factor : float, optional
            Relaxation factor controls the amount of displacement in a single
            iteration. Generally a lower relaxation factor and higher number of
            iterations is numerically more stable.

        convergence : float, optional
            Convergence criterion for the iteration process. Smaller numbers
            result in more smoothing iterations. Range from (0 to 1).

        edge_angle : float, optional
            Edge angle to control smoothing along edges (either interior or boundary).

        feature_angle : float, optional
            Feature angle for sharp edge identification.

        boundary_smoothing : bool, optional
            Boolean flag to control smoothing of boundary edges.

        feature_smoothing : bool, optional
            Boolean flag to control smoothing of feature edges.

        inplace : bool, optional
            Updates mesh in-place while returning nothing.

        Return
        ------
        mesh : pyvista.PolyData
            Decimated mesh. None when inplace=True.

        """
        alg = vtk.vtkSmoothPolyDataFilter()
        alg.SetInputData(poly_data)
        alg.SetNumberOfIterations(n_iter)
        alg.SetConvergence(convergence)
        alg.SetFeatureEdgeSmoothing(feature_smoothing)
        alg.SetFeatureAngle(feature_angle)
        alg.SetEdgeAngle(edge_angle)
        alg.SetBoundarySmoothing(boundary_smoothing)
        alg.SetRelaxationFactor(relaxation_factor)
        alg.Update()

        mesh = _get_output(alg)
        if inplace:
            poly_data.overwrite(mesh)
        else:
            return mesh


    def decimate_pro(poly_data, reduction, feature_angle=45.0, split_angle=75.0, splitting=True,
                     pre_split_mesh=False, preserve_topology=False, inplace=False):
        """Reduce the number of triangles in a triangular mesh.

        It forms a good approximation to the original geometry. Based on the algorithm
        originally described in "Decimation of Triangle Meshes", Proc Siggraph 92.

        Parameters
        ----------
        reduction : float
            Reduction factor. A value of 0.9 will leave 10 % of the original number
            of vertices.

        feature_angle : float, optional
            Angle used to define what an edge is (i.e., if the surface normal between
            two adjacent triangles is >= feature_angle, an edge exists).

        split_angle : float, optional
            Angle used to control the splitting of the mesh. A split line exists
            when the surface normals between two edge connected triangles are >= split_angle.

        splitting : bool, optional
            Controls the splitting of the mesh at corners, along edges, at non-manifold
            points, or anywhere else a split is required. Turning splitting off
            will better preserve the original topology of the mesh, but may not
            necessarily give the exact requested decimation.

        pre_split_mesh : bool, optional
            Separates the mesh into semi-planar patches, which are disconnected
            from each other. This can give superior results in some cases. If pre_split_mesh
            is set to True, the mesh is split with the specified split_angle. Otherwise
            mesh splitting is deferred as long as possible.

        preserve_topology : bool, optional
            Controls topology preservation. If on, mesh splitting and hole elimination
            will not occur. This may limit the maximum reduction that may be achieved.

        inplace : bool, optional
            Updates mesh in-place while returning nothing.

        Return
        ------
        mesh : pyvista.PolyData
            Decimated mesh. None when inplace=True.

        """
        alg = vtk.vtkDecimatePro()
        alg.SetInputData(poly_data)
        alg.SetTargetReduction(reduction)
        alg.SetPreserveTopology(preserve_topology)
        alg.SetFeatureAngle(feature_angle)
        alg.SetSplitting(splitting)
        alg.SetSplitAngle(split_angle)
        alg.SetPreSplitMesh(pre_split_mesh)
        alg.Update()

        mesh = _get_output(alg)
        if inplace:
            poly_data.overwrite(mesh)
        else:
            return mesh


    def tube(poly_data, radius=None, scalars=None, capping=True, n_sides=20,
             radius_factor=10, preference='point', inplace=False):
        """Generate a tube around each input line.

        The radius of the tube can be set to linearly vary with a scalar value.

        Parameters
        ----------
        radius : float
            Minimum tube radius (minimum because the tube radius may vary).

        scalars : str, optional
            scalars array by which the radius varies

        capping : bool
            Turn on/off whether to cap the ends with polygons. Default True.

        n_sides : int
            Set the number of sides for the tube. Minimum of 3.

        radius_factor : float
            Maximum tube radius in terms of a multiple of the minimum radius.

        preference : str
            The field preference when searching for the scalars array by name

        inplace : bool, optional
            Updates mesh in-place while returning nothing.

        Return
        ------
        mesh : pyvista.PolyData
            Tube-filtered mesh. None when inplace=True.

        """
        if not isinstance(poly_data, pyvista.PolyData):
            poly_data = pyvista.PolyData(poly_data)
        if n_sides < 3:
            n_sides = 3
        tube = vtk.vtkTubeFilter()
        tube.SetInputDataObject(poly_data)
        # User Defined Parameters
        tube.SetCapping(capping)
        if radius is not None:
            tube.SetRadius(radius)
        tube.SetNumberOfSides(n_sides)
        tube.SetRadiusFactor(radius_factor)
        # Check if scalars array given
        if scalars is not None:
            if not isinstance(scalars, str):
                raise TypeError('scalars array must be given as a string name')
            _, field = poly_data.get_array(scalars, preference=preference, info=True)
            # args: (idx, port, connection, field, name)
            tube.SetInputArrayToProcess(0, 0, 0, field.value, scalars)
            tube.SetVaryRadiusToVaryRadiusByScalar()
        # Apply the filter
        tube.Update()

        mesh = _get_output(tube)
        if inplace:
            poly_data.overwrite(mesh)
        else:
            return mesh


    def subdivide(poly_data, nsub, subfilter='linear', inplace=False):
        """Increase the number of triangles in a single, connected triangular mesh.

        Uses one of the following vtk subdivision filters to subdivide a mesh.
        vtkButterflySubdivisionFilter
        vtkLoopSubdivisionFilter
        vtkLinearSubdivisionFilter

        Linear subdivision results in the fastest mesh subdivision, but it
        does not smooth mesh edges, but rather splits each triangle into 4
        smaller triangles.

        Butterfly and loop subdivision perform smoothing when dividing, and may
        introduce artifacts into the mesh when dividing.

        Subdivision filter appears to fail for multiple part meshes.  Should
        be one single mesh.

        Parameters
        ----------
        nsub : int
            Number of subdivisions.  Each subdivision creates 4 new triangles,
            so the number of resulting triangles is nface*4**nsub where nface
            is the current number of faces.

        subfilter : string, optional
            Can be one of the following: 'butterfly', 'loop', 'linear'

        inplace : bool, optional
            Updates mesh in-place while returning nothing.

        Return
        ------
        mesh : Polydata object
            pyvista polydata object.  None when inplace=True

        Examples
        --------
        >>> from pyvista import examples
        >>> import pyvista
        >>> mesh = pyvista.PolyData(examples.planefile)
        >>> submesh = mesh.subdivide(1, 'loop') # doctest:+SKIP

        alternatively, update mesh in-place

        >>> mesh.subdivide(1, 'loop', inplace=True) # doctest:+SKIP

        """
        subfilter = subfilter.lower()
        if subfilter == 'linear':
            sfilter = vtk.vtkLinearSubdivisionFilter()
        elif subfilter == 'butterfly':
            sfilter = vtk.vtkButterflySubdivisionFilter()
        elif subfilter == 'loop':
            sfilter = vtk.vtkLoopSubdivisionFilter()
        else:
            raise Exception("Subdivision filter must be one of the following: "
                            "'butterfly', 'loop', or 'linear'")

        # Subdivide
        sfilter.SetNumberOfSubdivisions(nsub)
        sfilter.SetInputData(poly_data)
        sfilter.Update()

        submesh = _get_output(sfilter)
        if inplace:
            poly_data.overwrite(submesh)
        else:
            return submesh


    def decimate(poly_data, target_reduction, volume_preservation=False,
                 attribute_error=False, scalars=True, vectors=True,
                 normals=False, tcoords=True, tensors=True, scalars_weight=0.1,
                 vectors_weight=0.1, normals_weight=0.1, tcoords_weight=0.1,
                 tensors_weight=0.1, inplace=False, progress_bar=False):
        """Reduce the number of triangles in a triangular mesh using vtkQuadricDecimation.

        Parameters
        ----------
        mesh : vtk.PolyData
            Mesh to decimate

        target_reduction : float
            Fraction of the original mesh to remove.
            TargetReduction is set to 0.9, this filter will try to reduce
            the data set to 10% of its original size and will remove 90%
            of the input triangles.

        volume_preservation : bool, optional
            Decide whether to activate volume preservation which greatly reduces
            errors in triangle normal direction. If off, volume preservation is
            disabled and if AttributeErrorMetric is active, these errors can be
            large. Defaults to False.

        attribute_error : bool, optional
            Decide whether to include data attributes in the error metric. If
            off, then only geometric error is used to control the decimation.
            Defaults to False.

        scalars : bool, optional
            If attribute errors are to be included in the metric (i.e.,
            AttributeErrorMetric is on), then the following flags control which
            attributes are to be included in the error calculation. Defaults to
            True.

        vectors : bool, optional
            See scalars parameter. Defaults to True.

        normals : bool, optional
            See scalars parameter. Defaults to False.

        tcoords : bool, optional
            See scalars parameter. Defaults to True.

        tensors : bool, optional
            See scalars parameter. Defaults to True.

        scalars_weight : float, optional
            The scaling weight contribution of the scalar attribute. These
            values are used to weight the contribution of the attributes towards
            the error metric. Defaults to 0.1.

        vectors_weight : float, optional
            See scalars weight parameter. Defaults to 0.1.

        normals_weight : float, optional
            See scalars weight parameter. Defaults to 0.1.

        tcoords_weight : float, optional
            See scalars weight parameter. Defaults to 0.1.

        tensors_weight : float, optional
            See scalars weight parameter. Defaults to 0.1.

        inplace : bool, optional
            Updates mesh in-place while returning nothing.

        progress_bar : bool, optional
            Display a progress bar to indicate progress.

        Return
        ------
        outmesh : pyvista.PolyData
            Decimated mesh.  None when inplace=True.

        """
        # create decimation filter
        alg = vtk.vtkQuadricDecimation()  # vtkDecimatePro as well

        alg.SetVolumePreservation(volume_preservation)
        alg.SetAttributeErrorMetric(attribute_error)
        alg.SetScalarsAttribute(scalars)
        alg.SetVectorsAttribute(vectors)
        alg.SetNormalsAttribute(normals)
        alg.SetTCoordsAttribute(tcoords)
        alg.SetTensorsAttribute(tensors)
        alg.SetScalarsWeight(scalars_weight)
        alg.SetVectorsWeight(vectors_weight)
        alg.SetNormalsWeight(normals_weight)
        alg.SetTCoordsWeight(tcoords_weight)
        alg.SetTensorsWeight(tensors_weight)
        alg.SetTargetReduction(target_reduction)

        alg.SetInputData(poly_data)
        _update_alg(alg, progress_bar, 'Decimating')

        mesh = _get_output(alg)
        if inplace:
            poly_data.overwrite(mesh)
        else:
            return mesh


    def compute_normals(poly_data, cell_normals=True, point_normals=True,
                        split_vertices=False, flip_normals=False,
                        consistent_normals=True,
                        auto_orient_normals=False,
                        non_manifold_traversal=True,
                        feature_angle=30.0, inplace=False):
        """Compute point and/or cell normals for a mesh.

        The filter can reorder polygons to insure consistent orientation across
        polygon neighbors. Sharp edges can be split and points duplicated
        with separate normals to give crisp (rendered) surface definition. It is
        also possible to globally flip the normal orientation.

        The algorithm works by determining normals for each polygon and then
        averaging them at shared points. When sharp edges are present, the edges
        are split and new points generated to prevent blurry edges (due to
        Gouraud shading).

        Parameters
        ----------
        cell_normals : bool, optional
            Calculation of cell normals. Defaults to True.

        point_normals : bool, optional
            Calculation of point normals. Defaults to True.

        split_vertices : bool, optional
            Splitting of sharp edges. Defaults to False.

        flip_normals : bool, optional
            Set global flipping of normal orientation. Flipping modifies both
            the normal direction and the order of a cell's points. Defaults to
            False.

        consistent_normals : bool, optional
            Enforcement of consistent polygon ordering. Defaults to True.

        auto_orient_normals : bool, optional
            Turn on/off the automatic determination of correct normal
            orientation. NOTE: This assumes a completely closed surface (i.e. no
            boundary edges) and no non-manifold edges. If these constraints do
            not hold, all bets are off. This option adds some computational
            complexity, and is useful if you don't want to have to inspect the
            rendered image to determine whether to turn on the FlipNormals flag.
            However, this flag can work with the FlipNormals flag, and if both
            are set, all the normals in the output will point "inward". Defaults
            to False.

        non_manifold_traversal : bool, optional
            Turn on/off traversal across non-manifold edges. Changing this may
            prevent problems where the consistency of polygonal ordering is
            corrupted due to topological loops. Defaults to True.

        feature_angle : float, optional
            The angle that defines a sharp edge. If the difference in angle
            across neighboring polygons is greater than this value, the shared
            edge is considered "sharp". Defaults to 30.0.

        inplace : bool, optional
            Updates mesh in-place while returning nothing. Defaults to False.

        Return
        ------
        mesh : pyvista.PolyData
            Updated mesh with cell and point normals if inplace=False

        Notes
        -----
        Previous arrays named "Normals" will be overwritten.

        Normals are computed only for polygons and triangle strips. Normals are
        not computed for lines or vertices.

        Triangle strips are broken up into triangle polygons. You may want to
        restrip the triangles.

        May be easier to run mesh.point_normals or mesh.cell_normals

        """
        normal = vtk.vtkPolyDataNormals()
        normal.SetComputeCellNormals(cell_normals)
        normal.SetComputePointNormals(point_normals)
        normal.SetSplitting(split_vertices)
        normal.SetFlipNormals(flip_normals)
        normal.SetConsistency(consistent_normals)
        normal.SetAutoOrientNormals(auto_orient_normals)
        normal.SetNonManifoldTraversal(non_manifold_traversal)
        normal.SetFeatureAngle(feature_angle)
        normal.SetInputData(poly_data)
        normal.Update()

        mesh = _get_output(normal)
        if point_normals:
            mesh.GetPointData().SetActiveNormals('Normals')
        if cell_normals:
            mesh.GetCellData().SetActiveNormals('Normals')


        if inplace:
            poly_data.overwrite(mesh)
        else:
            return mesh


    def clip_with_plane(poly_data, origin, normal, value=0, invert=False, inplace=False):
        """Clip a dataset by a plane by specifying the origin and normal.

        DEPRECATED: Please use `.clip` instead.

        """
        logging.warning('DEPRECATED: ``clip_with_plane`` is deprecated. Use ``.clip`` instead.')
        return DataSetFilters.clip(poly_data, normal=normal, origin=origin, value=value, invert=invert, inplace=inplace)


    def fill_holes(poly_data, hole_size, inplace=False, progress_bar=False):  # pragma: no cover
        """
        Fill holes in a pyvista.PolyData or vtk.vtkPolyData object.

        Holes are identified by locating boundary edges, linking them together
        into loops, and then triangulating the resulting loops. Note that you
        can specify an approximate limit to the size of the hole that can be
        filled.

        Parameters
        ----------
        hole_size : float
            Specifies the maximum hole size to fill. This is represented as a
            radius to the bounding circumsphere containing the hole. Note that
            this is an approximate area; the actual area cannot be computed
            without first triangulating the hole.

        inplace : bool, optional
            Return new mesh or overwrite input.

        progress_bar : bool, optional
            Display a progress bar to indicate progress.

        Returns
        -------
        mesh : pyvista.PolyData
            Mesh with holes filled.  None when inplace=True

        """
        logging.warning('pyvista.PolyData.fill_holes is known to segfault. '
                        'Use at your own risk')
        alg = vtk.vtkFillHolesFilter()
        alg.SetHoleSize(hole_size)
        alg.SetInputData(poly_data)
        _update_alg(alg, progress_bar, 'Filling Holes')

        mesh = _get_output(alg)
        if inplace:
            poly_data.overwrite(mesh)
        else:
            return mesh

    def clean(poly_data, point_merging=True, tolerance=None, lines_to_points=True,
              polys_to_lines=True, strips_to_polys=True, inplace=False,
              absolute=True, progress_bar=False, **kwargs):
        """Clean the mesh.

        This merges duplicate points, removes unused points, and/or removes
        degenerate cells.

        Parameters
        ----------
        point_merging : bool, optional
            Enables point merging.  On by default.

        tolerance : float, optional
            Set merging tolerance.  When enabled merging is set to
            absolute distance. If ``absolute`` is False, then the merging
            tolerance is a fraction of the bounding box length. The alias
            ``merge_tol`` is also excepted.

        lines_to_points : bool, optional
            Turn on/off conversion of degenerate lines to points.  Enabled by
            default.

        polys_to_lines : bool, optional
            Turn on/off conversion of degenerate polys to lines.  Enabled by
            default.

        strips_to_polys : bool, optional
            Turn on/off conversion of degenerate strips to polys.

        inplace : bool, optional
            Updates mesh in-place while returning nothing.  Default True.

        absolute : bool, optional
            Control if ``tolerance`` is an absolute distance or a fraction.

        progress_bar : bool, optional
            Display a progress bar to indicate progress.

        Return
        ------
        mesh : pyvista.PolyData
            Cleaned mesh.  None when inplace=True

        """
        if tolerance is None:
            tolerance = kwargs.pop('merge_tol', None)
        assert_empty_kwargs(**kwargs)
        alg = vtk.vtkCleanPolyData()
        alg.SetPointMerging(point_merging)
        alg.SetConvertLinesToPoints(lines_to_points)
        alg.SetConvertPolysToLines(polys_to_lines)
        alg.SetConvertStripsToPolys(strips_to_polys)
        if isinstance(tolerance, (int, float)):
            if absolute:
                alg.ToleranceIsAbsoluteOn()
                alg.SetAbsoluteTolerance(tolerance)
            else:
                alg.SetTolerance(tolerance)
        alg.SetInputData(poly_data)
        _update_alg(alg, progress_bar, 'Cleaning')
        output = _get_output(alg)

        # Check output so no segfaults occur
        if output.n_points < 1:
            raise AssertionError('Clean tolerance is too high. Empty mesh returned.')

        if inplace:
            poly_data.overwrite(output)
        else:
            return output


    def geodesic(poly_data, start_vertex, end_vertex, inplace=False):
        """Calculate the geodesic path between two vertices using Dijkstra's algorithm.

        This will add an array titled `vtkOriginalPointIds` of the input
        mesh's point ids to the output mesh.

        Parameters
        ----------
        start_vertex : int
            Vertex index indicating the start point of the geodesic segment.

        end_vertex : int
            Vertex index indicating the end point of the geodesic segment.

        Return
        ------
        output : pyvista.PolyData
            PolyData object consisting of the line segment between the two given
            vertices.

        """
        if start_vertex < 0 or end_vertex > poly_data.n_points - 1:
            raise IndexError('Invalid indices.')
        if not poly_data.is_all_triangles():
            raise AssertionError("Input mesh for geodesic path must be all triangles.")

        dijkstra = vtk.vtkDijkstraGraphGeodesicPath()
        dijkstra.SetInputData(poly_data)
        dijkstra.SetStartVertex(start_vertex)
        dijkstra.SetEndVertex(end_vertex)
        dijkstra.Update()
        original_ids = vtk_id_list_to_array(dijkstra.GetIdList())

        output = _get_output(dijkstra)
        output["vtkOriginalPointIds"] = original_ids

        # Do not copy textures from input
        output.clear_textures()

        if inplace:
            poly_data.overwrite(output)
        else:
            return output


    def geodesic_distance(poly_data, start_vertex, end_vertex):
        """Calculate the geodesic distance between two vertices using Dijkstra's algorithm.

        Parameters
        ----------
        start_vertex : int
            Vertex index indicating the start point of the geodesic segment.

        end_vertex : int
            Vertex index indicating the end point of the geodesic segment.

        Return
        ------
        length : float
            Length of the geodesic segment.

        """
        path = poly_data.geodesic(start_vertex, end_vertex)
        sizes = path.compute_cell_sizes(length=True, area=False, volume=False)
        distance = np.sum(sizes['Length'])
        del path
        del sizes
        return distance

    def ray_trace(poly_data, origin, end_point, first_point=False, plot=False,
                  off_screen=False):
        """Perform a single ray trace calculation.

        This requires a mesh and a line segment defined by an origin
        and end_point.

        Parameters
        ----------
        origin : np.ndarray or list
            Start of the line segment.

        end_point : np.ndarray or list
            End of the line segment.

        first_point : bool, optional
            Returns intersection of first point only.

        plot : bool, optional
            Plots ray trace results

        off_screen : bool, optional
            Plots off screen.  Used for unit testing.

        Return
        ------
        intersection_points : np.ndarray
            Location of the intersection points.  Empty array if no
            intersections.

        intersection_cells : np.ndarray
            Indices of the intersection cells.  Empty array if no
            intersections.

        """
        points = vtk.vtkPoints()
        cell_ids = vtk.vtkIdList()
        poly_data.obbTree.IntersectWithLine(np.array(origin),
                                            np.array(end_point),
                                            points, cell_ids)

        intersection_points = vtk_to_numpy(points.GetData())
        if first_point and intersection_points.shape[0] >= 1:
            intersection_points = intersection_points[0]

        intersection_cells = []
        if intersection_points.any():
            if first_point:
                ncells = 1
            else:
                ncells = cell_ids.GetNumberOfIds()
            for i in range(ncells):
                intersection_cells.append(cell_ids.GetId(i))
        intersection_cells = np.array(intersection_cells)

        if plot:
            plotter = pyvista.Plotter(off_screen=off_screen)
            plotter.add_mesh(poly_data, label='Test Mesh')
            segment = np.array([origin, end_point])
            plotter.add_lines(segment, 'b', label='Ray Segment')
            plotter.add_mesh(intersection_points, 'r', point_size=10,
                             label='Intersection Points')
            plotter.add_legend()
            plotter.add_axes()
            plotter.show()

        return intersection_points, intersection_cells


    def plot_boundaries(poly_data, edge_color="red", **kwargs):
        """Plot boundaries of a mesh.

        Parameters
        ----------
        edge_color : str, etc.
            The color of the edges when they are added to the plotter.

        kwargs : optional
            All additional keyword arguments will be passed to
            :func:`pyvista.BasePlotter.add_mesh`

        """
        edges = DataSetFilters.extract_edges(poly_data)

        plotter = pyvista.Plotter(off_screen=kwargs.pop('off_screen', False),
                                  notebook=kwargs.pop('notebook', None))
        plotter.add_mesh(edges, color=edge_color, style='wireframe', label='Edges')
        plotter.add_mesh(poly_data, label='Mesh', **kwargs)
        plotter.add_legend()
        return plotter.show()


    def plot_normals(poly_data, show_mesh=True, mag=1.0, flip=False,
                     use_every=1, **kwargs):
        """Plot the point normals of a mesh."""
        plotter = pyvista.Plotter(off_screen=kwargs.pop('off_screen', False),
                                  notebook=kwargs.pop('notebook', None))
        if show_mesh:
            plotter.add_mesh(poly_data, **kwargs)

        normals = poly_data.point_normals
        if flip:
            normals *= -1
        plotter.add_arrows(poly_data.points[::use_every],
                           normals[::use_every], mag=mag)
        return plotter.show()


    def remove_points(poly_data, remove, mode='any', keep_scalars=True, inplace=False):
        """Rebuild a mesh by removing points.

        Only valid for all-triangle meshes.

        Parameters
        ----------
        remove : np.ndarray
            If remove is a bool array, points that are True will be
            removed.  Otherwise, it is treated as a list of indices.

        mode : str, optional
            When 'all', only faces containing all points flagged for
            removal will be removed.  Default 'all'

        keep_scalars : bool, optional
            When True, point and cell scalars will be passed on to the
            new mesh.

        inplace : bool, optional
            Updates mesh in-place while returning nothing.

        Return
        ------
        mesh : pyvista.PolyData
            Mesh without the points flagged for removal.  Not returned
            when inplace=False.

        ridx : np.ndarray
            Indices of new points relative to the original mesh.  Not
            returned when inplace=False.

        """
        if isinstance(remove, list):
            remove = np.asarray(remove)

        if remove.dtype == np.bool:
            if remove.size != poly_data.n_points:
                raise AssertionError('Mask different size than n_points')
            remove_mask = remove
        else:
            remove_mask = np.zeros(poly_data.n_points, np.bool)
            remove_mask[remove] = True

        try:
            f = poly_data.faces.reshape(-1, 4)[:, 1:]
        except:
            raise Exception('Mesh must consist of only triangles')

        vmask = remove_mask.take(f)
        if mode == 'all':
            fmask = ~(vmask).all(1)
        else:
            fmask = ~(vmask).any(1)

        # Regenerate face and point arrays
        uni = np.unique(f.compress(fmask, 0), return_inverse=True)
        new_points = poly_data.points.take(uni[0], 0)

        nfaces = fmask.sum()
        faces = np.empty((nfaces, 4), dtype=pyvista.ID_TYPE)
        faces[:, 0] = 3
        faces[:, 1:] = np.reshape(uni[1], (nfaces, 3))

        newmesh = pyvista.PolyData(new_points, faces, deep=True)
        ridx = uni[0]

        # Add scalars back to mesh if requested
        if keep_scalars:
            for key in poly_data.point_arrays:
                newmesh.point_arrays[key] = poly_data.point_arrays[key][ridx]

            for key in poly_data.cell_arrays:
                try:
                    newmesh.cell_arrays[key] = poly_data.cell_arrays[key][fmask]
                except:
                    logging.warning('Unable to pass cell key %s onto reduced mesh' % key)

        # Return vtk surface and reverse indexing array
        if inplace:
            poly_data.overwrite(newmesh)
        else:
            return newmesh, ridx


    def flip_normals(poly_data):
        """Flip normals of a triangular mesh by reversing the point ordering."""
        if poly_data.faces.size % 4:
            raise Exception('Can only flip normals on an all triangular mesh')

        f = poly_data.faces.reshape((-1, 4))
        f[:, 1:] = f[:, 1:][:, ::-1]


    def delaunay_2d(poly_data, tol=1e-05, alpha=0.0, offset=1.0, bound=False,
                    inplace=False, edge_source=None, progress_bar=False):
        """Apply a delaunay 2D filter along the best fitting plane.

        Parameters
        ----------
        tol : float
            Specify a tolerance to control discarding of closely spaced
            points. This tolerance is specified as a fraction of the diagonal
            length of the bounding box of the points.

        alpha : float
            Specify alpha (or distance) value to control output of this
            filter. For a non-zero alpha value, only edges or triangles
            contained within a sphere centered at mesh vertices will be
            output. Otherwise, only triangles will be output.

        offset : float
            Specify a multiplier to control the size of the initial, bounding
            Delaunay triangulation.

        bound : bool
            Boolean controls whether bounding triangulation points (and
            associated triangles) are included in the output. (These are
            introduced as an initial triangulation to begin the triangulation
            process. This feature is nice for debugging output.)

        inplace : bool
            If True, overwrite this mesh with the triangulated mesh.

        edge_source : pyvista.PolyData, optional
            Specify the source object used to specify constrained edges and
            loops. (This is optional.) If set, and lines/polygons are
            defined, a constrained triangulation is created. The
            lines/polygons are assumed to reference points in the input point
            set (i.e. point ids are identical in the input and source). Note
            that this method does not connect the pipeline. See
            SetSourceConnection for connecting the pipeline.

        progress_bar : bool, optional
            Display a progress bar to indicate progress.
        """
        alg = vtk.vtkDelaunay2D()
        alg.SetProjectionPlaneMode(vtk.VTK_BEST_FITTING_PLANE)
        alg.SetInputDataObject(poly_data)
        alg.SetTolerance(tol)
        alg.SetAlpha(alpha)
        alg.SetOffset(offset)
        alg.SetBoundingTriangulation(bound)
        if edge_source is not None:
            alg.SetSourceData(edge_source)
        _update_alg(alg, progress_bar, 'Computing 2D Triangulation')

        # Sometimes lines are given in the output. The `.triangulate()` filter cleans those
        mesh = _get_output(alg).triangulate()
        if inplace:
            poly_data.overwrite(mesh)
        else:
            return mesh


    def delauney_2d(poly_data):
        """Apply a delaunay 2D filter along the best fitting plane.

        DEPRECATED. Please see :func:`pyvista.PolyData.delaunay_2d`.

        """
        raise AttributeError('`delauney_2d` is deprecated because we made a '
                             'spelling mistake. Please use `delaunay_2d`.')


    def compute_arc_length(poly_data):
        """Compute the arc length over the length of the probed line.

        It adds a new point-data array named "arc_length" with the computed arc
        length for each of the polylines in the input. For all other cell types,
        the arc length is set to 0.

        """
        alg = vtk.vtkAppendArcLength()
        alg.SetInputData(poly_data)
        alg.Update()
        return _get_output(alg)


    def project_points_to_plane(poly_data, origin=None, normal=(0,0,1), inplace=False):
        """Project points of this mesh to a plane."""
        if not isinstance(normal, collections.Iterable) or len(normal) != 3:
            raise TypeError('Normal must be a length three vector')
        if origin is None:
            origin = np.array(poly_data.center) - np.array(normal)*poly_data.length/2.
        # choose what mesh to use
        if not inplace:
            mesh = poly_data.copy()
        else:
            mesh = poly_data
        # Make plane
        plane = generate_plane(normal, origin)
        # Perform projection in place on the copied mesh
        f = lambda p: plane.ProjectPoint(p, p)
        np.apply_along_axis(f, 1, mesh.points)
        if not inplace:
            return mesh
        return


    def ribbon(poly_data, width=None, scalars=None, angle=0.0, factor=2.0,
               normal=None, tcoords=False, preference='points'):
        """Create a ribbon of the lines in this dataset.

        Note
        ----
        If there are no lines in the input dataset, then the output will be
        an empty PolyData mesh.

        Parameters
        ----------
        width : float
            Set the "half" width of the ribbon. If the width is allowed to
            vary, this is the minimum width. The default is 10% the length

        scalars : str, optional
            String name of the scalars array to use to vary the ribbon width.
            This is only used if a scalars array is specified.

        angle : float
            Set the offset angle of the ribbon from the line normal. (The
            angle is expressed in degrees.) The default is 0.0

        factor : float
            Set the maximum ribbon width in terms of a multiple of the
            minimum width. The default is 2.0

        normal : tuple(float), optional
            Normal to use as default

        tcoords : bool, str, optional
            If True, generate texture coordinates along the ribbon. This can
            also be specified to generate the texture coordinates in the
            following ways: ``'length'``, ``'normalized'``,

        """
        if scalars is not None:
            arr, field = get_array(poly_data, scalars, preference=preference, info=True)
        if width is None:
            width = poly_data.length * 0.1
        alg = vtk.vtkRibbonFilter()
        alg.SetInputDataObject(poly_data)
        alg.SetWidth(width)
        if normal is not None:
            alg.SetUseDefaultNormal(True)
            alg.SetDefaultNormal(normal)
        alg.SetAngle(angle)
        if scalars is not None:
            alg.SetVaryWidth(True)
            alg.SetInputArrayToProcess(0, 0, 0, field.value, scalars) # args: (idx, port, connection, field, name)
            alg.SetWidthFactor(factor)
        else:
            alg.SetVaryWidth(False)
        if tcoords:
            alg.SetGenerateTCoords(True)
            if isinstance(tcoords, str):
                if tcoords.lower() == 'length':
                    alg.SetGenerateTCoordsToUseLength()
                elif tcoords.lower() == 'normalized':
                    alg.SetGenerateTCoordsToNormalizedLength()
            else:
                alg.SetGenerateTCoordsToUseLength()
        else:
            alg.SetGenerateTCoordsToOff()
        alg.Update()
        return _get_output(alg)


class UnstructuredGridFilters(DataSetFilters):
    """An internal class to manage filtes/algorithms for unstructured grid datasets."""

    def __new__(cls, *args, **kwargs):
        """Allocate memory for the unstructured grid."""
        if cls is UnstructuredGridFilters:
            raise TypeError("pyvista.UnstructuredGridFilters is an abstract class and may not be instantiated.")
        return object.__new__(cls)

    def delaunay_2d(ugrid, tol=1e-05, alpha=0.0, offset=1.0, bound=False,
                    progress_bar=False):
        """Apply a delaunay 2D filter along the best fitting plane.

        This extracts the grid's points and performs the triangulation on those alone.

        Parameters
        ----------
        progress_bar : bool, optional
            Display a progress bar to indicate progress.
        """
        return pyvista.PolyData(ugrid.points).delaunay_2d(tol=tol, alpha=alpha,
                                                          offset=offset,
                                                          bound=bound,
                                                          progress_bar=progress_bar)


class UniformGridFilters(DataSetFilters):
    """An internal class to manage filtes/algorithms for uniform grid datasets."""

    def __new__(cls, *args, **kwargs):
        """Allocate memory for the uniform grid."""
        if cls is UniformGridFilters:
            raise TypeError("pyvista.UniformGridFilters is an abstract class and may not be instantiated.")
        return object.__new__(cls)

    def gaussian_smooth(dataset, radius_factor=1.5, std_dev=2.,
                        scalars=None, preference='points', progress_bar=False):
        """Smooth the data with a Gaussian kernel.

        Parameters
        ----------
        radius_factor : float or iterable, optional
            Unitless factor to limit the extent of the kernel.

        std_dev : float or iterable, optional
            Standard deviation of the kernel in pixel units.

        scalars : str, optional
            Name of scalars to process. Defaults to currently active scalars.

        preference : str, optional
            When scalars is specified, this is the preferred array type to
            search for in the dataset.  Must be either ``'point'`` or ``'cell'``

        progress_bar : bool, optional
            Display a progress bar to indicate progress.
        """
        alg = vtk.vtkImageGaussianSmooth()
        alg.SetInputDataObject(dataset)
        if scalars is None:
            field, scalars = dataset.active_scalars_info
        else:
            _, field = dataset.get_array(scalars, preference=preference, info=True)
        alg.SetInputArrayToProcess(0, 0, 0, field.value, scalars) # args: (idx, port, connection, field, name)
        if isinstance(radius_factor, collections.Iterable):
            alg.SetRadiusFactors(radius_factor)
        else:
            alg.SetRadiusFactors(radius_factor, radius_factor, radius_factor)
        if isinstance(std_dev, collections.Iterable):
            alg.SetStandardDeviations(std_dev)
        else:
            alg.SetStandardDeviations(std_dev, std_dev, std_dev)
        _update_alg(alg, progress_bar, 'Performing Gaussian Smoothing')
        return _get_output(alg)


    def extract_subset(dataset, voi, rate=(1, 1, 1), boundary=False):
        """Select piece (e.g., volume of interest).

        To use this filter set the VOI ivar which are i-j-k min/max indices
        that specify a rectangular region in the data. (Note that these are
        0-offset.) You can also specify a sampling rate to subsample the
        data.

        Typical applications of this filter are to extract a slice from a
        volume for image processing, subsampling large volumes to reduce data
        size, or extracting regions of a volume with interesting data.

        Parameters
        ----------
        voi : tuple(int)
            Length 6 iterable of ints: ``(xmin, xmax, ymin, ymax, zmin, zmax)``.
            These bounds specify the volume of interest in i-j-k min/max
            indices.

        rate : tuple(int)
            Length 3 iterable of ints: ``(xrate, yrate, zrate)``.
            Default: ``(1, 1, 1)``

        boundary : bool
            Control whether to enforce that the "boundary" of the grid is
            output in the subsampling process. (This only has effect
            when the rate in any direction is not equal to 1). When
            this is on, the subsampling will always include the boundary of
            the grid even though the sample rate is not an even multiple of
            the grid dimensions. (By default this is off.)
        """
        alg = vtk.vtkExtractVOI()
        alg.SetVOI(voi)
        alg.SetInputDataObject(dataset)
        alg.SetSampleRate(rate)
        alg.SetIncludeBoundary(boundary)
        alg.Update()
        return _get_output(alg)<|MERGE_RESOLUTION|>--- conflicted
+++ resolved
@@ -31,11 +31,9 @@
 from vtk.util.numpy_support import numpy_to_vtkIdTypeArray, vtk_to_numpy
 
 import pyvista
-<<<<<<< HEAD
-from pyvista.utilities import (CELL_DATA_FIELD, NORMALS, POINT_DATA_FIELD,
-                               ProgressMonitor, assert_empty_kwargs,
+from pyvista.utilities import (FieldAssociation, NORMALS, assert_empty_kwargs,
                                generate_plane, get_array, vtk_id_list_to_array,
-                               wrap)
+                               wrap, ProgressMonitor)
 
 
 def _update_alg(alg, progress_bar=False, message=''):
@@ -45,11 +43,6 @@
             alg.Update()
     else:
         alg.Update()
-=======
-from pyvista.utilities import (FieldAssociation, NORMALS, assert_empty_kwargs,
-                               generate_plane, get_array, vtk_id_list_to_array,
-                               wrap)
->>>>>>> bc41aaac
 
 
 def _get_output(algorithm, iport=0, iconnection=0, oport=0, active_scalars=None,
