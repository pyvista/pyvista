--- conflicted
+++ resolved
@@ -3031,18 +3031,12 @@
         ``vtk.vtkMatrix4x4`` and ``vtk.vtkTransform`` are also
         accepted.
 
-<<<<<<< HEAD
         >>> transform_matrix = np.array([[1, 0, 0, 50],
         ...                              [0, 1, 0, 100],
         ...                              [0, 0, 1, 200],
         ...                              [0, 0, 0, 1]])
-        >>> mesh.transform(transform_matrix, inplace=True)
+        >>> mesh.transform(transform_matrix)
         >>> cpos = mesh.plot(show_edges=True)
-=======
-        >>> transform_matrix = np.array([[1, 0, 0, 50], [0, 1, 0, 100], [0, 0, 1, 200], [0, 0, 0, 1]])
-        >>> mesh = mesh.transform(transform_matrix)
-        >>> mesh.plot(show_edges=True)  # doctest:+SKIP
->>>>>>> 5cc419e2
         """
         if isinstance(trans, _vtk.vtkMatrix4x4):
             m = trans
@@ -3828,11 +3822,7 @@
         Returns
         -------
         mesh : Polydata object
-<<<<<<< HEAD
-            pyvista polydata object.  ``None`` when ``inplace=True``.
-=======
-            pyvista polydata object.
->>>>>>> 5cc419e2
+            ``pyvista`` polydata object.
 
         Examples
         --------
@@ -4054,22 +4044,12 @@
             30.0.
 
         inplace : bool, optional
-<<<<<<< HEAD
-            Updates mesh in-place while returning nothing. Defaults to
-            ``False``.
-=======
-            Updates mesh in-place. Defaults to False.
->>>>>>> 5cc419e2
+            Updates mesh in-place. Defaults to ``False``.
 
         Returns
         -------
         mesh : pyvista.PolyData
-<<<<<<< HEAD
-            Updated mesh with cell and point normals if
-            ``inplace=False``.
-=======
             Updated mesh with cell and point normals.
->>>>>>> 5cc419e2
 
         Examples
         --------
@@ -4166,12 +4146,7 @@
             might be produced.
 
         inplace : bool, optional
-<<<<<<< HEAD
-            Updates mesh in-place while returning ``None``. Defaults to
-            ``False``.
-=======
-            Updates mesh in-place. Defaults to False.
->>>>>>> 5cc419e2
+            Updates mesh in-place. Defaults to ``False``.
 
         Returns
         -------
@@ -4307,12 +4282,7 @@
             Turn on/off conversion of degenerate strips to polys.
 
         inplace : bool, optional
-<<<<<<< HEAD
-            Updates mesh in-place while returning ``None``.  Default
-            ``True``.
-=======
-            Updates mesh in-place. Default False.
->>>>>>> 5cc419e2
+            Updates mesh in-place. Default ``False``.
 
         absolute : bool, optional
             Control if ``tolerance`` is an absolute distance or a
@@ -4711,25 +4681,15 @@
             the new mesh.
 
         inplace : bool, optional
-<<<<<<< HEAD
-            Updates mesh in-place while returning ``None``.
-=======
-            Updates mesh in-place.
->>>>>>> 5cc419e2
+            Updates mesh in-place.  Defaults to ``False``.
 
         Returns
         -------
         mesh : pyvista.PolyData
-<<<<<<< HEAD
-            Mesh without the points flagged for removal.  Not returned
-            when ``inplace=False``.
-=======
             Mesh without the points flagged for removal.
->>>>>>> 5cc419e2
 
         ridx : np.ndarray
-            Indices of new points relative to the original mesh.  Not
-            returned when ``inplace=False``.
+            Indices of new points relative to the original mesh.
 
         Examples
         --------
@@ -4737,7 +4697,7 @@
 
         >>> import pyvista as pv
         >>> sphere = pv.Sphere()
-        >>> reduced_sphere = sphere.remove_points(range(100))
+        >>> reduced_sphere, ridx = sphere.remove_points(range(100))
 
         """
         remove = np.asarray(remove)
@@ -4790,7 +4750,7 @@
         # Return vtk surface and reverse indexing array
         if inplace:
             poly_data.overwrite(newmesh)
-            return poly_data
+            return poly_data, ridx
         else:
             return newmesh, ridx
 
