--- conflicted
+++ resolved
@@ -169,18 +169,13 @@
                 normal = cell["Normals"][0]
                 bounds.append(normal)
                 bounds.append(cell.center)
-        if not isinstance(bounds, (np.ndarray, collections.abc.Sequence)) or len(bounds) not in [3, 6, 12]:
+        if not isinstance(bounds, (np.ndarray, collections.abc.Sequence)):
             raise TypeError('Bounds must be a sequence of floats with length 3, 6 or 12.')
+        if len(bounds) not in [3, 6, 12]:
+            raise ValueError('Bounds must be a sequence of floats with length 3, 6 or 12.')
         if len(bounds) == 3:
             xmin, xmax, ymin, ymax, zmin, zmax = dataset.bounds
             bounds = (xmin,xmin+bounds[0], ymin,ymin+bounds[1], zmin,zmin+bounds[2])
-<<<<<<< HEAD
-=======
-        if not isinstance(bounds, collections.Iterable):
-            raise TypeError('Bounds must be a length 6 iterable of floats.')
-        if not (len(bounds) == 6 or len(bounds) == 12):
-            raise ValueError('Bounds must be a length 6 iterable of floats.')
->>>>>>> e954a4a2
         alg = vtk.vtkBoxClipDataSet()
         alg.SetInputDataObject(dataset)
         alg.SetBoxClip(*bounds)
