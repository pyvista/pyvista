"""These classes hold methods to apply general filters to any data type.

By inheriting these classes into the wrapped VTK data structures, a user
can easily apply common filters in an intuitive manner.

Example
-------
>>> import pyvista
>>> from pyvista import examples
>>> dataset = examples.load_uniform()

>>> # Threshold
>>> thresh = dataset.threshold([100, 500])

>>> # Slice
>>> slc = dataset.slice()

>>> # Clip
>>> clp = dataset.clip(invert=True)

>>> # Contour
>>> iso = dataset.contour()

"""
import collections
import logging
from functools import wraps

import numpy as np
import vtk
from vtk.util.numpy_support import vtk_to_numpy

import pyvista
from pyvista.utilities import (FieldAssociation, NORMALS, assert_empty_kwargs,
                               generate_plane, get_array, vtk_id_list_to_array,
<<<<<<< HEAD
                               wrap, ProgressMonitor, abstract_class)
=======
                               wrap, ProgressMonitor)
from pyvista.utilities.cells import numpy_to_idarr
>>>>>>> a6a61f0a
from pyvista.core.errors import NotAllTrianglesError


def _update_alg(alg, progress_bar=False, message=''):
    """Update an algorithm with or without a progress bar."""
    if progress_bar:
        with ProgressMonitor(alg, message=message):
            alg.Update()
    else:
        alg.Update()


def _get_output(algorithm, iport=0, iconnection=0, oport=0, active_scalars=None,
                active_scalars_field='point'):
    """Get the algorithm's output and copy input's pyvista meta info."""
    ido = algorithm.GetInputDataObject(iport, iconnection)
    data = wrap(algorithm.GetOutputDataObject(oport))
    if not isinstance(data, pyvista.MultiBlock):
        data.copy_meta_from(ido)
        if active_scalars is not None:
            data.set_active_scalars(active_scalars, preference=active_scalars_field)
    return data


@abstract_class
class DataSetFilters:
    """A set of common filters that can be applied to any vtkDataSet."""

    def _clip_with_function(dataset, function, invert=True, value=0.0):
        """Clip using an implicit function (internal helper)."""
        if isinstance(dataset, vtk.vtkPolyData):
            alg = vtk.vtkClipPolyData()
        # elif isinstance(dataset, vtk.vtkImageData):
        #     alg = vtk.vtkClipVolume()
        #     alg.SetMixed3DCellGeneration(True)
        else:
            alg = vtk.vtkTableBasedClipDataSet()
        alg.SetInputDataObject(dataset) # Use the grid as the data we desire to cut
        alg.SetValue(value)
        alg.SetClipFunction(function) # the implicit function
        alg.SetInsideOut(invert) # invert the clip if needed
        alg.Update() # Perform the Cut
        return _get_output(alg)

    def clip(dataset, normal='x', origin=None, invert=True, value=0.0, inplace=False):
        """Clip a dataset by a plane by specifying the origin and normal.

        If no parameters are given the clip will occur in the center of that dataset.

        Parameters
        ----------
        normal : tuple(float) or str
            Length 3 tuple for the normal vector direction. Can also be
            specified as a string conventional direction such as ``'x'`` for
            ``(1,0,0)`` or ``'-x'`` for ``(-1,0,0)``, etc.

        origin : tuple(float)
            The center ``(x,y,z)`` coordinate of the plane on which the clip
            occurs

        invert : bool
            Flag on whether to flip/invert the clip

        value : float:
            Set the clipping value of the implicit function (if clipping with
            implicit function) or scalar value (if clipping with scalars).
            The default value is 0.0.

        inplace : bool, optional
            Updates mesh in-place while returning nothing.

        """
        if isinstance(normal, str):
            normal = NORMALS[normal.lower()]
        # find center of data if origin not specified
        if origin is None:
            origin = dataset.center
        # create the plane for clipping
        function = generate_plane(normal, origin)
        # run the clip
        result = DataSetFilters._clip_with_function(dataset, function,
                                                    invert=invert, value=value)
        if inplace:
            dataset.overwrite(result)
        else:
            return result

    def clip_box(dataset, bounds=None, invert=True, factor=0.35):
        """Clip a dataset by a bounding box defined by the bounds.

        If no bounds are given, a corner of the dataset bounds will be removed.

        Parameters
        ----------
        bounds : tuple(float)
            Length 6 iterable of floats: (xmin, xmax, ymin, ymax, zmin, zmax).
            Length 3 iterable of floats: distances from the min coordinate of
            of the input mesh. Single float value: uniform distance from the
            min coordinate. Length 12 iterable of length 3 iterable of floats:
            a plane collection (normal, center, ...).
            :class:`pyvista.PolyData`: if a poly mesh is passed that represents
            a box with 6 faces that all form a standard box, then planes will
            be extracted from the box to define the clipping region.

        invert : bool
            Flag on whether to flip/invert the clip

        factor : float, optional
            If bounds are not given this is the factor along each axis to
            extract the default box.

        """
        if bounds is None:
            def _get_quarter(dmin, dmax):
                """Get a section of the given range (internal helper)."""
                return dmax - ((dmax - dmin) * factor)
            xmin, xmax, ymin, ymax, zmin, zmax = dataset.bounds
            xmin = _get_quarter(xmin, xmax)
            ymin = _get_quarter(ymin, ymax)
            zmin = _get_quarter(zmin, zmax)
            bounds = [xmin, xmax, ymin, ymax, zmin, zmax]
        if isinstance(bounds, (float, int)):
            bounds = [bounds, bounds, bounds]
        elif isinstance(bounds, pyvista.PolyData):
            poly = bounds
            if poly.n_cells != 6:
                raise RuntimeError("The bounds mesh must have only 6 faces.")
            bounds = []
            poly.compute_normals()
            for cid in range(6):
                cell = poly.extract_cells(cid)
                normal = cell["Normals"][0]
                bounds.append(normal)
                bounds.append(cell.center)
        if len(bounds) == 3:
            xmin, xmax, ymin, ymax, zmin, zmax = dataset.bounds
            bounds = (xmin,xmin+bounds[0], ymin,ymin+bounds[1], zmin,zmin+bounds[2])
        if not isinstance(bounds, collections.Iterable) or not (len(bounds) == 6 or len(bounds) == 12):
            raise AssertionError('Bounds must be a length 6 iterable of floats.')
        alg = vtk.vtkBoxClipDataSet()
        alg.SetInputDataObject(dataset)
        alg.SetBoxClip(*bounds)
        port = 0
        if invert:
            # invert the clip if needed
            port = 1
            alg.GenerateClippedOutputOn()
        alg.Update()
        return _get_output(alg, oport=port)

    def compute_implicit_distance(dataset, surface, inplace=False):
        """Compute the implicit distance from the points to a surface.

        This filter will comput the implicit distance from all of the nodes of
        this mesh to a given surface. This distance will be added as a point
        array called ``'implicit_distance'``.

        Parameters
        ----------
        surface : pyvista.Common
            The surface used to compute the distance

        inplace : bool
            If True, a new scalar array will be added to the ``point_arrays``
            of this mesh. Otherwise a copy of this mesh is returned with that
            scalar field.
        """
        function = vtk.vtkImplicitPolyDataDistance()
        function.SetInput(surface)
        points = pyvista.convert_array(dataset.points)
        dists = vtk.vtkDoubleArray()
        function.FunctionValue(points, dists)
        if inplace:
            dataset.point_arrays['implicit_distance'] = pyvista.convert_array(dists)
            return
        result = dataset.copy()
        result.point_arrays['implicit_distance'] = pyvista.convert_array(dists)
        return result

    def clip_surface(dataset, surface, invert=True, value=0.0,
                     compute_distance=False):
        """Clip any mesh type using a :class:`pyvista.PolyData` surface mesh.

        This will return a :class:`pyvista.UnstructuredGrid` of the clipped
        mesh. Geometry of the input dataset will be preserved where possible -
        geometries near the clip intersection will be triangulated/tessellated.

        Parameters
        ----------
        surface : pyvista.PolyData
            The PolyData surface mesh to use as a clipping function. If this
            mesh is not PolyData, the external surface will be extracted.

        invert : bool
            Flag on whether to flip/invert the clip

        value : float:
            Set the clipping value of the implicit function (if clipping with
            implicit function) or scalar value (if clipping with scalars).
            The default value is 0.0.

        compute_distance : bool, optional
            Compute the implicit distance from the mesh onto the input dataset.
            A new array called ``'implicit_distance'`` will be added to the
            output clipped mesh.

        """
        if not isinstance(surface, vtk.vtkPolyData):
            surface = DataSetFilters.extract_geometry(surface)
        function = vtk.vtkImplicitPolyDataDistance()
        function.SetInput(surface)
        if compute_distance:
            points = pyvista.convert_array(dataset.points)
            dists = vtk.vtkDoubleArray()
            function.FunctionValue(points, dists)
            dataset['implicit_distance'] = pyvista.convert_array(dists)
        # run the clip
        result = DataSetFilters._clip_with_function(dataset, function,
                                                    invert=invert, value=value)
        return result

    def slice(dataset, normal='x', origin=None, generate_triangles=False,
              contour=False):
        """Slice a dataset by a plane at the specified origin and normal vector orientation.

        If no origin is specified, the center of the input dataset will be used.

        Parameters
        ----------
        normal : tuple(float) or str
            Length 3 tuple for the normal vector direction. Can also be
            specified as a string conventional direction such as ``'x'`` for
            ``(1,0,0)`` or ``'-x'`` for ``(-1,0,0)```, etc.

        origin : tuple(float)
            The center (x,y,z) coordinate of the plane on which the slice occurs

        generate_triangles: bool, optional
            If this is enabled (``False`` by default), the output will be
            triangles otherwise, the output will be the intersection polygons.

        contour : bool, optional
            If True, apply a ``contour`` filter after slicing

        """
        if isinstance(normal, str):
            normal = NORMALS[normal.lower()]
        # find center of data if origin not specified
        if origin is None:
            origin = dataset.center
        # create the plane for clipping
        plane = generate_plane(normal, origin)
        # create slice
        alg = vtk.vtkCutter() # Construct the cutter object
        alg.SetInputDataObject(dataset) # Use the grid as the data we desire to cut
        alg.SetCutFunction(plane) # the cutter to use the plane we made
        if not generate_triangles:
            alg.GenerateTrianglesOff()
        alg.Update() # Perform the Cut
        output = _get_output(alg)
        if contour:
            return output.contour()
        return output

    def slice_orthogonal(dataset, x=None, y=None, z=None,
                         generate_triangles=False, contour=False):
        """Create three orthogonal slices through the dataset on the three cartesian planes.

        Yields a MutliBlock dataset of the three slices.

        Parameters
        ----------
        x : float
            The X location of the YZ slice

        y : float
            The Y location of the XZ slice

        z : float
            The Z location of the XY slice

        generate_triangles: bool, optional
            If this is enabled (``False`` by default), the output will be
            triangles otherwise, the output will be the intersection polygons.

        contour : bool, optional
            If True, apply a ``contour`` filter after slicing

        """
        # Create the three slices
        if x is None:
            x = dataset.center[0]
        if y is None:
            y = dataset.center[1]
        if z is None:
            z = dataset.center[2]
        output = pyvista.MultiBlock()
        if isinstance(dataset, pyvista.MultiBlock):
            for i in range(dataset.n_blocks):
                output[i] = dataset[i].slice_orthogonal(x=x, y=y, z=z,
                    generate_triangles=generate_triangles,
                    contour=contour)
            return output
        output[0, 'YZ'] = dataset.slice(normal='x', origin=[x,y,z], generate_triangles=generate_triangles)
        output[1, 'XZ'] = dataset.slice(normal='y', origin=[x,y,z], generate_triangles=generate_triangles)
        output[2, 'XY'] = dataset.slice(normal='z', origin=[x,y,z], generate_triangles=generate_triangles)
        return output

    def slice_along_axis(dataset, n=5, axis='x', tolerance=None,
                         generate_triangles=False, contour=False,
                         bounds=None, center=None):
        """Create many slices of the input dataset along a specified axis.

        Parameters
        ----------
        n : int
            The number of slices to create

        axis : str or int
            The axis to generate the slices along. Perpendicular to the slices.
            Can be string name (``'x'``, ``'y'``, or ``'z'``) or axis index
            (``0``, ``1``, or ``2``).

        tolerance : float, optional
            The toleranceerance to the edge of the dataset bounds to create the slices

        generate_triangles: bool, optional
            If this is enabled (``False`` by default), the output will be
            triangles otherwise, the output will be the intersection polygons.

        contour : bool, optional
            If True, apply a ``contour`` filter after slicing

        """
        axes = {'x':0, 'y':1, 'z':2}
        if isinstance(axis, int):
            ax = axis
            axis = list(axes.keys())[list(axes.values()).index(ax)]
        elif isinstance(axis, str):
            try:
                ax = axes[axis]
            except KeyError:
                raise RuntimeError('Axis ({}) not understood'.format(axis))
        # get the locations along that axis
        if bounds is None:
            bounds = dataset.bounds
        if center is None:
            center = dataset.center
        if tolerance is None:
            tolerance = (bounds[ax*2+1] - bounds[ax*2]) * 0.01
        rng = np.linspace(bounds[ax*2]+tolerance, bounds[ax*2+1]-tolerance, n)
        center = list(center)
        # Make each of the slices
        output = pyvista.MultiBlock()
        if isinstance(dataset, pyvista.MultiBlock):
            for i in range(dataset.n_blocks):
                output[i] = dataset[i].slice_along_axis(n=n, axis=axis,
                    tolerance=tolerance, generate_triangles=generate_triangles,
                    contour=contour, bounds=bounds, center=center)
            return output
        for i in range(n):
            center[ax] = rng[i]
            slc = DataSetFilters.slice(dataset, normal=axis, origin=center,
                                       generate_triangles=generate_triangles,
                                       contour=contour)
            output[i, 'slice%.2d' % i] = slc
        return output

    def slice_along_line(dataset, line, generate_triangles=False,
                         contour=False):
        """Slice a dataset using a polyline/spline as the path.

        This also works for lines generated with :func:`pyvista.Line`

        Parameters
        ----------
        line : pyvista.PolyData
            A PolyData object containing one single PolyLine cell.

        generate_triangles: bool, optional
            If this is enabled (``False`` by default), the output will be
            triangles otherwise, the output will be the intersection polygons.

        contour : bool, optional
            If True, apply a ``contour`` filter after slicing

        """
        # check that we have a PolyLine cell in the input line
        if line.GetNumberOfCells() != 1:
            raise AssertionError('Input line must have only one cell.')
        polyline = line.GetCell(0)
        if not isinstance(polyline, vtk.vtkPolyLine):
            raise TypeError('Input line must have a PolyLine cell, not ({})'.format(type(polyline)))
        # Generate PolyPlane
        polyplane = vtk.vtkPolyPlane()
        polyplane.SetPolyLine(polyline)
        # Create slice
        alg = vtk.vtkCutter() # Construct the cutter object
        alg.SetInputDataObject(dataset) # Use the grid as the data we desire to cut
        alg.SetCutFunction(polyplane) # the cutter to use the poly planes
        if not generate_triangles:
            alg.GenerateTrianglesOff()
        alg.Update() # Perform the Cut
        output = _get_output(alg)
        if contour:
            return output.contour()
        return output

    def threshold(dataset, value=None, scalars=None, invert=False, continuous=False,
                  preference='cell', all_scalars=True):
        """Apply a ``vtkThreshold`` filter to the input dataset.

        This filter will apply a ``vtkThreshold`` filter to the input dataset
        and return the resulting object. This extracts cells where the scalar
        value in each cell satisfies threshold criterion.  If scalars is None,
        the inputs active scalars is used.

        Parameters
        ----------
        value : float or iterable, optional
            Single value or (min, max) to be used for the data threshold.  If
            iterable, then length must be 2. If no value is specified, the
            non-NaN data range will be used to remove any NaN values.

        scalars : str, optional
            Name of scalars to threshold on. Defaults to currently active scalars.

        invert : bool, optional
            If value is a single value, when invert is True cells are kept when
            their values are below parameter "value".  When invert is False
            cells are kept when their value is above the threshold "value".
            Default is False: yielding above the threshold "value".

        continuous : bool, optional
            When True, the continuous interval [minimum cell scalar,
            maximum cell scalar] will be used to intersect the threshold bound,
            rather than the set of discrete scalar values from the vertices.

        preference : str, optional
            When scalars is specified, this is the preferred array type to
            search for in the dataset.  Must be either ``'point'`` or ``'cell'``

        all_scalars : bool, optional
            If using scalars from point data, all scalars for all
            points in a cell must satisfy the threshold when this
            value is ``True``.  When ``False``, any point of the cell
            with a scalar value satisfying the threshold criterion
            will extract the cell.

        Examples
        --------
        >>> import pyvista
        >>> import numpy as np
        >>> volume = np.zeros([10, 10, 10])
        >>> volume[:3] = 1
        >>> v = pyvista.wrap(volume)
        >>> threshed = v.threshold(0.1)
        """
        # set the scalaras to threshold on
        if scalars is None:
            field, scalars = dataset.active_scalars_info
        arr, field = get_array(dataset, scalars, preference=preference, info=True)

        if arr is None:
            raise AssertionError('No arrays present to threshold.')

        # If using an inverted range, merge the result of two filters:
        if isinstance(value, collections.Iterable) and invert:
            valid_range = [np.nanmin(arr), np.nanmax(arr)]
            # Create two thresholds
            t1 = dataset.threshold([valid_range[0], value[0]], scalars=scalars,
                    continuous=continuous, preference=preference, invert=False)
            t2 = dataset.threshold([value[1], valid_range[1]], scalars=scalars,
                    continuous=continuous, preference=preference, invert=False)
            # Use an AppendFilter to merge the two results
            appender = vtk.vtkAppendFilter()
            appender.AddInputData(t1)
            appender.AddInputData(t2)
            appender.Update()
            return _get_output(appender)

        # Run a standard threshold algorithm
        alg = vtk.vtkThreshold()
        alg.SetAllScalars(all_scalars)
        alg.SetInputDataObject(dataset)
        alg.SetInputArrayToProcess(0, 0, 0, field.value, scalars) # args: (idx, port, connection, field, name)
        # set thresholding parameters
        alg.SetUseContinuousCellRange(continuous)
        # use valid range if no value given
        if value is None:
            value = dataset.get_data_range(scalars)
        # check if value is iterable (if so threshold by min max range like ParaView)
        if isinstance(value, collections.Iterable):
            if len(value) != 2:
                raise AssertionError('Value range must be length one for a float value or two for min/max; not ({}).'.format(value))
            alg.ThresholdBetween(value[0], value[1])
        else:
            # just a single value
            if invert:
                alg.ThresholdByLower(value)
            else:
                alg.ThresholdByUpper(value)
        # Run the threshold
        alg.Update()
        return _get_output(alg)

    def threshold_percent(dataset, percent=0.50, scalars=None, invert=False,
                          continuous=False, preference='cell'):
        """Threshold the dataset by a percentage of its range on the active scalars array or as specified.

        Parameters
        ----------
        percent : float or tuple(float), optional
            The percentage (0,1) to threshold. If value is out of 0 to 1 range,
            then it will be divided by 100 and checked to be in that range.

        scalars : str, optional
            Name of scalars to threshold on. Defaults to currently active scalars.

        invert : bool, optional
            When invert is True cells are kept when their values are below the
            percentage of the range.  When invert is False, cells are kept when
            their value is above the percentage of the range.
            Default is False: yielding above the threshold "value".

        continuous : bool, optional
            When True, the continuous interval [minimum cell scalar,
            maxmimum cell scalar] will be used to intersect the threshold bound,
            rather than the set of discrete scalar values from the vertices.

        preference : str, optional
            When scalars is specified, this is the preferred array type to
            search for in the dataset.  Must be either ``'point'`` or ``'cell'``

        """
        if scalars is None:
            _, tscalars = dataset.active_scalars_info
        else:
            tscalars = scalars
        dmin, dmax = dataset.get_data_range(arr=tscalars, preference=preference)

        def _check_percent(percent):
            """Make sure percent is between 0 and 1 or fix if between 0 and 100."""
            if percent >= 1:
                percent = float(percent) / 100.0
                if percent > 1:
                    raise RuntimeError('Percentage ({}) is out of range (0, 1).'.format(percent))
            if percent < 1e-10:
                raise RuntimeError('Percentage ({}) is too close to zero or negative.'.format(percent))
            return percent

        def _get_val(percent, dmin, dmax):
            """Get the value from a percentage of a range."""
            percent = _check_percent(percent)
            return dmin + float(percent) * (dmax - dmin)

        # Compute the values
        if isinstance(percent, collections.Iterable):
            # Get two values
            value = [_get_val(percent[0], dmin, dmax), _get_val(percent[1], dmin, dmax)]
        else:
            # Compute one value to threshold
            value = _get_val(percent, dmin, dmax)
        # Use the normal thresholding function on these values
        return DataSetFilters.threshold(dataset, value=value, scalars=scalars,
                                        invert=invert, continuous=continuous,
                                        preference=preference)

    def outline(dataset, generate_faces=False):
        """Produce an outline of the full extent for the input dataset.

        Parameters
        ----------
        generate_faces : bool, optional
            Generate solid faces for the box. This is off by default

        """
        alg = vtk.vtkOutlineFilter()
        alg.SetInputDataObject(dataset)
        alg.SetGenerateFaces(generate_faces)
        alg.Update()
        return wrap(alg.GetOutputDataObject(0))

    def outline_corners(dataset, factor=0.2):
        """Produce an outline of the corners for the input dataset.

        Parameters
        ----------
        factor : float, optional
            controls the relative size of the corners to the length of the
            corresponding bounds

        """
        alg = vtk.vtkOutlineCornerFilter()
        alg.SetInputDataObject(dataset)
        alg.SetCornerFactor(factor)
        alg.Update()
        return wrap(alg.GetOutputDataObject(0))

    def extract_geometry(dataset):
        """Extract the outer surface of a volume or structured grid dataset as PolyData.

        This will extract all 0D, 1D, and 2D cells producing the
        boundary faces of the dataset.

        """
        alg = vtk.vtkGeometryFilter()
        alg.SetInputDataObject(dataset)
        alg.Update()
        return _get_output(alg)

    def extract_all_edges(dataset, progress_bar=False):
        """Extract all the internal/external edges of the dataset as PolyData.

        This produces a full wireframe representation of the input dataset.

        Parameters
        ----------
        progress_bar : bool, optional
            Display a progress bar to indicate progress.

        """
        alg = vtk.vtkExtractEdges()
        alg.SetInputDataObject(dataset)
        _update_alg(alg, progress_bar, 'Extracting All Edges')
        return _get_output(alg)

    @wraps(extract_all_edges)
    def wireframe(self, *args, **kwargs):  # pragma: no cover
        """Wrap ``extract_all_edges``.

        DEPRECATED: Please use ``extract_all_edges`` instead.

        """
        logging.warning("DEPRECATED: ``.wireframe`` is deprecated. Use ``.extract_all_edges`` instead.")
        return self.extract_all_edges(*args, **kwargs)

    def elevation(dataset, low_point=None, high_point=None, scalar_range=None,
                  preference='point', set_active=True, progress_bar=False):
        """Generate scalar values on a dataset.

        The scalar values lie within a user specified range, and are generated by
        computing a projection of each dataset point onto a line.
        The line can be oriented arbitrarily.
        A typical example is to generate scalars based on elevation or height
        above a plane.

        Parameters
        ----------
        low_point : tuple(float), optional
            The low point of the projection line in 3D space. Default is bottom
            center of the dataset. Otherwise pass a length 3 tuple(float).

        high_point : tuple(float), optional
            The high point of the projection line in 3D space. Default is top
            center of the dataset. Otherwise pass a length 3 tuple(float).

        scalar_range : str or tuple(float), optional
            The scalar range to project to the low and high points on the line
            that will be mapped to the dataset. If None given, the values will
            be computed from the elevation (Z component) range between the
            high and low points. Min and max of a range can be given as a length
            2 tuple(float). If ``str`` name of scalara array present in the
            dataset given, the valid range of that array will be used.

        preference : str, optional
            When an array name is specified for ``scalar_range``, this is the
            preferred array type to search for in the dataset.
            Must be either 'point' or 'cell'.

        set_active : bool, optional
            A boolean flag on whether or not to set the new `Elevation` scalar
            as the active scalars array on the output dataset.

        progress_bar : bool, optional
            Display a progress bar to indicate progress.

        Warning
        -------
        This will create a scalars array named `Elevation` on the point data of
        the input dataset and overasdf write an array named `Elevation` if present.

        """
        # Fix the projection line:
        if low_point is None:
            low_point = list(dataset.center)
            low_point[2] = dataset.bounds[4]
        if high_point is None:
            high_point = list(dataset.center)
            high_point[2] = dataset.bounds[5]
        # Fix scalar_range:
        if scalar_range is None:
            scalar_range = (low_point[2], high_point[2])
        elif isinstance(scalar_range, str):
            scalar_range = dataset.get_data_range(arr=scalar_range, preference=preference)
        elif isinstance(scalar_range, collections.Iterable):
            if len(scalar_range) != 2:
                raise ValueError('scalar_range must have a length of two defining the min and max')
        else:
            raise RuntimeError('scalar_range argument ({}) not understood.'.format(type(scalar_range)))
        # Construct the filter
        alg = vtk.vtkElevationFilter()
        alg.SetInputDataObject(dataset)
        # Set the parameters
        alg.SetScalarRange(scalar_range)
        alg.SetLowPoint(low_point)
        alg.SetHighPoint(high_point)
        _update_alg(alg, progress_bar, 'Computing Elevation')
        # Decide on updating active scalars array
        name = 'Elevation' # Note that this is added to the PointData
        if not set_active:
            name = None
        return _get_output(alg, active_scalars=name, active_scalars_field='point')

    def contour(dataset, isosurfaces=10, scalars=None, compute_normals=False,
                compute_gradients=False, compute_scalars=True, rng=None,
                preference='point', method='contour', progress_bar=False):
        """Contour an input dataset by an array.

        ``isosurfaces`` can be an integer specifying the number of isosurfaces in
        the data range or an iterable set of values for explicitly setting the isosurfaces.

        Parameters
        ----------
        isosurfaces : int or iterable
            Number of isosurfaces to compute across valid data range or an
            iterable of float values to explicitly use as the isosurfaces.

        scalars : str, optional
            Name of scalars to threshold on. Defaults to currently active scalars.

        compute_normals : bool, optional

        compute_gradients : bool, optional
            Desc

        compute_scalars : bool, optional
            Preserves the scalar values that are being contoured

        rng : tuple(float), optional
            If an integer number of isosurfaces is specified, this is the range
            over which to generate contours. Default is the scalars arrays' full
            data range.

        preference : str, optional
            When scalars is specified, this is the preferred array type to
            search for in the dataset.  Must be either ``'point'`` or ``'cell'``

        method : str, optional
            Specify to choose which vtk filter is used to create the contour.
            Must be one of ``'contour'``, ``'marching_cubes'`` and
            ``'flying_edges'``. Defaults to ``'contour'``.

        progress_bar : bool, optional
            Display a progress bar to indicate progress.

        """
        if method is None or method == 'contour':
            alg = vtk.vtkContourFilter()
        elif method == 'marching_cubes':
            alg = vtk.vtkMarchingCubes()
        elif method == 'flying_edges':
            alg = vtk.vtkFlyingEdges3D()
        else:
            raise ValueError("Method '{}' is not supported".format(method))
        # Make sure the input has scalars to contour on
        if dataset.n_arrays < 1:
            raise AssertionError('Input dataset for the contour filter must have scalar data.')
        alg.SetInputDataObject(dataset)
        alg.SetComputeNormals(compute_normals)
        alg.SetComputeGradients(compute_gradients)
        alg.SetComputeScalars(compute_scalars)
        # set the array to contour on
        if scalars is None:
            field, scalars = dataset.active_scalars_info
        else:
            _, field = get_array(dataset, scalars, preference=preference, info=True)
        # NOTE: only point data is allowed? well cells works but seems buggy?
        if field != FieldAssociation.POINT:
            raise AssertionError('Contour filter only works on Point data. Array ({}) is in the Cell data.'.format(scalars))
        alg.SetInputArrayToProcess(0, 0, 0, field.value, scalars) # args: (idx, port, connection, field, name)
        # set the isosurfaces
        if isinstance(isosurfaces, int):
            # generate values
            if rng is None:
                rng = dataset.get_data_range(scalars)
            alg.GenerateValues(isosurfaces, rng)
        elif isinstance(isosurfaces, collections.Iterable):
            alg.SetNumberOfContours(len(isosurfaces))
            for i, val in enumerate(isosurfaces):
                alg.SetValue(i, val)
        else:
            raise RuntimeError('isosurfaces not understood.')
        _update_alg(alg, progress_bar, 'Computing Contour')
        return _get_output(alg)

    def texture_map_to_plane(dataset, origin=None, point_u=None, point_v=None,
                             inplace=False, name='Texture Coordinates',
                             use_bounds=False):
        """Texture map this dataset to a user defined plane.

        This is often used to define a plane to texture map an image to this dataset.
        The plane defines the spatial reference and extent of that image.

        Parameters
        ----------
        origin : tuple(float)
            Length 3 iterable of floats defining the XYZ coordinates of the
            BOTTOM LEFT CORNER of the plane

        point_u : tuple(float)
            Length 3 iterable of floats defining the XYZ coordinates of the
            BOTTOM RIGHT CORNER of the plane

        point_v : tuple(float)
            Length 3 iterable of floats defining the XYZ coordinates of the
            TOP LEFT CORNER of the plane

        inplace : bool, optional
            If True, the new texture coordinates will be added to the dataset
            inplace. If False (default), a new dataset is returned with the
            textures coordinates

        name : str, optional
            The string name to give the new texture coordinates if applying
            the filter inplace.

        use_bounds : bool, optional
            Use the bounds to set the mapping plane by default (bottom plane
            of the bounding box).

        """
        if use_bounds:
            if isinstance(use_bounds, (int, bool)):
                b = dataset.GetBounds()
            origin = [b[0], b[2], b[4]]   # BOTTOM LEFT CORNER
            point_u = [b[1], b[2], b[4]]  # BOTTOM RIGHT CORNER
            point_v = [b[0], b[3], b[4]] # TOP LEFT CORNER
        alg = vtk.vtkTextureMapToPlane()
        if origin is None or point_u is None or point_v is None:
            alg.SetAutomaticPlaneGeneration(True)
        else:
            alg.SetOrigin(origin)  # BOTTOM LEFT CORNER
            alg.SetPoint1(point_u) # BOTTOM RIGHT CORNER
            alg.SetPoint2(point_v) # TOP LEFT CORNER
        alg.SetInputDataObject(dataset)
        alg.Update()
        output = _get_output(alg)
        if not inplace:
            return output
        t_coords = output.GetPointData().GetTCoords()
        t_coords.SetName(name)
        otc = dataset.GetPointData().GetTCoords()
        dataset.GetPointData().SetTCoords(t_coords)
        dataset.GetPointData().AddArray(t_coords)
        # CRITICAL:
        dataset.GetPointData().AddArray(otc) # Add old ones back at the end
        return # No return type because it is inplace

    def compute_cell_sizes(dataset, length=True, area=True, volume=True,
                           progress_bar=False):
        """Compute sizes for 1D (length), 2D (area) and 3D (volume) cells.

        Parameters
        ----------
        length : bool
            Specify whether or not to compute the length of 1D cells.

        area : bool
            Specify whether or not to compute the area of 2D cells.

        volume : bool
            Specify whether or not to compute the volume of 3D cells.

        progress_bar : bool, optional
            Display a progress bar to indicate progress.

        """
        alg = vtk.vtkCellSizeFilter()
        alg.SetInputDataObject(dataset)
        alg.SetComputeArea(area)
        alg.SetComputeVolume(volume)
        alg.SetComputeLength(length)
        alg.SetComputeVertexCount(False)
        _update_alg(alg, progress_bar, 'Computing Cell Sizes')
        return _get_output(alg)

    def cell_centers(dataset, vertex=True):
        """Generate points at the center of the cells in this dataset.

        These points can be used for placing glyphs / vectors.

        Parameters
        ----------
        vertex : bool
            Enable/disable the generation of vertex cells.

        """
        alg = vtk.vtkCellCenters()
        alg.SetInputDataObject(dataset)
        alg.SetVertexCells(vertex)
        alg.Update()
        output = _get_output(alg)
        return output

    def glyph(dataset, orient=True, scale=True, factor=1.0, geom=None,
              tolerance=0.0, absolute=False, clamping=False, rng=None):
        """Copy a geometric representation (called a glyph) to every point in the input dataset.

        The glyph may be oriented along the input vectors, and it may be scaled according to scalar
        data or vector magnitude.

        Parameters
        ----------
        orient : bool
            Use the active vectors array to orient the glyphs

        scale : bool
            Use the active scalars to scale the glyphs

        factor : float
            Scale factor applied to sclaing array

        geom : vtk.vtkDataSet
            The geometry to use for the glyph

        tolerance : float, optional
            Specify tolerance in terms of fraction of bounding box length.
            Float value is between 0 and 1. Default is 0.0. If ``absolute``
            is ``True`` then the tolerance can be an absolute distance.

        absolute : bool, optional
            Control if ``tolerance`` is an absolute distance or a fraction.

        clamping: bool
            Turn on/off clamping of "scalar" values to range.

        rng: tuple(float), optional
            Set the range of values to be considered by the filter when scalars
            values are provided.

        """
        # Clean the points before glyphing
        small = pyvista.PolyData(dataset.points)
        small.point_arrays.update(dataset.point_arrays)
        dataset = small.clean(point_merging=True, merge_tol=tolerance,
                              lines_to_points=False, polys_to_lines=False,
                              strips_to_polys=False, inplace=False,
                              absolute=absolute)
        # Make glyphing geometry
        if geom is None:
            arrow = vtk.vtkArrowSource()
            arrow.Update()
            geom = arrow.GetOutput()
        # Run the algorithm
        alg = vtk.vtkGlyph3D()
        alg.SetSourceData(geom)
        if isinstance(scale, str):
            dataset.active_scalars_name = scale
            scale = True
        if scale:
            if dataset.active_scalars is not None:
                if dataset.active_scalars.ndim > 1:
                    alg.SetScaleModeToScaleByVector()
                else:
                    alg.SetScaleModeToScaleByScalar()
        else:
            alg.SetScaleModeToDataScalingOff()
        if isinstance(orient, str):
            dataset.active_vectors_name = orient
            orient = True
        if rng is not None:
            alg.SetRange(rng)
        alg.SetOrient(orient)
        alg.SetInputData(dataset)
        alg.SetVectorModeToUseVector()
        alg.SetScaleFactor(factor)
        alg.SetClamping(clamping)
        alg.Update()
        return _get_output(alg)

    def connectivity(dataset, largest=False):
        """Find and label connected bodies/volumes.

        This adds an ID array to the point and cell data to distinguish separate
        connected bodies. This applies a ``vtkConnectivityFilter`` filter which
        extracts cells that share common points and/or meet other connectivity
        criterion.
        (Cells that share vertices and meet other connectivity criterion such
        as scalar range are known as a region.)

        Parameters
        ----------
        largest : bool
            Extract the largest connected part of the mesh.

        """
        alg = vtk.vtkConnectivityFilter()
        alg.SetInputData(dataset)
        if largest:
            alg.SetExtractionModeToLargestRegion()
        else:
            alg.SetExtractionModeToAllRegions()
        alg.SetColorRegions(True)
        alg.Update()
        return _get_output(alg)

    def extract_largest(dataset, inplace=False):
        """
        Extract largest connected set in mesh.

        Can be used to reduce residues obtained when generating an isosurface.
        Works only if residues are not connected (share at least one point with)
        the main component of the image.

        Parameters
        ----------
        inplace : bool, optional
            Updates mesh in-place while returning nothing.

        Returns
        -------
        mesh : pyvista.PolyData
            Largest connected set in mesh

        """
        mesh = DataSetFilters.connectivity(dataset, largest=True)
        if inplace:
            dataset.overwrite(mesh)
        else:
            return mesh

    def split_bodies(dataset, label=False):
        """Find, label, and split connected bodies/volumes.

        This splits different connected bodies into blocks in a MultiBlock dataset.

        Parameters
        ----------
        label : bool
            A flag on whether to keep the ID arrays given by the
            ``connectivity`` filter.

        """
        # Get the connectivity and label different bodies
        labeled = DataSetFilters.connectivity(dataset)
        classifier = labeled.cell_arrays['RegionId']
        bodies = pyvista.MultiBlock()
        for vid in np.unique(classifier):
            # Now extract it:
            b = labeled.threshold([vid-0.5, vid+0.5], scalars='RegionId')
            if not label:
                # strange behavior:
                # must use this method rather than deleting from the point_arrays
                # or else object is collected.
                b._remove_array(FieldAssociation.CELL, 'RegionId')
                b._remove_array(FieldAssociation.POINT, 'RegionId')
            bodies.append(b)

        return bodies

    def warp_by_scalar(dataset, scalars=None, factor=1.0, normal=None,
                       inplace=False, **kwargs):
        """Warp the dataset's points by a point data scalars array's values.

        This modifies point coordinates by moving points along point normals by
        the scalar amount times the scale factor.

        Parameters
        ----------
        scalars : str, optional
            Name of scalars to warp by. Defaults to currently active scalars.

        factor : float, optional
            A scaling factor to increase the scaling effect. Alias
            ``scale_factor`` also accepted - if present, overrides ``factor``.

        normal : np.array, list, tuple of length 3
            User specified normal. If given, data normals will be ignored and
            the given normal will be used to project the warp.

        inplace : bool
            If True, the points of the give dataset will be updated.

        """
        factor = kwargs.pop('scale_factor', factor)
        assert_empty_kwargs(**kwargs)
        if scalars is None:
            field, scalars = dataset.active_scalars_info
        arr, field = get_array(dataset, scalars, preference='point', info=True)
        if field != FieldAssociation.POINT:
            raise RuntimeError('Dataset can only by warped by a point data array.')
        # Run the algorithm
        alg = vtk.vtkWarpScalar()
        alg.SetInputDataObject(dataset)
        alg.SetInputArrayToProcess(0, 0, 0, field.value, scalars) # args: (idx, port, connection, field, name)
        alg.SetScaleFactor(factor)
        if normal is not None:
            alg.SetNormal(normal)
            alg.SetUseNormal(True)
        alg.Update()
        output = _get_output(alg)
        if inplace:
            if isinstance(dataset, (vtk.vtkImageData, vtk.vtkRectilinearGrid)):
                raise TypeError("This filter cannot be applied inplace for this mesh type.")
            dataset.overwrite(output)
            return
        return output

    def warp_by_vector(dataset, vectors=None, factor=1.0, inplace=False):
        """Warp the dataset's points by a point data vectors array's values.

        This modifies point coordinates by moving points along point vectors by
        the local vector times the scale factor.

        A classical application of this transform is to visualize eigenmodes in
        mechanics.

        Parameters
        ----------
        vectors : str, optional
            Name of vector to warp by. Defaults to currently active vector.

        factor : float, optional
            A scaling factor that multiplies the vectors to warp by. Can
            be used to enhance the warping effect.

        inplace : bool, optional
            If True, the function will update the mesh in-place and
            return ``None``.

        Returns
        -------
        warped_mesh : mesh
            The warped mesh resulting from the operation.

        """
        if vectors is None:
            field, vectors = dataset.active_vectors_info
        arr, field = get_array(dataset, vectors, preference='point', info=True)
        if arr is None:
            raise RuntimeError('No active vectors')

        # check that this is indeed a vector field
        if arr.ndim != 2 or arr.shape[1] != 3:
            raise ValueError(
                'Dataset can only by warped by a 3D vector point data array.' + \
                'The values you provided do not satisfy this requirement')
        alg = vtk.vtkWarpVector()
        alg.SetInputDataObject(dataset)
        alg.SetInputArrayToProcess(0, 0, 0, field.value, vectors)
        alg.SetScaleFactor(factor)
        alg.Update()
        warped_mesh = _get_output(alg)
        if inplace:
            dataset.overwrite(warped_mesh)
            return
        return warped_mesh

    def cell_data_to_point_data(dataset, pass_cell_data=False):
        """Transform cell data into point data.

        Point data are specified per node and cell data specified within cells.
        Optionally, the input point data can be passed through to the output.

        The method of transformation is based on averaging the data values of
        all cells using a particular point. Optionally, the input cell data can
        be passed through to the output as well.

        See also: :func:`pyvista.DataSetFilters.point_data_to_cell_data`

        Parameters
        ----------
        pass_cell_data : bool
            If enabled, pass the input cell data through to the output

        """
        alg = vtk.vtkCellDataToPointData()
        alg.SetInputDataObject(dataset)
        alg.SetPassCellData(pass_cell_data)
        alg.Update()
        active_scalars = None
        if not isinstance(dataset, pyvista.MultiBlock):
            active_scalars = dataset.active_scalars_name
        return _get_output(alg, active_scalars=active_scalars)

    def ctp(dataset, pass_cell_data=False):
        """Transform cell data into point data.

        Point data are specified per node and cell data specified within cells.
        Optionally, the input point data can be passed through to the output.

        An alias/shortcut for ``cell_data_to_point_data``.

        """
        return DataSetFilters.cell_data_to_point_data(dataset, pass_cell_data=pass_cell_data)

    def point_data_to_cell_data(dataset, pass_point_data=False):
        """Transform point data into cell data.

        Point data are specified per node and cell data specified within cells.
        Optionally, the input point data can be passed through to the output.

        See also: :func:`pyvista.DataSetFilters.cell_data_to_point_data`

        Parameters
        ----------
        pass_point_data : bool
            If enabled, pass the input point data through to the output

        """
        alg = vtk.vtkPointDataToCellData()
        alg.SetInputDataObject(dataset)
        alg.SetPassPointData(pass_point_data)
        alg.Update()
        active_scalars = None
        if not isinstance(dataset, pyvista.MultiBlock):
            active_scalars = dataset.active_scalars_name
        return _get_output(alg, active_scalars=active_scalars)

    def ptc(dataset, pass_point_data=False):
        """Transform point data into cell data.

        Point data are specified per node and cell data specified within cells.
        Optionally, the input point data can be passed through to the output.

        An alias/shortcut for ``point_data_to_cell_data``.

        """
        return DataSetFilters.point_data_to_cell_data(dataset, pass_point_data=pass_point_data)

    def triangulate(dataset, inplace=False):
        """Return an all triangle mesh.

        More complex polygons will be broken down into triangles.

        Parameters
        ----------
        inplace : bool, optional
            Updates mesh in-place while returning ``None``.

        Return
        ------
        mesh : pyvista.UnstructuredGrid
            Mesh containing only triangles. ``None`` when ``inplace=True``

        """
        alg = vtk.vtkDataSetTriangleFilter()
        alg.SetInputData(dataset)
        alg.Update()

        mesh = _get_output(alg)
        if inplace:
            dataset.overwrite(mesh)
        else:
            return mesh

    def delaunay_3d(dataset, alpha=0, tol=0.001, offset=2.5, progress_bar=False):
        """Construct a 3D Delaunay triangulation of the mesh.

        This helps smooth out a rugged mesh.

        Parameters
        ----------
        alpha : float, optional
            Distance value to control output of this filter. For a non-zero
            alpha value, only verts, edges, faces, or tetra contained within
            the circumsphere (of radius alpha) will be output. Otherwise, only
            tetrahedra will be output.

        tol : float, optional
            tolerance to control discarding of closely spaced points.
            This tolerance is specified as a fraction of the diagonal length
            of the bounding box of the points.

        offset : float, optional
            multiplier to control the size of the initial, bounding Delaunay
            triangulation.

        progress_bar : bool, optional
            Display a progress bar to indicate progress.
        """
        alg = vtk.vtkDelaunay3D()
        alg.SetInputData(dataset)
        alg.SetAlpha(alpha)
        alg.SetTolerance(tol)
        alg.SetOffset(offset)
        _update_alg(alg, progress_bar, 'Computing 3D Triangulation')
        return _get_output(alg)

    def select_enclosed_points(dataset, surface, tolerance=0.001,
                               inside_out=False, check_surface=True):
        """Mark points as to whether they are inside a closed surface.

        This evaluates all the input points to determine whether they are in an
        enclosed surface. The filter produces a (0,1) mask
        (in the form of a vtkDataArray) that indicates whether points are
        outside (mask value=0) or inside (mask value=1) a provided surface.
        (The name of the output vtkDataArray is "SelectedPoints".)

        This filter produces and output data array, but does not modify the
        input dataset. If you wish to extract cells or poinrs, various
        threshold filters are available (i.e., threshold the output array).

        Warning
        -------
        The filter assumes that the surface is closed and manifold. A boolean
        flag can be set to force the filter to first check whether this is
        true. If false, all points will be marked outside. Note that if this
        check is not performed and the surface is not closed, the results are
        undefined.

        Parameters
        ----------
        surface : pyvista.PolyData
            Set the surface to be used to test for containment. This must be a
            :class:`pyvista.PolyData` object.

        tolerance : float
            The tolerance on the intersection. The tolerance is expressed as a
            fraction of the bounding box of the enclosing surface.

        inside_out : bool
            By default, points inside the surface are marked inside or sent
            to the output. If ``inside_out`` is ``True``, then the points
            outside the surface are marked inside.

        check_surface : bool
            Specify whether to check the surface for closure. If on, then the
            algorithm first checks to see if the surface is closed and
            manifold. If the surface is not closed and manifold, a runtime
            error is raised.

        """
        if not isinstance(surface, pyvista.PolyData):
            raise TypeError("`surface` must be `pyvista.PolyData`")
        if check_surface and surface.n_open_edges > 0:
            raise RuntimeError("Surface is not closed. Please read the warning in the documentation for this function and either pass `check_surface=False` or repair the surface.")
        alg = vtk.vtkSelectEnclosedPoints()
        alg.SetInputData(dataset)
        alg.SetSurfaceData(surface)
        alg.SetTolerance(tolerance)
        alg.SetInsideOut(inside_out)
        alg.Update()
        result = _get_output(alg)
        out = dataset.copy()
        bools = result['SelectedPoints'].astype(np.uint8)
        if len(bools) < 1:
            bools = np.zeros(out.n_points, dtype=np.uint8)
        out['SelectedPoints'] = bools
        return out

    def sample(dataset, target, tolerance=None, pass_cell_arrays=True,
               pass_point_arrays=True):
        """Resample array data from a passed mesh onto this mesh.

        This uses :class:`vtk.vtkResampleWithDataSet`.

        Parameters
        ----------
        dataset: pyvista.Common
            The source vtk data object as the mesh to sample values on to

        target: pyvista.Common
            The vtk data object to sample from - point and cell arrays from
            this object are sampled onto the nodes of the ``dataset`` mesh

        tolerance: float, optional
            tolerance used to compute whether a point in the source is in a
            cell of the input.  If not given, tolerance automatically generated.

        pass_cell_arrays: bool, optional
            Preserve source mesh's original cell data arrays

        pass_point_arrays: bool, optional
            Preserve source mesh's original point data arrays

        """
        alg = vtk.vtkResampleWithDataSet() # Construct the ResampleWithDataSet object
        alg.SetInputData(dataset)  # Set the Input data (actually the source i.e. where to sample from)
        alg.SetSourceData(target) # Set the Source data (actually the target, i.e. where to sample to)
        alg.SetPassCellArrays(pass_cell_arrays)
        alg.SetPassPointArrays(pass_point_arrays)
        if tolerance is not None:
            alg.SetComputeTolerance(False)
            alg.SetTolerance(tolerance)
        alg.Update() # Perform the resampling
        return _get_output(alg)

    def interpolate(dataset, points, sharpness=2, radius=1.0,
                    dimensions=(101, 101, 101), pass_cell_arrays=True,
                    pass_point_arrays=True, null_value=0.0):
        """Interpolate values onto this mesh from the point data of a given dataset.

        The input dataset is typically a point cloud.

        This uses a gaussian interpolation kernel. Use the ``sharpness`` and
        ``radius`` parameters to adjust this kernel.

        Please note that the source dataset is first interpolated onto a fine
        UniformGrid which is then sampled to this mesh. The interpolation grid's
        dimensions will likely need to be tweaked for each individual use case.

        Parameters
        ----------
        points : pyvista.PolyData
            The points whose values will be interpolated onto this mesh.

        sharpness : float
            Set / Get the sharpness (i.e., falloff) of the Gaussian. By
            default Sharpness=2. As the sharpness increases the effects of
            distant points are reduced.

        radius : float
            Specify the radius within which the basis points must lie.

        dimensions : tuple(int)
            When interpolating the points, they are first interpolating on to a
            :class:`pyvista.UniformGrid` with the same spatial extent -
            ``dimensions`` is number of points along each axis for that grid.

        pass_cell_arrays: bool, optional
            Preserve source mesh's original cell data arrays

        pass_point_arrays: bool, optional
            Preserve source mesh's original point data arrays

        null_value : float, optional
            Specify the null point value. When a null point is encountered
            then all components of each null tuple are set to this value. By
            default the null value is set to zero.

        """
        box = pyvista.create_grid(dataset, dimensions=dimensions)

        gaussian_kernel = vtk.vtkGaussianKernel()
        gaussian_kernel.SetSharpness(sharpness)
        gaussian_kernel.SetRadius(radius)

        interpolator = vtk.vtkPointInterpolator()
        interpolator.SetInputData(box)
        interpolator.SetSourceData(points)
        interpolator.SetKernel(gaussian_kernel)
        interpolator.SetNullValue(null_value)
        interpolator.Update()

        return dataset.sample(interpolator.GetOutput(),
                              pass_cell_arrays=pass_cell_arrays,
                              pass_point_arrays=pass_point_arrays)

    def streamlines(dataset, vectors=None, source_center=None,
                    source_radius=None, n_points=100,
                    integrator_type=45, integration_direction='both',
                    surface_streamlines=False, initial_step_length=0.5,
                    step_unit='cl', min_step_length=0.01, max_step_length=1.0,
                    max_steps=2000, terminal_speed=1e-12, max_error=1e-6,
                    max_time=None, compute_vorticity=True, rotation_scale=1.0,
                    interpolator_type='point', start_position=(0.0, 0.0, 0.0),
                    return_source=False, pointa=None, pointb=None):
        """Integrate a vector field to generate streamlines.

        The integration is performed using a specified integrator, by default
        Runge-Kutta2. This supports integration through any type of dataset.
        Thus if the dataset contains 2D cells like polygons or triangles, the
        integration is constrained to lie on the surface defined by 2D cells.

        This produces polylines as the output, with each cell
        (i.e., polyline) representing a streamline. The attribute values
        associated with each streamline are stored in the cell data, whereas
        those associated with streamline-points are stored in the point data.

        This uses a Sphere as the source - set it's location and radius via
        the ``source_center`` and ``source_radius`` keyword arguments.
        You can retrieve the source as :class:`pyvista.PolyData` by specifying
        ``return_source=True``.

        Parameters
        ----------
        vectors : str
            The string name of the active vector field to integrate across

        source_center : tuple(float)
            Length 3 tuple of floats defining the center of the source
            particles. Defaults to the center of the dataset

        source_radius : float
            Float radius of the source particle cloud. Defaults to one-tenth of
            the diagonal of the dataset's spatial extent

        n_points : int
            Number of particles present in source sphere

        integrator_type : int
            The integrator type to be used for streamline generation.
            The default is Runge-Kutta45. The recognized solvers are:
            RUNGE_KUTTA2 (``2``),  RUNGE_KUTTA4 (``4``), and RUNGE_KUTTA45
            (``45``). Options are ``2``, ``4``, or ``45``. Default is ``45``.

        integration_direction : str
            Specify whether the streamline is integrated in the upstream or
            downstream directions (or both). Options are ``'both'``,
            ``'backward'``, or ``'forward'``.

        surface_streamlines : bool
            Compute streamlines on a surface. Default ``False``

        initial_step_length : float
            Initial step size used for line integration, expressed ib length
            unitsL or cell length units (see ``step_unit`` parameter).
            either the starting size for an adaptive integrator, e.g., RK45, or
            the constant / fixed size for non-adaptive ones, i.e., RK2 and RK4)

        step_unit : str
            Uniform integration step unit. The valid unit is now limited to
            only LENGTH_UNIT (``'l'``) and CELL_LENGTH_UNIT (``'cl'``).
            Default is CELL_LENGTH_UNIT: ``'cl'``.

        min_step_length : float
            Minimum step size used for line integration, expressed in length or
            cell length units. Only valid for an adaptive integrator, e.g., RK45

        max_step_length : float
            Maxmimum step size used for line integration, expressed in length or
            cell length units. Only valid for an adaptive integrator, e.g., RK45

        max_steps : int
            Maximum number of steps for integrating a streamline.
            Defaults to ``2000``

        terminal_speed : float
            Terminal speed value, below which integration is terminated.

        max_error : float
            Maximum error tolerated throughout streamline integration.

        max_time : float
            Specify the maximum length of a streamline expressed in LENGTH_UNIT.

        compute_vorticity : bool
            Vorticity computation at streamline points (necessary for generating
            proper stream-ribbons using the ``vtkRibbonFilter``.

        interpolator_type : str
            Set the type of the velocity field interpolator to locate cells
            during streamline integration either by points or cells.
            The cell locator is more robust then the point locator. Options
            are ``'point'`` or ``'cell'`` (abbreviations of ``'p'`` and ``'c'``
            are also supported).

        rotation_scale : float
            This can be used to scale the rate with which the streamribbons
            twist. The default is 1.

        start_position : tuple(float)
            Set the start position. Default is ``(0.0, 0.0, 0.0)``

        return_source : bool
            Return the source particles as :class:`pyvista.PolyData` as well as the
            streamlines. This will be the second value returned if ``True``.

        pointa, pointb : tuple(float)
            The coordinates of a start and end point for a line source. This
            will override the sphere point source.

        """
        integration_direction = str(integration_direction).strip().lower()
        if integration_direction not in ['both', 'back', 'backward', 'forward']:
            raise ValueError("integration direction must be one of: 'backward', 'forward', or 'both' - not '{}'.".format(integration_direction))
        if integrator_type not in [2, 4, 45]:
            raise ValueError('integrator type must be one of `2`, `4`, or `45`.')
        if interpolator_type not in ['c', 'cell', 'p', 'point']:
            raise ValueError("interpolator type must be either 'cell' or 'point'")
        if step_unit not in ['l', 'cl']:
            raise ValueError("step unit must be either 'l' or 'cl'")
        step_unit = {'cl': vtk.vtkStreamTracer.CELL_LENGTH_UNIT,
                     'l': vtk.vtkStreamTracer.LENGTH_UNIT}[step_unit]
        if isinstance(vectors, str):
            dataset.set_active_scalars(vectors)
            dataset.set_active_vectors(vectors)
        if max_time is None:
            max_velocity = dataset.get_data_range()[-1]
            max_time = 4.0 * dataset.GetLength() / max_velocity
        # Generate the source
        if source_center is None:
            source_center = dataset.center
        if source_radius is None:
            source_radius = dataset.length / 10.0
        if pointa is not None and pointb is not None:
            source = vtk.vtkLineSource()
            source.SetPoint1(pointa)
            source.SetPoint2(pointb)
            source.SetResolution(n_points)
        else:
            source = vtk.vtkPointSource()
            source.SetCenter(source_center)
            source.SetRadius(source_radius)
            source.SetNumberOfPoints(n_points)
        # Build the algorithm
        alg = vtk.vtkStreamTracer()
        # Inputs
        alg.SetInputDataObject(dataset)
        # NOTE: not sure why we can't pass a PolyData object
        #       setting the connection is the only I could get it to work
        alg.SetSourceConnection(source.GetOutputPort())
        # general parameters
        alg.SetComputeVorticity(compute_vorticity)
        alg.SetInitialIntegrationStep(initial_step_length)
        alg.SetIntegrationStepUnit(step_unit)
        alg.SetMaximumError(max_error)
        alg.SetMaximumIntegrationStep(max_step_length)
        alg.SetMaximumNumberOfSteps(max_steps)
        alg.SetMaximumPropagation(max_time)
        alg.SetMinimumIntegrationStep(min_step_length)
        alg.SetRotationScale(rotation_scale)
        alg.SetStartPosition(start_position)
        alg.SetSurfaceStreamlines(surface_streamlines)
        alg.SetTerminalSpeed(terminal_speed)
        # Model parameters
        if integration_direction == 'forward':
            alg.SetIntegrationDirectionToForward()
        elif integration_direction in ['backward', 'back']:
            alg.SetIntegrationDirectionToBackward()
        else:
            alg.SetIntegrationDirectionToBoth()
        # set integrator type
        if integrator_type == 2:
            alg.SetIntegratorTypeToRungeKutta2()
        elif integrator_type == 4:
            alg.SetIntegratorTypeToRungeKutta4()
        else:
            alg.SetIntegratorTypeToRungeKutta45()
        # set interpolator type
        if interpolator_type in ['c', 'cell']:
            alg.SetInterpolatorTypeToCellLocator()
        else:
            alg.SetInterpolatorTypeToDataSetPointLocator()
        # run the algorithm
        alg.Update()
        output = _get_output(alg)
        if return_source:
            source.Update()
            src = pyvista.wrap(source.GetOutput())
            return output, src
        return output

    def decimate_boundary(dataset, target_reduction=0.5):
        """Return a decimated version of a triangulation of the boundary.

        Only the outer surface of the input dataset will be considered.

        Parameters
        ----------
        target_reduction : float
            Fraction of the original mesh to remove. Default is ``0.5``
            TargetReduction is set to ``0.9``, this filter will try to reduce
            the data set to 10% of its original size and will remove 90%
            of the input triangles.

        """
        return dataset.extract_geometry().triangulate().decimate(target_reduction)

    def sample_over_line(dataset, pointa, pointb, resolution=None):
        """Sample a dataset onto a line.

        Parameters
        ----------
        pointa : np.ndarray or list
            Location in [x, y, z].

        pointb : np.ndarray or list
            Location in [x, y, z].

        resolution : int
            Number of pieces to divide line into. Defaults to number of cells
            in the input mesh. Must be a positive integer.

        Return
        ------
        sampled_line : pv.PolyData
            Line object with sampled data from dataset.
        """
        if resolution is None:
            resolution = int(dataset.n_cells)
        # Make a line and sample the dataset
        line = pyvista.Line(pointa, pointb, resolution=resolution)

        sampled_line = line.sample(dataset)
        return sampled_line

    def plot_over_line(dataset, pointa, pointb, resolution=None, scalars=None,
                       title=None, ylabel=None, figsize=None, figure=True,
                       show=True):
        """Sample a dataset along a high resolution line and plot.

        Plot the variables of interest in 2D where the X-axis is distance from
        Point A and the Y-axis is the variable of interest. Note that this filter
        returns None.

        Parameters
        ----------
        pointa : np.ndarray or list
            Location in [x, y, z].

        pointb : np.ndarray or list
            Location in [x, y, z].

        resolution : int
            number of pieces to divide line into. Defaults to number of cells
            in the input mesh. Must be a positive integer.

        scalars : str
            The string name of the variable in the input dataset to probe. The
            active scalar is used by default.

        title : str
            The string title of the `matplotlib` figure

        ylabel : str
            The string label of the Y-axis. Defaults to variable name

        figsize : tuple(int)
            the size of the new figure

        figure : bool
            flag on whether or not to create a new figure

        show : bool
            Shows the matplotlib figure

        """
        # Ensure matplotlib is available
        try:
            import matplotlib.pyplot as plt
        except ImportError:  # pragma: no cover
            raise ImportError('matplotlib must be available to use this filter.')

        # Sample on line
        sampled = DataSetFilters.sample_over_line(dataset, pointa, pointb, resolution)

        # Get variable of interest
        if scalars is None:
            field, scalars = dataset.active_scalars_info
        values = sampled.get_array(scalars)
        distance = sampled['Distance']

        # Remainder is plotting
        if figure:
            plt.figure(figsize=figsize)
        # Plot it in 2D
        if values.ndim > 1:
            for i in range(values.shape[1]):
                plt.plot(distance, values[:, i], label='Component {}'.format(i))
            plt.legend()
        else:
            plt.plot(distance, values)
        plt.xlabel('Distance')
        if ylabel is None:
            plt.ylabel(scalars)
        else:
            plt.ylabel(ylabel)
        if title is None:
            plt.title('{} Profile'.format(scalars))
        else:
            plt.title(title)
        if show:  # pragma: no cover
            return plt.show()

    def extract_cells(dataset, ind):
        """Return a subset of the grid.

        Parameters
        ----------
        ind : np.ndarray
            Numpy array of cell indices to be extracted.

        Return
        ------
        subgrid : pyvista.UnstructuredGrid
            Subselected grid

        """
        # Create selection objects
        selectionNode = vtk.vtkSelectionNode()
        selectionNode.SetFieldType(vtk.vtkSelectionNode.CELL)
        selectionNode.SetContentType(vtk.vtkSelectionNode.INDICES)
        selectionNode.SetSelectionList(numpy_to_idarr(ind))

        selection = vtk.vtkSelection()
        selection.AddNode(selectionNode)

        # extract
        extract_sel = vtk.vtkExtractSelection()
        extract_sel.SetInputData(0, dataset)
        extract_sel.SetInputData(1, selection)
        extract_sel.Update()
        subgrid = _get_output(extract_sel)

        # extracts only in float32
        if dataset.points.dtype is not np.dtype('float32'):
            ind = subgrid.point_arrays['vtkOriginalPointIds']
            subgrid.points = dataset.points[ind]

        return subgrid

    def extract_points(dataset, ind):
        """Return a subset of the grid (with cells) that contains any of the given point indices.

        Parameters
        ----------
        ind : np.ndarray, list, or iterable
            Numpy array of point indices to be extracted.

        Return
        ------
        subgrid : pyvista.UnstructuredGrid
            Subselected grid.

        """
        # Create selection objects
        selectionNode = vtk.vtkSelectionNode()
        selectionNode.SetFieldType(vtk.vtkSelectionNode.POINT)
        selectionNode.SetContentType(vtk.vtkSelectionNode.INDICES)
        selectionNode.SetSelectionList(numpy_to_idarr(ind))
        selectionNode.GetProperties().Set(vtk.vtkSelectionNode.CONTAINING_CELLS(), 1)

        selection = vtk.vtkSelection()
        selection.AddNode(selectionNode)

        # extract
        extract_sel = vtk.vtkExtractSelection()
        extract_sel.SetInputData(0, dataset)
        extract_sel.SetInputData(1, selection)
        extract_sel.Update()
        return _get_output(extract_sel)

    def extract_selection_points(dataset, ind):  # pragma: no cover
        """Return a subset of the grid (with cells) that contains any of the given point indices.

        DEPRECATED: Please use ``extract_points`` instead.

        """
        logging.warning("DEPRECATED: use ``extract_points`` instead.")
        return DataSetFilters.extract_points(dataset, ind)

    def extract_surface(dataset, pass_pointid=True, pass_cellid=True, inplace=False):
        """Extract surface mesh of the grid.

        Parameters
        ----------
        pass_pointid : bool, optional
            Adds a point array "vtkOriginalPointIds" that idenfities which
            original points these surface points correspond to

        pass_cellid : bool, optional
            Adds a cell array "vtkOriginalPointIds" that idenfities which
            original cells these surface cells correspond to

        Return
        ------
        extsurf : pyvista.PolyData
            Surface mesh of the grid

        """
        surf_filter = vtk.vtkDataSetSurfaceFilter()
        surf_filter.SetInputData(dataset)
        if pass_pointid:
            surf_filter.PassThroughCellIdsOn()
        if pass_cellid:
            surf_filter.PassThroughPointIdsOn()
        surf_filter.Update()

        mesh = _get_output(surf_filter)
        return mesh

    def surface_indices(dataset):
        """Return the surface indices of a grid.

        Return
        ------
        surf_ind : np.ndarray
            Indices of the surface points.

        """
        surf = DataSetFilters.extract_surface(dataset, pass_cellid=True)
        return surf.point_arrays['vtkOriginalPointIds']

    def extract_feature_edges(dataset, feature_angle=30, boundary_edges=True,
                              non_manifold_edges=True, feature_edges=True,
                              manifold_edges=True, inplace=False):
        """Extract edges from the surface of the mesh.

        If the given mesh is not PolyData, the external surface of the given
        mesh is extracted and used.
        From vtk documentation, the edges are one of the following

            1) boundary (used by one polygon) or a line cell
            2) non-manifold (used by three or more polygons)
            3) feature edges (edges used by two triangles and whose
               dihedral angle > feature_angle)
            4) manifold edges (edges used by exactly two polygons).

        Parameters
        ----------
        feature_angle : float, optional
            Defaults to 30 degrees.

        boundary_edges : bool, optional
            Defaults to True

        non_manifold_edges : bool, optional
            Defaults to True

        feature_edges : bool, optional
            Defaults to True

        manifold_edges : bool, optional
            Defaults to True

        inplace : bool, optional
            Return new mesh or overwrite input.

        Return
        ------
        edges : pyvista.vtkPolyData
            Extracted edges. None if inplace=True.

        """
        if not isinstance(dataset, vtk.vtkPolyData):
            dataset = DataSetFilters.extract_surface(dataset)
        featureEdges = vtk.vtkFeatureEdges()
        featureEdges.SetInputData(dataset)
        featureEdges.SetFeatureAngle(feature_angle)
        featureEdges.SetManifoldEdges(manifold_edges)
        featureEdges.SetNonManifoldEdges(non_manifold_edges)
        featureEdges.SetBoundaryEdges(boundary_edges)
        featureEdges.SetFeatureEdges(feature_edges)
        featureEdges.SetColoring(False)
        featureEdges.Update()

        mesh = _get_output(featureEdges)
        if inplace:
            dataset.overwrite(mesh)
        else:
            return mesh

    @wraps(extract_feature_edges)
    def extract_edges(self, *args, **kwargs):  # pragma: no cover
        """Wrap ``extract_feature_edges``.

        DEPRECATED: Please use ``extract_feature_edges`` instead.

        """
        logging.warning("DEPRECATED: ``.extract_edges`` is deprecated. Use ``.extract_feature_edges`` instead.")
        return self.extract_feature_edges(*args, **kwargs)

    def merge(dataset, grid=None, merge_points=True, inplace=False,
              main_has_priority=True):
        """Join one or many other grids to this grid.

        Grid is updated in-place by default.

        Can be used to merge points of adjacent cells when no grids
        are input.

        Parameters
        ----------
        grid : vtk.UnstructuredGrid or list of vtk.UnstructuredGrids
            Grids to merge to this grid.

        merge_points : bool, optional
            Points in exactly the same location will be merged between
            the two meshes. Warning: this can leave degenerate point data.

        inplace : bool, optional
            Updates grid inplace when True if the input type is an
            :class:`pyvista.UnstructuredGrid`.

        main_has_priority : bool, optional
            When this parameter is true and merge_points is true,
            the arrays of the merging grids will be overwritten
            by the original main mesh.

        Return
        ------
        merged_grid : vtk.UnstructuredGrid
            Merged grid.  Returned when inplace is False.

        Notes
        -----
        When two or more grids are joined, the type and name of each
        array must match or the arrays will be ignored and not
        included in the final merged mesh.

        """
        append_filter = vtk.vtkAppendFilter()
        append_filter.SetMergePoints(merge_points)

        if not main_has_priority:
            append_filter.AddInputData(dataset)

        if isinstance(grid, pyvista.Common):
            append_filter.AddInputData(grid)
        elif isinstance(grid, (list, tuple, pyvista.MultiBlock)):
            grids = grid
            for grid in grids:
                append_filter.AddInputData(grid)

        if main_has_priority:
            append_filter.AddInputData(dataset)

        append_filter.Update()
        merged = _get_output(append_filter)
        if inplace:
            if type(dataset) == type(merged):
                dataset.deep_copy(merged)
            else:
                raise TypeError("Mesh type {} cannot be overridden by output.".format(type(dataset)))
        else:
            return merged

    def __add__(dataset, grid):
        """Combine this mesh with another into an :class:`pyvista.UnstructuredGrid`."""
        return DataSetFilters.merge(dataset, grid)

    def compute_cell_quality(dataset, quality_measure='scaled_jacobian', null_value=-1.0):
        """Compute a function of (geometric) quality for each cell of a mesh.

        The per-cell quality is added to the mesh's cell data, in an array
        named "CellQuality". Cell types not supported by this filter or
        undefined quality of supported cell types will have an entry of -1.

        Defaults to computing the scaled jacobian.

        Options for cell quality measure:

        - ``'area'``
        - ``'aspect_beta'``
        - ``'aspect_frobenius'``
        - ``'aspect_gamma'``
        - ``'aspect_ratio'``
        - ``'collapse_ratio'``
        - ``'condition'``
        - ``'diagonal'``
        - ``'dimension'``
        - ``'distortion'``
        - ``'jacobian'``
        - ``'max_angle'``
        - ``'max_aspect_frobenius'``
        - ``'max_edge_ratio'``
        - ``'med_aspect_frobenius'``
        - ``'min_angle'``
        - ``'oddy'``
        - ``'radius_ratio'``
        - ``'relative_size_squared'``
        - ``'scaled_jacobian'``
        - ``'shape'``
        - ``'shape_and_size'``
        - ``'shear'``
        - ``'shear_and_size'``
        - ``'skew'``
        - ``'stretch'``
        - ``'taper'``
        - ``'volume'``
        - ``'warpage'``

        Parameters
        ----------
        quality_measure : str
            The cell quality measure to use

        null_value : float
            Float value for undefined quality. Undefined quality are qualities
            that could be addressed by this filter but is not well defined for
            the particular geometry of cell in question, e.g. a volume query
            for a triangle. Undefined quality will always be undefined.
            The default value is -1.

        """
        alg = vtk.vtkCellQuality()
        measure_setters = {
            'area': alg.SetQualityMeasureToArea,
            'aspect_beta': alg.SetQualityMeasureToAspectBeta,
            'aspect_frobenius': alg.SetQualityMeasureToAspectFrobenius,
            'aspect_gamma': alg.SetQualityMeasureToAspectGamma,
            'aspect_ratio': alg.SetQualityMeasureToAspectRatio,
            'collapse_ratio': alg.SetQualityMeasureToCollapseRatio,
            'condition': alg.SetQualityMeasureToCondition,
            'diagonal': alg.SetQualityMeasureToDiagonal,
            'dimension': alg.SetQualityMeasureToDimension,
            'distortion': alg.SetQualityMeasureToDistortion,
            'jacobian': alg.SetQualityMeasureToJacobian,
            'max_angle': alg.SetQualityMeasureToMaxAngle,
            'max_aspect_frobenius': alg.SetQualityMeasureToMaxAspectFrobenius,
            'max_edge_ratio': alg.SetQualityMeasureToMaxEdgeRatio,
            'med_aspect_frobenius': alg.SetQualityMeasureToMedAspectFrobenius,
            'min_angle': alg.SetQualityMeasureToMinAngle,
            'oddy': alg.SetQualityMeasureToOddy,
            'radius_ratio': alg.SetQualityMeasureToRadiusRatio,
            'relative_size_squared': alg.SetQualityMeasureToRelativeSizeSquared,
            'scaled_jacobian': alg.SetQualityMeasureToScaledJacobian,
            'shape': alg.SetQualityMeasureToShape,
            'shape_and_size': alg.SetQualityMeasureToShapeAndSize,
            'shear': alg.SetQualityMeasureToShear,
            'shear_and_size': alg.SetQualityMeasureToShearAndSize,
            'skew': alg.SetQualityMeasureToSkew,
            'stretch': alg.SetQualityMeasureToStretch,
            'taper': alg.SetQualityMeasureToTaper,
            'volume': alg.SetQualityMeasureToVolume,
            'warpage': alg.SetQualityMeasureToWarpage
        }
        try:
            # Set user specified quality measure
            measure_setters[quality_measure]()
        except (KeyError, IndexError):
            options = ', '.join(["'{}'".format(s) for s in list(measure_setters.keys())])
            raise KeyError('Cell quality type ({}) not available. Options are: {}'.format(quality_measure, options))
        alg.SetInputData(dataset)
        alg.SetUndefinedQuality(null_value)
        alg.Update()
        return _get_output(alg)

    def compute_gradient(dataset, scalars=None, gradient_name='gradient',
                         preference='point'):
        """Compute per cell gradient of point/cell scalar field.

        Parameters
        ----------
        scalars : str, optional
            String name of the scalars array to use when computing gradient.

        gradient_name : str, optional
            The name of the output array of the computed gradient.

        """
        alg = vtk.vtkGradientFilter()
        # Check if scalars array given
        if scalars is None:
            field, scalars = dataset.active_scalars_info
            if scalars is None:
                raise RuntimeError('No active scalars.  Must input scalars array name')
        if not isinstance(scalars, str):
            raise TypeError('scalars array must be given as a string name')
        _, field = dataset.get_array(scalars, preference=preference, info=True)
        # args: (idx, port, connection, field, name)
        alg.SetInputArrayToProcess(0, 0, 0, field.value, scalars)
        alg.SetInputData(dataset)
        alg.SetResultArrayName(gradient_name)
        alg.Update()
        return _get_output(alg)


@abstract_class
class CompositeFilters:
    """An internal class to manage filtes/algorithms for composite datasets."""

    def extract_geometry(composite):
        """Combine the geomertry of all blocks into a single ``PolyData`` object.

        Place this filter at the end of a pipeline before a polydata
        consumer such as a polydata mapper to extract geometry from all blocks
        and append them to one polydata object.

        """
        gf = vtk.vtkCompositeDataGeometryFilter()
        gf.SetInputData(composite)
        gf.Update()
        return wrap(gf.GetOutputDataObject(0))

    def combine(composite, merge_points=False):
        """Append all blocks into a single unstructured grid.

        Parameters
        ----------
        merge_points : bool, optional
            Merge coincidental points.

        """
        alg = vtk.vtkAppendFilter()
        for block in composite:
            if isinstance(block, vtk.vtkMultiBlockDataSet):
                block = CompositeFilters.combine(block, merge_points=merge_points)
            alg.AddInputData(block)
        alg.SetMergePoints(merge_points)
        alg.Update()
        return wrap(alg.GetOutputDataObject(0))

    clip = DataSetFilters.clip

    clip_box = DataSetFilters.clip_box

    slice = DataSetFilters.slice

    slice_orthogonal = DataSetFilters.slice_orthogonal

    slice_along_axis = DataSetFilters.slice_along_axis

    slice_along_line = DataSetFilters.slice_along_line

    extract_all_edges = DataSetFilters.extract_all_edges

    wireframe = DataSetFilters.wireframe

    elevation = DataSetFilters.elevation

    compute_cell_sizes = DataSetFilters.compute_cell_sizes

    cell_centers = DataSetFilters.cell_centers

    cell_data_to_point_data = DataSetFilters.cell_data_to_point_data

    point_data_to_cell_data = DataSetFilters.point_data_to_cell_data

    triangulate = DataSetFilters.triangulate

    def outline(composite, generate_faces=False, nested=False):
        """Produce an outline of the full extent for the all blocks in this composite dataset.

        Parameters
        ----------
        generate_faces : bool, optional
            Generate solid faces for the box. This is off by default

        nested : bool, optional
            If True, these creates individual outlines for each nested dataset

        """
        if nested:
            return DataSetFilters.outline(composite, generate_faces=generate_faces)
        box = pyvista.Box(bounds=composite.bounds)
        return box.outline(generate_faces=generate_faces)

    def outline_corners(composite, factor=0.2, nested=False):
        """Produce an outline of the corners for the all blocks in this composite dataset.

        Parameters
        ----------
        factor : float, optional
            controls the relative size of the corners to the length of the
            corresponding bounds

        ested : bool, optional
            If True, these creates individual outlines for each nested dataset

        """
        if nested:
            return DataSetFilters.outline_corners(composite, factor=factor)
        box = pyvista.Box(bounds=composite.bounds)
        return box.outline_corners(factor=factor)


@abstract_class
class PolyDataFilters(DataSetFilters):
    """An internal class to manage filtes/algorithms for polydata datasets."""

    def edge_mask(poly_data, angle):
        """Return a mask of the points of a surface mesh that has a surface angle greater than angle.

        Parameters
        ----------
        angle : float
            Angle to consider an edge.

        """
        if not isinstance(poly_data, pyvista.PolyData):  # pragma: no cover
            poly_data = pyvista.PolyData(poly_data)
        poly_data.point_arrays['point_ind'] = np.arange(poly_data.n_points)
        featureEdges = vtk.vtkFeatureEdges()
        featureEdges.SetInputData(poly_data)
        featureEdges.FeatureEdgesOn()
        featureEdges.BoundaryEdgesOff()
        featureEdges.NonManifoldEdgesOff()
        featureEdges.ManifoldEdgesOff()
        featureEdges.SetFeatureAngle(angle)
        featureEdges.Update()
        edges = _get_output(featureEdges)
        orig_id = pyvista.point_array(edges, 'point_ind')

        return np.in1d(poly_data.point_arrays['point_ind'], orig_id,
                       assume_unique=True)

    def boolean_cut(poly_data, cut, tolerance=1E-5, inplace=False):
        """Perform a Boolean cut using another mesh.

        Parameters
        ----------
        cut : pyvista.PolyData
            Mesh making the cut

        inplace : bool, optional
            Updates mesh in-place while returning nothing.

        Return
        ------
        mesh : pyvista.PolyData
            The cut mesh when inplace=False

        """
        if not poly_data.is_all_triangles() or not cut.is_all_triangles():
            raise NotAllTrianglesError("Make sure both the input and output are triangulated.")

        bfilter = vtk.vtkBooleanOperationPolyDataFilter()
        bfilter.SetOperationToIntersection()
        # bfilter.SetOperationToDifference()

        bfilter.SetInputData(1, cut)
        bfilter.SetInputData(0, poly_data)
        bfilter.ReorientDifferenceCellsOff()
        bfilter.SetTolerance(tolerance)
        bfilter.Update()

        mesh = _get_output(bfilter)
        if inplace:
            poly_data.overwrite(mesh)
        else:
            return mesh

    def boolean_add(poly_data, mesh, inplace=False):
        """Add a mesh to the current mesh.

        Does not attempt to "join" the meshes.

        Parameters
        ----------
        mesh : pyvista.PolyData
            The mesh to add.

        inplace : bool, optional
            Updates mesh in-place while returning nothing.

        Return
        ------
        joinedmesh : pyvista.PolyData
            Initial mesh and the new mesh when inplace=False.

        """
        vtkappend = vtk.vtkAppendPolyData()
        vtkappend.AddInputData(poly_data)
        vtkappend.AddInputData(mesh)
        vtkappend.Update()

        mesh = _get_output(vtkappend)
        if inplace:
            poly_data.overwrite(mesh)
        else:
            return mesh

    def __add__(poly_data, mesh):
        """Merge these two meshes."""
        if not isinstance(mesh, vtk.vtkPolyData):
            return DataSetFilters.__add__(poly_data, mesh)
        return PolyDataFilters.boolean_add(poly_data, mesh)

    def boolean_union(poly_data, mesh, inplace=False):
        """Combine two meshes and attempts to create a manifold mesh.

        Parameters
        ----------
        mesh : pyvista.PolyData
            The mesh to perform a union against.

        inplace : bool, optional
            Updates mesh in-place while returning nothing.

        Return
        ------
        union : pyvista.PolyData
            The union mesh when inplace=False.

        """
        bfilter = vtk.vtkBooleanOperationPolyDataFilter()
        bfilter.SetOperationToUnion()
        bfilter.SetInputData(1, mesh)
        bfilter.SetInputData(0, poly_data)
        bfilter.ReorientDifferenceCellsOff()
        bfilter.Update()

        mesh = _get_output(bfilter)
        if inplace:
            poly_data.overwrite(mesh)
        else:
            return mesh

    def boolean_difference(poly_data, mesh, inplace=False):
        """Combine two meshes and retains only the volume in common between the meshes.

        Parameters
        ----------
        mesh : pyvista.PolyData
            The mesh to perform a union against.

        inplace : bool, optional
            Updates mesh in-place while returning nothing.

        Return
        ------
        union : pyvista.PolyData
            The union mesh when inplace=False.

        """
        bfilter = vtk.vtkBooleanOperationPolyDataFilter()
        bfilter.SetOperationToDifference()
        bfilter.SetInputData(1, mesh)
        bfilter.SetInputData(0, poly_data)
        bfilter.ReorientDifferenceCellsOff()
        bfilter.Update()

        mesh = _get_output(bfilter)
        if inplace:
            poly_data.overwrite(mesh)
        else:
            return mesh

    def curvature(poly_data, curv_type='mean'):
        """Return the pointwise curvature of a mesh.

        Parameters
        ----------
        mesh : vtk.polydata
            vtk polydata mesh

        curvature string, optional
            One of the following strings
            Mean
            Gaussian
            Maximum
            Minimum

        Return
        ------
        curvature : np.ndarray
            Curvature values

        """
        curv_type = curv_type.lower()

        # Create curve filter and compute curvature
        curvefilter = vtk.vtkCurvatures()
        curvefilter.SetInputData(poly_data)
        if curv_type == 'mean':
            curvefilter.SetCurvatureTypeToMean()
        elif curv_type == 'gaussian':
            curvefilter.SetCurvatureTypeToGaussian()
        elif curv_type == 'maximum':
            curvefilter.SetCurvatureTypeToMaximum()
        elif curv_type == 'minimum':
            curvefilter.SetCurvatureTypeToMinimum()
        else:
            raise Exception('Curv_Type must be either "Mean", '
                            '"Gaussian", "Maximum", or "Minimum"')
        curvefilter.Update()

        # Compute and return curvature
        curv = _get_output(curvefilter)
        return vtk_to_numpy(curv.GetPointData().GetScalars())

    def plot_curvature(poly_data, curv_type='mean', **kwargs):
        """Plot the curvature.

        Parameters
        ----------
        curvtype : str, optional
            One of the following strings indicating curvature type

            - Mean
            - Gaussian
            - Maximum
            - Minimum

        **kwargs : optional
            See :func:`pyvista.plot`

        Return
        ------
        cpos : list
            List of camera position, focal point, and view up

        """
        return poly_data.plot(scalars=poly_data.curvature(curv_type),
                              stitle='%s\nCurvature' % curv_type, **kwargs)

    def triangulate(poly_data, inplace=False):
        """Return an all triangle mesh.

        More complex polygons will be broken down into tetrahedrals.

        Parameters
        ----------
        inplace : bool, optional
            Updates mesh in-place while returning nothing.

        Return
        ------
        mesh : pyvista.PolyData
            Mesh containing only triangles.  None when inplace=True

        """
        trifilter = vtk.vtkTriangleFilter()
        trifilter.SetInputData(poly_data)
        trifilter.PassVertsOff()
        trifilter.PassLinesOff()
        trifilter.Update()

        mesh = _get_output(trifilter)
        if inplace:
            poly_data.overwrite(mesh)
        else:
            return mesh

    def tri_filter(poly_data, inplace=False):  # pragma: no cover
        """Return an all triangle mesh.

        DEPRECATED: Please use ``triangulate`` instead.

        """
        logging.warning("DEPRECATED: ``.tri_filter`` is deprecated. Use ``.triangulate`` instead.")
        return PolyDataFilters.triangulate(poly_data, inplace=inplace)

    def smooth(poly_data, n_iter=20, relaxation_factor=0.01, convergence=0.0,
               edge_angle=15, feature_angle=45,
               boundary_smoothing=True, feature_smoothing=False, inplace=False):
        """Adjust point coordinates using Laplacian smoothing.

        The effect is to "relax" the mesh, making the cells better shaped and
        the vertices more evenly distributed.

        Parameters
        ----------
        n_iter : int
            Number of iterations for Laplacian smoothing.

        relaxation_factor : float, optional
            Relaxation factor controls the amount of displacement in a single
            iteration. Generally a lower relaxation factor and higher number of
            iterations is numerically more stable.

        convergence : float, optional
            Convergence criterion for the iteration process. Smaller numbers
            result in more smoothing iterations. Range from (0 to 1).

        edge_angle : float, optional
            Edge angle to control smoothing along edges (either interior or boundary).

        feature_angle : float, optional
            Feature angle for sharp edge identification.

        boundary_smoothing : bool, optional
            Boolean flag to control smoothing of boundary edges.

        feature_smoothing : bool, optional
            Boolean flag to control smoothing of feature edges.

        inplace : bool, optional
            Updates mesh in-place while returning nothing.

        Return
        ------
        mesh : pyvista.PolyData
            Decimated mesh. None when inplace=True.

        """
        alg = vtk.vtkSmoothPolyDataFilter()
        alg.SetInputData(poly_data)
        alg.SetNumberOfIterations(n_iter)
        alg.SetConvergence(convergence)
        alg.SetFeatureEdgeSmoothing(feature_smoothing)
        alg.SetFeatureAngle(feature_angle)
        alg.SetEdgeAngle(edge_angle)
        alg.SetBoundarySmoothing(boundary_smoothing)
        alg.SetRelaxationFactor(relaxation_factor)
        alg.Update()

        mesh = _get_output(alg)
        if inplace:
            poly_data.overwrite(mesh)
        else:
            return mesh

    def decimate_pro(poly_data, reduction, feature_angle=45.0, split_angle=75.0, splitting=True,
                     pre_split_mesh=False, preserve_topology=False, inplace=False):
        """Reduce the number of triangles in a triangular mesh.

        It forms a good approximation to the original geometry. Based on the algorithm
        originally described in "Decimation of Triangle Meshes", Proc Siggraph 92.

        Parameters
        ----------
        reduction : float
            Reduction factor. A value of 0.9 will leave 10 % of the original number
            of vertices.

        feature_angle : float, optional
            Angle used to define what an edge is (i.e., if the surface normal between
            two adjacent triangles is >= feature_angle, an edge exists).

        split_angle : float, optional
            Angle used to control the splitting of the mesh. A split line exists
            when the surface normals between two edge connected triangles are >= split_angle.

        splitting : bool, optional
            Controls the splitting of the mesh at corners, along edges, at non-manifold
            points, or anywhere else a split is required. Turning splitting off
            will better preserve the original topology of the mesh, but may not
            necessarily give the exact requested decimation.

        pre_split_mesh : bool, optional
            Separates the mesh into semi-planar patches, which are disconnected
            from each other. This can give superior results in some cases. If pre_split_mesh
            is set to True, the mesh is split with the specified split_angle. Otherwise
            mesh splitting is deferred as long as possible.

        preserve_topology : bool, optional
            Controls topology preservation. If on, mesh splitting and hole elimination
            will not occur. This may limit the maximum reduction that may be achieved.

        inplace : bool, optional
            Updates mesh in-place while returning nothing.

        Return
        ------
        mesh : pyvista.PolyData
            Decimated mesh. None when inplace=True.

        """
        alg = vtk.vtkDecimatePro()
        alg.SetInputData(poly_data)
        alg.SetTargetReduction(reduction)
        alg.SetPreserveTopology(preserve_topology)
        alg.SetFeatureAngle(feature_angle)
        alg.SetSplitting(splitting)
        alg.SetSplitAngle(split_angle)
        alg.SetPreSplitMesh(pre_split_mesh)
        alg.Update()

        mesh = _get_output(alg)
        if inplace:
            poly_data.overwrite(mesh)
        else:
            return mesh

    def tube(poly_data, radius=None, scalars=None, capping=True, n_sides=20,
             radius_factor=10, preference='point', inplace=False):
        """Generate a tube around each input line.

        The radius of the tube can be set to linearly vary with a scalar value.

        Parameters
        ----------
        radius : float
            Minimum tube radius (minimum because the tube radius may vary).

        scalars : str, optional
            scalars array by which the radius varies

        capping : bool
            Turn on/off whether to cap the ends with polygons. Default True.

        n_sides : int
            Set the number of sides for the tube. Minimum of 3.

        radius_factor : float
            Maximum tube radius in terms of a multiple of the minimum radius.

        preference : str
            The field preference when searching for the scalars array by name

        inplace : bool, optional
            Updates mesh in-place while returning nothing.

        Return
        ------
        mesh : pyvista.PolyData
            Tube-filtered mesh. None when inplace=True.

        """
        if not isinstance(poly_data, pyvista.PolyData):
            poly_data = pyvista.PolyData(poly_data)
        if n_sides < 3:
            n_sides = 3
        tube = vtk.vtkTubeFilter()
        tube.SetInputDataObject(poly_data)
        # User Defined Parameters
        tube.SetCapping(capping)
        if radius is not None:
            tube.SetRadius(radius)
        tube.SetNumberOfSides(n_sides)
        tube.SetRadiusFactor(radius_factor)
        # Check if scalars array given
        if scalars is not None:
            if not isinstance(scalars, str):
                raise TypeError('scalars array must be given as a string name')
            _, field = poly_data.get_array(scalars, preference=preference, info=True)
            # args: (idx, port, connection, field, name)
            tube.SetInputArrayToProcess(0, 0, 0, field.value, scalars)
            tube.SetVaryRadiusToVaryRadiusByScalar()
        # Apply the filter
        tube.Update()

        mesh = _get_output(tube)
        if inplace:
            poly_data.overwrite(mesh)
        else:
            return mesh

    def subdivide(poly_data, nsub, subfilter='linear', inplace=False):
        """Increase the number of triangles in a single, connected triangular mesh.

        Uses one of the following vtk subdivision filters to subdivide a mesh.
        vtkButterflySubdivisionFilter
        vtkLoopSubdivisionFilter
        vtkLinearSubdivisionFilter

        Linear subdivision results in the fastest mesh subdivision, but it
        does not smooth mesh edges, but rather splits each triangle into 4
        smaller triangles.

        Butterfly and loop subdivision perform smoothing when dividing, and may
        introduce artifacts into the mesh when dividing.

        Subdivision filter appears to fail for multiple part meshes.  Should
        be one single mesh.

        Parameters
        ----------
        nsub : int
            Number of subdivisions.  Each subdivision creates 4 new triangles,
            so the number of resulting triangles is nface*4**nsub where nface
            is the current number of faces.

        subfilter : string, optional
            Can be one of the following: 'butterfly', 'loop', 'linear'

        inplace : bool, optional
            Updates mesh in-place while returning nothing.

        Return
        ------
        mesh : Polydata object
            pyvista polydata object.  None when inplace=True

        Examples
        --------
        >>> from pyvista import examples
        >>> import pyvista
        >>> mesh = pyvista.PolyData(examples.planefile)
        >>> submesh = mesh.subdivide(1, 'loop') # doctest:+SKIP

        alternatively, update mesh in-place

        >>> mesh.subdivide(1, 'loop', inplace=True) # doctest:+SKIP

        """
        subfilter = subfilter.lower()
        if subfilter == 'linear':
            sfilter = vtk.vtkLinearSubdivisionFilter()
        elif subfilter == 'butterfly':
            sfilter = vtk.vtkButterflySubdivisionFilter()
        elif subfilter == 'loop':
            sfilter = vtk.vtkLoopSubdivisionFilter()
        else:
            raise Exception("Subdivision filter must be one of the following: "
                            "'butterfly', 'loop', or 'linear'")

        # Subdivide
        sfilter.SetNumberOfSubdivisions(nsub)
        sfilter.SetInputData(poly_data)
        sfilter.Update()

        submesh = _get_output(sfilter)
        if inplace:
            poly_data.overwrite(submesh)
        else:
            return submesh

    def decimate(poly_data, target_reduction, volume_preservation=False,
                 attribute_error=False, scalars=True, vectors=True,
                 normals=False, tcoords=True, tensors=True, scalars_weight=0.1,
                 vectors_weight=0.1, normals_weight=0.1, tcoords_weight=0.1,
                 tensors_weight=0.1, inplace=False, progress_bar=False):
        """Reduce the number of triangles in a triangular mesh using vtkQuadricDecimation.

        Parameters
        ----------
        mesh : vtk.PolyData
            Mesh to decimate

        target_reduction : float
            Fraction of the original mesh to remove.
            TargetReduction is set to 0.9, this filter will try to reduce
            the data set to 10% of its original size and will remove 90%
            of the input triangles.

        volume_preservation : bool, optional
            Decide whether to activate volume preservation which greatly reduces
            errors in triangle normal direction. If off, volume preservation is
            disabled and if AttributeErrorMetric is active, these errors can be
            large. Defaults to False.

        attribute_error : bool, optional
            Decide whether to include data attributes in the error metric. If
            off, then only geometric error is used to control the decimation.
            Defaults to False.

        scalars : bool, optional
            If attribute errors are to be included in the metric (i.e.,
            AttributeErrorMetric is on), then the following flags control which
            attributes are to be included in the error calculation. Defaults to
            True.

        vectors : bool, optional
            See scalars parameter. Defaults to True.

        normals : bool, optional
            See scalars parameter. Defaults to False.

        tcoords : bool, optional
            See scalars parameter. Defaults to True.

        tensors : bool, optional
            See scalars parameter. Defaults to True.

        scalars_weight : float, optional
            The scaling weight contribution of the scalar attribute. These
            values are used to weight the contribution of the attributes towards
            the error metric. Defaults to 0.1.

        vectors_weight : float, optional
            See scalars weight parameter. Defaults to 0.1.

        normals_weight : float, optional
            See scalars weight parameter. Defaults to 0.1.

        tcoords_weight : float, optional
            See scalars weight parameter. Defaults to 0.1.

        tensors_weight : float, optional
            See scalars weight parameter. Defaults to 0.1.

        inplace : bool, optional
            Updates mesh in-place while returning nothing.

        progress_bar : bool, optional
            Display a progress bar to indicate progress.

        Return
        ------
        outmesh : pyvista.PolyData
            Decimated mesh.  None when inplace=True.

        """
        # create decimation filter
        alg = vtk.vtkQuadricDecimation()  # vtkDecimatePro as well

        alg.SetVolumePreservation(volume_preservation)
        alg.SetAttributeErrorMetric(attribute_error)
        alg.SetScalarsAttribute(scalars)
        alg.SetVectorsAttribute(vectors)
        alg.SetNormalsAttribute(normals)
        alg.SetTCoordsAttribute(tcoords)
        alg.SetTensorsAttribute(tensors)
        alg.SetScalarsWeight(scalars_weight)
        alg.SetVectorsWeight(vectors_weight)
        alg.SetNormalsWeight(normals_weight)
        alg.SetTCoordsWeight(tcoords_weight)
        alg.SetTensorsWeight(tensors_weight)
        alg.SetTargetReduction(target_reduction)

        alg.SetInputData(poly_data)
        _update_alg(alg, progress_bar, 'Decimating')

        mesh = _get_output(alg)
        if inplace:
            poly_data.overwrite(mesh)
        else:
            return mesh

    def compute_normals(poly_data, cell_normals=True, point_normals=True,
                        split_vertices=False, flip_normals=False,
                        consistent_normals=True,
                        auto_orient_normals=False,
                        non_manifold_traversal=True,
                        feature_angle=30.0, inplace=False):
        """Compute point and/or cell normals for a mesh.

        The filter can reorder polygons to insure consistent orientation across
        polygon neighbors. Sharp edges can be split and points duplicated
        with separate normals to give crisp (rendered) surface definition. It is
        also possible to globally flip the normal orientation.

        The algorithm works by determining normals for each polygon and then
        averaging them at shared points. When sharp edges are present, the edges
        are split and new points generated to prevent blurry edges (due to
        Gouraud shading).

        Parameters
        ----------
        cell_normals : bool, optional
            Calculation of cell normals. Defaults to True.

        point_normals : bool, optional
            Calculation of point normals. Defaults to True.

        split_vertices : bool, optional
            Splitting of sharp edges. Defaults to False.

        flip_normals : bool, optional
            Set global flipping of normal orientation. Flipping modifies both
            the normal direction and the order of a cell's points. Defaults to
            False.

        consistent_normals : bool, optional
            Enforcement of consistent polygon ordering. Defaults to True.

        auto_orient_normals : bool, optional
            Turn on/off the automatic determination of correct normal
            orientation. NOTE: This assumes a completely closed surface (i.e. no
            boundary edges) and no non-manifold edges. If these constraints do
            not hold, all bets are off. This option adds some computational
            complexity, and is useful if you don't want to have to inspect the
            rendered image to determine whether to turn on the FlipNormals flag.
            However, this flag can work with the FlipNormals flag, and if both
            are set, all the normals in the output will point "inward". Defaults
            to False.

        non_manifold_traversal : bool, optional
            Turn on/off traversal across non-manifold edges. Changing this may
            prevent problems where the consistency of polygonal ordering is
            corrupted due to topological loops. Defaults to True.

        feature_angle : float, optional
            The angle that defines a sharp edge. If the difference in angle
            across neighboring polygons is greater than this value, the shared
            edge is considered "sharp". Defaults to 30.0.

        inplace : bool, optional
            Updates mesh in-place while returning nothing. Defaults to False.

        Return
        ------
        mesh : pyvista.PolyData
            Updated mesh with cell and point normals if inplace=False

        Notes
        -----
        Previous arrays named "Normals" will be overwritten.

        Normals are computed only for polygons and triangle strips. Normals are
        not computed for lines or vertices.

        Triangle strips are broken up into triangle polygons. You may want to
        restrip the triangles.

        May be easier to run mesh.point_normals or mesh.cell_normals

        """
        normal = vtk.vtkPolyDataNormals()
        normal.SetComputeCellNormals(cell_normals)
        normal.SetComputePointNormals(point_normals)
        normal.SetSplitting(split_vertices)
        normal.SetFlipNormals(flip_normals)
        normal.SetConsistency(consistent_normals)
        normal.SetAutoOrientNormals(auto_orient_normals)
        normal.SetNonManifoldTraversal(non_manifold_traversal)
        normal.SetFeatureAngle(feature_angle)
        normal.SetInputData(poly_data)
        normal.Update()

        mesh = _get_output(normal)
        if point_normals:
            mesh.GetPointData().SetActiveNormals('Normals')
        if cell_normals:
            mesh.GetCellData().SetActiveNormals('Normals')

        if inplace:
            poly_data.overwrite(mesh)
        else:
            return mesh

    def clip_with_plane(poly_data, origin, normal, value=0, invert=False, inplace=False):  # pragma: no cover
        """Clip a dataset by a plane by specifying the origin and normal.

        DEPRECATED: Please use `.clip` instead.

        """
        logging.warning('DEPRECATED: ``clip_with_plane`` is deprecated. Use ``.clip`` instead.')
        return DataSetFilters.clip(poly_data, normal=normal, origin=origin, value=value, invert=invert, inplace=inplace)

    def fill_holes(poly_data, hole_size, inplace=False, progress_bar=False):  # pragma: no cover
        """
        Fill holes in a pyvista.PolyData or vtk.vtkPolyData object.

        Holes are identified by locating boundary edges, linking them together
        into loops, and then triangulating the resulting loops. Note that you
        can specify an approximate limit to the size of the hole that can be
        filled.

        Parameters
        ----------
        hole_size : float
            Specifies the maximum hole size to fill. This is represented as a
            radius to the bounding circumsphere containing the hole. Note that
            this is an approximate area; the actual area cannot be computed
            without first triangulating the hole.

        inplace : bool, optional
            Return new mesh or overwrite input.

        progress_bar : bool, optional
            Display a progress bar to indicate progress.

        Returns
        -------
        mesh : pyvista.PolyData
            Mesh with holes filled.  None when inplace=True

        """
        logging.warning('pyvista.PolyData.fill_holes is known to segfault. '
                        'Use at your own risk')
        alg = vtk.vtkFillHolesFilter()
        alg.SetHoleSize(hole_size)
        alg.SetInputData(poly_data)
        _update_alg(alg, progress_bar, 'Filling Holes')

        mesh = _get_output(alg)
        if inplace:
            poly_data.overwrite(mesh)
        else:
            return mesh

    def clean(poly_data, point_merging=True, tolerance=None, lines_to_points=True,
              polys_to_lines=True, strips_to_polys=True, inplace=False,
              absolute=True, progress_bar=False, **kwargs):
        """Clean the mesh.

        This merges duplicate points, removes unused points, and/or removes
        degenerate cells.

        Parameters
        ----------
        point_merging : bool, optional
            Enables point merging.  On by default.

        tolerance : float, optional
            Set merging tolerance.  When enabled merging is set to
            absolute distance. If ``absolute`` is False, then the merging
            tolerance is a fraction of the bounding box length. The alias
            ``merge_tol`` is also excepted.

        lines_to_points : bool, optional
            Turn on/off conversion of degenerate lines to points.  Enabled by
            default.

        polys_to_lines : bool, optional
            Turn on/off conversion of degenerate polys to lines.  Enabled by
            default.

        strips_to_polys : bool, optional
            Turn on/off conversion of degenerate strips to polys.

        inplace : bool, optional
            Updates mesh in-place while returning nothing.  Default True.

        absolute : bool, optional
            Control if ``tolerance`` is an absolute distance or a fraction.

        progress_bar : bool, optional
            Display a progress bar to indicate progress.

        Return
        ------
        mesh : pyvista.PolyData
            Cleaned mesh.  None when inplace=True

        """
        if tolerance is None:
            tolerance = kwargs.pop('merge_tol', None)
        assert_empty_kwargs(**kwargs)
        alg = vtk.vtkCleanPolyData()
        alg.SetPointMerging(point_merging)
        alg.SetConvertLinesToPoints(lines_to_points)
        alg.SetConvertPolysToLines(polys_to_lines)
        alg.SetConvertStripsToPolys(strips_to_polys)
        if isinstance(tolerance, (int, float)):
            if absolute:
                alg.ToleranceIsAbsoluteOn()
                alg.SetAbsoluteTolerance(tolerance)
            else:
                alg.SetTolerance(tolerance)
        alg.SetInputData(poly_data)
        _update_alg(alg, progress_bar, 'Cleaning')
        output = _get_output(alg)

        # Check output so no segfaults occur
        if output.n_points < 1:
            raise RuntimeError('Clean tolerance is too high. Empty mesh returned.')

        if inplace:
            poly_data.overwrite(output)
        else:
            return output

    def geodesic(poly_data, start_vertex, end_vertex, inplace=False):
        """Calculate the geodesic path between two vertices using Dijkstra's algorithm.

        This will add an array titled `vtkOriginalPointIds` of the input
        mesh's point ids to the output mesh.

        Parameters
        ----------
        start_vertex : int
            Vertex index indicating the start point of the geodesic segment.

        end_vertex : int
            Vertex index indicating the end point of the geodesic segment.

        Return
        ------
        output : pyvista.PolyData
            PolyData object consisting of the line segment between the two given
            vertices.

        """
        if start_vertex < 0 or end_vertex > poly_data.n_points - 1:
            raise IndexError('Invalid indices.')
        if not poly_data.is_all_triangles():
            raise NotAllTrianglesError("Input mesh for geodesic path must be all triangles.")

        dijkstra = vtk.vtkDijkstraGraphGeodesicPath()
        dijkstra.SetInputData(poly_data)
        dijkstra.SetStartVertex(start_vertex)
        dijkstra.SetEndVertex(end_vertex)
        dijkstra.Update()
        original_ids = vtk_id_list_to_array(dijkstra.GetIdList())

        output = _get_output(dijkstra)
        output["vtkOriginalPointIds"] = original_ids

        # Do not copy textures from input
        output.clear_textures()

        if inplace:
            poly_data.overwrite(output)
        else:
            return output

    def geodesic_distance(poly_data, start_vertex, end_vertex):
        """Calculate the geodesic distance between two vertices using Dijkstra's algorithm.

        Parameters
        ----------
        start_vertex : int
            Vertex index indicating the start point of the geodesic segment.

        end_vertex : int
            Vertex index indicating the end point of the geodesic segment.

        Return
        ------
        length : float
            Length of the geodesic segment.

        """
        path = poly_data.geodesic(start_vertex, end_vertex)
        sizes = path.compute_cell_sizes(length=True, area=False, volume=False)
        distance = np.sum(sizes['Length'])
        del path
        del sizes
        return distance

    def ray_trace(poly_data, origin, end_point, first_point=False, plot=False,
                  off_screen=False):
        """Perform a single ray trace calculation.

        This requires a mesh and a line segment defined by an origin
        and end_point.

        Parameters
        ----------
        origin : np.ndarray or list
            Start of the line segment.

        end_point : np.ndarray or list
            End of the line segment.

        first_point : bool, optional
            Returns intersection of first point only.

        plot : bool, optional
            Plots ray trace results

        off_screen : bool, optional
            Plots off screen.  Used for unit testing.

        Return
        ------
        intersection_points : np.ndarray
            Location of the intersection points.  Empty array if no
            intersections.

        intersection_cells : np.ndarray
            Indices of the intersection cells.  Empty array if no
            intersections.

        """
        points = vtk.vtkPoints()
        cell_ids = vtk.vtkIdList()
        poly_data.obbTree.IntersectWithLine(np.array(origin),
                                            np.array(end_point),
                                            points, cell_ids)

        intersection_points = vtk_to_numpy(points.GetData())
        if first_point and intersection_points.shape[0] >= 1:
            intersection_points = intersection_points[0]

        intersection_cells = []
        if intersection_points.any():
            if first_point:
                ncells = 1
            else:
                ncells = cell_ids.GetNumberOfIds()
            for i in range(ncells):
                intersection_cells.append(cell_ids.GetId(i))
        intersection_cells = np.array(intersection_cells)

        if plot:
            plotter = pyvista.Plotter(off_screen=off_screen)
            plotter.add_mesh(poly_data, label='Test Mesh')
            segment = np.array([origin, end_point])
            plotter.add_lines(segment, 'b', label='Ray Segment')
            plotter.add_mesh(intersection_points, 'r', point_size=10,
                             label='Intersection Points')
            plotter.add_legend()
            plotter.add_axes()
            plotter.show()

        return intersection_points, intersection_cells

    def plot_boundaries(poly_data, edge_color="red", **kwargs):
        """Plot boundaries of a mesh.

        Parameters
        ----------
        edge_color : str, etc.
            The color of the edges when they are added to the plotter.

        kwargs : optional
            All additional keyword arguments will be passed to
            :func:`pyvista.BasePlotter.add_mesh`

        """
        edges = DataSetFilters.extract_edges(poly_data)

        plotter = pyvista.Plotter(off_screen=kwargs.pop('off_screen', False),
                                  notebook=kwargs.pop('notebook', None))
        plotter.add_mesh(edges, color=edge_color, style='wireframe', label='Edges')
        plotter.add_mesh(poly_data, label='Mesh', **kwargs)
        plotter.add_legend()
        return plotter.show()

    def plot_normals(poly_data, show_mesh=True, mag=1.0, flip=False,
                     use_every=1, **kwargs):
        """Plot the point normals of a mesh."""
        plotter = pyvista.Plotter(off_screen=kwargs.pop('off_screen', False),
                                  notebook=kwargs.pop('notebook', None))
        if show_mesh:
            plotter.add_mesh(poly_data, **kwargs)

        normals = poly_data.point_normals
        if flip:
            normals *= -1
        plotter.add_arrows(poly_data.points[::use_every],
                           normals[::use_every], mag=mag)
        return plotter.show()

    def remove_points(poly_data, remove, mode='any', keep_scalars=True, inplace=False):
        """Rebuild a mesh by removing points.

        Only valid for all-triangle meshes.

        Parameters
        ----------
        remove : np.ndarray
            If remove is a bool array, points that are True will be
            removed.  Otherwise, it is treated as a list of indices.

        mode : str, optional
            When 'all', only faces containing all points flagged for
            removal will be removed.  Default 'all'

        keep_scalars : bool, optional
            When True, point and cell scalars will be passed on to the
            new mesh.

        inplace : bool, optional
            Updates mesh in-place while returning nothing.

        Return
        ------
        mesh : pyvista.PolyData
            Mesh without the points flagged for removal.  Not returned
            when inplace=False.

        ridx : np.ndarray
            Indices of new points relative to the original mesh.  Not
            returned when inplace=False.

        """
        if isinstance(remove, collections.Iterable):
            remove = np.asarray(remove)

        if remove.dtype == np.bool:
            if remove.size != poly_data.n_points:
                raise ValueError('Mask different size than n_points')
            remove_mask = remove
        else:
            remove_mask = np.zeros(poly_data.n_points, np.bool)
            remove_mask[remove] = True

        if not poly_data.is_all_triangles():
            raise NotAllTrianglesError

        f = poly_data.faces.reshape(-1, 4)[:, 1:]
        vmask = remove_mask.take(f)
        if mode == 'all':
            fmask = ~(vmask).all(1)
        else:
            fmask = ~(vmask).any(1)

        # Regenerate face and point arrays
        uni = np.unique(f.compress(fmask, 0), return_inverse=True)
        new_points = poly_data.points.take(uni[0], 0)

        nfaces = fmask.sum()
        faces = np.empty((nfaces, 4), dtype=pyvista.ID_TYPE)
        faces[:, 0] = 3
        faces[:, 1:] = np.reshape(uni[1], (nfaces, 3))

        newmesh = pyvista.PolyData(new_points, faces, deep=True)
        ridx = uni[0]

        # Add scalars back to mesh if requested
        if keep_scalars:
            for key in poly_data.point_arrays:
                newmesh.point_arrays[key] = poly_data.point_arrays[key][ridx]

            for key in poly_data.cell_arrays:
                try:
                    newmesh.cell_arrays[key] = poly_data.cell_arrays[key][fmask]
                except:
                    logging.warning('Unable to pass cell key %s onto reduced mesh' % key)

        # Return vtk surface and reverse indexing array
        if inplace:
            poly_data.overwrite(newmesh)
        else:
            return newmesh, ridx

    def flip_normals(poly_data):
        """Flip normals of a triangular mesh by reversing the point ordering."""
        if not poly_data.is_all_triangles:
            raise NotAllTrianglesError('Can only flip normals on an all triangle mesh')

        f = poly_data.faces.reshape((-1, 4))
        f[:, 1:] = f[:, 1:][:, ::-1]

    def delaunay_2d(poly_data, tol=1e-05, alpha=0.0, offset=1.0, bound=False,
                    inplace=False, edge_source=None, progress_bar=False):
        """Apply a delaunay 2D filter along the best fitting plane.

        Parameters
        ----------
        tol : float
            Specify a tolerance to control discarding of closely spaced
            points. This tolerance is specified as a fraction of the diagonal
            length of the bounding box of the points.

        alpha : float
            Specify alpha (or distance) value to control output of this
            filter. For a non-zero alpha value, only edges or triangles
            contained within a sphere centered at mesh vertices will be
            output. Otherwise, only triangles will be output.

        offset : float
            Specify a multiplier to control the size of the initial, bounding
            Delaunay triangulation.

        bound : bool
            Boolean controls whether bounding triangulation points (and
            associated triangles) are included in the output. (These are
            introduced as an initial triangulation to begin the triangulation
            process. This feature is nice for debugging output.)

        inplace : bool
            If True, overwrite this mesh with the triangulated mesh.

        edge_source : pyvista.PolyData, optional
            Specify the source object used to specify constrained edges and
            loops. (This is optional.) If set, and lines/polygons are
            defined, a constrained triangulation is created. The
            lines/polygons are assumed to reference points in the input point
            set (i.e. point ids are identical in the input and source). Note
            that this method does not connect the pipeline. See
            SetSourceConnection for connecting the pipeline.

        progress_bar : bool, optional
            Display a progress bar to indicate progress.
        """
        alg = vtk.vtkDelaunay2D()
        alg.SetProjectionPlaneMode(vtk.VTK_BEST_FITTING_PLANE)
        alg.SetInputDataObject(poly_data)
        alg.SetTolerance(tol)
        alg.SetAlpha(alpha)
        alg.SetOffset(offset)
        alg.SetBoundingTriangulation(bound)
        if edge_source is not None:
            alg.SetSourceData(edge_source)
        _update_alg(alg, progress_bar, 'Computing 2D Triangulation')

        # Sometimes lines are given in the output. The `.triangulate()` filter cleans those
        mesh = _get_output(alg).triangulate()
        if inplace:
            poly_data.overwrite(mesh)
        else:
            return mesh

    def delauney_2d(poly_data):  # pragma: no cover
        """Apply a delaunay 2D filter along the best fitting plane.

        DEPRECATED. Please see :func:`pyvista.PolyData.delaunay_2d`.

        """
        raise AttributeError('`delauney_2d` is deprecated because we made a '
                             'spelling mistake. Please use `delaunay_2d`.')

    def compute_arc_length(poly_data):
        """Compute the arc length over the length of the probed line.

        It adds a new point-data array named "arc_length" with the computed arc
        length for each of the polylines in the input. For all other cell types,
        the arc length is set to 0.

        """
        alg = vtk.vtkAppendArcLength()
        alg.SetInputData(poly_data)
        alg.Update()
        return _get_output(alg)


    def project_points_to_plane(poly_data, origin=None, normal=(0,0,1), inplace=False):
        """Project points of this mesh to a plane."""
        if not isinstance(normal, collections.Iterable) or len(normal) != 3:
            raise TypeError('Normal must be a length three vector')
        if origin is None:
            origin = np.array(poly_data.center) - np.array(normal)*poly_data.length/2.
        # choose what mesh to use
        if not inplace:
            mesh = poly_data.copy()
        else:
            mesh = poly_data
        # Make plane
        plane = generate_plane(normal, origin)
        # Perform projection in place on the copied mesh
        f = lambda p: plane.ProjectPoint(p, p)
        np.apply_along_axis(f, 1, mesh.points)
        if not inplace:
            return mesh
        return

    def ribbon(poly_data, width=None, scalars=None, angle=0.0, factor=2.0,
               normal=None, tcoords=False, preference='points'):
        """Create a ribbon of the lines in this dataset.

        Note
        ----
        If there are no lines in the input dataset, then the output will be
        an empty PolyData mesh.

        Parameters
        ----------
        width : float
            Set the "half" width of the ribbon. If the width is allowed to
            vary, this is the minimum width. The default is 10% the length

        scalars : str, optional
            String name of the scalars array to use to vary the ribbon width.
            This is only used if a scalars array is specified.

        angle : float
            Set the offset angle of the ribbon from the line normal. (The
            angle is expressed in degrees.) The default is 0.0

        factor : float
            Set the maximum ribbon width in terms of a multiple of the
            minimum width. The default is 2.0

        normal : tuple(float), optional
            Normal to use as default

        tcoords : bool, str, optional
            If True, generate texture coordinates along the ribbon. This can
            also be specified to generate the texture coordinates in the
            following ways: ``'length'``, ``'normalized'``,

        """
        if scalars is not None:
            arr, field = get_array(poly_data, scalars, preference=preference, info=True)
        if width is None:
            width = poly_data.length * 0.1
        alg = vtk.vtkRibbonFilter()
        alg.SetInputDataObject(poly_data)
        alg.SetWidth(width)
        if normal is not None:
            alg.SetUseDefaultNormal(True)
            alg.SetDefaultNormal(normal)
        alg.SetAngle(angle)
        if scalars is not None:
            alg.SetVaryWidth(True)
            alg.SetInputArrayToProcess(0, 0, 0, field.value, scalars) # args: (idx, port, connection, field, name)
            alg.SetWidthFactor(factor)
        else:
            alg.SetVaryWidth(False)
        if tcoords:
            alg.SetGenerateTCoords(True)
            if isinstance(tcoords, str):
                if tcoords.lower() == 'length':
                    alg.SetGenerateTCoordsToUseLength()
                elif tcoords.lower() == 'normalized':
                    alg.SetGenerateTCoordsToNormalizedLength()
            else:
                alg.SetGenerateTCoordsToUseLength()
        else:
            alg.SetGenerateTCoordsToOff()
        alg.Update()
        return _get_output(alg)

    def extrude(poly_data, vector, inplace=False, progress_bar=False):
        """Sweep polygonal data creating a "skirt" from free edges.

        This will create a line from vertices.

        This takes polygonal data as input and generates polygonal
        data on output. The input dataset is swept according to some
        extrusion function and creates new polygonal primitives. These
        primitives form a "skirt" or swept surface. For example,
        sweeping a line results in a quadrilateral, and sweeping a
        triangle creates a "wedge".

        There are a number of control parameters for this filter. You
        can control whether the sweep of a 2D object (i.e., polygon or
        triangle strip) is capped with the generating geometry via the
        "Capping" parameter.

        The skirt is generated by locating certain topological
        features. Free edges (edges of polygons or triangle strips
        only used by one polygon or triangle strips) generate
        surfaces. This is true also of lines or polylines. Vertices
        generate lines.

        This filter can be used to create 3D fonts, 3D irregular bar
        charts, or to model 2 1/2D objects like punched plates. It
        also can be used to create solid objects from 2D polygonal
        meshes.

        Parameters
        ----------
        mesh : pyvista.PolyData
            Mesh to extrude.

        vector : np.ndarray or list
            Direction and length to extrude the mesh in.

        inplace : bool, optional
            Overwrites the original mesh inplace.

        progress_bar : bool, optional
            Display a progress bar to indicate progress.

        Examples
        --------
        Extrude a half arc circle

        >>> import pyvista
        >>> arc = pyvista.CircularArc([-1, 0, 0], [1, 0, 0], [0, 0, 0])
        >>> mesh = arc.extrude([0, 0, 1])
        >>> mesh.plot()  # doctest:+SKIP
        """
        alg = vtk.vtkLinearExtrusionFilter()
        alg.SetExtrusionTypeToVectorExtrusion()
        alg.SetVector(*vector)
        alg.SetInputData(poly_data)
        _update_alg(alg, progress_bar, 'Extruding')
        output = pyvista.wrap(alg.GetOutput())
        if not inplace:
            return output
        poly_data.overwrite(output)


@abstract_class
class UnstructuredGridFilters(DataSetFilters):
    """An internal class to manage filtes/algorithms for unstructured grid datasets."""

    def delaunay_2d(ugrid, tol=1e-05, alpha=0.0, offset=1.0, bound=False,
                    progress_bar=False):
        """Apply a delaunay 2D filter along the best fitting plane.

        This extracts the grid's points and performs the triangulation on those alone.

        Parameters
        ----------
        progress_bar : bool, optional
            Display a progress bar to indicate progress.
        """
        return pyvista.PolyData(ugrid.points).delaunay_2d(tol=tol, alpha=alpha,
                                                          offset=offset,
                                                          bound=bound,
                                                          progress_bar=progress_bar)


@abstract_class
class UniformGridFilters(DataSetFilters):
    """An internal class to manage filtes/algorithms for uniform grid datasets."""

    def gaussian_smooth(dataset, radius_factor=1.5, std_dev=2.,
                        scalars=None, preference='points', progress_bar=False):
        """Smooth the data with a Gaussian kernel.

        Parameters
        ----------
        radius_factor : float or iterable, optional
            Unitless factor to limit the extent of the kernel.

        std_dev : float or iterable, optional
            Standard deviation of the kernel in pixel units.

        scalars : str, optional
            Name of scalars to process. Defaults to currently active scalars.

        preference : str, optional
            When scalars is specified, this is the preferred array type to
            search for in the dataset.  Must be either ``'point'`` or ``'cell'``

        progress_bar : bool, optional
            Display a progress bar to indicate progress.
        """
        alg = vtk.vtkImageGaussianSmooth()
        alg.SetInputDataObject(dataset)
        if scalars is None:
            field, scalars = dataset.active_scalars_info
        else:
            _, field = dataset.get_array(scalars, preference=preference, info=True)
        alg.SetInputArrayToProcess(0, 0, 0, field.value, scalars) # args: (idx, port, connection, field, name)
        if isinstance(radius_factor, collections.Iterable):
            alg.SetRadiusFactors(radius_factor)
        else:
            alg.SetRadiusFactors(radius_factor, radius_factor, radius_factor)
        if isinstance(std_dev, collections.Iterable):
            alg.SetStandardDeviations(std_dev)
        else:
            alg.SetStandardDeviations(std_dev, std_dev, std_dev)
        _update_alg(alg, progress_bar, 'Performing Gaussian Smoothing')
        return _get_output(alg)

    def extract_subset(dataset, voi, rate=(1, 1, 1), boundary=False):
        """Select piece (e.g., volume of interest).

        To use this filter set the VOI ivar which are i-j-k min/max indices
        that specify a rectangular region in the data. (Note that these are
        0-offset.) You can also specify a sampling rate to subsample the
        data.

        Typical applications of this filter are to extract a slice from a
        volume for image processing, subsampling large volumes to reduce data
        size, or extracting regions of a volume with interesting data.

        Parameters
        ----------
        voi : tuple(int)
            Length 6 iterable of ints: ``(xmin, xmax, ymin, ymax, zmin, zmax)``.
            These bounds specify the volume of interest in i-j-k min/max
            indices.

        rate : tuple(int)
            Length 3 iterable of ints: ``(xrate, yrate, zrate)``.
            Default: ``(1, 1, 1)``

        boundary : bool
            Control whether to enforce that the "boundary" of the grid is
            output in the subsampling process. (This only has effect
            when the rate in any direction is not equal to 1). When
            this is on, the subsampling will always include the boundary of
            the grid even though the sample rate is not an even multiple of
            the grid dimensions. (By default this is off.)
        """
        alg = vtk.vtkExtractVOI()
        alg.SetVOI(voi)
        alg.SetInputDataObject(dataset)
        alg.SetSampleRate(rate)
        alg.SetIncludeBoundary(boundary)
        alg.Update()
        return _get_output(alg)<|MERGE_RESOLUTION|>--- conflicted
+++ resolved
@@ -33,12 +33,8 @@
 import pyvista
 from pyvista.utilities import (FieldAssociation, NORMALS, assert_empty_kwargs,
                                generate_plane, get_array, vtk_id_list_to_array,
-<<<<<<< HEAD
                                wrap, ProgressMonitor, abstract_class)
-=======
-                               wrap, ProgressMonitor)
 from pyvista.utilities.cells import numpy_to_idarr
->>>>>>> a6a61f0a
 from pyvista.core.errors import NotAllTrianglesError
 
 
