"""These classes hold methods to apply general filters to any data type.

By inherritting these classes into the wrapped VTK data structures, a user
can easily apply common filters in an intuitive manner.

Example
-------

>>> import pyvista
>>> from pyvista import examples
>>> dataset = examples.load_uniform()

>>> # Threshold
>>> thresh = dataset.threshold([100, 500])

>>> # Slice
>>> slc = dataset.slice()

>>> # Clip
>>> clp = dataset.clip(invert=True)

>>> # Contour
>>> iso = dataset.contour()

"""
import collections
import logging

import numpy as np
import vtk
from vtk.util.numpy_support import (numpy_to_vtkIdTypeArray, vtk_to_numpy)

import pyvista
from pyvista.utilities import (CELL_DATA_FIELD, POINT_DATA_FIELD, NORMALS,
                               assert_empty_kwargs, generate_plane, get_array,
                               wrap)


<<<<<<< HEAD
def _get_output(algorithm, iport=0, iconnection=0, oport=0, active_scalars=None,
                active_scalars_field='point'):
    """A helper to get the algorithm's output and copy input's pyvista meta info"""
=======
def _get_output(algorithm, iport=0, iconnection=0, oport=0, active_scalar=None,
                active_scalar_field='point'):
    """Get the algorithm's output and copy input's pyvista meta info."""
>>>>>>> 1fff9141
    ido = algorithm.GetInputDataObject(iport, iconnection)
    data = wrap(algorithm.GetOutputDataObject(oport))
    if not isinstance(data, pyvista.MultiBlock):
        data.copy_meta_from(ido)
        if active_scalars is not None:
            data.set_active_scalars(active_scalars, preference=active_scalars_field)
    return data



class DataSetFilters(object):
    """A set of common filters that can be applied to any vtkDataSet."""

    def __new__(cls, *args, **kwargs):
        """Allocate memory for the dataset filters."""
        if cls is DataSetFilters:
            raise TypeError("pyvista.DataSetFilters is an abstract class and may not be instantiated.")
        return object.__new__(cls)


    def _clip_with_function(dataset, function, invert=True, value=0.0):
        """Clip using an implicit function (internal helper)."""
        if isinstance(dataset, vtk.vtkPolyData):
            alg = vtk.vtkClipPolyData()
        # elif isinstance(dataset, vtk.vtkImageData):
        #     alg = vtk.vtkClipVolume()
        #     alg.SetMixed3DCellGeneration(True)
        else:
            alg = vtk.vtkTableBasedClipDataSet()
        alg.SetInputDataObject(dataset) # Use the grid as the data we desire to cut
        alg.SetValue(value)
        alg.SetClipFunction(function) # the implicit function
        alg.SetInsideOut(invert) # invert the clip if needed
        alg.Update() # Perform the Cut
        return _get_output(alg)


    def clip(dataset, normal='x', origin=None, invert=True, value=0.0, inplace=False):
        """Clip a dataset by a plane by specifying the origin and normal.

        If no parameters are given the clip will occur in the center of that dataset.

        Parameters
        ----------
        normal : tuple(float) or str
            Length 3 tuple for the normal vector direction. Can also be
            specified as a string conventional direction such as ``'x'`` for
            ``(1,0,0)`` or ``'-x'`` for ``(-1,0,0)``, etc.

        origin : tuple(float)
            The center ``(x,y,z)`` coordinate of the plane on which the clip
            occurs

        invert : bool
            Flag on whether to flip/invert the clip

        value : float:
            Set the clipping value of the implicit function (if clipping with
            implicit function) or scalar value (if clipping with scalars).
            The default value is 0.0.

        inplace : bool, optional
            Updates mesh in-place while returning nothing.

        """
        if isinstance(normal, str):
            normal = NORMALS[normal.lower()]
        # find center of data if origin not specified
        if origin is None:
            origin = dataset.center
        # create the plane for clipping
        function = generate_plane(normal, origin)
        # run the clip
        result = DataSetFilters._clip_with_function(dataset, function,
                                                    invert=invert, value=value)
        if inplace:
            dataset.overwrite(result)
        else:
            return result


    def clip_box(dataset, bounds=None, invert=True, factor=0.35):
        """Clip a dataset by a bounding box defined by the bounds.

        If no bounds are given, a corner of the dataset bounds will be removed.

        Parameters
        ----------
        bounds : tuple(float)
            Length 6 iterable of floats: (xmin, xmax, ymin, ymax, zmin, zmax).
            Length 3 iterable of floats: distances from the min coordinate of
            of the input mesh. Single float value: uniform distance from the
            min coordinate. Length 12 iterable of length 3 iterable of floats:
            a plane collection (normal, center, ...).
            :class:`pyvista.PolyData`: if a poly mesh is passed that represents
            a box with 6 faces that all form a standard box, then planes will
            be extracted from the box to define the clipping region.

        invert : bool
            Flag on whether to flip/invert the clip

        factor : float, optional
            If bounds are not given this is the factor along each axis to
            extract the default box.

        """
        if bounds is None:
            def _get_quarter(dmin, dmax):
                """Get a section of the given range (internal helper)."""
                return dmax - ((dmax - dmin) * factor)
            xmin, xmax, ymin, ymax, zmin, zmax = dataset.bounds
            xmin = _get_quarter(xmin, xmax)
            ymin = _get_quarter(ymin, ymax)
            zmin = _get_quarter(zmin, zmax)
            bounds = [xmin, xmax, ymin, ymax, zmin, zmax]
        if isinstance(bounds, (float, int)):
            bounds = [bounds, bounds, bounds]
        elif isinstance(bounds, pyvista.PolyData):
            poly = bounds
            if poly.n_cells != 6:
                raise RuntimeError("The bounds mesh must have only 6 faces.")
            bounds = []
            poly.compute_normals()
            for cid in range(6):
                cell = poly.extract_cells(cid)
                normal = cell["Normals"][0]
                bounds.append(normal)
                bounds.append(cell.center)
        if len(bounds) == 3:
            xmin, xmax, ymin, ymax, zmin, zmax = dataset.bounds
            bounds = (xmin,xmin+bounds[0], ymin,ymin+bounds[1], zmin,zmin+bounds[2])
        if not isinstance(bounds, collections.Iterable) or not (len(bounds) == 6 or len(bounds) == 12):
            raise AssertionError('Bounds must be a length 6 iterable of floats.')
        alg = vtk.vtkBoxClipDataSet()
        alg.SetInputDataObject(dataset)
        alg.SetBoxClip(*bounds)
        port = 0
        if invert:
            # invert the clip if needed
            port = 1
            alg.GenerateClippedOutputOn()
        alg.Update()
        return _get_output(alg, oport=port)


    def clip_surface(dataset, surface, invert=True, value=0.0,
                     compute_distance=False):
        """Clip any mesh type using a :class:`pyvista.PolyData` surface mesh.

        This will return a :class:`pyvista.UnstructuredGrid` of the clipped
        mesh. Geometry of the input dataset will be preserved where possible -
        geometries near the clip intersection will be triangulated/tessellated.

        Parameters
        ----------
        surface : pyvista.PolyData
            The PolyData surface mesh to use as a clipping function. If this
            mesh is not PolyData, the external surface will be extracted.

        invert : bool
            Flag on whether to flip/invert the clip

        value : float:
            Set the clipping value of the implicit function (if clipping with
            implicit function) or scalar value (if clipping with scalars).
            The default value is 0.0.

        compute_distance : bool, optional
            Compute the implicit distance from the mesh onto the input dataset.
            A new array called ``'implicit_distance'`` will be added to the
            output clipped mesh.

        """
        if not isinstance(surface, vtk.vtkPolyData):
            surface = DataSetFilters.extract_geometry(surface)
        function = vtk.vtkImplicitPolyDataDistance()
        function.SetInput(surface)
        if compute_distance:
            points = pyvista.convert_array(dataset.points)
            dists = vtk.vtkDoubleArray()
            function.FunctionValue(points, dists)
            dataset['implicit_distance'] = pyvista.convert_array(dists)
        # run the clip
        result = DataSetFilters._clip_with_function(dataset, function,
                                                    invert=invert, value=value)
        return result


    def slice(dataset, normal='x', origin=None, generate_triangles=False,
              contour=False):
        """Slice a dataset by a plane at the specified origin and normal vector orientation.

        If no origin is specified, the center of the input dataset will be used.

        Parameters
        ----------
        normal : tuple(float) or str
            Length 3 tuple for the normal vector direction. Can also be
            specified as a string conventional direction such as ``'x'`` for
            ``(1,0,0)`` or ``'-x'`` for ``(-1,0,0)```, etc.

        origin : tuple(float)
            The center (x,y,z) coordinate of the plane on which the slice occurs

        generate_triangles: bool, optional
            If this is enabled (``False`` by default), the output will be
            triangles otherwise, the output will be the intersection polygons.

        contour : bool, optional
            If True, apply a ``contour`` filter after slicing

        """
        if isinstance(normal, str):
            normal = NORMALS[normal.lower()]
        # find center of data if origin not specified
        if origin is None:
            origin = dataset.center
        # create the plane for clipping
        plane = generate_plane(normal, origin)
        # create slice
        alg = vtk.vtkCutter() # Construct the cutter object
        alg.SetInputDataObject(dataset) # Use the grid as the data we desire to cut
        alg.SetCutFunction(plane) # the cutter to use the plane we made
        if not generate_triangles:
            alg.GenerateTrianglesOff()
        alg.Update() # Perform the Cut
        output = _get_output(alg)
        if contour:
            return output.contour()
        return output


    def slice_orthogonal(dataset, x=None, y=None, z=None,
                         generate_triangles=False, contour=False):
        """Create three orthogonal slices through the dataset on the three cartesian planes.

        Yields a MutliBlock dataset of the three slices.

        Parameters
        ----------
        x : float
            The X location of the YZ slice

        y : float
            The Y location of the XZ slice

        z : float
            The Z location of the XY slice

        generate_triangles: bool, optional
            If this is enabled (``False`` by default), the output will be
            triangles otherwise, the output will be the intersection polygons.

        contour : bool, optional
            If True, apply a ``contour`` filter after slicing

        """
        # Create the three slices
        if x is None:
            x = dataset.center[0]
        if y is None:
            y = dataset.center[1]
        if z is None:
            z = dataset.center[2]
        output = pyvista.MultiBlock()
        if isinstance(dataset, pyvista.MultiBlock):
            for i in range(dataset.n_blocks):
                output[i] = dataset[i].slice_orthogonal(x=x, y=y, z=z,
                    generate_triangles=generate_triangles,
                    contour=contour)
            return output
        output[0, 'YZ'] = dataset.slice(normal='x', origin=[x,y,z], generate_triangles=generate_triangles)
        output[1, 'XZ'] = dataset.slice(normal='y', origin=[x,y,z], generate_triangles=generate_triangles)
        output[2, 'XY'] = dataset.slice(normal='z', origin=[x,y,z], generate_triangles=generate_triangles)
        return output


    def slice_along_axis(dataset, n=5, axis='x', tolerance=None,
                         generate_triangles=False, contour=False,
                         bounds=None, center=None):
        """Create many slices of the input dataset along a specified axis.

        Parameters
        ----------
        n : int
            The number of slices to create

        axis : str or int
            The axis to generate the slices along. Perpendicular to the slices.
            Can be string name (``'x'``, ``'y'``, or ``'z'``) or axis index
            (``0``, ``1``, or ``2``).

        tolerance : float, optional
            The toleranceerance to the edge of the dataset bounds to create the slices

        generate_triangles: bool, optional
            If this is enabled (``False`` by default), the output will be
            triangles otherwise, the output will be the intersection polygons.

        contour : bool, optional
            If True, apply a ``contour`` filter after slicing

        """
        axes = {'x':0, 'y':1, 'z':2}
        if isinstance(axis, int):
            ax = axis
            axis = list(axes.keys())[list(axes.values()).index(ax)]
        elif isinstance(axis, str):
            try:
                ax = axes[axis]
            except KeyError:
                raise RuntimeError('Axis ({}) not understood'.format(axis))
        # get the locations along that axis
        if bounds is None:
            bounds = dataset.bounds
        if center is None:
            center = dataset.center
        if tolerance is None:
            tolerance = (bounds[ax*2+1] - bounds[ax*2]) * 0.01
        rng = np.linspace(bounds[ax*2]+tolerance, bounds[ax*2+1]-tolerance, n)
        center = list(center)
        # Make each of the slices
        output = pyvista.MultiBlock()
        if isinstance(dataset, pyvista.MultiBlock):
            for i in range(dataset.n_blocks):
                output[i] = dataset[i].slice_along_axis(n=n, axis=axis,
                    tolerance=tolerance, generate_triangles=generate_triangles,
                    contour=contour, bounds=bounds, center=center)
            return output
        for i in range(n):
            center[ax] = rng[i]
            slc = DataSetFilters.slice(dataset, normal=axis, origin=center,
                                       generate_triangles=generate_triangles,
                                       contour=contour)
            output[i, 'slice%.2d' % i] = slc
        return output


    def slice_along_line(dataset, line, generate_triangles=False,
                         contour=False):
        """Slice a dataset using a polyline/spline as the path.

        This also works for lines generated with :func:`pyvista.Line`

        Parameters
        ----------
        line : pyvista.PolyData
            A PolyData object containing one single PolyLine cell.

        generate_triangles: bool, optional
            If this is enabled (``False`` by default), the output will be
            triangles otherwise, the output will be the intersection polygons.

        contour : bool, optional
            If True, apply a ``contour`` filter after slicing

        """
        # check that we have a PolyLine cell in the input line
        if line.GetNumberOfCells() != 1:
            raise AssertionError('Input line must have only one cell.')
        polyline = line.GetCell(0)
        if not isinstance(polyline, vtk.vtkPolyLine):
            raise TypeError('Input line must have a PolyLine cell, not ({})'.format(type(polyline)))
        # Generate PolyPlane
        polyplane = vtk.vtkPolyPlane()
        polyplane.SetPolyLine(polyline)
        # Create slice
        alg = vtk.vtkCutter() # Construct the cutter object
        alg.SetInputDataObject(dataset) # Use the grid as the data we desire to cut
        alg.SetCutFunction(polyplane) # the cutter to use the poly planes
        if not generate_triangles:
            alg.GenerateTrianglesOff()
        alg.Update() # Perform the Cut
        output = _get_output(alg)
        if contour:
            return output.contour()
        return output


    def threshold(dataset, value=None, scalars=None, invert=False, continuous=False,
                  preference='cell'):
<<<<<<< HEAD
        """
        This filter will apply a ``vtkThreshold`` filter to the input dataset and
        return the resulting object. This extracts cells where scalar value in each
        cell satisfies threshold criterion.  If scalars is None, the inputs
        active_scalars is used.
=======
        """Apply a ``vtkThreshold`` filter to the input dataset.

        This extracts cells where scalar value in each cell satisfies threshold criterion.
        If scalars is None, the inputs active_scalar is used.
>>>>>>> 1fff9141

        Parameters
        ----------
        value : float or iterable, optional
            Single value or (min, max) to be used for the data threshold.  If
            iterable, then length must be 2. If no value is specified, the
            non-NaN data range will be used to remove any NaN values.

        scalars : str, optional
            Name of scalars to threshold on. Defaults to currently active scalars.

        invert : bool, optional
            If value is a single value, when invert is True cells are kept when
            their values are below parameter "value".  When invert is False
            cells are kept when their value is above the threshold "value".
            Default is False: yielding above the threshold "value".

        continuous : bool, optional
            When True, the continuous interval [minimum cell scalar,
            maxmimum cell scalar] will be used to intersect the threshold bound,
            rather than the set of discrete scalar values from the vertices.

        preference : str, optional
            When scalars is specified, this is the preferred scalar type to
            search for in the dataset.  Must be either ``'point'`` or ``'cell'``

        """
        # set the scalaras to threshold on
        if scalars is None:
            field, scalars = dataset.active_scalars_info
        arr, field = get_array(dataset, scalars, preference=preference, info=True)

        if arr is None:
            raise AssertionError('No arrays present to threshold.')

        # If using an inverted range, merge the result of two filters:
        if isinstance(value, collections.Iterable) and invert:
            valid_range = [np.nanmin(arr), np.nanmax(arr)]
            # Create two thresholds
            t1 = dataset.threshold([valid_range[0], value[0]], scalars=scalars,
                    continuous=continuous, preference=preference, invert=False)
            t2 = dataset.threshold([value[1], valid_range[1]], scalars=scalars,
                    continuous=continuous, preference=preference, invert=False)
            # Use an AppendFilter to merge the two results
            appender = vtk.vtkAppendFilter()
            appender.AddInputData(t1)
            appender.AddInputData(t2)
            appender.Update()
            return _get_output(appender)

        # Run a standard threshold algorithm
        alg = vtk.vtkThreshold()
        alg.SetInputDataObject(dataset)
        alg.SetInputArrayToProcess(0, 0, 0, field, scalars) # args: (idx, port, connection, field, name)
        # set thresholding parameters
        alg.SetUseContinuousCellRange(continuous)
        # use valid range if no value given
        if value is None:
            value = dataset.get_data_range(scalars)
        # check if value is iterable (if so threshold by min max range like ParaView)
        if isinstance(value, collections.Iterable):
            if len(value) != 2:
                raise AssertionError('Value range must be length one for a float value or two for min/max; not ({}).'.format(value))
            alg.ThresholdBetween(value[0], value[1])
        else:
            # just a single value
            if invert:
                alg.ThresholdByLower(value)
            else:
                alg.ThresholdByUpper(value)
        # Run the threshold
        alg.Update()
        return _get_output(alg)


    def threshold_percent(dataset, percent=0.50, scalars=None, invert=False,
                          continuous=False, preference='cell'):
        """Threshold the dataset by a percentage of its range on the active scalar array or as specified.

        Parameters
        ----------
        percent : float or tuple(float), optional
            The percentage (0,1) to threshold. If value is out of 0 to 1 range,
            then it will be divided by 100 and checked to be in that range.

        scalars : str, optional
            Name of scalars to threshold on. Defaults to currently active scalars.

        invert : bool, optional
            When invert is True cells are kept when their values are below the
            percentage of the range.  When invert is False, cells are kept when
            their value is above the percentage of the range.
            Default is False: yielding above the threshold "value".

        continuous : bool, optional
            When True, the continuous interval [minimum cell scalar,
            maxmimum cell scalar] will be used to intersect the threshold bound,
            rather than the set of discrete scalar values from the vertices.

        preference : str, optional
            When scalars is specified, this is the preferred scalar type to
            search for in the dataset.  Must be either ``'point'`` or ``'cell'``

        """
        if scalars is None:
            _, tscalars = dataset.active_scalars_info
        else:
            tscalars = scalars
        dmin, dmax = dataset.get_data_range(arr=tscalars, preference=preference)

        def _check_percent(percent):
            """Make sure percent is between 0 and 1 or fix if between 0 and 100."""
            if percent >= 1:
                percent = float(percent) / 100.0
                if percent > 1:
                    raise RuntimeError('Percentage ({}) is out of range (0, 1).'.format(percent))
            if percent < 1e-10:
                raise RuntimeError('Percentage ({}) is too close to zero or negative.'.format(percent))
            return percent

        def _get_val(percent, dmin, dmax):
            """Get the value from a percentage of a range."""
            percent = _check_percent(percent)
            return dmin + float(percent) * (dmax - dmin)

        # Compute the values
        if isinstance(percent, collections.Iterable):
            # Get two values
            value = [_get_val(percent[0], dmin, dmax), _get_val(percent[1], dmin, dmax)]
        else:
            # Compute one value to threshold
            value = _get_val(percent, dmin, dmax)
        # Use the normal thresholding function on these values
        return DataSetFilters.threshold(dataset, value=value, scalars=scalars,
                                        invert=invert, continuous=continuous,
                                        preference=preference)


    def outline(dataset, generate_faces=False):
        """Produce an outline of the full extent for the input dataset.

        Parameters
        ----------
        generate_faces : bool, optional
            Generate solid faces for the box. This is off by default

        """
        alg = vtk.vtkOutlineFilter()
        alg.SetInputDataObject(dataset)
        alg.SetGenerateFaces(generate_faces)
        alg.Update()
        return wrap(alg.GetOutputDataObject(0))

    def outline_corners(dataset, factor=0.2):
        """Produce an outline of the corners for the input dataset.

        Parameters
        ----------
        factor : float, optional
            controls the relative size of the corners to the length of the
            corresponding bounds

        """
        alg = vtk.vtkOutlineCornerFilter()
        alg.SetInputDataObject(dataset)
        alg.SetCornerFactor(factor)
        alg.Update()
        return wrap(alg.GetOutputDataObject(0))

    def extract_geometry(dataset):
        """Extract the outer surface of a volume or structured grid dataset as PolyData.

        This will extract all 0D, 1D, and 2D cells producing the
        boundary faces of the dataset.

        """
        alg = vtk.vtkGeometryFilter()
        alg.SetInputDataObject(dataset)
        alg.Update()
        return _get_output(alg)

    def wireframe(dataset):
        """Extract all the internal/external edges of the dataset as PolyData.

        This produces a full wireframe representation of the input dataset.

        """
        alg = vtk.vtkExtractEdges()
        alg.SetInputDataObject(dataset)
        alg.Update()
        return _get_output(alg)

    def elevation(dataset, low_point=None, high_point=None, scalar_range=None,
                  preference='point', set_active=True):
        """Generate scalar values on a dataset.

        The scalar values lie within a user specified range, and are generated by
        computing a projection of each dataset point onto a line.
        The line can be oriented arbitrarily.
        A typical example is to generate scalars based on elevation or height
        above a plane.

        Parameters
        ----------
        low_point : tuple(float), optional
            The low point of the projection line in 3D space. Default is bottom
            center of the dataset. Otherwise pass a length 3 tuple(float).

        high_point : tuple(float), optional
            The high point of the projection line in 3D space. Default is top
            center of the dataset. Otherwise pass a length 3 tuple(float).

        scalar_range : str or tuple(float), optional
            The scalar range to project to the low and high points on the line
            that will be mapped to the dataset. If None given, the values will
            be computed from the elevation (Z component) range between the
            high and low points. Min and max of a range can be given as a length
            2 tuple(float). If ``str`` name of scalara array present in the
            dataset given, the valid range of that array will be used.

        preference : str, optional
            When a scalar name is specified for ``scalar_range``, this is the
            preferred scalar type to search for in the dataset.
            Must be either 'point' or 'cell'.

        set_active : bool, optional
            A boolean flag on whether or not to set the new `Elevation` scalar
            as the active scalar array on the output dataset.

        Warning
        -------
        This will create a scalar array named `Elevation` on the point data of
        the input dataset and overasdf write an array named `Elevation` if present.

        """
        # Fix the projection line:
        if low_point is None:
            low_point = list(dataset.center)
            low_point[2] = dataset.bounds[4]
        if high_point is None:
            high_point = list(dataset.center)
            high_point[2] = dataset.bounds[5]
        # Fix scalar_range:
        if scalar_range is None:
            scalar_range = (low_point[2], high_point[2])
        elif isinstance(scalar_range, str):
            scalar_range = dataset.get_data_range(arr=scalar_range, preference=preference)
        elif isinstance(scalar_range, collections.Iterable):
            if len(scalar_range) != 2:
                raise AssertionError('scalar_range must have a length of two defining the min and max')
        else:
            raise RuntimeError('scalar_range argument ({}) not understood.'.format(type(scalar_range)))
        # Construct the filter
        alg = vtk.vtkElevationFilter()
        alg.SetInputDataObject(dataset)
        # Set the parameters
        alg.SetScalarRange(scalar_range)
        alg.SetLowPoint(low_point)
        alg.SetHighPoint(high_point)
        alg.Update()
        # Decide on updating active scalar array
        name = 'Elevation' # Note that this is added to the PointData
        if not set_active:
            name = None
        return _get_output(alg, active_scalars=name, active_scalars_field='point')


    def contour(dataset, isosurfaces=10, scalars=None, compute_normals=False,
                compute_gradients=False, compute_scalars=True, rng=None,
                preference='point', method='contour'):
        """Contour an input dataset by an array.

        ``isosurfaces`` can be an integer specifying the number of isosurfaces in
        the data range or an iterable set of values for explicitly setting the isosurfaces.

        Parameters
        ----------
        isosurfaces : int or iterable
            Number of isosurfaces to compute across valid data range or an
            iterable of float values to explicitly use as the isosurfaces.

        scalars : str, optional
            Name of scalars to threshold on. Defaults to currently active scalars.

        compute_normals : bool, optional

        compute_gradients : bool, optional
            Desc

        compute_scalars : bool, optional
            Preserves the scalar values that are being contoured

        rng : tuple(float), optional
            If an integer number of isosurfaces is specified, this is the range
            over which to generate contours. Default is the scalar arrays's full
            data range.

        preference : str, optional
            When scalars is specified, this is the preferred scalar type to
            search for in the dataset.  Must be either ``'point'`` or ``'cell'``

        method : str, optional
            Specify to choose which vtk filter is used to create the contour.
            Must be one of ``'contour'``, ``'marching_cubes'`` and
            ``'flying_edges'``. Defaults to ``'contour'``.

        """
        if method is None or method == 'contour':
            alg = vtk.vtkContourFilter()
        elif method == 'marching_cubes':
            alg = vtk.vtkMarchingCubes()
        elif method == 'flying_edges':
            alg = vtk.vtkFlyingEdges3D()
        else:
            raise RuntimeError("Method '{}' is not supported".format(method))
        # Make sure the input has scalars to contour on
        if dataset.n_arrays < 1:
            raise AssertionError('Input dataset for the contour filter must have scalar data.')
        alg.SetInputDataObject(dataset)
        alg.SetComputeNormals(compute_normals)
        alg.SetComputeGradients(compute_gradients)
        alg.SetComputeScalars(compute_scalars)
        # set the array to contour on
        if scalars is None:
            field, scalars = dataset.active_scalars_info
        else:
            _, field = get_array(dataset, scalars, preference=preference, info=True)
        # NOTE: only point data is allowed? well cells works but seems buggy?
        if field != pyvista.POINT_DATA_FIELD:
            raise AssertionError('Contour filter only works on Point data. Array ({}) is in the Cell data.'.format(scalars))
        alg.SetInputArrayToProcess(0, 0, 0, field, scalars) # args: (idx, port, connection, field, name)
        # set the isosurfaces
        if isinstance(isosurfaces, int):
            # generate values
            if rng is None:
                rng = dataset.get_data_range(scalars)
            alg.GenerateValues(isosurfaces, rng)
        elif isinstance(isosurfaces, collections.Iterable):
            alg.SetNumberOfContours(len(isosurfaces))
            for i, val in enumerate(isosurfaces):
                alg.SetValue(i, val)
        else:
            raise RuntimeError('isosurfaces not understood.')
        alg.Update()
        return _get_output(alg)


    def texture_map_to_plane(dataset, origin=None, point_u=None, point_v=None,
                             inplace=False, name='Texture Coordinates',
                             use_bounds=False):
        """Texture map this dataset to a user defined plane.

        This is often used to define a plane to texture map an image to this dataset.
        The plane defines the spatial reference and extent of that image.

        Parameters
        ----------
        origin : tuple(float)
            Length 3 iterable of floats defining the XYZ coordinates of the
            BOTTOM LEFT CORNER of the plane

        point_u : tuple(float)
            Length 3 iterable of floats defining the XYZ coordinates of the
            BOTTOM RIGHT CORNER of the plane

        point_v : tuple(float)
            Length 3 iterable of floats defining the XYZ coordinates of the
            TOP LEFT CORNER of the plane

        inplace : bool, optional
            If True, the new texture coordinates will be added to the dataset
            inplace. If False (default), a new dataset is returned with the
            textures coordinates

        name : str, optional
            The string name to give the new texture coordinates if applying
            the filter inplace.

        use_bounds : bool
            Use the bounds to set the mapping plane by default (bottom plane
            of the bounding box).

        """
        if use_bounds:
            if isinstance(use_bounds, (int, bool)):
                b = dataset.GetBounds()
            else:
                b = use_bounds
            origin = [b[0], b[2], b[4]]   # BOTTOM LEFT CORNER
            point_u = [b[1], b[2], b[4]]  # BOTTOM RIGHT CORNER
            point_v = [b[0], b[3], b[4]] # TOP LEFT CORNER
        alg = vtk.vtkTextureMapToPlane()
        if origin is None or point_u is None or point_v is None:
            alg.SetAutomaticPlaneGeneration(True)
        else:
            alg.SetOrigin(origin)  # BOTTOM LEFT CORNER
            alg.SetPoint1(point_u) # BOTTOM RIGHT CORNER
            alg.SetPoint2(point_v) # TOP LEFT CORNER
        alg.SetInputDataObject(dataset)
        alg.Update()
        output = _get_output(alg)
        if not inplace:
            return output
        t_coords = output.GetPointData().GetTCoords()
        t_coords.SetName(name)
        otc = dataset.GetPointData().GetTCoords()
        dataset.GetPointData().SetTCoords(t_coords)
        dataset.GetPointData().AddArray(t_coords)
        # CRITICAL:
        dataset.GetPointData().AddArray(otc) # Add old ones back at the end
        return # No return type because it is inplace

    def compute_cell_sizes(dataset, length=True, area=True, volume=True):
        """Compute sizes for 1D (length), 2D (area) and 3D (volume) cells.

        Parameters
        ----------
        length : bool
            Specify whether or not to compute the length of 1D cells.

        area : bool
            Specify whether or not to compute the area of 2D cells.

        volume : bool
            Specify whether or not to compute the volume of 3D cells.

        """
        alg = vtk.vtkCellSizeFilter()
        alg.SetInputDataObject(dataset)
        alg.SetComputeArea(area)
        alg.SetComputeVolume(volume)
        alg.SetComputeLength(length)
        alg.SetComputeVertexCount(False)
        alg.Update()
        return _get_output(alg)

    def cell_centers(dataset, vertex=True):
        """Generate points at the center of the cells in this dataset.

        These points can be used for placing glyphs / vectors.

        Parameters
        ----------
        vertex : bool
            Enable/disable the generation of vertex cells.

        """
        alg = vtk.vtkCellCenters()
        alg.SetInputDataObject(dataset)
        alg.SetVertexCells(vertex)
        alg.Update()
        output = _get_output(alg)
        return output


    def glyph(dataset, orient=True, scale=True, factor=1.0, geom=None,
              tolerance=0.0, absolute=False, clamping=False, rng=None):
        """Copy a geometric representation (called a glyph) to every point in the input dataset.

        The glyph may be oriented along the input vectors, and it may be scaled according to scalar
        data or vector magnitude.

        Parameters
        ----------
        orient : bool
            Use the active vectors array to orient the glyphs

        scale : bool
            Use the active scalars to scale the glyphs

        factor : float
            Scale factor applied to sclaing array

        geom : vtk.vtkDataSet
            The geometry to use for the glyph

        tolerance : float, optional
            Specify tolerance in terms of fraction of bounding box length.
            Float value is between 0 and 1. Default is 0.0. If ``absolute``
            is ``True`` then the tolerance can be an absolute distance.

        absolute : bool, optional
            Control if ``tolerance`` is an absolute distance or a fraction.

        clamping: bool
            Turn on/off clamping of "scalar" values to range.

        rng: tuple(float), optional
            Set the range of values to be considered by the filter when scalars
            values are provided.

        """
        # Clean the points before glyphing
        small = pyvista.PolyData(dataset.points)
        small.point_arrays.update(dataset.point_arrays)
        dataset = small.clean(point_merging=True, merge_tol=tolerance,
                              lines_to_points=False, polys_to_lines=False,
                              strips_to_polys=False, inplace=False,
                              absolute=absolute)
        # Make glyphing geometry
        if geom is None:
            arrow = vtk.vtkArrowSource()
            arrow.Update()
            geom = arrow.GetOutput()
        # Run the algorithm
        alg = vtk.vtkGlyph3D()
        alg.SetSourceData(geom)
        if isinstance(scale, str):
            dataset.active_scalars_name = scale
            scale = True
        if scale:
            if dataset.active_scalars is not None:
                if dataset.active_scalars.ndim > 1:
                    alg.SetScaleModeToScaleByVector()
                else:
                    alg.SetScaleModeToScaleByScalar()
        else:
            alg.SetScaleModeToDataScalingOff()
        if isinstance(orient, str):
            dataset.active_vectors_name = orient
            orient = True
        if rng is not None:
            alg.SetRange(rng)
        alg.SetOrient(orient)
        alg.SetInputData(dataset)
        alg.SetVectorModeToUseVector()
        alg.SetScaleFactor(factor)
        alg.SetClamping(clamping)
        alg.Update()
        return _get_output(alg)


    def connectivity(dataset, largest=False):
        """Find and label connected bodies/volumes.

        This adds an ID array to the point and cell data to distinguish separate
        connected bodies. This applies a ``vtkConnectivityFilter`` filter which
        extracts cells that share common points and/or meet other connectivity
        criterion.
        (Cells that share vertices and meet other connectivity criterion such
        as scalar range are known as a region.)

        Parameters
        ----------
        largest : bool
            Extract the largest connected part of the mesh.

        """
        alg = vtk.vtkConnectivityFilter()
        alg.SetInputData(dataset)
        if largest:
            alg.SetExtractionModeToLargestRegion()
        else:
            alg.SetExtractionModeToAllRegions()
        alg.SetColorRegions(True)
        alg.Update()
        return _get_output(alg)


    def extract_largest(dataset, inplace=False):
        """
        Extract largest connected set in mesh.

        Can be used to reduce residues obtained when generating an isosurface.
        Works only if residues are not connected (share at least one point with)
        the main component of the image.

        Parameters
        ----------
        inplace : bool, optional
            Updates mesh in-place while returning nothing.

        Returns
        -------
        mesh : pyvista.PolyData
            Largest connected set in mesh

        """
        mesh = DataSetFilters.connectivity(dataset, largest=True)
        if inplace:
            dataset.overwrite(mesh)
        else:
            return mesh


    def split_bodies(dataset, label=False):
        """Find, label, and split connected bodies/volumes.
        
        This splits different connected bodies into blocks in a MultiBlock dataset.

        Parameters
        ----------
        label : bool
            A flag on whether to keep the ID arrays given by the
            ``connectivity`` filter.

        """
        # Get the connectivity and label different bodies
        labeled = DataSetFilters.connectivity(dataset)
        classifier = labeled.cell_arrays['RegionId']
        bodies = pyvista.MultiBlock()
        for vid in np.unique(classifier):
            # Now extract it:
            b = labeled.threshold([vid-0.5, vid+0.5], scalars='RegionId')
            if not label:
                # strange behavior:
                # must use this method rather than deleting from the point_arrays
                # or else object is collected.
                b._remove_array(CELL_DATA_FIELD, 'RegionId')
                b._remove_array(POINT_DATA_FIELD, 'RegionId')
            bodies.append(b)

        return bodies


    def warp_by_scalar(dataset, scalars=None, factor=1.0, normal=None,
                       inplace=False, **kwargs):
        """Warp the dataset's points by a point data scalar array's values.

        This modifies point coordinates by moving points along point normals by
        the scalar amount times the scale factor.

        Parameters
        ----------
        scalars : str, optional
            Name of scalars to warb by. Defaults to currently active scalars.

        factor : float, optional
            A scalaing factor to increase the scaling effect. Alias
            ``scale_factor`` also accepted - if present, overrides ``factor``.

        normal : np.array, list, tuple of length 3
            User specified normal. If given, data normals will be ignored and
            the given normal will be used to project the warp.

        inplace : bool
            If True, the points of the give dataset will be updated.

        """
        factor = kwargs.pop('scale_factor', factor)
        assert_empty_kwargs(**kwargs)
        if scalars is None:
            field, scalars = dataset.active_scalars_info
        arr, field = get_array(dataset, scalars, preference='point', info=True)
        if field != pyvista.POINT_DATA_FIELD:
            raise AssertionError('Dataset can only by warped by a point data array.')
        # Run the algorithm
        alg = vtk.vtkWarpScalar()
        alg.SetInputDataObject(dataset)
        alg.SetInputArrayToProcess(0, 0, 0, field, scalars) # args: (idx, port, connection, field, name)
        alg.SetScaleFactor(factor)
        if normal is not None:
            alg.SetNormal(normal)
            alg.SetUseNormal(True)
        alg.Update()
        output = _get_output(alg)
        if inplace:
            if isinstance(dataset, (vtk.vtkImageData, vtk.vtkRectilinearGrid)):
                raise TypeError("This filter cannot be applied inplace for this mesh type.")
            dataset.overwrite(output)
            return
        return output


    def cell_data_to_point_data(dataset, pass_cell_data=False):
        """Transform cell data into point data.

        Point data are specified per node and cell data specified within cells.
        Optionally, the input point data can be passed through to the output.

        The method of transformation is based on averaging the data values of
        all cells using a particular point. Optionally, the input cell data can
        be passed through to the output as well.

        See also: :func:`pyvista.DataSetFilters.point_data_to_cell_data`

        Parameters
        ----------
        pass_cell_data : bool
            If enabled, pass the input cell data through to the output

        """
        alg = vtk.vtkCellDataToPointData()
        alg.SetInputDataObject(dataset)
        alg.SetPassCellData(pass_cell_data)
        alg.Update()
        active_scalars = None
        if not isinstance(dataset, pyvista.MultiBlock):
            active_scalars = dataset.active_scalars_name
        return _get_output(alg, active_scalars=active_scalars)


    def ctp(dataset, pass_cell_data=False):
        """Transform cell data into point data.

        Point data are specified per node and cell data specified within cells.
        Optionally, the input point data can be passed through to the output.

        An alias/shortcut for ``cell_data_to_point_data``.

        """
        return DataSetFilters.cell_data_to_point_data(dataset, pass_cell_data=pass_cell_data)


    def point_data_to_cell_data(dataset, pass_point_data=False):
        """Transform point data into cell data.

        Point data are specified per node and cell data specified within cells.
        Optionally, the input point data can be passed through to the output.

        See also: :func:`pyvista.DataSetFilters.cell_data_to_point_data`

        Parameters
        ----------
        pass_point_data : bool
            If enabled, pass the input point data through to the output

        """
        alg = vtk.vtkPointDataToCellData()
        alg.SetInputDataObject(dataset)
        alg.SetPassPointData(pass_point_data)
        alg.Update()
        active_scalars = None
        if not isinstance(dataset, pyvista.MultiBlock):
            active_scalars = dataset.active_scalars_name
        return _get_output(alg, active_scalars=active_scalars)


    def ptc(dataset, pass_point_data=False):
        """Transform point data into cell data.

        Point data are specified per node and cell data specified within cells.
        Optionally, the input point data can be passed through to the output.

        An alias/shortcut for ``point_data_to_cell_data``.
        
        """
        return DataSetFilters.point_data_to_cell_data(dataset, pass_point_data=pass_point_data)


    def triangulate(dataset, inplace=False):
        """Return an all triangle mesh.
        
        More complex polygons will be broken down into triangles.

        Parameters
        ----------
        inplace : bool, optional
            Updates mesh in-place while returning ``None``.

        Return
        ------
        mesh : pyvista.UnstructuredGrid
            Mesh containing only triangles. ``None`` when ``inplace=True``

        """
        alg = vtk.vtkDataSetTriangleFilter()
        alg.SetInputData(dataset)
        alg.Update()

        mesh = _get_output(alg)
        if inplace:
            dataset.overwrite(mesh)
        else:
            return mesh


    def delaunay_3d(dataset, alpha=0, tol=0.001, offset=2.5):
        """Construct a 3D Delaunay triangulation of the mesh.

        This helps smooth out a rugged mesh.

        Parameters
        ----------
        alpha : float, optional
            Distance value to control output of this filter. For a non-zero
            alpha value, only verts, edges, faces, or tetra contained within
            the circumsphere (of radius alpha) will be output. Otherwise, only
            tetrahedra will be output.

        tol : float, optional
            tolerance to control discarding of closely spaced points.
            This tolerance is specified as a fraction of the diagonal length
            of the bounding box of the points.

        offset : float, optional
            multiplier to control the size of the initial, bounding Delaunay
            triangulation.

        """
        alg = vtk.vtkDelaunay3D()
        alg.SetInputData(dataset)
        alg.SetAlpha(alpha)
        alg.SetTolerance(tol)
        alg.SetOffset(offset)
        alg.Update()
        return _get_output(alg)


    def select_enclosed_points(dataset, surface, tolerance=0.001,
                               inside_out=False, check_surface=True):
        """Mark points as to whether they are inside a closed surface.

        This evaluates all the input points to determine whether they are in an
        enclosed surface. The filter produces a (0,1) mask
        (in the form of a vtkDataArray) that indicates whether points are
        outside (mask value=0) or inside (mask value=1) a provided surface.
        (The name of the output vtkDataArray is "SelectedPoints".)

        This filter produces and output data array, but does not modify the
        input dataset. If you wish to extract cells or poinrs, various
        threshold filters are available (i.e., threshold the output array).

        Warning
        -------
        The filter assumes that the surface is closed and manifold. A boolean
        flag can be set to force the filter to first check whether this is
        true. If false, all points will be marked outside. Note that if this
        check is not performed and the surface is not closed, the results are
        undefined.

        Parameters
        ----------
        surface : pyvista.PolyData
            Set the surface to be used to test for containment. This must be a
            :class:`pyvista.PolyData` object.

        tolerance : float
            The tolerance on the intersection. The tolerance is expressed as a
            fraction of the bounding box of the enclosing surface.

        inside_out : bool
            By default, points inside the surface are marked inside or sent
            to the output. If ``inside_out`` is ``True``, then the points
            outside the surface are marked inside.

        check_surface : bool
            Specify whether to check the surface for closure. If on, then the
            algorithm first checks to see if the surface is closed and
            manifold. If the surface is not closed and manifold, a runtime
            error is raised.

        """
        if not isinstance(surface, pyvista.PolyData):
            raise TypeError("`surface` must be `pyvista.PolyData`")
        if check_surface and surface.n_open_edges > 0:
            raise RuntimeError("Surface is not closed. Please read the warning in the documentation for this function and either pass `check_surface=False` or repair the surface.")
        alg = vtk.vtkSelectEnclosedPoints()
        alg.SetInputData(dataset)
        alg.SetSurfaceData(surface)
        alg.SetTolerance(tolerance)
        alg.SetInsideOut(inside_out)
        alg.Update()
        result = _get_output(alg)
        out = dataset.copy()
        bools = result['SelectedPoints'].astype(np.uint8)
        if len(bools) < 1:
            bools = np.zeros(out.n_points, dtype=np.uint8)
        out['SelectedPoints'] = bools
        return out


    def sample(dataset, target, tolerance=None, pass_cell_arrays=True,
               pass_point_arrays=True):
        """Resample scalar data from a passed mesh onto this mesh.

        This uses :class:`vtk.vtkResampleWithDataSet`.

        Parameters
        ----------
        dataset: pyvista.Common
            The source vtk data object as the mesh to sample values on to

        target: pyvista.Common
            The vtk data object to sample from - point and cell arrays from
            this object are sampled onto the nodes of the ``dataset`` mesh

        tolerance: float, optional
            tolerance used to compute whether a point in the source is in a
            cell of the input.  If not given, tolerance automatically generated.

        pass_cell_arrays: bool, optional
            Preserve source mesh's original cell data arrays

        pass_point_arrays: bool, optional
            Preserve source mesh's original point data arrays

        """
        alg = vtk.vtkResampleWithDataSet() # Construct the ResampleWithDataSet object
        alg.SetInputData(dataset)  # Set the Input data (actually the source i.e. where to sample from)
        alg.SetSourceData(target) # Set the Source data (actually the target, i.e. where to sample to)
        alg.SetPassCellArrays(pass_cell_arrays)
        alg.SetPassPointArrays(pass_point_arrays)
        if tolerance is not None:
            alg.SetComputeTolerance(False)
            alg.SetTolerance(tolerance)
        alg.Update() # Perform the resampling
        return _get_output(alg)


    def interpolate(dataset, points, sharpness=2, radius=1.0,
                    dimensions=(101, 101, 101), pass_cell_arrays=True,
                    pass_point_arrays=True, null_value=0.0):
        """Interpolate values onto this mesh from the point data of a given dataset.

        The input dataset is typically a point cloud.

        This uses a gaussian interpolation kernel. Use the ``sharpness`` and
        ``radius`` parameters to adjust this kernel.

        Please note that the source dataset is first interpolated onto a fine
        UniformGrid which is then sampled to this mesh. The interpolation grid's
        dimensions will likely need to be tweaked for each individual use case.

        Parameters
        ----------
        points : pyvista.PolyData
            The points whose values will be interpolated onto this mesh.

        sharpness : float
            Set / Get the sharpness (i.e., falloff) of the Gaussian. By
            default Sharpness=2. As the sharpness increases the effects of
            distant points are reduced.

        radius : float
            Specify the radius within which the basis points must lie.

        dimensions : tuple(int)
            When interpolating the points, they are first interpolating on to a
            :class:`pyvista.UniformGrid` with the same spatial extent -
            ``dimensions`` is number of points along each axis for that grid.

        pass_cell_arrays: bool, optional
            Preserve source mesh's original cell data arrays

        pass_point_arrays: bool, optional
            Preserve source mesh's original point data arrays

        null_value : float, optional
            Specify the null point value. When a null point is encountered
            then all components of each null tuple are set to this value. By
            default the null value is set to zero.

        """
        box = pyvista.create_grid(dataset, dimensions=dimensions)

        gaussian_kernel = vtk.vtkGaussianKernel()
        gaussian_kernel.SetSharpness(sharpness)
        gaussian_kernel.SetRadius(radius)

        interpolator = vtk.vtkPointInterpolator()
        interpolator.SetInputData(box)
        interpolator.SetSourceData(points)
        interpolator.SetKernel(gaussian_kernel)
        interpolator.SetNullValue(null_value)
        interpolator.Update()

        return dataset.sample(interpolator.GetOutput(),
                              pass_cell_arrays=pass_cell_arrays,
                              pass_point_arrays=pass_point_arrays)

    def streamlines(dataset, vectors=None, source_center=None,
                    source_radius=None, n_points=100,
                    integrator_type=45, integration_direction='both',
                    surface_streamlines=False, initial_step_length=0.5,
                    step_unit='cl', min_step_length=0.01, max_step_length=1.0,
                    max_steps=2000, terminal_speed=1e-12, max_error=1e-6,
                    max_time=None, compute_vorticity=True, rotation_scale=1.0,
                    interpolator_type='point', start_position=(0.0, 0.0, 0.0),
                    return_source=False, pointa=None, pointb=None):
        """Integrate a vector field to generate streamlines.

        The integration is performed using a specified integrator, by default
        Runge-Kutta2. This supports integration through any type of dataset.
        Thus if the dataset contains 2D cells like polygons or triangles, the
        integration is constrained to lie on the surface defined by 2D cells.

        This produces polylines as the output, with each cell
        (i.e., polyline) representing a streamline. The attribute values
        associated with each streamline are stored in the cell data, whereas
        those associated with streamline-points are stored in the point data.

        This uses a Sphere as the source - set it's location and radius via
        the ``source_center`` and ``source_radius`` keyword arguments.
        You can retrieve the source as :class:`pyvista.PolyData` by specifying
        ``return_source=True``.

        Parameters
        ----------
        vectors : str
            The string name of the active vector field to integrate across

        source_center : tuple(float)
            Length 3 tuple of floats defining the center of the source
            particles. Defaults to the center of the dataset

        source_radius : float
            Float radius of the source particle cloud. Defaults to one-tenth of
            the diagonal of the dataset's spatial extent

        n_points : int
            Number of particles present in source sphere

        integrator_type : int
            The integrator type to be used for streamline generation.
            The default is Runge-Kutta45. The recognized solvers are:
            RUNGE_KUTTA2 (``2``),  RUNGE_KUTTA4 (``4``), and RUNGE_KUTTA45
            (``45``). Options are ``2``, ``4``, or ``45``. Default is ``45``.

        integration_direction : str
            Specify whether the streamline is integrated in the upstream or
            downstream directions (or both). Options are ``'both'``,
            ``'backward'``, or ``'forward'``.

        surface_streamlines : bool
            Compute streamlines on a surface. Default ``False``

        initial_step_length : float
            Initial step size used for line integration, expressed ib length
            unitsL or cell length units (see ``step_unit`` parameter).
            either the starting size for an adaptive integrator, e.g., RK45, or
            the constant / fixed size for non-adaptive ones, i.e., RK2 and RK4)

        step_unit : str
            Uniform integration step unit. The valid unit is now limited to
            only LENGTH_UNIT (``'l'``) and CELL_LENGTH_UNIT (``'cl'``).
            Default is CELL_LENGTH_UNIT: ``'cl'``.

        min_step_length : float
            Minimum step size used for line integration, expressed in length or
            cell length units. Only valid for an adaptive integrator, e.g., RK45

        max_step_length : float
            Maxmimum step size used for line integration, expressed in length or
            cell length units. Only valid for an adaptive integrator, e.g., RK45

        max_steps : int
            Maximum number of steps for integrating a streamline.
            Defaults to ``2000``

        terminal_speed : float
            Terminal speed value, below which integration is terminated.

        max_error : float
            Maximum error tolerated throughout streamline integration.

        max_time : float
            Specify the maximum length of a streamline expressed in LENGTH_UNIT.

        compute_vorticity : bool
            Vorticity computation at streamline points (necessary for generating
            proper stream-ribbons using the ``vtkRibbonFilter``.

        interpolator_type : str
            Set the type of the velocity field interpolator to locate cells
            during streamline integration either by points or cells.
            The cell locator is more robust then the point locator. Options
            are ``'point'`` or ``'cell'`` (abbreviations of ``'p'`` and ``'c'``
            are also supported).

        rotation_scale : float
            This can be used to scale the rate with which the streamribbons
            twist. The default is 1.

        start_position : tuple(float)
            Set the start position. Default is ``(0.0, 0.0, 0.0)``

        return_source : bool
            Return the source particles as :class:`pyvista.PolyData` as well as the
            streamlines. This will be the second value returned if ``True``.

        pointa, pointb : tuple(float)
            The coordinates of a start and end point for a line source. This
            will override the sphere point source.

        """
        integration_direction = str(integration_direction).strip().lower()
        if integration_direction not in ['both', 'back', 'backward', 'forward']:
            raise RuntimeError("integration direction must be one of: 'backward', 'forward', or 'both' - not '{}'.".format(integration_direction))
        if integrator_type not in [2, 4, 45]:
            raise RuntimeError('integrator type must be one of `2`, `4`, or `45`.')
        if interpolator_type not in ['c', 'cell', 'p', 'point']:
            raise RuntimeError("interpolator type must be either 'cell' or 'point'")
        if step_unit not in ['l', 'cl']:
            raise RuntimeError("step unit must be either 'l' or 'cl'")
        step_unit = {'cl':vtk.vtkStreamTracer.CELL_LENGTH_UNIT,
                     'l':vtk.vtkStreamTracer.LENGTH_UNIT}[step_unit]
        if isinstance(vectors, str):
            dataset.set_active_scalars(vectors)
            dataset.set_active_vectors(vectors)
        if max_time is None:
            max_velocity = dataset.get_data_range()[-1]
            max_time = 4.0 * dataset.GetLength() / max_velocity
        # Generate the source
        if source_center is None:
            source_center = dataset.center
        if source_radius is None:
            source_radius = dataset.length / 10.0
        if pointa is not None and pointb is not None:
            source = vtk.vtkLineSource()
            source.SetPoint1(pointa)
            source.SetPoint2(pointb)
            source.SetResolution(n_points)
        else:
            source = vtk.vtkPointSource()
            source.SetCenter(source_center)
            source.SetRadius(source_radius)
            source.SetNumberOfPoints(n_points)
        # Build the algorithm
        alg = vtk.vtkStreamTracer()
        # Inputs
        alg.SetInputDataObject(dataset)
        # NOTE: not sure why we can't pass a PolyData object
        #       setting the connection is the only I could get it to work
        alg.SetSourceConnection(source.GetOutputPort())
        # general parameters
        alg.SetComputeVorticity(compute_vorticity)
        alg.SetInitialIntegrationStep(initial_step_length)
        alg.SetIntegrationStepUnit(step_unit)
        alg.SetMaximumError(max_error)
        alg.SetMaximumIntegrationStep(max_step_length)
        alg.SetMaximumNumberOfSteps(max_steps)
        alg.SetMaximumPropagation(max_time)
        alg.SetMinimumIntegrationStep(min_step_length)
        alg.SetRotationScale(rotation_scale)
        alg.SetStartPosition(start_position)
        alg.SetSurfaceStreamlines(surface_streamlines)
        alg.SetTerminalSpeed(terminal_speed)
        # Model parameters
        if integration_direction == 'forward':
            alg.SetIntegrationDirectionToForward()
        elif integration_direction in ['backward', 'back']:
            alg.SetIntegrationDirectionToBackward()
        else:
            alg.SetIntegrationDirectionToBoth()
        # set integrator type
        if integrator_type == 2:
            alg.SetIntegratorTypeToRungeKutta2()
        elif integrator_type == 4:
            alg.SetIntegratorTypeToRungeKutta4()
        else:
            alg.SetIntegratorTypeToRungeKutta45()
        # set interpolator type
        if interpolator_type in ['c', 'cell']:
            alg.SetInterpolatorTypeToCellLocator()
        else:
            alg.SetInterpolatorTypeToDataSetPointLocator()
        # run the algorithm
        alg.Update()
        output = _get_output(alg)
        if return_source:
            source.Update()
            src = pyvista.wrap(source.GetOutput())
            return output, src
        return output


    def decimate_boundary(dataset, target_reduction=0.5):
        """Return a decimated version of a triangulation of the boundary.

        Only the outer surface of the input dataset will be considered.

        Parameters
        ----------
        target_reduction : float
            Fraction of the original mesh to remove. Default is ``0.5``
            TargetReduction is set to ``0.9``, this filter will try to reduce
            the data set to 10% of its original size and will remove 90%
            of the input triangles.

        """
        return dataset.extract_geometry().triangulate().decimate(target_reduction)


    def plot_over_line(dataset, pointa, pointb, resolution=None, scalars=None,
                       title=None, ylabel=None, figsize=None, figure=True,
                       show=True):
        """Sample a dataset along a high resolution line.

        Also plot the variables of interest in 2D where the X-axis is distance from
        Point A and the Y-axis is the variable of interest. Note that this filter
        returns None.

        Parameters
        ----------
        pointa : np.ndarray or list
            Location in [x, y, z].

        pointb : np.ndarray or list
            Location in [x, y, z].

        resolution : int
            number of pieces to divide line into. Defaults to number of cells
            in the input mesh. Must be a positive integer.

        scalars : str
            The string name of the variable in the input dataset to probe. The
            active scalar is used by default.

        title : str
            The string title of the `matplotlib` figure

        ylabel : str
            The string label of the Y-axis. Defaults to variable name

        figsize : tuple(int)
            the size of the new figure

        figure : bool
            flag on whether or not to create a new figure

        show : bool
            Shows the matplotlib figure

        """
        # Ensure matplotlib is available
        try:
            import matplotlib.pyplot as plt
        except ImportError:
            raise ImportError('matplotlib must be available to use this filter.')

        if resolution is None:
            resolution = int(dataset.n_cells)
        if not isinstance(resolution, int) or resolution < 0:
            raise RuntimeError('`resolution` must be a positive integer, not {}'.format(type(resolution)))
        # Make a line and probe the dataset
        line = pyvista.Line(pointa, pointb, resolution=resolution)
        sampled = line.sample(dataset)

        # Get variable of interest
        if scalars is None:
            field, scalars = dataset.active_scalars_info
        values = sampled.get_array(scalars)
        distance = sampled['Distance']

        # Remainder of the is plotting
        if figure:
            plt.figure(figsize=figsize)
        # Plot it in 2D
        if values.ndim > 1:
            for i in range(values.shape[1]):
                plt.plot(distance, values[:, i], label='Component {}'.format(i))
            plt.legend()
        else:
            plt.plot(distance, values)
        plt.xlabel('Distance')
        if ylabel is None:
            plt.ylabel(scalars)
        else:
            plt.ylabel(ylabel)
        if title is None:
            plt.title('{} Profile'.format(scalars))
        else:
            plt.title(title)
        if show:
            return plt.show()


    def extract_cells(dataset, ind):
        """Return a subset of the grid.

        Parameters
        ----------
        ind : np.ndarray
            Numpy array of cell indices to be extracted.

        Return
        ------
        subgrid : pyvista.UnstructuredGrid
            Subselected grid

        """
        if not isinstance(ind, np.ndarray):
            ind = np.array(ind, np.ndarray)

        if ind.dtype == np.bool:
            ind = ind.nonzero()[0].astype(pyvista.ID_TYPE)

        if ind.dtype != pyvista.ID_TYPE:
            ind = ind.astype(pyvista.ID_TYPE)

        if not ind.flags.c_contiguous:
            ind = np.ascontiguousarray(ind)

        vtk_ind = numpy_to_vtkIdTypeArray(ind, deep=False)

        # Create selection objects
        selectionNode = vtk.vtkSelectionNode()
        selectionNode.SetFieldType(vtk.vtkSelectionNode.CELL)
        selectionNode.SetContentType(vtk.vtkSelectionNode.INDICES)
        selectionNode.SetSelectionList(vtk_ind)

        selection = vtk.vtkSelection()
        selection.AddNode(selectionNode)

        # extract
        extract_sel = vtk.vtkExtractSelection()
        extract_sel.SetInputData(0, dataset)
        extract_sel.SetInputData(1, selection)
        extract_sel.Update()
        subgrid = _get_output(extract_sel)

        # extracts only in float32
        if dataset.points.dtype is not np.dtype('float32'):
            ind = subgrid.point_arrays['vtkOriginalPointIds']
            subgrid.points = dataset.points[ind]

        return subgrid


    def extract_points(dataset, ind):
        """Return a subset of the grid (with cells) that contains any of the given point indices.

        Parameters
        ----------
        ind : np.ndarray, list, or iterable
            Numpy array of point indices to be extracted.

        Return
        ------
        subgrid : pyvista.UnstructuredGrid
            Subselected grid.

        """
        try:
            ind = np.array(ind)
        except:
            raise Exception('indices must be either a mask, array, list, or iterable')

        # Convert to vtk indices
        if ind.dtype == np.bool:
            ind = ind.nonzero()[0]

        if ind.dtype != np.int64:
            ind = ind.astype(np.int64)
        vtk_ind = numpy_to_vtkIdTypeArray(ind, deep=True)

        # Create selection objects
        selectionNode = vtk.vtkSelectionNode()
        selectionNode.SetFieldType(vtk.vtkSelectionNode.POINT)
        selectionNode.SetContentType(vtk.vtkSelectionNode.INDICES)
        selectionNode.SetSelectionList(vtk_ind)
        selectionNode.GetProperties().Set(vtk.vtkSelectionNode.CONTAINING_CELLS(), 1)

        selection = vtk.vtkSelection()
        selection.AddNode(selectionNode)

        # extract
        extract_sel = vtk.vtkExtractSelection()
        extract_sel.SetInputData(0, dataset)
        extract_sel.SetInputData(1, selection)
        extract_sel.Update()
        return _get_output(extract_sel)


    def extract_selection_points(dataset, ind):
        """Return a subset of the grid (with cells) that contains any of the given point indices.

        DEPRECATED: Please use ``extract_points`` instead.

        """
        logging.warning("DEPRECATED: use ``extract_points`` instead.")
        return DataSetFilters.extract_points(dataset, ind)


    def extract_surface(dataset, pass_pointid=True, pass_cellid=True, inplace=False):
        """Extract surface mesh of the grid.

        Parameters
        ----------
        pass_pointid : bool, optional
            Adds a point scalar "vtkOriginalPointIds" that idenfities which
            original points these surface points correspond to

        pass_cellid : bool, optional
            Adds a cell scalar "vtkOriginalPointIds" that idenfities which
            original cells these surface cells correspond to

        inplace : bool, optional
            Return new mesh or overwrite input.

        Return
        ------
        extsurf : pyvista.PolyData
            Surface mesh of the grid

        """
        surf_filter = vtk.vtkDataSetSurfaceFilter()
        surf_filter.SetInputData(dataset)
        if pass_pointid:
            surf_filter.PassThroughCellIdsOn()
        if pass_cellid:
            surf_filter.PassThroughPointIdsOn()
        surf_filter.Update()

        mesh = _get_output(surf_filter)
        if inplace:
            dataset.overwrite(mesh)
        else:
            return mesh


    def surface_indices(dataset):
        """Return the surface indices of a grid.

        Return
        ------
        surf_ind : np.ndarray
            Indices of the surface points.

        """
        surf = DataSetFilters.extract_surface(dataset, pass_cellid=True)
        return surf.point_arrays['vtkOriginalPointIds']


    def extract_edges(dataset, feature_angle=30, boundary_edges=True,
                      non_manifold_edges=True, feature_edges=True,
                      manifold_edges=True, inplace=False):
        """Extract edges from the surface of the mesh.
        
        If the given mesh is not PolyData, the external surface of the given
        mesh is extracted and used.
        From vtk documentation, the edges are one of the following

            1) boundary (used by one polygon) or a line cell
            2) non-manifold (used by three or more polygons)
            3) feature edges (edges used by two triangles and whose
               dihedral angle > feature_angle)
            4) manifold edges (edges used by exactly two polygons).

        Parameters
        ----------
        feature_angle : float, optional
            Defaults to 30 degrees.

        boundary_edges : bool, optional
            Defaults to True

        non_manifold_edges : bool, optional
            Defaults to True

        feature_edges : bool, optional
            Defaults to True

        manifold_edges : bool, optional
            Defaults to True

        inplace : bool, optional
            Return new mesh or overwrite input.

        Return
        ------
        edges : pyvista.vtkPolyData
            Extracted edges. None if inplace=True.

        """
        if not isinstance(dataset, vtk.vtkPolyData):
            dataset = DataSetFilters.extract_surface(dataset)
        featureEdges = vtk.vtkFeatureEdges()
        featureEdges.SetInputData(dataset)
        featureEdges.SetFeatureAngle(feature_angle)
        featureEdges.SetManifoldEdges(manifold_edges)
        featureEdges.SetNonManifoldEdges(non_manifold_edges)
        featureEdges.SetBoundaryEdges(boundary_edges)
        featureEdges.SetFeatureEdges(feature_edges)
        featureEdges.SetColoring(False)
        featureEdges.Update()

        mesh = _get_output(featureEdges)
        if inplace:
            dataset.overwrite(mesh)
        else:
            return mesh


    def merge(dataset, grid=None, merge_points=True, inplace=False,
              main_has_priority=True):
        """Join one or many other grids to this grid.

        Grid is updated in-place by default.

        Can be used to merge points of adjcent cells when no grids
        are input.

        Parameters
        ----------
        grid : vtk.UnstructuredGrid or list of vtk.UnstructuredGrids
            Grids to merge to this grid.

        merge_points : bool, optional
            Points in exactly the same location will be merged between
            the two meshes. Warning: this can leave degenerate point data.

        inplace : bool, optional
            Updates grid inplace when True if the input type is an
            :class:`pyvista.UnstructuredGrid`.

        main_has_priority : bool, optional
            When this parameter is true and merge_points is true,
            the scalar arrays of the merging grids will be overwritten
            by the original main mesh.

        Return
        ------
        merged_grid : vtk.UnstructuredGrid
            Merged grid.  Returned when inplace is False.

        Notes
        -----
        When two or more grids are joined, the type and name of each
        scalar array must match or the arrays will be ignored and not
        included in the final merged mesh.

        """
        append_filter = vtk.vtkAppendFilter()
        append_filter.SetMergePoints(merge_points)

        if not main_has_priority:
            append_filter.AddInputData(dataset)

        if isinstance(grid, pyvista.Common):
            append_filter.AddInputData(grid)
        elif isinstance(grid, (list, tuple, pyvista.MultiBlock)):
            grids = grid
            for grid in grids:
                append_filter.AddInputData(grid)

        if main_has_priority:
            append_filter.AddInputData(dataset)

        append_filter.Update()
        merged = _get_output(append_filter)
        if inplace:
            if type(dataset) == type(merged):
                dataset.deep_copy(merged)
            else:
                raise TypeError("Mesh tpye {} not able to be overridden by output.".format(type(dataset)))
        else:
            return merged


    def __add__(dataset, grid):
        """Combine this mesh with another into an :class:`pyvista.UnstructuredGrid`."""
        return DataSetFilters.merge(dataset, grid)


    def compute_cell_quality(dataset, quality_measure='scaled_jacobian', null_value=-1.0):
        """Compute a function of (geometric) quality for each cell of a mesh.

        The per-cell quality is added to the mesh's cell data, in an array
        named "CellQuality". Cell types not supported by this filter or
        undefined quality of supported cell types will have an entry of -1.

        Defaults to computing the scaled jacobian.

        Options for cell quality measure:

        - ``'area'``
        - ``'aspect_beta'``
        - ``'aspect_frobenius'``
        - ``'aspect_gamma'``
        - ``'aspect_ratio'``
        - ``'collapse_ratio'``
        - ``'condition'``
        - ``'diagonal'``
        - ``'dimension'``
        - ``'distortion'``
        - ``'jacobian'``
        - ``'max_angle'``
        - ``'max_aspect_frobenius'``
        - ``'max_edge_ratio'``
        - ``'med_aspect_frobenius'``
        - ``'min_angle'``
        - ``'oddy'``
        - ``'radius_ratio'``
        - ``'relative_size_squared'``
        - ``'scaled_jacobian'``
        - ``'shape'``
        - ``'shape_and_size'``
        - ``'shear'``
        - ``'shear_and_size'``
        - ``'skew'``
        - ``'stretch'``
        - ``'taper'``
        - ``'volume'``
        - ``'warpage'``

        Parameters
        ----------
        quality_measure : str
            The cell quality measure to use

        null_value : float
            Float value for undefined quality. Undefined quality are qualities
            that could be addressed by this filter but is not well defined for
            the particular geometry of cell in question, e.g. a volume query
            for a triangle. Undefined quality will always be undefined.
            The default value is -1.

        """
        alg = vtk.vtkCellQuality()
        measure_setters = {
            'area': alg.SetQualityMeasureToArea,
            'aspect_beta': alg.SetQualityMeasureToAspectBeta,
            'aspect_frobenius': alg.SetQualityMeasureToAspectFrobenius,
            'aspect_gamma': alg.SetQualityMeasureToAspectGamma,
            'aspect_ratio': alg.SetQualityMeasureToAspectRatio,
            'collapse_ratio': alg.SetQualityMeasureToCollapseRatio,
            'condition': alg.SetQualityMeasureToCondition,
            'diagonal': alg.SetQualityMeasureToDiagonal,
            'dimension': alg.SetQualityMeasureToDimension,
            'distortion': alg.SetQualityMeasureToDistortion,
            'jacobian': alg.SetQualityMeasureToJacobian,
            'max_angle': alg.SetQualityMeasureToMaxAngle,
            'max_aspect_frobenius': alg.SetQualityMeasureToMaxAspectFrobenius,
            'max_edge_ratio': alg.SetQualityMeasureToMaxEdgeRatio,
            'med_aspect_frobenius': alg.SetQualityMeasureToMedAspectFrobenius,
            'min_angle': alg.SetQualityMeasureToMinAngle,
            'oddy': alg.SetQualityMeasureToOddy,
            'radius_ratio': alg.SetQualityMeasureToRadiusRatio,
            'relative_size_squared': alg.SetQualityMeasureToRelativeSizeSquared,
            'scaled_jacobian': alg.SetQualityMeasureToScaledJacobian,
            'shape': alg.SetQualityMeasureToShape,
            'shape_and_size': alg.SetQualityMeasureToShapeAndSize,
            'shear': alg.SetQualityMeasureToShear,
            'shear_and_size': alg.SetQualityMeasureToShearAndSize,
            'skew': alg.SetQualityMeasureToSkew,
            'stretch': alg.SetQualityMeasureToStretch,
            'taper': alg.SetQualityMeasureToTaper,
            'volume': alg.SetQualityMeasureToVolume,
            'warpage': alg.SetQualityMeasureToWarpage
        }
        try:
            # Set user specified quality measure
            measure_setters[quality_measure]()
        except (KeyError, IndexError):
            options = ', '.join(["'{}'".format(s) for s in list(measure_setters.keys())])
            raise KeyError('Cell quality type ({}) not available. Options are: {}'.format(quality_measure, options))
        alg.SetInputData(dataset)
        alg.SetUndefinedQuality(null_value)
        alg.Update()
        return _get_output(alg)


    def compute_gradient(dataset, scalars=None, gradient_name='gradient',
                         preference='point'):
        """Compute per cell gradient of point/cell scalar field.

        Parameters
        ----------
        scalars : str
            String name of the scalars array to use when computing gradient.

        gradient_name : str, optional
            The name of the output array of the computed gradient.

        """
        alg = vtk.vtkGradientFilter()
        # Check if scalar array given
        if scalars is None:
            field, scalars = dataset.active_scalars_info
        if not isinstance(scalars, str):
            raise TypeError('Scalar array must be given as a string name')
        _, field = dataset.get_array(scalars, preference=preference, info=True)
        # args: (idx, port, connection, field, name)
        alg.SetInputArrayToProcess(0, 0, 0, field, scalars)
        alg.SetInputData(dataset)
        alg.SetResultArrayName(gradient_name)
        alg.Update()
        return _get_output(alg)


class CompositeFilters(object):
    """An internal class to manage filtes/algorithms for composite datasets."""

    def __new__(cls, *args, **kwargs):
        """Allocate memory for the composite filters."""
        if cls is CompositeFilters:
            raise TypeError("pyvista.CompositeFilters is an abstract class and may not be instantiated.")
        return object.__new__(cls)


    def extract_geometry(composite):
        """Combine the geomertry of all blocks into a single ``PolyData`` object.

        Place this filter at the end of a pipeline before a polydata
        consumer such as a polydata mapper to extract geometry from all blocks
        and append them to one polydata object.

        """
        gf = vtk.vtkCompositeDataGeometryFilter()
        gf.SetInputData(composite)
        gf.Update()
        return wrap(gf.GetOutputDataObject(0))


    def combine(composite, merge_points=False):
        """Append all blocks into a single unstructured grid.

        Parameters
        ----------
        merge_points : bool, optional
            Merge coincidental points.

        """
        alg = vtk.vtkAppendFilter()
        for block in composite:
            alg.AddInputData(block)
        alg.SetMergePoints(merge_points)
        alg.Update()
        return wrap(alg.GetOutputDataObject(0))


    clip = DataSetFilters.clip


    clip_box = DataSetFilters.clip_box


    slice = DataSetFilters.slice


    slice_orthogonal = DataSetFilters.slice_orthogonal


    slice_along_axis = DataSetFilters.slice_along_axis


    slice_along_line = DataSetFilters.slice_along_line


    wireframe = DataSetFilters.wireframe


    elevation = DataSetFilters.elevation


    compute_cell_sizes = DataSetFilters.compute_cell_sizes


    cell_centers = DataSetFilters.cell_centers


    cell_data_to_point_data = DataSetFilters.cell_data_to_point_data


    point_data_to_cell_data = DataSetFilters.point_data_to_cell_data


    triangulate = DataSetFilters.triangulate


    def outline(composite, generate_faces=False, nested=False):
        """Produce an outline of the full extent for the all blocks in this composite dataset.

        Parameters
        ----------
        generate_faces : bool, optional
            Generate solid faces for the box. This is off by default

        nested : bool, optional
            If True, these creates individual outlines for each nested dataset

        """
        if nested:
            return DataSetFilters.outline(composite, generate_faces=generate_faces)
        box = pyvista.Box(bounds=composite.bounds)
        return box.outline(generate_faces=generate_faces)


    def outline_corners(composite, factor=0.2, nested=False):
        """Produce an outline of the corners for the all blocks in this composite dataset.

        Parameters
        ----------
        factor : float, optional
            controls the relative size of the corners to the length of the
            corresponding bounds

        ested : bool, optional
            If True, these creates individual outlines for each nested dataset

        """
        if nested:
            return DataSetFilters.outline_corners(composite, factor=factor)
        box = pyvista.Box(bounds=composite.bounds)
        return box.outline_corners(factor=factor)



class PolyDataFilters(DataSetFilters):
    """An internal class to manage filtes/algorithms for polydata datasets."""

    def __new__(cls, *args, **kwargs):
        """Allocate memory for the polydata filters."""
        if cls is PolyDataFilters:
            raise TypeError("pyvista.PolyDataFilters is an abstract class and may not be instantiated.")
        return object.__new__(cls)

    def edge_mask(poly_data, angle):
        """Return a mask of the points of a surface mesh that has a surface angle greater than angle.

        Parameters
        ----------
        angle : float
            Angle to consider an edge.

        """
        if not isinstance(poly_data, pyvista.PolyData):
            poly_data = pyvista.PolyData(poly_data)
        poly_data.point_arrays['point_ind'] = np.arange(poly_data.n_points)
        featureEdges = vtk.vtkFeatureEdges()
        featureEdges.SetInputData(poly_data)
        featureEdges.FeatureEdgesOn()
        featureEdges.BoundaryEdgesOff()
        featureEdges.NonManifoldEdgesOff()
        featureEdges.ManifoldEdgesOff()
        featureEdges.SetFeatureAngle(angle)
        featureEdges.Update()
        edges = _get_output(featureEdges)
        orig_id = pyvista.point_array(edges, 'point_ind')

        return np.in1d(poly_data.point_arrays['point_ind'], orig_id,
                       assume_unique=True)


    def boolean_cut(poly_data, cut, tolerance=1E-5, inplace=False):
        """Perform a Boolean cut using another mesh.

        Parameters
        ----------
        cut : pyvista.PolyData
            Mesh making the cut

        inplace : bool, optional
            Updates mesh in-place while returning nothing.

        Return
        ------
        mesh : pyvista.PolyData
            The cut mesh when inplace=False

        """
        if not poly_data.is_all_triangles() or not cut.is_all_triangles():
            raise RuntimeError("Make sure both the input and output are triangulated.")

        bfilter = vtk.vtkBooleanOperationPolyDataFilter()
        bfilter.SetOperationToIntersection()
        # bfilter.SetOperationToDifference()

        bfilter.SetInputData(1, cut)
        bfilter.SetInputData(0, poly_data)
        bfilter.ReorientDifferenceCellsOff()
        bfilter.SetTolerance(tolerance)
        bfilter.Update()

        mesh = _get_output(bfilter)
        if inplace:
            poly_data.overwrite(mesh)
        else:
            return mesh


    def boolean_add(poly_data, mesh, inplace=False):
        """Add a mesh to the current mesh.

        Does not attempt to "join" the meshes.

        Parameters
        ----------
        mesh : pyvista.PolyData
            The mesh to add.

        inplace : bool, optional
            Updates mesh in-place while returning nothing.

        Return
        ------
        joinedmesh : pyvista.PolyData
            Initial mesh and the new mesh when inplace=False.

        """
        vtkappend = vtk.vtkAppendPolyData()
        vtkappend.AddInputData(poly_data)
        vtkappend.AddInputData(mesh)
        vtkappend.Update()

        mesh = _get_output(vtkappend)
        if inplace:
            poly_data.overwrite(mesh)
        else:
            return mesh


    def __add__(poly_data, mesh):
        """Merge these two meshes."""
        if not isinstance(mesh, vtk.vtkPolyData):
            return DataSetFilters.__add__(poly_data, mesh)
        return PolyDataFilters.boolean_add(poly_data, mesh)


    def boolean_union(poly_data, mesh, inplace=False):
        """Combine two meshes and attempts to create a manifold mesh.

        Parameters
        ----------
        mesh : pyvista.PolyData
            The mesh to perform a union against.

        inplace : bool, optional
            Updates mesh in-place while returning nothing.

        Return
        ------
        union : pyvista.PolyData
            The union mesh when inplace=False.

        """
        bfilter = vtk.vtkBooleanOperationPolyDataFilter()
        bfilter.SetOperationToUnion()
        bfilter.SetInputData(1, mesh)
        bfilter.SetInputData(0, poly_data)
        bfilter.ReorientDifferenceCellsOff()
        bfilter.Update()

        mesh = _get_output(bfilter)
        if inplace:
            poly_data.overwrite(mesh)
        else:
            return mesh


    def boolean_difference(poly_data, mesh, inplace=False):
        """Combine two meshes and retains only the volume in common between the meshes.

        Parameters
        ----------
        mesh : pyvista.PolyData
            The mesh to perform a union against.

        inplace : bool, optional
            Updates mesh in-place while returning nothing.

        Return
        ------
        union : pyvista.PolyData
            The union mesh when inplace=False.

        """
        bfilter = vtk.vtkBooleanOperationPolyDataFilter()
        bfilter.SetOperationToDifference()
        bfilter.SetInputData(1, mesh)
        bfilter.SetInputData(0, poly_data)
        bfilter.ReorientDifferenceCellsOff()
        bfilter.Update()

        mesh = _get_output(bfilter)
        if inplace:
            poly_data.overwrite(mesh)
        else:
            return mesh


    def curvature(poly_data, curv_type='mean'):
        """Return the pointwise curvature of a mesh.

        Parameters
        ----------
        mesh : vtk.polydata
            vtk polydata mesh

        curvature string, optional
            One of the following strings
            Mean
            Gaussian
            Maximum
            Minimum

        Return
        ------
        curvature : np.ndarray
            Curvature values

        """
        curv_type = curv_type.lower()

        # Create curve filter and compute curvature
        curvefilter = vtk.vtkCurvatures()
        curvefilter.SetInputData(poly_data)
        if curv_type == 'mean':
            curvefilter.SetCurvatureTypeToMean()
        elif curv_type == 'gaussian':
            curvefilter.SetCurvatureTypeToGaussian()
        elif curv_type == 'maximum':
            curvefilter.SetCurvatureTypeToMaximum()
        elif curv_type == 'minimum':
            curvefilter.SetCurvatureTypeToMinimum()
        else:
            raise Exception('Curv_Type must be either "Mean", '
                            '"Gaussian", "Maximum", or "Minimum"')
        curvefilter.Update()

        # Compute and return curvature
        curv = _get_output(curvefilter)
        return vtk_to_numpy(curv.GetPointData().GetScalars())


    def plot_curvature(poly_data, curv_type='mean', **kwargs):
        """Plot the curvature.

        Parameters
        ----------
        curvtype : str, optional
            One of the following strings indicating curvature type

            - Mean
            - Gaussian
            - Maximum
            - Minimum

        **kwargs : optional
            See :func:`pyvista.plot`

        Return
        ------
        cpos : list
            List of camera position, focal point, and view up

        """
        return poly_data.plot(scalars=poly_data.curvature(curv_type),
                              stitle='%s\nCurvature' % curv_type, **kwargs)


    def triangulate(poly_data, inplace=False):
        """Return an all triangle mesh.

        More complex polygons will be broken down into triangles.

        Parameters
        ----------
        inplace : bool, optional
            Updates mesh in-place while returning nothing.

        Return
        ------
        mesh : pyvista.PolyData
            Mesh containing only triangles.  None when inplace=True

        """
        trifilter = vtk.vtkTriangleFilter()
        trifilter.SetInputData(poly_data)
        trifilter.PassVertsOff()
        trifilter.PassLinesOff()
        trifilter.Update()

        mesh = _get_output(trifilter)
        if inplace:
            poly_data.overwrite(mesh)
        else:
            return mesh


    def tri_filter(poly_data, inplace=False):
        """Return an all triangle mesh.

        DEPRECATED: Please use ``triangulate`` instead.

        """
        logging.warning("DEPRECATED: ``.tri_filter`` is deprecated. Use ``.triangulate`` instead.")
        return PolyDataFilters.triangulate(poly_data, inplace=inplace)


    def smooth(poly_data, n_iter=20, relaxation_factor=0.01, convergence=0.0,
               edge_angle=15, feature_angle=45,
               boundary_smoothing=True, feature_smoothing=False, inplace=False):
        """Adjust point coordinates using Laplacian smoothing.

        The effect is to "relax" the mesh, making the cells better shaped and
        the vertices more evenly distributed.

        Parameters
        ----------
        n_iter : int
            Number of iterations for Laplacian smoothing.

        relaxation_factor : float, optional
            Relaxation factor controls the amount of displacement in a single
            iteration. Generally a lower relaxation factor and higher number of
            iterations is numerically more stable.

        convergence : float, optional
            Convergence criterion for the iteration process. Smaller numbers
            result in more smoothing iterations. Range from (0 to 1).

        edge_angle : float, optional
            Edge angle to control smoothing along edges (either interior or boundary).

        feature_angle : float, optional
            Feature angle for sharp edge identification.

        boundary_smoothing : bool, optional
            Boolean flag to control smoothing of boundary edges.

        feature_smoothing : bool, optional
            Boolean flag to control smoothing of feature edges.

        inplace : bool, optional
            Updates mesh in-place while returning nothing.

        Return
        ------
        mesh : pyvista.PolyData
            Decimated mesh. None when inplace=True.

        """
        alg = vtk.vtkSmoothPolyDataFilter()
        alg.SetInputData(poly_data)
        alg.SetNumberOfIterations(n_iter)
        alg.SetConvergence(convergence)
        alg.SetFeatureEdgeSmoothing(feature_smoothing)
        alg.SetFeatureAngle(feature_angle)
        alg.SetEdgeAngle(edge_angle)
        alg.SetBoundarySmoothing(boundary_smoothing)
        alg.SetRelaxationFactor(relaxation_factor)
        alg.Update()

        mesh = _get_output(alg)
        if inplace:
            poly_data.overwrite(mesh)
        else:
            return mesh


    def decimate_pro(poly_data, reduction, feature_angle=45.0, split_angle=75.0, splitting=True,
                     pre_split_mesh=False, preserve_topology=False, inplace=False):
        """Reduce the number of triangles in a triangular mesh.

        It forms a good approximation to the original geometry. Based on the algorithm
        originally described in "Decimation of Triangle Meshes", Proc Siggraph 92.

        Parameters
        ----------
        reduction : float
            Reduction factor. A value of 0.9 will leave 10 % of the original number
            of vertices.

        feature_angle : float, optional
            Angle used to define what an edge is (i.e., if the surface normal between
            two adjacent triangles is >= feature_angle, an edge exists).

        split_angle : float, optional
            Angle used to control the splitting of the mesh. A split line exists
            when the surface normals between two edge connected triangles are >= split_angle.

        splitting : bool, optional
            Controls the splitting of the mesh at corners, along edges, at non-manifold
            points, or anywhere else a split is required. Turning splitting off
            will better preserve the original topology of the mesh, but may not
            necessarily give the exact requested decimation.

        pre_split_mesh : bool, optional
            Separates the mesh into semi-planar patches, which are disconnected
            from each other. This can give superior results in some cases. If pre_split_mesh
            is set to True, the mesh is split with the specified split_angle. Otherwise
            mesh splitting is deferred as long as possible.

        preserve_topology : bool, optional
            Controls topology preservation. If on, mesh splitting and hole elimination
            will not occur. This may limit the maximum reduction that may be achieved.

        inplace : bool, optional
            Updates mesh in-place while returning nothing.

        Return
        ------
        mesh : pyvista.PolyData
            Decimated mesh. None when inplace=True.

        """
        alg = vtk.vtkDecimatePro()
        alg.SetInputData(poly_data)
        alg.SetTargetReduction(reduction)
        alg.SetPreserveTopology(preserve_topology)
        alg.SetFeatureAngle(feature_angle)
        alg.SetSplitting(splitting)
        alg.SetSplitAngle(split_angle)
        alg.SetPreSplitMesh(pre_split_mesh)
        alg.Update()

        mesh = _get_output(alg)
        if inplace:
            poly_data.overwrite(mesh)
        else:
            return mesh


    def tube(poly_data, radius=None, scalars=None, capping=True, n_sides=20,
             radius_factor=10, preference='point', inplace=False):
        """Generate a tube around each input line.

        The radius of the tube can be set to linearly vary with a scalar value.

        Parameters
        ----------
        radius : float
            Minimum tube radius (minimum because the tube radius may vary).

        scalars : str, optional
            Scalar array by which the radius varies

        capping : bool
            Turn on/off whether to cap the ends with polygons. Default True.

        n_sides : int
            Set the number of sides for the tube. Minimum of 3.

        radius_factor : float
            Maximum tube radius in terms of a multiple of the minimum radius.

        preference : str
            The field preference when searching for the scalar array by name

        inplace : bool, optional
            Updates mesh in-place while returning nothing.

        Return
        ------
        mesh : pyvista.PolyData
            Tube-filtered mesh. None when inplace=True.

        """
        if not isinstance(poly_data, pyvista.PolyData):
            poly_data = pyvista.PolyData(poly_data)
        if n_sides < 3:
            n_sides = 3
        tube = vtk.vtkTubeFilter()
        tube.SetInputDataObject(poly_data)
        # User Defined Parameters
        tube.SetCapping(capping)
        if radius is not None:
            tube.SetRadius(radius)
        tube.SetNumberOfSides(n_sides)
        tube.SetRadiusFactor(radius_factor)
        # Check if scalar array given
        if scalars is not None:
            if not isinstance(scalars, str):
                raise TypeError('Scalar array must be given as a string name')
            _, field = poly_data.get_array(scalars, preference=preference, info=True)
            # args: (idx, port, connection, field, name)
            tube.SetInputArrayToProcess(0, 0, 0, field, scalars)
            tube.SetVaryRadiusToVaryRadiusByScalar()
        # Apply the filter
        tube.Update()

        mesh = _get_output(tube)
        if inplace:
            poly_data.overwrite(mesh)
        else:
            return mesh


    def subdivide(poly_data, nsub, subfilter='linear', inplace=False):
        """Increase the number of triangles in a single, connected triangular mesh.

        Uses one of the following vtk subdivision filters to subdivide a mesh.
        vtkButterflySubdivisionFilter
        vtkLoopSubdivisionFilter
        vtkLinearSubdivisionFilter

        Linear subdivision results in the fastest mesh subdivision, but it
        does not smooth mesh edges, but rather splits each triangle into 4
        smaller triangles.

        Butterfly and loop subdivision perform smoothing when dividing, and may
        introduce artifacts into the mesh when dividing.

        Subdivision filter appears to fail for multiple part meshes.  Should
        be one single mesh.

        Parameters
        ----------
        nsub : int
            Number of subdivisions.  Each subdivision creates 4 new triangles,
            so the number of resulting triangles is nface*4**nsub where nface
            is the current number of faces.

        subfilter : string, optional
            Can be one of the following: 'butterfly', 'loop', 'linear'

        inplace : bool, optional
            Updates mesh in-place while returning nothing.

        Return
        ------
        mesh : Polydata object
            pyvista polydata object.  None when inplace=True

        Examples
        --------
        >>> from pyvista import examples
        >>> import pyvista
        >>> mesh = pyvista.PolyData(examples.planefile)
        >>> submesh = mesh.subdivide(1, 'loop') # doctest:+SKIP

        alternatively, update mesh in-place

        >>> mesh.subdivide(1, 'loop', inplace=True) # doctest:+SKIP

        """
        subfilter = subfilter.lower()
        if subfilter == 'linear':
            sfilter = vtk.vtkLinearSubdivisionFilter()
        elif subfilter == 'butterfly':
            sfilter = vtk.vtkButterflySubdivisionFilter()
        elif subfilter == 'loop':
            sfilter = vtk.vtkLoopSubdivisionFilter()
        else:
            raise Exception("Subdivision filter must be one of the following: "
                            "'butterfly', 'loop', or 'linear'")

        # Subdivide
        sfilter.SetNumberOfSubdivisions(nsub)
        sfilter.SetInputData(poly_data)
        sfilter.Update()

        submesh = _get_output(sfilter)
        if inplace:
            poly_data.overwrite(submesh)
        else:
            return submesh


    def decimate(poly_data, target_reduction, volume_preservation=False,
                 attribute_error=False, scalars=True, vectors=True,
                 normals=False, tcoords=True, tensors=True, scalars_weight=0.1,
                 vectors_weight=0.1, normals_weight=0.1, tcoords_weight=0.1,
                 tensors_weight=0.1, inplace=False):
        """Reduce the number of triangles in a triangular mesh using vtkQuadricDecimation.

        Parameters
        ----------
        mesh : vtk.PolyData
            Mesh to decimate

        target_reduction : float
            Fraction of the original mesh to remove.
            TargetReduction is set to 0.9, this filter will try to reduce
            the data set to 10% of its original size and will remove 90%
            of the input triangles.

        volume_preservation : bool, optional
            Decide whether to activate volume preservation which greatly reduces
            errors in triangle normal direction. If off, volume preservation is
            disabled and if AttributeErrorMetric is active, these errors can be
            large. Defaults to False.

        attribute_error : bool, optional
            Decide whether to include data attributes in the error metric. If
            off, then only geometric error is used to control the decimation.
            Defaults to False.

        scalars : bool, optional
            If attribute errors are to be included in the metric (i.e.,
            AttributeErrorMetric is on), then the following flags control which
            attributes are to be included in the error calculation. Defaults to
            True.

        vectors : bool, optional
            See scalars parameter. Defaults to True.

        normals : bool, optional
            See scalars parameter. Defaults to False.

        tcoords : bool, optional
            See scalars parameter. Defaults to True.

        tensors : bool, optional
            See scalars parameter. Defaults to True.

        scalars_weight : float, optional
            The scaling weight contribution of the scalar attribute. These
            values are used to weight the contribution of the attributes towards
            the error metric. Defaults to 0.1.

        vectors_weight : float, optional
            See scalars weight parameter. Defaults to 0.1.

        normals_weight : float, optional
            See scalars weight parameter. Defaults to 0.1.

        tcoords_weight : float, optional
            See scalars weight parameter. Defaults to 0.1.

        tensors_weight : float, optional
            See scalars weight parameter. Defaults to 0.1.

        inplace : bool, optional
            Updates mesh in-place while returning nothing.

        Return
        ------
        outmesh : pyvista.PolyData
            Decimated mesh.  None when inplace=True.

        """
        # create decimation filter
        decimate = vtk.vtkQuadricDecimation()  # vtkDecimatePro as well

        decimate.SetVolumePreservation(volume_preservation)
        decimate.SetAttributeErrorMetric(attribute_error)
        decimate.SetScalarsAttribute(scalars)
        decimate.SetVectorsAttribute(vectors)
        decimate.SetNormalsAttribute(normals)
        decimate.SetTCoordsAttribute(tcoords)
        decimate.SetTensorsAttribute(tensors)
        decimate.SetScalarsWeight(scalars_weight)
        decimate.SetVectorsWeight(vectors_weight)
        decimate.SetNormalsWeight(normals_weight)
        decimate.SetTCoordsWeight(tcoords_weight)
        decimate.SetTensorsWeight(tensors_weight)
        decimate.SetTargetReduction(target_reduction)

        decimate.SetInputData(poly_data)
        decimate.Update()

        mesh = _get_output(decimate)
        if inplace:
            poly_data.overwrite(mesh)
        else:
            return mesh


    def compute_normals(poly_data, cell_normals=True, point_normals=True,
                        split_vertices=False, flip_normals=False,
                        consistent_normals=True,
                        auto_orient_normals=False,
                        non_manifold_traversal=True,
                        feature_angle=30.0, inplace=False):
        """Compute point and/or cell normals for a mesh.

        The filter can reorder polygons to insure consistent orientation across
        polygon neighbors. Sharp edges can be split and points duplicated
        with separate normals to give crisp (rendered) surface definition. It is
        also possible to globally flip the normal orientation.

        The algorithm works by determining normals for each polygon and then
        averaging them at shared points. When sharp edges are present, the edges
        are split and new points generated to prevent blurry edges (due to
        Gouraud shading).

        Parameters
        ----------
        cell_normals : bool, optional
            Calculation of cell normals. Defaults to True.

        point_normals : bool, optional
            Calculation of point normals. Defaults to True.

        split_vertices : bool, optional
            Splitting of sharp edges. Defaults to False.

        flip_normals : bool, optional
            Set global flipping of normal orientation. Flipping modifies both
            the normal direction and the order of a cell's points. Defaults to
            False.

        consistent_normals : bool, optional
            Enforcement of consistent polygon ordering. Defaults to True.

        auto_orient_normals : bool, optional
            Turn on/off the automatic determination of correct normal
            orientation. NOTE: This assumes a completely closed surface (i.e. no
            boundary edges) and no non-manifold edges. If these constraints do
            not hold, all bets are off. This option adds some computational
            complexity, and is useful if you don't want to have to inspect the
            rendered image to determine whether to turn on the FlipNormals flag.
            However, this flag can work with the FlipNormals flag, and if both
            are set, all the normals in the output will point "inward". Defaults
            to False.

        non_manifold_traversal : bool, optional
            Turn on/off traversal across non-manifold edges. Changing this may
            prevent problems where the consistency of polygonal ordering is
            corrupted due to topological loops. Defaults to True.

        feature_angle : float, optional
            The angle that defines a sharp edge. If the difference in angle
            across neighboring polygons is greater than this value, the shared
            edge is considered "sharp". Defaults to 30.0.

        inplace : bool, optional
            Updates mesh in-place while returning nothing. Defaults to False.

        Return
        ------
        mesh : pyvista.PolyData
            Updated mesh with cell and point normals if inplace=False

        Notes
        -----
        Previous arrays named "Normals" will be overwritten.

        Normals are computed only for polygons and triangle strips. Normals are
        not computed for lines or vertices.

        Triangle strips are broken up into triangle polygons. You may want to
        restrip the triangles.

        May be easier to run mesh.point_normals or mesh.cell_normals

        """
        normal = vtk.vtkPolyDataNormals()
        normal.SetComputeCellNormals(cell_normals)
        normal.SetComputePointNormals(point_normals)
        normal.SetSplitting(split_vertices)
        normal.SetFlipNormals(flip_normals)
        normal.SetConsistency(consistent_normals)
        normal.SetAutoOrientNormals(auto_orient_normals)
        normal.SetNonManifoldTraversal(non_manifold_traversal)
        normal.SetFeatureAngle(feature_angle)
        normal.SetInputData(poly_data)
        normal.Update()

        mesh = _get_output(normal)
        if point_normals:
            mesh.GetPointData().SetActiveNormals('Normals')
        if cell_normals:
            mesh.GetCellData().SetActiveNormals('Normals')


        if inplace:
            poly_data.overwrite(mesh)
        else:
            return mesh


    def clip_with_plane(poly_data, origin, normal, value=0, invert=False, inplace=False):
        """DEPRECATED: Use ``.clip`` instead."""
        logging.warning('DEPRECATED: ``clip_with_plane`` is deprecated. Use ``.clip`` instead.')
        return DataSetFilters.clip(poly_data, normal=normal, origin=origin, value=value, invert=invert, inplace=inplace)


    def fill_holes(poly_data, hole_size, inplace=False):  # pragma: no cover
        """
        Fill holes in a pyvista.PolyData or vtk.vtkPolyData object.

        Holes are identified by locating boundary edges, linking them together
        into loops, and then triangulating the resulting loops. Note that you
        can specify an approximate limit to the size of the hole that can be
        filled.

        Parameters
        ----------
        hole_size : float
            Specifies the maximum hole size to fill. This is represented as a
            radius to the bounding circumsphere containing the hole. Note that
            this is an approximate area; the actual area cannot be computed
            without first triangulating the hole.

        inplace : bool, optional
            Return new mesh or overwrite input.

        Returns
        -------
        mesh : pyvista.PolyData
            Mesh with holes filled.  None when inplace=True

        """
        logging.warning('pyvista.PolyData.fill_holes is known to segfault. '
                        'Use at your own risk')
        fill = vtk.vtkFillHolesFilter()
        fill.SetHoleSize(hole_size)
        fill.SetInputData(poly_data)
        fill.Update()

        mesh = _get_output(fill)
        if inplace:
            poly_data.overwrite(mesh)
        else:
            return mesh

    def clean(poly_data, point_merging=True, tolerance=None, lines_to_points=True,
              polys_to_lines=True, strips_to_polys=True, inplace=False,
              absolute=True, **kwargs):
        """Clean the mesh.

        This merges duplicate points, removes unused points, and/or removes
        degenerate cells.

        Parameters
        ----------
        point_merging : bool, optional
            Enables point merging.  On by default.

        tolerance : float, optional
            Set merging tolerance.  When enabled merging is set to
            absolute distance. If ``absolute`` is False, then the merging
            tolerance is a fraction of the bounding box length. The alias
            ``merge_tol`` is also excepted.

        lines_to_points : bool, optional
            Turn on/off conversion of degenerate lines to points.  Enabled by
            default.

        polys_to_lines : bool, optional
            Turn on/off conversion of degenerate polys to lines.  Enabled by
            default.

        strips_to_polys : bool, optional
            Turn on/off conversion of degenerate strips to polys.

        inplace : bool, optional
            Updates mesh in-place while returning nothing.  Default True.

        absolute : bool, optional
            Control if ``tolerance`` is an absolute distance or a fraction.

        Return
        ------
        mesh : pyvista.PolyData
            Cleaned mesh.  None when inplace=True

        """
        if tolerance is None:
            tolerance = kwargs.pop('merge_tol', None)
        assert_empty_kwargs(**kwargs)
        clean = vtk.vtkCleanPolyData()
        clean.SetPointMerging(point_merging)
        clean.SetConvertLinesToPoints(lines_to_points)
        clean.SetConvertPolysToLines(polys_to_lines)
        clean.SetConvertStripsToPolys(strips_to_polys)
        if isinstance(tolerance, (int, float)):
            if absolute:
                clean.ToleranceIsAbsoluteOn()
                clean.SetAbsoluteTolerance(tolerance)
            else:
                clean.SetTolerance(tolerance)
        clean.SetInputData(poly_data)
        clean.Update()

        output = _get_output(clean)

        # Check output so no segfaults occur
        if output.n_points < 1:
            raise AssertionError('Clean tolerance is too high. Empty mesh returned.')

        if inplace:
            poly_data.overwrite(output)
        else:
            return output


    def geodesic(poly_data, start_vertex, end_vertex, inplace=False):
        """Calculate the geodesic path between two vertices using Dijkstra's algorithm.

        Parameters
        ----------
        start_vertex : int
            Vertex index indicating the start point of the geodesic segment.

        end_vertex : int
            Vertex index indicating the end point of the geodesic segment.

        Return
        ------
        output : pyvista.PolyData
            PolyData object consisting of the line segment between the two given
            vertices.

        """
        if start_vertex < 0 or end_vertex > poly_data.n_points - 1:
            raise IndexError('Invalid indices.')

        dijkstra = vtk.vtkDijkstraGraphGeodesicPath()
        dijkstra.SetInputData(poly_data)
        dijkstra.SetStartVertex(start_vertex)
        dijkstra.SetEndVertex(end_vertex)
        dijkstra.Update()

        output = _get_output(dijkstra)

        # Do not copy textures from input
        output.clear_textures()

        if inplace:
            poly_data.overwrite(output)
        else:
            return output


    def geodesic_distance(poly_data, start_vertex, end_vertex):
        """Calculate the geodesic distance between two vertices using Dijkstra's algorithm.

        Parameters
        ----------
        start_vertex : int
            Vertex index indicating the start point of the geodesic segment.

        end_vertex : int
            Vertex index indicating the end point of the geodesic segment.

        Return
        ------
        length : float
            Length of the geodesic segment.

        """
        path = poly_data.geodesic(start_vertex, end_vertex)
        sizes = path.compute_cell_sizes(length=True, area=False, volume=False)
        distance = np.sum(sizes['Length'])
        del path
        del sizes
        return distance

    def ray_trace(poly_data, origin, end_point, first_point=False, plot=False,
                  off_screen=False):
        """Perform a single ray trace calculation.

        This requires a mesh and a line segment defined by an origin
        and end_point.

        Parameters
        ----------
        origin : np.ndarray or list
            Start of the line segment.

        end_point : np.ndarray or list
            End of the line segment.

        first_point : bool, optional
            Returns intersection of first point only.

        plot : bool, optional
            Plots ray trace results

        off_screen : bool, optional
            Plots off screen.  Used for unit testing.

        Return
        ------
        intersection_points : np.ndarray
            Location of the intersection points.  Empty array if no
            intersections.

        intersection_cells : np.ndarray
            Indices of the intersection cells.  Empty array if no
            intersections.

        """
        points = vtk.vtkPoints()
        cell_ids = vtk.vtkIdList()
        poly_data.obbTree.IntersectWithLine(np.array(origin),
                                            np.array(end_point),
                                            points, cell_ids)

        intersection_points = vtk_to_numpy(points.GetData())
        if first_point and intersection_points.shape[0] >= 1:
            intersection_points = intersection_points[0]

        intersection_cells = []
        if intersection_points.any():
            if first_point:
                ncells = 1
            else:
                ncells = cell_ids.GetNumberOfIds()
            for i in range(ncells):
                intersection_cells.append(cell_ids.GetId(i))
        intersection_cells = np.array(intersection_cells)

        if plot:
            plotter = pyvista.Plotter(off_screen=off_screen)
            plotter.add_mesh(poly_data, label='Test Mesh')
            segment = np.array([origin, end_point])
            plotter.add_lines(segment, 'b', label='Ray Segment')
            plotter.add_mesh(intersection_points, 'r', point_size=10,
                             label='Intersection Points')
            plotter.add_legend()
            plotter.add_axes()
            plotter.show()

        return intersection_points, intersection_cells


    def plot_boundaries(poly_data, edge_color="red", **kwargs):
        """Plot boundaries of a mesh.

        Parameters
        ----------
        edge_color : str, etc.
            The color of the edges when they are added to the plotter.

        kwargs : optional
            All additional keyword arguments will be passed to
            :func:`pyvista.BasePlotter.add_mesh`

        """
        edges = DataSetFilters.extract_edges(poly_data)

        plotter = pyvista.Plotter(off_screen=kwargs.pop('off_screen', False),
                                  notebook=kwargs.pop('notebook', None))
        plotter.add_mesh(edges, color=edge_color, style='wireframe', label='Edges')
        plotter.add_mesh(poly_data, label='Mesh', **kwargs)
        plotter.add_legend()
        return plotter.show()


    def plot_normals(poly_data, show_mesh=True, mag=1.0, flip=False,
                     use_every=1, **kwargs):
        """Plot the point normals of a mesh."""
        plotter = pyvista.Plotter(off_screen=kwargs.pop('off_screen', False),
                                  notebook=kwargs.pop('notebook', None))
        if show_mesh:
            plotter.add_mesh(poly_data, **kwargs)

        normals = poly_data.point_normals
        if flip:
            normals *= -1
        plotter.add_arrows(poly_data.points[::use_every],
                           normals[::use_every], mag=mag)
        return plotter.show()


    def remove_points(poly_data, remove, mode='any', keep_scalars=True, inplace=False):
        """Rebuild a mesh by removing points.
        
        Only valid for all-triangle meshes.

        Parameters
        ----------
        remove : np.ndarray
            If remove is a bool array, points that are True will be
            removed.  Otherwise, it is treated as a list of indices.

        mode : str, optional
            When 'all', only faces containing all points flagged for
            removal will be removed.  Default 'all'

        keep_scalars : bool, optional
            When True, point and cell scalars will be passed on to the
            new mesh.

        inplace : bool, optional
            Updates mesh in-place while returning nothing.

        Return
        ------
        mesh : pyvista.PolyData
            Mesh without the points flagged for removal.  Not returned
            when inplace=False.

        ridx : np.ndarray
            Indices of new points relative to the original mesh.  Not
            returned when inplace=False.

        """
        if isinstance(remove, list):
            remove = np.asarray(remove)

        if remove.dtype == np.bool:
            if remove.size != poly_data.n_points:
                raise AssertionError('Mask different size than n_points')
            remove_mask = remove
        else:
            remove_mask = np.zeros(poly_data.n_points, np.bool)
            remove_mask[remove] = True

        try:
            f = poly_data.faces.reshape(-1, 4)[:, 1:]
        except:
            raise Exception('Mesh must consist of only triangles')

        vmask = remove_mask.take(f)
        if mode == 'all':
            fmask = ~(vmask).all(1)
        else:
            fmask = ~(vmask).any(1)

        # Regenerate face and point arrays
        uni = np.unique(f.compress(fmask, 0), return_inverse=True)
        new_points = poly_data.points.take(uni[0], 0)

        nfaces = fmask.sum()
        faces = np.empty((nfaces, 4), dtype=pyvista.ID_TYPE)
        faces[:, 0] = 3
        faces[:, 1:] = np.reshape(uni[1], (nfaces, 3))

        newmesh = pyvista.PolyData(new_points, faces, deep=True)
        ridx = uni[0]

        # Add scalars back to mesh if requested
        if keep_scalars:
            for key in poly_data.point_arrays:
                newmesh.point_arrays[key] = poly_data.point_arrays[key][ridx]

            for key in poly_data.cell_arrays:
                try:
                    newmesh.cell_arrays[key] = poly_data.cell_arrays[key][fmask]
                except:
                    logging.warning('Unable to pass cell key %s onto reduced mesh' % key)

        # Return vtk surface and reverse indexing array
        if inplace:
            poly_data.overwrite(newmesh)
        else:
            return newmesh, ridx


    def flip_normals(poly_data):
        """Flip normals of a triangular mesh by reversing the point ordering."""
        if poly_data.faces.size % 4:
            raise Exception('Can only flip normals on an all triangular mesh')

        f = poly_data.faces.reshape((-1, 4))
        f[:, 1:] = f[:, 1:][:, ::-1]


    def delaunay_2d(poly_data, tol=1e-05, alpha=0.0, offset=1.0, bound=False, inplace=False):
        """Apply a delaunay 2D filter along the best fitting plane."""
        alg = vtk.vtkDelaunay2D()
        alg.SetProjectionPlaneMode(vtk.VTK_BEST_FITTING_PLANE)
        alg.SetInputDataObject(poly_data)
        alg.SetTolerance(tol)
        alg.SetAlpha(alpha)
        alg.SetOffset(offset)
        alg.SetBoundingTriangulation(bound)
        alg.Update()

        mesh = _get_output(alg)
        if inplace:
            poly_data.overwrite(mesh)
        else:
            return mesh


    def delauney_2d(poly_data):
        """Apply a delaunay 2D filter along the best fitting plane.

        DEPRECATED. Please see :func:`pyvista.PolyData.delaunay_2d`.

        """
        raise AttributeError('`delauney_2d` is deprecated because we made a '
                             'spelling mistake. Please use `delaunay_2d`.')


    def compute_arc_length(poly_data):
        """Compute the arc length over the length of the probed line.

        It adds a new point-data array named "arc_length" with the computed arc
        length for each of the polylines in the input. For all other cell types,
        the arc length is set to 0.

        """
        alg = vtk.vtkAppendArcLength()
        alg.SetInputData(poly_data)
        alg.Update()
        return _get_output(alg)


    def project_points_to_plane(poly_data, origin=None, normal=(0,0,1), inplace=False):
        """Project points of this mesh to a plane."""
        if not isinstance(normal, collections.Iterable) or len(normal) != 3:
            raise TypeError('Normal must be a length three vector')
        if origin is None:
            origin = np.array(poly_data.center) - np.array(normal)*poly_data.length/2.
        # choose what mesh to use
        if not inplace:
            mesh = poly_data.copy()
        else:
            mesh = poly_data
        # Make plane
        plane = generate_plane(normal, origin)
        # Perform projection in place on the copied mesh
        f = lambda p: plane.ProjectPoint(p, p)
        np.apply_along_axis(f, 1, mesh.points)
        if not inplace:
            return mesh
        return


    def ribbon(poly_data, width=None, scalars=None, angle=0.0, factor=2.0,
               normal=None, tcoords=False, preference='points'):
        """Create a ribbon of the lines in this dataset.

        Note
        ----
        If there are no lines in the input dataset, then the output will be
        an empty PolyData mesh.

        Parameters
        ----------
        width : float
            Set the "half" width of the ribbon. If the width is allowed to
            vary, this is the minimum width. The default is 10% the length

        scalars : str, optional
            String name of the scalars array to use to vary the ribbon width.
            This is only used if a scalars array is specified.

        angle : float
            Set the offset angle of the ribbon from the line normal. (The
            angle is expressed in degrees.) The default is 0.0

        factor : float
            Set the maximum ribbon width in terms of a multiple of the
            minimum width. The default is 2.0

        normal : tuple(float), optional
            Normal to use as default

        tcoords : bool, str, optional
            If True, generate texture coordinates along the ribbon. This can
            also be specified to generate the texture coordinates in the
            following ways: ``'length'``, ``'normalized'``,

        """
        if scalars is not None:
            arr, field = get_array(poly_data, scalars, preference=preference, info=True)
        if width is None:
            width = poly_data.length * 0.1
        alg = vtk.vtkRibbonFilter()
        alg.SetInputDataObject(poly_data)
        alg.SetWidth(width)
        if normal is not None:
            alg.SetUseDefaultNormal(True)
            alg.SetDefaultNormal(normal)
        alg.SetAngle(angle)
        if scalars is not None:
            alg.SetVaryWidth(True)
            alg.SetInputArrayToProcess(0, 0, 0, field, scalars) # args: (idx, port, connection, field, name)
            alg.SetWidthFactor(factor)
        else:
            alg.SetVaryWidth(False)
        if tcoords:
            alg.SetGenerateTCoords(True)
            if isinstance(tcoords, str):
                if tcoords.lower() == 'length':
                    alg.SetGenerateTCoordsToUseLength()
                elif tcoords.lower() == 'normalized':
                    alg.SetGenerateTCoordsToNormalizedLength()
            else:
                alg.SetGenerateTCoordsToUseLength()
        else:
            alg.SetGenerateTCoordsToOff()
        alg.Update()
        return _get_output(alg)


class UnstructuredGridFilters(DataSetFilters):
    """An internal class to manage filtes/algorithms for unstructured grid datasets."""

    def __new__(cls, *args, **kwargs):
        """Allocate memory for the unstructured grid."""
        if cls is UnstructuredGridFilters:
            raise TypeError("pyvista.UnstructuredGridFilters is an abstract class and may not be instantiated.")
        return object.__new__(cls)

    def delaunay_2d(ugrid, tol=1e-05, alpha=0.0, offset=1.0, bound=False):
        """Apply a delaunay 2D filter along the best fitting plane.

        This extracts the grid's points and performs the triangulation on those alone.

        """
        return pyvista.PolyData(ugrid.points).delaunay_2d(tol=tol, alpha=alpha,
                                                          offset=offset,
                                                          bound=bound)


class UniformGridFilters(DataSetFilters):
    """An internal class to manage filtes/algorithms for uniform grid datasets."""

    def __new__(cls, *args, **kwargs):
        """Allocate memory for the uniform grid."""
        if cls is UniformGridFilters:
            raise TypeError("pyvista.UniformGridFilters is an abstract class and may not be instantiated.")
        return object.__new__(cls)

    def gaussian_smooth(dataset, radius_factor=1.5, std_dev=2.,
                        scalars=None, preference='points'):
        """Smooth the data with a Gaussian kernel.

        Parameters
        ----------
        radius_factor : float or iterable, optional
            Unitless factor to limit the extent of the kernel.

        std_dev : float or iterable, optional
            Standard deviation of the kernel in pixel units.

        scalars : str, optional
            Name of scalars to process. Defaults to currently active scalars.

        preference : str, optional
            When scalars is specified, this is the preferred scalar type to
            search for in the dataset.  Must be either ``'point'`` or ``'cell'``

        """
        alg = vtk.vtkImageGaussianSmooth()
        alg.SetInputDataObject(dataset)
        if scalars is None:
            field, scalars = dataset.active_scalars_info
        else:
            _, field = dataset.get_array(scalars, preference=preference, info=True)
        alg.SetInputArrayToProcess(0, 0, 0, field, scalars) # args: (idx, port, connection, field, name)
        if isinstance(radius_factor, collections.Iterable):
            alg.SetRadiusFactors(radius_factor)
        else:
            alg.SetRadiusFactors(radius_factor, radius_factor, radius_factor)
        if isinstance(std_dev, collections.Iterable):
            alg.SetStandardDeviations(std_dev)
        else:
            alg.SetStandardDeviations(std_dev, std_dev, std_dev)
        alg.Update()
        return _get_output(alg)<|MERGE_RESOLUTION|>--- conflicted
+++ resolved
@@ -36,15 +36,9 @@
                                wrap)
 
 
-<<<<<<< HEAD
 def _get_output(algorithm, iport=0, iconnection=0, oport=0, active_scalars=None,
                 active_scalars_field='point'):
-    """A helper to get the algorithm's output and copy input's pyvista meta info"""
-=======
-def _get_output(algorithm, iport=0, iconnection=0, oport=0, active_scalar=None,
-                active_scalar_field='point'):
     """Get the algorithm's output and copy input's pyvista meta info."""
->>>>>>> 1fff9141
     ido = algorithm.GetInputDataObject(iport, iconnection)
     data = wrap(algorithm.GetOutputDataObject(oport))
     if not isinstance(data, pyvista.MultiBlock):
@@ -426,18 +420,12 @@
 
     def threshold(dataset, value=None, scalars=None, invert=False, continuous=False,
                   preference='cell'):
-<<<<<<< HEAD
-        """
+        """Apply a ``vtkThreshold`` filter to the input dataset.
+
         This filter will apply a ``vtkThreshold`` filter to the input dataset and
         return the resulting object. This extracts cells where scalar value in each
         cell satisfies threshold criterion.  If scalars is None, the inputs
         active_scalars is used.
-=======
-        """Apply a ``vtkThreshold`` filter to the input dataset.
-
-        This extracts cells where scalar value in each cell satisfies threshold criterion.
-        If scalars is None, the inputs active_scalar is used.
->>>>>>> 1fff9141
 
         Parameters
         ----------
@@ -1025,7 +1013,7 @@
 
     def split_bodies(dataset, label=False):
         """Find, label, and split connected bodies/volumes.
-        
+
         This splits different connected bodies into blocks in a MultiBlock dataset.
 
         Parameters
@@ -1173,14 +1161,14 @@
         Optionally, the input point data can be passed through to the output.
 
         An alias/shortcut for ``point_data_to_cell_data``.
-        
+
         """
         return DataSetFilters.point_data_to_cell_data(dataset, pass_point_data=pass_point_data)
 
 
     def triangulate(dataset, inplace=False):
         """Return an all triangle mesh.
-        
+
         More complex polygons will be broken down into triangles.
 
         Parameters
@@ -1857,7 +1845,7 @@
                       non_manifold_edges=True, feature_edges=True,
                       manifold_edges=True, inplace=False):
         """Extract edges from the surface of the mesh.
-        
+
         If the given mesh is not PolyData, the external surface of the given
         mesh is extracted and used.
         From vtk documentation, the edges are one of the following
@@ -3262,7 +3250,7 @@
 
     def remove_points(poly_data, remove, mode='any', keep_scalars=True, inplace=False):
         """Rebuild a mesh by removing points.
-        
+
         Only valid for all-triangle meshes.
 
         Parameters
