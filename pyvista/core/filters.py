--- conflicted
+++ resolved
@@ -34,12 +34,9 @@
 from pyvista.utilities import (FieldAssociation, NORMALS, assert_empty_kwargs,
                                generate_plane, get_array, vtk_id_list_to_array,
                                wrap, ProgressMonitor)
-<<<<<<< HEAD
 from pyvista.core.cells import numpy_to_idarr
-=======
 from pyvista.core.errors import NotAllTrianglesError
 
->>>>>>> f425f966
 
 def _update_alg(alg, progress_bar=False, message=''):
     """Update an algorithm with or without a progress bar."""
@@ -1860,23 +1857,6 @@
             Subselected grid.
 
         """
-<<<<<<< HEAD
-=======
-        if not isinstance(ind, collections.Iterable):
-            raise TypeError('`ind` must be either a mask, array, list, or iterable')
-
-        ind = np.asarray(ind)
-        if ind.dtype == np.bool:
-            ind = ind.nonzero()[0]
-        elif not np.issubdtype(ind.dtype, np.number):
-            raise ValueError('`ind` be a numeric array or bool')
-
-        # Convert to vtk indices
-        if ind.dtype != pyvista.ID_TYPE:
-            ind = ind.astype(pyvista.ID_TYPE)
-        vtk_ind = numpy_to_vtkIdTypeArray(ind, deep=False)
-
->>>>>>> f425f966
         # Create selection objects
         selectionNode = vtk.vtkSelectionNode()
         selectionNode.SetFieldType(vtk.vtkSelectionNode.POINT)
