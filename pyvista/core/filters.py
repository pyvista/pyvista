"""
These classes hold methods to apply general filters to any data type.
By inherritting these classes into the wrapped VTK data structures, a user
can easily apply common filters in an intuitive manner.

Example
-------

>>> import pyvista
>>> from pyvista import examples
>>> dataset = examples.load_uniform()

>>> # Threshold
>>> thresh = dataset.threshold([100, 500])

>>> # Slice
>>> slc = dataset.slice()

>>> # Clip
>>> clp = dataset.clip(invert=True)

>>> # Contour
>>> iso = dataset.contour()

"""
import collections
import logging

import numpy as np
import vtk
from vtk.util.numpy_support import (numpy_to_vtk, numpy_to_vtkIdTypeArray,
                                    vtk_to_numpy)

import pyvista
from pyvista.utilities import (CELL_DATA_FIELD, POINT_DATA_FIELD,
                               generate_plane, get_scalar, is_inside_bounds,
                               wrap)

NORMALS = {
    'x': [1, 0, 0],
    'y': [0, 1, 0],
    'z': [0, 0, 1],
    '-x': [-1, 0, 0],
    '-y': [0, -1, 0],
    '-z': [0, 0, -1],
}


def _get_output(algorithm, iport=0, iconnection=0, oport=0, active_scalar=None,
                active_scalar_field='point'):
    """A helper to get the algorithm's output and copy input's pyvista meta info"""
    ido = algorithm.GetInputDataObject(iport, iconnection)
    data = wrap(algorithm.GetOutputDataObject(oport))
    if not isinstance(data, pyvista.MultiBlock):
        data.copy_meta_from(ido)
        if active_scalar is not None:
            data.set_active_scalar(active_scalar, preference=active_scalar_field)
    return data



class DataSetFilters(object):
    """A set of common filters that can be applied to any vtkDataSet"""

    def __new__(cls, *args, **kwargs):
        if cls is DataSetFilters:
            raise TypeError("pyvista.DataSetFilters is an abstract class and may not be instantiated.")
        return object.__new__(cls)


    def _clip_with_function(dataset, function, invert=True, value=0.0):
        """Internal helper to clip using an implicit function"""
        if isinstance(dataset, vtk.vtkPolyData):
            alg = vtk.vtkClipPolyData()
        # elif isinstance(dataset, vtk.vtkImageData):
        #     alg = vtk.vtkClipVolume()
        #     alg.SetMixed3DCellGeneration(True)
        else:
            alg = vtk.vtkTableBasedClipDataSet()
        alg.SetInputDataObject(dataset) # Use the grid as the data we desire to cut
        alg.SetValue(value)
        alg.SetClipFunction(function) # the implicit function
        alg.SetInsideOut(invert) # invert the clip if needed
        alg.Update() # Perfrom the Cut
        return _get_output(alg)


    def clip(dataset, normal='x', origin=None, invert=True, value=0.0, inplace=False):
        """
        Clip a dataset by a plane by specifying the origin and normal. If no
        parameters are given the clip will occur in the center of that dataset

        Parameters
        ----------
        normal : tuple(float) or str
            Length 3 tuple for the normal vector direction. Can also be
            specified as a string conventional direction such as ``'x'`` for
            ``(1,0,0)`` or ``'-x'`` for ``(-1,0,0)``, etc.

        origin : tuple(float)
            The center ``(x,y,z)`` coordinate of the plane on which the clip
            occurs

        invert : bool
            Flag on whether to flip/invert the clip

        value : float:
            Set the clipping value of the implicit function (if clipping with
            implicit function) or scalar value (if clipping with scalars).
            The default value is 0.0.

        inplace : bool, optional
            Updates mesh in-place while returning nothing.
        """
        if isinstance(normal, str):
            normal = NORMALS[normal.lower()]
        # find center of data if origin not specified
        if origin is None:
            origin = dataset.center
        # create the plane for clipping
        function = generate_plane(normal, origin)
        # run the clip
        result = DataSetFilters._clip_with_function(dataset, function,
                        invert=invert, value=value)
        if inplace:
            dataset.overwrite(result)
        else:
            return result


    def clip_box(dataset, bounds=None, invert=True, factor=0.35):
        """Clips a dataset by a bounding box defined by the bounds. If no bounds
        are given, a corner of the dataset bounds will be removed.

        Parameters
        ----------
        bounds : tuple(float)
            Length 6 iterable of floats: (xmin, xmax, ymin, ymax, zmin, zmax)

        invert : bool
            Flag on whether to flip/invert the clip

        factor : float, optional
            If bounds are not given this is the factor along each axis to
            extract the default box.

        """
        if bounds is None:
            def _get_quarter(dmin, dmax):
                """internal helper to get a section of the given range"""
                return dmax - ((dmax - dmin) * factor)
            xmin, xmax, ymin, ymax, zmin, zmax = dataset.bounds
            xmin = _get_quarter(xmin, xmax)
            ymin = _get_quarter(ymin, ymax)
            zmin = _get_quarter(zmin, zmax)
            bounds = [xmin, xmax, ymin, ymax, zmin, zmax]
        if isinstance(bounds, (float, int)):
            bounds = [bounds, bounds, bounds]
        if len(bounds) == 3:
            xmin, xmax, ymin, ymax, zmin, zmax = dataset.bounds
            bounds = (xmin,xmin+bounds[0], ymin,ymin+bounds[1], zmin,zmin+bounds[2])
        if not isinstance(bounds, collections.Iterable) or len(bounds) != 6:
            raise AssertionError('Bounds must be a length 6 iterable of floats')
        xmin, xmax, ymin, ymax, zmin, zmax = bounds
        alg = vtk.vtkBoxClipDataSet()
        alg.SetInputDataObject(dataset)
        alg.SetBoxClip(xmin, xmax, ymin, ymax, zmin, zmax)
        port = 0
        if invert:
            # invert the clip if needed
            port = 1
            alg.GenerateClippedOutputOn()
        alg.Update()
        return _get_output(alg, oport=port)


    def clip_surface(dataset, surface, invert=True, value=0.0,
                          compute_distance=False):
        """Clip any mesh type using a :class:`pyvista.PolyData` surface mesh.
        This will return a :class:`pyvista.UnstructuredGrid` of the clipped
        mesh. Geometry of the input dataset will be preserved where possible -
        geometries near the clip intersection will be triangulated/tesselated.

        Parameters
        ----------
        surface : pyvista.PolyData
            The PolyData surface mesh to use as a clipping function. If this
            mesh is not PolyData, the external surface will be extracted.

        invert : bool
            Flag on whether to flip/invert the clip

        value : float:
            Set the clipping value of the implicit function (if clipping with
            implicit function) or scalar value (if clipping with scalars).
            The default value is 0.0.

        compute_distance : bool, optional
            Compute the implicit distance from the mesh onto the input dataset.
            A new array called ``'implicit_distance'`` will be added to the
            output clipped mesh.
        """
        if not isinstance(surface, vtk.vtkPolyData):
            surface = DataSetFilters.extract_surface(surface)
        function = vtk.vtkImplicitPolyDataDistance()
        function.SetInput(surface)
        if compute_distance:
            points = pv.convert_array(dataset.points)
            dists = vtk.vtkDoubleArray()
            function.FunctionValue(points, dists)
            dataset['implicit_distance'] = pv.convert_array(dists)
        # run the clip
        result = DataSetFilters._clip_with_function(dataset, function,
                        invert=invert, value=value)
        return result


    def slice(dataset, normal='x', origin=None, generate_triangles=False,
              contour=False):
        """Slice a dataset by a plane at the specified origin and normal vector
        orientation. If no origin is specified, the center of the input dataset will
        be used.

        Parameters
        ----------
        normal : tuple(float) or str
            Length 3 tuple for the normal vector direction. Can also be
            specified as a string conventional direction such as ``'x'`` for
            ``(1,0,0)`` or ``'-x'`` for ``(-1,0,0)```, etc.

        origin : tuple(float)
            The center (x,y,z) coordinate of the plane on which the slice occurs

        generate_triangles: bool, optional
            If this is enabled (``False`` by default), the output will be
            triangles otherwise, the output will be the intersection polygons.

        contour : bool, optional
            If True, apply a ``contour`` filter after slicing

        """
        if isinstance(normal, str):
            normal = NORMALS[normal.lower()]
        # find center of data if origin not specified
        if origin is None:
            origin = dataset.center
        # create the plane for clipping
        plane = generate_plane(normal, origin)
        # create slice
        alg = vtk.vtkCutter() # Construct the cutter object
        alg.SetInputDataObject(dataset) # Use the grid as the data we desire to cut
        alg.SetCutFunction(plane) # the the cutter to use the plane we made
        if not generate_triangles:
            alg.GenerateTrianglesOff()
        alg.Update() # Perfrom the Cut
        output = _get_output(alg)
        if contour:
            return output.contour()
        return output


    def slice_orthogonal(dataset, x=None, y=None, z=None,
                         generate_triangles=False, contour=False):
        """Creates three orthogonal slices through the dataset on the three
        caresian planes. Yields a MutliBlock dataset of the three slices.

        Parameters
        ----------
        x : float
            The X location of the YZ slice

        y : float
            The Y location of the XZ slice

        z : float
            The Z location of the XY slice

        generate_triangles: bool, optional
            If this is enabled (``False`` by default), the output will be
            triangles otherwise, the output will be the intersection polygons.

        contour : bool, optional
            If True, apply a ``contour`` filter after slicing

        """
        # Create the three slices
        if x is None:
            x = dataset.center[0]
        if y is None:
            y = dataset.center[1]
        if z is None:
            z = dataset.center[2]
        output = pyvista.MultiBlock()
        if isinstance(dataset, pyvista.MultiBlock):
            for i in range(dataset.n_blocks):
                output[i] = dataset[i].slice_orthogonal(x=x, y=y, z=z,
                    generate_triangles=generate_triangles,
                    contour=contour)
            return output
        output[0, 'YZ'] = dataset.slice(normal='x', origin=[x,y,z], generate_triangles=generate_triangles)
        output[1, 'XZ'] = dataset.slice(normal='y', origin=[x,y,z], generate_triangles=generate_triangles)
        output[2, 'XY'] = dataset.slice(normal='z', origin=[x,y,z], generate_triangles=generate_triangles)
        return output


    def slice_along_axis(dataset, n=5, axis='x', tolerance=None,
                         generate_triangles=False, contour=False,
                         bounds=None, center=None):
        """Create many slices of the input dataset along a specified axis.

        Parameters
        ----------
        n : int
            The number of slices to create

        axis : str or int
            The axis to generate the slices along. Perpendicular to the slices.
            Can be string name (``'x'``, ``'y'``, or ``'z'``) or axis index
            (``0``, ``1``, or ``2``).

        tolerance : float, optional
            The toleranceerance to the edge of the dataset bounds to create the slices

        generate_triangles: bool, optional
            If this is enabled (``False`` by default), the output will be
            triangles otherwise, the output will be the intersection polygons.

        contour : bool, optional
            If True, apply a ``contour`` filter after slicing

        """
        axes = {'x':0, 'y':1, 'z':2}
        if isinstance(axis, int):
            ax = axis
            axis = list(axes.keys())[list(axes.values()).index(ax)]
        elif isinstance(axis, str):
            try:
                ax = axes[axis]
            except KeyError:
                raise RuntimeError('Axis ({}) not understood'.format(axis))
        # get the locations along that axis
        if bounds is None:
            bounds = dataset.bounds
        if center is None:
            center = dataset.center
        if tolerance is None:
            tolerance = (bounds[ax*2+1] - bounds[ax*2]) * 0.01
        rng = np.linspace(bounds[ax*2]+tolerance, bounds[ax*2+1]-tolerance, n)
        center = list(center)
        # Make each of the slices
        output = pyvista.MultiBlock()
        if isinstance(dataset, pyvista.MultiBlock):
            for i in range(dataset.n_blocks):
                output[i] = dataset[i].slice_along_axis(n=n, axis=axis,
                    tolerance=tolerance, generate_triangles=generate_triangles,
                    contour=contour, bounds=bounds, center=center)
            return output
        for i in range(n):
            center[ax] = rng[i]
            slc = DataSetFilters.slice(dataset, normal=axis, origin=center,
                    generate_triangles=generate_triangles, contour=contour)
            output[i, 'slice%.2d'%i] = slc
        return output


    def slice_along_line(dataset, line, generate_triangles=False,
              contour=False):
        """Slices a dataset using a polyline/spline as the path. This also works
        for lines generated with :func:`pyvista.Line`

        Parameters
        ----------
        line : pyvista.PolyData
            A PolyData object containing one single PolyLine cell.

        generate_triangles: bool, optional
            If this is enabled (``False`` by default), the output will be
            triangles otherwise, the output will be the intersection polygons.

        contour : bool, optional
            If True, apply a ``contour`` filter after slicing
        """
        # check that we have a PolyLine cell in the input line
        if line.GetNumberOfCells() != 1:
            raise AssertionError('Input line must have only one cell.')
        polyline = line.GetCell(0)
        if not isinstance(polyline, vtk.vtkPolyLine):
            raise TypeError('Input line must have a PolyLine cell, not ({})'.format(type(polyline)))
        # Generate PolyPlane
        polyplane = vtk.vtkPolyPlane()
        polyplane.SetPolyLine(polyline)
        # Create slice
        alg = vtk.vtkCutter() # Construct the cutter object
        alg.SetInputDataObject(dataset) # Use the grid as the data we desire to cut
        alg.SetCutFunction(polyplane) # the the cutter to use the poly planes
        if not generate_triangles:
            alg.GenerateTrianglesOff()
        alg.Update() # Perfrom the Cut
        output = _get_output(alg)
        if contour:
            return output.contour()
        return output


    def threshold(dataset, value=None, scalars=None, invert=False, continuous=False,
                  preference='cell'):
        """
        This filter will apply a ``vtkThreshold`` filter to the input dataset and
        return the resulting object. This extracts cells where scalar value in each
        cell satisfies threshold criterion.  If scalars is None, the inputs
        active_scalar is used.

        Parameters
        ----------
        value : float or iterable, optional
            Single value or (min, max) to be used for the data threshold.  If
            iterable, then length must be 2. If no value is specified, the
            non-NaN data range will be used to remove any NaN values.

        scalars : str, optional
            Name of scalars to threshold on. Defaults to currently active scalars.

        invert : bool, optional
            If value is a single value, when invert is True cells are kept when
            their values are below parameter "value".  When invert is False
            cells are kept when their value is above the threshold "value".
            Default is False: yielding above the threshold "value".

        continuous : bool, optional
            When True, the continuous interval [minimum cell scalar,
            maxmimum cell scalar] will be used to intersect the threshold bound,
            rather than the set of discrete scalar values from the vertices.

        preference : str, optional
            When scalars is specified, this is the perfered scalar type to
            search for in the dataset.  Must be either ``'point'`` or ``'cell'``

        """
        # set the scalaras to threshold on
        if scalars is None:
            field, scalars = dataset.active_scalar_info
        arr, field = get_scalar(dataset, scalars, preference=preference, info=True)

        if arr is None:
            raise AssertionError('No arrays present to threshold.')

        # If using an inverted range, merge the result of two fitlers:
        if isinstance(value, collections.Iterable) and invert:
            valid_range = [np.nanmin(arr), np.nanmax(arr)]
            # Create two thresholds
            t1 = dataset.threshold([valid_range[0], value[0]], scalars=scalars,
                    continuous=continuous, preference=preference, invert=False)
            t2 = dataset.threshold([value[1], valid_range[1]], scalars=scalars,
                    continuous=continuous, preference=preference, invert=False)
            # Use an AppendFilter to merge the two results
            appender = vtk.vtkAppendFilter()
            appender.AddInputData(t1)
            appender.AddInputData(t2)
            appender.Update()
            return _get_output(appender)

        # Run a standard threshold algorithm
        alg = vtk.vtkThreshold()
        alg.SetInputDataObject(dataset)
        alg.SetInputArrayToProcess(0, 0, 0, field, scalars) # args: (idx, port, connection, field, name)
        # set thresholding parameters
        alg.SetUseContinuousCellRange(continuous)
        # use valid range if no value given
        if value is None:
            value = dataset.get_data_range(scalars)
        # check if value is iterable (if so threshold by min max range like ParaView)
        if isinstance(value, collections.Iterable):
            if len(value) != 2:
                raise AssertionError('Value range must be length one for a float value or two for min/max; not ({}).'.format(value))
            alg.ThresholdBetween(value[0], value[1])
        else:
            # just a single value
            if invert:
                alg.ThresholdByLower(value)
            else:
                alg.ThresholdByUpper(value)
        # Run the threshold
        alg.Update()
        return _get_output(alg)


    def threshold_percent(dataset, percent=0.50, scalars=None, invert=False,
                          continuous=False, preference='cell'):
        """Thresholds the dataset by a percentage of its range on the active
        scalar array or as specified

        Parameters
        ----------
        percent : float or tuple(float), optional
            The percentage (0,1) to threshold. If value is out of 0 to 1 range,
            then it will be divided by 100 and checked to be in that range.

        scalars : str, optional
            Name of scalars to threshold on. Defaults to currently active scalars.

        invert : bool, optional
            When invert is True cells are kept when their values are below the
            percentage of the range.  When invert is False, cells are kept when
            their value is above the percentage of the range.
            Default is False: yielding above the threshold "value".

        continuous : bool, optional
            When True, the continuous interval [minimum cell scalar,
            maxmimum cell scalar] will be used to intersect the threshold bound,
            rather than the set of discrete scalar values from the vertices.

        preference : str, optional
            When scalars is specified, this is the perfered scalar type to
            search for in the dataset.  Must be either ``'point'`` or ``'cell'``

        """
        if scalars is None:
            _, tscalars = dataset.active_scalar_info
        else:
            tscalars = scalars
        dmin, dmax = dataset.get_data_range(arr=tscalars, preference=preference)

        def _check_percent(percent):
            """Make sure percent is between 0 and 1 or fix if between 0 and 100."""
            if percent >= 1:
                percent = float(percent) / 100.0
                if percent > 1:
                    raise RuntimeError('Percentage ({}) is out of range (0, 1).'.format(percent))
            if percent < 1e-10:
                raise RuntimeError('Percentage ({}) is too close to zero or negative.'.format(percent))
            return percent

        def _get_val(percent, dmin, dmax):
            """Gets the value from a percentage of a range"""
            percent = _check_percent(percent)
            return dmin + float(percent) * (dmax - dmin)

        # Compute the values
        if isinstance(percent, collections.Iterable):
            # Get two values
            value = [_get_val(percent[0], dmin, dmax), _get_val(percent[1], dmin, dmax)]
        else:
            # Compute one value to threshold
            value = _get_val(percent, dmin, dmax)
        # Use the normal thresholding function on these values
        return DataSetFilters.threshold(dataset, value=value, scalars=scalars,
                    invert=invert, continuous=continuous, preference=preference)


    def outline(dataset, generate_faces=False):
        """Produces an outline of the full extent for the input dataset.

        Parameters
        ----------
        generate_faces : bool, optional
            Generate solid faces for the box. This is off by default

        """
        alg = vtk.vtkOutlineFilter()
        alg.SetInputDataObject(dataset)
        alg.SetGenerateFaces(generate_faces)
        alg.Update()
        return wrap(alg.GetOutputDataObject(0))

    def outline_corners(dataset, factor=0.2):
        """Produces an outline of the corners for the input dataset.

        Parameters
        ----------
        factor : float, optional
            controls the relative size of the corners to the length of the
            corresponding bounds

        """
        alg = vtk.vtkOutlineCornerFilter()
        alg.SetInputDataObject(dataset)
        alg.SetCornerFactor(factor)
        alg.Update()
        return wrap(alg.GetOutputDataObject(0))

    def extract_geometry(dataset):
        """Extract the outer surface of a volume or structured grid dataset as
        PolyData. This will extract all 0D, 1D, and 2D cells producing the
        boundary faces of the dataset.
        """
        alg = vtk.vtkGeometryFilter()
        alg.SetInputDataObject(dataset)
        alg.Update()
        return _get_output(alg)

    def wireframe(dataset):
        """Extract all the internal/external edges of the dataset as PolyData.
        This produces a full wireframe representation of the input dataset.
        """
        alg = vtk.vtkExtractEdges()
        alg.SetInputDataObject(dataset)
        alg.Update()
        return _get_output(alg)

    def elevation(dataset, low_point=None, high_point=None, scalar_range=None,
                  preference='point', set_active=True):
        """Generate scalar values on a dataset.  The scalar values lie within a
        user specified range, and are generated by computing a projection of
        each dataset point onto a line.
        The line can be oriented arbitrarily.
        A typical example is to generate scalars based on elevation or height
        above a plane.

        Parameters
        ----------
        low_point : tuple(float), optional
            The low point of the projection line in 3D space. Default is bottom
            center of the dataset. Otherwise pass a length 3 tuple(float).

        high_point : tuple(float), optional
            The high point of the projection line in 3D space. Default is top
            center of the dataset. Otherwise pass a length 3 tuple(float).

        scalar_range : str or tuple(float), optional
            The scalar range to project to the low and high points on the line
            that will be mapped to the dataset. If None given, the values will
            be computed from the elevation (Z component) range between the
            high and low points. Min and max of a range can be given as a length
            2 tuple(float). If ``str`` name of scalara array present in the
            dataset given, the valid range of that array will be used.

        preference : str, optional
            When a scalar name is specified for ``scalar_range``, this is the
            perfered scalar type to search for in the dataset.
            Must be either 'point' or 'cell'.

        set_active : bool, optional
            A boolean flag on whethter or not to set the new `Elevation` scalar
            as the active scalar array on the output dataset.

        Warning
        -------
        This will create a scalar array named `Elevation` on the point data of
        the input dataset and overasdf write an array named `Elevation` if present.

        """
        # Fix the projection line:
        if low_point is None:
            low_point = list(dataset.center)
            low_point[2] = dataset.bounds[4]
        if high_point is None:
            high_point = list(dataset.center)
            high_point[2] = dataset.bounds[5]
        # Fix scalar_range:
        if scalar_range is None:
            scalar_range = (low_point[2], high_point[2])
        elif isinstance(scalar_range, str):
            scalar_range = dataset.get_data_range(arr=scalar_range, preference=preference)
        elif isinstance(scalar_range, collections.Iterable):
            if len(scalar_range) != 2:
                raise AssertionError('scalar_range must have a length of two defining the min and max')
        else:
            raise RuntimeError('scalar_range argument ({}) not understood.'.format(type(scalar_range)))
        # Construct the filter
        alg = vtk.vtkElevationFilter()
        alg.SetInputDataObject(dataset)
        # Set the parameters
        alg.SetScalarRange(scalar_range)
        alg.SetLowPoint(low_point)
        alg.SetHighPoint(high_point)
        alg.Update()
        # Decide on updating active scalar array
        name = 'Elevation' # Note that this is added to the PointData
        if not set_active:
            name = None
        return _get_output(alg, active_scalar=name, active_scalar_field='point')


    def contour(dataset, isosurfaces=10, scalars=None, compute_normals=False,
                compute_gradients=False, compute_scalars=True,  rng=None,
                preference='point'):
        """Contours an input dataset by an array. ``isosurfaces`` can be an integer
        specifying the number of isosurfaces in the data range or an iterable set of
        values for explicitly setting the isosurfaces.

        Parameters
        ----------
        isosurfaces : int or iterable
            Number of isosurfaces to compute across valid data range or an
            iterable of float values to explicitly use as the isosurfaces.

        scalars : str, optional
            Name of scalars to threshold on. Defaults to currently active scalars.

        compute_normals : bool, optional

        compute_gradients : bool, optional
            Desc

        compute_scalars : bool, optional
            Preserves the scalar values that are being contoured

        rng : tuple(float), optional
            If an integer number of isosurfaces is specified, this is the range
            over which to generate contours. Default is the scalar arrays's full
            data range.

        preference : str, optional
            When scalars is specified, this is the perfered scalar type to
            search for in the dataset.  Must be either ``'point'`` or ``'cell'``

        """
        # Make sure the input has scalars to contour on
        if dataset.n_arrays < 1:
            raise AssertionError('Input dataset for the contour filter must have scalar data.')
        alg = vtk.vtkContourFilter()
        alg.SetInputDataObject(dataset)
        alg.SetComputeNormals(compute_normals)
        alg.SetComputeGradients(compute_gradients)
        alg.SetComputeScalars(compute_scalars)
        # set the array to contour on
        if scalars is None:
            field, scalars = dataset.active_scalar_info
        else:
            _, field = get_scalar(dataset, scalars, preference=preference, info=True)
        # NOTE: only point data is allowed? well cells works but seems buggy?
        if field != pyvista.POINT_DATA_FIELD:
            raise AssertionError('Contour filter only works on Point data. Array ({}) is in the Cell data.'.format(scalars))
        alg.SetInputArrayToProcess(0, 0, 0, field, scalars) # args: (idx, port, connection, field, name)
        # set the isosurfaces
        if isinstance(isosurfaces, int):
            # generate values
            if rng is None:
                rng = dataset.get_data_range(scalars)
            alg.GenerateValues(isosurfaces, rng)
        elif isinstance(isosurfaces, collections.Iterable):
            alg.SetNumberOfContours(len(isosurfaces))
            for i, val in enumerate(isosurfaces):
                alg.SetValue(i, val)
        else:
            raise RuntimeError('isosurfaces not understood.')
        alg.Update()
        return _get_output(alg)


    def texture_map_to_plane(dataset, origin=None, point_u=None, point_v=None,
                             inplace=False, name='Texture Coordinates'):
        """Texture map this dataset to a user defined plane. This is often used
        to define a plane to texture map an image to this dataset. The plane
        defines the spatial reference and extent of that image.

        Parameters
        ----------
        origin : tuple(float)
            Length 3 iterable of floats defining the XYZ coordinates of the
            BOTTOM LEFT CORNER of the plane

        point_u : tuple(float)
            Length 3 iterable of floats defining the XYZ coordinates of the
            BOTTOM RIGHT CORNER of the plane

        point_v : tuple(float)
            Length 3 iterable of floats defining the XYZ coordinates of the
            TOP LEFT CORNER of the plane

        inplace : bool, optional
            If True, the new texture coordinates will be added to the dataset
            inplace. If False (default), a new dataset is returned with the
            textures coordinates

        name : str, optional
            The string name to give the new texture coordinates if applying
            the filter inplace.

        """
        alg = vtk.vtkTextureMapToPlane()
        if origin is None or point_u is None or point_v is None:
            alg.SetAutomaticPlaneGeneration(True)
        else:
            alg.SetOrigin(origin) # BOTTOM LEFT CORNER
            alg.SetPoint1(point_u) # BOTTOM RIGHT CORNER
            alg.SetPoint2(point_v) # TOP LEFT CORNER
        alg.SetInputDataObject(dataset)
        alg.Update()
        output = _get_output(alg)
        if not inplace:
            return output
        t_coords = output.GetPointData().GetTCoords()
        t_coords.SetName(name)
        otc = dataset.GetPointData().GetTCoords()
        dataset.GetPointData().SetTCoords(t_coords)
        dataset.GetPointData().AddArray(t_coords)
        # CRITICAL:
        dataset.GetPointData().AddArray(otc) # Add old ones back at the end
        return # No return type because it is inplace

    def compute_cell_sizes(dataset, length=True, area=True, volume=True):
        """This filter computes sizes for 1D (length), 2D (area) and 3D (volume)
        cells.

        Parameters
        ----------
        length : bool
            Specify whether or not to compute the length of 1D cells.

        area : bool
            Specify whether or not to compute the area of 2D cells.

        volume : bool
            Specify whether or not to compute the volume of 3D cells.

        """
        alg = vtk.vtkCellSizeFilter()
        alg.SetInputDataObject(dataset)
        alg.SetComputeArea(area)
        alg.SetComputeVolume(volume)
        alg.SetComputeLength(length)
        alg.SetComputeVertexCount(False)
        alg.Update()
        return _get_output(alg)

    def cell_centers(dataset, vertex=True):
        """Generate points at the center of the cells in this dataset.
        These points can be used for placing glyphs / vectors.

        Parameters
        ----------
        vertex : bool
            Enable/disable the generation of vertex cells.
        """
        alg = vtk.vtkCellCenters()
        alg.SetInputDataObject(dataset)
        alg.SetVertexCells(vertex)
        alg.Update()
        output = _get_output(alg)
        return output


    def glyph(dataset, orient=True, scale=True, factor=1.0, geom=None,
              tolerance=0.0, absolute=False):
        """
        Copies a geometric representation (called a glyph) to every
        point in the input dataset.  The glyph may be oriented along
        the input vectors, and it may be scaled according to scalar
        data or vector magnitude.

        Parameters
        ----------
        orient : bool
            Use the active vectors array to orient the the glyphs

        scale : bool
            Use the active scalars to scale the glyphs

        factor : float
            Scale factor applied to sclaing array

        geom : vtk.vtkDataSet
            The geometry to use for the glyph

        tolerance : float, optional
            Specify tolerance in terms of fraction of bounding box length.
            Float value is between 0 and 1. Default is 0.0. If ``absolute``
            is ``True`` then the tolerance can be an absolute distance.

        absolute : bool, optional
            Control if ``tolerance`` is an absolute distance or a fraction.
        """
        # Clean the points before glyphing
        small = pyvista.PolyData(dataset.points)
        small.point_arrays.update(dataset.point_arrays)
        dataset = small.clean(point_merging=True, merge_tol=tolerance,
                              lines_to_points=False, polys_to_lines=False,
                              strips_to_polys=False, inplace=False,
                              absolute=absolute)
        # Make glyphing geometry
        if geom is None:
            arrow = vtk.vtkArrowSource()
            arrow.Update()
            geom = arrow.GetOutput()
        # Run the algorithm
        alg = vtk.vtkGlyph3D()
        alg.SetSourceData(geom)
        if isinstance(scale, str):
            dataset.active_scalar_name = scale
            scale = True
        if scale:
            if dataset.active_scalar is not None:
                if dataset.active_scalar.ndim > 1:
                    alg.SetScaleModeToScaleByVector()
                else:
                    alg.SetScaleModeToScaleByScalar()
        else:
            alg.SetScaleModeToDataScalingOff()
        if isinstance(orient, str):
            dataset.active_vectors_name = orient
            orient = True
        alg.SetOrient(orient)
        alg.SetInputData(dataset)
        alg.SetVectorModeToUseVector()
        alg.SetScaleFactor(factor)
        alg.Update()
        return _get_output(alg)


    def connectivity(dataset, largest=False):
        """Find and label connected bodies/volumes. This adds an ID array to
        the point and cell data to distinguish seperate connected bodies.
        This applies a ``vtkConnectivityFilter`` filter which extracts cells
        that share common points and/or meet other connectivity criterion.
        (Cells that share vertices and meet other connectivity criterion such
        as scalar range are known as a region.)

        Parameters
        ----------
        largest : bool
            Extract the largest connected part of the mesh.
        """
        alg = vtk.vtkConnectivityFilter()
        alg.SetInputData(dataset)
        if largest:
            alg.SetExtractionModeToLargestRegion()
        else:
            alg.SetExtractionModeToAllRegions()
        alg.SetColorRegions(True)
        alg.Update()
        return _get_output(alg)


    def extract_largest(dataset, inplace=False):
        """
        Extract largest connected set in mesh.

        Can be used to reduce residues obtained when generating an isosurface.
        Works only if residues are not connected (share at least one point with)
        the main component of the image.

        Parameters
        ----------
        inplace : bool, optional
            Updates mesh in-place while returning nothing.

        Returns
        -------
        mesh : pyvista.PolyData
            Largest connected set in mesh

        """
        mesh = DataSetFilters.connectivity(dataset, largest=True)
        if inplace:
            dataset.overwrite(mesh)
        else:
            return mesh


    def split_bodies(dataset, label=False):
        """Find, label, and split connected bodies/volumes. This splits
        different connected bodies into blocks in a MultiBlock dataset.

        Parameters
        ----------
        label : bool
            A flag on whether to keep the ID arrays given by the
            ``connectivity`` filter.
        """
        # Get the connectivity and label different bodies
        labeled = DataSetFilters.connectivity(dataset)
        classifier = labeled.cell_arrays['RegionId']
        bodies = pyvista.MultiBlock()
        for vid in np.unique(classifier):
            # Now extract it:
            b = labeled.threshold([vid-0.5, vid+0.5], scalars='RegionId')
            if not label:
                # strange behavior:
                # must use this method rather than deleting from the point_arrays
                # or else object is collected.
                b._remove_array(CELL_DATA_FIELD, 'RegionId')
                b._remove_array(POINT_DATA_FIELD, 'RegionId')
            bodies.append(b)

        return bodies


    def warp_by_scalar(dataset, scalars=None, factor=1.0, normal=None,
                       inplace=False, **kwargs):
        """
        Warp the dataset's points by a point data scalar array's values.
        This modifies point coordinates by moving points along point normals by
        the scalar amount times the scale factor.

        Parameters
        ----------
        scalars : str, optional
            Name of scalars to warb by. Defaults to currently active scalars.

        factor : float, optional
            A scalaing factor to increase the scaling effect. Alias
            ``scale_factor`` also accepted - if present, overrides ``factor``.

        normal : np.array, list, tuple of length 3
            User specified normal. If given, data normals will be ignored and
            the given normal will be used to project the warp.

        inplace : bool
            If True, the points of the give dataset will be updated.
        """
        if scalars is None:
            field, scalars = dataset.active_scalar_info
        arr, field = get_scalar(dataset, scalars, preference='point', info=True)
        if field != pyvista.POINT_DATA_FIELD:
            raise AssertionError('Dataset can only by warped by a point data array.')
        scale_factor = kwargs.get('scale_factor', None)
        if scale_factor is not None:
            factor = scale_factor
        # Run the algorithm
        alg = vtk.vtkWarpScalar()
        alg.SetInputDataObject(dataset)
        alg.SetInputArrayToProcess(0, 0, 0, field, scalars) # args: (idx, port, connection, field, name)
        alg.SetScaleFactor(factor)
        if normal is not None:
            alg.SetNormal(normal)
            alg.SetUseNormal(True)
        alg.Update()
        output = _get_output(alg)
        if inplace:
            if isinstance(dataset, (vtk.vtkImageData, vtk.vtkRectilinearGrid)):
                raise TypeError("This filter cannot be applied inplace for this mesh type.")
            dataset.overwrite(output)
            return
        return output


    def cell_data_to_point_data(dataset, pass_cell_data=False):
        """Transforms cell data (i.e., data specified per cell) into point data
        (i.e., data specified at cell points).
        The method of transformation is based on averaging the data values of
        all cells using a particular point. Optionally, the input cell data can
        be passed through to the output as well.

        See aslo: :func:`pyvista.DataSetFilters.point_data_to_cell_data`

        Parameters
        ----------
        pass_cell_data : bool
            If enabled, pass the input cell data through to the output
        """
        alg = vtk.vtkCellDataToPointData()
        alg.SetInputDataObject(dataset)
        alg.SetPassCellData(pass_cell_data)
        alg.Update()
        active_scalar = None
        if not isinstance(dataset, pyvista.MultiBlock):
            active_scalar = dataset.active_scalar_name
        return _get_output(alg, active_scalar=active_scalar)


    def point_data_to_cell_data(dataset, pass_point_data=False):
        """Transforms point data (i.e., data specified per node) into cell data
        (i.e., data specified within cells).
        Optionally, the input point data can be passed through to the output.

        See aslo: :func:`pyvista.DataSetFilters.cell_data_to_point_data`

        Parameters
        ----------
        pass_point_data : bool
            If enabled, pass the input point data through to the output
        """
        alg = vtk.vtkPointDataToCellData()
        alg.SetInputDataObject(dataset)
        alg.SetPassPointData(pass_point_data)
        alg.Update()
        active_scalar = None
        if not isinstance(dataset, pyvista.MultiBlock):
            active_scalar = dataset.active_scalar_name
        return _get_output(alg, active_scalar=active_scalar)


    def triangulate(dataset, inplace=False):
        """
        Returns an all triangle mesh.  More complex polygons will be broken
        down into triangles.

        Parameters
        ----------
        inplace : bool, optional
            Updates mesh in-place while returning ``None``.

        Returns
        -------
        mesh : pyvista.UnstructuredGrid
            Mesh containing only triangles. ``None`` when ``inplace=True``

        """
        alg = vtk.vtkDataSetTriangleFilter()
        alg.SetInputData(dataset)
        alg.Update()

        mesh = _get_output(alg)
        if inplace:
            dataset.overwrite(mesh)
        else:
            return mesh


    def delaunay_3d(dataset, alpha=0, tol=0.001, offset=2.5):
        """Constructs a 3D Delaunay triangulation of the mesh.
        This helps smooth out a rugged mesh.

        Parameters
        ----------
        alpha : float, optional
            Distance value to control output of this filter. For a non-zero
            alpha value, only verts, edges, faces, or tetra contained within
            the circumsphere (of radius alpha) will be output. Otherwise, only
            tetrahedra will be output.

        tol : float, optional
            tolerance to control discarding of closely spaced points.
            This tolerance is specified as a fraction of the diagonal length
            of the bounding box of the points.

        offset : float, optional
            multiplier to control the size of the initial, bounding Delaunay
            triangulation.
        """
        alg = vtk.vtkDelaunay3D()
        alg.SetInputData(dataset)
        alg.SetAlpha(alpha)
        alg.SetTolerance(tol)
        alg.SetOffset(offset)
        alg.Update()
        return _get_output(alg)


    def select_enclosed_points(dataset, surface, tolerance=0.001,
                               inside_out=False, check_surface=True):
        """Mark points as to whether they are inside a closed surface.
        This evaluates all the input points to determine whether they are in an
        enclosed surface. The filter produces a (0,1) mask
        (in the form of a vtkDataArray) that indicates whether points are
        outside (mask value=0) or inside (mask value=1) a provided surface.
        (The name of the output vtkDataArray is "SelectedPoints".)

        This filter produces and output data array, but does not modify the
        input dataset. If you wish to extract cells or poinrs, various
        threshold filters are available (i.e., threshold the output array).

        Warning
        -------
        The filter assumes that the surface is closed and manifold. A boolean
        flag can be set to force the filter to first check whether this is
        true. If false, all points will be marked outside. Note that if this
        check is not performed and the surface is not closed, the results are
        undefined.

        Parameters
        ----------
        surface : pyvista.PolyData
            Set the surface to be used to test for containment. This must be a
            :class:`pyvista.PolyData` object.

        tolerance : float
            The tolerance on the intersection. The tolerance is expressed as a
            fraction of the bounding box of the enclosing surface.

        inside_out : bool
            By default, points inside the surface are marked inside or sent
            to the output. If ``inside_out`` is ``True``, then the points
            outside the surface are marked inside.

        check_surface : bool
            Specify whether to check the surface for closure. If on, then the
            algorithm first checks to see if the surface is closed and
            manifold. If the surface is not closed and manifold, a runtime
            error is raised.
        """
        if not isinstance(surface, pyvista.PolyData):
            raise TypeError("`surface` must be `pyvista.PolyData`")
        if check_surface and surface.n_open_edges > 0:
            raise RuntimeError("Surface is not closed. Please read the warning in the documentation for this function and either pass `check_surface=False` or repair the surface.")
        alg = vtk.vtkSelectEnclosedPoints()
        alg.SetInputData(dataset)
        alg.SetSurfaceData(surface)
        alg.SetTolerance(tolerance)
        alg.SetInsideOut(inside_out)
        alg.Update()
        result = _get_output(alg)
        out = dataset.copy()
        bools = result['SelectedPoints'].astype(np.uint8)
        if len(bools) < 1:
            bools = np.zeros(out.n_points, dtype=np.uint8)
        out['SelectedPoints'] = bools
        return out


    def sample(dataset, target, tolerance=None, pass_cell_arrays=True,
                    pass_point_arrays=True):
        """Resample scalar data from a passed mesh onto this mesh using
        :class:`vtk.vtkResampleWithDataSet`.

        Parameters
        ----------
        dataset: pyvista.Common
            The source vtk data object as the mesh to sample values on to

        target: pyvista.Common
            The vtk data object to sample from - point and cell arrays from
            this object are sampled onto the nodes of the ``dataset`` mesh

        tolerance: flaot, optional
            tolerance used to compute whether a point in the source is in a
            cell of the input.  If not given, tolerance automatically generated.

        pass_cell_arrays: bool, optional
            Preserve source mesh's original cell data arrays

        pass_point_arrays: bool, optional
            Preserve source mesh's original point data arrays
        """
        alg = vtk.vtkResampleWithDataSet() # Construct the ResampleWithDataSet object
        alg.SetInputData(dataset)  # Set the Input data (actually the source i.e. where to sample from)
        alg.SetSourceData(target) # Set the Source data (actually the target, i.e. where to sample to)
        alg.SetPassCellArrays(pass_cell_arrays)
        alg.SetPassPointArrays(pass_point_arrays)
        if tolerance is not None:
            alg.SetComputeTolerance(False)
            alg.SetTolerance(tolerance)
        alg.Update() # Perfrom the resampling
        return _get_output(alg)


    def interpolate(dataset, points, sharpness=2, radius=1.0,
            dimensions=(101, 101, 101), pass_cell_arrays=True,
            pass_point_arrays=True, null_value=0.0):
        """Interpolate values onto this mesh from the point data of a given
        :class:`pyvista.PolyData` object (typically a point cloud).

        This uses a guassian interpolation kernel. Use the ``sharpness`` and
        ``radius`` parameters to adjust this kernel.

        Please note that the source dataset is first interpolated onto a fine
        UniformGrid which is then sampled to this mesh. The interpolation grid's
        dimensions will likely need to be tweaked for each individual use case.

        Parameters
        ----------
        points : pyvista.PolyData
            The points whose values will be interpolated onto this mesh.

        sharpness : float
            Set / Get the sharpness (i.e., falloff) of the Gaussian. By
            default Sharpness=2. As the sharpness increases the effects of
            distant points are reduced.

        radius : float
            Specify the radius within which the basis points must lie.

        dimensions : tuple(int)
            When interpolating the points, they are first interpolating on to a
            :class:`pyvista.UniformGrid` with the same spatial extent -
            ``dimensions`` is number of points along each axis for that grid.

        pass_cell_arrays: bool, optional
            Preserve source mesh's original cell data arrays

        pass_point_arrays: bool, optional
            Preserve source mesh's original point data arrays

        null_value : float, optional
            Specify the null point value. When a null point is encountered
            then all components of each null tuple are set to this value. By
            default the null value is set to zero.
        """
        box = pyvista.create_grid(dataset, dimensions=dimensions)

        gaussian_kernel = vtk.vtkGaussianKernel()
        gaussian_kernel.SetSharpness(sharpness)
        gaussian_kernel.SetRadius(radius)

        interpolator = vtk.vtkPointInterpolator()
        interpolator.SetInputData(box)
        interpolator.SetSourceData(points)
        interpolator.SetKernel(gaussian_kernel)
        interpolator.SetNullValue(null_value)
        interpolator.Update()

        return dataset.sample(interpolator.GetOutput(),
                    pass_cell_arrays=pass_cell_arrays,
                    pass_point_arrays=pass_point_arrays)

    def streamlines(dataset, vectors=None, source_center=None,
                    source_radius=None, n_points=100,
                    integrator_type=45, integration_direction='both',
                    surface_streamlines=False, initial_step_length=0.5,
                    step_unit='cl', min_step_length=0.01, max_step_length=1.0,
                    max_steps=2000, terminal_speed=1e-12, max_error=1e-6,
                    max_time=None, compute_vorticity=True, rotation_scale=1.0,
                    interpolator_type='point', start_position=(0.0, 0.0, 0.0),
                    return_source=False):
        """Integrate a vector field to generate streamlines. The integration is
        performed using a specified integrator, by default Runge-Kutta2.
        This supports integration through any type of dataset.
        Thus if the dataset contains 2D cells like polygons or triangles, the
        integration is constrained to lie on the surface defined by 2D cells.

        This produces polylines as the output, with each cell
        (i.e., polyline) representing a streamline. The attribute values
        associated with each streamline are stored in the cell data, whereas
        those associated with streamline-points are stored in the point data.

        This uses a Sphere as the source - set it's location and radius via
        the ``source_center`` and ``source_radius`` keyword arguments.
        You can retrieve the source as :class:`pyvista.PolyData` by specifying
        ``return_source=True``.

        Parameters
        ----------
        vectors : str
            The string name of the active vector field to integrate across

        source_center : tuple(float)
            Length 3 tuple of floats defining the center of the source
            particles. Defaults to the center of the dataset

        source_radius : float
            Float radius of the source particle cloud. Defaults to one-tenth of
            the diagonal of the dataset's spatial extent

        n_points : int
            Number of particles present in source sphere

        integrator_type : int
            The integrator type to be used for streamline generation.
            The default is Runge-Kutta45. The recognized solvers are:
            RUNGE_KUTTA2 (``2``),  RUNGE_KUTTA4 (``4``), and RUNGE_KUTTA45
            (``45``). Options are ``2``, ``4``, or ``45``. Default is ``45``.

        integration_direction : str
            Specify whether the streamline is integrated in the upstream or
            downstream directions (or both). Options are ``'both'``,
            ``'backward'``, or ``'forward'``.

        surface_streamlines : bool
            Compute streamlines on a surface. Default ``False``

        initial_step_length : float
            Initial step size used for line integration, expressed ib length
            unitsL or cell length units (see ``step_unit`` parameter).
            either the starting size for an adaptive integrator, e.g., RK45, or
            the constant / fixed size for non-adaptive ones, i.e., RK2 and RK4)

        step_unit : str
            Uniform integration step unit. The valid unit is now limited to
            only LENGTH_UNIT (``'l'``) and CELL_LENGTH_UNIT (``'cl'``).
            Default is CELL_LENGTH_UNIT: ``'cl'``.

        min_step_length : float
            Minimum step size used for line integration, expressed in length or
            cell length units. Only valid for an adaptive integrator, e.g., RK45

        max_step_length : float
            Maxmimum step size used for line integration, expressed in length or
            cell length units. Only valid for an adaptive integrator, e.g., RK45

        max_steps : int
            Maximum number of steps for integrating a streamline.
            Defaults to ``2000``

        terminal_speed : float
            Terminal speed value, below which integration is terminated.

        max_error : float
            Maximum error tolerated throughout streamline integration.

        max_time : float
            Specify the maximum length of a streamline expressed in LENGTH_UNIT.

        compute_vorticity : bool
            Vorticity computation at streamline points (necessary for generating
            proper stream-ribbons using the ``vtkRibbonFilter``.

        interpolator_type : str
            Set the type of the velocity field interpolator to locate cells
            during streamline integration either by points or cells.
            The cell locator is more robust then the point locator. Options
            are ``'point'`` or ``'cell'`` (abreviations of ``'p'`` and ``'c'``
            are also supported).

        rotation_scale : float
            This can be used to scale the rate with which the streamribbons
            twist. The default is 1.

        start_position : tuple(float)
            Set the start position. Default is ``(0.0, 0.0, 0.0)``

        return_source : bool
            Return the source particles as :class:`pyvista.PolyData` as well as the
            streamlines. This will be the second value returned if ``True``.
        """
        integration_direction = str(integration_direction).strip().lower()
        if integration_direction not in ['both', 'back', 'backward', 'forward']:
            raise RuntimeError("integration direction must be one of: 'backward', 'forward', or 'both' - not '{}'.".format(integration_direction))
        if integrator_type not in [2, 4, 45]:
            raise RuntimeError('integrator type must be one of `2`, `4`, or `45`.')
        if interpolator_type not in ['c', 'cell', 'p', 'point']:
            raise RuntimeError("interpolator type must be either 'cell' or 'point'")
        if step_unit not in ['l', 'cl']:
            raise RuntimeError("step unit must be either 'l' or 'cl'")
        step_unit = {'cl':vtk.vtkStreamTracer.CELL_LENGTH_UNIT,
                     'l':vtk.vtkStreamTracer.LENGTH_UNIT}[step_unit]
        if isinstance(vectors, str):
            dataset.set_active_scalar(vectors)
            dataset.set_active_vectors(vectors)
        if max_time is None:
            max_velocity = dataset.get_data_range()[-1]
            max_time = 4.0 * dataset.GetLength() / max_velocity
        # Generate the source
        if source_center is None:
            source_center = dataset.center
        if source_radius is None:
            source_radius = dataset.length / 10.0
        source = vtk.vtkPointSource()
        source.SetNumberOfPoints(n_points);
        source.SetCenter(source_center);
        source.SetRadius(source_radius);
        # Build the algorithm
        alg = vtk.vtkStreamTracer()
        # Inputs
        alg.SetInputDataObject(dataset)
        # NOTE: not sure why we can't pass a PolyData object
        #       setting the connection is the only I could get it to work
        alg.SetSourceConnection(source.GetOutputPort())
        # general parameters
        alg.SetComputeVorticity(compute_vorticity)
        alg.SetInitialIntegrationStep(initial_step_length)
        alg.SetIntegrationStepUnit(step_unit)
        alg.SetMaximumError(max_error)
        alg.SetMaximumIntegrationStep(max_step_length)
        alg.SetMaximumNumberOfSteps(max_steps)
        alg.SetMaximumPropagation(max_time)
        alg.SetMinimumIntegrationStep(min_step_length)
        alg.SetRotationScale(rotation_scale)
        alg.SetStartPosition(start_position)
        alg.SetSurfaceStreamlines(surface_streamlines)
        alg.SetTerminalSpeed(terminal_speed)
        # Model parameters
        if integration_direction == 'forward':
            alg.SetIntegrationDirectionToForward()
        elif integration_direction in ['backward', 'back']:
            alg.SetIntegrationDirectionToBackward()
        else:
            alg.SetIntegrationDirectionToBoth()
        # set integrator type
        if integrator_type == 2:
            alg.SetIntegratorTypeToRungeKutta2()
        elif integrator_type == 4:
            alg.SetIntegratorTypeToRungeKutta4()
        else:
            alg.SetIntegratorTypeToRungeKutta45()
        # set interpolator type
        if interpolator_type in ['c', 'cell']:
            alg.SetInterpolatorTypeToCellLocator()
        else:
            alg.SetInterpolatorTypeToDataSetPointLocator()
        # run the algorithm
        alg.Update()
        output = _get_output(alg)
        if return_source:
            source.Update()
            src = pyvista.wrap(source.GetOutput())
            return output, src
        return output


    def decimate_boundary(dataset, target_reduction=0.5):
        """Return a decimated version of a triangulation of the boundary of
        this mesh's outer surface

        Parameters
        ----------
        target_reduction : float
            Fraction of the original mesh to remove. Default is ``0.5``
            TargetReduction is set to ``0.9``, this filter will try to reduce
            the data set to 10% of its original size and will remove 90%
            of the input triangles.
        """
        return dataset.extract_geometry().tri_filter().decimate(target_reduction)


    def plot_over_line(dataset, pointa, pointb, resolution=None, scalars=None,
                       title=None, ylabel=None, figsize=None, figure=True,
                       show=True):
        """Sample a dataset along a high resolution line and plot the variables
        of interest in 2D where the X-axis is distance from Point A and the
        Y-axis is the varaible of interest. Note that this filter returns None.

        Parameters
        ----------
        pointa : np.ndarray or list
            Location in [x, y, z].

        pointb : np.ndarray or list
            Location in [x, y, z].

        resolution : int
            number of pieces to divide line into. Defaults to number of cells
            in the input mesh. Must be a positive integer.

        scalars : str
            The string name of the variable in the input dataset to probe. The
            active scalar is used by default.

        title : str
            The string title of the `matplotlib` figure

        ylabel : str
            The string label of the Y-axis. Defaults to variable name

        figsize : tuple(int)
            the size of the new figure

        figure : bool
            flag on whether or not to create a new figure

        show : bool
            Shows the matplotlib figure
        """
        # Ensure matplotlib is available
        try:
            import matplotlib.pyplot as plt
        except ImportError:
            raise ImportError('matplotlib must be available to use this filter.')

        if resolution is None:
            resolution = dataset.n_cells
        if not isinstance(resolution, int) or resolution < 0:
            raise RuntimeError('`resolution` must be a positive integer.')
        # Make a line and probe the dataset
        line = pyvista.Line(pointa, pointb, resolution=resolution)
        sampled = line.sample(dataset)

        # Get variable of interest
        if scalars is None:
            field, scalars = dataset.active_scalar_info
        values = sampled.get_scalar(scalars)
        distance = sampled['Distance']

        # Remainder of the is plotting
        if figure:
            plt.figure(figsize=figsize)
        # Plot it in 2D
        if values.ndim > 1:
            for i in range(values.shape[1]):
                plt.plot(distance, values[:, i], label='Component {}'.format(i))
            plt.legend()
        else:
            plt.plot(distance, values)
        plt.xlabel('Distance')
        if ylabel is None:
            plt.ylabel(scalars)
        else:
            plt.ylabel(ylabel)
        if title is None:
            plt.title('{} Profile'.format(scalars))
        else:
            plt.title(title)
        if show:
         return plt.show()


    def extract_cells(dataset, ind):
        """
        Returns a subset of the grid

        Parameters
        ----------
        ind : np.ndarray
            Numpy array of cell indices to be extracted.

        Returns
        -------
        subgrid : pyvista.UnstructuredGrid
            Subselected grid

        """
        if not isinstance(ind, np.ndarray):
            ind = np.array(ind, np.ndarray)

        if ind.dtype == np.bool:
            ind = ind.nonzero()[0].astype(pyvista.ID_TYPE)

        if ind.dtype != pyvista.ID_TYPE:
            ind = ind.astype(pyvista.ID_TYPE)

        if not ind.flags.c_contiguous:
            ind = np.ascontiguousarray(ind)

        vtk_ind = numpy_to_vtkIdTypeArray(ind, deep=False)

        # Create selection objects
        selectionNode = vtk.vtkSelectionNode()
        selectionNode.SetFieldType(vtk.vtkSelectionNode.CELL)
        selectionNode.SetContentType(vtk.vtkSelectionNode.INDICES)
        selectionNode.SetSelectionList(vtk_ind)

        selection = vtk.vtkSelection()
        selection.AddNode(selectionNode)

        # extract
        extract_sel = vtk.vtkExtractSelection()
        extract_sel.SetInputData(0, dataset)
        extract_sel.SetInputData(1, selection)
        extract_sel.Update()
        subgrid = _get_output(extract_sel)

        # extracts only in float32
        if dataset.points.dtype is not np.dtype('float32'):
            ind = subgrid.point_arrays['vtkOriginalPointIds']
            subgrid.points = dataset.points[ind]

        return subgrid


    def extract_points(dataset, ind):
        """Returns a subset of the grid (with cells) that contains the points
        that contain any of the given point indices.

        Parameters
        ----------
        ind : np.ndarray, list, or iterable
            Numpy array of point indices to be extracted.

        Returns
        -------
        subgrid : pyvista.UnstructuredGrid
            Subselected grid.
        """
        try:
            ind = np.array(ind)
        except:
            raise Exception('indices must be either a mask, array, list, or iterable')

        # Convert to vtk indices
        if ind.dtype == np.bool:
            ind = ind.nonzero()[0]

        if ind.dtype != np.int64:
            ind = ind.astype(np.int64)
        vtk_ind = numpy_to_vtkIdTypeArray(ind, deep=True)

        # Create selection objects
        selectionNode = vtk.vtkSelectionNode()
        selectionNode.SetFieldType(vtk.vtkSelectionNode.POINT)
        selectionNode.SetContentType(vtk.vtkSelectionNode.INDICES)
        selectionNode.SetSelectionList(vtk_ind)
        selectionNode.GetProperties().Set(vtk.vtkSelectionNode.CONTAINING_CELLS(), 1)

        selection = vtk.vtkSelection()
        selection.AddNode(selectionNode)

        # extract
        extract_sel = vtk.vtkExtractSelection()
        extract_sel.SetInputData(0, dataset)
        extract_sel.SetInputData(1, selection)
        extract_sel.Update()
        return _get_output(extract_sel)


    def extract_selection_points(dataset, ind):
        logging.warning("DEPRECATED: use ``extract_points`` instead.")
        return DataSetFilters.extract_points(dataset, ind)


    def extract_surface(dataset, pass_pointid=True, pass_cellid=True, inplace=False):
        """
        Extract surface mesh of the grid

        Parameters
        ----------
        pass_pointid : bool, optional
            Adds a point scalar "vtkOriginalPointIds" that idenfities which
            original points these surface points correspond to

        pass_cellid : bool, optional
            Adds a cell scalar "vtkOriginalPointIds" that idenfities which
            original cells these surface cells correspond to

        inplace : bool, optional
            Return new mesh or overwrite input.

        Returns
        -------
        extsurf : pyvista.PolyData
            Surface mesh of the grid
        """
        surf_filter = vtk.vtkDataSetSurfaceFilter()
        surf_filter.SetInputData(dataset)
        if pass_pointid:
            surf_filter.PassThroughCellIdsOn()
        if pass_cellid:
            surf_filter.PassThroughPointIdsOn()
        surf_filter.Update()

        mesh = _get_output(surf_filter)
        if inplace:
            dataset.overwrite(mesh)
        else:
            return mesh


    def surface_indices(dataset):
        """
        The surface indices of a grid.

        Returns
        -------
        surf_ind : np.ndarray
            Indices of the surface points.

        """
        surf = DataSetFilters.extract_surface(dataset, pass_cellid=True)
        return surf.point_arrays['vtkOriginalPointIds']


    def extract_edges(dataset, feature_angle=30, boundary_edges=True,
                     non_manifold_edges=True, feature_edges=True,
                     manifold_edges=True, inplace=False):
        """
        Extracts edges from the surface of the mesh. If the given mesh is not
        PolyData, the external surface of the given mesh is extracted and used.
        From vtk documentation, the edges are one of the following

            1) boundary (used by one polygon) or a line cell
            2) non-manifold (used by three or more polygons)
            3) feature edges (edges used by two triangles and whose
               dihedral angle > feature_angle)
            4) manifold edges (edges used by exactly two polygons).

        Parameters
        ----------
        feature_angle : float, optional
            Defaults to 30 degrees.

        boundary_edges : bool, optional
            Defaults to True

        non_manifold_edges : bool, optional
            Defaults to True

        feature_edges : bool, optional
            Defaults to True

        manifold_edges : bool, optional
            Defaults to True

        inplace : bool, optional
            Return new mesh or overwrite input.

        Returns
        -------
        edges : pyvista.vtkPolyData
            Extracted edges. None if inplace=True.

        """
        if not isinstance(dataset, vtk.vtkPolyData):
            dataset = DataSetFilters.extract_surface(dataset)
        featureEdges = vtk.vtkFeatureEdges()
        featureEdges.SetInputData(dataset)
        featureEdges.SetFeatureAngle(feature_angle)
        featureEdges.SetManifoldEdges(manifold_edges)
        featureEdges.SetNonManifoldEdges(non_manifold_edges)
        featureEdges.SetBoundaryEdges(boundary_edges)
        featureEdges.SetFeatureEdges(feature_edges)
        featureEdges.SetColoring(False)
        featureEdges.Update()

        mesh = _get_output(featureEdges)
        if inplace:
            dataset.overwrite(mesh)
        else:
            return mesh


    def merge(dataset, grid=None, merge_points=False, inplace=False,
              main_has_priority=True):
        """
        Join one or many other grids to this grid.  Grid is updated
        in-place by default.

        Can be used to merge points of adjcent cells when no grids
        are input.

        Parameters
        ----------
        grid : vtk.UnstructuredGrid or list of vtk.UnstructuredGrids
            Grids to merge to this grid.

        merge_points : bool, optional
            Points in exactly the same location will be merged between
            the two meshes. Warning: this can leave degenerate point data.

        inplace : bool, optional
            Updates grid inplace when True if the input type is an
            :class:`pyvista.UnstructuredGrid`.

        main_has_priority : bool, optional
            When this parameter is true and merge_points is true,
            the scalar arrays of the merging grids will be overwritten
            by the original main mesh.

        Returns
        -------
        merged_grid : vtk.UnstructuredGrid
            Merged grid.  Returned when inplace is False.

        Notes
        -----
        When two or more grids are joined, the type and name of each
        scalar array must match or the arrays will be ignored and not
        included in the final merged mesh.
        """
        append_filter = vtk.vtkAppendFilter()
        append_filter.SetMergePoints(merge_points)

        if not main_has_priority:
            append_filter.AddInputData(dataset)

        if isinstance(grid, pyvista.Common):
            append_filter.AddInputData(grid)
        elif isinstance(grid, (list, tuple, pyvista.MultiBlock)):
            grids = grid
            for grid in grids:
                append_filter.AddInputData(grid)

        if main_has_priority:
            append_filter.AddInputData(dataset)

        append_filter.Update()
        merged = _get_output(append_filter)
        if inplace:
            if type(dataset) == type(merged):
                dataset.DeepCopy(merged)
            else:
                raise TypeError("Mesh tpye {} not able to be overridden by output.".format(type(dataset)))
        else:
            return merged


<<<<<<< HEAD
    def __add__(dataset, grid):
        """Combine this mesh with another into an
        :class:`pyvista.UnstructuredGrid`"""
        return DataSetFilters.merge(dataset, grid)
=======
    def compute_cell_quality(dataset, quality_measure='scaled_jacobian', null_value=-1.0):
        """compute a function of (geometric) quality for each cell of a mesh.
        The per-cell quality is added to the mesh's cell data, in an array
        named "CellQuality". Cell types not supported by this filter or
        undefined quality of supported cell types will have an entry of -1.

        Defaults to computing the scaled jacobian.

        Options for cell quality measure:

        - ``'area'``
        - ``'aspect_beta'``
        - ``'aspect_frobenius'``
        - ``'aspect_gamma'``
        - ``'aspect_ratio'``
        - ``'collapse_ratio'``
        - ``'condition'``
        - ``'diagonal'``
        - ``'dimension'``
        - ``'distortion'``
        - ``'jacobian'``
        - ``'max_angle'``
        - ``'max_aspect_frobenius'``
        - ``'max_edge_ratio'``
        - ``'med_aspect_frobenius'``
        - ``'min_angle'``
        - ``'oddy'``
        - ``'radius_ratio'``
        - ``'relative_size_squared'``
        - ``'scaled_jacobian'``
        - ``'shape'``
        - ``'shape_and_size'``
        - ``'shear'``
        - ``'shear_and_size'``
        - ``'skew'``
        - ``'stretch'``
        - ``'taper'``
        - ``'volume'``
        - ``'warpage'``

        Parameters
        ----------
        quality_measure : str
            The cell quality measure to use

        null_value : float
            Float value for undefined quality. Undefined quality are qualities
            that could be addressed by this filter but is not well defined for
            the particular geometry of cell in question, e.g. a volume query
            for a triangle. Undefined quality will always be undefined.
            The default value is -1.

        """
        alg = vtk.vtkCellQuality()
        measure_setters = {
            'area' : alg.SetQualityMeasureToArea,
            'aspect_beta' : alg.SetQualityMeasureToAspectBeta,
            'aspect_frobenius' : alg.SetQualityMeasureToAspectFrobenius,
            'aspect_gamma' : alg.SetQualityMeasureToAspectGamma,
            'aspect_ratio' : alg.SetQualityMeasureToAspectRatio,
            'collapse_ratio' : alg.SetQualityMeasureToCollapseRatio,
            'condition' : alg.SetQualityMeasureToCondition,
            'diagonal' : alg.SetQualityMeasureToDiagonal,
            'dimension' : alg.SetQualityMeasureToDimension,
            'distortion' : alg.SetQualityMeasureToDistortion,
            'jacobian' : alg.SetQualityMeasureToJacobian,
            'max_angle' : alg.SetQualityMeasureToMaxAngle,
            'max_aspect_frobenius' : alg.SetQualityMeasureToMaxAspectFrobenius,
            'max_edge_ratio' : alg.SetQualityMeasureToMaxEdgeRatio,
            'med_aspect_frobenius' : alg.SetQualityMeasureToMedAspectFrobenius,
            'min_angle' : alg.SetQualityMeasureToMinAngle,
            'oddy' : alg.SetQualityMeasureToOddy,
            'radius_ratio' : alg.SetQualityMeasureToRadiusRatio,
            'relative_size_squared' : alg.SetQualityMeasureToRelativeSizeSquared,
            'scaled_jacobian' : alg.SetQualityMeasureToScaledJacobian,
            'shape' : alg.SetQualityMeasureToShape,
            'shape_and_size' : alg.SetQualityMeasureToShapeAndSize,
            'shear' : alg.SetQualityMeasureToShear,
            'shear_and_size' : alg.SetQualityMeasureToShearAndSize,
            'skew' : alg.SetQualityMeasureToSkew,
            'stretch' : alg.SetQualityMeasureToStretch,
            'taper' : alg.SetQualityMeasureToTaper,
            'volume' : alg.SetQualityMeasureToVolume,
            'warpage' : alg.SetQualityMeasureToWarpage
        }
        try:
            # Set user specified quality measure
            measure_setters[quality_measure]()
        except KeyError:
            options = ', '.join(["'{}'".format(s) for s in measure_setters.keys()])
            raise KeyError('Cell quality type ({}) not available. Options are: {}'.format(options))
        alg.SetInputData(dataset)
        alg.SetUndefinedQuality(null_value)
        alg.Update()
        return _get_output(alg)


    def compute_gradient(dataset, scalars=None, gradient_name='gradient',
                         preference='point'):
        """Computes per cell gradient of point scalar field or per point
        gradient of cell scalar field.

        Parameters
        ----------
        scalars : str
            String name of the scalars array to use when computing gradient.

        gradient_name : str, optional
            The name of the output array of the computed gradient.
        """
        alg = vtk.vtkGradientFilter()
        # Check if scalar array given
        if scalars is None:
            field, scalars = dataset.active_scalar_info
        if not isinstance(scalars, str):
            raise TypeError('Scalar array must be given as a string name')
        _, field = dataset.get_scalar(scalars, preference=preference, info=True)
        # args: (idx, port, connection, field, name)
        alg.SetInputArrayToProcess(0, 0, 0, field, scalars)
        alg.SetInputData(dataset)
        alg.SetResultArrayName(gradient_name)
        alg.Update()
        return _get_output(alg)
>>>>>>> 104df15c


class CompositeFilters(object):
    """An internal class to manage filtes/algorithms for composite datasets.
    """
    def __new__(cls, *args, **kwargs):
        if cls is CompositeFilters:
            raise TypeError("pyvista.CompositeFilters is an abstract class and may not be instantiated.")
        return object.__new__(cls)


    def extract_geometry(composite):
        """Combines the geomertry of all blocks into a single ``PolyData``
        object. Place this filter at the end of a pipeline before a polydata
        consumer such as a polydata mapper to extract geometry from all blocks
        and append them to one polydata object.
        """
        gf = vtk.vtkCompositeDataGeometryFilter()
        gf.SetInputData(composite)
        gf.Update()
        return wrap(gf.GetOutputDataObject(0))


    def combine(composite, merge_points=False):
        """Appends all blocks into a single unstructured grid.

        Parameters
        ----------
        merge_points : bool, optional
            Merge coincidental points.

        """
        alg = vtk.vtkAppendFilter()
        for block in composite:
            alg.AddInputData(block)
        alg.SetMergePoints(merge_points)
        alg.Update()
        return wrap(alg.GetOutputDataObject(0))


    clip = DataSetFilters.clip


    clip_box = DataSetFilters.clip_box


    slice = DataSetFilters.slice


    slice_orthogonal = DataSetFilters.slice_orthogonal


    slice_along_axis = DataSetFilters.slice_along_axis


    slice_along_line = DataSetFilters.slice_along_line


    wireframe = DataSetFilters.wireframe


    elevation = DataSetFilters.elevation


    compute_cell_sizes = DataSetFilters.compute_cell_sizes


    cell_centers = DataSetFilters.cell_centers


    cell_data_to_point_data = DataSetFilters.cell_data_to_point_data


    point_data_to_cell_data = DataSetFilters.point_data_to_cell_data


    triangulate = DataSetFilters.triangulate


    def outline(composite, generate_faces=False, nested=False):
        """Produces an outline of the full extent for the all blocks in this
        composite dataset.

        Parameters
        ----------
        generate_faces : bool, optional
            Generate solid faces for the box. This is off by default

        nested : bool, optional
            If True, these creates individual outlines for each nested dataset
        """
        if nested:
            return DataSetFilters.outline(composite, generate_faces=generate_faces)
        box = pyvista.Box(bounds=composite.bounds)
        return box.outline(generate_faces=generate_faces)


    def outline_corners(composite, factor=0.2, nested=False):
        """Produces an outline of the corners for the all blocks in this
        composite dataset.

        Parameters
        ----------
        factor : float, optional
            controls the relative size of the corners to the length of the
            corresponding bounds

        ested : bool, optional
            If True, these creates individual outlines for each nested dataset
        """
        if nested:
            return DataSetFilters.outline_corners(composite, factor=factor)
        box = pyvista.Box(bounds=composite.bounds)
        return box.outline_corners(factor=factor)



class PolyDataFilters(DataSetFilters):

    def __new__(cls, *args, **kwargs):
        if cls is PolyDataFilters:
            raise TypeError("pyvista.PolyDataFilters is an abstract class and may not be instantiated.")
        return object.__new__(cls)

    def edge_mask(poly_data, angle):
        """
        Returns a mask of the points of a surface mesh that have a surface
        angle greater than angle

        Parameters
        ----------
        angle : float
            Angle to consider an edge.

        """
        if not isinstance(poly_data, pyvista.PolyData):
            poly_data = pv.PolyData(poly_data)
        poly_data.point_arrays['point_ind'] = np.arange(poly_data.n_points)
        featureEdges = vtk.vtkFeatureEdges()
        featureEdges.SetInputData(poly_data)
        featureEdges.FeatureEdgesOn()
        featureEdges.BoundaryEdgesOff()
        featureEdges.NonManifoldEdgesOff()
        featureEdges.ManifoldEdgesOff()
        featureEdges.SetFeatureAngle(angle)
        featureEdges.Update()
        edges = _get_output(featureEdges)
        orig_id = pyvista.point_scalar(edges, 'point_ind')

        return np.in1d(poly_data.point_arrays['point_ind'], orig_id,
                       assume_unique=True)


    def boolean_cut(poly_data, cut, tolerance=1E-5, inplace=False):
        """
        Performs a Boolean cut using another mesh.

        Parameters
        ----------
        cut : pyvista.PolyData
            Mesh making the cut

        inplace : bool, optional
            Updates mesh in-place while returning nothing.

        Returns
        -------
        mesh : pyvista.PolyData
            The cut mesh when inplace=False

        """
        bfilter = vtk.vtkBooleanOperationPolyDataFilter()
        bfilter.SetOperationToIntersection()
        # bfilter.SetOperationToDifference()

        bfilter.SetInputData(1, cut)
        bfilter.SetInputData(0, poly_data)
        bfilter.ReorientDifferenceCellsOff()
        bfilter.SetTolerance(tolerance)
        bfilter.Update()

        mesh = _get_output(bfilter)
        if inplace:
            poly_data.overwrite(mesh)
        else:
            return mesh


    def boolean_add(poly_data, mesh, inplace=False):
        """
        Add a mesh to the current mesh.  Does not attempt to "join"
        the meshes.

        Parameters
        ----------
        mesh : pyvista.PolyData
            The mesh to add.

        inplace : bool, optional
            Updates mesh in-place while returning nothing.

        Returns
        -------
        joinedmesh : pyvista.PolyData
            Initial mesh and the new mesh when inplace=False.

        """
        vtkappend = vtk.vtkAppendPolyData()
        vtkappend.AddInputData(poly_data)
        vtkappend.AddInputData(mesh)
        vtkappend.Update()

        mesh = _get_output(vtkappend)
        if inplace:
            poly_data.overwrite(mesh)
        else:
            return mesh


    def __add__(poly_data, mesh):
        """Merge these two meshes"""
        if not isinstance(mesh, vtk.vtkPolyData):
            return DataSetFilters.__add__(poly_data, mesh)
        return PolyDataFilters.boolean_add(poly_data, mesh)


    def boolean_union(poly_data, mesh, inplace=False):
        """
        Combines two meshes and attempts to create a manifold mesh.

        Parameters
        ----------
        mesh : pyvista.PolyData
            The mesh to perform a union against.

        inplace : bool, optional
            Updates mesh in-place while returning nothing.

        Returns
        -------
        union : pyvista.PolyData
            The union mesh when inplace=False.

        """
        bfilter = vtk.vtkBooleanOperationPolyDataFilter()
        bfilter.SetOperationToUnion()
        bfilter.SetInputData(1, mesh)
        bfilter.SetInputData(0, poly_data)
        bfilter.ReorientDifferenceCellsOff()
        bfilter.Update()

        mesh = _get_output(bfilter)
        if inplace:
            poly_data.overwrite(mesh)
        else:
            return mesh


    def boolean_difference(poly_data, mesh, inplace=False):
        """
        Combines two meshes and retains only the volume in common
        between the meshes.

        Parameters
        ----------
        mesh : pyvista.PolyData
            The mesh to perform a union against.

        inplace : bool, optional
            Updates mesh in-place while returning nothing.

        Returns
        -------
        union : pyvista.PolyData
            The union mesh when inplace=False.

        """
        bfilter = vtk.vtkBooleanOperationPolyDataFilter()
        bfilter.SetOperationToDifference()
        bfilter.SetInputData(1, mesh)
        bfilter.SetInputData(0, poly_data)
        bfilter.ReorientDifferenceCellsOff()
        bfilter.Update()

        mesh = _get_output(bfilter)
        if inplace:
            poly_data.overwrite(mesh)
        else:
            return mesh


    def curvature(poly_data, curv_type='mean'):
        """
        Returns the pointwise curvature of a mesh

        Parameters
        ----------
        mesh : vtk.polydata
            vtk polydata mesh

        curvature string, optional
            One of the following strings
            Mean
            Gaussian
            Maximum
            Minimum

        Returns
        -------
        curvature : np.ndarray
            Curvature values

        """
        curv_type = curv_type.lower()

        # Create curve filter and compute curvature
        curvefilter = vtk.vtkCurvatures()
        curvefilter.SetInputData(poly_data)
        if curv_type == 'mean':
            curvefilter.SetCurvatureTypeToMean()
        elif curv_type == 'gaussian':
            curvefilter.SetCurvatureTypeToGaussian()
        elif curv_type == 'maximum':
            curvefilter.SetCurvatureTypeToMaximum()
        elif curv_type == 'minimum':
            curvefilter.SetCurvatureTypeToMinimum()
        else:
            raise Exception('Curv_Type must be either "Mean", ' +
                            '"Gaussian", "Maximum", or "Minimum"')
        curvefilter.Update()

        # Compute and return curvature
        curv = _get_output(curvefilter)
        return vtk_to_numpy(curv.GetPointData().GetScalars())


    def plot_curvature(poly_data, curv_type='mean', **kwargs):
        """
        Plots curvature

        Parameters
        ----------
        curvtype : str, optional
            One of the following strings indicating curvature type

            - Mean
            - Gaussian
            - Maximum
            - Minimum

        **kwargs : optional
            See help(pyvista.plot)

        Returns
        -------
        cpos : list
            List of camera position, focal point, and view up
        """
        return poly_data.plot(scalars=poly_data.curvature(curv_type),
                         stitle='%s\nCurvature' % curv_type, **kwargs)


    def triangulate(poly_data, inplace=False):
        """
        Returns an all triangle mesh.  More complex polygons will be broken
        down into triangles.

        Parameters
        ----------
        inplace : bool, optional
            Updates mesh in-place while returning nothing.

        Returns
        -------
        mesh : pyvista.PolyData
            Mesh containing only triangles.  None when inplace=True

        """
        trifilter = vtk.vtkTriangleFilter()
        trifilter.SetInputData(poly_data)
        trifilter.PassVertsOff()
        trifilter.PassLinesOff()
        trifilter.Update()

        mesh = _get_output(trifilter)
        if inplace:
            poly_data.overwrite(mesh)
        else:
            return mesh


    def tri_filter(poly_data, inplace=False):
        """DEPRECATED: use ``.triangulate`` instead"""
        logging.warning("DEPRECATED: ``.tri_filter`` is deprecated. Use ``.triangulate`` instead.")
        return PolyDataFilters.triangulate(poly_data, inplace=inplace)


    def smooth(poly_data, n_iter=20, convergence=0.0, edge_angle=15, feature_angle=45,
               boundary_smoothing=True, feature_smoothing=False, inplace=False):
        """Adjust point coordinates using Laplacian smoothing.
        The effect is to "relax" the mesh, making the cells better shaped and
        the vertices more evenly distributed.

        Parameters
        ----------
        n_iter : int
            Number of iterations for Laplacian smoothing,

        convergence : float, optional
            Convergence criterion for the iteration process. Smaller numbers
            result in more smoothing iterations. Range from (0 to 1).

        edge_angle : float, optional
            Edge angle to control smoothing along edges (either interior or boundary).

        feature_angle : float, optional
            Feature angle for sharp edge identification.

        boundary_smoothing : bool, optional
            Boolean flag to control smoothing of boundary edges.

        feature_smoothing : bool, optional
            Boolean flag to control smoothing of feature edges.

        inplace : bool, optional
            Updates mesh in-place while returning nothing.

        Returns
        -------
        mesh : pyvista.PolyData
            Decimated mesh. None when inplace=True.

        """
        alg = vtk.vtkSmoothPolyDataFilter()
        alg.SetInputData(poly_data)
        alg.SetNumberOfIterations(n_iter)
        alg.SetConvergence(convergence)
        alg.SetFeatureEdgeSmoothing(feature_smoothing)
        alg.SetFeatureAngle(feature_angle)
        alg.SetEdgeAngle(edge_angle)
        alg.SetBoundarySmoothing(boundary_smoothing)
        alg.Update()

        mesh = _get_output(alg)
        if inplace:
            poly_data.overwrite(mesh)
        else:
            return mesh


    def decimate_pro(poly_data, reduction, feature_angle=45.0, split_angle=75.0, splitting=True,
                     pre_split_mesh=False, preserve_topology=False, inplace=False):
        """Reduce the number of triangles in a triangular mesh, forming a good
        approximation to the original geometry. Based on the algorithm originally
        described in "Decimation of Triangle Meshes", Proc Siggraph 92.

        Parameters
        ----------
        reduction : float
            Reduction factor. A value of 0.9 will leave 10 % of the original number
            of vertices.

        feature_angle : float, optional
            Angle used to define what an edge is (i.e., if the surface normal between
            two adjacent triangles is >= feature_angle, an edge exists).

        split_angle : float, optional
            Angle used to control the splitting of the mesh. A split line exists
            when the surface normals between two edge connected triangles are >= split_angle.

        splitting : bool, optional
            Controls the splitting of the mesh at corners, along edges, at non-manifold
            points, or anywhere else a split is required. Turning splitting off
            will better preserve the original topology of the mesh, but may not
            necessarily give the exact requested decimation.

        pre_split_mesh : bool, optional
            Separates the mesh into semi-planar patches, which are disconnected
            from each other. This can give superior results in some cases. If pre_split_mesh
            is set to True, the mesh is split with the specified split_angle. Otherwise
            mesh splitting is deferred as long as possible.

        preserve_topology : bool, optional
            Controls topology preservation. If on, mesh splitting and hole elimination
            will not occur. This may limit the maximum reduction that may be achieved.

        inplace : bool, optional
            Updates mesh in-place while returning nothing.

        Returns
        -------
        mesh : pyvista.PolyData
            Decimated mesh. None when inplace=True.

        """

        alg = vtk.vtkDecimatePro()
        alg.SetInputData(poly_data)
        alg.SetTargetReduction(reduction)
        alg.SetPreserveTopology(preserve_topology)
        alg.SetFeatureAngle(feature_angle)
        alg.SetSplitting(splitting)
        alg.SetSplitAngle(split_angle)
        alg.SetPreSplitMesh(pre_split_mesh)
        alg.Update()

        mesh = _get_output(alg)
        if inplace:
            poly_data.overwrite(mesh)
        else:
            return mesh


    def tube(poly_data, radius=None, scalars=None, capping=True, n_sides=20,
             radius_factor=10, preference='point', inplace=False):
        """Generate a tube around each input line. The radius of the tube can be
        set to linearly vary with a scalar value.

        Parameters
        ----------
        radius : float
            Minimum tube radius (minimum because the tube radius may vary).

        scalars : str, optional
            Scalar array by which the radius varies

        capping : bool
            Turn on/off whether to cap the ends with polygons. Default True.

        n_sides : int
            Set the number of sides for the tube. Minimum of 3.

        radius_factor : float
            Maximum tube radius in terms of a multiple of the minimum radius.

        preference : str
            The field preference when searching for the scalar array by name

        inplace : bool, optional
            Updates mesh in-place while returning nothing.

        Returns
        -------
        mesh : pyvista.PolyData
            Tube-filtered mesh. None when inplace=True.

        """
        if not isinstance(poly_data, pyvista.PolyData):
            poly_data = pv.PolyData(poly_data)
        if n_sides < 3:
            n_sides = 3
        tube = vtk.vtkTubeFilter()
        tube.SetInputDataObject(poly_data)
        # User Defined Parameters
        tube.SetCapping(capping)
        if radius is not None:
            tube.SetRadius(radius)
        tube.SetNumberOfSides(n_sides)
        tube.SetRadiusFactor(radius_factor)
        # Check if scalar array given
        if scalars is not None:
            if not isinstance(scalars, str):
                raise TypeError('Scalar array must be given as a string name')
            _, field = poly_data.get_scalar(scalars, preference=preference, info=True)
            # args: (idx, port, connection, field, name)
            tube.SetInputArrayToProcess(0, 0, 0, field, scalars)
            tube.SetVaryRadiusToVaryRadiusByScalar()
        # Apply the filter
        tube.Update()

        mesh = _get_output(tube)
        if inplace:
            poly_data.overwrite(mesh)
        else:
            return mesh


    def subdivide(poly_data, nsub, subfilter='linear', inplace=False):
        """
        Increase the number of triangles in a single, connected triangular
        mesh.

        Uses one of the following vtk subdivision filters to subdivide a mesh.
        vtkButterflySubdivisionFilter
        vtkLoopSubdivisionFilter
        vtkLinearSubdivisionFilter

        Linear subdivision results in the fastest mesh subdivision, but it
        does not smooth mesh edges, but rather splits each triangle into 4
        smaller triangles.

        Butterfly and loop subdivision perform smoothing when dividing, and may
        introduce artifacts into the mesh when dividing.

        Subdivision filter appears to fail for multiple part meshes.  Should
        be one single mesh.

        Parameters
        ----------
        nsub : int
            Number of subdivisions.  Each subdivision creates 4 new triangles,
            so the number of resulting triangles is nface*4**nsub where nface
            is the current number of faces.

        subfilter : string, optional
            Can be one of the following: 'butterfly', 'loop', 'linear'

        inplace : bool, optional
            Updates mesh in-place while returning nothing.

        Returns
        -------
        mesh : Polydata object
            pyvista polydata object.  None when inplace=True

        Examples
        --------
        >>> from pyvista import examples
        >>> import pyvista
        >>> mesh = pyvista.PolyData(examples.planefile)
        >>> submesh = mesh.subdivide(1, 'loop') # doctest:+SKIP

        alternatively, update mesh in-place

        >>> mesh.subdivide(1, 'loop', inplace=True) # doctest:+SKIP
        """
        subfilter = subfilter.lower()
        if subfilter == 'linear':
            sfilter = vtk.vtkLinearSubdivisionFilter()
        elif subfilter == 'butterfly':
            sfilter = vtk.vtkButterflySubdivisionFilter()
        elif subfilter == 'loop':
            sfilter = vtk.vtkLoopSubdivisionFilter()
        else:
            raise Exception("Subdivision filter must be one of the following: " +
                            "'butterfly', 'loop', or 'linear'")

        # Subdivide
        sfilter.SetNumberOfSubdivisions(nsub)
        sfilter.SetInputData(poly_data)
        sfilter.Update()

        submesh = _get_output(sfilter)
        if inplace:
            poly_data.overwrite(submesh)
        else:
            return submesh


    def decimate(poly_data, target_reduction, volume_preservation=False,
                 attribute_error=False, scalars=True, vectors=True,
                 normals=False, tcoords=True, tensors=True, scalars_weight=0.1,
                 vectors_weight=0.1, normals_weight=0.1, tcoords_weight=0.1,
                 tensors_weight=0.1, inplace=False):
        """
        Reduces the number of triangles in a triangular mesh using
        vtkQuadricDecimation.

        Parameters
        ----------
        mesh : vtk.PolyData
            Mesh to decimate

        target_reduction : float
            Fraction of the original mesh to remove.
            TargetReduction is set to 0.9, this filter will try to reduce
            the data set to 10% of its original size and will remove 90%
            of the input triangles.

        volume_preservation : bool, optional
            Decide whether to activate volume preservation which greatly reduces
            errors in triangle normal direction. If off, volume preservation is
            disabled and if AttributeErrorMetric is active, these errors can be
            large. Defaults to False.

        attribute_error : bool, optional
            Decide whether to include data attributes in the error metric. If
            off, then only geometric error is used to control the decimation.
            Defaults to False.

        scalars : bool, optional
            If attribute errors are to be included in the metric (i.e.,
            AttributeErrorMetric is on), then the following flags control which
            attributes are to be included in the error calculation. Defaults to
            True.

        vectors : bool, optional
            See scalars parameter. Defaults to True.

        normals : bool, optional
            See scalars parameter. Defaults to False.

        tcoords : bool, optional
            See scalars parameter. Defaults to True.

        tensors : bool, optional
            See scalars parameter. Defaults to True.

        scalars_weight : float, optional
            The scaling weight contribution of the scalar attribute. These
            values are used to weight the contribution of the attributes towards
            the error metric. Defaults to 0.1.

        vectors_weight : float, optional
            See scalars weight parameter. Defaults to 0.1.

        normals_weight : float, optional
            See scalars weight parameter. Defaults to 0.1.

        tcoords_weight : float, optional
            See scalars weight parameter. Defaults to 0.1.

        tensors_weight : float, optional
            See scalars weight parameter. Defaults to 0.1.

        inplace : bool, optional
            Updates mesh in-place while returning nothing.

        Returns
        -------
        outmesh : pyvista.PolyData
            Decimated mesh.  None when inplace=True.

        """
        # create decimation filter
        decimate = vtk.vtkQuadricDecimation()  # vtkDecimatePro as well

        decimate.SetVolumePreservation(volume_preservation)
        decimate.SetAttributeErrorMetric(attribute_error)
        decimate.SetScalarsAttribute(scalars)
        decimate.SetVectorsAttribute(vectors)
        decimate.SetNormalsAttribute(normals)
        decimate.SetTCoordsAttribute(tcoords)
        decimate.SetTensorsAttribute(tensors)
        decimate.SetScalarsWeight(scalars_weight)
        decimate.SetVectorsWeight(vectors_weight)
        decimate.SetNormalsWeight(normals_weight)
        decimate.SetTCoordsWeight(tcoords_weight)
        decimate.SetTensorsWeight(tensors_weight)
        decimate.SetTargetReduction(target_reduction)

        decimate.SetInputData(poly_data)
        decimate.Update()

        mesh = _get_output(decimate)
        if inplace:
            poly_data.overwrite(mesh)
        else:
            return mesh


    def compute_normals(poly_data, cell_normals=True, point_normals=True,
                        split_vertices=False, flip_normals=False,
                        consistent_normals=True,
                        auto_orient_normals=False,
                        non_manifold_traversal=True,
                        feature_angle=30.0, inplace=False):
        """
        Compute point and/or cell normals for a mesh.

        The filter can reorder polygons to insure consistent orientation across
        polygon neighbors. Sharp edges can be split and points duplicated
        with separate normals to give crisp (rendered) surface definition. It is
        also possible to globally flip the normal orientation.

        The algorithm works by determining normals for each polygon and then
        averaging them at shared points. When sharp edges are present, the edges
        are split and new points generated to prevent blurry edges (due to
        Gouraud shading).

        Parameters
        ----------
        cell_normals : bool, optional
            Calculation of cell normals. Defaults to True.

        point_normals : bool, optional
            Calculation of point normals. Defaults to True.

        split_vertices : bool, optional
            Splitting of sharp edges. Defaults to False.

        flip_normals : bool, optional
            Set global flipping of normal orientation. Flipping modifies both
            the normal direction and the order of a cell's points. Defaults to
            False.

        consistent_normals : bool, optional
            Enforcement of consistent polygon ordering. Defaults to True.

        auto_orient_normals : bool, optional
            Turn on/off the automatic determination of correct normal
            orientation. NOTE: This assumes a completely closed surface (i.e. no
            boundary edges) and no non-manifold edges. If these constraints do
            not hold, all bets are off. This option adds some computational
            complexity, and is useful if you don't want to have to inspect the
            rendered image to determine whether to turn on the FlipNormals flag.
            However, this flag can work with the FlipNormals flag, and if both
            are set, all the normals in the output will point "inward". Defaults
            to False.

        non_manifold_traversal : bool, optional
            Turn on/off traversal across non-manifold edges. Changing this may
            prevent problems where the consistency of polygonal ordering is
            corrupted due to topological loops. Defaults to True.

        feature_angle : float, optional
            The angle that defines a sharp edge. If the difference in angle
            across neighboring polygons is greater than this value, the shared
            edge is considered "sharp". Defaults to 30.0.

        inplace : bool, optional
            Updates mesh in-place while returning nothing. Defaults to False.

        Returns
        -------
        mesh : pyvista.PolyData
            Updated mesh with cell and point normals if inplace=False

        Notes
        -----
        Previous arrays named "Normals" will be overwritten.

        Normals are computed only for polygons and triangle strips. Normals are
        not computed for lines or vertices.

        Triangle strips are broken up into triangle polygons. You may want to
        restrip the triangles.

        May be easier to run mesh.point_normals or mesh.cell_normals

        """
        normal = vtk.vtkPolyDataNormals()
        normal.SetComputeCellNormals(cell_normals)
        normal.SetComputePointNormals(point_normals)
        normal.SetSplitting(split_vertices)
        normal.SetFlipNormals(flip_normals)
        normal.SetConsistency(consistent_normals)
        normal.SetAutoOrientNormals(auto_orient_normals)
        normal.SetNonManifoldTraversal(non_manifold_traversal)
        normal.SetFeatureAngle(feature_angle)
        normal.SetInputData(poly_data)
        normal.Update()

        mesh = _get_output(normal)
        if point_normals:
            mesh.GetPointData().SetActiveNormals('Normals')
        if cell_normals:
            mesh.GetCellData().SetActiveNormals('Normals')


        if inplace:
            poly_data.overwrite(mesh)
        else:
            return mesh


    def clip_with_plane(poly_data, origin, normal, value=0, invert=False, inplace=False):
        """DEPRECATED: Use ``.clip`` instead."""
        logging.warning('DEPRECATED: ``clip_with_plane`` is deprecated. Use ``.clip`` instead.')
        return DataSetFilters.clip(poly_data, normal=normal, origin=origin, value=value, invert=invert, inplace=inplace)


    def fill_holes(poly_data, hole_size, inplace=False):  # pragma: no cover
        """
        Fill holes in a pyvista.PolyData or vtk.vtkPolyData object.

        Holes are identified by locating boundary edges, linking them together
        into loops, and then triangulating the resulting loops. Note that you
        can specify an approximate limit to the size of the hole that can be
        filled.

        Parameters
        ----------
        hole_size : float
            Specifies the maximum hole size to fill. This is represented as a
            radius to the bounding circumsphere containing the hole. Note that
            this is an approximate area; the actual area cannot be computed
            without first triangulating the hole.

        inplace : bool, optional
            Return new mesh or overwrite input.

        Returns
        -------
        mesh : pyvista.PolyData
            Mesh with holes filled.  None when inplace=True

        """
        logging.warning('pyvista.PolyData.fill_holes is known to segfault. ' +
                        'Use at your own risk')
        fill = vtk.vtkFillHolesFilter()
        fill.SetHoleSize(hole_size)
        fill.SetInputData(poly_data)
        fill.Update()

        mesh = _get_output(fill)
        if inplace:
            poly_data.overwrite(mesh)
        else:
            return mesh

    def clean(poly_data, point_merging=True, merge_tol=None, lines_to_points=True,
              polys_to_lines=True, strips_to_polys=True, inplace=False,
              absolute=True, **kwargs):
        """
        Cleans mesh by merging duplicate points, remove unused
        points, and/or remove degenerate cells.

        Parameters
        ----------
        point_merging : bool, optional
            Enables point merging.  On by default.

        merge_tol : float, optional
            Set merging tolarance.  When enabled merging is set to
            absolute distance. If ``absolute`` is False, then the merging
            tolerance is a fraction of the bounding box legnth. The alias
            ``tolerance`` is also excepted.

        lines_to_points : bool, optional
            Turn on/off conversion of degenerate lines to points.  Enabled by
            default.

        polys_to_lines : bool, optional
            Turn on/off conversion of degenerate polys to lines.  Enabled by
            default.

        strips_to_polys : bool, optional
            Turn on/off conversion of degenerate strips to polys.

        inplace : bool, optional
            Updates mesh in-place while returning nothing.  Default True.

        absolute : bool, optional
            Control if ``merge_tol`` is an absolute distance or a fraction.

        Returns
        -------
        mesh : pyvista.PolyData
            Cleaned mesh.  None when inplace=True
        """
        if merge_tol is None:
            merge_tol = kwargs.pop('tolerance', None)
        clean = vtk.vtkCleanPolyData()
        clean.SetPointMerging(point_merging)
        clean.SetConvertLinesToPoints(lines_to_points)
        clean.SetConvertPolysToLines(polys_to_lines)
        clean.SetConvertStripsToPolys(strips_to_polys)
        if isinstance(merge_tol, (int, float)):
            if absolute:
                clean.ToleranceIsAbsoluteOn()
                clean.SetAbsoluteTolerance(merge_tol)
            else:
                clean.SetTolerance(merge_tol)
        clean.SetInputData(poly_data)
        clean.Update()

        output = _get_output(clean)

        # Check output so no segfaults occur
        if output.n_points < 1:
            raise AssertionError('Clean tolerance is too high. Empty mesh returned.')

        if inplace:
            poly_data.overwrite(output)
        else:
            return output


    def geodesic(poly_data, start_vertex, end_vertex, inplace=False):
        """
        Calculates the geodesic path betweeen two vertices using Dijkstra's
        algorithm.

        Parameters
        ----------
        start_vertex : int
            Vertex index indicating the start point of the geodesic segment.

        end_vertex : int
            Vertex index indicating the end point of the geodesic segment.

        Returns
        -------
        output : pyvista.PolyData
            PolyData object consisting of the line segment between the two given
            vertices.

        """
        if start_vertex < 0 or end_vertex > poly_data.n_points - 1:
            raise IndexError('Invalid indices.')

        dijkstra = vtk.vtkDijkstraGraphGeodesicPath()
        dijkstra.SetInputData(poly_data)
        dijkstra.SetStartVertex(start_vertex)
        dijkstra.SetEndVertex(end_vertex)
        dijkstra.Update()

        output = _get_output(dijkstra)

        # Do not copy textures from input
        output.clear_textures()

        if inplace:
            poly_data.overwrite(output)
        else:
            return output


    def geodesic_distance(poly_data, start_vertex, end_vertex):
        """
        Calculates the geodesic distance betweeen two vertices using Dijkstra's
        algorithm.

        Parameters
        ----------
        start_vertex : int
            Vertex index indicating the start point of the geodesic segment.

        end_vertex : int
            Vertex index indicating the end point of the geodesic segment.

        Returns
        -------
        length : float
            Length of the geodesic segment.

        """
        path = poly_data.geodesic(start_vertex, end_vertex)
        sizes = path.compute_cell_sizes(length=True, area=False, volume=False)
        distance = np.sum(sizes['Length'])
        del path
        del sizes
        return distance

    def ray_trace(poly_data, origin, end_point, first_point=False, plot=False,
                  off_screen=False):
        """
        Performs a single ray trace calculation given a mesh and a line segment
        defined by an origin and end_point.

        Parameters
        ----------
        origin : np.ndarray or list
            Start of the line segment.

        end_point : np.ndarray or list
            End of the line segment.

        first_point : bool, optional
            Returns intersection of first point only.

        plot : bool, optional
            Plots ray trace results

        off_screen : bool, optional
            Plots off screen.  Used for unit testing.

        Returns
        -------
        intersection_points : np.ndarray
            Location of the intersection points.  Empty array if no
            intersections.

        intersection_cells : np.ndarray
            Indices of the intersection cells.  Empty array if no
            intersections.

        """
        points = vtk.vtkPoints()
        cell_ids = vtk.vtkIdList()
        code = poly_data.obbTree.IntersectWithLine(np.array(origin),
                                              np.array(end_point),
                                              points, cell_ids)

        intersection_points = vtk_to_numpy(points.GetData())
        if first_point and intersection_points.shape[0] >= 1:
            intersection_points = intersection_points[0]

        intersection_cells = []
        if intersection_points.any():
            if first_point:
                ncells = 1
            else:
                ncells = cell_ids.GetNumberOfIds()
            for i in range(ncells):
                intersection_cells.append(cell_ids.GetId(i))
        intersection_cells = np.array(intersection_cells)

        if plot:
            plotter = pyvista.Plotter(off_screen=off_screen)
            plotter.add_mesh(poly_data, label='Test Mesh')
            segment = np.array([origin, end_point])
            plotter.add_lines(segment, 'b', label='Ray Segment')
            plotter.add_mesh(intersection_points, 'r', point_size=10,
                             label='Intersection Points')
            plotter.add_legend()
            plotter.add_axes()
            plotter.show()

        return intersection_points, intersection_cells


    def plot_boundaries(poly_data, **kwargs):
        """ Plots boundaries of a mesh """
        edges = DataSetFilters.extract_edges(poly_data)

        plotter = pyvista.Plotter(off_screen=kwargs.pop('off_screen', False),
                               notebook=kwargs.pop('notebook', None))
        plotter.add_mesh(edges, 'r', style='wireframe', legend='Edges')
        plotter.add_mesh(poly_data, legend='Mesh', **kwargs)
        return plotter.show()


    def plot_normals(poly_data, show_mesh=True, mag=1.0, flip=False,
                     use_every=1, **kwargs):
        """
        Plot the point normals of a mesh.
        """
        plotter = pyvista.Plotter(off_screen=kwargs.pop('off_screen', False),
                               notebook=kwargs.pop('notebook', None))
        if show_mesh:
            plotter.add_mesh(poly_data, **kwargs)

        normals = poly_data.point_normals
        if flip:
            normals *= -1
        plotter.add_arrows(poly_data.points[::use_every],
                           normals[::use_every], mag=mag)
        return plotter.show()


    def remove_points(poly_data, remove, mode='any', keep_scalars=True, inplace=False):
        """
        Rebuild a mesh by removing points.  Only valid for
        all-triangle meshes.

        Parameters
        ----------
        remove : np.ndarray
            If remove is a bool array, points that are True will be
            removed.  Otherwise, it is treated as a list of indices.

        mode : str, optional
            When 'all', only faces containing all points flagged for
            removal will be removed.  Default 'all'

        keep_scalars : bool, optional
            When True, point and cell scalars will be passed on to the
            new mesh.

        inplace : bool, optional
            Updates mesh in-place while returning nothing.

        Returns
        -------
        mesh : pyvista.PolyData
            Mesh without the points flagged for removal.  Not returned
            when inplace=False.

        ridx : np.ndarray
            Indices of new points relative to the original mesh.  Not
            returned when inplace=False.

        """
        if isinstance(remove, list):
            remove = np.asarray(remove)

        if remove.dtype == np.bool:
            if remove.size != poly_data.n_points:
                raise AssertionError('Mask different size than n_points')
            remove_mask = remove
        else:
            remove_mask = np.zeros(poly_data.n_points, np.bool)
            remove_mask[remove] = True

        try:
            f = poly_data.faces.reshape(-1, 4)[:, 1:]
        except:
            raise Exception('Mesh must consist of only triangles')

        vmask = remove_mask.take(f)
        if mode == 'all':
            fmask = ~(vmask).all(1)
        else:
            fmask = ~(vmask).any(1)

        # Regenerate face and point arrays
        uni = np.unique(f.compress(fmask, 0), return_inverse=True)
        new_points = poly_data.points.take(uni[0], 0)

        nfaces = fmask.sum()
        faces = np.empty((nfaces, 4), dtype=pyvista.ID_TYPE)
        faces[:, 0] = 3
        faces[:, 1:] = np.reshape(uni[1], (nfaces, 3))

        newmesh = pyvista.PolyData(new_points, faces, deep=True)
        ridx = uni[0]

        # Add scalars back to mesh if requested
        if keep_scalars:
            for key in poly_data.point_arrays:
                newmesh.point_arrays[key] = poly_data.point_arrays[key][ridx]

            for key in poly_data.cell_arrays:
                try:
                    newmesh.cell_arrays[key] = poly_data.cell_arrays[key][fmask]
                except:
                    log.warning('Unable to pass cell key %s onto reduced mesh' %
                                key)

        # Return vtk surface and reverse indexing array
        if inplace:
            poly_data.overwrite(newmesh)
        else:
            return newmesh, ridx


    def flip_normals(poly_data):
        """
        Flip normals of a triangular mesh by reversing the point ordering.

        """
        if poly_data.faces.size % 4:
            raise Exception('Can only flip normals on an all triangular mesh')

        f = poly_data.faces.reshape((-1, 4))
        f[:, 1:] = f[:, 1:][:, ::-1]


    def delaunay_2d(poly_data, tol=1e-05, alpha=0.0, offset=1.0, bound=False, inplace=False):
        """Apply a delaunay 2D filter along the best fitting plane"""
        alg = vtk.vtkDelaunay2D()
        alg.SetProjectionPlaneMode(vtk.VTK_BEST_FITTING_PLANE)
        alg.SetInputDataObject(poly_data)
        alg.SetTolerance(tol)
        alg.SetAlpha(alpha)
        alg.SetOffset(offset)
        alg.SetBoundingTriangulation(bound)
        alg.Update()

        mesh = _get_output(alg)
        if inplace:
            poly_data.overwrite(mesh)
        else:
            return mesh


    def delauney_2d(poly_data):
        """DEPRECATED. Please see :func:`pyvista.PolyData.delaunay_2d`"""
        raise AttributeError('`delauney_2d` is deprecated because we made a '\
                             'spelling mistake. Please use `delaunay_2d`.')


    def compute_arc_length(poly_data):
        """Computes the arc length over the length of the probed line.
        It adds a new point-data array named "arc_length" with the computed arc
        length for each of the polylines in the input. For all other cell types,
        the arc length is set to 0.
        """
        alg = vtk.vtkAppendArcLength()
        alg.SetInputData(poly_data)
        alg.Update()
        return _get_output(alg)


    def project_points_to_plane(poly_data, origin=None, normal=(0,0,1), inplace=False):
        """Project points of this mesh to a plane"""
        if not isinstance(normal, collections.Iterable) or len(normal) != 3:
            raise TypeError('Normal must be a length three vector')
        if origin is None:
            origin = np.array(poly_data.center) - np.array(normal)*poly_data.length/2.
        # choose what mesh to use
        if not inplace:
            mesh = poly_data.copy()
        else:
            mesh = poly_data
        # Make plane
        plane = generate_plane(normal, origin)
        print(plane.GetNormal())
        print(plane.GetOrigin())
        # Perform projection in place on the copied mesh
        f = lambda p: plane.ProjectPoint(p, p)
        np.apply_along_axis(f, 1, mesh.points)
        if not inplace:
            return mesh
        return


class UnstructuredGridFilters(DataSetFilters):

    def __new__(cls, *args, **kwargs):
        if cls is UnstructuredGridFilters:
            raise TypeError("pyvista.UnstructuredGridFilters is an abstract class and may not be instantiated.")
        return object.__new__(cls)

    def delaunay_2d(ugrid, tol=1e-05, alpha=0.0, offset=1.0, bound=False):
        """Apply a delaunay 2D filter along the best fitting plane. This
        extracts the grid's points and perfoms the triangulation on those alone.
        """
        return pyvista.PolyData(ugrid.points).delaunay_2d(tol=tol, alpha=alpha,
                                                 offset=offset, bound=bound)<|MERGE_RESOLUTION|>--- conflicted
+++ resolved
@@ -1842,12 +1842,12 @@
             return merged
 
 
-<<<<<<< HEAD
     def __add__(dataset, grid):
         """Combine this mesh with another into an
         :class:`pyvista.UnstructuredGrid`"""
         return DataSetFilters.merge(dataset, grid)
-=======
+
+
     def compute_cell_quality(dataset, quality_measure='scaled_jacobian', null_value=-1.0):
         """compute a function of (geometric) quality for each cell of a mesh.
         The per-cell quality is added to the mesh's cell data, in an array
@@ -1971,7 +1971,6 @@
         alg.SetResultArrayName(gradient_name)
         alg.Update()
         return _get_output(alg)
->>>>>>> 104df15c
 
 
 class CompositeFilters(object):
