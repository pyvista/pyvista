"""Attributes common to PolyData and Grid Objects."""

import collections.abc
import logging
import sys
from typing import Any, Dict, Iterable, List, Optional, Sequence, Tuple, Union
import warnings

if sys.version_info >= (3, 8):
    from typing import Literal
else:  # pragma: no cover
    from typing_extensions import Literal

import numpy as np

import pyvista
from pyvista import _vtk
from pyvista.utilities import (
    FieldAssociation,
    abstract_class,
    get_array,
    get_array_association,
    is_pyvista_dataset,
    raise_not_matching,
    transformations,
    vtk_id_list_to_array,
)
from pyvista.utilities.common import _coerce_pointslike_arg
from pyvista.utilities.errors import check_valid_vector
from pyvista.utilities.misc import PyvistaDeprecationWarning

from .._typing import Number, NumericArray, Vector, VectorArray
from .dataobject import DataObject
from .datasetattributes import DataSetAttributes
from .filters import DataSetFilters, _get_output
from .pyvista_ndarray import pyvista_ndarray

log = logging.getLogger(__name__)
log.setLevel('CRITICAL')

# vector array names
DEFAULT_VECTOR_KEY = '_vectors'


class ActiveArrayInfo:
    """Active array info class with support for pickling."""

    def __init__(self, association, name):
        """Initialize."""
        self.association = association
        self.name = name

    def copy(self):
        """Return a copy of this object."""
        return ActiveArrayInfo(self.association, self.name)

    def __getstate__(self):
        """Support pickling."""
        state = self.__dict__.copy()
        state['association'] = int(self.association.value)
        return state

    def __setstate__(self, state):
        """Support unpickling."""
        self.__dict__ = state.copy()
        self.association = FieldAssociation(state['association'])

    @property
    def _namedtuple(self):
        """Build a namedtuple on the fly to provide legacy support."""
        named_tuple = collections.namedtuple('ActiveArrayInfo', ['association', 'name'])
        return named_tuple(self.association, self.name)

    def __iter__(self):
        """Provide namedtuple-like __iter__."""
        return self._namedtuple.__iter__()

    def __repr__(self):
        """Provide namedtuple-like __repr__."""
        return self._namedtuple.__repr__()

    def __getitem__(self, item):
        """Provide namedtuple-like __getitem__."""
        return self._namedtuple.__getitem__(item)

    def __setitem__(self, key, value):
        """Provide namedtuple-like __setitem__."""
        self._namedtuple.__setitem__(key, value)

    def __getattr__(self, item):
        """Provide namedtuple-like __getattr__."""
        self._namedtuple.__getattr__(item)

    def __eq__(self, other):
        """Check equivalence (useful for serialize/deserialize tests)."""
        same_association = int(self.association.value) == int(other.association.value)
        return self.name == other.name and same_association


@abstract_class
class DataSet(DataSetFilters, DataObject):
    """Methods in common to spatially referenced objects."""

    # Simply bind pyvista.plotting.plot to the object
    plot = pyvista.plot

    def __init__(self, *args, **kwargs) -> None:
        """Initialize the common object."""
        super().__init__()
        self._last_active_scalars_name: Optional[str] = None
        self._active_scalars_info = ActiveArrayInfo(FieldAssociation.POINT, name=None)
        self._active_vectors_info = ActiveArrayInfo(FieldAssociation.POINT, name=None)
        self._active_tensors_info = ActiveArrayInfo(FieldAssociation.POINT, name=None)
        self._textures: Dict[str, _vtk.vtkTexture] = {}

    def __getattr__(self, item) -> Any:
        """Get attribute from base class if not found."""
        return super().__getattribute__(item)

    @property
    def active_scalars_info(self) -> ActiveArrayInfo:
        """Return the active scalar's association and name.

        Association refers to the data association (e.g. point, cell, or
        field) of the active scalars.

        Returns
        -------
        ActiveArrayInfo
            The scalars info in an object with namedtuple semantics,
            with attributes ``association`` and ``name``.

        Notes
        -----
        If both cell and point scalars are present and neither have
        been set active within at the dataset level, point scalars
        will be made active.

        Examples
        --------
        Create a mesh, add scalars to the mesh, and return the active
        scalars info.  Note how when the scalars are added, they
        automatically become the active scalars.

        >>> import pyvista
        >>> mesh = pyvista.Sphere()
        >>> mesh['Z Height'] = mesh.points[:, 2]
        >>> mesh.active_scalars_info
        ActiveArrayInfo(association=<FieldAssociation.POINT: 0>, name='Z Height')

        """
        field, name = self._active_scalars_info
        exclude = {'__custom_rgba', 'Normals', 'vtkOriginalPointIds', 'TCoords'}
        if name in exclude:
            name = self._last_active_scalars_name

        # verify this field is still valid
        if name is not None:
            if field is FieldAssociation.CELL:
                if self.cell_data.active_scalars_name != name:
                    name = None
            elif field is FieldAssociation.POINT:
                if self.point_data.active_scalars_name != name:
                    name = None

        if name is None:
            # check for the active scalars in point or cell arrays
            self._active_scalars_info = ActiveArrayInfo(field, None)
            for attr in [self.point_data, self.cell_data]:
                if attr.active_scalars_name is not None:
                    self._active_scalars_info = ActiveArrayInfo(
                        attr.association, attr.active_scalars_name
                    )
                    break

        return self._active_scalars_info

    @property
    def active_vectors_info(self) -> ActiveArrayInfo:
        """Return the active vector's association and name.

        Association refers to the data association (e.g. point, cell, or
        field) of the active vectors.

        Returns
        -------
        ActiveArrayInfo
            The vectors info in an object with namedtuple semantics,
            with attributes ``association`` and ``name``.

        Notes
        -----
        If both cell and point vectors are present and neither have
        been set active within at the dataset level, point vectors
        will be made active.

        Examples
        --------
        Create a mesh, compute the normals inplace, set the active
        vectors to the normals, and show that the active vectors are
        the ``'Normals'`` array associated with points.

        >>> import pyvista
        >>> mesh = pyvista.Sphere()
        >>> _ = mesh.compute_normals(inplace=True)
        >>> mesh.active_vectors_name = 'Normals'
        >>> mesh.active_vectors_info
        ActiveArrayInfo(association=<FieldAssociation.POINT: 0>, name='Normals')

        """
        field, name = self._active_vectors_info

        # verify this field is still valid
        if name is not None:
            if field is FieldAssociation.POINT:
                if self.point_data.active_vectors_name != name:
                    name = None
            if field is FieldAssociation.CELL:
                if self.cell_data.active_vectors_name != name:
                    name = None

        if name is None:
            # check for the active vectors in point or cell arrays
            self._active_vectors_info = ActiveArrayInfo(field, None)
            for attr in [self.point_data, self.cell_data]:
                name = attr.active_vectors_name
                if name is not None:
                    self._active_vectors_info = ActiveArrayInfo(attr.association, name)
                    break

        return self._active_vectors_info

    @property
    def active_tensors_info(self) -> ActiveArrayInfo:
        """Return the active tensor's field and name: [field, name]."""
        return self._active_tensors_info

    @property
    def active_vectors(self) -> Optional[pyvista_ndarray]:
        """Return the active vectors array.

        Examples
        --------
        Create a mesh, compute the normals inplace, and return the
        normals vector array.

        >>> import pyvista
        >>> mesh = pyvista.Sphere()
        >>> _ = mesh.compute_normals(inplace=True)
        >>> mesh.active_vectors  # doctest:+SKIP
        pyvista_ndarray([[-2.48721432e-10, -1.08815623e-09, -1.00000000e+00],
                         [-2.48721432e-10, -1.08815623e-09,  1.00000000e+00],
                         [-1.18888125e-01,  3.40539310e-03, -9.92901802e-01],
                         ...,
                         [-3.11940581e-01, -6.81432486e-02,  9.47654784e-01],
                         [-2.09880397e-01, -4.65070531e-02,  9.76620376e-01],
                         [-1.15582108e-01, -2.80492082e-02,  9.92901802e-01]],
                        dtype=float32)

        """
        field, name = self.active_vectors_info
        if name is not None:
            try:
                if field is FieldAssociation.POINT:
                    return self.point_data[name]
                if field is FieldAssociation.CELL:
                    return self.cell_data[name]
            except KeyError:
                return None
        return None

    @property
    def active_tensors(self) -> Optional[np.ndarray]:
        """Return the active tensors array."""
        field, name = self.active_tensors_info
        if name is not None:
            try:
                if field is FieldAssociation.POINT:
                    return self.point_data[name]
                if field is FieldAssociation.CELL:
                    return self.cell_data[name]
            except KeyError:
                return None
        return None

    @property
    def active_tensors_name(self) -> str:
        """Return the name of the active tensor array."""
        return self.active_tensors_info.name

    @active_tensors_name.setter
    def active_tensors_name(self, name: str):
        self.set_active_tensors(name)

    @property
    def active_vectors_name(self) -> str:
        """Return the name of the active vectors array.

        Examples
        --------
        Create a mesh, compute the normals, set them as active, and
        return the name of the active vectors.

        >>> import pyvista
        >>> mesh = pyvista.Sphere()
        >>> mesh_w_normals = mesh.compute_normals()
        >>> mesh_w_normals.active_vectors_name = 'Normals'
        >>> mesh_w_normals.active_vectors_name
        'Normals'

        """
        return self.active_vectors_info.name

    @active_vectors_name.setter
    def active_vectors_name(self, name: str):
        self.set_active_vectors(name)

    @property  # type: ignore
    def active_scalars_name(self) -> str:  # type: ignore
        """Return the name of the active scalars.

        Examples
        --------
        Create a mesh, add scalars to the mesh, and return the name of
        the active scalars.

        >>> import pyvista
        >>> mesh = pyvista.Sphere()
        >>> mesh['Z Height'] = mesh.points[:, 2]
        >>> mesh.active_scalars_name
        'Z Height'

        """
        return self.active_scalars_info.name

    @active_scalars_name.setter
    def active_scalars_name(self, name: str):
        self.set_active_scalars(name)

    @property
    def points(self) -> pyvista_ndarray:
        """Return a reference to the points as a numpy object.

        Examples
        --------
        Create a mesh and return the points of the mesh as a numpy
        array.

        >>> import pyvista
        >>> cube = pyvista.Cube()
        >>> points = cube.points
        >>> points
        pyvista_ndarray([[-0.5, -0.5, -0.5],
                         [-0.5, -0.5,  0.5],
                         [-0.5,  0.5,  0.5],
                         [-0.5,  0.5, -0.5],
                         [ 0.5, -0.5, -0.5],
                         [ 0.5,  0.5, -0.5],
                         [ 0.5,  0.5,  0.5],
                         [ 0.5, -0.5,  0.5]], dtype=float32)

        Shift these points in the z direction and show that their
        position is reflected in the mesh points.

        >>> points[:, 2] += 1
        >>> cube.points
        pyvista_ndarray([[-0.5, -0.5,  0.5],
                         [-0.5, -0.5,  1.5],
                         [-0.5,  0.5,  1.5],
                         [-0.5,  0.5,  0.5],
                         [ 0.5, -0.5,  0.5],
                         [ 0.5,  0.5,  0.5],
                         [ 0.5,  0.5,  1.5],
                         [ 0.5, -0.5,  1.5]], dtype=float32)

        You can also update the points in-place:

        >>> cube.points[...] = 2*points
        >>> cube.points
        pyvista_ndarray([[-1., -1.,  1.],
                         [-1., -1.,  3.],
                         [-1.,  1.,  3.],
                         [-1.,  1.,  1.],
                         [ 1., -1.,  1.],
                         [ 1.,  1.,  1.],
                         [ 1.,  1.,  3.],
                         [ 1., -1.,  3.]], dtype=float32)

        """
        _points = self.GetPoints()
        try:
            _points = _points.GetData()
        except AttributeError:
            # create an empty array
            vtk_points = pyvista.vtk_points(np.empty((0, 3)), False)
            self.SetPoints(vtk_points)
            _points = self.GetPoints().GetData()
        return pyvista_ndarray(_points, dataset=self)

    @points.setter
    def points(self, points: Union[VectorArray, NumericArray, _vtk.vtkPoints]):
        pdata = self.GetPoints()
        if isinstance(points, pyvista_ndarray):
            # simply set the underlying data
            if points.VTKObject is not None and pdata is not None:
                pdata.SetData(points.VTKObject)
                pdata.Modified()
                self.Modified()
                return
        # directly set the data if vtk object
        if isinstance(points, _vtk.vtkPoints):
            self.SetPoints(points)
            if pdata is not None:
                pdata.Modified()
            self.Modified()
            return
        # otherwise, wrap and use the array
        points = _coerce_pointslike_arg(points, copy=False)
        vtk_points = pyvista.vtk_points(points, False)
        if not pdata:
            self.SetPoints(vtk_points)
        else:
            pdata.SetData(vtk_points.GetData())
        self.GetPoints().Modified()
        self.Modified()

    @property
    def arrows(self) -> Optional['pyvista.PolyData']:
        """Return a glyph representation of the active vector data as arrows.

        Arrows will be located at the points of the mesh and
        their size will be dependent on the norm of the vector.
        Their direction will be the "direction" of the vector

        Returns
        -------
        pyvista.PolyData
            Active vectors represented as arrows.

        Examples
        --------
        Create a mesh, compute the normals and set them active, and
        plot the active vectors.

        >>> import pyvista
        >>> mesh = pyvista.Cube()
        >>> mesh_w_normals = mesh.compute_normals()
        >>> mesh_w_normals.active_vectors_name = 'Normals'
        >>> arrows = mesh_w_normals.arrows
        >>> arrows.plot(show_scalar_bar=False)

        """
        vectors_name = self.active_vectors_name
        if vectors_name is None:
            return

        if self.active_vectors.ndim != 2:  # type: ignore
            raise ValueError('Active vectors are not vectors.')

        scale_name = f'{vectors_name} Magnitude'
        scale = np.linalg.norm(self.active_vectors, axis=1)  # type: ignore
        self.point_data.set_array(scale, scale_name)
        return self.glyph(orient=vectors_name, scale=scale_name)

    @property
    def vectors(self) -> Optional[pyvista_ndarray]:  # pragma: no cover
        """Return active vectors.

        .. deprecated:: 0.32.0
           Use of `DataSet.vectors` to return vector data is deprecated.

        """
        warnings.warn(
            "Use of `DataSet.vectors` is deprecated. Use `DataSet.active_vectors` instead.",
            PyvistaDeprecationWarning,
        )
        return self.active_vectors

    @vectors.setter
    def vectors(self, array: np.ndarray):  # pragma: no cover
        warnings.warn(
            "Use of `DataSet.vectors` to add vector data is deprecated. "
            "Use `DataSet['vector_name'] = data`. "
            "Use `DataSet.active_vectors_name = 'vector_name' to make active.",
            PyvistaDeprecationWarning,
        )
        if array.ndim != 2:
            raise ValueError('vector array must be a 2-dimensional array')
        elif array.shape[1] != 3:
            raise ValueError('vector array must be 3D')
        elif array.shape[0] != self.n_points:
            raise ValueError('Number of vectors be the same as the number of points')

        self.point_data[DEFAULT_VECTOR_KEY] = array
        self.active_vectors_name = DEFAULT_VECTOR_KEY

    @property
    def t_coords(self) -> Optional[pyvista_ndarray]:  # pragma: no cover
        """Return the active texture coordinates on the points.

        .. deprecated:: 0.32.0
            Use :attr:`DataSet.active_t_coords` to return the active
            texture coordinates.

        """
        warnings.warn(
            "Use of `DataSet.t_coords` is deprecated. Use `DataSet.active_t_coords` instead.",
            PyvistaDeprecationWarning,
        )
        return self.active_t_coords

    @t_coords.setter
    def t_coords(self, t_coords: np.ndarray):  # pragma: no cover
        warnings.warn(
            "Use of `DataSet.t_coords` is deprecated. Use `DataSet.active_t_coords` instead.",
            PyvistaDeprecationWarning,
        )
        self.active_t_coords = t_coords  # type: ignore

    @property
    def active_t_coords(self) -> Optional[pyvista_ndarray]:
        """Return or set the active texture coordinates on the points.

        Examples
        --------
        Return the active texture coordinates from the globe example.

        >>> from pyvista import examples
        >>> globe = examples.load_globe()
        >>> globe.active_t_coords
        pyvista_ndarray([[0.        , 0.        ],
                         [0.        , 0.07142857],
                         [0.        , 0.14285714],
                         ...,
                         [1.        , 0.85714286],
                         [1.        , 0.92857143],
                         [1.        , 1.        ]])

        """
        return self.point_data.active_t_coords

    @active_t_coords.setter
    def active_t_coords(self, t_coords: np.ndarray):
        self.point_data.active_t_coords = t_coords  # type: ignore

    @property
    def textures(self) -> Dict[str, _vtk.vtkTexture]:
        """Return a dictionary to hold compatible ``vtk.vtkTexture`` objects.

        When casting back to a VTK dataset or filtering this dataset,
        these textures will not be passed.

        Examples
        --------
        Return the active texture datasets from the globe example.

        >>> from pyvista import examples
        >>> globe = examples.load_globe()
        >>> globe.textures
        {'2k_earth_daymap': ...}

        """
        return self._textures

    def clear_textures(self):
        """Clear the textures from this mesh.

        Examples
        --------
        Clear the texture from the globe example.

        >>> from pyvista import examples
        >>> globe = examples.load_globe()
        >>> globe.textures
        {'2k_earth_daymap': ...}
        >>> globe.clear_textures()
        >>> globe.textures
        {}

        """
        self._textures.clear()

    def _activate_texture(mesh, name: str) -> _vtk.vtkTexture:
        """Grab a texture and update the active texture coordinates.

        This makes sure to not destroy old texture coordinates.

        Parameters
        ----------
        name : str
            The name of the texture and texture coordinates to activate

        Returns
        -------
        vtk.vtkTexture
            The active texture

        """
        if name is True or isinstance(name, int):
            keys = list(mesh.textures.keys())
            # Grab the first name available if True
            idx = 0 if not isinstance(name, int) or name is True else name
            if idx > len(keys):  # is this necessary?
                idx = 0
            try:
                name = keys[idx]
            except IndexError:
                logging.warning('No textures associated with input mesh.')
                return None
        # Grab the texture object by name
        try:
            texture = mesh.textures[name]
        except KeyError:
            logging.warning(f'Texture ({name}) not associated with this dataset')
            texture = None
        else:
            # Be sure to reset the tcoords if present
            # Grab old coordinates
            if name in mesh.array_names:
                old_tcoord = mesh.GetPointData().GetTCoords()
                mesh.GetPointData().SetTCoords(mesh.GetPointData().GetAbstractArray(name))
                mesh.GetPointData().AddArray(old_tcoord)
                mesh.Modified()
        return texture

    def set_active_scalars(self, name: Optional[str], preference='cell'):
        """Find the scalars by name and appropriately sets it as active.

        To deactivate any active scalars, pass ``None`` as the ``name``.

        Parameters
        ----------
        name : str or None
            Name of the scalars array to assign as active.  If
            ``None``, deactivates active scalars for both point and
            cell data.

        preference : str, optional
            If there are two arrays of the same name associated with
            points or cells, it will prioritize an array matching this
            type.  Can be either ``'cell'`` or ``'point'``.

        """
        if preference not in ['point', 'cell', FieldAssociation.CELL, FieldAssociation.POINT]:
            raise ValueError('``preference`` must be either "point" or "cell"')
        if name is None:
            self.GetCellData().SetActiveScalars(None)
            self.GetPointData().SetActiveScalars(None)
            return
        field = get_array_association(self, name, preference=preference)
        if field == FieldAssociation.NONE:
            raise KeyError(f'Data named ({name}) is a field array which cannot be active.')
        self._last_active_scalars_name = self.active_scalars_info.name
        if field == FieldAssociation.POINT:
            ret = self.GetPointData().SetActiveScalars(name)
        elif field == FieldAssociation.CELL:
            ret = self.GetCellData().SetActiveScalars(name)
        else:
            raise ValueError(f'Data field ({name}) with type ({field}) not usable')

        if ret < 0:
            raise ValueError(
                f'Data field ({name}) with type ({field}) could not be set as the active scalars'
            )

        self._active_scalars_info = ActiveArrayInfo(field, name)

    def set_active_vectors(self, name: Optional[str], preference='point'):
        """Find the vectors by name and appropriately sets it as active.

        To deactivate any active vectors, pass ``None`` as the ``name``.

        Parameters
        ----------
        name : str
            Name of the vectors array to assign as active.

        preference : str, optional
            If there are two arrays of the same name associated with
            points, cells, or field data, it will prioritize an array
            matching this type.  Can be either ``'cell'``,
            ``'field'``, or ``'point'``.

        """
        if name is None:
            self.GetCellData().SetActiveVectors(None)
            self.GetPointData().SetActiveVectors(None)
            field = FieldAssociation.POINT
        else:
            field = get_array_association(self, name, preference=preference)
            if field == FieldAssociation.POINT:
                ret = self.GetPointData().SetActiveVectors(name)
            elif field == FieldAssociation.CELL:
                ret = self.GetCellData().SetActiveVectors(name)
            else:
                raise ValueError(f'Data field ({name}) with type ({field}) not usable')

            if ret < 0:
                raise ValueError(
                    f'Data field ({name}) with type ({field}) could not be set as the active vectors'
                )

        self._active_vectors_info = ActiveArrayInfo(field, name)

    def set_active_tensors(self, name: Optional[str], preference='point'):
        """Find the tensors by name and appropriately sets it as active.

        To deactivate any active tensors, pass ``None`` as the ``name``.

        Parameters
        ----------
        name : str
            Name of the tensors array to assign as active.

        preference : str, optional
            If there are two arrays of the same name associated with
            points, cells, or field data, it will prioritize an array
            matching this type.  Can be either ``'cell'``,
            ``'field'``, or ``'point'``.

        """
        if name is None:
            self.GetCellData().SetActiveTensors(None)
            self.GetPointData().SetActiveTensors(None)
            field = FieldAssociation.POINT
        else:
            field = get_array_association(self, name, preference=preference)
            if field == FieldAssociation.POINT:
                ret = self.GetPointData().SetActiveTensors(name)
            elif field == FieldAssociation.CELL:
                ret = self.GetCellData().SetActiveTensors(name)
            else:
                raise ValueError(f'Data field ({name}) with type ({field}) not usable')

            if ret < 0:
                raise ValueError(
                    f'Data field ({name}) with type ({field}) could not be set as the active tensors'
                )

        self._active_tensors_info = ActiveArrayInfo(field, name)

    def rename_array(self, old_name: str, new_name: str, preference='cell'):
        """Change array name by searching for the array then renaming it.

        Parameters
        ----------
        old_name : str
            Name of the array to rename.

        new_name : str
            Name to rename the array to.

        preference : str, optional
            If there are two arrays of the same name associated with
            points, cells, or field data, it will prioritize an array
            matching this type.  Can be either ``'cell'``,
            ``'field'``, or ``'point'``.

        Examples
        --------
        Create a cube, assign a point array to the mesh named
        ``'my_array'``, and rename it to ``'my_renamed_array'``.

        >>> import pyvista
        >>> import numpy as np
        >>> cube = pyvista.Cube()
        >>> cube['my_array'] = range(cube.n_points)
        >>> cube.rename_array('my_array', 'my_renamed_array')
        >>> cube['my_renamed_array']
        array([0, 1, 2, 3, 4, 5, 6, 7])

        """
        field = get_array_association(self, old_name, preference=preference)

        was_active = False
        if self.active_scalars_name == old_name:
            was_active = True
        if field == FieldAssociation.POINT:
            self.point_data[new_name] = self.point_data.pop(old_name)
        elif field == FieldAssociation.CELL:
            self.cell_data[new_name] = self.cell_data.pop(old_name)
        elif field == FieldAssociation.NONE:
            self.field_data[new_name] = self.field_data.pop(old_name)
        else:
            raise KeyError(f'Array with name {old_name} not found.')
        if was_active and field != FieldAssociation.NONE:
            self.set_active_scalars(new_name, preference=field)

    @property
    def active_scalars(self) -> Optional[pyvista_ndarray]:
        """Return the active scalars as an array."""
        field, name = self.active_scalars_info
        if name is not None:
            try:
                if field == FieldAssociation.POINT:
                    return self.point_data[name]
                if field == FieldAssociation.CELL:
                    return self.cell_data[name]
            except KeyError:
                return None
        return None

    @property
    def active_normals(self) -> Optional[pyvista_ndarray]:
        """Return the active normals as an array.

        Returns
        -------
        pyvista_ndarray
            Active normals of this dataset.

        Notes
        -----
        If both point and cell normals exist, this returns point
        normals by default.

        Examples
        --------
        Compute normals on an example sphere mesh and return the
        active normals for the dataset.  Show that this is the same size
        as the number of points.

        >>> import pyvista
        >>> mesh = pyvista.Sphere()
        >>> mesh = mesh.compute_normals()
        >>> normals = mesh.active_normals
        >>> normals.shape
        (842, 3)
        >>> mesh.n_points
        842
        """
        if self.point_data.active_normals is not None:
            return self.point_data.active_normals
        return self.cell_data.active_normals

    def get_data_range(
        self, arr_var: Optional[Union[str, np.ndarray]] = None, preference='cell'
    ) -> Tuple[Union[float, np.ndarray], Union[float, np.ndarray]]:
        """Get the non-NaN min and max of a named array.

        Parameters
        ----------
        arr_var : str, np.ndarray, optional
            The name of the array to get the range. If ``None``, the
            active scalars is used.

        preference : str, optional
            When scalars is specified, this is the preferred array type
            to search for in the dataset.  Must be either ``'point'``,
            ``'cell'``, or ``'field'``.

        Returns
        -------
        tuple
            ``(min, max)`` of the named array.

        """
        if arr_var is None:  # use active scalars array
            _, arr_var = self.active_scalars_info
            if arr_var is None:
                return (np.nan, np.nan)

        if isinstance(arr_var, str):
            name = arr_var
            arr = get_array(self, name, preference=preference, err=True)
        else:
            arr = arr_var

        # If array has no tuples return a NaN range
        if arr is None:
            return (np.nan, np.nan)
        if arr.size == 0 or not np.issubdtype(arr.dtype, np.number):
            return (np.nan, np.nan)
        # Use the array range
        return np.nanmin(arr), np.nanmax(arr)

    def rotate_x(
        self, angle: float, point=(0.0, 0.0, 0.0), transform_all_input_vectors=False, inplace=False
    ):
        """Rotate mesh about the x-axis.

        .. note::
            See also the notes at :func:`transform()
            <DataSetFilters.transform>` which is used by this filter
            under the hood.

        Parameters
        ----------
        angle : float
            Angle in degrees to rotate about the x-axis.

        point : list, optional
            Point to rotate about.  Defaults to origin ``(0.0, 0.0, 0.0)``.

        transform_all_input_vectors : bool, optional
            When ``True``, all input vectors are
            transformed. Otherwise, only the points, normals and
            active vectors are transformed.

        inplace : bool, optional
            Updates mesh in-place.

        Returns
        -------
        pyvista.DataSet
            Rotated dataset.

        Examples
        --------
        Rotate a mesh 30 degrees about the x-axis.

        >>> import pyvista
        >>> mesh = pyvista.Cube()
        >>> rot = mesh.rotate_x(30, inplace=False)

        Plot the rotated mesh.

        >>> pl = pyvista.Plotter()
        >>> _ = pl.add_mesh(rot)
        >>> _ = pl.add_mesh(mesh, style='wireframe', line_width=3)
        >>> _ = pl.add_axes_at_origin()
        >>> pl.show()

        """
        check_valid_vector(point, "point")
        t = transformations.axis_angle_rotation((1, 0, 0), angle, point=point, deg=True)
        return self.transform(
            t, transform_all_input_vectors=transform_all_input_vectors, inplace=inplace
        )

    def rotate_y(
        self, angle: float, point=(0.0, 0.0, 0.0), transform_all_input_vectors=False, inplace=False
    ):
        """Rotate mesh about the y-axis.

        .. note::
            See also the notes at :func:`transform()
            <DataSetFilters.transform>` which is used by this filter
            under the hood.

        Parameters
        ----------
        angle : float
            Angle in degrees to rotate about the y-axis.

        point : float, optional
            Point to rotate about.

        transform_all_input_vectors : bool, optional
            When ``True``, all input vectors are
            transformed. Otherwise, only the points, normals and
            active vectors are transformed.

        inplace : bool, optional
            Updates mesh in-place.

        Returns
        -------
        pyvista.DataSet
            Rotated dataset.

        Examples
        --------
        Rotate a cube 30 degrees about the y-axis.

        >>> import pyvista
        >>> mesh = pyvista.Cube()
        >>> rot = mesh.rotate_y(30, inplace=False)

        Plot the rotated mesh.

        >>> pl = pyvista.Plotter()
        >>> _ = pl.add_mesh(rot)
        >>> _ = pl.add_mesh(mesh, style='wireframe', line_width=3)
        >>> _ = pl.add_axes_at_origin()
        >>> pl.show()

        """
        check_valid_vector(point, "point")
        t = transformations.axis_angle_rotation((0, 1, 0), angle, point=point, deg=True)
        return self.transform(
            t, transform_all_input_vectors=transform_all_input_vectors, inplace=inplace
        )

    def rotate_z(
        self, angle: float, point=(0.0, 0.0, 0.0), transform_all_input_vectors=False, inplace=False
    ):
        """Rotate mesh about the z-axis.

        .. note::
            See also the notes at :func:`transform()
            <DataSetFilters.transform>` which is used by this filter
            under the hood.

        Parameters
        ----------
        angle : float
            Angle in degrees to rotate about the z-axis.

        point : list, optional
            Point to rotate about.  Defaults to origin ``(0.0, 0.0, 0.0)``.

        transform_all_input_vectors : bool, optional
            When ``True``, all input vectors are
            transformed. Otherwise, only the points, normals and
            active vectors are transformed.

        inplace : bool, optional
            Updates mesh in-place.

        Returns
        -------
        pyvista.DataSet
            Rotated dataset.

        Examples
        --------
        Rotate a mesh 30 degrees about the z-axis.

        >>> import pyvista
        >>> mesh = pyvista.Cube()
        >>> rot = mesh.rotate_z(30, inplace=False)

        Plot the rotated mesh.

        >>> pl = pyvista.Plotter()
        >>> _ = pl.add_mesh(rot)
        >>> _ = pl.add_mesh(mesh, style='wireframe', line_width=3)
        >>> _ = pl.add_axes_at_origin()
        >>> pl.show()

        """
        check_valid_vector(point, "point")
        t = transformations.axis_angle_rotation((0, 0, 1), angle, point=point, deg=True)
        return self.transform(
            t, transform_all_input_vectors=transform_all_input_vectors, inplace=inplace
        )

    def rotate_vector(
        self,
        vector: Iterable[float],
        angle: float,
        point=(0.0, 0.0, 0.0),
        transform_all_input_vectors=False,
        inplace=False,
    ):
        """Rotate mesh about a vector.

        .. note::
            See also the notes at :func:`transform()
            <DataSetFilters.transform>` which is used by this filter
            under the hood.

        Parameters
        ----------
        vector : Iterable
            Axes to rotate about.

        angle : float
            Angle in degrees to rotate about the vector.

        point : list, optional
            Point to rotate about.  Defaults to origin ``(0.0, 0.0, 0.0)``.

        transform_all_input_vectors : bool, optional
            When ``True``, all input vectors are
            transformed. Otherwise, only the points, normals and
            active vectors are transformed.

        inplace : bool, optional
            Updates mesh in-place.

        Returns
        -------
        pyvista.DataSet
            Rotated dataset.

        Examples
        --------
        Rotate a mesh 30 degrees about the ``(1, 1, 1)`` axis.

        >>> import pyvista
        >>> mesh = pyvista.Cube()
        >>> rot = mesh.rotate_vector((1, 1, 1), 30, inplace=False)

        Plot the rotated mesh.

        >>> pl = pyvista.Plotter()
        >>> _ = pl.add_mesh(rot)
        >>> _ = pl.add_mesh(mesh, style='wireframe', line_width=3)
        >>> _ = pl.add_axes_at_origin()
        >>> pl.show()

        """
        check_valid_vector(vector)
        check_valid_vector(point, "point")
        t = transformations.axis_angle_rotation(vector, angle, point=point, deg=True)
        return self.transform(
            t, transform_all_input_vectors=transform_all_input_vectors, inplace=inplace
        )

    def translate(
        self, xyz: Union[list, tuple, np.ndarray], transform_all_input_vectors=False, inplace=False
    ):
        """Translate the mesh.

        .. note::
            See also the notes at :func:`transform()
            <DataSetFilters.transform>` which is used by this filter
            under the hood.

        Parameters
        ----------
        xyz : list or tuple or np.ndarray
            Length 3 list, tuple or array.

        transform_all_input_vectors : bool, optional
            When ``True``, all input vectors are
            transformed. Otherwise, only the points, normals and
            active vectors are transformed.

        inplace : bool, optional
            Updates mesh in-place.

        Returns
        -------
        pyvista.DataSet
            Translated dataset.

        Examples
        --------
        Create a sphere and translate it by ``(2, 1, 2)``.

        >>> import pyvista
        >>> mesh = pyvista.Sphere()
        >>> mesh.center
        [0.0, 0.0, 0.0]
        >>> trans = mesh.translate((2, 1, 2), inplace=False)
        >>> trans.center
        [2.0, 1.0, 2.0]

        """
        transform = _vtk.vtkTransform()
        transform.Translate(xyz)
        return self.transform(
            transform, transform_all_input_vectors=transform_all_input_vectors, inplace=inplace
        )

    def scale(
        self,
        xyz: Union[Number, list, tuple, np.ndarray],
        transform_all_input_vectors=False,
        inplace=False,
    ):
        """Scale the mesh.

        .. note::
            See also the notes at :func:`transform()
            <DataSetFilters.transform>` which is used by this filter
            under the hood.

        Parameters
        ----------
        xyz : float or list or tuple or np.ndarray
            A scalar or length 3 list, tuple or array defining the scale
            factors along x, y, and z. If a scalar, the same uniform scale is
            used along all three axes.

        transform_all_input_vectors : bool, optional
            When ``True``, all input vectors are
            transformed. Otherwise, only the points, normals and
            active vectors are transformed.

        inplace : bool, optional
            Updates mesh in-place.

        Returns
        -------
        pyvista.DataSet
            Scaled dataset.

        Examples
        --------
        >>> import pyvista
        >>> from pyvista import examples
        >>> pl = pyvista.Plotter(shape=(1, 2))
        >>> pl.subplot(0, 0)
        >>> pl.show_axes()
        >>> _ = pl.show_grid()
        >>> mesh1 = examples.download_teapot()
        >>> _ = pl.add_mesh(mesh1)
        >>> pl.subplot(0, 1)
        >>> pl.show_axes()
        >>> _ = pl.show_grid()
        >>> mesh2 = mesh1.scale([10.0, 10.0, 10.0], inplace=False)
        >>> _ = pl.add_mesh(mesh2)
        >>> pl.show(cpos="xy")
        """
        if isinstance(xyz, (float, int, np.number)):
            xyz = [xyz] * 3

        transform = _vtk.vtkTransform()
        transform.Scale(xyz)
        return self.transform(
            transform, transform_all_input_vectors=transform_all_input_vectors, inplace=inplace
        )

    def flip_x(self, point=None, transform_all_input_vectors=False, inplace=False):
        """Flip mesh about the x-axis.

        .. note::
            See also the notes at :func:`transform()
            <DataSetFilters.transform>` which is used by this filter
            under the hood.

        Parameters
        ----------
        point : list, optional
            Point to rotate about.  Defaults to center of mesh at
            :attr:`center <pyvista.DataSet.center>`.

        transform_all_input_vectors : bool, optional
            When ``True``, all input vectors are
            transformed. Otherwise, only the points, normals and
            active vectors are transformed.

        inplace : bool, optional
            Updates mesh in-place.

        Returns
        -------
        pyvista.DataSet
            Flipped dataset.

        Examples
        --------
        >>> import pyvista
        >>> from pyvista import examples
        >>> pl = pyvista.Plotter(shape=(1, 2))
        >>> pl.subplot(0, 0)
        >>> pl.show_axes()
        >>> mesh1 = examples.download_teapot()
        >>> _ = pl.add_mesh(mesh1)
        >>> pl.subplot(0, 1)
        >>> pl.show_axes()
        >>> mesh2 = mesh1.flip_x(inplace=False)
        >>> _ = pl.add_mesh(mesh2)
        >>> pl.show(cpos="xy")
        """
        if point is None:
            point = self.center
        check_valid_vector(point, 'point')
        t = transformations.reflection((1, 0, 0), point=point)
        return self.transform(
            t, transform_all_input_vectors=transform_all_input_vectors, inplace=inplace
        )

    def flip_y(self, point=None, transform_all_input_vectors=False, inplace=False):
        """Flip mesh about the y-axis.

        .. note::
            See also the notes at :func:`transform()
            <DataSetFilters.transform>` which is used by this filter
            under the hood.

        Parameters
        ----------
        point : list, optional
            Point to rotate about.  Defaults to center of mesh at
            :attr:`center <pyvista.DataSet.center>`.

        transform_all_input_vectors : bool, optional
            When ``True``, all input vectors are
            transformed. Otherwise, only the points, normals and
            active vectors are transformed.

        inplace : bool, optional
            Updates mesh in-place.

        Returns
        -------
        pyvista.DataSet
            Flipped dataset.

        Examples
        --------
        >>> import pyvista
        >>> from pyvista import examples
        >>> pl = pyvista.Plotter(shape=(1, 2))
        >>> pl.subplot(0, 0)
        >>> pl.show_axes()
        >>> mesh1 = examples.download_teapot()
        >>> _ = pl.add_mesh(mesh1)
        >>> pl.subplot(0, 1)
        >>> pl.show_axes()
        >>> mesh2 = mesh1.flip_y(inplace=False)
        >>> _ = pl.add_mesh(mesh2)
        >>> pl.show(cpos="xy")
        """
        if point is None:
            point = self.center
        check_valid_vector(point, 'point')
        t = transformations.reflection((0, 1, 0), point=point)
        return self.transform(
            t, transform_all_input_vectors=transform_all_input_vectors, inplace=inplace
        )

    def flip_z(self, point=None, transform_all_input_vectors=False, inplace=False):
        """Flip mesh about the z-axis.

        .. note::
            See also the notes at :func:`transform()
            <DataSetFilters.transform>` which is used by this filter
            under the hood.

        Parameters
        ----------
        point : list, optional
            Point to rotate about.  Defaults to center of mesh at
            :attr:`center <pyvista.DataSet.center>`.

        transform_all_input_vectors : bool, optional
            When ``True``, all input vectors are
            transformed. Otherwise, only the points, normals and
            active vectors are transformed.

        inplace : bool, optional
            Updates mesh in-place.

        Returns
        -------
        pyvista.DataSet
            Flipped dataset.

        Examples
        --------
        >>> import pyvista
        >>> from pyvista import examples
        >>> pl = pyvista.Plotter(shape=(1, 2))
        >>> pl.subplot(0, 0)
        >>> pl.show_axes()
        >>> mesh1 = examples.download_teapot()
        >>> _ = pl.add_mesh(mesh1)
        >>> pl.subplot(0, 1)
        >>> pl.show_axes()
        >>> mesh2 = mesh1.flip_z(inplace=False)
        >>> _ = pl.add_mesh(mesh2)
        >>> pl.show(cpos="xy")
        """
        if point is None:
            point = self.center
        check_valid_vector(point, 'point')
        t = transformations.reflection((0, 0, 1), point=point)
        return self.transform(
            t, transform_all_input_vectors=transform_all_input_vectors, inplace=inplace
        )

    def flip_normal(
        self, normal: List[float], point=None, transform_all_input_vectors=False, inplace=False
    ):
        """Flip mesh about the normal.

        .. note::
            See also the notes at :func:`transform()
            <DataSetFilters.transform>` which is used by this filter
            under the hood.

        Parameters
        ----------
        normal : tuple
           Normal vector to flip about.

        point : list, optional
            Point to rotate about.  Defaults to center of mesh at
            :attr:`center <pyvista.DataSet.center>`.

        transform_all_input_vectors : bool, optional
            When ``True``, all input vectors are
            transformed. Otherwise, only the points, normals and
            active vectors are transformed.

        inplace : bool, optional
            Updates mesh in-place.

        Returns
        -------
        pyvista.DataSet
            Dataset flipped about its normal.

        Examples
        --------
        >>> import pyvista
        >>> from pyvista import examples
        >>> pl = pyvista.Plotter(shape=(1, 2))
        >>> pl.subplot(0, 0)
        >>> pl.show_axes()
        >>> mesh1 = examples.download_teapot()
        >>> _ = pl.add_mesh(mesh1)
        >>> pl.subplot(0, 1)
        >>> pl.show_axes()
        >>> mesh2 = mesh1.flip_normal([1.0, 1.0, 1.0], inplace=False)
        >>> _ = pl.add_mesh(mesh2)
        >>> pl.show(cpos="xy")
        """
        if point is None:
            point = self.center
        check_valid_vector(normal, 'normal')
        check_valid_vector(point, 'point')
        t = transformations.reflection(normal, point=point)
        return self.transform(
            t, transform_all_input_vectors=transform_all_input_vectors, inplace=inplace
        )

    def copy_meta_from(self, ido: 'DataSet', deep: bool = True):
        """Copy pyvista meta data onto this object from another object.

        Parameters
        ----------
        ido : pyvista.DataSet
            Dataset to copy the metadata from.

        deep : bool, optional
            Deep or shallow copy.

        """
        self.clear_textures()
<<<<<<< HEAD
        self._textures = {name: tex.copy() for name, tex in ido.textures.items()}
        self._association_complex_names = ido._association_complex_names.copy()
=======

        if deep:
            self._active_scalars_info = ido.active_scalars_info.copy()
            self._active_vectors_info = ido.active_vectors_info.copy()
            self._active_tensors_info = ido.active_tensors_info.copy()
            self._textures = {name: tex.copy() for name, tex in ido.textures.items()}
        else:
            # pass by reference
            self._active_scalars_info = ido.active_scalars_info
            self._active_vectors_info = ido.active_vectors_info
            self._active_tensors_info = ido.active_tensors_info
            self._textures = ido.textures
>>>>>>> b4abf24d

    @property
    def point_arrays(self) -> DataSetAttributes:  # pragma: no cover
        """Return vtkPointData as DataSetAttributes.

        .. deprecated:: 0.32.0
            Use :attr:`DataSet.point_data` to return point data.

        """
        warnings.warn(
            "Use of `point_arrays` is deprecated. Use `point_data` instead.",
            PyvistaDeprecationWarning,
        )
        return self.point_data

    @property
    def point_data(self) -> DataSetAttributes:
        """Return vtkPointData as DataSetAttributes.

        Examples
        --------
        Add point arrays to a mesh and list the available ``point_data``.

        >>> import pyvista
        >>> import numpy as np
        >>> mesh = pyvista.Cube()
        >>> mesh.clear_data()
        >>> mesh.point_data['my_array'] = np.random.random(mesh.n_points)
        >>> mesh.point_data['my_other_array'] = np.arange(mesh.n_points)
        >>> mesh.point_data
        pyvista DataSetAttributes
        Association     : POINT
        Active Scalars  : my_other_array
        Active Vectors  : None
        Active Texture  : None
        Active Normals  : None
        Contains arrays :
            my_array                float64    (8,)
            my_other_array          int64      (8,)                 SCALARS

        Access an array from ``point_data``.

        >>> mesh.point_data['my_other_array']
        pyvista_ndarray([0, 1, 2, 3, 4, 5, 6, 7])

        Or access it directly from the mesh.

        >>> mesh['my_array'].shape
        (8,)

        """
        return DataSetAttributes(
            self.GetPointData(), dataset=self, association=FieldAssociation.POINT
        )

    def clear_point_arrays(self):  # pragma: no cover
        """Remove all point data.

        .. deprecated:: 0.32.0
            Use :func:`DataSet.clear_point_data` instead.

        """
        warnings.warn(
            "Use of `clear_point_arrays` is deprecated. Use `clear_point_data` instead.",
            PyvistaDeprecationWarning,
        )
        self.clear_point_data()

    def clear_point_data(self):
        """Remove all point arrays.

        Examples
        --------
        Clear all point arrays from a mesh.

        >>> import pyvista
        >>> import numpy as np
        >>> mesh = pyvista.Sphere()
        >>> mesh.point_data.keys()
        ['Normals']
        >>> mesh.clear_point_data()
        >>> mesh.point_data.keys()
        []

        """
        self.point_data.clear()

    def clear_cell_arrays(self):  # pragma: no cover
        """Remove all cell data.

        .. deprecated:: 0.32.0
            Use :func:`DataSet.clear_cell_data` instead.

        """
        warnings.warn(
            "Use of `clear_cell_arrays` is deprecated. Use `clear_cell_data` instead.",
            PyvistaDeprecationWarning,
        )
        self.clear_cell_data()

    def clear_cell_data(self):
        """Remove all cell arrays."""
        self.cell_data.clear()

    def clear_arrays(self):  # pragma: no cover
        """Remove all arrays from point/cell/field data.

        .. deprecated:: 0.32.0
            Use :func:`DataSet.clear_data` instead.

        """
        warnings.warn(
            "Use of `clear_arrays` is deprecated. Use `clear_data` instead.",
            PyvistaDeprecationWarning,
        )
        self.clear_data()

    def clear_data(self):
        """Remove all arrays from point/cell/field data.

        Examples
        --------
        Clear all arrays from a mesh.

        >>> import pyvista
        >>> import numpy as np
        >>> mesh = pyvista.Sphere()
        >>> mesh.point_data.keys()
        ['Normals']
        >>> mesh.clear_data()
        >>> mesh.point_data.keys()
        []

        """
        self.clear_point_data()
        self.clear_cell_data()
        self.clear_field_data()

    @property
    def cell_arrays(self) -> DataSetAttributes:  # pragma: no cover
        """Return vtkCellData as DataSetAttributes.

        .. deprecated:: 0.32.0
            Use :attr:`DataSet.cell_data` to return cell data.

        """
        warnings.warn(
            "Use of `cell_arrays` is deprecated. Use `cell_data` instead.",
            PyvistaDeprecationWarning,
        )
        return self.cell_data

    @property
    def cell_data(self) -> DataSetAttributes:
        """Return vtkCellData as DataSetAttributes.

        Examples
        --------
        Add cell arrays to a mesh and list the available ``cell_data``.

        >>> import pyvista
        >>> import numpy as np
        >>> mesh = pyvista.Cube()
        >>> mesh.clear_data()
        >>> mesh.cell_data['my_array'] = np.random.random(mesh.n_cells)
        >>> mesh.cell_data['my_other_array'] = np.arange(mesh.n_cells)
        >>> mesh.cell_data
        pyvista DataSetAttributes
        Association     : CELL
        Active Scalars  : my_other_array
        Active Vectors  : None
        Active Texture  : None
        Active Normals  : None
        Contains arrays :
            my_array                float64    (6,)
            my_other_array          int64      (6,)                 SCALARS

        Access an array from ``cell_data``.

        >>> mesh.cell_data['my_other_array']
        pyvista_ndarray([0, 1, 2, 3, 4, 5])

        Or access it directly from the mesh.

        >>> mesh['my_array'].shape
        (6,)

        """
        return DataSetAttributes(
            self.GetCellData(), dataset=self, association=FieldAssociation.CELL
        )

    @property
    def n_points(self) -> int:
        """Return the number of points in the entire dataset.

        Examples
        --------
        Create a mesh and return the number of points in the
        mesh.

        >>> import pyvista
        >>> cube = pyvista.Cube()
        >>> cube.n_points
        8

        """
        return self.GetNumberOfPoints()

    @property
    def n_cells(self) -> int:
        """Return the number of cells in the entire dataset.

        Notes
        -----
        This is identical to :attr:`n_faces <pyvista.PolyData.n_faces>`
        in :class:`pyvista.PolyData`.

        Examples
        --------
        Create a mesh and return the number of cells in the
        mesh.

        >>> import pyvista
        >>> cube = pyvista.Cube()
        >>> cube.n_cells
        6

        """
        return self.GetNumberOfCells()

    @property
    def number_of_points(self) -> int:  # pragma: no cover
        """Return the number of points."""
        return self.GetNumberOfPoints()

    @property
    def number_of_cells(self) -> int:  # pragma: no cover
        """Return the number of cells."""
        return self.GetNumberOfCells()

    @property
    def bounds(self) -> Tuple[float, float, float, float, float, float]:
        """Return the bounding box of this dataset.

        The form is: ``(xmin, xmax, ymin, ymax, zmin, zmax)``.

        Examples
        --------
        Create a cube and return the bounds of the mesh.

        >>> import pyvista
        >>> cube = pyvista.Cube()
        >>> cube.bounds
        (-0.5, 0.5, -0.5, 0.5, -0.5, 0.5)

        """
        return self.GetBounds()

    @property
    def length(self) -> float:
        """Return the length of the diagonal of the bounding box.

        Examples
        --------
        Get the length of the bounding box of a cube.  This should
        match ``3**(1/2)`` since it is the diagonal of a cube that is
        ``1 x 1 x 1``.

        >>> import pyvista
        >>> mesh = pyvista.Cube()
        >>> mesh.length
        1.7320508075688772

        """
        return self.GetLength()

    @property
    def center(self) -> Vector:
        """Return the center of the bounding box.

        Examples
        --------
        Get the center of a mesh.

        >>> import pyvista
        >>> mesh = pyvista.Sphere(center=(1, 2, 0))
        >>> mesh.center
        [1.0, 2.0, 0.0]

        """
        return list(self.GetCenter())

    @property
    def extent(self) -> Optional[tuple]:
        """Return the range of the bounding box."""
        try:
            _extent = self.GetExtent()
        except AttributeError:
            return None
        return _extent

    @extent.setter
    def extent(self, extent: Sequence[float]):
        """Set the range of the bounding box."""
        if hasattr(self, 'SetExtent'):
            if len(extent) != 6:
                raise ValueError('Extent must be a vector of 6 values.')
            self.SetExtent(extent)
        else:
            raise AttributeError('This mesh type does not handle extents.')

    @property
    def volume(self) -> float:
        """Return the mesh volume.

        Returns
        -------
        float
            Total volume of the mesh.

        Examples
        --------
        Get the volume of a sphere.

        >>> import pyvista
        >>> mesh = pyvista.Sphere()
        >>> mesh.volume
        0.51825

        """
        sizes = self.compute_cell_sizes(length=False, area=False, volume=True)
        return np.sum(sizes.cell_data['Volume'])

    def get_array(
        self, name: str, preference: Literal['cell', 'point', 'field'] = 'cell'
    ) -> np.ndarray:
        """Search both point, cell and field data for an array.

        Parameters
        ----------
        name : str
            Name of the array.

        preference : str, optional
            When scalars is specified, this is the preferred array
            type to search for in the dataset.  Must be either
            ``'point'``, ``'cell'``, or ``'field'``.

        Returns
        -------
        pyvista.pyvista_ndarray
            Requested array.

        Examples
        --------
        Create a DataSet with a variety of arrays.

        >>> import pyvista
        >>> mesh = pyvista.Cube()
        >>> mesh.clear_data()
        >>> mesh.point_data['point-data'] = range(mesh.n_points)
        >>> mesh.cell_data['cell-data'] = range(mesh.n_cells)
        >>> mesh.field_data['field-data'] = ['a', 'b', 'c']
        >>> mesh.array_names
        ['point-data', 'field-data', 'cell-data']

        Get the point data array.

        >>> mesh.get_array('point-data')
        array([0, 1, 2, 3, 4, 5, 6, 7])

        Get the cell data array.

        >>> mesh.get_array('cell-data')
        array([0, 1, 2, 3, 4, 5])

        Get the field data array.

        >>> mesh.get_array('field-data')
        array(['a', 'b', 'c'], dtype='<U1')

        """
        arr = get_array(self, name, preference=preference, err=True)
        if arr is None:  # pragma: no cover
            raise RuntimeError  # this should never be reached with err=True
        return arr

    def get_array_association(
        self, name: str, preference: Literal['cell', 'point', 'field'] = 'cell'
    ) -> FieldAssociation:
        """Get the association of an array.

        Parameters
        ----------
        name : str
            Name of the array.

        preference : str, optional
            When ``name`` is specified, this is the preferred array
            association to search for in the dataset.  Must be either
            ``'point'``, ``'cell'``, or ``'field'``.

        Returns
        -------
        pyvista.FieldAssociation
            Field association of the array.

        Examples
        --------
        Create a DataSet with a variety of arrays.

        >>> import pyvista
        >>> mesh = pyvista.Cube()
        >>> mesh.clear_data()
        >>> mesh.point_data['point-data'] = range(mesh.n_points)
        >>> mesh.cell_data['cell-data'] = range(mesh.n_cells)
        >>> mesh.field_data['field-data'] = ['a', 'b', 'c']
        >>> mesh.array_names
        ['point-data', 'field-data', 'cell-data']

        Get the point data array association.

        >>> mesh.get_array_association('point-data')
        <FieldAssociation.POINT: 0>

        Get the cell data array association.

        >>> mesh.get_array_association('cell-data')
        <FieldAssociation.CELL: 1>

        Get the field data array association.

        >>> mesh.get_array_association('field-data')
        <FieldAssociation.NONE: 2>

        """
        return get_array_association(self, name, preference=preference, err=True)

    def __getitem__(self, index: Union[Iterable, str]) -> np.ndarray:
        """Search both point, cell, and field data for an array."""
        if isinstance(index, collections.abc.Iterable) and not isinstance(index, str):
            name, preference = tuple(index)
        elif isinstance(index, str):
            name = index
            preference = 'cell'
        else:
            raise KeyError(
                f'Index ({index}) not understood.'
                ' Index must be a string name or a tuple of string name and string preference.'
            )
        return self.get_array(name, preference=preference)

    def _ipython_key_completions_(self) -> List[str]:
        return self.array_names

    def __setitem__(self, name: str, scalars: np.ndarray):
        """Add/set an array in the point_data, or cell_data accordingly.

        It depends on the array's length, or specified mode.

        """
        # First check points - think of case with vertex cells
        #   there would be the same number of cells as points but we'd want
        #   the data to be on the nodes.
        if scalars is None:
            raise TypeError('Empty array unable to be added.')
        if not isinstance(scalars, np.ndarray):
            scalars = np.array(scalars)
        # Now check array size to determine which field to place array
        if scalars.shape[0] == self.n_points:
            self.point_data[name] = scalars
        elif scalars.shape[0] == self.n_cells:
            self.cell_data[name] = scalars
        else:
            # Field data must be set explicitly as it could be a point of
            # confusion for new users
            raise_not_matching(scalars, self)
        return

    @property
    def n_arrays(self) -> int:
        """Return the number of arrays present in the dataset."""
        n = self.GetPointData().GetNumberOfArrays()
        n += self.GetCellData().GetNumberOfArrays()
        n += self.GetFieldData().GetNumberOfArrays()
        return n

    @property
    def array_names(self) -> List[str]:
        """Return a list of array names for the dataset.

        This makes sure to put the active scalars' name first in the list.

        Examples
        --------
        Return the array names for a mesh.

        >>> import pyvista
        >>> mesh = pyvista.Sphere()
        >>> mesh.point_data['my_array'] = range(mesh.n_points)
        >>> mesh.array_names
        ['my_array', 'Normals']

        """
        names = []
        names.extend(self.field_data.keys())
        names.extend(self.point_data.keys())
        names.extend(self.cell_data.keys())
        try:
            names.remove(self.active_scalars_name)
            names.insert(0, self.active_scalars_name)
        except ValueError:
            pass
        return names

    def _get_attrs(self):
        """Return the representation methods (internal helper)."""
        attrs = []
        attrs.append(("N Cells", self.GetNumberOfCells(), "{}"))
        attrs.append(("N Points", self.GetNumberOfPoints(), "{}"))
        bds = self.bounds
        fmt = f"{pyvista.FLOAT_FORMAT}, {pyvista.FLOAT_FORMAT}"
        attrs.append(("X Bounds", (bds[0], bds[1]), fmt))
        attrs.append(("Y Bounds", (bds[2], bds[3]), fmt))
        attrs.append(("Z Bounds", (bds[4], bds[5]), fmt))
        # if self.n_cells <= pyvista.REPR_VOLUME_MAX_CELLS and self.n_cells > 0:
        #     attrs.append(("Volume", (self.volume), pyvista.FLOAT_FORMAT))
        return attrs

    def _repr_html_(self) -> str:
        """Return a pretty representation for Jupyter notebooks.

        It includes header details and information about all arrays.

        """
        fmt = ""
        if self.n_arrays > 0:
            fmt += "<table>"
            fmt += "<tr><th>Header</th><th>Data Arrays</th></tr>"
            fmt += "<tr><td>"
        # Get the header info
        fmt += self.head(display=False, html=True)
        # Fill out arrays
        if self.n_arrays > 0:
            fmt += "</td><td>"
            fmt += "\n"
            fmt += "<table>\n"
            titles = ["Name", "Field", "Type", "N Comp", "Min", "Max"]
            fmt += "<tr>" + "".join([f"<th>{t}</th>" for t in titles]) + "</tr>\n"
            row = "<tr><td>{}</td><td>{}</td><td>{}</td><td>{}</td><td>{}</td><td>{}</td></tr>\n"
            row = "<tr>" + "".join(["<td>{}</td>" for i in range(len(titles))]) + "</tr>\n"

            def format_array(name, arr, field):
                """Format array information for printing (internal helper)."""
                dl, dh = self.get_data_range(arr)
                dl = pyvista.FLOAT_FORMAT.format(dl)
                dh = pyvista.FLOAT_FORMAT.format(dh)
                if name == self.active_scalars_info.name:
                    name = f'<b>{name}</b>'
                if arr.ndim > 1:
                    ncomp = arr.shape[1]
                else:
                    ncomp = 1
                return row.format(name, field, arr.dtype, ncomp, dl, dh)

            for key, arr in self.point_data.items():
                fmt += format_array(key, arr, 'Points')
            for key, arr in self.cell_data.items():
                fmt += format_array(key, arr, 'Cells')
            for key, arr in self.field_data.items():
                fmt += format_array(key, arr, 'Fields')

            fmt += "</table>\n"
            fmt += "\n"
            fmt += "</td></tr> </table>"
        return fmt

    def __repr__(self) -> str:
        """Return the object representation."""
        return self.head(display=False, html=False)

    def __str__(self) -> str:
        """Return the object string representation."""
        return self.head(display=False, html=False)

    def overwrite(self, mesh: _vtk.vtkDataSet):
        """Overwrite this dataset inplace with the new dataset's geometries and data.

        Parameters
        ----------
        mesh : vtk.vtkDataSet
            The overwriting mesh.

        Examples
        --------
        Create two meshes and overwrite ``mesh_a`` with ``mesh_b``.
        Show that ``mesh_a`` is equal to ``mesh_b``.

        >>> import pyvista
        >>> mesh_a = pyvista.Sphere()
        >>> mesh_b = pyvista.Cube()
        >>> mesh_a.overwrite(mesh_b)
        >>> mesh_a == mesh_b
        True

        """
        # Allow child classes to overwrite parent classes
        if not isinstance(self, type(mesh)):
            raise TypeError(
                f'The Input DataSet type {type(mesh)} must be '
                f'compatible with the one being overwritten {type(self)}'
            )
        self.deep_copy(mesh)
        if is_pyvista_dataset(mesh):
            self.copy_meta_from(mesh, deep=True)

    def cast_to_unstructured_grid(self) -> 'pyvista.UnstructuredGrid':
        """Get a new representation of this object as a :class:`pyvista.UnstructuredGrid`.

        Returns
        -------
        pyvista.UnstructuredGrid
            Dataset cast into a :class:`pyvista.UnstructuredGrid`.

        Examples
        --------
        Cast a :class:`pyvista.PolyData` to a
        :class:`pyvista.UnstructuredGrid`.

        >>> import pyvista
        >>> mesh = pyvista.Sphere()
        >>> type(mesh)
        <class 'pyvista.core.pointset.PolyData'>
        >>> grid = mesh.cast_to_unstructured_grid()
        >>> type(grid)
        <class 'pyvista.core.pointset.UnstructuredGrid'>

        """
        alg = _vtk.vtkAppendFilter()
        alg.AddInputData(self)
        alg.Update()
        return _get_output(alg)

    def cast_to_pointset(self, deep: bool = False) -> 'pyvista.PointSet':
        """Get a new representation of this object as a :class:`pyvista.PointSet`.

        Parameters
        ----------
        deep : bool, optional
            When ``True`` makes a full copy of the object.  When ``False``,
            performs a shallow copy where the points and data arrays are
            references to the original object.

        Returns
        -------
        pyvista.PointSet
            Dataset cast into a :class:`pyvista.PointSet`.

        Examples
        --------
        >>> import pyvista
        >>> mesh = pyvista.Sphere()
        >>> pointset = mesh.cast_to_pointset()
        >>> type(pointset)
        <class 'pyvista.core.pointset.PointSet'>

        """
        pset = pyvista.PointSet()
        pset.SetPoints(self.GetPoints())
        pset.GetPointData().ShallowCopy(self.GetPointData())
        if deep:
            return pset.copy(deep=True)
        return pset

    def find_closest_point(self, point: Iterable[float], n=1) -> int:
        """Find index of closest point in this mesh to the given point.

        If wanting to query many points, use a KDTree with scipy or another
        library as those implementations will be easier to work with.

        See: https://github.com/pyvista/pyvista-support/issues/107

        Parameters
        ----------
        point : iterable(float)
            Length 3 coordinate of the point to query.

        n : int, optional
            If greater than ``1``, returns the indices of the ``n`` closest
            points.

        Returns
        -------
        int
            The index of the point in this mesh that is closest to the given point.

        See Also
        --------
        DataSet.find_closest_cell
        DataSet.find_containing_cell
        DataSet.find_cells_along_line
        DataSet.find_cells_within_bounds

        Examples
        --------
        Find the index of the closest point to ``(0, 1, 0)``.

        >>> import pyvista
        >>> mesh = pyvista.Sphere()
        >>> index = mesh.find_closest_point((0, 1, 0))
        >>> index
        212

        Get the coordinate of that point.

        >>> mesh.points[index]
        pyvista_ndarray([-0.05218758,  0.49653167,  0.02706946], dtype=float32)

        """
        if not isinstance(point, (np.ndarray, collections.abc.Sequence)) or len(point) != 3:
            raise TypeError("Given point must be a length three sequence.")
        if not isinstance(n, int):
            raise TypeError("`n` must be a positive integer.")
        if n < 1:
            raise ValueError("`n` must be a positive integer.")

        locator = _vtk.vtkPointLocator()
        locator.SetDataSet(self)
        locator.BuildLocator()
        if n > 1:
            id_list = _vtk.vtkIdList()
            locator.FindClosestNPoints(n, point, id_list)
            return vtk_id_list_to_array(id_list)
        return locator.FindClosestPoint(point)

    def find_closest_cell(
        self,
        point: Union[VectorArray, NumericArray],
        return_closest_point: bool = False,
    ) -> Union[int, np.ndarray, Tuple[Union[int, np.ndarray], np.ndarray]]:
        """Find index of closest cell in this mesh to the given point.

        Parameters
        ----------
        point : Sequence(float) or np.ndarray
            Coordinates of point to query (length 3) or a ``numpy`` array of ``n``
            points with shape ``(n, 3)``.

        return_closest_point : bool, optional
            If ``True``, the closest point within a mesh cell to that point is
            returned.  This is not necessarily the closest nodal point on the
            mesh.  Default is ``False``.

        Returns
        -------
        int or numpy.ndarray
            Index or indices of the cell in this mesh that is/are closest
            to the given point(s).

        numpy.ndarray
            Point or points inside a cell of the mesh that is/are closest
            to the given point(s).  Only returned if
            ``return_closest_point=True``.

        Warnings
        --------
        This method may still return a valid cell index even if the point
        contains a value like ``numpy.inf`` or ``numpy.nan``.

        See Also
        --------
        DataSet.find_closest_point
        DataSet.find_containing_cell
        DataSet.find_cells_along_line
        DataSet.find_cells_within_bounds

        Examples
        --------
        Find nearest cell on a sphere centered on the
        origin to the point ``[0.1, 0.2, 0.3]``.

        >>> import pyvista
        >>> mesh = pyvista.Sphere()
        >>> point = [0.1, 0.2, 0.3]
        >>> index = mesh.find_closest_cell(point)
        >>> index
        591

        Make sure that this cell indeed is the closest to
        ``[0.1, 0.2, 0.3]``.

        >>> import numpy as np
        >>> cell_centers = mesh.cell_centers()
        >>> relative_position = cell_centers.points - point
        >>> distance = np.linalg.norm(relative_position, axis=1)
        >>> np.argmin(distance)
        591

        Find the nearest cells to several random points that
        are centered on the origin.

        >>> points = 2 * np.random.random((5000, 3)) - 1
        >>> indices = mesh.find_closest_cell(points)
        >>> indices.shape
        (5000,)

        For the closest cell, find the point inside the cell that is
        closest to the supplied point.  The rectangle is a unit square
        with 1 cell and 4 nodal points at the corners in the plane with
        ``z`` normal and ``z=0``.  The closest point inside the cell is
        not usually at a nodal point.

        >>> unit_square = pyvista.Rectangle()
        >>> index, closest_point = unit_square.find_closest_cell(
        ...     [0.25, 0.25, 0.5],
        ...     return_closest_point=True
        ... )
        >>> closest_point
        array([0.25, 0.25, 0.  ])

        But, the closest point can be a nodal point, although the index of
        that point is not returned.  If the closest nodal point by index is
        desired, see :func:`DataSet.find_closest_point`.

        >>> index, closest_point = unit_square.find_closest_cell(
        ...     [1.0, 1.0, 0.5],
        ...     return_closest_point=True
        ... )
        >>> closest_point
        array([1., 1., 0.])

        """
        point = _coerce_pointslike_arg(point, copy=False)

        locator = _vtk.vtkCellLocator()
        locator.SetDataSet(self)
        locator.BuildLocator()

        cell = _vtk.vtkGenericCell()

        closest_cells: List[int] = []
        closest_points: List[List[float]] = []

        for node in point:
            closest_point = [0.0, 0.0, 0.0]
            cell_id = _vtk.mutable(0)
            sub_id = _vtk.mutable(0)
            dist2 = _vtk.mutable(0.0)

            locator.FindClosestPoint(node, closest_point, cell, cell_id, sub_id, dist2)
            closest_cells.append(int(cell_id))
            closest_points.append(closest_point)

        out_cells: Union[int, np.ndarray] = (
            closest_cells[0] if len(closest_cells) == 1 else np.array(closest_cells)
        )
        out_points = (
            np.array(closest_points[0]) if len(closest_points) == 1 else np.array(closest_points)
        )

        if return_closest_point:
            return out_cells, out_points
        return out_cells

    def find_containing_cell(
        self, point: Union[VectorArray, NumericArray]
    ) -> Union[int, np.ndarray]:
        """Find index of a cell that contains the given point.

        Parameters
        ----------
        point : Sequence(float) or np.ndarray
            Coordinates of point to query (length 3) or a ``numpy`` array of ``n``
            points with shape ``(n, 3)``.

        Returns
        -------
        int or numpy.ndarray
            Index or indices of the cell in this mesh that contains
            the given point.

        See Also
        --------
        DataSet.find_closest_point
        DataSet.find_closest_cell
        DataSet.find_cells_along_line
        DataSet.find_cells_within_bounds

        Examples
        --------
        A unit square with 16 equal sized cells is created and a cell
        containing the point ``[0.3, 0.3, 0.0]`` is found.

        >>> import pyvista
        >>> mesh = pyvista.UniformGrid(dims=[5, 5, 1], spacing=[1/4, 1/4, 0])
        >>> mesh
        UniformGrid...
        >>> mesh.find_containing_cell([0.3, 0.3, 0.0])
        5

        A point outside the mesh domain will return ``-1``.

        >>> mesh.find_containing_cell([0.3, 0.3, 1.0])
        -1

        Find the cells that contain 1000 random points inside the mesh.

        >>> import numpy as np
        >>> points = np.random.random((1000, 3))
        >>> indices = mesh.find_containing_cell(points)
        >>> indices.shape
        (1000,)

        """
        point = _coerce_pointslike_arg(point, copy=False)

        locator = _vtk.vtkCellLocator()
        locator.SetDataSet(self)
        locator.BuildLocator()

        containing_cells = [locator.FindCell(node) for node in point]
        return containing_cells[0] if len(containing_cells) == 1 else np.array(containing_cells)

    def find_cells_along_line(
        self,
        pointa: Iterable[float],
        pointb: Iterable[float],
        tolerance=0.0,
    ) -> np.ndarray:
        """Find the index of cells in this mesh along a line.

        Line is defined from ``pointa`` to ``pointb``.

        Parameters
        ----------
        pointa : iterable(float)
            Length 3 coordinate of the start of the line.

        pointb : iterable(float)
            Length 3 coordinate of the end of the line.

        tolerance : float, optional
            The absolute tolerance to use to find cells along line.

        Returns
        -------
        numpy.ndarray
            Index or indices of the cell in this mesh that are closest
            to the given point.

        See Also
        --------
        DataSet.find_closest_point
        DataSet.find_closest_cell
        DataSet.find_containing_cell
        DataSet.find_cells_within_bounds

        Examples
        --------
        >>> import pyvista
        >>> mesh = pyvista.Sphere()
        >>> index = mesh.find_cells_along_line([0, 0, 0], [0, 0, 1.0])

        """
        if np.array(pointa).size != 3:
            raise TypeError("Point A must be a length three tuple of floats.")
        if np.array(pointb).size != 3:
            raise TypeError("Point B must be a length three tuple of floats.")
        locator = _vtk.vtkCellLocator()
        locator.SetDataSet(self)
        locator.BuildLocator()
        id_list = _vtk.vtkIdList()
        locator.FindCellsAlongLine(pointa, pointb, tolerance, id_list)
        return vtk_id_list_to_array(id_list)

    def find_cells_within_bounds(self, bounds: Iterable[float]) -> np.ndarray:
        """Find the index of cells in this mesh within bounds.

        Parameters
        ----------
        bounds : iterable(float)
            Bounding box. The form is: ``[xmin, xmax, ymin, ymax, zmin, zmax]``.

        Returns
        -------
        numpy.ndarray
            Index or indices of the cell in this mesh that are closest
            to the given point.

        See Also
        --------
        DataSet.find_closest_point
        DataSet.find_closest_cell
        DataSet.find_containing_cell
        DataSet.find_cells_along_line

        Examples
        --------
        >>> import pyvista
        >>> mesh = pyvista.Cube()
        >>> index = mesh.find_cells_within_bounds([-2.0, 2.0, -2.0, 2.0, -2.0, 2.0])

        """
        if np.array(bounds).size != 6:
            raise TypeError("Bounds must be a length three tuple of floats.")
        locator = _vtk.vtkCellTreeLocator()
        locator.SetDataSet(self)
        locator.BuildLocator()
        id_list = _vtk.vtkIdList()
        locator.FindCellsWithinBounds(list(bounds), id_list)
        return vtk_id_list_to_array(id_list)

    def cell_n_points(self, ind: int) -> int:
        """Return the number of points in a cell.

        Parameters
        ----------
        ind : int
            Cell ID.

        Returns
        -------
        int
            Number of points in the cell.

        Examples
        --------
        >>> from pyvista import examples
        >>> mesh = examples.load_airplane()
        >>> mesh.cell_n_points(0)
        3

        """
        return self.GetCell(ind).GetPoints().GetNumberOfPoints()

    def cell_points(self, ind: int) -> np.ndarray:
        """Return the points in a cell.

        Parameters
        ----------
        ind : int
            Cell ID.

        Returns
        -------
        numpy.ndarray
            An array of floats with shape (number of points, 3) containing the coordinates of the
            cell corners.

        Examples
        --------
        >>> from pyvista import examples
        >>> mesh = examples.load_airplane()
        >>> mesh.cell_points(0)  # doctest:+SKIP
        [[896.99401855  48.76010132  82.26560211]
         [906.59301758  48.76010132  80.74520111]
         [907.53900146  55.49020004  83.65809631]]

        """
        # A copy of the points must be returned to avoid overlapping them since the
        # `vtk.vtkExplicitStructuredGrid.GetCell` is an override method.
        points = self.GetCell(ind).GetPoints().GetData()
        points = _vtk.vtk_to_numpy(points)
        return points.copy()

    def cell_bounds(self, ind: int) -> Tuple[float, float, float, float, float, float]:
        """Return the bounding box of a cell.

        Parameters
        ----------
        ind : int
            Cell ID.

        Returns
        -------
        tuple(float)
            The limits of the cell in the X, Y and Z directions respectively.

        Examples
        --------
        >>> from pyvista import examples
        >>> mesh = examples.load_airplane()
        >>> mesh.cell_bounds(0)
        (896.9940185546875, 907.5390014648438, 48.760101318359375, 55.49020004272461, 80.74520111083984, 83.65809631347656)

        """
        return self.GetCell(ind).GetBounds()

    def cell_type(self, ind: int) -> int:
        """Return the type of a cell.

        Parameters
        ----------
        ind : int
            Cell type ID.

        Returns
        -------
        int
            VTK cell type. See `vtkCellType.h <https://vtk.org/doc/nightly/html/vtkCellType_8h_source.html>`_ .

        Examples
        --------
        >>> from pyvista import examples
        >>> mesh = examples.load_airplane()
        >>> mesh.cell_type(0)
        5

        """
        return self.GetCellType(ind)<|MERGE_RESOLUTION|>--- conflicted
+++ resolved
@@ -1424,23 +1424,22 @@
 
         """
         self.clear_textures()
-<<<<<<< HEAD
-        self._textures = {name: tex.copy() for name, tex in ido.textures.items()}
-        self._association_complex_names = ido._association_complex_names.copy()
-=======
 
         if deep:
+            self._association_complex_names = ido._association_complex_names.copy()
+            self._association_bitarray_names = ido._association_bitarray_names.copy()
             self._active_scalars_info = ido.active_scalars_info.copy()
             self._active_vectors_info = ido.active_vectors_info.copy()
             self._active_tensors_info = ido.active_tensors_info.copy()
             self._textures = {name: tex.copy() for name, tex in ido.textures.items()}
         else:
             # pass by reference
+            self._association_complex_names = ido._association_complex_names
+            self._association_bitarray_names = ido._association_bitarray_names
             self._active_scalars_info = ido.active_scalars_info
             self._active_vectors_info = ido.active_vectors_info
             self._active_tensors_info = ido.active_tensors_info
             self._textures = ido.textures
->>>>>>> b4abf24d
 
     @property
     def point_arrays(self) -> DataSetAttributes:  # pragma: no cover
