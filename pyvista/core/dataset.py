--- conflicted
+++ resolved
@@ -3479,7 +3479,6 @@
         aligned_points = self.align_xyz().points
         return int(np.linalg.matrix_rank(aligned_points))  # type: ignore[return-value]
 
-<<<<<<< HEAD
     @property
     def max_cell_dimensionality(self: Self) -> _Dimensionality:
         """Return the maximum spatial dimensionality of all cells in this mesh.
@@ -3643,7 +3642,7 @@
             # because then we have min_cell_dimensionality > max_cell_dimensionality
             return 0
         return self.GetMinSpatialDimension()
-=======
+
     def validate_mesh(
         self,
         validation_fields: _MeshValidator._AllValidationOptions
@@ -3896,5 +3895,4 @@
                 warn_external(message, pv.InvalidMeshWarning)
             else:  # action == 'error':
                 raise pv.InvalidMeshError(message)
-        return report
->>>>>>> 8cfe9b69
+        return report