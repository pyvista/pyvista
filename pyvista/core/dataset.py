--- conflicted
+++ resolved
@@ -5,24 +5,7 @@
 import collections
 from copy import deepcopy
 from functools import partial
-<<<<<<< HEAD
-from typing import (
-    TYPE_CHECKING,
-    Any,
-    Callable,
-    Generator,
-    Iterable,
-    Iterator,
-    List,
-    Literal,
-    NamedTuple,
-    Optional,
-    Sequence,
-    Tuple,
-    Union,
-    cast,
-)
-=======
+from typing import TYPE_CHECKING
 from typing import Any
 from typing import Callable
 from typing import Generator
@@ -36,7 +19,6 @@
 from typing import Tuple
 from typing import Union
 from typing import cast
->>>>>>> 47e37efe
 import warnings
 
 import numpy as np
@@ -45,13 +27,6 @@
 
 from . import _vtk_core as _vtk
 from ._typing_core import BoundsLike
-<<<<<<< HEAD
-=======
-from ._typing_core import MatrixLike
-from ._typing_core import Number
-from ._typing_core import NumpyArray
-from ._typing_core import VectorLike
->>>>>>> 47e37efe
 from .dataobject import DataObject
 from .datasetattributes import DataSetAttributes
 from .errors import PyVistaDeprecationWarning
@@ -67,19 +42,19 @@
 from .utilities.arrays import raise_not_matching
 from .utilities.arrays import vtk_id_list_to_array
 from .utilities.helpers import is_pyvista_dataset
-<<<<<<< HEAD
-from .utilities.misc import abstract_class, check_valid_vector
-from .utilities.points import principal_axes_vectors, vtk_points
-=======
 from .utilities.misc import abstract_class
 from .utilities.misc import check_valid_vector
+from .utilities.points import principal_axes_vectors
 from .utilities.points import vtk_points
->>>>>>> 47e37efe
 
 if TYPE_CHECKING:
     import collections.abc
 
-    from ._typing_core import MatrixLike, Number, NumpyArray, VectorLike
+    from ._typing_core import MatrixLike
+    from ._typing_core import Number
+    from ._typing_core import NumpyArray
+    from ._typing_core import VectorLike
+
 # vector array names
 DEFAULT_VECTOR_KEY = '_vectors'
 
