"""Attributes common to PolyData and Grid Objects."""

from __future__ import annotations

from collections.abc import Iterable
from collections.abc import Sequence
from copy import deepcopy
from functools import partial
from typing import TYPE_CHECKING
from typing import Any
from typing import Literal
from typing import NamedTuple
from typing import cast
import warnings

import numpy as np

import pyvista

from . import _vtk_core as _vtk
from ._typing_core import BoundsTuple
from .dataobject import DataObject
from .datasetattributes import DataSetAttributes
from .errors import PyVistaDeprecationWarning
from .errors import VTKVersionError
from .filters import DataSetFilters
from .filters import _get_output
from .pyvista_ndarray import pyvista_ndarray
from .utilities.arrays import CellLiteral
from .utilities.arrays import FieldAssociation
from .utilities.arrays import FieldLiteral
from .utilities.arrays import PointLiteral
from .utilities.arrays import _coerce_pointslike_arg
from .utilities.arrays import get_array
from .utilities.arrays import get_array_association
from .utilities.arrays import raise_not_matching
from .utilities.arrays import vtk_id_list_to_array
from .utilities.helpers import is_pyvista_dataset
from .utilities.misc import abstract_class
from .utilities.points import vtk_points

if TYPE_CHECKING:  # pragma: no cover
    from collections.abc import Callable
    from collections.abc import Generator
    from collections.abc import Iterator

    from ._typing_core import MatrixLike
    from ._typing_core import NumpyArray
    from ._typing_core import VectorLike

# vector array names
DEFAULT_VECTOR_KEY = '_vectors'


class ActiveArrayInfoTuple(NamedTuple):
    """Active array info tuple to provide legacy support."""

    association: FieldAssociation
    name: str | None


class ActiveArrayInfo:
    """Active array info class with support for pickling.

    Parameters
    ----------
    association : pyvista.core.utilities.arrays.FieldAssociation
        Array association.
        Association of the array.

    name : str
        The name of the array.

    """

<<<<<<< HEAD
    def __init__(self, association, name) -> None:
=======
    def __init__(self, association: FieldAssociation, name: str | None) -> None:
>>>>>>> 5d458509
        """Initialize."""
        self.association = association
        self.name = name

    def copy(self) -> ActiveArrayInfo:
        """Return a copy of this object.

        Returns
        -------
        ActiveArrayInfo
            A copy of this object.

        """
        return ActiveArrayInfo(self.association, self.name)

    def __getstate__(self):
        """Support pickling."""
        state = self.__dict__.copy()
        state['association'] = int(self.association.value)
        return state

    def __setstate__(self, state) -> None:
        """Support unpickling."""
        self.__dict__ = state.copy()
        self.association = FieldAssociation(state['association'])

    @property
    def _namedtuple(self):
        """Build a namedtuple on the fly to provide legacy support."""
        return ActiveArrayInfoTuple(self.association, self.name)

    def __iter__(self):
        """Provide namedtuple-like __iter__."""
        return self._namedtuple.__iter__()

    def __repr__(self) -> str:
        """Provide namedtuple-like __repr__."""
        return self._namedtuple.__repr__()

    def __getitem__(self, item: int):
        """Provide namedtuple-like __getitem__."""
        return self._namedtuple.__getitem__(item)

<<<<<<< HEAD
    def __setitem__(self, key, value) -> None:
        """Provide namedtuple-like __setitem__."""
        self._namedtuple.__setitem__(key, value)

    def __getattr__(self, item) -> None:
        """Provide namedtuple-like __getattr__."""
        self._namedtuple.__getattr__(item)

=======
>>>>>>> 5d458509
    def __eq__(self, other):
        """Check equivalence (useful for serialize/deserialize tests)."""
        same_association = int(self.association.value) == int(other.association.value)
        return self.name == other.name and same_association


@abstract_class
class DataSet(DataSetFilters, DataObject):
    """Methods in common to spatially referenced objects.

    Parameters
    ----------
    *args :
        Any extra args are passed as option to spatially referenced objects.

    **kwargs :
        Any extra keyword args are passed as option to spatially referenced objects.

    """

    plot = pyvista._plot.plot

    def __init__(self, *args, **kwargs) -> None:
        """Initialize the common object."""
        super().__init__(*args, **kwargs)
        self._last_active_scalars_name: str | None = None
        self._active_scalars_info = ActiveArrayInfo(FieldAssociation.POINT, name=None)
        self._active_vectors_info = ActiveArrayInfo(FieldAssociation.POINT, name=None)
        self._active_tensors_info = ActiveArrayInfo(FieldAssociation.POINT, name=None)

    def __getattr__(self, item) -> Any:
        """Get attribute from base class if not found."""
        return super().__getattribute__(item)

    @property
    def active_scalars_info(self) -> ActiveArrayInfo:
        """Return the active scalar's association and name.

        Association refers to the data association (e.g. point, cell, or
        field) of the active scalars.

        Returns
        -------
        ActiveArrayInfo
            The scalars info in an object with namedtuple semantics,
            with attributes ``association`` and ``name``.

        Notes
        -----
        If both cell and point scalars are present and neither have
        been set active within at the dataset level, point scalars
        will be made active.

        Examples
        --------
        Create a mesh, add scalars to the mesh, and return the active
        scalars info.  Note how when the scalars are added, they
        automatically become the active scalars.

        >>> import pyvista as pv
        >>> mesh = pv.Sphere()
        >>> mesh['Z Height'] = mesh.points[:, 2]
        >>> mesh.active_scalars_info
        ActiveArrayInfoTuple(association=<FieldAssociation.POINT: 0>, name='Z Height')

        """
        field: FieldAssociation = self._active_scalars_info.association
        name: str | None = self._active_scalars_info.name
        exclude = {'__custom_rgba', 'Normals', 'vtkOriginalPointIds', 'TCoords'}
        if name in exclude:
            name = self._last_active_scalars_name

        # verify this field is still valid
        if name is not None:
            if field is FieldAssociation.CELL:
                if self.cell_data.active_scalars_name != name:
                    name = None
            elif field is FieldAssociation.POINT:
                if self.point_data.active_scalars_name != name:
                    name = None

        if name is None:
            # check for the active scalars in point or cell arrays
            self._active_scalars_info = ActiveArrayInfo(field, None)
            for attr in [self.point_data, self.cell_data]:
                if attr.active_scalars_name is not None:
                    self._active_scalars_info = ActiveArrayInfo(
                        attr.association,
                        attr.active_scalars_name,
                    )
                    break

        return self._active_scalars_info

    @property
    def active_vectors_info(self) -> ActiveArrayInfo:
        """Return the active vector's association and name.

        Association refers to the data association (e.g. point, cell, or
        field) of the active vectors.

        Returns
        -------
        ActiveArrayInfo
            The vectors info in an object with namedtuple semantics,
            with attributes ``association`` and ``name``.

        Notes
        -----
        If both cell and point vectors are present and neither have
        been set active within at the dataset level, point vectors
        will be made active.

        Examples
        --------
        Create a mesh, compute the normals inplace, set the active
        vectors to the normals, and show that the active vectors are
        the ``'Normals'`` array associated with points.

        >>> import pyvista as pv
        >>> mesh = pv.Sphere()
        >>> _ = mesh.compute_normals(inplace=True)
        >>> mesh.active_vectors_name = 'Normals'
        >>> mesh.active_vectors_info
        ActiveArrayInfoTuple(association=<FieldAssociation.POINT: 0>, name='Normals')

        """
        field: FieldAssociation = self._active_vectors_info.association
        name: str | None = self._active_vectors_info.name

        # verify this field is still valid
        if name is not None:
            if field is FieldAssociation.POINT:
                if self.point_data.active_vectors_name != name:
                    name = None
            if field is FieldAssociation.CELL:
                if self.cell_data.active_vectors_name != name:
                    name = None

        if name is None:
            # check for the active vectors in point or cell arrays
            self._active_vectors_info = ActiveArrayInfo(field, None)
            for attr in [self.point_data, self.cell_data]:
                name = attr.active_vectors_name
                if name is not None:
                    self._active_vectors_info = ActiveArrayInfo(attr.association, name)
                    break

        return self._active_vectors_info

    @property
    def active_tensors_info(self) -> ActiveArrayInfo:
        """Return the active tensor's field and name: [field, name].

        Returns
        -------
        ActiveArrayInfo
            Active tensor's field and name: [field, name].

        """
        return self._active_tensors_info

    @property
    def active_vectors(self) -> pyvista_ndarray | None:
        """Return the active vectors array.

        Returns
        -------
        Optional[pyvista_ndarray]
            Active vectors array.

        Examples
        --------
        Create a mesh, compute the normals inplace, and return the
        normals vector array.

        >>> import pyvista as pv
        >>> mesh = pv.Sphere()
        >>> _ = mesh.compute_normals(inplace=True)
        >>> mesh.active_vectors  # doctest:+SKIP
        pyvista_ndarray([[-2.48721432e-10, -1.08815623e-09, -1.00000000e+00],
                         [-2.48721432e-10, -1.08815623e-09,  1.00000000e+00],
                         [-1.18888125e-01,  3.40539310e-03, -9.92901802e-01],
                         ...,
                         [-3.11940581e-01, -6.81432486e-02,  9.47654784e-01],
                         [-2.09880397e-01, -4.65070531e-02,  9.76620376e-01],
                         [-1.15582108e-01, -2.80492082e-02,  9.92901802e-01]],
                        dtype=float32)

        """
        field: FieldAssociation = self.active_vectors_info.association
        name: str | None = self.active_vectors_info.name
        if name is not None:
            try:
                if field is FieldAssociation.POINT:
                    return self.point_data[name]
                if field is FieldAssociation.CELL:
                    return self.cell_data[name]
            except KeyError:
                return None
        return None

    @property
    def active_tensors(self) -> NumpyArray[float] | None:
        """Return the active tensors array.

        Returns
        -------
        Optional[np.ndarray]
            Active tensors array.

        """
        field: FieldAssociation = self.active_tensors_info.association
        name: str | None = self.active_tensors_info.name
        if name is not None:
            try:
                if field is FieldAssociation.POINT:
                    return self.point_data[name]
                if field is FieldAssociation.CELL:
                    return self.cell_data[name]
            except KeyError:
                return None
        return None

    @property
    def active_tensors_name(self) -> str | None:
        """Return the name of the active tensor array.

        Returns
        -------
        str
            Name of the active tensor array.

        """
        return self.active_tensors_info.name

    @active_tensors_name.setter
<<<<<<< HEAD
    def active_tensors_name(self, name: str) -> None:  # numpydoc ignore=GL08
=======
    def active_tensors_name(self, name: str | None) -> None:  # numpydoc ignore=GL08
>>>>>>> 5d458509
        """Set the name of the active tensor array.

        Parameters
        ----------
        name : str
            Name of the active tensor array.

        """
        self.set_active_tensors(name)

    @property
    def active_vectors_name(self) -> str | None:
        """Return the name of the active vectors array.

        Returns
        -------
        str
            Name of the active vectors array.

        Examples
        --------
        Create a mesh, compute the normals, set them as active, and
        return the name of the active vectors.

        >>> import pyvista as pv
        >>> mesh = pv.Sphere()
        >>> mesh_w_normals = mesh.compute_normals()
        >>> mesh_w_normals.active_vectors_name = 'Normals'
        >>> mesh_w_normals.active_vectors_name
        'Normals'

        """
        return self.active_vectors_info.name

    @active_vectors_name.setter
<<<<<<< HEAD
    def active_vectors_name(self, name: str) -> None:  # numpydoc ignore=GL08
=======
    def active_vectors_name(self, name: str | None) -> None:  # numpydoc ignore=GL08
>>>>>>> 5d458509
        """Set the name of the active vectors array.

        Parameters
        ----------
        name : str
            Name of the active vectors array.

        """
        self.set_active_vectors(name)

    @property  # type: ignore[explicit-override, override]
    def active_scalars_name(self) -> str | None:
        """Return the name of the active scalars.

        Returns
        -------
        str
            Name of the active scalars.

        Examples
        --------
        Create a mesh, add scalars to the mesh, and return the name of
        the active scalars.

        >>> import pyvista as pv
        >>> mesh = pv.Sphere()
        >>> mesh['Z Height'] = mesh.points[:, 2]
        >>> mesh.active_scalars_name
        'Z Height'

        """
        return self.active_scalars_info.name

    @active_scalars_name.setter
<<<<<<< HEAD
    def active_scalars_name(self, name: str) -> None:  # numpydoc ignore=GL08
=======
    def active_scalars_name(self, name: str | None) -> None:  # numpydoc ignore=GL08
>>>>>>> 5d458509
        """Set the name of the active scalars.

        Parameters
        ----------
        name : str
             Name of the active scalars.

        """
        self.set_active_scalars(name)

    @property
    def points(self) -> pyvista_ndarray:
        """Return a reference to the points as a numpy object.

        Returns
        -------
        pyvista_ndarray
            Reference to the points as a numpy object.

        Examples
        --------
        Create a mesh and return the points of the mesh as a numpy
        array.

        >>> import pyvista as pv
        >>> cube = pv.Cube()
        >>> points = cube.points
        >>> points
        pyvista_ndarray([[-0.5, -0.5, -0.5],
                         [-0.5, -0.5,  0.5],
                         [-0.5,  0.5,  0.5],
                         [-0.5,  0.5, -0.5],
                         [ 0.5, -0.5, -0.5],
                         [ 0.5,  0.5, -0.5],
                         [ 0.5,  0.5,  0.5],
                         [ 0.5, -0.5,  0.5]], dtype=float32)

        Shift these points in the z direction and show that their
        position is reflected in the mesh points.

        >>> points[:, 2] += 1
        >>> cube.points
        pyvista_ndarray([[-0.5, -0.5,  0.5],
                         [-0.5, -0.5,  1.5],
                         [-0.5,  0.5,  1.5],
                         [-0.5,  0.5,  0.5],
                         [ 0.5, -0.5,  0.5],
                         [ 0.5,  0.5,  0.5],
                         [ 0.5,  0.5,  1.5],
                         [ 0.5, -0.5,  1.5]], dtype=float32)

        You can also update the points in-place:

        >>> cube.points[...] = 2 * points
        >>> cube.points
        pyvista_ndarray([[-1., -1.,  1.],
                         [-1., -1.,  3.],
                         [-1.,  1.,  3.],
                         [-1.,  1.,  1.],
                         [ 1., -1.,  1.],
                         [ 1.,  1.,  1.],
                         [ 1.,  1.,  3.],
                         [ 1., -1.,  3.]], dtype=float32)

        """
        _points = self.GetPoints()
        try:
            _points = _points.GetData()
        except AttributeError:
            # create an empty array
            vtkpts = vtk_points(np.empty((0, 3)), False)
            self.SetPoints(vtkpts)
            _points = self.GetPoints().GetData()
        return pyvista_ndarray(_points, dataset=self)

    @points.setter
    def points(self, points: MatrixLike[float] | _vtk.vtkPoints) -> None:  # numpydoc ignore=GL08
        """Set a reference to the points as a numpy object.

        Parameters
        ----------
        points : MatrixLike[float] | vtk.vtkPoints
            Points as a array object.

        """
        pdata = self.GetPoints()
        if isinstance(points, pyvista_ndarray):
            # simply set the underlying data
            if points.VTKObject is not None and pdata is not None:
                pdata.SetData(points.VTKObject)
                pdata.Modified()
                self.Modified()
                return
        # directly set the data if vtk object
        if isinstance(points, _vtk.vtkPoints):
            self.SetPoints(points)
            if pdata is not None:
                pdata.Modified()
            self.Modified()
            return
        # otherwise, wrap and use the array
        points, _ = _coerce_pointslike_arg(points, copy=False)
        vtkpts = vtk_points(points, False)
        if not pdata:
            self.SetPoints(vtkpts)
        else:
            pdata.SetData(vtkpts.GetData())
        self.GetPoints().Modified()
        self.Modified()

    @property
    def arrows(self) -> pyvista.PolyData | None:
        """Return a glyph representation of the active vector data as arrows.

        Arrows will be located at the points of the mesh and
        their size will be dependent on the norm of the vector.
        Their direction will be the "direction" of the vector

        Returns
        -------
        pyvista.PolyData
            Active vectors represented as arrows.

        Examples
        --------
        Create a mesh, compute the normals and set them active, and
        plot the active vectors.

        >>> import pyvista as pv
        >>> mesh = pv.Cube()
        >>> mesh_w_normals = mesh.compute_normals()
        >>> mesh_w_normals.active_vectors_name = 'Normals'
        >>> arrows = mesh_w_normals.arrows
        >>> arrows.plot(show_scalar_bar=False)

        """
        vectors, vectors_name = self.active_vectors, self.active_vectors_name
        if vectors is None or vectors_name is None:
            return None

        if vectors.ndim != 2:
            raise ValueError('Active vectors are not vectors.')

        scale_name = f'{vectors_name} Magnitude'
        scale = np.linalg.norm(vectors, axis=1)
        self.point_data.set_array(scale, scale_name)
        return self.glyph(orient=vectors_name, scale=scale_name)

    @property
    def active_t_coords(self) -> pyvista_ndarray | None:
        """Return the active texture coordinates on the points.

        Returns
        -------
        Optional[pyvista_ndarray]
            Active texture coordinates on the points.

        """
        warnings.warn(
            'Use of `DataSet.active_t_coords` is deprecated. Use `DataSet.active_texture_coordinates` instead.',
            PyVistaDeprecationWarning,
        )
        return self.active_texture_coordinates

    @active_t_coords.setter
    def active_t_coords(self, t_coords: NumpyArray[float]) -> None:  # numpydoc ignore=GL08
        """Set the active texture coordinates on the points.

        Parameters
        ----------
        t_coords : np.ndarray
            Active texture coordinates on the points.

        """
        warnings.warn(
            'Use of `DataSet.active_t_coords` is deprecated. Use `DataSet.active_texture_coordinates` instead.',
            PyVistaDeprecationWarning,
        )
        self.active_texture_coordinates = t_coords  # type: ignore[assignment]

    def set_active_scalars(
        self,
        name: str | None,
        preference: PointLiteral | CellLiteral = 'cell',
    ) -> tuple[FieldAssociation, NumpyArray[float] | None]:
        """Find the scalars by name and appropriately sets it as active.

        To deactivate any active scalars, pass ``None`` as the ``name``.

        Parameters
        ----------
        name : str, optional
            Name of the scalars array to assign as active.  If
            ``None``, deactivates active scalars for both point and
            cell data.

        preference : str, default: "cell"
            If there are two arrays of the same name associated with
            points or cells, it will prioritize an array matching this
            type.  Can be either ``'cell'`` or ``'point'``.

        Returns
        -------
        pyvista.core.utilities.arrays.FieldAssociation
            Association of the scalars matching ``name``.

        pyvista_ndarray
            An array from the dataset matching ``name``.

        """
        if preference not in ['point', 'cell', FieldAssociation.CELL, FieldAssociation.POINT]:
            raise ValueError('``preference`` must be either "point" or "cell"')
        if name is None:
            self.GetCellData().SetActiveScalars(None)
            self.GetPointData().SetActiveScalars(None)
            return FieldAssociation.NONE, np.array([])
        field = get_array_association(self, name, preference=preference)
        if field == FieldAssociation.NONE:
            if name in self.field_data:
                raise ValueError(f'Data named "{name}" is a field array which cannot be active.')
            else:
                raise KeyError(f'Data named "{name}" does not exist in this dataset.')
        self._last_active_scalars_name = self.active_scalars_info.name
        if field == FieldAssociation.POINT:
            ret = self.GetPointData().SetActiveScalars(name)
        elif field == FieldAssociation.CELL:
            ret = self.GetCellData().SetActiveScalars(name)
        else:
            raise ValueError(f'Data field ({name}) with type ({field}) not usable')

        if ret < 0:
            raise ValueError(
                f'Data field "{name}" with type ({field}) could not be set as the active scalars',
            )

        self._active_scalars_info = ActiveArrayInfo(field, name)

        if field == FieldAssociation.POINT:
            return field, self.point_data.active_scalars
        else:  # must be cell
            return field, self.cell_data.active_scalars

    def set_active_vectors(
        self, name: str | None, preference: PointLiteral | CellLiteral = 'point'
    ) -> None:
        """Find the vectors by name and appropriately sets it as active.

        To deactivate any active vectors, pass ``None`` as the ``name``.

        Parameters
        ----------
        name : str, optional
            Name of the vectors array to assign as active.

        preference : str, default: "point"
            If there are two arrays of the same name associated with
            points, cells, or field data, it will prioritize an array
            matching this type.  Can be either ``'cell'``,
            ``'field'``, or ``'point'``.

        """
        if name is None:
            self.GetCellData().SetActiveVectors(None)
            self.GetPointData().SetActiveVectors(None)
            field = FieldAssociation.POINT
        else:
            field = get_array_association(self, name, preference=preference)
            if field == FieldAssociation.POINT:
                ret = self.GetPointData().SetActiveVectors(name)
            elif field == FieldAssociation.CELL:
                ret = self.GetCellData().SetActiveVectors(name)
            else:
                raise ValueError(f'Data field ({name}) with type ({field}) not usable')

            if ret < 0:
                raise ValueError(
                    f'Data field ({name}) with type ({field}) could not be set as the active vectors',
                )

        self._active_vectors_info = ActiveArrayInfo(field, name)

    def set_active_tensors(
        self, name: str | None, preference: PointLiteral | CellLiteral = 'point'
    ) -> None:
        """Find the tensors by name and appropriately sets it as active.

        To deactivate any active tensors, pass ``None`` as the ``name``.

        Parameters
        ----------
        name : str, optional
            Name of the tensors array to assign as active.

        preference : str, default: "point"
            If there are two arrays of the same name associated with
            points, cells, or field data, it will prioritize an array
            matching this type.  Can be either ``'cell'``,
            ``'field'``, or ``'point'``.

        """
        if name is None:
            self.GetCellData().SetActiveTensors(None)
            self.GetPointData().SetActiveTensors(None)
            field = FieldAssociation.POINT
        else:
            field = get_array_association(self, name, preference=preference)
            if field == FieldAssociation.POINT:
                ret = self.GetPointData().SetActiveTensors(name)
            elif field == FieldAssociation.CELL:
                ret = self.GetCellData().SetActiveTensors(name)
            else:
                raise ValueError(f'Data field ({name}) with type ({field}) not usable')

            if ret < 0:
                raise ValueError(
                    f'Data field ({name}) with type ({field}) could not be set as the active tensors',
                )

        self._active_tensors_info = ActiveArrayInfo(field, name)

    def rename_array(
        self,
        old_name: str,
        new_name: str,
        preference: PointLiteral | CellLiteral | FieldLiteral = 'cell',
    ) -> None:
        """Change array name by searching for the array then renaming it.

        Parameters
        ----------
        old_name : str
            Name of the array to rename.

        new_name : str
            Name to rename the array to.

        preference : str, default: "cell"
            If there are two arrays of the same name associated with
            points, cells, or field data, it will prioritize an array
            matching this type.  Can be either ``'cell'``,
            ``'field'``, or ``'point'``.

        Examples
        --------
        Create a cube, assign a point array to the mesh named
        ``'my_array'``, and rename it to ``'my_renamed_array'``.

        >>> import pyvista as pv
        >>> import numpy as np
        >>> cube = pv.Cube()
        >>> cube['my_array'] = range(cube.n_points)
        >>> cube.rename_array('my_array', 'my_renamed_array')
        >>> cube['my_renamed_array']
        pyvista_ndarray([0, 1, 2, 3, 4, 5, 6, 7])

        """
        field = get_array_association(self, old_name, preference=preference)

        was_active = False
        if self.active_scalars_name == old_name:
            was_active = True
        if field == FieldAssociation.POINT:
            data = self.point_data
        elif field == FieldAssociation.CELL:
            data = self.cell_data
        elif field == FieldAssociation.NONE:
            data = self.field_data
        else:
            raise KeyError(f'Array with name {old_name} not found.')

        arr = data.pop(old_name)
        # Update the array's name before reassigning. This prevents taking a copy of the array
        # in `DataSetAttributes._prepare_array` which can lead to the array being garbage collected.
        # See issue #5244.
        arr.VTKObject.SetName(new_name)  # type: ignore[union-attr]
        data[new_name] = arr

        if was_active and field != FieldAssociation.NONE:
            self.set_active_scalars(new_name, preference=field)

    @property
    def active_scalars(self) -> pyvista_ndarray | None:
        """Return the active scalars as an array.

        Returns
        -------
        Optional[pyvista_ndarray]
            Active scalars as an array.

        """
        field: FieldAssociation = self.active_scalars_info.association
        name: str | None = self.active_scalars_info.name
        if name is not None:
            try:
                if field == FieldAssociation.POINT:
                    return self.point_data[name]
                if field == FieldAssociation.CELL:
                    return self.cell_data[name]
            except KeyError:
                return None
        return None

    @property
    def active_normals(self) -> pyvista_ndarray | None:
        """Return the active normals as an array.

        Returns
        -------
        pyvista_ndarray
            Active normals of this dataset.

        Notes
        -----
        If both point and cell normals exist, this returns point
        normals by default.

        Examples
        --------
        Compute normals on an example sphere mesh and return the
        active normals for the dataset.  Show that this is the same size
        as the number of points.

        >>> import pyvista as pv
        >>> mesh = pv.Sphere()
        >>> mesh = mesh.compute_normals()
        >>> normals = mesh.active_normals
        >>> normals.shape
        (842, 3)
        >>> mesh.n_points
        842

        """
        if self.point_data.active_normals is not None:
            return self.point_data.active_normals
        return self.cell_data.active_normals

    def get_data_range(
        self,
        arr_var: str | NumpyArray[float] | None = None,
        preference: PointLiteral | CellLiteral | FieldLiteral = 'cell',
    ) -> tuple[float, float]:
        """Get the min and max of a named array.

        Parameters
        ----------
        arr_var : str, np.ndarray, optional
            The name of the array to get the range. If ``None``, the
            active scalars is used.

        preference : str, default: "cell"
            When scalars is specified, this is the preferred array type
            to search for in the dataset.  Must be either ``'point'``,
            ``'cell'``, or ``'field'``.

        Returns
        -------
        tuple
            ``(min, max)`` of the named array.

        """
        if arr_var is None:  # use active scalars array
            _, arr_var = self.active_scalars_info
            if arr_var is None:
                return (np.nan, np.nan)

        if isinstance(arr_var, str):
            name = arr_var
            arr = get_array(self, name, preference=preference, err=True)
        else:
            arr = arr_var

        # If array has no tuples return a NaN range
        if arr is None:
            return (np.nan, np.nan)
        if arr.size == 0 or not np.issubdtype(arr.dtype, np.number):
            return (np.nan, np.nan)
        # Use the array range
        return np.nanmin(arr), np.nanmax(arr)

    def copy_meta_from(self, ido: DataSet, deep: bool = True) -> None:
        """Copy pyvista meta data onto this object from another object.

        Parameters
        ----------
        ido : pyvista.DataSet
            Dataset to copy the metadata from.

        deep : bool, default: True
            Deep or shallow copy.

        """
        if deep:
            self._association_complex_names = deepcopy(ido._association_complex_names)
            self._association_bitarray_names = deepcopy(ido._association_bitarray_names)
            self._active_scalars_info = ido.active_scalars_info.copy()
            self._active_vectors_info = ido.active_vectors_info.copy()
            self._active_tensors_info = ido.active_tensors_info.copy()
        else:
            # pass by reference
            self._association_complex_names = ido._association_complex_names
            self._association_bitarray_names = ido._association_bitarray_names
            self._active_scalars_info = ido.active_scalars_info
            self._active_vectors_info = ido.active_vectors_info
            self._active_tensors_info = ido.active_tensors_info

    @property
    def point_data(self) -> DataSetAttributes:
        """Return point data as DataSetAttributes.

        Returns
        -------
        DataSetAttributes
            Point data as DataSetAttributes.

        Examples
        --------
        Add point arrays to a mesh and list the available ``point_data``.

        >>> import pyvista as pv
        >>> import numpy as np
        >>> mesh = pv.Cube()
        >>> mesh.clear_data()
        >>> mesh.point_data['my_array'] = np.random.default_rng().random(
        ...     mesh.n_points
        ... )
        >>> mesh.point_data['my_other_array'] = np.arange(mesh.n_points)
        >>> mesh.point_data
        pyvista DataSetAttributes
        Association     : POINT
        Active Scalars  : my_array
        Active Vectors  : None
        Active Texture  : None
        Active Normals  : None
        Contains arrays :
            my_array                float64    (8,)                 SCALARS
            my_other_array          int64      (8,)

        Access an array from ``point_data``.

        >>> mesh.point_data['my_other_array']
        pyvista_ndarray([0, 1, 2, 3, 4, 5, 6, 7])

        Or access it directly from the mesh.

        >>> mesh['my_array'].shape
        (8,)

        """
        return DataSetAttributes(
            self.GetPointData(),
            dataset=self,
            association=FieldAssociation.POINT,
        )

    def clear_point_data(self) -> None:
        """Remove all point arrays.

        Examples
        --------
        Clear all point arrays from a mesh.

        >>> import pyvista as pv
        >>> import numpy as np
        >>> mesh = pv.Sphere()
        >>> mesh.point_data.keys()
        ['Normals']
        >>> mesh.clear_point_data()
        >>> mesh.point_data.keys()
        []

        """
        self.point_data.clear()

    def clear_cell_data(self) -> None:
        """Remove all cell arrays."""
        self.cell_data.clear()

    def clear_data(self) -> None:
        """Remove all arrays from point/cell/field data.

        Examples
        --------
        Clear all arrays from a mesh.

        >>> import pyvista as pv
        >>> import numpy as np
        >>> mesh = pv.Sphere()
        >>> mesh.point_data.keys()
        ['Normals']
        >>> mesh.clear_data()
        >>> mesh.point_data.keys()
        []

        """
        self.clear_point_data()
        self.clear_cell_data()
        self.clear_field_data()

    @property
    def cell_data(self) -> DataSetAttributes:
        """Return cell data as DataSetAttributes.

        Returns
        -------
        DataSetAttributes
            Cell data as DataSetAttributes.

        Examples
        --------
        Add cell arrays to a mesh and list the available ``cell_data``.

        >>> import pyvista as pv
        >>> import numpy as np
        >>> mesh = pv.Cube()
        >>> mesh.clear_data()
        >>> mesh.cell_data['my_array'] = np.random.default_rng().random(
        ...     mesh.n_cells
        ... )
        >>> mesh.cell_data['my_other_array'] = np.arange(mesh.n_cells)
        >>> mesh.cell_data
        pyvista DataSetAttributes
        Association     : CELL
        Active Scalars  : my_array
        Active Vectors  : None
        Active Texture  : None
        Active Normals  : None
        Contains arrays :
            my_array                float64    (6,)                 SCALARS
            my_other_array          int64      (6,)

        Access an array from ``cell_data``.

        >>> mesh.cell_data['my_other_array']
        pyvista_ndarray([0, 1, 2, 3, 4, 5])

        Or access it directly from the mesh.

        >>> mesh['my_array'].shape
        (6,)

        """
        return DataSetAttributes(
            self.GetCellData(),
            dataset=self,
            association=FieldAssociation.CELL,
        )

    @property
    def n_points(self) -> int:
        """Return the number of points in the entire dataset.

        Returns
        -------
        int
            Number of points in the entire dataset.

        Examples
        --------
        Create a mesh and return the number of points in the
        mesh.

        >>> import pyvista as pv
        >>> cube = pv.Cube()
        >>> cube.n_points
        8

        """
        return self.GetNumberOfPoints()

    @property
    def n_cells(self) -> int:
        """Return the number of cells in the entire dataset.

        Returns
        -------
        int :
             Number of cells in the entire dataset.

        Notes
        -----
        This returns the total number of cells -- for :class:`pyvista.PolyData`
        this includes vertices, lines, triangle strips and polygonal faces.

        Examples
        --------
        Create a mesh and return the number of cells in the
        mesh.

        >>> import pyvista as pv
        >>> cube = pv.Cube()
        >>> cube.n_cells
        6

        """
        return self.GetNumberOfCells()

    @property
    def number_of_points(self) -> int:  # pragma: no cover
        """Return the number of points.

        Returns
        -------
        int :
             Number of points.

        """
        return self.GetNumberOfPoints()

    @property
    def number_of_cells(self) -> int:  # pragma: no cover
        """Return the number of cells.

        Returns
        -------
        int :
             Number of cells.

        """
        return self.GetNumberOfCells()

    @property
    def bounds(self) -> BoundsTuple:
        """Return the bounding box of this dataset.

        Returns
        -------
        BoundsLike
            Bounding box of this dataset.
            The form is: ``(x_min, x_max, y_min, y_max, z_min, z_max)``.

        Examples
        --------
        Create a cube and return the bounds of the mesh.

        >>> import pyvista as pv
        >>> cube = pv.Cube()
        >>> cube.bounds
        BoundsTuple(x_min=-0.5, x_max=0.5, y_min=-0.5, y_max=0.5, z_min=-0.5, z_max=0.5)

        """
        return BoundsTuple(*self.GetBounds())

    @property
    def length(self) -> float:
        """Return the length of the diagonal of the bounding box.

        Returns
        -------
        float
            Length of the diagonal of the bounding box.

        Examples
        --------
        Get the length of the bounding box of a cube.  This should
        match ``3**(1/2)`` since it is the diagonal of a cube that is
        ``1 x 1 x 1``.

        >>> import pyvista as pv
        >>> mesh = pv.Cube()
        >>> mesh.length
        1.7320508075688772

        """
        return self.GetLength()

    @property
    def center(self) -> tuple[float, float, float]:
        """Return the center of the bounding box.

        Returns
        -------
        tuple[float, float, float]
            Center of the bounding box.

        Examples
        --------
        Get the center of a mesh.

        >>> import pyvista as pv
        >>> mesh = pv.Sphere(center=(1, 2, 0))
        >>> mesh.center
        (1.0, 2.0, 0.0)

        """
        return self.GetCenter()

    @property
    def volume(self) -> float:
        """Return the mesh volume.

        This will return 0 for meshes with 2D cells.

        Returns
        -------
        float
            Total volume of the mesh.

        Examples
        --------
        Get the volume of a cube of size 4x4x4.
        Note that there are 5 points in each direction.

        >>> import pyvista as pv
        >>> mesh = pv.ImageData(dimensions=(5, 5, 5))
        >>> mesh.volume
        64.0

        A mesh with 2D cells has no volume.

        >>> mesh = pv.ImageData(dimensions=(5, 5, 1))
        >>> mesh.volume
        0.0

        :class:`pyvista.PolyData` is special as a 2D surface can
        enclose a 3D volume. This case uses a different methodology,
        see :func:`pyvista.PolyData.volume`.

        >>> mesh = pv.Sphere()
        >>> mesh.volume
        0.51825

        """
        sizes = self.compute_cell_sizes(length=False, area=False, volume=True)
        return sizes.cell_data['Volume'].sum().item()

    @property
    def area(self) -> float:
        """Return the mesh area if 2D.

        This will return 0 for meshes with 3D cells.

        Returns
        -------
        float
            Total area of the mesh.

        Examples
        --------
        Get the area of a square of size 2x2.
        Note 5 points in each direction.

        >>> import pyvista as pv
        >>> mesh = pv.ImageData(dimensions=(5, 5, 1))
        >>> mesh.area
        16.0

        A mesh with 3D cells does not have an area.  To get
        the outer surface area, first extract the surface using
        :func:`pyvista.DataSetFilters.extract_surface`.

        >>> mesh = pv.ImageData(dimensions=(5, 5, 5))
        >>> mesh.area
        0.0

        Get the area of a sphere. Discretization error results
        in slight difference from ``pi``.

        >>> mesh = pv.Sphere()
        >>> mesh.area
        3.13

        """
        sizes = self.compute_cell_sizes(length=False, area=True, volume=False)
        return sizes.cell_data['Area'].sum().item()

    def get_array(
        self,
        name: str,
        preference: Literal['cell', 'point', 'field'] = 'cell',
    ) -> pyvista.pyvista_ndarray:
        """Search both point, cell and field data for an array.

        Parameters
        ----------
        name : str
            Name of the array.

        preference : str, default: "cell"
            When scalars is specified, this is the preferred array
            type to search for in the dataset.  Must be either
            ``'point'``, ``'cell'``, or ``'field'``.

        Returns
        -------
        pyvista.pyvista_ndarray
            Requested array.

        Examples
        --------
        Create a DataSet with a variety of arrays.

        >>> import pyvista as pv
        >>> mesh = pv.Cube()
        >>> mesh.clear_data()
        >>> mesh.point_data['point-data'] = range(mesh.n_points)
        >>> mesh.cell_data['cell-data'] = range(mesh.n_cells)
        >>> mesh.field_data['field-data'] = ['a', 'b', 'c']
        >>> mesh.array_names
        ['point-data', 'field-data', 'cell-data']

        Get the point data array.

        >>> mesh.get_array('point-data')
        pyvista_ndarray([0, 1, 2, 3, 4, 5, 6, 7])

        Get the cell data array.

        >>> mesh.get_array('cell-data')
        pyvista_ndarray([0, 1, 2, 3, 4, 5])

        Get the field data array.

        >>> mesh.get_array('field-data')
        pyvista_ndarray(['a', 'b', 'c'], dtype='<U1')

        """
        arr = get_array(self, name, preference=preference, err=True)
        if arr is None:  # pragma: no cover
            raise RuntimeError  # this should never be reached with err=True
        return arr

    def get_array_association(
        self,
        name: str,
        preference: Literal['cell', 'point', 'field'] = 'cell',
    ) -> FieldAssociation:
        """Get the association of an array.

        Parameters
        ----------
        name : str
            Name of the array.

        preference : str, default: "cell"
            When ``name`` is specified, this is the preferred array
            association to search for in the dataset.  Must be either
            ``'point'``, ``'cell'``, or ``'field'``.

        Returns
        -------
        pyvista.core.utilities.arrays.FieldAssociation
            Field association of the array.

        Examples
        --------
        Create a DataSet with a variety of arrays.

        >>> import pyvista as pv
        >>> mesh = pv.Cube()
        >>> mesh.clear_data()
        >>> mesh.point_data['point-data'] = range(mesh.n_points)
        >>> mesh.cell_data['cell-data'] = range(mesh.n_cells)
        >>> mesh.field_data['field-data'] = ['a', 'b', 'c']
        >>> mesh.array_names
        ['point-data', 'field-data', 'cell-data']

        Get the point data array association.

        >>> mesh.get_array_association('point-data')
        <FieldAssociation.POINT: 0>

        Get the cell data array association.

        >>> mesh.get_array_association('cell-data')
        <FieldAssociation.CELL: 1>

        Get the field data array association.

        >>> mesh.get_array_association('field-data')
        <FieldAssociation.NONE: 2>

        """
        return get_array_association(self, name, preference=preference, err=True)

    def __getitem__(self, index: Iterable[Any] | str) -> NumpyArray[float]:
        """Search both point, cell, and field data for an array."""
        if isinstance(index, Iterable) and not isinstance(index, str):
            name, preference = tuple(index)
        elif isinstance(index, str):
            name = index
            preference = 'cell'
        else:
            raise KeyError(
                f'Index ({index}) not understood.'
                ' Index must be a string name or a tuple of string name and string preference.',
            )
        return self.get_array(name, preference=preference)

    def _ipython_key_completions_(self) -> list[str]:
        """Tab completion of IPython."""
        return self.array_names

    def __setitem__(
        self,
        name: str,
        scalars: NumpyArray[float] | Sequence[float] | float,
    ) -> None:  # numpydoc ignore=PR01,RT01
        """Add/set an array in the point_data, or cell_data accordingly.

        It depends on the array's length, or specified mode.

        """
        # First check points - think of case with vertex cells
        #   there would be the same number of cells as points but we'd want
        #   the data to be on the nodes.
        if scalars is None:
            raise TypeError('Empty array unable to be added.')
        else:
            scalars = np.asanyarray(scalars)

        if scalars.ndim == 0:
            if np.issubdtype(scalars.dtype, np.str_):
                # Always set scalar strings as field data
                self.field_data[name] = scalars
                return
            # reshape single scalar values from 0D to 1D so that shape[0] can be indexed
            scalars = scalars.reshape((1,))

        # Now check array size to determine which field to place array
        if scalars.shape[0] == self.n_points:
            self.point_data[name] = scalars
        elif scalars.shape[0] == self.n_cells:
            self.cell_data[name] = scalars
        else:
            # Field data must be set explicitly as it could be a point of
            # confusion for new users
            raise_not_matching(scalars, self)
        return

    @property
    def n_arrays(self) -> int:
        """Return the number of arrays present in the dataset.

        Returns
        -------
        int
           Number of arrays present in the dataset.

        """
        n = self.GetPointData().GetNumberOfArrays()
        n += self.GetCellData().GetNumberOfArrays()
        n += self.GetFieldData().GetNumberOfArrays()
        return n

    @property
    def array_names(self) -> list[str]:
        """Return a list of array names for the dataset.

        This makes sure to put the active scalars' name first in the list.

        Returns
        -------
        list[str]
            List of array names for the dataset.

        Examples
        --------
        Return the array names for a mesh.

        >>> import pyvista as pv
        >>> mesh = pv.Sphere()
        >>> mesh.point_data['my_array'] = range(mesh.n_points)
        >>> mesh.array_names
        ['my_array', 'Normals']

        """
        names: list[str] = []
        names.extend(self.field_data.keys())
        names.extend(self.point_data.keys())
        names.extend(self.cell_data.keys())
        if self.active_scalars_name is not None:
            names.remove(self.active_scalars_name)
            names.insert(0, self.active_scalars_name)
        return names

    def _get_attrs(self):
        """Return the representation methods (internal helper)."""
        attrs = []
        attrs.append(('N Cells', self.GetNumberOfCells(), '{}'))
        attrs.append(('N Points', self.GetNumberOfPoints(), '{}'))
        if isinstance(self, pyvista.PolyData):
            attrs.append(('N Strips', self.n_strips, '{}'))
        bds = self.bounds
        fmt = f'{pyvista.FLOAT_FORMAT}, {pyvista.FLOAT_FORMAT}'
        attrs.append(('X Bounds', (bds[0], bds[1]), fmt))
        attrs.append(('Y Bounds', (bds[2], bds[3]), fmt))
        attrs.append(('Z Bounds', (bds[4], bds[5]), fmt))
        # if self.n_cells <= pyvista.REPR_VOLUME_MAX_CELLS and self.n_cells > 0:
        #     attrs.append(("Volume", (self.volume), pyvista.FLOAT_FORMAT))
        return attrs

    def _repr_html_(self) -> str:
        """Return a pretty representation for Jupyter notebooks.

        It includes header details and information about all arrays.

        """
        fmt = ''
        if self.n_arrays > 0:
            fmt += "<table style='width: 100%;'>"
            fmt += '<tr><th>Header</th><th>Data Arrays</th></tr>'
            fmt += '<tr><td>'
        # Get the header info
        fmt += self.head(display=False, html=True)
        # Fill out arrays
        if self.n_arrays > 0:
            fmt += '</td><td>'
            fmt += '\n'
            fmt += "<table style='width: 100%;'>\n"
            titles = ['Name', 'Field', 'Type', 'N Comp', 'Min', 'Max']
            fmt += '<tr>' + ''.join([f'<th>{t}</th>' for t in titles]) + '</tr>\n'
            row = '<tr><td>{}</td><td>{}</td><td>{}</td><td>{}</td><td>{}</td><td>{}</td></tr>\n'
            row = '<tr>' + ''.join(['<td>{}</td>' for i in range(len(titles))]) + '</tr>\n'

            def format_array(name: str, arr, field):
                """Format array information for printing (internal helper)."""
                if isinstance(arr, str):
                    # Convert string scalar into a numpy array. Otherwise, get_data_range
                    # will treat the string as an array name, not an array value.
                    arr = np.array(arr)
                dl, dh = self.get_data_range(arr)
                dl = pyvista.FLOAT_FORMAT.format(dl)  # type: ignore[assignment]
                dh = pyvista.FLOAT_FORMAT.format(dh)  # type: ignore[assignment]
                if name == self.active_scalars_info.name:
                    name = f'<b>{name}</b>'
                ncomp = arr.shape[1] if arr.ndim > 1 else 1
                return row.format(name, field, arr.dtype, ncomp, dl, dh)

            for key, arr in self.point_data.items():
                fmt += format_array(key, arr, 'Points')
            for key, arr in self.cell_data.items():
                fmt += format_array(key, arr, 'Cells')
            for key, arr in self.field_data.items():
                fmt += format_array(key, arr, 'Fields')

            fmt += '</table>\n'
            fmt += '\n'
            fmt += '</td></tr> </table>'
        return fmt

    def __repr__(self) -> str:
        """Return the object representation."""
        return self.head(display=False, html=False)

    def __str__(self) -> str:
        """Return the object string representation."""
        return self.head(display=False, html=False)

    def copy_from(self, mesh: _vtk.vtkDataSet, deep: bool = True) -> None:
        """Overwrite this dataset inplace with the new dataset's geometries and data.

        Parameters
        ----------
        mesh : vtk.vtkDataSet
            The overwriting mesh.

        deep : bool, default: True
            Whether to perform a deep or shallow copy.

        Examples
        --------
        Create two meshes and overwrite ``mesh_a`` with ``mesh_b``.
        Show that ``mesh_a`` is equal to ``mesh_b``.

        >>> import pyvista as pv
        >>> mesh_a = pv.Sphere()
        >>> mesh_b = pv.Cube()
        >>> mesh_a.copy_from(mesh_b)
        >>> mesh_a == mesh_b
        True

        """
        # Allow child classes to overwrite parent classes
        if not isinstance(self, type(mesh)):
            raise TypeError(
                f'The Input DataSet type {type(mesh)} must be '
                f'compatible with the one being overwritten {type(self)}',
            )
        if deep:
            self.deep_copy(mesh)
        else:
            self.shallow_copy(mesh)
        if is_pyvista_dataset(mesh):
            self.copy_meta_from(mesh, deep=deep)

    def cast_to_unstructured_grid(self) -> pyvista.UnstructuredGrid:
        """Get a new representation of this object as a :class:`pyvista.UnstructuredGrid`.

        Returns
        -------
        pyvista.UnstructuredGrid
            Dataset cast into a :class:`pyvista.UnstructuredGrid`.

        Examples
        --------
        Cast a :class:`pyvista.PolyData` to a
        :class:`pyvista.UnstructuredGrid`.

        >>> import pyvista as pv
        >>> mesh = pv.Sphere()
        >>> type(mesh)
        <class 'pyvista.core.pointset.PolyData'>
        >>> grid = mesh.cast_to_unstructured_grid()
        >>> type(grid)
        <class 'pyvista.core.pointset.UnstructuredGrid'>

        """
        alg = _vtk.vtkAppendFilter()
        alg.AddInputData(self)
        alg.Update()
        return _get_output(alg)

    def cast_to_pointset(self, pass_cell_data: bool = False) -> pyvista.PointSet:
        """Extract the points of this dataset and return a :class:`pyvista.PointSet`.

        Parameters
        ----------
        pass_cell_data : bool, default: False
            Run the :func:`cell_data_to_point_data()
            <pyvista.DataSetFilters.cell_data_to_point_data>` filter and pass
            cell data fields to the new pointset.

        Returns
        -------
        pyvista.PointSet
            Dataset cast into a :class:`pyvista.PointSet`.

        Notes
        -----
        This will produce a deep copy of the points and point/cell data of
        the original mesh.

        Examples
        --------
        >>> import pyvista as pv
        >>> mesh = pv.Wavelet()
        >>> pointset = mesh.cast_to_pointset()
        >>> type(pointset)
        <class 'pyvista.core.pointset.PointSet'>

        """
        pset = pyvista.PointSet()
        pset.points = self.points.copy()
        if pass_cell_data:
            self = self.cell_data_to_point_data()
        pset.GetPointData().DeepCopy(self.GetPointData())
        pset.active_scalars_name = self.active_scalars_name
        return pset

    def cast_to_poly_points(self, pass_cell_data: bool = False) -> pyvista.PolyData:
        """Extract the points of this dataset and return a :class:`pyvista.PolyData`.

        Parameters
        ----------
        pass_cell_data : bool, default: False
            Run the :func:`cell_data_to_point_data()
            <pyvista.DataSetFilters.cell_data_to_point_data>` filter and pass
            cell data fields to the new pointset.

        Returns
        -------
        pyvista.PolyData
            Dataset cast into a :class:`pyvista.PolyData`.

        Notes
        -----
        This will produce a deep copy of the points and point/cell data of
        the original mesh.

        Examples
        --------
        >>> from pyvista import examples
        >>> mesh = examples.load_uniform()
        >>> points = mesh.cast_to_poly_points(pass_cell_data=True)
        >>> type(points)
        <class 'pyvista.core.pointset.PolyData'>
        >>> points.n_arrays
        2
        >>> points.point_data
        pyvista DataSetAttributes
        Association     : POINT
        Active Scalars  : Spatial Point Data
        Active Vectors  : None
        Active Texture  : None
        Active Normals  : None
        Contains arrays :
            Spatial Point Data      float64    (1000,)              SCALARS
        >>> points.cell_data
        pyvista DataSetAttributes
        Association     : CELL
        Active Scalars  : None
        Active Vectors  : None
        Active Texture  : None
        Active Normals  : None
        Contains arrays :
            Spatial Cell Data       float64    (1000,)

        """
        pset = pyvista.PolyData(self.points.copy())
        if pass_cell_data:
            cell_data = self.copy()
            cell_data.clear_point_data()
            cell_data = cell_data.cell_data_to_point_data()
            pset.GetCellData().DeepCopy(cell_data.GetPointData())
        pset.GetPointData().DeepCopy(self.GetPointData())
        pset.active_scalars_name = self.active_scalars_name
        return pset

    def find_closest_point(self, point: Iterable[float], n: int = 1) -> int:
        """Find index of closest point in this mesh to the given point.

        If wanting to query many points, use a KDTree with scipy or another
        library as those implementations will be easier to work with.

        See: https://github.com/pyvista/pyvista-support/issues/107

        Parameters
        ----------
        point : sequence[float]
            Length 3 coordinate of the point to query.

        n : int, optional
            If greater than ``1``, returns the indices of the ``n`` closest
            points.

        Returns
        -------
        int
            The index of the point in this mesh that is closest to the given point.

        See Also
        --------
        DataSet.find_closest_cell
        DataSet.find_containing_cell
        DataSet.find_cells_along_line
        DataSet.find_cells_within_bounds

        Examples
        --------
        Find the index of the closest point to ``(0, 1, 0)``.

        >>> import pyvista as pv
        >>> mesh = pv.Sphere()
        >>> index = mesh.find_closest_point((0, 1, 0))
        >>> index
        239

        Get the coordinate of that point.

        >>> mesh.points[index]
        pyvista_ndarray([-0.05218758,  0.49653167,  0.02706946], dtype=float32)

        """
        if not isinstance(point, (np.ndarray, Sequence)) or len(point) != 3:
            raise TypeError('Given point must be a length three sequence.')
        if not isinstance(n, int):
            raise TypeError('`n` must be a positive integer.')
        if n < 1:
            raise ValueError('`n` must be a positive integer.')

        locator = _vtk.vtkPointLocator()
        locator.SetDataSet(self)  # type: ignore[arg-type]
        locator.BuildLocator()
        if n > 1:
            id_list = _vtk.vtkIdList()
            locator.FindClosestNPoints(n, point, id_list)  # type: ignore[arg-type]
            return vtk_id_list_to_array(id_list)
        return locator.FindClosestPoint(point)  # type: ignore[arg-type]

    def find_closest_cell(
        self,
        point: VectorLike[float] | MatrixLike[float],
        return_closest_point: bool = False,
    ) -> int | NumpyArray[int] | tuple[int | NumpyArray[int], NumpyArray[int]]:
        """Find index of closest cell in this mesh to the given point.

        Parameters
        ----------
        point : Vector | Matrix
            Coordinates of point to query (length 3) or a
            :class:`numpy.ndarray` of ``n`` points with shape ``(n, 3)``.

        return_closest_point : bool, default: False
            If ``True``, the closest point within a mesh cell to that point is
            returned.  This is not necessarily the closest nodal point on the
            mesh.  Default is ``False``.

        Returns
        -------
        int or numpy.ndarray
            Index or indices of the cell in this mesh that is/are closest
            to the given point(s).

            .. versionchanged:: 0.35.0
               Inputs of shape ``(1, 3)`` now return a :class:`numpy.ndarray`
               of shape ``(1,)``.

        numpy.ndarray
            Point or points inside a cell of the mesh that is/are closest
            to the given point(s).  Only returned if
            ``return_closest_point=True``.

            .. versionchanged:: 0.35.0
               Inputs of shape ``(1, 3)`` now return a :class:`numpy.ndarray`
               of the same shape.

        Warnings
        --------
        This method may still return a valid cell index even if the point
        contains a value like ``numpy.inf`` or ``numpy.nan``.

        See Also
        --------
        DataSet.find_closest_point
        DataSet.find_containing_cell
        DataSet.find_cells_along_line
        DataSet.find_cells_within_bounds

        Examples
        --------
        Find nearest cell on a sphere centered on the
        origin to the point ``[0.1, 0.2, 0.3]``.

        >>> import pyvista as pv
        >>> mesh = pv.Sphere()
        >>> point = [0.1, 0.2, 0.3]
        >>> index = mesh.find_closest_cell(point)
        >>> index
        338

        Make sure that this cell indeed is the closest to
        ``[0.1, 0.2, 0.3]``.

        >>> import numpy as np
        >>> cell_centers = mesh.cell_centers()
        >>> relative_position = cell_centers.points - point
        >>> distance = np.linalg.norm(relative_position, axis=1)
        >>> np.argmin(distance)
        np.int64(338)

        Find the nearest cells to several random points that
        are centered on the origin.

        >>> points = 2 * np.random.default_rng().random((5000, 3)) - 1
        >>> indices = mesh.find_closest_cell(points)
        >>> indices.shape
        (5000,)

        For the closest cell, find the point inside the cell that is
        closest to the supplied point.  The rectangle is a unit square
        with 1 cell and 4 nodal points at the corners in the plane with
        ``z`` normal and ``z=0``.  The closest point inside the cell is
        not usually at a nodal point.

        >>> unit_square = pv.Rectangle()
        >>> index, closest_point = unit_square.find_closest_cell(
        ...     [0.25, 0.25, 0.5], return_closest_point=True
        ... )
        >>> closest_point
        array([0.25, 0.25, 0.  ])

        But, the closest point can be a nodal point, although the index of
        that point is not returned.  If the closest nodal point by index is
        desired, see :func:`DataSet.find_closest_point`.

        >>> index, closest_point = unit_square.find_closest_cell(
        ...     [1.0, 1.0, 0.5], return_closest_point=True
        ... )
        >>> closest_point
        array([1., 1., 0.])

        """
        point, singular = _coerce_pointslike_arg(point, copy=False)

        locator = _vtk.vtkCellLocator()
        locator.SetDataSet(self)  # type: ignore[arg-type]
        locator.BuildLocator()

        cell = _vtk.vtkGenericCell()

        closest_cells: list[int] = []
        closest_points: list[list[float]] = []

        for node in point:
            closest_point = [0.0, 0.0, 0.0]
            cell_id = _vtk.mutable(0)
            sub_id = _vtk.mutable(0)
            dist2 = _vtk.mutable(0.0)

            locator.FindClosestPoint(node, closest_point, cell, cell_id, sub_id, dist2)  # type: ignore[call-overload]
            closest_cells.append(int(cell_id))
            closest_points.append(closest_point)

        out_cells: int | NumpyArray[int] = closest_cells[0] if singular else np.array(closest_cells)
        out_points = np.array(closest_points[0]) if singular else np.array(closest_points)

        if return_closest_point:
            return out_cells, out_points
        return out_cells

    def find_containing_cell(
        self,
        point: VectorLike[float] | MatrixLike[float],
    ) -> int | NumpyArray[int]:
        """Find index of a cell that contains the given point.

        Parameters
        ----------
        point : Vector, Matrix
            Coordinates of point to query (length 3) or a
            :class:`numpy.ndarray` of ``n`` points with shape ``(n, 3)``.

        Returns
        -------
        int or numpy.ndarray
            Index or indices of the cell in this mesh that contains
            the given point.

            .. versionchanged:: 0.35.0
               Inputs of shape ``(1, 3)`` now return a :class:`numpy.ndarray`
               of shape ``(1,)``.

        See Also
        --------
        DataSet.find_closest_point
        DataSet.find_closest_cell
        DataSet.find_cells_along_line
        DataSet.find_cells_within_bounds

        Examples
        --------
        A unit square with 16 equal sized cells is created and a cell
        containing the point ``[0.3, 0.3, 0.0]`` is found.

        >>> import pyvista as pv
        >>> mesh = pv.ImageData(
        ...     dimensions=[5, 5, 1], spacing=[1 / 4, 1 / 4, 0]
        ... )
        >>> mesh
        ImageData...
        >>> mesh.find_containing_cell([0.3, 0.3, 0.0])
        5

        A point outside the mesh domain will return ``-1``.

        >>> mesh.find_containing_cell([0.3, 0.3, 1.0])
        -1

        Find the cells that contain 1000 random points inside the mesh.

        >>> import numpy as np
        >>> points = np.random.default_rng().random((1000, 3))
        >>> indices = mesh.find_containing_cell(points)
        >>> indices.shape
        (1000,)

        """
        point, singular = _coerce_pointslike_arg(point, copy=False)

        locator = _vtk.vtkCellLocator()
        locator.SetDataSet(self)  # type: ignore[arg-type]
        locator.BuildLocator()

        containing_cells = [locator.FindCell(node) for node in point]
        return containing_cells[0] if singular else np.array(containing_cells)

    def find_cells_along_line(
        self,
        pointa: VectorLike[float],
        pointb: VectorLike[float],
        tolerance: float = 0.0,
    ) -> NumpyArray[int]:
        """Find the index of cells whose bounds intersect a line.

        Line is defined from ``pointa`` to ``pointb``.

        Parameters
        ----------
        pointa : Vector
            Length 3 coordinate of the start of the line.

        pointb : Vector
            Length 3 coordinate of the end of the line.

        tolerance : float, default: 0.0
            The absolute tolerance to use to find cells along line.

        Returns
        -------
        numpy.ndarray
            Index or indices of the cell(s) whose bounds intersect
            the line.

        Warnings
        --------
        This method returns cells whose bounds intersect the line.
        This means that the line may not intersect the cell itself.
        To obtain cells that intersect the line, use
        :func:`pyvista.DataSet.find_cells_intersecting_line`.

        See Also
        --------
        DataSet.find_closest_point
        DataSet.find_closest_cell
        DataSet.find_containing_cell
        DataSet.find_cells_within_bounds
        DataSet.find_cells_intersecting_line

        Examples
        --------
        >>> import pyvista as pv
        >>> mesh = pv.Sphere()
        >>> mesh.find_cells_along_line([0.0, 0, 0], [1.0, 0, 0])
        array([  86,   87, 1652, 1653])

        """
        if np.array(pointa).size != 3:
            raise TypeError('Point A must be a length three tuple of floats.')
        if np.array(pointb).size != 3:
            raise TypeError('Point B must be a length three tuple of floats.')
        locator = _vtk.vtkCellLocator()
        locator.SetDataSet(self)  # type: ignore[arg-type]
        locator.BuildLocator()
        id_list = _vtk.vtkIdList()
        locator.FindCellsAlongLine(
            cast(Sequence[float], pointa),
            cast(Sequence[float], pointb),
            tolerance,
            id_list,
        )
        return vtk_id_list_to_array(id_list)

    def find_cells_intersecting_line(
        self,
        pointa: VectorLike[float],
        pointb: VectorLike[float],
        tolerance: float = 0.0,
    ) -> NumpyArray[int]:
        """Find the index of cells that intersect a line.

        Line is defined from ``pointa`` to ``pointb``.  This
        method requires vtk version >=9.2.0.

        Parameters
        ----------
        pointa : sequence[float]
            Length 3 coordinate of the start of the line.

        pointb : sequence[float]
            Length 3 coordinate of the end of the line.

        tolerance : float, default: 0.0
            The absolute tolerance to use to find cells along line.

        Returns
        -------
        numpy.ndarray
            Index or indices of the cell(s) that intersect
            the line.

        See Also
        --------
        DataSet.find_closest_point
        DataSet.find_closest_cell
        DataSet.find_containing_cell
        DataSet.find_cells_within_bounds
        DataSet.find_cells_along_line

        Examples
        --------
        >>> import pyvista as pv
        >>> mesh = pv.Sphere()
        >>> mesh.find_cells_intersecting_line([0.0, 0, 0], [1.0, 0, 0])
        array([  86, 1653])

        """
        if pyvista.vtk_version_info < (9, 2, 0):
            raise VTKVersionError('pyvista.PointSet requires VTK >= 9.2.0')

        if np.array(pointa).size != 3:
            raise TypeError('Point A must be a length three tuple of floats.')
        if np.array(pointb).size != 3:
            raise TypeError('Point B must be a length three tuple of floats.')
        locator = _vtk.vtkCellLocator()
        locator.SetDataSet(cast(_vtk.vtkDataSet, self))
        locator.BuildLocator()
        id_list = _vtk.vtkIdList()
        points = _vtk.vtkPoints()
        cell = _vtk.vtkGenericCell()
        locator.IntersectWithLine(
            cast(Sequence[float], pointa),
            cast(Sequence[float], pointb),
            tolerance,
            points,
            id_list,
            cell,
        )
        return vtk_id_list_to_array(id_list)

    def find_cells_within_bounds(self, bounds: BoundsTuple) -> NumpyArray[int]:
        """Find the index of cells in this mesh within bounds.

        Parameters
        ----------
        bounds : sequence[float]
            Bounding box. The form is: ``(x_min, x_max, y_min, y_max, z_min, z_max)``.

        Returns
        -------
        numpy.ndarray
            Index or indices of the cell in this mesh that are closest
            to the given point.

        See Also
        --------
        DataSet.find_closest_point
        DataSet.find_closest_cell
        DataSet.find_containing_cell
        DataSet.find_cells_along_line

        Examples
        --------
        >>> import pyvista as pv
        >>> mesh = pv.Cube()
        >>> index = mesh.find_cells_within_bounds(
        ...     [-2.0, 2.0, -2.0, 2.0, -2.0, 2.0]
        ... )

        """
        if np.array(bounds).size != 6:
            raise TypeError('Bounds must be a length six tuple of floats.')
        locator = _vtk.vtkCellTreeLocator()
        locator.SetDataSet(cast(_vtk.vtkDataSet, self))
        locator.BuildLocator()
        id_list = _vtk.vtkIdList()
        locator.FindCellsWithinBounds(list(bounds), id_list)
        return vtk_id_list_to_array(id_list)

    def get_cell(self, index: int) -> pyvista.Cell:
        """Return a :class:`pyvista.Cell` object.

        Parameters
        ----------
        index : int
            Cell ID.

        Returns
        -------
        pyvista.Cell
            The i-th pyvista.Cell.

        Notes
        -----
        Cells returned from this method are deep copies of the original
        cells. Changing properties (for example, ``points``) will not affect
        the dataset they originated from.

        Examples
        --------
        Get the 0-th cell.

        >>> from pyvista import examples
        >>> mesh = examples.load_airplane()
        >>> cell = mesh.get_cell(0)
        >>> cell
        Cell ...

        Get the point ids of the first cell

        >>> cell.point_ids
        [0, 1, 2]

        Get the point coordinates of the first cell

        >>> cell.points
        array([[897.0,  48.8,  82.3],
               [906.6,  48.8,  80.7],
               [907.5,  55.5,  83.7]])

        For the first cell, get the points associated with the first edge

        >>> cell.edges[0].point_ids
        [0, 1]

        For a Tetrahedron, get the point ids of the last face

        >>> mesh = examples.cells.Tetrahedron()
        >>> cell = mesh.get_cell(0)
        >>> cell.faces[-1].point_ids
        [0, 2, 1]

        """
        # must check upper bounds, otherwise segfaults (on Linux, 9.2)
        if index + 1 > self.n_cells:
            raise IndexError(f'Invalid index {index} for a dataset with {self.n_cells} cells.')

        # Note: we have to use vtkGenericCell here since
        # GetCell(vtkIdType cellId, vtkGenericCell* cell) is thread-safe,
        # while GetCell(vtkIdType cellId) is not.
        cell = pyvista.Cell()  # type: ignore[abstract]
        self.GetCell(index, cell)
        cell.SetCellType(self.GetCellType(index))
        return cell

    @property
    def cell(self) -> Iterator[pyvista.Cell]:
        """A generator that provides an easy way to loop over all cells.

        To access a single cell, use :func:`pyvista.DataSet.get_cell`.

        .. versionchanged:: 0.39.0
            Now returns a generator instead of a list.
            Use ``get_cell(i)`` instead of ``cell[i]``.

        Yields
        ------
        pyvista.Cell

        See Also
        --------
        pyvista.DataSet.get_cell

        Examples
        --------
        Loop over the cells

        >>> import pyvista as pv
        >>> # Create a grid with 9 points and 4 cells
        >>> mesh = pv.ImageData(dimensions=(3, 3, 1))
        >>> for cell in mesh.cell:  # doctest: +SKIP
        ...     cell
        ...

        """
        for i in range(self.n_cells):
            yield self.get_cell(i)

    def cell_neighbors(self, ind: int, connections: str = 'points') -> list[int]:
        """Get the cell neighbors of the ind-th cell.

        Concrete implementation of vtkDataSet's `GetCellNeighbors
        <https://vtk.org/doc/nightly/html/classvtkDataSet.html#ae1ba413c15802ef50d9b1955a66521e4>`_.

        Parameters
        ----------
        ind : int
            Cell ID.

        connections : str, default: "points"
            Describe how the neighbor cell(s) must be connected to the current
            cell to be considered as a neighbor.
            Can be either ``'points'``, ``'edges'`` or ``'faces'``.

        Returns
        -------
        list[int]
            List of neighbor cells IDs for the ind-th cell.

        Warnings
        --------
        For a :class:`pyvista.ExplicitStructuredGrid`, use :func:`pyvista.ExplicitStructuredGrid.neighbors`.

        See Also
        --------
        pyvista.DataSet.cell_neighbors_levels

        Examples
        --------
        >>> from pyvista import examples
        >>> mesh = examples.load_airplane()

        Get the neighbor cell ids that have at least one point in common with
        the 0-th cell.

        >>> mesh.cell_neighbors(0, "points")
        [1, 2, 3, 388, 389, 11, 12, 395, 14, 209, 211, 212]

        Get the neighbor cell ids that have at least one edge in common with
        the 0-th cell.

        >>> mesh.cell_neighbors(0, "edges")
        [1, 3, 12]

        For unstructured grids with cells of dimension 3 (Tetrahedron for example),
        cell neighbors can be defined using faces.

        >>> mesh = examples.download_tetrahedron()
        >>> mesh.cell_neighbors(0, "faces")
        [1, 5, 7]

        Show a visual example.

        >>> from functools import partial
        >>> import pyvista as pv
        >>> mesh = pv.Sphere(theta_resolution=10)
        >>>
        >>> pl = pv.Plotter(shape=(1, 2))
        >>> pl.link_views()
        >>> add_point_labels = partial(
        ...     pl.add_point_labels,
        ...     text_color="white",
        ...     font_size=20,
        ...     shape=None,
        ...     show_points=False,
        ... )
        >>>
        >>> for i, connection in enumerate(["points", "edges"]):
        ...     pl.subplot(0, i)
        ...     pl.view_xy()
        ...     _ = pl.add_title(
        ...         f"{connection.capitalize()} neighbors",
        ...         color="red",
        ...         shadow=True,
        ...         font_size=8,
        ...     )
        ...
        ...     # Add current cell
        ...     i_cell = 0
        ...     current_cell = mesh.extract_cells(i_cell)
        ...     _ = pl.add_mesh(
        ...         current_cell, show_edges=True, color="blue"
        ...     )
        ...     _ = add_point_labels(
        ...         current_cell.cell_centers().points,
        ...         labels=[f"{i_cell}"],
        ...     )
        ...
        ...     # Add neighbors
        ...     ids = mesh.cell_neighbors(i_cell, connection)
        ...     cells = mesh.extract_cells(ids)
        ...     _ = pl.add_mesh(cells, color="red", show_edges=True)
        ...     _ = add_point_labels(
        ...         cells.cell_centers().points,
        ...         labels=[f"{i}" for i in ids],
        ...     )
        ...
        ...     # Add other cells
        ...     ids.append(i_cell)
        ...     others = mesh.extract_cells(ids, invert=True)
        ...     _ = pl.add_mesh(others, show_edges=True)
        ...
        >>> pl.show()

        """
        if isinstance(self, _vtk.vtkExplicitStructuredGrid):
            raise TypeError('For an ExplicitStructuredGrid, use the `neighbors` method')

        # Build links as recommended:
        # https://vtk.org/doc/nightly/html/classvtkPolyData.html#adf9caaa01f72972d9a986ba997af0ac7
        if hasattr(self, 'BuildLinks'):
            self.BuildLinks()

        needed = ['points', 'edges', 'faces']
        if connections not in needed:
            raise ValueError(f'`connections` must be one of: {needed} (got "{connections}")')

        cell = self.get_cell(ind)

        iterators = {
            'points': cell.point_ids,
            'edges': range(cell.n_edges),
            'faces': range(cell.n_faces),
        }

        def generate_ids(i: int, connections: str):  # numpydoc ignore=GL08
            if connections == 'points':
                ids = _vtk.vtkIdList()
                ids.InsertNextId(i)
                return ids
            elif connections == 'edges':
                return cell.get_edge(i).GetPointIds()
            elif connections == 'faces':
                return cell.get_face(i).GetPointIds()
            return None  # pragma: no cover

        neighbors = set()
        for i in iterators[connections]:
            point_ids = generate_ids(i, connections)
            cell_ids = _vtk.vtkIdList()
            self.GetCellNeighbors(ind, point_ids, cell_ids)

            neighbors.update([cell_ids.GetId(i) for i in range(cell_ids.GetNumberOfIds())])

        return list(neighbors)

    def point_neighbors(self, ind: int) -> list[int]:
        """Get the point neighbors of the ind-th point.

        Parameters
        ----------
        ind : int
            Point ID.

        Returns
        -------
        list[int]
            List of neighbor points IDs for the ind-th point.

        See Also
        --------
        pyvista.DataSet.point_neighbors_levels

        Examples
        --------
        Get the point neighbors of the 0-th point.

        >>> import pyvista as pv
        >>> mesh = pv.Sphere(theta_resolution=10)
        >>> mesh.point_neighbors(0)
        [2, 226, 198, 170, 142, 114, 86, 254, 58, 30]

        Plot them.

        >>> pl = pv.Plotter()
        >>> _ = pl.add_mesh(mesh, show_edges=True)
        >>>
        >>> # Label the 0-th point
        >>> _ = pl.add_point_labels(
        ...     mesh.points[0], ["0"], text_color="blue", font_size=40
        ... )
        >>>
        >>> # Get the point neighbors and plot them
        >>> neighbors = mesh.point_neighbors(0)
        >>> _ = pl.add_point_labels(
        ...     mesh.points[neighbors],
        ...     labels=[f"{i}" for i in neighbors],
        ...     text_color="red",
        ...     font_size=40,
        ... )
        >>> pl.camera_position = "xy"
        >>> pl.camera.zoom(7.0)
        >>> pl.show()

        """
        if ind + 1 > self.n_points:
            raise IndexError(f'Invalid index {ind} for a dataset with {self.n_points} points.')

        out = []
        for cell in self.point_cell_ids(ind):
            out.extend([i for i in self.get_cell(cell).point_ids if i != ind])
        return list(set(out))

    def point_neighbors_levels(
        self,
        ind: int,
        n_levels: int = 1,
    ) -> Generator[list[int], None, None]:
        """Get consecutive levels of point neighbors.

        Parameters
        ----------
        ind : int
            Point ID.

        n_levels : int, default: 1
            Number of levels to search for point neighbors.
            When equal to 1, it is equivalent to :func:`pyvista.DataSet.point_neighbors`.

        Returns
        -------
        generator[list[[int]]
            A generator of list of neighbor points IDs for the ind-th point.

        See Also
        --------
        pyvista.DataSet.point_neighbors

        Examples
        --------
        Get the point neighbors IDs starting from the 0-th point
        up until the third level.

        >>> import pyvista as pv
        >>> mesh = pv.Sphere(theta_resolution=10)
        >>> pt_nbr_levels = mesh.point_neighbors_levels(0, 3)
        >>> pt_nbr_levels = list(pt_nbr_levels)
        >>> pt_nbr_levels[0]
        [2, 226, 198, 170, 142, 114, 86, 30, 58, 254]
        >>> pt_nbr_levels[1]
        [3, 227, 255, 199, 171, 143, 115, 87, 59, 31]
        >>> pt_nbr_levels[2]
        [256, 32, 4, 228, 200, 172, 144, 116, 88, 60]

        Visualize these points IDs.

        >>> from functools import partial
        >>> pl = pv.Plotter()
        >>> _ = pl.add_mesh(mesh, show_edges=True)
        >>>
        >>> # Define partial function to add point labels
        >>> add_point_labels = partial(
        ...     pl.add_point_labels,
        ...     text_color="white",
        ...     font_size=40,
        ...     point_size=10,
        ... )
        >>>
        >>> # Add the first point label
        >>> _ = add_point_labels(
        ...     mesh.points[0], labels=["0"], text_color="blue"
        ... )
        >>>
        >>> # Add the neighbors to the plot
        >>> neighbors = mesh.point_neighbors_levels(0, n_levels=3)
        >>> for i, ids in enumerate(neighbors, start=1):
        ...     _ = add_point_labels(
        ...         mesh.points[ids],
        ...         labels=[f"{i}"] * len(ids),
        ...         text_color="red",
        ...     )
        ...
        >>>
        >>> pl.view_xy()
        >>> pl.camera.zoom(4.0)
        >>> pl.show()

        """
        method = self.point_neighbors
        return self._get_levels_neihgbors(ind, n_levels, method)

    def cell_neighbors_levels(
        self,
        ind: int,
        connections: str = 'points',
        n_levels: int = 1,
    ) -> Generator[list[int], None, None]:
        """Get consecutive levels of cell neighbors.

        Parameters
        ----------
        ind : int
            Cell ID.

        connections : str, default: "points"
            Describe how the neighbor cell(s) must be connected to the current
            cell to be considered as a neighbor.
            Can be either ``'points'``, ``'edges'`` or ``'faces'``.

        n_levels : int, default: 1
            Number of levels to search for cell neighbors.
            When equal to 1, it is equivalent to :func:`pyvista.DataSet.cell_neighbors`.

        Returns
        -------
        generator[list[int]]
            A generator of list of cell IDs for each level.

        Warnings
        --------
        For a :class:`pyvista.ExplicitStructuredGrid`, use :func:`pyvista.ExplicitStructuredGrid.neighbors`.

        See Also
        --------
        pyvista.DataSet.cell_neighbors

        Examples
        --------
        Get the cell neighbors IDs starting from the 0-th cell
        up until the third level.

        >>> import pyvista as pv
        >>> mesh = pv.Sphere(theta_resolution=10)
        >>> nbr_levels = mesh.cell_neighbors_levels(
        ...     0, connections="edges", n_levels=3
        ... )
        >>> nbr_levels = list(nbr_levels)
        >>> nbr_levels[0]
        [1, 21, 9]
        >>> nbr_levels[1]
        [2, 8, 74, 75, 20, 507]
        >>> nbr_levels[2]
        [128, 129, 3, 453, 7, 77, 23, 506]

        Visualize these cells IDs.

        >>> from functools import partial
        >>> pv.global_theme.color_cycler = [
        ...     'red',
        ...     'green',
        ...     'blue',
        ...     'purple',
        ... ]
        >>> pl = pv.Plotter()
        >>>
        >>> # Define partial function to add point labels
        >>> add_point_labels = partial(
        ...     pl.add_point_labels,
        ...     text_color="white",
        ...     font_size=40,
        ...     shape=None,
        ...     show_points=False,
        ... )
        >>>
        >>> # Add the 0-th cell to the plotter
        >>> cell = mesh.extract_cells(0)
        >>> _ = pl.add_mesh(cell, show_edges=True)
        >>> _ = add_point_labels(cell.cell_centers().points, labels=["0"])
        >>> other_ids = [0]
        >>>
        >>> # Add the neighbors to the plot
        >>> neighbors = mesh.cell_neighbors_levels(
        ...     0, connections="edges", n_levels=3
        ... )
        >>> for i, ids in enumerate(neighbors, start=1):
        ...     cells = mesh.extract_cells(ids)
        ...     _ = pl.add_mesh(cells, show_edges=True)
        ...     _ = add_point_labels(
        ...         cells.cell_centers().points, labels=[f"{i}"] * len(ids)
        ...     )
        ...     other_ids.extend(ids)
        ...
        >>>
        >>> # Add the cell IDs that are not neighbors (ie. the rest of the sphere)
        >>> cells = mesh.extract_cells(other_ids, invert=True)
        >>> _ = pl.add_mesh(cells, color="white", show_edges=True)
        >>>
        >>> pl.view_xy()
        >>> pl.camera.zoom(6.0)
        >>> pl.show()

        """
        method = partial(self.cell_neighbors, connections=connections)
        return self._get_levels_neihgbors(ind, n_levels, method)

    def _get_levels_neihgbors(
        self,
        ind: int,
        n_levels: int,
        method: Callable[[Any], Any],
    ) -> Generator[list[int], None, None]:  # numpydoc ignore=PR01,RT01
        """Provide helper method that yields neighbors ids."""
        neighbors = set(method(ind))
        yield list(neighbors)

        # Keep track of visited points or cells
        all_visited = neighbors.copy()
        all_visited.add(ind)

        for _ in range(n_levels - 1):
            # Get the neighbors for the next level.
            new_visited = set()
            for n in neighbors:
                new_neighbors = method(n)
                new_visited.update(new_neighbors)
            neighbors = new_visited

            # Only return the ones that have not been visited yet
            yield list(neighbors.difference(all_visited))
            all_visited.update(neighbors)

    def point_cell_ids(self, ind: int) -> list[int]:
        """Get the cell IDs that use the ind-th point.

        Implements vtkDataSet's `GetPointCells <https://vtk.org/doc/nightly/html/classvtkDataSet.html#a36d1d8f67ad67adf4d1a9cfb30dade49>`_.

        Parameters
        ----------
        ind : int
            Point ID.

        Returns
        -------
        listint]
            List of cell IDs using the ind-th point.

        Examples
        --------
        Get the cell ids using the 0-th point.

        >>> import pyvista as pv
        >>> mesh = pv.Sphere(theta_resolution=10)
        >>> mesh.point_cell_ids(0)
        [0, 1, 2, 3, 4, 5, 6, 7, 8, 9]

        Plot them.

        >>> pl = pv.Plotter()
        >>> _ = pl.add_mesh(mesh, show_edges=True)
        >>>
        >>> # Label the 0-th point
        >>> _ = pl.add_point_labels(
        ...     mesh.points[0], ["0"], text_color="blue", font_size=20
        ... )
        >>>
        >>> # Get the cells ids using the 0-th point
        >>> ids = mesh.point_cell_ids(0)
        >>> cells = mesh.extract_cells(ids)
        >>> _ = pl.add_mesh(cells, color="red", show_edges=True)
        >>> centers = cells.cell_centers().points
        >>> _ = pl.add_point_labels(
        ...     centers,
        ...     labels=[f"{i}" for i in ids],
        ...     text_color="white",
        ...     font_size=20,
        ...     shape=None,
        ...     show_points=False,
        ... )
        >>>
        >>> # Plot the other cells
        >>> others = mesh.extract_cells(
        ...     [i for i in range(mesh.n_cells) if i not in ids]
        ... )
        >>> _ = pl.add_mesh(others, show_edges=True)
        >>>
        >>> pl.camera_position = "yx"
        >>> pl.camera.zoom(7.0)
        >>> pl.show()

        """
        # Build links as recommended:
        # https://vtk.org/doc/nightly/html/classvtkPolyData.html#adf9caaa01f72972d9a986ba997af0ac7
        if hasattr(self, 'BuildLinks'):
            self.BuildLinks()

        ids = _vtk.vtkIdList()
        self.GetPointCells(ind, ids)
        return [ids.GetId(i) for i in range(ids.GetNumberOfIds())]

    def point_is_inside_cell(
        self,
        ind: int,
        point: VectorLike[float] | MatrixLike[float],
    ) -> bool | NumpyArray[np.bool_]:
        """Return whether one or more points are inside a cell.

        .. versionadded:: 0.35.0

        Parameters
        ----------
        ind : int
            Cell ID.

        point : Matrix
            Point or points to query if are inside a cell.

        Returns
        -------
        bool or numpy.ndarray
            Whether point(s) is/are inside cell. A single bool is only returned if
            the input point has shape ``(3,)``.

        Examples
        --------
        >>> from pyvista import examples
        >>> mesh = examples.load_hexbeam()
        >>> mesh.get_cell(0).bounds
        BoundsTuple(x_min=0.0, x_max=0.5, y_min=0.0, y_max=0.5, z_min=0.0, z_max=0.5)
        >>> mesh.point_is_inside_cell(0, [0.2, 0.2, 0.2])
        True

        """
        if not isinstance(ind, (int, np.integer)):
            raise TypeError(f'ind must be an int, got {type(ind)}')

        if not 0 <= ind < self.n_cells:
            raise ValueError(f'ind must be >= 0 and < {self.n_cells}, got {ind}')

        co_point, singular = _coerce_pointslike_arg(point, copy=False)

        cell = self.GetCell(ind)
        npoints = cell.GetPoints().GetNumberOfPoints()

        closest_point = [0.0, 0.0, 0.0]
        sub_id = _vtk.mutable(0)
        pcoords = [0.0, 0.0, 0.0]
        dist2 = _vtk.mutable(0.0)
        weights = [0.0] * npoints

        in_cell = np.empty(shape=co_point.shape[0], dtype=np.bool_)
        for i, node in enumerate(co_point):
            is_inside = cell.EvaluatePosition(node, closest_point, sub_id, pcoords, dist2, weights)
            if not 0 <= is_inside <= 1:
                raise RuntimeError(
                    f'Computational difficulty encountered for point {node} in cell {ind}',
                )
            in_cell[i] = bool(is_inside)

        if singular:
            return in_cell[0].item()
        return in_cell

    @property
    def active_texture_coordinates(self) -> pyvista_ndarray | None:
        """Return the active texture coordinates on the points.

        Returns
        -------
        Optional[pyvista_ndarray]
            Active texture coordinates on the points.

        Examples
        --------
        Return the active texture coordinates from the globe example.

        >>> from pyvista import examples
        >>> globe = examples.load_globe()
        >>> globe.active_texture_coordinates
        pyvista_ndarray([[0.        , 0.        ],
                         [0.        , 0.07142857],
                         [0.        , 0.14285714],
                         ...,
                         [1.        , 0.85714286],
                         [1.        , 0.92857143],
                         [1.        , 1.        ]])

        """
        return self.point_data.active_texture_coordinates

    @active_texture_coordinates.setter
    def active_texture_coordinates(
        self,
        texture_coordinates: NumpyArray[float],
    ) -> None:  # numpydoc ignore=GL08
        """Set the active texture coordinates on the points.

        Parameters
        ----------
        texture_coordinates : np.ndarray
            Active texture coordinates on the points.

        """
        self.point_data.active_texture_coordinates = texture_coordinates  # type: ignore[assignment]<|MERGE_RESOLUTION|>--- conflicted
+++ resolved
@@ -73,11 +73,7 @@
 
     """
 
-<<<<<<< HEAD
-    def __init__(self, association, name) -> None:
-=======
     def __init__(self, association: FieldAssociation, name: str | None) -> None:
->>>>>>> 5d458509
         """Initialize."""
         self.association = association
         self.name = name
@@ -121,17 +117,6 @@
         """Provide namedtuple-like __getitem__."""
         return self._namedtuple.__getitem__(item)
 
-<<<<<<< HEAD
-    def __setitem__(self, key, value) -> None:
-        """Provide namedtuple-like __setitem__."""
-        self._namedtuple.__setitem__(key, value)
-
-    def __getattr__(self, item) -> None:
-        """Provide namedtuple-like __getattr__."""
-        self._namedtuple.__getattr__(item)
-
-=======
->>>>>>> 5d458509
     def __eq__(self, other):
         """Check equivalence (useful for serialize/deserialize tests)."""
         same_association = int(self.association.value) == int(other.association.value)
@@ -369,11 +354,7 @@
         return self.active_tensors_info.name
 
     @active_tensors_name.setter
-<<<<<<< HEAD
-    def active_tensors_name(self, name: str) -> None:  # numpydoc ignore=GL08
-=======
     def active_tensors_name(self, name: str | None) -> None:  # numpydoc ignore=GL08
->>>>>>> 5d458509
         """Set the name of the active tensor array.
 
         Parameters
@@ -409,11 +390,7 @@
         return self.active_vectors_info.name
 
     @active_vectors_name.setter
-<<<<<<< HEAD
-    def active_vectors_name(self, name: str) -> None:  # numpydoc ignore=GL08
-=======
     def active_vectors_name(self, name: str | None) -> None:  # numpydoc ignore=GL08
->>>>>>> 5d458509
         """Set the name of the active vectors array.
 
         Parameters
@@ -448,11 +425,7 @@
         return self.active_scalars_info.name
 
     @active_scalars_name.setter
-<<<<<<< HEAD
-    def active_scalars_name(self, name: str) -> None:  # numpydoc ignore=GL08
-=======
     def active_scalars_name(self, name: str | None) -> None:  # numpydoc ignore=GL08
->>>>>>> 5d458509
         """Set the name of the active scalars.
 
         Parameters
