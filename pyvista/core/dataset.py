--- conflicted
+++ resolved
@@ -2942,71 +2942,67 @@
         [0, 1, 2]
 
         """
-<<<<<<< HEAD
-        return self.cells_connectivity[ind].points
-
-    @property
-    def cells_connectivity(self) -> DatasetConnectivity:
-        """Return cells connectivity.
-
-        Examples
-        --------
-        >>> from pyvista import examples
-        >>> mesh = examples.load_airplane()
-
-        Get the point ids of the 0-th cell
-
-        >>> mesh.cells_connectivity[0].points
-        [0, 1, 2]
-
-        Get the neighbor cell ids that have at least one point in common with
-        the 0-th cell
-
-        >>> mesh.cells_connectivity[0].point_neighbors
-        [1, 2, 3, 388, 389, 11, 12, 395, 14, 209, 211, 212]
-
-        Get the neighbor cell ids that have at least one edge in common with
-        the 0-th cell
-
-        >>> mesh.cells_connectivity[0].edge_neighbors
-        [1, 3, 12]
-
-        For unstructured grids, cell neighbors can be defined using faces
-
-        >>> mesh = examples.download_tetrahedron()
-        >>> mesh.cells_connectivity[1].face_neighbors
-        [0, 8, 11]
-        """
-        return DatasetConnectivity(self, "cell")
-
-    @property
-    def points_connectivity(self) -> DatasetConnectivity:
-        """Return points connectivity.
-
-        Examples
-        --------
-        >>> from pyvista import examples
-        >>> mesh = examples.load_airplane()
-
-        Get the cell ids that use the 0-th point
-
-        >>> mesh.points_connectivity[0].cells
-        [0, 1, 3, 209, 211, 212]
-
-        Get the neighbor points ids of the 0-th point
-
-        >>> mesh.points_connectivity[0].neighbors
-        [1, 2, 3, 4, 115, 117]
-        """
-        return DatasetConnectivity(self, "point")
-=======
         # deprecated 0.38.0, convert to error in 0.41.0, remove 0.42.0
         warnings.warn(
             '`cell_point_ids` is deprecated. Use `cell[i].point_ids` instead',
             PyVistaDeprecationWarning,
         )
         return self.cell[ind].point_ids
->>>>>>> 067b5976
+
+    @property
+    def cells_connectivity(self) -> DatasetConnectivity:
+        """Return cells connectivity.
+
+        Examples
+        --------
+        >>> from pyvista import examples
+        >>> mesh = examples.load_airplane()
+
+        Get the point ids of the 0-th cell
+
+        >>> mesh.cells_connectivity[0].points
+        [0, 1, 2]
+
+        Get the neighbor cell ids that have at least one point in common with
+        the 0-th cell
+
+        >>> mesh.cells_connectivity[0].point_neighbors
+        [1, 2, 3, 388, 389, 11, 12, 395, 14, 209, 211, 212]
+
+        Get the neighbor cell ids that have at least one edge in common with
+        the 0-th cell
+
+        >>> mesh.cells_connectivity[0].edge_neighbors
+        [1, 3, 12]
+
+        For unstructured grids, cell neighbors can be defined using faces
+
+        >>> mesh = examples.download_tetrahedron()
+        >>> mesh.cells_connectivity[1].face_neighbors
+        [0, 8, 11]
+        """
+        return DatasetConnectivity(self, "cell")
+
+    @property
+    def points_connectivity(self) -> DatasetConnectivity:
+        """Return points connectivity.
+
+        Examples
+        --------
+        >>> from pyvista import examples
+        >>> mesh = examples.load_airplane()
+
+        Get the cell ids that use the 0-th point
+
+        >>> mesh.points_connectivity[0].cells
+        [0, 1, 3, 209, 211, 212]
+
+        Get the neighbor points ids of the 0-th point
+
+        >>> mesh.points_connectivity[0].neighbors
+        [1, 2, 3, 4, 115, 117]
+        """
+        return DatasetConnectivity(self, "point")
 
     def point_is_inside_cell(
         self, ind: int, point: Union[VectorArray, NumericArray]
