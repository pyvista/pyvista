--- conflicted
+++ resolved
@@ -3020,8 +3020,9 @@
         elif hasattr(self, 'dimensions'):
             dims = np.asarray(self.dimensions)
             return int(3 - (dims == 1).sum())  # type: ignore[return-value]
-<<<<<<< HEAD
-        return int(np.linalg.matrix_rank(self.points))  # type: ignore[return-value]
+        # Align points first to make rank computation more robust
+        aligned_points = self.align_xyz().points
+        return int(np.linalg.matrix_rank(aligned_points))  # type: ignore[return-value]
 
     def validate(self, action: Literal['warn', 'report'] = 'warn') -> ValidationReport | None:
         """Validate point and cell data arrays match n_points and n_cells, respectively.
@@ -3187,9 +3188,4 @@
         kwargs = {
             name: issue.values if issue._has_values else None for name, issue in issues.items()
         }
-        return ValidationReport(**kwargs)
-=======
-        # Align points first to make rank computation more robust
-        aligned_points = self.align_xyz().points
-        return int(np.linalg.matrix_rank(aligned_points))  # type: ignore[return-value]
->>>>>>> 4fee67ca
+        return ValidationReport(**kwargs)