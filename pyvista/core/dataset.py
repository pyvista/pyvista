--- conflicted
+++ resolved
@@ -1743,11 +1743,7 @@
         return self.GetLength()
 
     @property
-<<<<<<< HEAD
     def center(self) -> List[float]:  # numpydoc ignore=RT01
-=======
-    def center(self) -> List[int]:  # numpydoc ignore=RT01
->>>>>>> cf334421
         """Return the center of the bounding box.
 
         Returns
