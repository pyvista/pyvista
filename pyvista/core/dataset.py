--- conflicted
+++ resolved
@@ -76,11 +76,7 @@
 
     """
 
-<<<<<<< HEAD
-    def __init__(self, association, name) -> None:
-=======
     def __init__(self, association: FieldAssociation, name: str | None) -> None:
->>>>>>> b5e891aa
         """Initialize."""
         self.association = association
         self.name = name
@@ -124,17 +120,6 @@
         """Provide namedtuple-like __getitem__."""
         return self._namedtuple.__getitem__(item)
 
-<<<<<<< HEAD
-    def __setitem__(self, key, value) -> None:
-        """Provide namedtuple-like __setitem__."""
-        self._namedtuple.__setitem__(key, value)
-
-    def __getattr__(self, item) -> None:
-        """Provide namedtuple-like __getattr__."""
-        self._namedtuple.__getattr__(item)
-
-=======
->>>>>>> b5e891aa
     def __eq__(self, other):
         """Check equivalence (useful for serialize/deserialize tests)."""
         same_association = int(self.association.value) == int(other.association.value)
@@ -372,11 +357,7 @@
         return self.active_tensors_info.name
 
     @active_tensors_name.setter
-<<<<<<< HEAD
-    def active_tensors_name(self, name: str) -> None:  # numpydoc ignore=GL08
-=======
     def active_tensors_name(self, name: str | None) -> None:  # numpydoc ignore=GL08
->>>>>>> b5e891aa
         """Set the name of the active tensor array.
 
         Parameters
@@ -412,11 +393,7 @@
         return self.active_vectors_info.name
 
     @active_vectors_name.setter
-<<<<<<< HEAD
-    def active_vectors_name(self, name: str) -> None:  # numpydoc ignore=GL08
-=======
     def active_vectors_name(self, name: str | None) -> None:  # numpydoc ignore=GL08
->>>>>>> b5e891aa
         """Set the name of the active vectors array.
 
         Parameters
@@ -451,11 +428,7 @@
         return self.active_scalars_info.name
 
     @active_scalars_name.setter
-<<<<<<< HEAD
-    def active_scalars_name(self, name: str) -> None:  # numpydoc ignore=GL08
-=======
     def active_scalars_name(self, name: str | None) -> None:  # numpydoc ignore=GL08
->>>>>>> b5e891aa
         """Set the name of the active scalars.
 
         Parameters
