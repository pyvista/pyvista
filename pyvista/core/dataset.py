"""Attributes common to PolyData and Grid Objects."""

from __future__ import annotations

from collections.abc import Iterable
from collections.abc import Sequence
from copy import deepcopy
from functools import partial
from typing import TYPE_CHECKING
from typing import Any
from typing import Literal
from typing import NamedTuple
from typing import cast
from typing import overload
import warnings

import numpy as np

import pyvista

from . import _vtk_core as _vtk
from ._typing_core import BoundsTuple
from .dataobject import DataObject
from .datasetattributes import DataSetAttributes
from .errors import PyVistaDeprecationWarning
from .errors import VTKVersionError
from .filters import DataSetFilters
from .filters import _get_output
from .pyvista_ndarray import pyvista_ndarray
from .utilities.arrays import CellLiteral
from .utilities.arrays import FieldAssociation
from .utilities.arrays import FieldLiteral
from .utilities.arrays import PointLiteral
from .utilities.arrays import _coerce_pointslike_arg
from .utilities.arrays import get_array
from .utilities.arrays import get_array_association
from .utilities.arrays import raise_not_matching
from .utilities.arrays import vtk_id_list_to_array
from .utilities.helpers import is_pyvista_dataset
from .utilities.misc import abstract_class
from .utilities.points import vtk_points

if TYPE_CHECKING:  # pragma: no cover
    from collections.abc import Callable
    from collections.abc import Generator
    from collections.abc import Iterator

    from ._typing_core import MatrixLike
    from ._typing_core import NumpyArray
    from ._typing_core import VectorLike

# vector array names
DEFAULT_VECTOR_KEY = '_vectors'


class ActiveArrayInfoTuple(NamedTuple):
    """Active array info tuple to provide legacy support."""

    association: FieldAssociation
    name: str | None


class ActiveArrayInfo:
    """Active array info class with support for pickling.

    Parameters
    ----------
    association : pyvista.core.utilities.arrays.FieldAssociation
        Array association.
        Association of the array.

    name : str
        The name of the array.

    """

    def __init__(self: ActiveArrayInfo, association: FieldAssociation, name: str | None) -> None:
        """Initialize."""
        self.association = association
        self.name = name

    def copy(self: ActiveArrayInfo) -> ActiveArrayInfo:
        """Return a copy of this object.

        Returns
        -------
        ActiveArrayInfo
            A copy of this object.

        """
        return ActiveArrayInfo(self.association, self.name)

    def __getstate__(self: ActiveArrayInfo) -> dict[str, Any]:
        """Support pickling."""
        state = self.__dict__.copy()
        state['association'] = int(self.association.value)
        return state

    def __setstate__(self: ActiveArrayInfo, state: dict[str, Any]) -> None:
        """Support unpickling."""
        self.__dict__ = state.copy()
        self.association = FieldAssociation(state['association'])

    @property
    def _namedtuple(self: ActiveArrayInfo) -> ActiveArrayInfoTuple:
        """Build a namedtuple on the fly to provide legacy support."""
        return ActiveArrayInfoTuple(self.association, self.name)

    def __iter__(self: ActiveArrayInfo) -> Iterator[FieldAssociation | str]:
        """Provide namedtuple-like __iter__."""
        return self._namedtuple.__iter__()

    def __repr__(self: ActiveArrayInfo) -> str:
        """Provide namedtuple-like __repr__."""
        return self._namedtuple.__repr__()

    def __getitem__(self: ActiveArrayInfo, item: int) -> FieldAssociation | str:
        """Provide namedtuple-like __getitem__."""
        return self._namedtuple.__getitem__(item)

    def __eq__(self: ActiveArrayInfo, other: object) -> bool:
        """Check equivalence (useful for serialize/deserialize tests)."""
        if isinstance(other, ActiveArrayInfo):
            same_association = int(self.association.value) == int(other.association.value)
            return self.name == other.name and same_association
        return False


@abstract_class
class DataSet(DataSetFilters, DataObject):
    """Methods in common to spatially referenced objects.

    Parameters
    ----------
    *args :
        Any extra args are passed as option to spatially referenced objects.

    **kwargs :
        Any extra keyword args are passed as option to spatially referenced objects.

    """

    plot = pyvista._plot.plot

    def __init__(self: DataSet, *args, **kwargs) -> None:
        """Initialize the common object."""
        super().__init__(*args, **kwargs)
        self._last_active_scalars_name: str | None = None
        self._active_scalars_info = ActiveArrayInfo(FieldAssociation.POINT, name=None)
        self._active_vectors_info = ActiveArrayInfo(FieldAssociation.POINT, name=None)
        self._active_tensors_info = ActiveArrayInfo(FieldAssociation.POINT, name=None)

    def __getattr__(self: DataSet, item: str) -> Any:
        """Get attribute from base class if not found."""
        return super().__getattribute__(item)

    @property
    def active_scalars_info(self: DataSet) -> ActiveArrayInfo:
        """Return the active scalar's association and name.

        Association refers to the data association (e.g. point, cell, or
        field) of the active scalars.

        Returns
        -------
        ActiveArrayInfo
            The scalars info in an object with namedtuple semantics,
            with attributes ``association`` and ``name``.

        Notes
        -----
        If both cell and point scalars are present and neither have
        been set active within at the dataset level, point scalars
        will be made active.

        Examples
        --------
        Create a mesh, add scalars to the mesh, and return the active
        scalars info.  Note how when the scalars are added, they
        automatically become the active scalars.

        >>> import pyvista as pv
        >>> mesh = pv.Sphere()
        >>> mesh['Z Height'] = mesh.points[:, 2]
        >>> mesh.active_scalars_info
        ActiveArrayInfoTuple(association=<FieldAssociation.POINT: 0>, name='Z Height')

        """
        field: FieldAssociation = self._active_scalars_info.association
        name: str | None = self._active_scalars_info.name
        exclude = {'__custom_rgba', 'Normals', 'vtkOriginalPointIds', 'TCoords'}
        if name in exclude:
            name = self._last_active_scalars_name

        # verify this field is still valid
        if name is not None:
            if field is FieldAssociation.CELL:
                if self.cell_data.active_scalars_name != name:
                    name = None
            elif field is FieldAssociation.POINT:
                if self.point_data.active_scalars_name != name:
                    name = None

        if name is None:
            # check for the active scalars in point or cell arrays
            self._active_scalars_info = ActiveArrayInfo(field, None)
            for attr in [self.point_data, self.cell_data]:
                if attr.active_scalars_name is not None:
                    self._active_scalars_info = ActiveArrayInfo(
                        attr.association,
                        attr.active_scalars_name,
                    )
                    break

        return self._active_scalars_info

    @property
    def active_vectors_info(self: DataSet) -> ActiveArrayInfo:
        """Return the active vector's association and name.

        Association refers to the data association (e.g. point, cell, or
        field) of the active vectors.

        Returns
        -------
        ActiveArrayInfo
            The vectors info in an object with namedtuple semantics,
            with attributes ``association`` and ``name``.

        Notes
        -----
        If both cell and point vectors are present and neither have
        been set active within at the dataset level, point vectors
        will be made active.

        Examples
        --------
        Create a mesh, compute the normals inplace, set the active
        vectors to the normals, and show that the active vectors are
        the ``'Normals'`` array associated with points.

        >>> import pyvista as pv
        >>> mesh = pv.Sphere()
        >>> _ = mesh.compute_normals(inplace=True)
        >>> mesh.active_vectors_name = 'Normals'
        >>> mesh.active_vectors_info
        ActiveArrayInfoTuple(association=<FieldAssociation.POINT: 0>, name='Normals')

        """
        field: FieldAssociation = self._active_vectors_info.association
        name: str | None = self._active_vectors_info.name

        # verify this field is still valid
        if name is not None:
            if field is FieldAssociation.POINT:
                if self.point_data.active_vectors_name != name:
                    name = None
            if field is FieldAssociation.CELL:
                if self.cell_data.active_vectors_name != name:
                    name = None

        if name is None:
            # check for the active vectors in point or cell arrays
            self._active_vectors_info = ActiveArrayInfo(field, None)
            for attr in [self.point_data, self.cell_data]:
                name = attr.active_vectors_name
                if name is not None:
                    self._active_vectors_info = ActiveArrayInfo(attr.association, name)
                    break

        return self._active_vectors_info

    @property
    def active_tensors_info(self: DataSet) -> ActiveArrayInfo:
        """Return the active tensor's field and name: [field, name].

        Returns
        -------
        ActiveArrayInfo
            Active tensor's field and name: [field, name].

        """
        return self._active_tensors_info

    @property
    def active_vectors(self: DataSet) -> pyvista_ndarray | None:
        """Return the active vectors array.

        Returns
        -------
        Optional[pyvista_ndarray]
            Active vectors array.

        Examples
        --------
        Create a mesh, compute the normals inplace, and return the
        normals vector array.

        >>> import pyvista as pv
        >>> mesh = pv.Sphere()
        >>> _ = mesh.compute_normals(inplace=True)
        >>> mesh.active_vectors  # doctest:+SKIP
        pyvista_ndarray([[-2.48721432e-10, -1.08815623e-09, -1.00000000e+00],
                         [-2.48721432e-10, -1.08815623e-09,  1.00000000e+00],
                         [-1.18888125e-01,  3.40539310e-03, -9.92901802e-01],
                         ...,
                         [-3.11940581e-01, -6.81432486e-02,  9.47654784e-01],
                         [-2.09880397e-01, -4.65070531e-02,  9.76620376e-01],
                         [-1.15582108e-01, -2.80492082e-02,  9.92901802e-01]],
                        dtype=float32)

        """
        field: FieldAssociation = self.active_vectors_info.association
        name: str | None = self.active_vectors_info.name
        if name is not None:
            try:
                if field is FieldAssociation.POINT:
                    return self.point_data[name]
                if field is FieldAssociation.CELL:
                    return self.cell_data[name]
            except KeyError:
                return None
        return None

    @property
    def active_tensors(self: DataSet) -> NumpyArray[float] | None:
        """Return the active tensors array.

        Returns
        -------
        Optional[np.ndarray]
            Active tensors array.

        """
        field: FieldAssociation = self.active_tensors_info.association
        name: str | None = self.active_tensors_info.name
        if name is not None:
            try:
                if field is FieldAssociation.POINT:
                    return self.point_data[name]
                if field is FieldAssociation.CELL:
                    return self.cell_data[name]
            except KeyError:
                return None
        return None

    @property
    def active_tensors_name(self: DataSet) -> str | None:
        """Return the name of the active tensor array.

        Returns
        -------
        str
            Name of the active tensor array.

        """
        return self.active_tensors_info.name

    @active_tensors_name.setter
    def active_tensors_name(self: DataSet, name: str | None) -> None:
        """Set the name of the active tensor array.

        Parameters
        ----------
        name : str
            Name of the active tensor array.

        """
        self.set_active_tensors(name)

    @property
    def active_vectors_name(self: DataSet) -> str | None:
        """Return the name of the active vectors array.

        Returns
        -------
        str
            Name of the active vectors array.

        Examples
        --------
        Create a mesh, compute the normals, set them as active, and
        return the name of the active vectors.

        >>> import pyvista as pv
        >>> mesh = pv.Sphere()
        >>> mesh_w_normals = mesh.compute_normals()
        >>> mesh_w_normals.active_vectors_name = 'Normals'
        >>> mesh_w_normals.active_vectors_name
        'Normals'

        """
        return self.active_vectors_info.name

    @active_vectors_name.setter
    def active_vectors_name(self: DataSet, name: str | None) -> None:
        """Set the name of the active vectors array.

        Parameters
        ----------
        name : str
            Name of the active vectors array.

        """
        self.set_active_vectors(name)

    @property  # type: ignore[explicit-override, override]
    def active_scalars_name(self: DataSet) -> str | None:
        """Return the name of the active scalars.

        Returns
        -------
        str
            Name of the active scalars.

        Examples
        --------
        Create a mesh, add scalars to the mesh, and return the name of
        the active scalars.

        >>> import pyvista as pv
        >>> mesh = pv.Sphere()
        >>> mesh['Z Height'] = mesh.points[:, 2]
        >>> mesh.active_scalars_name
        'Z Height'

        """
        return self.active_scalars_info.name

    @active_scalars_name.setter
    def active_scalars_name(self: DataSet, name: str | None) -> None:
        """Set the name of the active scalars.

        Parameters
        ----------
        name : str
             Name of the active scalars.

        """
        self.set_active_scalars(name)

    @property
    def points(self: DataSet) -> pyvista_ndarray:
        """Return a reference to the points as a numpy object.

        Returns
        -------
        pyvista_ndarray
            Reference to the points as a numpy object.

        Examples
        --------
        Create a mesh and return the points of the mesh as a numpy
        array.

        >>> import pyvista as pv
        >>> cube = pv.Cube()
        >>> points = cube.points
        >>> points
        pyvista_ndarray([[-0.5, -0.5, -0.5],
                         [-0.5, -0.5,  0.5],
                         [-0.5,  0.5,  0.5],
                         [-0.5,  0.5, -0.5],
                         [ 0.5, -0.5, -0.5],
                         [ 0.5,  0.5, -0.5],
                         [ 0.5,  0.5,  0.5],
                         [ 0.5, -0.5,  0.5]], dtype=float32)

        Shift these points in the z direction and show that their
        position is reflected in the mesh points.

        >>> points[:, 2] += 1
        >>> cube.points
        pyvista_ndarray([[-0.5, -0.5,  0.5],
                         [-0.5, -0.5,  1.5],
                         [-0.5,  0.5,  1.5],
                         [-0.5,  0.5,  0.5],
                         [ 0.5, -0.5,  0.5],
                         [ 0.5,  0.5,  0.5],
                         [ 0.5,  0.5,  1.5],
                         [ 0.5, -0.5,  1.5]], dtype=float32)

        You can also update the points in-place:

        >>> cube.points[...] = 2 * points
        >>> cube.points
        pyvista_ndarray([[-1., -1.,  1.],
                         [-1., -1.,  3.],
                         [-1.,  1.,  3.],
                         [-1.,  1.,  1.],
                         [ 1., -1.,  1.],
                         [ 1.,  1.,  1.],
                         [ 1.,  1.,  3.],
                         [ 1., -1.,  3.]], dtype=float32)

        """
        _points = self.GetPoints()
        try:
            _points = _points.GetData()
        except AttributeError:
            # create an empty array
            vtkpts = vtk_points(np.empty((0, 3)), False)
            self.SetPoints(vtkpts)
            _points = self.GetPoints().GetData()
        return pyvista_ndarray(_points, dataset=self)

    @points.setter
    def points(self: DataSet, points: MatrixLike[float] | _vtk.vtkPoints) -> None:
        """Set a reference to the points as a numpy object.

        Parameters
        ----------
        points : MatrixLike[float] | vtk.vtkPoints
            Points as a array object.

        """
        pdata = self.GetPoints()
        if isinstance(points, pyvista_ndarray):
            # simply set the underlying data
            if points.VTKObject is not None and pdata is not None:
                pdata.SetData(points.VTKObject)
                pdata.Modified()
                self.Modified()
                return
        # directly set the data if vtk object
        if isinstance(points, _vtk.vtkPoints):
            self.SetPoints(points)
            if pdata is not None:
                pdata.Modified()
            self.Modified()
            return
        # otherwise, wrap and use the array
        points, _ = _coerce_pointslike_arg(points, copy=False)
        vtkpts = vtk_points(points, False)
        if not pdata:
            self.SetPoints(vtkpts)
        else:
            pdata.SetData(vtkpts.GetData())
        self.GetPoints().Modified()
        self.Modified()

    @property
    def arrows(self: DataSet) -> pyvista.PolyData | None:
        """Return a glyph representation of the active vector data as arrows.

        Arrows will be located at the points of the mesh and
        their size will be dependent on the norm of the vector.
        Their direction will be the "direction" of the vector

        Returns
        -------
        pyvista.PolyData
            Active vectors represented as arrows.

        Examples
        --------
        Create a mesh, compute the normals and set them active, and
        plot the active vectors.

        >>> import pyvista as pv
        >>> mesh = pv.Cube()
        >>> mesh_w_normals = mesh.compute_normals()
        >>> mesh_w_normals.active_vectors_name = 'Normals'
        >>> arrows = mesh_w_normals.arrows
        >>> arrows.plot(show_scalar_bar=False)

        """
        vectors, vectors_name = self.active_vectors, self.active_vectors_name
        if vectors is None or vectors_name is None:
            return None

        if vectors.ndim != 2:
            raise ValueError('Active vectors are not vectors.')

        scale_name = f'{vectors_name} Magnitude'
        scale = np.linalg.norm(vectors, axis=1)
        self.point_data.set_array(scale, scale_name)
        return self.glyph(orient=vectors_name, scale=scale_name)

    @property
    def active_t_coords(self: DataSet) -> pyvista_ndarray | None:
        """Return the active texture coordinates on the points.

        Returns
        -------
        Optional[pyvista_ndarray]
            Active texture coordinates on the points.

        """
        warnings.warn(
            'Use of `DataSet.active_t_coords` is deprecated. Use `DataSet.active_texture_coordinates` instead.',
            PyVistaDeprecationWarning,
        )
        return self.active_texture_coordinates

    @active_t_coords.setter
    def active_t_coords(self: DataSet, t_coords: NumpyArray[float]) -> None:
        """Set the active texture coordinates on the points.

        Parameters
        ----------
        t_coords : np.ndarray
            Active texture coordinates on the points.

        """
        warnings.warn(
            'Use of `DataSet.active_t_coords` is deprecated. Use `DataSet.active_texture_coordinates` instead.',
            PyVistaDeprecationWarning,
        )
        self.active_texture_coordinates = t_coords  # type: ignore[assignment]

    def set_active_scalars(
        self: DataSet,
        name: str | None,
        preference: PointLiteral | CellLiteral = 'cell',
    ) -> tuple[FieldAssociation, NumpyArray[float] | None]:
        """Find the scalars by name and appropriately sets it as active.

        To deactivate any active scalars, pass ``None`` as the ``name``.

        Parameters
        ----------
        name : str, optional
            Name of the scalars array to assign as active.  If
            ``None``, deactivates active scalars for both point and
            cell data.

        preference : str, default: "cell"
            If there are two arrays of the same name associated with
            points or cells, it will prioritize an array matching this
            type.  Can be either ``'cell'`` or ``'point'``.

        Returns
        -------
        pyvista.core.utilities.arrays.FieldAssociation
            Association of the scalars matching ``name``.

        pyvista_ndarray
            An array from the dataset matching ``name``.

        """
        if preference not in ['point', 'cell', FieldAssociation.CELL, FieldAssociation.POINT]:
            raise ValueError('``preference`` must be either "point" or "cell"')
        if name is None:
            self.GetCellData().SetActiveScalars(None)
            self.GetPointData().SetActiveScalars(None)
            return FieldAssociation.NONE, np.array([])
        field = get_array_association(self, name, preference=preference)
        if field == FieldAssociation.NONE:
            if name in self.field_data:
                raise ValueError(f'Data named "{name}" is a field array which cannot be active.')
            else:
                raise KeyError(f'Data named "{name}" does not exist in this dataset.')
        self._last_active_scalars_name = self.active_scalars_info.name
        if field == FieldAssociation.POINT:
            ret = self.GetPointData().SetActiveScalars(name)
        elif field == FieldAssociation.CELL:
            ret = self.GetCellData().SetActiveScalars(name)
        else:
            raise ValueError(f'Data field ({name}) with type ({field}) not usable')

        if ret < 0:
            raise ValueError(
                f'Data field "{name}" with type ({field}) could not be set as the active scalars',
            )

        self._active_scalars_info = ActiveArrayInfo(field, name)

        if field == FieldAssociation.POINT:
            return field, self.point_data.active_scalars
        else:  # must be cell
            return field, self.cell_data.active_scalars

    def set_active_vectors(
        self: DataSet, name: str | None, preference: PointLiteral | CellLiteral = 'point'
    ) -> None:
        """Find the vectors by name and appropriately sets it as active.

        To deactivate any active vectors, pass ``None`` as the ``name``.

        Parameters
        ----------
        name : str, optional
            Name of the vectors array to assign as active.

        preference : str, default: "point"
            If there are two arrays of the same name associated with
            points, cells, or field data, it will prioritize an array
            matching this type.  Can be either ``'cell'``,
            ``'field'``, or ``'point'``.

        """
        if name is None:
            self.GetCellData().SetActiveVectors(None)
            self.GetPointData().SetActiveVectors(None)
            field = FieldAssociation.POINT
        else:
            field = get_array_association(self, name, preference=preference)
            if field == FieldAssociation.POINT:
                ret = self.GetPointData().SetActiveVectors(name)
            elif field == FieldAssociation.CELL:
                ret = self.GetCellData().SetActiveVectors(name)
            else:
                raise ValueError(f'Data field ({name}) with type ({field}) not usable')

            if ret < 0:
                raise ValueError(
                    f'Data field ({name}) with type ({field}) could not be set as the active vectors',
                )

        self._active_vectors_info = ActiveArrayInfo(field, name)

    def set_active_tensors(
        self: DataSet, name: str | None, preference: PointLiteral | CellLiteral = 'point'
    ) -> None:
        """Find the tensors by name and appropriately sets it as active.

        To deactivate any active tensors, pass ``None`` as the ``name``.

        Parameters
        ----------
        name : str, optional
            Name of the tensors array to assign as active.

        preference : str, default: "point"
            If there are two arrays of the same name associated with
            points, cells, or field data, it will prioritize an array
            matching this type.  Can be either ``'cell'``,
            ``'field'``, or ``'point'``.

        """
        if name is None:
            self.GetCellData().SetActiveTensors(None)
            self.GetPointData().SetActiveTensors(None)
            field = FieldAssociation.POINT
        else:
            field = get_array_association(self, name, preference=preference)
            if field == FieldAssociation.POINT:
                ret = self.GetPointData().SetActiveTensors(name)
            elif field == FieldAssociation.CELL:
                ret = self.GetCellData().SetActiveTensors(name)
            else:
                raise ValueError(f'Data field ({name}) with type ({field}) not usable')

            if ret < 0:
                raise ValueError(
                    f'Data field ({name}) with type ({field}) could not be set as the active tensors',
                )

        self._active_tensors_info = ActiveArrayInfo(field, name)

    def rename_array(
        self: DataSet,
        old_name: str,
        new_name: str,
        preference: PointLiteral | CellLiteral | FieldLiteral = 'cell',
    ) -> None:
        """Change array name by searching for the array then renaming it.

        Parameters
        ----------
        old_name : str
            Name of the array to rename.

        new_name : str
            Name to rename the array to.

        preference : str, default: "cell"
            If there are two arrays of the same name associated with
            points, cells, or field data, it will prioritize an array
            matching this type.  Can be either ``'cell'``,
            ``'field'``, or ``'point'``.

        Examples
        --------
        Create a cube, assign a point array to the mesh named
        ``'my_array'``, and rename it to ``'my_renamed_array'``.

        >>> import pyvista as pv
        >>> import numpy as np
        >>> cube = pv.Cube()
        >>> cube['my_array'] = range(cube.n_points)
        >>> cube.rename_array('my_array', 'my_renamed_array')
        >>> cube['my_renamed_array']
        pyvista_ndarray([0, 1, 2, 3, 4, 5, 6, 7])

        """
        field = get_array_association(self, old_name, preference=preference)

        was_active = False
        if self.active_scalars_name == old_name:
            was_active = True
        if field == FieldAssociation.POINT:
            data = self.point_data
        elif field == FieldAssociation.CELL:
            data = self.cell_data
        elif field == FieldAssociation.NONE:
            data = self.field_data
        else:
            raise KeyError(f'Array with name {old_name} not found.')

        arr = data.pop(old_name)
        # Update the array's name before reassigning. This prevents taking a copy of the array
        # in `DataSetAttributes._prepare_array` which can lead to the array being garbage collected.
        # See issue #5244.
        arr.VTKObject.SetName(new_name)  # type: ignore[union-attr]
        data[new_name] = arr

        if was_active and field != FieldAssociation.NONE:
            self.set_active_scalars(new_name, preference=field)

    @property
    def active_scalars(self: DataSet) -> pyvista_ndarray | None:
        """Return the active scalars as an array.

        Returns
        -------
        Optional[pyvista_ndarray]
            Active scalars as an array.

        """
        field: FieldAssociation = self.active_scalars_info.association
        name: str | None = self.active_scalars_info.name
        if name is not None:
            try:
                if field == FieldAssociation.POINT:
                    return self.point_data[name]
                if field == FieldAssociation.CELL:
                    return self.cell_data[name]
            except KeyError:
                return None
        return None

    @property
    def active_normals(self: DataSet) -> pyvista_ndarray | None:
        """Return the active normals as an array.

        Returns
        -------
        pyvista_ndarray
            Active normals of this dataset.

        Notes
        -----
        If both point and cell normals exist, this returns point
        normals by default.

        Examples
        --------
        Compute normals on an example sphere mesh and return the
        active normals for the dataset.  Show that this is the same size
        as the number of points.

        >>> import pyvista as pv
        >>> mesh = pv.Sphere()
        >>> mesh = mesh.compute_normals()
        >>> normals = mesh.active_normals
        >>> normals.shape
        (842, 3)
        >>> mesh.n_points
        842

        """
        if self.point_data.active_normals is not None:
            return self.point_data.active_normals
        return self.cell_data.active_normals

    def get_data_range(
        self: DataSet,
        arr_var: str | NumpyArray[float] | None = None,
        preference: PointLiteral | CellLiteral | FieldLiteral = 'cell',
    ) -> tuple[float, float]:
        """Get the min and max of a named array.

        Parameters
        ----------
        arr_var : str, np.ndarray, optional
            The name of the array to get the range. If ``None``, the
            active scalars is used.

        preference : str, default: "cell"
            When scalars is specified, this is the preferred array type
            to search for in the dataset.  Must be either ``'point'``,
            ``'cell'``, or ``'field'``.

        Returns
        -------
        tuple
            ``(min, max)`` of the named array.

        """
        if arr_var is None:  # use active scalars array
            arr_var = self.active_scalars_info.name
            if arr_var is None:
                return (np.nan, np.nan)

        if isinstance(arr_var, str):
            name = arr_var
            arr = get_array(self, name, preference=preference, err=True)
        else:
            arr = arr_var

        # If array has no tuples return a NaN range
        if arr is None:
            return (np.nan, np.nan)
        if arr.size == 0 or not np.issubdtype(arr.dtype, np.number):
            return (np.nan, np.nan)
        # Use the array range
        return np.nanmin(arr), np.nanmax(arr)

    def copy_meta_from(self: DataSet, ido: DataSet, deep: bool = True) -> None:
        """Copy pyvista meta data onto this object from another object.

        Parameters
        ----------
        ido : pyvista.DataSet
            Dataset to copy the metadata from.

        deep : bool, default: True
            Deep or shallow copy.

        """
        if deep:
            self._association_complex_names = deepcopy(ido._association_complex_names)
            self._association_bitarray_names = deepcopy(ido._association_bitarray_names)
            self._active_scalars_info = ido.active_scalars_info.copy()
            self._active_vectors_info = ido.active_vectors_info.copy()
            self._active_tensors_info = ido.active_tensors_info.copy()
        else:
            # pass by reference
            self._association_complex_names = ido._association_complex_names
            self._association_bitarray_names = ido._association_bitarray_names
            self._active_scalars_info = ido.active_scalars_info
            self._active_vectors_info = ido.active_vectors_info
            self._active_tensors_info = ido.active_tensors_info

    @property
    def point_data(self: DataSet) -> DataSetAttributes:
        """Return point data as DataSetAttributes.

        Returns
        -------
        DataSetAttributes
            Point data as DataSetAttributes.

        Examples
        --------
        Add point arrays to a mesh and list the available ``point_data``.

        >>> import pyvista as pv
        >>> import numpy as np
        >>> mesh = pv.Cube()
        >>> mesh.clear_data()
        >>> mesh.point_data['my_array'] = np.random.default_rng().random(
        ...     mesh.n_points
        ... )
        >>> mesh.point_data['my_other_array'] = np.arange(mesh.n_points)
        >>> mesh.point_data
        pyvista DataSetAttributes
        Association     : POINT
        Active Scalars  : my_array
        Active Vectors  : None
        Active Texture  : None
        Active Normals  : None
        Contains arrays :
            my_array                float64    (8,)                 SCALARS
            my_other_array          int64      (8,)

        Access an array from ``point_data``.

        >>> mesh.point_data['my_other_array']
        pyvista_ndarray([0, 1, 2, 3, 4, 5, 6, 7])

        Or access it directly from the mesh.

        >>> mesh['my_array'].shape
        (8,)

        """
        return DataSetAttributes(
            self.GetPointData(),
            dataset=self,
            association=FieldAssociation.POINT,
        )

    def clear_point_data(self: DataSet) -> None:
        """Remove all point arrays.

        Examples
        --------
        Clear all point arrays from a mesh.

        >>> import pyvista as pv
        >>> import numpy as np
        >>> mesh = pv.Sphere()
        >>> mesh.point_data.keys()
        ['Normals']
        >>> mesh.clear_point_data()
        >>> mesh.point_data.keys()
        []

        """
        self.point_data.clear()

    def clear_cell_data(self: DataSet) -> None:
        """Remove all cell arrays."""
        self.cell_data.clear()

    def clear_data(self: DataSet) -> None:
        """Remove all arrays from point/cell/field data.

        Examples
        --------
        Clear all arrays from a mesh.

        >>> import pyvista as pv
        >>> import numpy as np
        >>> mesh = pv.Sphere()
        >>> mesh.point_data.keys()
        ['Normals']
        >>> mesh.clear_data()
        >>> mesh.point_data.keys()
        []

        """
        self.clear_point_data()
        self.clear_cell_data()
        self.clear_field_data()

    @property
    def cell_data(self: DataSet) -> DataSetAttributes:
        """Return cell data as DataSetAttributes.

        Returns
        -------
        DataSetAttributes
            Cell data as DataSetAttributes.

        Examples
        --------
        Add cell arrays to a mesh and list the available ``cell_data``.

        >>> import pyvista as pv
        >>> import numpy as np
        >>> mesh = pv.Cube()
        >>> mesh.clear_data()
        >>> mesh.cell_data['my_array'] = np.random.default_rng().random(
        ...     mesh.n_cells
        ... )
        >>> mesh.cell_data['my_other_array'] = np.arange(mesh.n_cells)
        >>> mesh.cell_data
        pyvista DataSetAttributes
        Association     : CELL
        Active Scalars  : my_array
        Active Vectors  : None
        Active Texture  : None
        Active Normals  : None
        Contains arrays :
            my_array                float64    (6,)                 SCALARS
            my_other_array          int64      (6,)

        Access an array from ``cell_data``.

        >>> mesh.cell_data['my_other_array']
        pyvista_ndarray([0, 1, 2, 3, 4, 5])

        Or access it directly from the mesh.

        >>> mesh['my_array'].shape
        (6,)

        """
        return DataSetAttributes(
            self.GetCellData(),
            dataset=self,
            association=FieldAssociation.CELL,
        )

    @property
    def n_points(self: DataSet) -> int:
        """Return the number of points in the entire dataset.

        Returns
        -------
        int
            Number of points in the entire dataset.

        Examples
        --------
        Create a mesh and return the number of points in the
        mesh.

        >>> import pyvista as pv
        >>> cube = pv.Cube()
        >>> cube.n_points
        8

        """
        return self.GetNumberOfPoints()

    @property
    def n_cells(self: DataSet) -> int:
        """Return the number of cells in the entire dataset.

        Returns
        -------
        int :
             Number of cells in the entire dataset.

        Notes
        -----
        This returns the total number of cells -- for :class:`pyvista.PolyData`
        this includes vertices, lines, triangle strips and polygonal faces.

        Examples
        --------
        Create a mesh and return the number of cells in the
        mesh.

        >>> import pyvista as pv
        >>> cube = pv.Cube()
        >>> cube.n_cells
        6

        """
        return self.GetNumberOfCells()

    @property
    def number_of_points(self: DataSet) -> int:  # pragma: no cover
        """Return the number of points.

        Returns
        -------
        int :
             Number of points.

        """
        return self.GetNumberOfPoints()

    @property
    def number_of_cells(self: DataSet) -> int:  # pragma: no cover
        """Return the number of cells.

        Returns
        -------
        int :
             Number of cells.

        """
        return self.GetNumberOfCells()

    @property
    def bounds(self: DataSet) -> BoundsTuple:
        """Return the bounding box of this dataset.

        Returns
        -------
        BoundsLike
            Bounding box of this dataset.
            The form is: ``(x_min, x_max, y_min, y_max, z_min, z_max)``.

        Examples
        --------
        Create a cube and return the bounds of the mesh.

        >>> import pyvista as pv
        >>> cube = pv.Cube()
        >>> cube.bounds
        BoundsTuple(x_min=-0.5, x_max=0.5, y_min=-0.5, y_max=0.5, z_min=-0.5, z_max=0.5)

        """
        return BoundsTuple(*self.GetBounds())

    @property
    def length(self: DataSet) -> float:
        """Return the length of the diagonal of the bounding box.

        Returns
        -------
        float
            Length of the diagonal of the bounding box.

        Examples
        --------
        Get the length of the bounding box of a cube.  This should
        match ``3**(1/2)`` since it is the diagonal of a cube that is
        ``1 x 1 x 1``.

        >>> import pyvista as pv
        >>> mesh = pv.Cube()
        >>> mesh.length
        1.7320508075688772

        """
        return self.GetLength()

    @property
    def center(self: DataSet) -> tuple[float, float, float]:
        """Return the center of the bounding box.

        Returns
        -------
        tuple[float, float, float]
            Center of the bounding box.

        Examples
        --------
        Get the center of a mesh.

        >>> import pyvista as pv
        >>> mesh = pv.Sphere(center=(1, 2, 0))
        >>> mesh.center
        (1.0, 2.0, 0.0)

        """
        return self.GetCenter()

    @property
    def volume(self: DataSet) -> float:
        """Return the mesh volume.

        This will return 0 for meshes with 2D cells.

        Returns
        -------
        float
            Total volume of the mesh.

        Examples
        --------
        Get the volume of a cube of size 4x4x4.
        Note that there are 5 points in each direction.

        >>> import pyvista as pv
        >>> mesh = pv.ImageData(dimensions=(5, 5, 5))
        >>> mesh.volume
        64.0

        A mesh with 2D cells has no volume.

        >>> mesh = pv.ImageData(dimensions=(5, 5, 1))
        >>> mesh.volume
        0.0

        :class:`pyvista.PolyData` is special as a 2D surface can
        enclose a 3D volume. This case uses a different methodology,
        see :func:`pyvista.PolyData.volume`.

        >>> mesh = pv.Sphere()
        >>> mesh.volume
        0.51825

        """
        sizes = self.compute_cell_sizes(length=False, area=False, volume=True)
        return sizes.cell_data['Volume'].sum().item()

    @property
    def area(self: DataSet) -> float:
        """Return the mesh area if 2D.

        This will return 0 for meshes with 3D cells.

        Returns
        -------
        float
            Total area of the mesh.

        Examples
        --------
        Get the area of a square of size 2x2.
        Note 5 points in each direction.

        >>> import pyvista as pv
        >>> mesh = pv.ImageData(dimensions=(5, 5, 1))
        >>> mesh.area
        16.0

        A mesh with 3D cells does not have an area.  To get
        the outer surface area, first extract the surface using
        :func:`pyvista.DataSetFilters.extract_surface`.

        >>> mesh = pv.ImageData(dimensions=(5, 5, 5))
        >>> mesh.area
        0.0

        Get the area of a sphere. Discretization error results
        in slight difference from ``pi``.

        >>> mesh = pv.Sphere()
        >>> mesh.area
        3.13

        """
        sizes = self.compute_cell_sizes(length=False, area=True, volume=False)
        return sizes.cell_data['Area'].sum().item()

    def get_array(
        self: DataSet,
        name: str,
        preference: Literal['cell', 'point', 'field'] = 'cell',
    ) -> pyvista.pyvista_ndarray:
        """Search both point, cell and field data for an array.

        Parameters
        ----------
        name : str
            Name of the array.

        preference : str, default: "cell"
            When scalars is specified, this is the preferred array
            type to search for in the dataset.  Must be either
            ``'point'``, ``'cell'``, or ``'field'``.

        Returns
        -------
        pyvista.pyvista_ndarray
            Requested array.

        Examples
        --------
        Create a DataSet with a variety of arrays.

        >>> import pyvista as pv
        >>> mesh = pv.Cube()
        >>> mesh.clear_data()
        >>> mesh.point_data['point-data'] = range(mesh.n_points)
        >>> mesh.cell_data['cell-data'] = range(mesh.n_cells)
        >>> mesh.field_data['field-data'] = ['a', 'b', 'c']
        >>> mesh.array_names
        ['point-data', 'field-data', 'cell-data']

        Get the point data array.

        >>> mesh.get_array('point-data')
        pyvista_ndarray([0, 1, 2, 3, 4, 5, 6, 7])

        Get the cell data array.

        >>> mesh.get_array('cell-data')
        pyvista_ndarray([0, 1, 2, 3, 4, 5])

        Get the field data array.

        >>> mesh.get_array('field-data')
        pyvista_ndarray(['a', 'b', 'c'], dtype='<U1')

        """
        arr = get_array(self, name, preference=preference, err=True)
        if arr is None:  # pragma: no cover
            raise RuntimeError  # this should never be reached with err=True
        return arr

    def get_array_association(
        self: DataSet,
        name: str,
        preference: Literal['cell', 'point', 'field'] = 'cell',
    ) -> FieldAssociation:
        """Get the association of an array.

        Parameters
        ----------
        name : str
            Name of the array.

        preference : str, default: "cell"
            When ``name`` is specified, this is the preferred array
            association to search for in the dataset.  Must be either
            ``'point'``, ``'cell'``, or ``'field'``.

        Returns
        -------
        pyvista.core.utilities.arrays.FieldAssociation
            Field association of the array.

        Examples
        --------
        Create a DataSet with a variety of arrays.

        >>> import pyvista as pv
        >>> mesh = pv.Cube()
        >>> mesh.clear_data()
        >>> mesh.point_data['point-data'] = range(mesh.n_points)
        >>> mesh.cell_data['cell-data'] = range(mesh.n_cells)
        >>> mesh.field_data['field-data'] = ['a', 'b', 'c']
        >>> mesh.array_names
        ['point-data', 'field-data', 'cell-data']

        Get the point data array association.

        >>> mesh.get_array_association('point-data')
        <FieldAssociation.POINT: 0>

        Get the cell data array association.

        >>> mesh.get_array_association('cell-data')
        <FieldAssociation.CELL: 1>

        Get the field data array association.

        >>> mesh.get_array_association('field-data')
        <FieldAssociation.NONE: 2>

        """
        return get_array_association(self, name, preference=preference, err=True)

    def __getitem__(self: DataSet, index: Iterable[Any] | str) -> NumpyArray[float]:
        """Search both point, cell, and field data for an array."""
        if isinstance(index, Iterable) and not isinstance(index, str):
            name, preference = tuple(index)
        elif isinstance(index, str):
            name = index
            preference = 'cell'
        else:
            raise KeyError(
                f'Index ({index}) not understood.'
                ' Index must be a string name or a tuple of string name and string preference.',
            )
        return self.get_array(name, preference=preference)

    def _ipython_key_completions_(self: DataSet) -> list[str]:
        """Tab completion of IPython."""
        return self.array_names

    def __setitem__(
        self: DataSet,
        name: str,
        scalars: NumpyArray[float] | Sequence[float] | float,
    ) -> None:  # numpydoc ignore=PR01,RT01
        """Add/set an array in the point_data, or cell_data accordingly.

        It depends on the array's length, or specified mode.

        """
        # First check points - think of case with vertex cells
        #   there would be the same number of cells as points but we'd want
        #   the data to be on the nodes.
        if scalars is None:
            raise TypeError('Empty array unable to be added.')
        else:
            scalars = np.asanyarray(scalars)

        if scalars.ndim == 0:
            if np.issubdtype(scalars.dtype, np.str_):
                # Always set scalar strings as field data
                self.field_data[name] = scalars
                return
            # reshape single scalar values from 0D to 1D so that shape[0] can be indexed
            scalars = scalars.reshape((1,))

        # Now check array size to determine which field to place array
        if scalars.shape[0] == self.n_points:
            self.point_data[name] = scalars
        elif scalars.shape[0] == self.n_cells:
            self.cell_data[name] = scalars
        else:
            # Field data must be set explicitly as it could be a point of
            # confusion for new users
            raise_not_matching(scalars, self)
        return

    @property
    def n_arrays(self: DataSet) -> int:
        """Return the number of arrays present in the dataset.

        Returns
        -------
        int
           Number of arrays present in the dataset.

        """
        n = self.GetPointData().GetNumberOfArrays()
        n += self.GetCellData().GetNumberOfArrays()
        n += self.GetFieldData().GetNumberOfArrays()
        return n

    @property
    def array_names(self: DataSet) -> list[str]:
        """Return a list of array names for the dataset.

        This makes sure to put the active scalars' name first in the list.

        Returns
        -------
        list[str]
            List of array names for the dataset.

        Examples
        --------
        Return the array names for a mesh.

        >>> import pyvista as pv
        >>> mesh = pv.Sphere()
        >>> mesh.point_data['my_array'] = range(mesh.n_points)
        >>> mesh.array_names
        ['my_array', 'Normals']

        """
        names: list[str] = []
        names.extend(self.field_data.keys())
        names.extend(self.point_data.keys())
        names.extend(self.cell_data.keys())
        if self.active_scalars_name is not None:
            names.remove(self.active_scalars_name)
            names.insert(0, self.active_scalars_name)
        return names

    def _get_attrs(self: DataSet) -> list[tuple[str, Any, str]]:
        """Return the representation methods (internal helper)."""
        attrs: list[tuple[str, Any, str]] = []
        attrs.append(('N Cells', self.GetNumberOfCells(), '{}'))
        attrs.append(('N Points', self.GetNumberOfPoints(), '{}'))
        if isinstance(self, pyvista.PolyData):
            attrs.append(('N Strips', self.n_strips, '{}'))
        bds = self.bounds
        fmt = f'{pyvista.FLOAT_FORMAT}, {pyvista.FLOAT_FORMAT}'
        attrs.append(('X Bounds', (bds.x_min, bds.x_max), fmt))
        attrs.append(('Y Bounds', (bds.y_min, bds.y_max), fmt))
        attrs.append(('Z Bounds', (bds.z_min, bds.z_max), fmt))
        # if self.n_cells <= pyvista.REPR_VOLUME_MAX_CELLS and self.n_cells > 0:
        #     attrs.append(("Volume", (self.volume), pyvista.FLOAT_FORMAT))
        return attrs

    def _repr_html_(self: DataSet) -> str:
        """Return a pretty representation for Jupyter notebooks.

        It includes header details and information about all arrays.

        """
        fmt = ''
        if self.n_arrays > 0:
            fmt += "<table style='width: 100%;'>"
            fmt += '<tr><th>Header</th><th>Data Arrays</th></tr>'
            fmt += '<tr><td>'
        # Get the header info
        fmt += self.head(display=False, html=True)
        # Fill out arrays
        if self.n_arrays > 0:
            fmt += '</td><td>'
            fmt += '\n'
            fmt += "<table style='width: 100%;'>\n"
            titles = ['Name', 'Field', 'Type', 'N Comp', 'Min', 'Max']
            fmt += '<tr>' + ''.join([f'<th>{t}</th>' for t in titles]) + '</tr>\n'
            row = '<tr><td>{}</td><td>{}</td><td>{}</td><td>{}</td><td>{}</td><td>{}</td></tr>\n'
            row = '<tr>' + ''.join(['<td>{}</td>' for i in range(len(titles))]) + '</tr>\n'

            def format_array(
                name: str, arr: str | pyvista_ndarray, field: Literal['Points', 'Cells', 'Fields']
            ) -> str:
                """Format array information for printing (internal helper)."""
                if isinstance(arr, str):
                    # Convert string scalar into a numpy array. Otherwise, get_data_range
                    # will treat the string as an array name, not an array value.
                    arr = pyvista.pyvista_ndarray(arr)  # type: ignore[arg-type]
                dl, dh = self.get_data_range(arr)
                dl = pyvista.FLOAT_FORMAT.format(dl)  # type: ignore[assignment]
                dh = pyvista.FLOAT_FORMAT.format(dh)  # type: ignore[assignment]
                if name == self.active_scalars_info.name:
                    name = f'<b>{name}</b>'
                ncomp = arr.shape[1] if arr.ndim > 1 else 1
                return row.format(name, field, arr.dtype, ncomp, dl, dh)

            for key, arr in self.point_data.items():
                fmt += format_array(key, arr, 'Points')
            for key, arr in self.cell_data.items():
                fmt += format_array(key, arr, 'Cells')
            for key, arr in self.field_data.items():
                fmt += format_array(key, arr, 'Fields')

            fmt += '</table>\n'
            fmt += '\n'
            fmt += '</td></tr> </table>'
        return fmt

    def __repr__(self: DataSet) -> str:
        """Return the object representation."""
        return self.head(display=False, html=False)

    def __str__(self: DataSet) -> str:
        """Return the object string representation."""
        return self.head(display=False, html=False)

    def copy_from(self: DataSet, mesh: _vtk.vtkDataSet, deep: bool = True) -> None:
        """Overwrite this dataset inplace with the new dataset's geometries and data.

        Parameters
        ----------
        mesh : vtk.vtkDataSet
            The overwriting mesh.

        deep : bool, default: True
            Whether to perform a deep or shallow copy.

        Examples
        --------
        Create two meshes and overwrite ``mesh_a`` with ``mesh_b``.
        Show that ``mesh_a`` is equal to ``mesh_b``.

        >>> import pyvista as pv
        >>> mesh_a = pv.Sphere()
        >>> mesh_b = pv.Cube()
        >>> mesh_a.copy_from(mesh_b)
        >>> mesh_a == mesh_b
        True

        """
        # Allow child classes to overwrite parent classes
        if not isinstance(self, type(mesh)):
            raise TypeError(
                f'The Input DataSet type {type(mesh)} must be '
                f'compatible with the one being overwritten {type(self)}',
            )
        if deep:
            self.deep_copy(mesh)
        else:
            self.shallow_copy(mesh)
        if is_pyvista_dataset(mesh):
            self.copy_meta_from(mesh, deep=deep)

    def cast_to_unstructured_grid(self: DataSet) -> pyvista.UnstructuredGrid:
        """Get a new representation of this object as a :class:`pyvista.UnstructuredGrid`.

        Returns
        -------
        pyvista.UnstructuredGrid
            Dataset cast into a :class:`pyvista.UnstructuredGrid`.

        Examples
        --------
        Cast a :class:`pyvista.PolyData` to a
        :class:`pyvista.UnstructuredGrid`.

        >>> import pyvista as pv
        >>> mesh = pv.Sphere()
        >>> type(mesh)
        <class 'pyvista.core.pointset.PolyData'>
        >>> grid = mesh.cast_to_unstructured_grid()
        >>> type(grid)
        <class 'pyvista.core.pointset.UnstructuredGrid'>

        """
        alg = _vtk.vtkAppendFilter()
        alg.AddInputData(self)
        alg.Update()
        return _get_output(alg)

    def cast_to_pointset(self: DataSet, pass_cell_data: bool = False) -> pyvista.PointSet:
        """Extract the points of this dataset and return a :class:`pyvista.PointSet`.

        Parameters
        ----------
        pass_cell_data : bool, default: False
            Run the :func:`cell_data_to_point_data()
            <pyvista.DataSetFilters.cell_data_to_point_data>` filter and pass
            cell data fields to the new pointset.

        Returns
        -------
        pyvista.PointSet
            Dataset cast into a :class:`pyvista.PointSet`.

        Notes
        -----
        This will produce a deep copy of the points and point/cell data of
        the original mesh.

        Examples
        --------
        >>> import pyvista as pv
        >>> mesh = pv.Wavelet()
        >>> pointset = mesh.cast_to_pointset()
        >>> type(pointset)
        <class 'pyvista.core.pointset.PointSet'>

        """
        pset = pyvista.PointSet()
        pset.points = self.points.copy()
        if pass_cell_data:
            self = self.cell_data_to_point_data()
        pset.GetPointData().DeepCopy(self.GetPointData())
        pset.active_scalars_name = self.active_scalars_name
        return pset

    def cast_to_poly_points(self: DataSet, pass_cell_data: bool = False) -> pyvista.PolyData:
        """Extract the points of this dataset and return a :class:`pyvista.PolyData`.

        Parameters
        ----------
        pass_cell_data : bool, default: False
            Run the :func:`cell_data_to_point_data()
            <pyvista.DataSetFilters.cell_data_to_point_data>` filter and pass
            cell data fields to the new pointset.

        Returns
        -------
        pyvista.PolyData
            Dataset cast into a :class:`pyvista.PolyData`.

        Notes
        -----
        This will produce a deep copy of the points and point/cell data of
        the original mesh.

        Examples
        --------
        >>> from pyvista import examples
        >>> mesh = examples.load_uniform()
        >>> points = mesh.cast_to_poly_points(pass_cell_data=True)
        >>> type(points)
        <class 'pyvista.core.pointset.PolyData'>
        >>> points.n_arrays
        2
        >>> points.point_data
        pyvista DataSetAttributes
        Association     : POINT
        Active Scalars  : Spatial Point Data
        Active Vectors  : None
        Active Texture  : None
        Active Normals  : None
        Contains arrays :
            Spatial Point Data      float64    (1000,)              SCALARS
        >>> points.cell_data
        pyvista DataSetAttributes
        Association     : CELL
        Active Scalars  : None
        Active Vectors  : None
        Active Texture  : None
        Active Normals  : None
        Contains arrays :
            Spatial Cell Data       float64    (1000,)

        """
        pset = pyvista.PolyData(self.points.copy())
        if pass_cell_data:
            cell_data = self.copy()
            cell_data.clear_point_data()
            cell_data = cell_data.cell_data_to_point_data()
            pset.GetCellData().DeepCopy(cell_data.GetPointData())
        pset.GetPointData().DeepCopy(self.GetPointData())
        pset.active_scalars_name = self.active_scalars_name
        return pset

<<<<<<< HEAD
    @overload
    def find_closest_point(self, point: Iterable[float], n: Literal[1] = 1) -> int: ...
    @overload
    def find_closest_point(self, point: Iterable[float], n: int = ...) -> VectorLike[int]: ...
    def find_closest_point(self, point: Iterable[float], n: int = 1) -> int | VectorLike[int]:
=======
    def find_closest_point(self: DataSet, point: Iterable[float], n: int = 1) -> int:
>>>>>>> 7c34adec
        """Find index of closest point in this mesh to the given point.

        If wanting to query many points, use a KDTree with scipy or another
        library as those implementations will be easier to work with.

        See: https://github.com/pyvista/pyvista-support/issues/107

        Parameters
        ----------
        point : sequence[float]
            Length 3 coordinate of the point to query.

        n : int, optional
            If greater than ``1``, returns the indices of the ``n`` closest
            points.

        Returns
        -------
        int
            The index of the point in this mesh that is closest to the given point.

        See Also
        --------
        DataSet.find_closest_cell
        DataSet.find_containing_cell
        DataSet.find_cells_along_line
        DataSet.find_cells_within_bounds

        Examples
        --------
        Find the index of the closest point to ``(0, 1, 0)``.

        >>> import pyvista as pv
        >>> mesh = pv.Sphere()
        >>> index = mesh.find_closest_point((0, 1, 0))
        >>> index
        239

        Get the coordinate of that point.

        >>> mesh.points[index]
        pyvista_ndarray([-0.05218758,  0.49653167,  0.02706946], dtype=float32)

        """
        if not isinstance(point, (np.ndarray, Sequence)) or len(point) != 3:
            raise TypeError('Given point must be a length three sequence.')
        if not isinstance(n, int):
            raise TypeError('`n` must be a positive integer.')
        if n < 1:
            raise ValueError('`n` must be a positive integer.')

        locator = _vtk.vtkPointLocator()
        locator.SetDataSet(self)  # type: ignore[arg-type]
        locator.BuildLocator()
        if n > 1:
            id_list = _vtk.vtkIdList()
            locator.FindClosestNPoints(n, point, id_list)  # type: ignore[arg-type]
            return vtk_id_list_to_array(id_list)
        return locator.FindClosestPoint(point)  # type: ignore[arg-type]

    def find_closest_cell(
        self: DataSet,
        point: VectorLike[float] | MatrixLike[float],
        return_closest_point: bool = False,
    ) -> int | NumpyArray[int] | tuple[int | NumpyArray[int], NumpyArray[int]]:
        """Find index of closest cell in this mesh to the given point.

        Parameters
        ----------
        point : Vector | Matrix
            Coordinates of point to query (length 3) or a
            :class:`numpy.ndarray` of ``n`` points with shape ``(n, 3)``.

        return_closest_point : bool, default: False
            If ``True``, the closest point within a mesh cell to that point is
            returned.  This is not necessarily the closest nodal point on the
            mesh.  Default is ``False``.

        Returns
        -------
        int or numpy.ndarray
            Index or indices of the cell in this mesh that is/are closest
            to the given point(s).

            .. versionchanged:: 0.35.0
               Inputs of shape ``(1, 3)`` now return a :class:`numpy.ndarray`
               of shape ``(1,)``.

        numpy.ndarray
            Point or points inside a cell of the mesh that is/are closest
            to the given point(s).  Only returned if
            ``return_closest_point=True``.

            .. versionchanged:: 0.35.0
               Inputs of shape ``(1, 3)`` now return a :class:`numpy.ndarray`
               of the same shape.

        Warnings
        --------
        This method may still return a valid cell index even if the point
        contains a value like ``numpy.inf`` or ``numpy.nan``.

        See Also
        --------
        DataSet.find_closest_point
        DataSet.find_containing_cell
        DataSet.find_cells_along_line
        DataSet.find_cells_within_bounds

        Examples
        --------
        Find nearest cell on a sphere centered on the
        origin to the point ``[0.1, 0.2, 0.3]``.

        >>> import pyvista as pv
        >>> mesh = pv.Sphere()
        >>> point = [0.1, 0.2, 0.3]
        >>> index = mesh.find_closest_cell(point)
        >>> index
        338

        Make sure that this cell indeed is the closest to
        ``[0.1, 0.2, 0.3]``.

        >>> import numpy as np
        >>> cell_centers = mesh.cell_centers()
        >>> relative_position = cell_centers.points - point
        >>> distance = np.linalg.norm(relative_position, axis=1)
        >>> np.argmin(distance)
        np.int64(338)

        Find the nearest cells to several random points that
        are centered on the origin.

        >>> points = 2 * np.random.default_rng().random((5000, 3)) - 1
        >>> indices = mesh.find_closest_cell(points)
        >>> indices.shape
        (5000,)

        For the closest cell, find the point inside the cell that is
        closest to the supplied point.  The rectangle is a unit square
        with 1 cell and 4 nodal points at the corners in the plane with
        ``z`` normal and ``z=0``.  The closest point inside the cell is
        not usually at a nodal point.

        >>> unit_square = pv.Rectangle()
        >>> index, closest_point = unit_square.find_closest_cell(
        ...     [0.25, 0.25, 0.5], return_closest_point=True
        ... )
        >>> closest_point
        array([0.25, 0.25, 0.  ])

        But, the closest point can be a nodal point, although the index of
        that point is not returned.  If the closest nodal point by index is
        desired, see :func:`DataSet.find_closest_point`.

        >>> index, closest_point = unit_square.find_closest_cell(
        ...     [1.0, 1.0, 0.5], return_closest_point=True
        ... )
        >>> closest_point
        array([1., 1., 0.])

        """
        point, singular = _coerce_pointslike_arg(point, copy=False)

        locator = _vtk.vtkCellLocator()
        locator.SetDataSet(self)  # type: ignore[arg-type]
        locator.BuildLocator()

        cell = _vtk.vtkGenericCell()

        closest_cells: list[int] = []
        closest_points: list[list[float]] = []

        for node in point:
            closest_point = [0.0, 0.0, 0.0]
            cell_id = _vtk.mutable(0)
            sub_id = _vtk.mutable(0)
            dist2 = _vtk.mutable(0.0)

            locator.FindClosestPoint(node, closest_point, cell, cell_id, sub_id, dist2)  # type: ignore[call-overload]
            closest_cells.append(int(cell_id))
            closest_points.append(closest_point)

        out_cells: int | NumpyArray[int] = closest_cells[0] if singular else np.array(closest_cells)
        out_points = np.array(closest_points[0]) if singular else np.array(closest_points)

        if return_closest_point:
            return out_cells, out_points
        return out_cells

    def find_containing_cell(
        self: DataSet,
        point: VectorLike[float] | MatrixLike[float],
    ) -> int | NumpyArray[int]:
        """Find index of a cell that contains the given point.

        Parameters
        ----------
        point : Vector, Matrix
            Coordinates of point to query (length 3) or a
            :class:`numpy.ndarray` of ``n`` points with shape ``(n, 3)``.

        Returns
        -------
        int or numpy.ndarray
            Index or indices of the cell in this mesh that contains
            the given point.

            .. versionchanged:: 0.35.0
               Inputs of shape ``(1, 3)`` now return a :class:`numpy.ndarray`
               of shape ``(1,)``.

        See Also
        --------
        DataSet.find_closest_point
        DataSet.find_closest_cell
        DataSet.find_cells_along_line
        DataSet.find_cells_within_bounds

        Examples
        --------
        A unit square with 16 equal sized cells is created and a cell
        containing the point ``[0.3, 0.3, 0.0]`` is found.

        >>> import pyvista as pv
        >>> mesh = pv.ImageData(
        ...     dimensions=[5, 5, 1], spacing=[1 / 4, 1 / 4, 0]
        ... )
        >>> mesh
        ImageData...
        >>> mesh.find_containing_cell([0.3, 0.3, 0.0])
        5

        A point outside the mesh domain will return ``-1``.

        >>> mesh.find_containing_cell([0.3, 0.3, 1.0])
        -1

        Find the cells that contain 1000 random points inside the mesh.

        >>> import numpy as np
        >>> points = np.random.default_rng().random((1000, 3))
        >>> indices = mesh.find_containing_cell(points)
        >>> indices.shape
        (1000,)

        """
        point, singular = _coerce_pointslike_arg(point, copy=False)

        locator = _vtk.vtkCellLocator()
        locator.SetDataSet(self)  # type: ignore[arg-type]
        locator.BuildLocator()

        containing_cells = [locator.FindCell(node) for node in point]
        return containing_cells[0] if singular else np.array(containing_cells)

    def find_cells_along_line(
        self: DataSet,
        pointa: VectorLike[float],
        pointb: VectorLike[float],
        tolerance: float = 0.0,
    ) -> NumpyArray[int]:
        """Find the index of cells whose bounds intersect a line.

        Line is defined from ``pointa`` to ``pointb``.

        Parameters
        ----------
        pointa : Vector
            Length 3 coordinate of the start of the line.

        pointb : Vector
            Length 3 coordinate of the end of the line.

        tolerance : float, default: 0.0
            The absolute tolerance to use to find cells along line.

        Returns
        -------
        numpy.ndarray
            Index or indices of the cell(s) whose bounds intersect
            the line.

        Warnings
        --------
        This method returns cells whose bounds intersect the line.
        This means that the line may not intersect the cell itself.
        To obtain cells that intersect the line, use
        :func:`pyvista.DataSet.find_cells_intersecting_line`.

        See Also
        --------
        DataSet.find_closest_point
        DataSet.find_closest_cell
        DataSet.find_containing_cell
        DataSet.find_cells_within_bounds
        DataSet.find_cells_intersecting_line

        Examples
        --------
        >>> import pyvista as pv
        >>> mesh = pv.Sphere()
        >>> mesh.find_cells_along_line([0.0, 0, 0], [1.0, 0, 0])
        array([  86,   87, 1652, 1653])

        """
        if np.array(pointa).size != 3:
            raise TypeError('Point A must be a length three tuple of floats.')
        if np.array(pointb).size != 3:
            raise TypeError('Point B must be a length three tuple of floats.')
        locator = _vtk.vtkCellLocator()
        locator.SetDataSet(self)  # type: ignore[arg-type]
        locator.BuildLocator()
        id_list = _vtk.vtkIdList()
        locator.FindCellsAlongLine(
            cast(Sequence[float], pointa),
            cast(Sequence[float], pointb),
            tolerance,
            id_list,
        )
        return vtk_id_list_to_array(id_list)

    def find_cells_intersecting_line(
        self: DataSet,
        pointa: VectorLike[float],
        pointb: VectorLike[float],
        tolerance: float = 0.0,
    ) -> NumpyArray[int]:
        """Find the index of cells that intersect a line.

        Line is defined from ``pointa`` to ``pointb``.  This
        method requires vtk version >=9.2.0.

        Parameters
        ----------
        pointa : sequence[float]
            Length 3 coordinate of the start of the line.

        pointb : sequence[float]
            Length 3 coordinate of the end of the line.

        tolerance : float, default: 0.0
            The absolute tolerance to use to find cells along line.

        Returns
        -------
        numpy.ndarray
            Index or indices of the cell(s) that intersect
            the line.

        See Also
        --------
        DataSet.find_closest_point
        DataSet.find_closest_cell
        DataSet.find_containing_cell
        DataSet.find_cells_within_bounds
        DataSet.find_cells_along_line

        Examples
        --------
        >>> import pyvista as pv
        >>> mesh = pv.Sphere()
        >>> mesh.find_cells_intersecting_line([0.0, 0, 0], [1.0, 0, 0])
        array([  86, 1653])

        """
        if pyvista.vtk_version_info < (9, 2, 0):
            raise VTKVersionError('pyvista.PointSet requires VTK >= 9.2.0')

        if np.array(pointa).size != 3:
            raise TypeError('Point A must be a length three tuple of floats.')
        if np.array(pointb).size != 3:
            raise TypeError('Point B must be a length three tuple of floats.')
        locator = _vtk.vtkCellLocator()
        locator.SetDataSet(cast(_vtk.vtkDataSet, self))
        locator.BuildLocator()
        id_list = _vtk.vtkIdList()
        points = _vtk.vtkPoints()
        cell = _vtk.vtkGenericCell()
        locator.IntersectWithLine(
            cast(Sequence[float], pointa),
            cast(Sequence[float], pointb),
            tolerance,
            points,
            id_list,
            cell,
        )
        return vtk_id_list_to_array(id_list)

    def find_cells_within_bounds(self: DataSet, bounds: BoundsTuple) -> NumpyArray[int]:
        """Find the index of cells in this mesh within bounds.

        Parameters
        ----------
        bounds : sequence[float]
            Bounding box. The form is: ``(x_min, x_max, y_min, y_max, z_min, z_max)``.

        Returns
        -------
        numpy.ndarray
            Index or indices of the cell in this mesh that are closest
            to the given point.

        See Also
        --------
        DataSet.find_closest_point
        DataSet.find_closest_cell
        DataSet.find_containing_cell
        DataSet.find_cells_along_line

        Examples
        --------
        >>> import pyvista as pv
        >>> mesh = pv.Cube()
        >>> index = mesh.find_cells_within_bounds(
        ...     [-2.0, 2.0, -2.0, 2.0, -2.0, 2.0]
        ... )

        """
        if np.array(bounds).size != 6:
            raise TypeError('Bounds must be a length six tuple of floats.')
        locator = _vtk.vtkCellTreeLocator()
        locator.SetDataSet(cast(_vtk.vtkDataSet, self))
        locator.BuildLocator()
        id_list = _vtk.vtkIdList()
        locator.FindCellsWithinBounds(list(bounds), id_list)
        return vtk_id_list_to_array(id_list)

    def get_cell(self: DataSet, index: int) -> pyvista.Cell:
        """Return a :class:`pyvista.Cell` object.

        Parameters
        ----------
        index : int
            Cell ID.

        Returns
        -------
        pyvista.Cell
            The i-th pyvista.Cell.

        Notes
        -----
        Cells returned from this method are deep copies of the original
        cells. Changing properties (for example, ``points``) will not affect
        the dataset they originated from.

        Examples
        --------
        Get the 0-th cell.

        >>> from pyvista import examples
        >>> mesh = examples.load_airplane()
        >>> cell = mesh.get_cell(0)
        >>> cell
        Cell ...

        Get the point ids of the first cell

        >>> cell.point_ids
        [0, 1, 2]

        Get the point coordinates of the first cell

        >>> cell.points
        array([[897.0,  48.8,  82.3],
               [906.6,  48.8,  80.7],
               [907.5,  55.5,  83.7]])

        For the first cell, get the points associated with the first edge

        >>> cell.edges[0].point_ids
        [0, 1]

        For a Tetrahedron, get the point ids of the last face

        >>> mesh = examples.cells.Tetrahedron()
        >>> cell = mesh.get_cell(0)
        >>> cell.faces[-1].point_ids
        [0, 2, 1]

        """
        # must check upper bounds, otherwise segfaults (on Linux, 9.2)
        if index + 1 > self.n_cells:
            raise IndexError(f'Invalid index {index} for a dataset with {self.n_cells} cells.')

        # Note: we have to use vtkGenericCell here since
        # GetCell(vtkIdType cellId, vtkGenericCell* cell) is thread-safe,
        # while GetCell(vtkIdType cellId) is not.
        cell = pyvista.Cell()  # type: ignore[abstract]
        self.GetCell(index, cell)
        cell.SetCellType(self.GetCellType(index))
        return cell

    @property
    def cell(self: DataSet) -> Iterator[pyvista.Cell]:
        """A generator that provides an easy way to loop over all cells.

        To access a single cell, use :func:`pyvista.DataSet.get_cell`.

        .. versionchanged:: 0.39.0
            Now returns a generator instead of a list.
            Use ``get_cell(i)`` instead of ``cell[i]``.

        Yields
        ------
        pyvista.Cell

        See Also
        --------
        pyvista.DataSet.get_cell

        Examples
        --------
        Loop over the cells

        >>> import pyvista as pv
        >>> # Create a grid with 9 points and 4 cells
        >>> mesh = pv.ImageData(dimensions=(3, 3, 1))
        >>> for cell in mesh.cell:  # doctest: +SKIP
        ...     cell
        ...

        """
        for i in range(self.n_cells):
            yield self.get_cell(i)

    def cell_neighbors(self: DataSet, ind: int, connections: str = 'points') -> list[int]:
        """Get the cell neighbors of the ind-th cell.

        Concrete implementation of vtkDataSet's `GetCellNeighbors
        <https://vtk.org/doc/nightly/html/classvtkDataSet.html#ae1ba413c15802ef50d9b1955a66521e4>`_.

        Parameters
        ----------
        ind : int
            Cell ID.

        connections : str, default: "points"
            Describe how the neighbor cell(s) must be connected to the current
            cell to be considered as a neighbor.
            Can be either ``'points'``, ``'edges'`` or ``'faces'``.

        Returns
        -------
        list[int]
            List of neighbor cells IDs for the ind-th cell.

        Warnings
        --------
        For a :class:`pyvista.ExplicitStructuredGrid`, use :func:`pyvista.ExplicitStructuredGrid.neighbors`.

        See Also
        --------
        pyvista.DataSet.cell_neighbors_levels

        Examples
        --------
        >>> from pyvista import examples
        >>> mesh = examples.load_airplane()

        Get the neighbor cell ids that have at least one point in common with
        the 0-th cell.

        >>> mesh.cell_neighbors(0, "points")
        [1, 2, 3, 388, 389, 11, 12, 395, 14, 209, 211, 212]

        Get the neighbor cell ids that have at least one edge in common with
        the 0-th cell.

        >>> mesh.cell_neighbors(0, "edges")
        [1, 3, 12]

        For unstructured grids with cells of dimension 3 (Tetrahedron for example),
        cell neighbors can be defined using faces.

        >>> mesh = examples.download_tetrahedron()
        >>> mesh.cell_neighbors(0, "faces")
        [1, 5, 7]

        Show a visual example.

        >>> from functools import partial
        >>> import pyvista as pv
        >>> mesh = pv.Sphere(theta_resolution=10)
        >>>
        >>> pl = pv.Plotter(shape=(1, 2))
        >>> pl.link_views()
        >>> add_point_labels = partial(
        ...     pl.add_point_labels,
        ...     text_color="white",
        ...     font_size=20,
        ...     shape=None,
        ...     show_points=False,
        ... )
        >>>
        >>> for i, connection in enumerate(["points", "edges"]):
        ...     pl.subplot(0, i)
        ...     pl.view_xy()
        ...     _ = pl.add_title(
        ...         f"{connection.capitalize()} neighbors",
        ...         color="red",
        ...         shadow=True,
        ...         font_size=8,
        ...     )
        ...
        ...     # Add current cell
        ...     i_cell = 0
        ...     current_cell = mesh.extract_cells(i_cell)
        ...     _ = pl.add_mesh(
        ...         current_cell, show_edges=True, color="blue"
        ...     )
        ...     _ = add_point_labels(
        ...         current_cell.cell_centers().points,
        ...         labels=[f"{i_cell}"],
        ...     )
        ...
        ...     # Add neighbors
        ...     ids = mesh.cell_neighbors(i_cell, connection)
        ...     cells = mesh.extract_cells(ids)
        ...     _ = pl.add_mesh(cells, color="red", show_edges=True)
        ...     _ = add_point_labels(
        ...         cells.cell_centers().points,
        ...         labels=[f"{i}" for i in ids],
        ...     )
        ...
        ...     # Add other cells
        ...     ids.append(i_cell)
        ...     others = mesh.extract_cells(ids, invert=True)
        ...     _ = pl.add_mesh(others, show_edges=True)
        ...
        >>> pl.show()

        """
        if isinstance(self, _vtk.vtkExplicitStructuredGrid):
            raise TypeError('For an ExplicitStructuredGrid, use the `neighbors` method')

        # Build links as recommended:
        # https://vtk.org/doc/nightly/html/classvtkPolyData.html#adf9caaa01f72972d9a986ba997af0ac7
        if hasattr(self, 'BuildLinks'):
            self.BuildLinks()

        needed = ['points', 'edges', 'faces']
        if connections not in needed:
            raise ValueError(f'`connections` must be one of: {needed} (got "{connections}")')

        cell = self.get_cell(ind)

        iterators = {
            'points': cell.point_ids,
            'edges': range(cell.n_edges),
            'faces': range(cell.n_faces),
        }

        def generate_ids(i: int, connections: str) -> _vtk.vtkIdList | None:
            if connections == 'points':
                ids = _vtk.vtkIdList()
                ids.InsertNextId(i)
                return ids
            elif connections == 'edges':
                return cell.get_edge(i).GetPointIds()
            elif connections == 'faces':
                return cell.get_face(i).GetPointIds()
            return None  # pragma: no cover

        neighbors = set()
        for i in iterators[connections]:
            point_ids = generate_ids(i, connections)
            cell_ids = _vtk.vtkIdList()
            self.GetCellNeighbors(ind, point_ids, cell_ids)

            neighbors.update([cell_ids.GetId(i) for i in range(cell_ids.GetNumberOfIds())])

        return list(neighbors)

    def point_neighbors(self: DataSet, ind: int) -> list[int]:
        """Get the point neighbors of the ind-th point.

        Parameters
        ----------
        ind : int
            Point ID.

        Returns
        -------
        list[int]
            List of neighbor points IDs for the ind-th point.

        See Also
        --------
        pyvista.DataSet.point_neighbors_levels

        Examples
        --------
        Get the point neighbors of the 0-th point.

        >>> import pyvista as pv
        >>> mesh = pv.Sphere(theta_resolution=10)
        >>> mesh.point_neighbors(0)
        [2, 226, 198, 170, 142, 114, 86, 254, 58, 30]

        Plot them.

        >>> pl = pv.Plotter()
        >>> _ = pl.add_mesh(mesh, show_edges=True)
        >>>
        >>> # Label the 0-th point
        >>> _ = pl.add_point_labels(
        ...     mesh.points[0], ["0"], text_color="blue", font_size=40
        ... )
        >>>
        >>> # Get the point neighbors and plot them
        >>> neighbors = mesh.point_neighbors(0)
        >>> _ = pl.add_point_labels(
        ...     mesh.points[neighbors],
        ...     labels=[f"{i}" for i in neighbors],
        ...     text_color="red",
        ...     font_size=40,
        ... )
        >>> pl.camera_position = "xy"
        >>> pl.camera.zoom(7.0)
        >>> pl.show()

        """
        if ind + 1 > self.n_points:
            raise IndexError(f'Invalid index {ind} for a dataset with {self.n_points} points.')

        out = []
        for cell in self.point_cell_ids(ind):
            out.extend([i for i in self.get_cell(cell).point_ids if i != ind])
        return list(set(out))

    def point_neighbors_levels(
        self: DataSet,
        ind: int,
        n_levels: int = 1,
    ) -> Generator[list[int], None, None]:
        """Get consecutive levels of point neighbors.

        Parameters
        ----------
        ind : int
            Point ID.

        n_levels : int, default: 1
            Number of levels to search for point neighbors.
            When equal to 1, it is equivalent to :func:`pyvista.DataSet.point_neighbors`.

        Returns
        -------
        generator[list[[int]]
            A generator of list of neighbor points IDs for the ind-th point.

        See Also
        --------
        pyvista.DataSet.point_neighbors

        Examples
        --------
        Get the point neighbors IDs starting from the 0-th point
        up until the third level.

        >>> import pyvista as pv
        >>> mesh = pv.Sphere(theta_resolution=10)
        >>> pt_nbr_levels = mesh.point_neighbors_levels(0, 3)
        >>> pt_nbr_levels = list(pt_nbr_levels)
        >>> pt_nbr_levels[0]
        [2, 226, 198, 170, 142, 114, 86, 30, 58, 254]
        >>> pt_nbr_levels[1]
        [3, 227, 255, 199, 171, 143, 115, 87, 59, 31]
        >>> pt_nbr_levels[2]
        [256, 32, 4, 228, 200, 172, 144, 116, 88, 60]

        Visualize these points IDs.

        >>> from functools import partial
        >>> pl = pv.Plotter()
        >>> _ = pl.add_mesh(mesh, show_edges=True)
        >>>
        >>> # Define partial function to add point labels
        >>> add_point_labels = partial(
        ...     pl.add_point_labels,
        ...     text_color="white",
        ...     font_size=40,
        ...     point_size=10,
        ... )
        >>>
        >>> # Add the first point label
        >>> _ = add_point_labels(
        ...     mesh.points[0], labels=["0"], text_color="blue"
        ... )
        >>>
        >>> # Add the neighbors to the plot
        >>> neighbors = mesh.point_neighbors_levels(0, n_levels=3)
        >>> for i, ids in enumerate(neighbors, start=1):
        ...     _ = add_point_labels(
        ...         mesh.points[ids],
        ...         labels=[f"{i}"] * len(ids),
        ...         text_color="red",
        ...     )
        ...
        >>>
        >>> pl.view_xy()
        >>> pl.camera.zoom(4.0)
        >>> pl.show()

        """
        method = self.point_neighbors
        return self._get_levels_neihgbors(ind, n_levels, method)

    def cell_neighbors_levels(
        self: DataSet,
        ind: int,
        connections: str = 'points',
        n_levels: int = 1,
    ) -> Generator[list[int], None, None]:
        """Get consecutive levels of cell neighbors.

        Parameters
        ----------
        ind : int
            Cell ID.

        connections : str, default: "points"
            Describe how the neighbor cell(s) must be connected to the current
            cell to be considered as a neighbor.
            Can be either ``'points'``, ``'edges'`` or ``'faces'``.

        n_levels : int, default: 1
            Number of levels to search for cell neighbors.
            When equal to 1, it is equivalent to :func:`pyvista.DataSet.cell_neighbors`.

        Returns
        -------
        generator[list[int]]
            A generator of list of cell IDs for each level.

        Warnings
        --------
        For a :class:`pyvista.ExplicitStructuredGrid`, use :func:`pyvista.ExplicitStructuredGrid.neighbors`.

        See Also
        --------
        pyvista.DataSet.cell_neighbors

        Examples
        --------
        Get the cell neighbors IDs starting from the 0-th cell
        up until the third level.

        >>> import pyvista as pv
        >>> mesh = pv.Sphere(theta_resolution=10)
        >>> nbr_levels = mesh.cell_neighbors_levels(
        ...     0, connections="edges", n_levels=3
        ... )
        >>> nbr_levels = list(nbr_levels)
        >>> nbr_levels[0]
        [1, 21, 9]
        >>> nbr_levels[1]
        [2, 8, 74, 75, 20, 507]
        >>> nbr_levels[2]
        [128, 129, 3, 453, 7, 77, 23, 506]

        Visualize these cells IDs.

        >>> from functools import partial
        >>> pv.global_theme.color_cycler = [
        ...     'red',
        ...     'green',
        ...     'blue',
        ...     'purple',
        ... ]
        >>> pl = pv.Plotter()
        >>>
        >>> # Define partial function to add point labels
        >>> add_point_labels = partial(
        ...     pl.add_point_labels,
        ...     text_color="white",
        ...     font_size=40,
        ...     shape=None,
        ...     show_points=False,
        ... )
        >>>
        >>> # Add the 0-th cell to the plotter
        >>> cell = mesh.extract_cells(0)
        >>> _ = pl.add_mesh(cell, show_edges=True)
        >>> _ = add_point_labels(cell.cell_centers().points, labels=["0"])
        >>> other_ids = [0]
        >>>
        >>> # Add the neighbors to the plot
        >>> neighbors = mesh.cell_neighbors_levels(
        ...     0, connections="edges", n_levels=3
        ... )
        >>> for i, ids in enumerate(neighbors, start=1):
        ...     cells = mesh.extract_cells(ids)
        ...     _ = pl.add_mesh(cells, show_edges=True)
        ...     _ = add_point_labels(
        ...         cells.cell_centers().points, labels=[f"{i}"] * len(ids)
        ...     )
        ...     other_ids.extend(ids)
        ...
        >>>
        >>> # Add the cell IDs that are not neighbors (ie. the rest of the sphere)
        >>> cells = mesh.extract_cells(other_ids, invert=True)
        >>> _ = pl.add_mesh(cells, color="white", show_edges=True)
        >>>
        >>> pl.view_xy()
        >>> pl.camera.zoom(6.0)
        >>> pl.show()

        """
        method = partial(self.cell_neighbors, connections=connections)
        return self._get_levels_neihgbors(ind, n_levels, method)

    def _get_levels_neihgbors(
        self: DataSet,
        ind: int,
        n_levels: int,
        method: Callable[[Any], Any],
    ) -> Generator[list[int], None, None]:  # numpydoc ignore=PR01,RT01
        """Provide helper method that yields neighbors ids."""
        neighbors = set(method(ind))
        yield list(neighbors)

        # Keep track of visited points or cells
        all_visited = neighbors.copy()
        all_visited.add(ind)

        for _ in range(n_levels - 1):
            # Get the neighbors for the next level.
            new_visited = set()
            for n in neighbors:
                new_neighbors = method(n)
                new_visited.update(new_neighbors)
            neighbors = new_visited

            # Only return the ones that have not been visited yet
            yield list(neighbors.difference(all_visited))
            all_visited.update(neighbors)

    def point_cell_ids(self: DataSet, ind: int) -> list[int]:
        """Get the cell IDs that use the ind-th point.

        Implements vtkDataSet's `GetPointCells <https://vtk.org/doc/nightly/html/classvtkDataSet.html#a36d1d8f67ad67adf4d1a9cfb30dade49>`_.

        Parameters
        ----------
        ind : int
            Point ID.

        Returns
        -------
        listint]
            List of cell IDs using the ind-th point.

        Examples
        --------
        Get the cell ids using the 0-th point.

        >>> import pyvista as pv
        >>> mesh = pv.Sphere(theta_resolution=10)
        >>> mesh.point_cell_ids(0)
        [0, 1, 2, 3, 4, 5, 6, 7, 8, 9]

        Plot them.

        >>> pl = pv.Plotter()
        >>> _ = pl.add_mesh(mesh, show_edges=True)
        >>>
        >>> # Label the 0-th point
        >>> _ = pl.add_point_labels(
        ...     mesh.points[0], ["0"], text_color="blue", font_size=20
        ... )
        >>>
        >>> # Get the cells ids using the 0-th point
        >>> ids = mesh.point_cell_ids(0)
        >>> cells = mesh.extract_cells(ids)
        >>> _ = pl.add_mesh(cells, color="red", show_edges=True)
        >>> centers = cells.cell_centers().points
        >>> _ = pl.add_point_labels(
        ...     centers,
        ...     labels=[f"{i}" for i in ids],
        ...     text_color="white",
        ...     font_size=20,
        ...     shape=None,
        ...     show_points=False,
        ... )
        >>>
        >>> # Plot the other cells
        >>> others = mesh.extract_cells(
        ...     [i for i in range(mesh.n_cells) if i not in ids]
        ... )
        >>> _ = pl.add_mesh(others, show_edges=True)
        >>>
        >>> pl.camera_position = "yx"
        >>> pl.camera.zoom(7.0)
        >>> pl.show()

        """
        # Build links as recommended:
        # https://vtk.org/doc/nightly/html/classvtkPolyData.html#adf9caaa01f72972d9a986ba997af0ac7
        if hasattr(self, 'BuildLinks'):
            self.BuildLinks()

        ids = _vtk.vtkIdList()
        self.GetPointCells(ind, ids)
        return [ids.GetId(i) for i in range(ids.GetNumberOfIds())]

    def point_is_inside_cell(
        self: DataSet,
        ind: int,
        point: VectorLike[float] | MatrixLike[float],
    ) -> bool | NumpyArray[np.bool_]:
        """Return whether one or more points are inside a cell.

        .. versionadded:: 0.35.0

        Parameters
        ----------
        ind : int
            Cell ID.

        point : Matrix
            Point or points to query if are inside a cell.

        Returns
        -------
        bool or numpy.ndarray
            Whether point(s) is/are inside cell. A single bool is only returned if
            the input point has shape ``(3,)``.

        Examples
        --------
        >>> from pyvista import examples
        >>> mesh = examples.load_hexbeam()
        >>> mesh.get_cell(0).bounds
        BoundsTuple(x_min=0.0, x_max=0.5, y_min=0.0, y_max=0.5, z_min=0.0, z_max=0.5)
        >>> mesh.point_is_inside_cell(0, [0.2, 0.2, 0.2])
        True

        """
        if not isinstance(ind, (int, np.integer)):
            raise TypeError(f'ind must be an int, got {type(ind)}')

        if not 0 <= ind < self.n_cells:
            raise ValueError(f'ind must be >= 0 and < {self.n_cells}, got {ind}')

        co_point, singular = _coerce_pointslike_arg(point, copy=False)

        cell = self.GetCell(ind)
        npoints = cell.GetPoints().GetNumberOfPoints()

        closest_point = [0.0, 0.0, 0.0]
        sub_id = _vtk.mutable(0)
        pcoords = [0.0, 0.0, 0.0]
        dist2 = _vtk.mutable(0.0)
        weights = [0.0] * npoints

        in_cell = np.empty(shape=co_point.shape[0], dtype=np.bool_)
        for i, node in enumerate(co_point):
            is_inside = cell.EvaluatePosition(node, closest_point, sub_id, pcoords, dist2, weights)
            if not 0 <= is_inside <= 1:
                raise RuntimeError(
                    f'Computational difficulty encountered for point {node} in cell {ind}',
                )
            in_cell[i] = bool(is_inside)

        if singular:
            return in_cell[0].item()
        return in_cell

    @property
    def active_texture_coordinates(self: DataSet) -> pyvista_ndarray | None:
        """Return the active texture coordinates on the points.

        Returns
        -------
        Optional[pyvista_ndarray]
            Active texture coordinates on the points.

        Examples
        --------
        Return the active texture coordinates from the globe example.

        >>> from pyvista import examples
        >>> globe = examples.load_globe()
        >>> globe.active_texture_coordinates
        pyvista_ndarray([[0.        , 0.        ],
                         [0.        , 0.07142857],
                         [0.        , 0.14285714],
                         ...,
                         [1.        , 0.85714286],
                         [1.        , 0.92857143],
                         [1.        , 1.        ]])

        """
        return self.point_data.active_texture_coordinates

    @active_texture_coordinates.setter
    def active_texture_coordinates(
        self: DataSet,
        texture_coordinates: NumpyArray[float],
    ) -> None:
        """Set the active texture coordinates on the points.

        Parameters
        ----------
        texture_coordinates : np.ndarray
            Active texture coordinates on the points.

        """
        self.point_data.active_texture_coordinates = texture_coordinates  # type: ignore[assignment]<|MERGE_RESOLUTION|>--- conflicted
+++ resolved
@@ -1739,15 +1739,11 @@
         pset.active_scalars_name = self.active_scalars_name
         return pset
 
-<<<<<<< HEAD
     @overload
     def find_closest_point(self, point: Iterable[float], n: Literal[1] = 1) -> int: ...
     @overload
     def find_closest_point(self, point: Iterable[float], n: int = ...) -> VectorLike[int]: ...
     def find_closest_point(self, point: Iterable[float], n: int = 1) -> int | VectorLike[int]:
-=======
-    def find_closest_point(self: DataSet, point: Iterable[float], n: int = 1) -> int:
->>>>>>> 7c34adec
         """Find index of closest point in this mesh to the given point.
 
         If wanting to query many points, use a KDTree with scipy or another
