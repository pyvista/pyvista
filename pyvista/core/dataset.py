--- conflicted
+++ resolved
@@ -2002,11 +2002,7 @@
     def __setitem__(
         self,
         name: str,
-<<<<<<< HEAD
-        scalars: NumpyArray[float] | collections.abc.Sequence[float] | float,
-=======
-        scalars: Union[NumpyArray[float], Sequence[float], float],
->>>>>>> 482b9b97
+        scalars: NumpyArray[float] | Sequence[float] | float,
     ):  # numpydoc ignore=PR01,RT01
         """Add/set an array in the point_data, or cell_data accordingly.
 
