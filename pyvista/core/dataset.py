"""Attributes common to PolyData and Grid Objects."""

import warnings
import collections.abc
import logging
import sys
from typing import Optional, List, Tuple, Iterable, Union, Any, Dict
if sys.version_info >= (3, 8):
    from typing import Literal
else:
    from typing_extensions import Literal

import numpy as np

import pyvista
from pyvista import _vtk
from pyvista.utilities import (FieldAssociation, get_array,
                               get_array_association,
                               is_pyvista_dataset, raise_not_matching,
                               vtk_id_list_to_array, abstract_class,
                               axis_rotation, transformations)
from pyvista.utilities.misc import PyvistaDeprecationWarning
from pyvista.utilities.errors import check_valid_vector
from .dataobject import DataObject
from .datasetattributes import DataSetAttributes
from .filters import DataSetFilters, _get_output
from .pyvista_ndarray import pyvista_ndarray
from .._typing import Vector

log = logging.getLogger(__name__)
log.setLevel('CRITICAL')

# vector array names
DEFAULT_VECTOR_KEY = '_vectors'


class ActiveArrayInfo:
    """Active array info class with support for pickling."""

    def __init__(self, association, name):
        """Initialize."""
        self.association = association
        self.name = name

    def __getstate__(self):
        """Support pickling."""
        state = self.__dict__.copy()
        state['association'] = int(self.association.value)
        return state

    def __setstate__(self, state):
        """Support unpickling."""
        self.__dict__ = state.copy()
        self.association = FieldAssociation(state['association'])

    @property
    def _namedtuple(self):
        """Build a namedtuple on the fly to provide legacy support."""
        named_tuple = collections.namedtuple('ActiveArrayInfo', ['association', 'name'])
        return named_tuple(self.association, self.name)

    def __iter__(self):
        """Provide namedtuple-like __iter__."""
        return self._namedtuple.__iter__()

    def __repr__(self):
        """Provide namedtuple-like __repr__."""
        return self._namedtuple.__repr__()

    def __getitem__(self, item):
        """Provide namedtuple-like __getitem__."""
        return self._namedtuple.__getitem__(item)

    def __setitem__(self, key, value):
        """Provide namedtuple-like __setitem__."""
        self._namedtuple.__setitem__(key, value)

    def __getattr__(self, item):
        """Provide namedtuple-like __getattr__."""
        self._namedtuple.__getattr__(item)

    def __eq__(self, other):
        """Check equivalence (useful for serialize/deserialize tests)."""
        return self.name == other.name and \
               int(self.association.value) == int(other.association.value)


@abstract_class
class DataSet(DataSetFilters, DataObject):
    """Methods in common to spatially referenced objects."""

    # Simply bind pyvista.plotting.plot to the object
    plot = pyvista.plot

    def __init__(self, *args, **kwargs) -> None:
        """Initialize the common object."""
        super().__init__()
        self._last_active_scalars_name: Optional[str] = None
        self._active_scalars_info = ActiveArrayInfo(FieldAssociation.POINT, name=None)
        self._active_vectors_info = ActiveArrayInfo(FieldAssociation.POINT, name=None)
        self._active_tensors_info = ActiveArrayInfo(FieldAssociation.POINT, name=None)
        self._textures: Dict[str, _vtk.vtkTexture] = {}

    def __getattr__(self, item) -> Any:
        """Get attribute from base class if not found."""
        return super().__getattribute__(item)

    @property
    def active_scalars_info(self) -> ActiveArrayInfo:
        """Return the active scalar's association and name.

        Association refers to the data association (e.g. point, cell, or
        field) of the active scalars.
        
        Returns
        -------
        ActiveArrayInfo
            The scalars info in an object with namedtuple semantics,
            with attributes ``association`` and ``name``.

        Notes
        -----
        If both cell and point scalars are present and neither have
        been set active within at the dataset level, point scalars
        will be made active.

        Examples
        --------
        Create a mesh, add scalars to the mesh, and return the active
        scalars info.  Note how when the scalars are added, they
        automatically become the active scalars.

        >>> import pyvista
        >>> mesh = pyvista.Sphere()
        >>> mesh['Z Height'] = mesh.points[:, 2]
        >>> mesh.active_scalars_info
        ActiveArrayInfo(association=<FieldAssociation.POINT: 0>, name='Z Height')

        """
        field, name = self._active_scalars_info
        exclude = {'__custom_rgba', 'Normals', 'vtkOriginalPointIds', 'TCoords'}
        if name in exclude:
            name = self._last_active_scalars_name

        # verify this field is still valid
        if name is not None:
            if field is FieldAssociation.CELL:
                if self.cell_data.active_scalars_name != name:
                    name = None
            elif field is FieldAssociation.POINT:
                if self.point_data.active_scalars_name != name:
                    name = None

        if name is None:
            # check for the active scalars in point or cell arrays
            self._active_scalars_info = ActiveArrayInfo(field, None)
            for attr in [self.point_data, self.cell_data]:
                if attr.active_scalars_name is not None:
                    self._active_scalars_info = ActiveArrayInfo(attr.association, attr.active_scalars_name)
                    break

        return self._active_scalars_info

    @property
    def active_vectors_info(self) -> ActiveArrayInfo:
        """Return the active vector's association and name.

        Association refers to the data association (e.g. point, cell, or
        field) of the active vectors.
        
        Returns
        -------
        ActiveArrayInfo
            The vectors info in an object with namedtuple semantics,
            with attributes ``association`` and ``name``.

        Notes
        -----
        If both cell and point vectors are present and neither have
        been set active within at the dataset level, point vectors
        will be made active.

        Examples
        --------
        Create a mesh, compute the normals inplace, set the active
        vectors to the normals, and show that the active vectors are
        the ``'Normals'`` array associated with points.

        >>> import pyvista
        >>> mesh = pyvista.Sphere()
        >>> _ = mesh.compute_normals(inplace=True)
        >>> mesh.active_vectors_name = 'Normals'
        >>> mesh.active_vectors_info
        ActiveArrayInfo(association=<FieldAssociation.POINT: 0>, name='Normals')

        """
        field, name = self._active_vectors_info

        # verify this field is still valid
        if name is not None:
            if field is FieldAssociation.POINT:
                if self.point_data.active_vectors_name != name:
                    name = None
            if field is FieldAssociation.CELL:
                if self.cell_data.active_vectors_name != name:
                    name = None

        if name is None:
            # check for the active vectors in point or cell arrays
            self._active_vectors_info = ActiveArrayInfo(field, None)
            for attr in [self.point_data, self.cell_data]:
                name = attr.active_vectors_name
                if name is not None:
                    self._active_vectors_info = ActiveArrayInfo(attr.association, name)
                    break

        return self._active_vectors_info

    @property
    def active_tensors_info(self) -> ActiveArrayInfo:
        """Return the active tensor's field and name: [field, name]."""
        return self._active_tensors_info

    @property
    def active_vectors(self) -> Optional[pyvista_ndarray]:
        """Return the active vectors array.

        Examples
        --------
        Create a mesh, compute the normals inplace, and return the
        normals vector array.

        >>> import pyvista
        >>> mesh = pyvista.Sphere()
        >>> _ = mesh.compute_normals(inplace=True)
        >>> mesh.active_vectors  # doctest:+SKIP
        pyvista_ndarray([[-2.48721432e-10, -1.08815623e-09, -1.00000000e+00],
                         [-2.48721432e-10, -1.08815623e-09,  1.00000000e+00],
                         [-1.18888125e-01,  3.40539310e-03, -9.92901802e-01],
                         ...,
                         [-3.11940581e-01, -6.81432486e-02,  9.47654784e-01],
                         [-2.09880397e-01, -4.65070531e-02,  9.76620376e-01],
                         [-1.15582108e-01, -2.80492082e-02,  9.92901802e-01]],
                        dtype=float32)

        """
        field, name = self.active_vectors_info
        if name is not None:
            try:
                if field is FieldAssociation.POINT:
                    return self.point_data[name]
                if field is FieldAssociation.CELL:
                    return self.cell_data[name]
            except KeyError:
                return None
        return None

    @property
    def active_tensors(self) -> Optional[np.ndarray]:
        """Return the active tensors array."""
        field, name = self.active_tensors_info
        if name is not None:
            try:
                if field is FieldAssociation.POINT:
                    return self.point_data[name]
                if field is FieldAssociation.CELL:
                    return self.cell_data[name]
            except KeyError:
                return None
        return None

    @property
    def active_tensors_name(self) -> str:
        """Return the name of the active tensor array."""
        return self.active_tensors_info.name

    @active_tensors_name.setter
    def active_tensors_name(self, name: str):
        self.set_active_tensors(name)

    @property
    def active_vectors_name(self) -> str:
        """Return the name of the active vectors array.

        Examples
        --------
        Create a mesh, compute the normals, set them as active, and
        return the name of the active vectors.

        >>> import pyvista
        >>> mesh = pyvista.Sphere()
        >>> mesh_w_normals = mesh.compute_normals()
        >>> mesh_w_normals.active_vectors_name = 'Normals'
        >>> mesh_w_normals.active_vectors_name
        'Normals'

        """
        return self.active_vectors_info.name

    @active_vectors_name.setter
    def active_vectors_name(self, name: str):
        self.set_active_vectors(name)

    @property  # type: ignore
    def active_scalars_name(self) -> str:  # type: ignore
        """Return the name of the active scalars.

        Examples
        --------
        Create a mesh, add scalars to the mesh, and return the name of
        the active scalars.

        >>> import pyvista
        >>> mesh = pyvista.Sphere()
        >>> mesh['Z Height'] = mesh.points[:, 2]
        >>> mesh.active_scalars_name
        'Z Height'

        """
        return self.active_scalars_info.name

    @active_scalars_name.setter
    def active_scalars_name(self, name: str):
        self.set_active_scalars(name)

    @property
    def points(self) -> pyvista_ndarray:
        """Return a reference to the points as a numpy object.

        Examples
        --------
        Create a mesh and return the points of the mesh as a numpy
        array.

        >>> import pyvista
        >>> cube = pyvista.Cube()
        >>> points = cube.points
        >>> points
        pyvista_ndarray([[-0.5, -0.5, -0.5],
                         [-0.5, -0.5,  0.5],
                         [-0.5,  0.5,  0.5],
                         [-0.5,  0.5, -0.5],
                         [ 0.5, -0.5, -0.5],
                         [ 0.5,  0.5, -0.5],
                         [ 0.5,  0.5,  0.5],
                         [ 0.5, -0.5,  0.5]], dtype=float32)

        Shift these points in the z direction and show that their
        position is reflected in the mesh points.

        >>> points[:, 2] += 1
        >>> cube.points
        pyvista_ndarray([[-0.5, -0.5,  0.5],
                         [-0.5, -0.5,  1.5],
                         [-0.5,  0.5,  1.5],
                         [-0.5,  0.5,  0.5],
                         [ 0.5, -0.5,  0.5],
                         [ 0.5,  0.5,  0.5],
                         [ 0.5,  0.5,  1.5],
                         [ 0.5, -0.5,  1.5]], dtype=float32)

        You can also update the points in-place:

        >>> cube.points[...] = 2*points
        >>> cube.points
        pyvista_ndarray([[-1., -1.,  1.],
                         [-1., -1.,  3.],
                         [-1.,  1.,  3.],
                         [-1.,  1.,  1.],
                         [ 1., -1.,  1.],
                         [ 1.,  1.,  1.],
                         [ 1.,  1.,  3.],
                         [ 1., -1.,  3.]], dtype=float32)

        """
        _points = self.GetPoints()
        try:
            _points = _points.GetData()
        except AttributeError:
            # create an empty array
            vtk_points = pyvista.vtk_points(np.empty((0, 3)), False)
            self.SetPoints(vtk_points)
            _points = self.GetPoints().GetData()
        return pyvista_ndarray(_points, dataset=self)

    @points.setter
    def points(self, points: np.ndarray):
        pdata = self.GetPoints()
        if isinstance(points, pyvista_ndarray):
            # simply set the underlying data
            if points.VTKObject is not None and pdata is not None:
                pdata.SetData(points.VTKObject)
                pdata.Modified()
                self.Modified()
                return

        # otherwise, wrap and use the array
        if not isinstance(points, np.ndarray):
            raise TypeError('Points must be a numpy array')
        vtk_points = pyvista.vtk_points(points, False)
        if not pdata:
            self.SetPoints(vtk_points)
        else:
            pdata.SetData(vtk_points.GetData())
        self.GetPoints().Modified()
        self.Modified()

    @property
    def arrows(self) -> Optional['pyvista.PolyData']:
        """Return a glyph representation of the active vector data as arrows.

        Arrows will be located at the points of the mesh and
        their size will be dependent on the norm of the vector.
        Their direction will be the "direction" of the vector

        Returns
        -------
        pyvista.PolyData
            Active vectors represented as arrows.

        Examples
        --------
        Create a mesh, compute the normals and set them active, and
        plot the active vectors.

        >>> import pyvista
        >>> mesh = pyvista.Cube()
        >>> mesh_w_normals = mesh.compute_normals()
        >>> mesh_w_normals.active_vectors_name = 'Normals'
        >>> arrows = mesh_w_normals.arrows
        >>> arrows.plot(show_scalar_bar=False)

        """
        vectors_name = self.active_vectors_name
        if vectors_name is None:
            return

        if self.active_vectors.ndim != 2:  # type: ignore
            raise ValueError('Active vectors are not vectors.')

        scale_name = f'{vectors_name} Magnitude'
        scale = np.linalg.norm(self.active_vectors, axis=1)
        self.point_data.set_array(scale, scale_name)
        return self.glyph(orient=vectors_name, scale=scale_name)

    @property
    def vectors(self) -> Optional[pyvista_ndarray]:  # pragma: no cover
        """Return active vectors.

        .. deprecated:: 0.32.0
           Use of `DataSet.vectors` to return vector data is deprecated.

        """
        warnings.warn(
            "Use of `DataSet.vectors` is deprecated. "
            "Use `DataSet.active_vectors` instead.",
            PyvistaDeprecationWarning
        )
        return self.active_vectors

    @vectors.setter
    def vectors(self, array: np.ndarray):  # pragma: no cover
        warnings.warn(
            "Use of `DataSet.vectors` to add vector data is deprecated. "
            "Use `DataSet['vector_name'] = data`. "
            "Use `DataSet.active_vectors_name = 'vector_name' to make active."
            ,
            PyvistaDeprecationWarning
        )
        if array.ndim != 2:
            raise ValueError('vector array must be a 2-dimensional array')
        elif array.shape[1] != 3:
            raise ValueError('vector array must be 3D')
        elif array.shape[0] != self.n_points:
            raise ValueError('Number of vectors be the same as the number of points')

        self.point_data[DEFAULT_VECTOR_KEY] = array
        self.active_vectors_name = DEFAULT_VECTOR_KEY

    @property
    def t_coords(self) -> Optional[pyvista_ndarray]:  # pragma: no cover
        """Return the active texture coordinates on the points.

        .. deprecated:: 0.32.0
            Use :attr:`DataSet.active_t_coords` to return the active
            texture coordinates.

        """
        warnings.warn(
            "Use of `DataSet.t_coords` is deprecated. "
            "Use `DataSet.active_t_coords` instead.",
            PyvistaDeprecationWarning
        )
        return self.active_t_coords

    @t_coords.setter
    def t_coords(self, t_coords: np.ndarray):  # pragma: no cover
        warnings.warn(
            "Use of `DataSet.t_coords` is deprecated. "
            "Use `DataSet.active_t_coords` instead.",
            PyvistaDeprecationWarning
        )
        self.active_t_coords = t_coords  # type: ignore

    @property
    def active_t_coords(self) -> Optional[pyvista_ndarray]:
        """Return or set the active texture coordinates on the points.

        Examples
        --------
        Return the active texture coordinates from the globe example.

        >>> from pyvista import examples
        >>> globe = examples.load_globe()
        >>> globe.active_t_coords
        pyvista_ndarray([[0.        , 0.        ],
                         [0.        , 0.07142857],
                         [0.        , 0.14285714],
                         ...,
                         [1.        , 0.85714286],
                         [1.        , 0.92857143],
                         [1.        , 1.        ]])

        """
        return self.point_data.active_t_coords

    @active_t_coords.setter
    def active_t_coords(self, t_coords: np.ndarray):
        self.point_data.active_t_coords = t_coords  # type: ignore

    @property
    def textures(self) -> Dict[str, _vtk.vtkTexture]:
        """Return a dictionary to hold compatible ``vtk.vtkTexture`` objects.

        When casting back to a VTK dataset or filtering this dataset,
        these textures will not be passed.

        Examples
        --------
        Return the active texture datasets from the globe example.

        >>> from pyvista import examples
        >>> globe = examples.load_globe()
<<<<<<< HEAD
        >>> globe.textures  # doctest:+SKIP
        {'2k_earth_daymap': <Texture(...) at ...}
=======
        >>> globe.textures
        {'2k_earth_daymap': ...}
>>>>>>> d91b98ac

        """
        return self._textures

    def clear_textures(self):
        """Clear the textures from this mesh.

        Examples
        --------
        Clear the texture from the globe example.

        >>> from pyvista import examples
        >>> globe = examples.load_globe()
<<<<<<< HEAD
        >>> globe.textures  # doctest:+SKIP
        {'2k_earth_daymap': <Texture(...) at ...}
=======
        >>> globe.textures
        {'2k_earth_daymap': ...}
>>>>>>> d91b98ac
        >>> globe.clear_textures()
        >>> globe.textures
        {}

        """
        self._textures.clear()

    def _activate_texture(mesh, name: str) -> _vtk.vtkTexture:
        """Grab a texture and update the active texture coordinates.

        This makes sure to not destroy old texture coordinates.

        Parameters
        ----------
        name : str
            The name of the texture and texture coordinates to activate

        Returns
        -------
        vtk.vtkTexture
            The active texture

        """
        if name is True or isinstance(name, int):
            keys = list(mesh.textures.keys())
            # Grab the first name available if True
            idx = 0 if not isinstance(name, int) or name is True else name
            if idx > len(keys):  # is this necessary?
                idx = 0
            try:
                name = keys[idx]
            except IndexError:
                logging.warning('No textures associated with input mesh.')
                return None
        # Grab the texture object by name
        try:
            texture = mesh.textures[name]
        except KeyError:
            logging.warning(f'Texture ({name}) not associated with this dataset')
            texture = None
        else:
            # Be sure to reset the tcoords if present
            # Grab old coordinates
            if name in mesh.array_names:
                old_tcoord = mesh.GetPointData().GetTCoords()
                mesh.GetPointData().SetTCoords(mesh.GetPointData().GetAbstractArray(name))
                mesh.GetPointData().AddArray(old_tcoord)
                mesh.Modified()
        return texture

    def set_active_scalars(self, name: str, preference='cell'):
        """Find the scalars by name and appropriately sets it as active.

        To deactivate any active scalars, pass ``None`` as the ``name``.

        Parameters
        ----------
        name : str or None
            Name of the scalars array to assign as active.  If
            ``None``, deactivates active scalars for both point and
            cell data.

        preference : str, optional
            If there are two arrays of the same name associated with
            points or cells, it will prioritize an array matching this
            type.  Can be either ``'cell'`` or ``'point'``.

        """
        if preference not in ['point', 'cell', FieldAssociation.CELL,
                              FieldAssociation.POINT]:
            raise ValueError('``preference`` must be either "point" or "cell"')
        if name is None:
            self.GetCellData().SetActiveScalars(None)
            self.GetPointData().SetActiveScalars(None)
            return
        field = get_array_association(self, name, preference=preference)
        if field == FieldAssociation.NONE:
            raise KeyError(f'Data named "{name}" is a field array which cannot be active.')
        self._last_active_scalars_name = self.active_scalars_info.name
        if field == FieldAssociation.POINT:
            ret = self.GetPointData().SetActiveScalars(name)
        elif field == FieldAssociation.CELL:
            ret = self.GetCellData().SetActiveScalars(name)
        else:
            raise ValueError(f'Data field ({field}) not usable')

        if ret < 0:
            raise ValueError(f'Data field ({field}) could not be set as the active scalars')

        self._active_scalars_info = ActiveArrayInfo(field, name)

    def set_active_vectors(self, name: str, preference='point'):
        """Find the vectors by name and appropriately sets it as active.

        To deactivate any active vectors, pass ``None`` as the ``name``.

        Parameters
        ----------
        name : str
            Name of the vectors array to assign as active.

        preference : str, optional
            If there are two arrays of the same name associated with
            points, cells, or field data, it will prioritize an array
            matching this type.  Can be either ``'cell'``,
            ``'field'``, or ``'point'``.

        """
        if name is None:
            self.GetCellData().SetActiveVectors(None)
            self.GetPointData().SetActiveVectors(None)
            field = FieldAssociation.POINT
        else:
            field = get_array_association(self, name, preference=preference)
            if field == FieldAssociation.POINT:
                ret = self.GetPointData().SetActiveVectors(name)
            elif field == FieldAssociation.CELL:
                ret = self.GetCellData().SetActiveVectors(name)
            else:
                raise ValueError(f'Data field ({field}) not usable')

            if ret < 0:
                raise ValueError(f'Data field ({field}) could not be set as the active vectors')

        self._active_vectors_info = ActiveArrayInfo(field, name)

    def set_active_tensors(self, name: str, preference='point'):
        """Find the tensors by name and appropriately sets it as active.

        To deactivate any active tensors, pass ``None`` as the ``name``.

        Parameters
        ----------
        name : str
            Name of the tensors array to assign as active.

        preference : str, optional
            If there are two arrays of the same name associated with
            points, cells, or field data, it will prioritize an array
            matching this type.  Can be either ``'cell'``,
            ``'field'``, or ``'point'``.

        """
        if name is None:
            self.GetCellData().SetActiveTensors(None)
            self.GetPointData().SetActiveTensors(None)
            field = FieldAssociation.POINT
        else:
            field = get_array_association(self, name, preference=preference)
            if field == FieldAssociation.POINT:
                ret = self.GetPointData().SetActiveTensors(name)
            elif field == FieldAssociation.CELL:
                ret = self.GetCellData().SetActiveTensors(name)
            else:
                raise ValueError(f'Data field ({field}) not usable')

            if ret < 0:
                raise ValueError(f'Data field ({field}) could not be set as the active tensors')

        self._active_tensors_info = ActiveArrayInfo(field, name)

    def rename_array(self, old_name: str, new_name: str, preference='cell'):
        """Change array name by searching for the array then renaming it.

        Parameters
        ----------
        old_name : str
            Name of the array to rename.

        new_name : str
            Name to rename the array to.

        preference : str, optional
            If there are two arrays of the same name associated with
            points, cells, or field data, it will prioritize an array
            matching this type.  Can be either ``'cell'``,
            ``'field'``, or ``'point'``.

        Examples
        --------
        Create a cube, assign a point array to the mesh named
        ``'my_array'``, and rename it to ``'my_renamed_array'``.

        >>> import pyvista
        >>> import numpy as np
        >>> cube = pyvista.Cube()
        >>> cube['my_array'] = range(cube.n_points)
        >>> cube.rename_array('my_array', 'my_renamed_array')
        >>> cube['my_renamed_array']
        array([0, 1, 2, 3, 4, 5, 6, 7])

        """
        field = get_array_association(self, old_name, preference=preference)

        was_active = False
        if self.active_scalars_name == old_name:
            was_active = True
        if field == FieldAssociation.POINT:
            self.point_data[new_name] = self.point_data.pop(old_name)
        elif field == FieldAssociation.CELL:
            self.cell_data[new_name] = self.cell_data.pop(old_name)
        elif field == FieldAssociation.NONE:
            self.field_data[new_name] = self.field_data.pop(old_name)
        else:
            raise KeyError(f'Array with name {old_name} not found.')
        if was_active and field != FieldAssociation.NONE:
            self.set_active_scalars(new_name, preference=field)

    @property
    def active_scalars(self) -> Optional[pyvista_ndarray]:
        """Return the active scalars as an array."""
        field, name = self.active_scalars_info
        if name is not None:
            try:
                if field == FieldAssociation.POINT:
                    return self.point_data[name]
                if field == FieldAssociation.CELL:
                    return self.cell_data[name]
            except KeyError:
                return None
        return None

    @property
    def active_normals(self) -> Optional[pyvista_ndarray]:
        """Return the active normals as an array.

        Returns
        -------
        pyvista_ndarray
            Active normals of this dataset.

        Notes
        -----
        If both point and cell normals exist, this returns point
        normals by default.

        Examples
        --------
        Compute normals on an example sphere mesh and return the
        active normals for the dataset.  Show that this is the same size
        as the number of points.

        >>> import pyvista
        >>> mesh = pyvista.Sphere()
        >>> mesh = mesh.compute_normals()
        >>> normals = mesh.active_normals
        >>> normals.shape
        (842, 3)
        >>> mesh.n_points
        842
        """
        if self.point_data.active_normals is not None:
            return self.point_data.active_normals
        return self.cell_data.active_normals

    def get_data_range(self,
                       arr_var: Optional[Union[str, np.ndarray]] = None,
                       preference='cell') -> Tuple[Union[float, np.ndarray], Union[float, np.ndarray]]:
        """Get the non-NaN min and max of a named array.

        Parameters
        ----------
        arr_var : str, np.ndarray, optional
            The name of the array to get the range. If ``None``, the
            active scalars is used.

        preference : str, optional
            When scalars is specified, this is the preferred array type
            to search for in the dataset.  Must be either ``'point'``,
            ``'cell'``, or ``'field'``.

        Returns
        -------
        tuple
            ``(min, max)`` of the named array.

        """
        if arr_var is None:  # use active scalars array
            _, arr_var = self.active_scalars_info
            if arr_var is None:
                return (np.nan, np.nan)

        if isinstance(arr_var, str):
            name = arr_var
            arr = get_array(self, name, preference=preference, err=True)
        else:
            arr = arr_var

        # If array has no tuples return a NaN range
        if arr is None:
            return (np.nan, np.nan)
        if arr.size == 0 or not np.issubdtype(arr.dtype, np.number):
            return (np.nan, np.nan)
        # Use the array range
        return np.nanmin(arr), np.nanmax(arr)

    def points_to_double(self):
        """Convert the points datatype to double precision.

        Examples
        --------
        Create a mesh that has points of the type ``float32`` and
        convert the points to ``float64``.

        >>> import pyvista
        >>> mesh = pyvista.Sphere()
        >>> mesh.points.dtype
        dtype('float32')
        >>> mesh.points_to_double()
        >>> mesh.points.dtype
        dtype('float64')

        """
        if self.points.dtype != np.double:
            self.points = self.points.astype(np.double)

    def rotate_x(self, angle: float, point=None, transform_all_input_vectors=False):
        """Rotate mesh about the x-axis.

        Parameters
        ----------
        angle : float
            Angle in degrees to rotate about the x-axis.

        point : list, optional
            Point to rotate about.  Defaults to origin ``(0.0, 0.0, 0.0)``.

        transform_all_input_vectors : bool, optional
            When ``True``, all input vectors are
            transformed. Otherwise, only the points, normals and
            active vectors are transformed.
        """
        if point is None:
            point = (0.0, 0.0, 0.0)
        if len(point) != 3:
            raise ValueError('Point must be a vector of 3 values.')
        t = transformations.axis_angle_rotation((1, 0, 0), angle, point=point, deg=True)
        self.transform(t, transform_all_input_vectors=transform_all_input_vectors, inplace=True)

    def rotate_y(self, angle: float, point=None, transform_all_input_vectors=False):
        """Rotate mesh about the y-axis.

        Parameters
        ----------
        angle : float
            Angle in degrees to rotate about the y-axis.

        point : float, optional
            Point to rotate about.

        transform_all_input_vectors : bool, optional
            When ``True``, all input vectors are
            transformed. Otherwise, only the points, normals and
            active vectors are transformed.
        """
        if point is None:
            point = (0.0, 0.0, 0.0)
        if len(point) != 3:
            raise ValueError('Point must be a vector of 3 values.')
        t = transformations.axis_angle_rotation((0, 1, 0), angle, point=point, deg=True)
        self.transform(t, transform_all_input_vectors=transform_all_input_vectors, inplace=True)

    def rotate_z(self, angle: float, point=None, transform_all_input_vectors=False):
        """Rotate mesh about the z-axis.

        Parameters
        ----------
        angle : float
            Angle in degrees to rotate about the z-axis.

        point : list, optional
            Point to rotate about.  Defaults to origin ``(0.0, 0.0, 0.0)``.

        transform_all_input_vectors : bool, optional
            When ``True``, all input vectors are
            transformed. Otherwise, only the points, normals and
            active vectors are transformed.
        """
        if point is None:
            point = (0.0, 0.0, 0.0)
        if len(point) != 3:
            raise ValueError('Point must be a vector of 3 values.')
        t = transformations.axis_angle_rotation((0, 0, 1), angle, point=point, deg=True)
        self.transform(t, transform_all_input_vectors=transform_all_input_vectors, inplace=True)

    def rotate_vector(self, vector: List[float], angle, point=None,
                      transform_all_input_vectors=False):
        """Rotate mesh about a vector.

        Parameters
        ----------
        vector : tuple
            Axes to rotate about.

        angle : float
            Angle in degrees to rotate about the vector.

        point : list, optional
            Point to rotate about.  Defaults to origin ``(0.0, 0.0, 0.0)``.

        transform_all_input_vectors : bool, optional
            When ``True``, all input vectors are
            transformed. Otherwise, only the points, normals and
            active vectors are transformed.
        """
        if point is None:
            point = (0.0, 0.0, 0.0)
        if len(vector) != 3:
            raise ValueError('Vector must be a vector of 3 values.')
        if len(point) != 3:
            raise ValueError('Point must be a vector of 3 values.')
        t = transformations.axis_angle_rotation(vector, angle, point=point, deg=True)
        self.transform(t, transform_all_input_vectors=transform_all_input_vectors, inplace=True)

    def translate(self, xyz: Union[list, tuple, np.ndarray]):
        """Translate the mesh.

        Parameters
        ----------
        xyz : list or tuple or np.ndarray
            Length 3 list, tuple or array.

        Examples
        --------
        Create a sphere and translate it by ``(2, 1, 2)``.

        >>> import pyvista
        >>> mesh = pyvista.Sphere()
        >>> mesh.center
        [0.0, 0.0, 0.0]
        >>> mesh.translate((2, 1, 2))
        >>> mesh.center
        [2.0, 1.0, 2.0]

        """
        self.points += np.asarray(xyz)  # type: ignore

    def scale(self, xyz: Union[list, tuple, np.ndarray]):
        """Scale the mesh.

        Parameters
        ----------
        xyz : scale factor list or tuple or np.ndarray
            Length 3 list, tuple or array.

        Examples
        --------
        >>> import pyvista
        >>> from pyvista import examples
        >>> pl = pyvista.Plotter(shape=(1, 2))
        >>> pl.subplot(0, 0)
        >>> pl.show_axes()
        >>> _ = pl.show_grid()
        >>> mesh1 = examples.download_teapot()
        >>> _ = pl.add_mesh(mesh1)
        >>> pl.subplot(0, 1)
        >>> pl.show_axes()
        >>> _ = pl.show_grid()
        >>> mesh2 = mesh1.copy()
        >>> mesh2.scale([10.0, 10.0, 10.0])
        >>> _ = pl.add_mesh(mesh2)
        >>> pl.show(cpos="xy")
        """
        self.points *= np.asarray(xyz)  # type: ignore

    def flip_x(self, point=None, transform_all_input_vectors=False):
        """Flip mesh about the x-axis.

        Parameters
        ----------
        point : list, optional
            Point to rotate about.  Defaults to center of mesh at
            :attr:`center <pyvista.DataSet.center>`.

        transform_all_input_vectors : bool, optional
            When ``True``, all input vectors are
            transformed. Otherwise, only the points, normals and
            active vectors are transformed.

        Examples
        --------
        >>> import pyvista
        >>> from pyvista import examples
        >>> pl = pyvista.Plotter(shape=(1, 2))
        >>> pl.subplot(0, 0)
        >>> pl.show_axes()
        >>> mesh1 = examples.download_teapot()
        >>> _ = pl.add_mesh(mesh1)
        >>> pl.subplot(0, 1)
        >>> pl.show_axes()
        >>> mesh2 = mesh1.copy()
        >>> mesh2.flip_x()
        >>> _ = pl.add_mesh(mesh2)
        >>> pl.show(cpos="xy")
        """
        if point is None:
            point = self.center
        check_valid_vector(point, 'point')
        t = transformations.reflection((1, 0, 0), point=point)
        self.transform(t, transform_all_input_vectors=transform_all_input_vectors, inplace=True)

    def flip_y(self, point=None, transform_all_input_vectors=False):
        """Flip mesh about the y-axis.

        Parameters
        ----------
        point : list, optional
            Point to rotate about.  Defaults to center of mesh at
            :attr:`center <pyvista.DataSet.center>`.

        transform_all_input_vectors : bool, optional
            When ``True``, all input vectors are
            transformed. Otherwise, only the points, normals and
            active vectors are transformed.

        Examples
        --------
        >>> import pyvista
        >>> from pyvista import examples
        >>> pl = pyvista.Plotter(shape=(1, 2))
        >>> pl.subplot(0, 0)
        >>> pl.show_axes()
        >>> mesh1 = examples.download_teapot()
        >>> _ = pl.add_mesh(mesh1)
        >>> pl.subplot(0, 1)
        >>> pl.show_axes()
        >>> mesh2 = mesh1.copy()
        >>> mesh2.flip_y()
        >>> _ = pl.add_mesh(mesh2)
        >>> pl.show(cpos="xy")
        """
        if point is None:
            point = self.center
        check_valid_vector(point, 'point')
        t = transformations.reflection((0, 1, 0), point=point)
        self.transform(t, transform_all_input_vectors=transform_all_input_vectors, inplace=True)

    def flip_z(self, point=None, transform_all_input_vectors=False):
        """Flip mesh about the z-axis.

        Parameters
        ----------
        point : list, optional
            Point to rotate about.  Defaults to center of mesh at
            :attr:`center <pyvista.DataSet.center>`.

        transform_all_input_vectors : bool, optional
            When ``True``, all input vectors are
            transformed. Otherwise, only the points, normals and
            active vectors are transformed.

        Examples
        --------
        >>> import pyvista
        >>> from pyvista import examples
        >>> pl = pyvista.Plotter(shape=(1, 2))
        >>> pl.subplot(0, 0)
        >>> pl.show_axes()
        >>> mesh1 = examples.download_teapot()
        >>> _ = pl.add_mesh(mesh1)
        >>> pl.subplot(0, 1)
        >>> pl.show_axes()
        >>> mesh2 = mesh1.copy()
        >>> mesh2.flip_z()
        >>> _ = pl.add_mesh(mesh2)
        >>> pl.show(cpos="xy")
        """
        if point is None:
            point = self.center
        check_valid_vector(point, 'point')
        t = transformations.reflection((0, 0, 1), point=point)
        self.transform(t, transform_all_input_vectors=transform_all_input_vectors, inplace=True)

    def flip_normal(self, normal: List[float], point=None, transform_all_input_vectors=False):
        """Flip mesh about the normal.

        Parameters
        ----------
        normal : tuple
           Normal vector to flip about.

        point : list, optional
            Point to rotate about.  Defaults to center of mesh at
            :attr:`center <pyvista.DataSet.center>`.

        transform_all_input_vectors : bool, optional
            When ``True``, all input vectors are
            transformed. Otherwise, only the points, normals and
            active vectors are transformed.

        Examples
        --------
        >>> import pyvista
        >>> from pyvista import examples
        >>> pl = pyvista.Plotter(shape=(1, 2))
        >>> pl.subplot(0, 0)
        >>> pl.show_axes()
        >>> mesh1 = examples.download_teapot()
        >>> _ = pl.add_mesh(mesh1)
        >>> pl.subplot(0, 1)
        >>> pl.show_axes()
        >>> mesh2 = mesh1.copy()
        >>> mesh2.flip_normal([1.0, 1.0, 1.0])
        >>> _ = pl.add_mesh(mesh2)
        >>> pl.show(cpos="xy")
        """
        if point is None:
            point = self.center
        check_valid_vector(normal, 'normal')
        check_valid_vector(point, 'point')
        t = transformations.reflection(normal, point=point)
        self.transform(t, transform_all_input_vectors=transform_all_input_vectors, inplace=True)

    def copy_meta_from(self, ido: 'DataSet'):
        """Copy pyvista meta data onto this object from another object.

        Parameters
        ----------
        ido : pyvista.DataSet
            Dataset to copy the metadata from.

        """
        self._active_scalars_info = ido.active_scalars_info
        self._active_vectors_info = ido.active_vectors_info
        self.clear_textures()
        self._textures = {name: tex.copy() for name, tex in ido.textures.items()}

    @property
    def point_arrays(self) -> DataSetAttributes:  # pragma: no cover
        """Return vtkPointData as DataSetAttributes.

        .. deprecated:: 0.32.0
            Use :attr:`DataSet.point_data` to return point data.

        """
        warnings.warn(
            "Use of `point_arrays` is deprecated. "
            "Use `point_data` instead.",
            PyvistaDeprecationWarning
        )
        return self.point_data

    @property
    def point_data(self) -> DataSetAttributes:
        """Return vtkPointData as DataSetAttributes.

        Examples
        --------
        Add point arrays to a mesh and list the available ``point_data``.

        >>> import pyvista
        >>> import numpy as np
        >>> mesh = pyvista.Cube()
        >>> mesh.clear_data()
        >>> mesh.point_data['my_array'] = np.random.random(mesh.n_points)
        >>> mesh.point_data['my_other_array'] = np.arange(mesh.n_points)
        >>> mesh.point_data
        pyvista DataSetAttributes
        Association     : POINT
        Active Scalars  : my_other_array
        Active Vectors  : None
        Active Texture  : None
        Active Normals  : None
        Contains arrays :
            my_array                float64  (8,)
            my_other_array          int64    (8,)                 SCALARS

        Access an array from ``point_data``.

        >>> mesh.point_data['my_other_array']
        pyvista_ndarray([0, 1, 2, 3, 4, 5, 6, 7])

        Or access it directly from the mesh.

        >>> mesh['my_array'].shape
        (8,)

        """
        return DataSetAttributes(self.GetPointData(), dataset=self,
                                 association=FieldAssociation.POINT)

    def clear_point_arrays(self):  # pragma: no cover
        """Remove all point data.

        .. deprecated:: 0.32.0
            Use :func:`DataSet.clear_point_data` instead.

        """
        warnings.warn(
            "Use of `clear_point_arrays` is deprecated. "
            "Use `clear_point_data` instead.",
            PyvistaDeprecationWarning
        )
        self.clear_point_data()

    def clear_point_data(self):
        """Remove all point arrays.

        Examples
        --------
        Clear all point arrays from a mesh.

        >>> import pyvista
        >>> import numpy as np
        >>> mesh = pyvista.Sphere()
        >>> mesh.point_data.keys()
        ['Normals']
        >>> mesh.clear_point_data()
        >>> mesh.point_data.keys()
        []

        """
        self.point_data.clear()

    def clear_cell_arrays(self):  # pragma: no cover
        """Remove all cell data.

        .. deprecated:: 0.32.0
            Use :func:`DataSet.clear_cell_data` instead.

        """
        warnings.warn(
            "Use of `clear_cell_arrays` is deprecated. "
            "Use `clear_cell_data` instead.",
            PyvistaDeprecationWarning
        )
        self.clear_cell_data()

    def clear_cell_data(self):
        """Remove all cell arrays."""
        self.cell_data.clear()

    def clear_arrays(self):  # pragma: no cover
        """Remove all arrays from point/cell/field data.

        .. deprecated:: 0.32.0
            Use :func:`DataSet.clear_data` instead.

        """
        warnings.warn(
            "Use of `clear_arrays` is deprecated. "
            "Use `clear_data` instead.",
            PyvistaDeprecationWarning
        )
        self.clear_data()

    def clear_data(self):
        """Remove all arrays from point/cell/field data.

        Examples
        --------
        Clear all arrays from a mesh.

        >>> import pyvista
        >>> import numpy as np
        >>> mesh = pyvista.Sphere()
        >>> mesh.point_data.keys()
        ['Normals']
        >>> mesh.clear_data()
        >>> mesh.point_data.keys()
        []

        """
        self.clear_point_data()
        self.clear_cell_data()
        self.clear_field_data()

    @property
    def cell_arrays(self) -> DataSetAttributes:  # pragma: no cover
        """Return vtkCellData as DataSetAttributes.

        .. deprecated:: 0.32.0
            Use :attr:`DataSet.cell_data` to return cell data.

        """
        warnings.warn(
            "Use of `cell_arrays` is deprecated. "
            "Use `cell_data` instead.",
            PyvistaDeprecationWarning
        )
        return self.cell_data

    @property
    def cell_data(self) -> DataSetAttributes:
        """Return vtkCellData as DataSetAttributes.

        Examples
        --------
        Add cell arrays to a mesh and list the available ``cell_data``. 

        >>> import pyvista
        >>> import numpy as np
        >>> mesh = pyvista.Cube()
        >>> mesh.clear_data()
        >>> mesh.cell_data['my_array'] = np.random.random(mesh.n_cells)
        >>> mesh.cell_data['my_other_array'] = np.arange(mesh.n_cells)
        >>> mesh.cell_data
        pyvista DataSetAttributes
        Association     : CELL
        Active Scalars  : my_other_array
        Active Vectors  : None
        Active Texture  : None
        Active Normals  : None
        Contains arrays :
            my_array                float64  (6,)
            my_other_array          int64    (6,)                 SCALARS

        Access an array from ``cell_data``.

        >>> mesh.cell_data['my_other_array']
        pyvista_ndarray([0, 1, 2, 3, 4, 5])

        Or access it directly from the mesh.

        >>> mesh['my_array'].shape
        (6,)

        """
        return DataSetAttributes(self.GetCellData(), dataset=self,
                                 association=FieldAssociation.CELL)

    @property
    def n_points(self) -> int:
        """Return the number of points in the entire dataset.

        Examples
        --------
        Create a mesh and return the number of points in the
        mesh.

        >>> import pyvista
        >>> cube = pyvista.Cube()
        >>> cube.n_points
        8

        """
        return self.GetNumberOfPoints()

    @property
    def n_cells(self) -> int:
        """Return the number of cells in the entire dataset.

        Notes
        -----
        This is identical to :attr:`n_faces <pyvista.PolyData.n_faces>`
        in :class:`pyvista.PolyData`.

        Examples
        --------
        Create a mesh and return the number of cells in the
        mesh.

        >>> import pyvista
        >>> cube = pyvista.Cube()
        >>> cube.n_cells
        6

        """
        return self.GetNumberOfCells()

    @property
    def number_of_points(self) -> int:  # pragma: no cover
        """Return the number of points."""
        return self.GetNumberOfPoints()

    @property
    def number_of_cells(self) -> int:  # pragma: no cover
        """Return the number of cells."""
        return self.GetNumberOfCells()

    @property
    def bounds(self) -> List[float]:
        """Return the bounding box of this dataset.

        The form is: ``[xmin, xmax, ymin, ymax, zmin, zmax]``.

        Examples
        --------
        Create a cube and return the bounds of the mesh.

        >>> import pyvista
        >>> cube = pyvista.Cube()
        >>> cube.bounds
        [-0.5, 0.5, -0.5, 0.5, -0.5, 0.5]

        """
        return list(self.GetBounds())

    @property
    def length(self) -> float:
        """Return the length of the diagonal of the bounding box.

        Examples
        --------
        Get the length of the bounding box of a cube.  This should
        match ``3**(1/2)`` since it is the diagonal of a cube that is
        ``1 x 1 x 1``.

        >>> import pyvista
        >>> mesh = pyvista.Cube()
        >>> mesh.length
        1.7320508075688772

        """
        return self.GetLength()

    @property
    def center(self) -> Vector:
        """Return the center of the bounding box.

        Examples
        --------
        Get the center of a mesh.

        >>> import pyvista
        >>> mesh = pyvista.Sphere(center=(1, 2, 0))
        >>> mesh.center
        [1.0, 2.0, 0.0]

        """
        return list(self.GetCenter())

    @property
    def extent(self) -> Optional[list]:
        """Return the range of the bounding box."""
        try:
            _extent = list(self.GetExtent())
        except AttributeError:
            return None
        return _extent

    @extent.setter
    def extent(self, extent: List[float]):
        """Set the range of the bounding box."""
        if hasattr(self, 'SetExtent'):
            if len(extent) != 6:
                raise ValueError('Extent must be a vector of 6 values.')
            self.SetExtent(extent)
        else:
            raise AttributeError('This mesh type does not handle extents.')

    @property
    def volume(self) -> float:
        """Return the mesh volume.

        Returns
        -------
        float
            Total volume of the mesh.

        Examples
        --------
        Get the volume of a sphere.

        >>> import pyvista
        >>> mesh = pyvista.Sphere()
        >>> mesh.volume
        0.51825

        """
        sizes = self.compute_cell_sizes(length=False, area=False, volume=True)
        return np.sum(sizes.cell_data['Volume'])

    def get_array(self, name: str, preference: Literal['cell', 'point', 'field']='cell') -> np.ndarray:
        """Search both point, cell and field data for an array.

        Parameters
        ----------
        name : str
            Name of the array.

        preference : str, optional
            When scalars is specified, this is the preferred array
            type to search for in the dataset.  Must be either
            ``'point'``, ``'cell'``, or ``'field'``.

        Returns
        -------
        pyvista.pyvista_ndarray
            Requested array.

        Examples
        --------
        Create a DataSet with a variety of arrays.

        >>> import pyvista
        >>> mesh = pyvista.Cube()
        >>> mesh.clear_data()
        >>> mesh.point_data['point-data'] = range(mesh.n_points)
        >>> mesh.cell_data['cell-data'] = range(mesh.n_cells)
        >>> mesh.field_data['field-data'] = ['a', 'b', 'c']
        >>> mesh.array_names
        ['point-data', 'field-data', 'cell-data']

        Get the point data array.

        >>> mesh.get_array('point-data')
        array([0, 1, 2, 3, 4, 5, 6, 7])

        Get the cell data array.

        >>> mesh.get_array('cell-data')
        array([0, 1, 2, 3, 4, 5])

        Get the field data array.

        >>> mesh.get_array('field-data')
        array(['a', 'b', 'c'], dtype='<U1')

        """
        arr = get_array(self, name, preference=preference, err=True)
        if arr is None:  # pragma: no cover
            raise RuntimeError  # this should never be reached with err=True
        return arr

    def get_array_association(self, name: str,
                              preference: Literal['cell', 'point', 'field'] = 'cell') -> FieldAssociation:
        """Get the association of an array.

        Parameters
        ----------
        name : str
            Name of the array.

        preference : str, optional
            When ``name`` is specified, this is the preferred array
            association to search for in the dataset.  Must be either
            ``'point'``, ``'cell'``, or ``'field'``.

        Returns
        -------
        pyvista.FieldAssociation
            Field association of the array.

        Examples
        --------
        Create a DataSet with a variety of arrays.

        >>> import pyvista
        >>> mesh = pyvista.Cube()
        >>> mesh.clear_data()
        >>> mesh.point_data['point-data'] = range(mesh.n_points)
        >>> mesh.cell_data['cell-data'] = range(mesh.n_cells)
        >>> mesh.field_data['field-data'] = ['a', 'b', 'c']
        >>> mesh.array_names
        ['point-data', 'field-data', 'cell-data']

        Get the point data array association.

        >>> mesh.get_array_association('point-data')
        <FieldAssociation.POINT: 0>

        Get the cell data array association.

        >>> mesh.get_array_association('cell-data')
        <FieldAssociation.CELL: 1>

        Get the field data array association.

        >>> mesh.get_array_association('field-data')
        <FieldAssociation.NONE: 2>

        """
        return get_array_association(self, name, preference=preference, err=True)

    def __getitem__(self, index: Union[Iterable, str]) -> np.ndarray:
        """Search both point, cell, and field data for an array."""
        if isinstance(index, collections.abc.Iterable) and not isinstance(index, str):
            name, preference = tuple(index)
        elif isinstance(index, str):
            name = index
            preference = 'cell'
        else:
            raise KeyError(f'Index ({index}) not understood.'
                           ' Index must be a string name or a tuple of string name and string preference.')
        return self.get_array(name, preference=preference)

    def _ipython_key_completions_(self) -> List[str]:
        return self.array_names

    def __setitem__(self, name: str, scalars: np.ndarray):
        """Add/set an array in the point_data, or cell_data accordingly.

        It depends on the array's length, or specified mode.

        """
        # First check points - think of case with vertex cells
        #   there would be the same number of cells as points but we'd want
        #   the data to be on the nodes.
        if scalars is None:
            raise TypeError('Empty array unable to be added.')
        if not isinstance(scalars, np.ndarray):
            scalars = np.array(scalars)
        # Now check array size to determine which field to place array
        if scalars.shape[0] == self.n_points:
            self.point_data[name] = scalars
        elif scalars.shape[0] == self.n_cells:
            self.cell_data[name] = scalars
        else:
            # Field data must be set explicitly as it could be a point of
            # confusion for new users
            raise_not_matching(scalars, self)
        return

    @property
    def n_arrays(self) -> int:
        """Return the number of arrays present in the dataset."""
        n = self.GetPointData().GetNumberOfArrays()
        n += self.GetCellData().GetNumberOfArrays()
        n += self.GetFieldData().GetNumberOfArrays()
        return n

    @property
    def array_names(self) -> List[str]:
        """Return a list of array names for the dataset.

        This makes sure to put the active scalars' name first in the list.

        Examples
        --------
        Return the array names for a mesh.

        >>> import pyvista
        >>> mesh = pyvista.Sphere()
        >>> mesh.point_data['my_array'] = range(mesh.n_points)
        >>> mesh.array_names
        ['my_array', 'Normals']

        """
        names = []
        names.extend(self.field_data.keys())
        names.extend(self.point_data.keys())
        names.extend(self.cell_data.keys())
        try:
            names.remove(self.active_scalars_name)
            names.insert(0, self.active_scalars_name)
        except ValueError:
            pass
        return names

    def _get_attrs(self):
        """Return the representation methods (internal helper)."""
        attrs = []
        attrs.append(("N Cells", self.GetNumberOfCells(), "{}"))
        attrs.append(("N Points", self.GetNumberOfPoints(), "{}"))
        bds = self.bounds
        fmt = f"{pyvista.FLOAT_FORMAT}, {pyvista.FLOAT_FORMAT}"
        attrs.append(("X Bounds", (bds[0], bds[1]), fmt))
        attrs.append(("Y Bounds", (bds[2], bds[3]), fmt))
        attrs.append(("Z Bounds", (bds[4], bds[5]), fmt))
        # if self.n_cells <= pyvista.REPR_VOLUME_MAX_CELLS and self.n_cells > 0:
        #     attrs.append(("Volume", (self.volume), pyvista.FLOAT_FORMAT))
        return attrs

    def _repr_html_(self) -> str:
        """Return a pretty representation for Jupyter notebooks.

        It includes header details and information about all arrays.

        """
        fmt = ""
        if self.n_arrays > 0:
            fmt += "<table>"
            fmt += "<tr><th>Header</th><th>Data Arrays</th></tr>"
            fmt += "<tr><td>"
        # Get the header info
        fmt += self.head(display=False, html=True)
        # Fill out arrays
        if self.n_arrays > 0:
            fmt += "</td><td>"
            fmt += "\n"
            fmt += "<table>\n"
            titles = ["Name", "Field", "Type", "N Comp", "Min", "Max"]
            fmt += "<tr>" + "".join([f"<th>{t}</th>" for t in titles]) + "</tr>\n"
            row = "<tr><td>{}</td><td>{}</td><td>{}</td><td>{}</td><td>{}</td><td>{}</td></tr>\n"
            row = "<tr>" + "".join(["<td>{}</td>" for i in range(len(titles))]) + "</tr>\n"

            def format_array(name, arr, field):
                """Format array information for printing (internal helper)."""
                dl, dh = self.get_data_range(arr)
                dl = pyvista.FLOAT_FORMAT.format(dl)
                dh = pyvista.FLOAT_FORMAT.format(dh)
                if name == self.active_scalars_info.name:
                    name = f'<b>{name}</b>'
                if arr.ndim > 1:
                    ncomp = arr.shape[1]
                else:
                    ncomp = 1
                return row.format(name, field, arr.dtype, ncomp, dl, dh)

            for key, arr in self.point_data.items():
                fmt += format_array(key, arr, 'Points')
            for key, arr in self.cell_data.items():
                fmt += format_array(key, arr, 'Cells')
            for key, arr in self.field_data.items():
                fmt += format_array(key, arr, 'Fields')

            fmt += "</table>\n"
            fmt += "\n"
            fmt += "</td></tr> </table>"
        return fmt

    def __repr__(self) -> str:
        """Return the object representation."""
        return self.head(display=False, html=False)

    def __str__(self) -> str:
        """Return the object string representation."""
        return self.head(display=False, html=False)

    def overwrite(self, mesh: _vtk.vtkDataSet):
        """Overwrite this dataset inplace with the new dataset's geometries and data.

        Parameters
        ----------
        mesh : vtk.vtkDataSet
            The overwriting mesh.

        Examples
        --------
        Create two meshes and overwrite ``mesh_a`` with ``mesh_b``.
        Show that ``mesh_a`` is equal to ``mesh_b``.

        >>> import pyvista
        >>> mesh_a = pyvista.Sphere()
        >>> mesh_b = pyvista.Cube()
        >>> mesh_a.overwrite(mesh_b)
        >>> mesh_a == mesh_b
        True

        """
        # Allow child classes to overwrite parent classes
        if not isinstance(self, type(mesh)):
            raise TypeError(f'The Input DataSet type {type(mesh)} must be '
                            f'compatible with the one being overwritten {type(self)}')
        self.deep_copy(mesh)
        if is_pyvista_dataset(mesh):
            self.copy_meta_from(mesh)

    def cast_to_unstructured_grid(self) -> 'pyvista.UnstructuredGrid':
        """Get a new representation of this object as a :class:`pyvista.UnstructuredGrid`.

        Returns
        -------
        pyvista.UnstructuredGrid
            Dataset cast into a :class:`pyvista.UnstructuredGrid`.

        Examples
        --------
        Cast a :class:`pyvista.PolyData` to a
        :class:`pyvista.UnstructuredGrid`.

        >>> import pyvista
        >>> mesh = pyvista.Sphere()
        >>> type(mesh)
        <class 'pyvista.core.pointset.PolyData'>
        >>> grid = mesh.cast_to_unstructured_grid()
        >>> type(grid)
        <class 'pyvista.core.pointset.UnstructuredGrid'>

        """
        alg = _vtk.vtkAppendFilter()
        alg.AddInputData(self)
        alg.Update()
        return _get_output(alg)

    def find_closest_point(self, point: Iterable[float], n=1) -> int:
        """Find index of closest point in this mesh to the given point.

        If wanting to query many points, use a KDTree with scipy or another
        library as those implementations will be easier to work with.

        See: https://github.com/pyvista/pyvista-support/issues/107

        Parameters
        ----------
        point : iterable(float)
            Length 3 coordinate of the point to query.

        n : int, optional
            If greater than ``1``, returns the indices of the ``n`` closest
            points.

        Returns
        -------
        int
            The index of the point in this mesh that is closest to the given point.

        Examples
        --------
        Find the index of the closest point to ``(0, 1, 0)``.

        >>> import pyvista
        >>> mesh = pyvista.Sphere()
        >>> index = mesh.find_closest_point((0, 1, 0))
        >>> index
        212

        Get the coordinate of that point.

        >>> mesh.points[index]
        pyvista_ndarray([-0.05218758,  0.49653167,  0.02706946], dtype=float32)

        """
        if not isinstance(point, (np.ndarray, collections.abc.Sequence)) or len(point) != 3:
            raise TypeError("Given point must be a length three sequence.")
        if not isinstance(n, int):
            raise TypeError("`n` must be a positive integer.")
        if n < 1:
            raise ValueError("`n` must be a positive integer.")

        locator = _vtk.vtkPointLocator()
        locator.SetDataSet(self)
        locator.BuildLocator()
        if n > 1:
            id_list = _vtk.vtkIdList()
            locator.FindClosestNPoints(n, point, id_list)
            return vtk_id_list_to_array(id_list)
        return locator.FindClosestPoint(point)

    def find_closest_cell(self, point: Union[int, np.ndarray]) -> Union[int, np.ndarray]:
        """Find index of closest cell in this mesh to the given point.

        Parameters
        ----------
        point : iterable(float) or np.ndarray
            Coordinates of point to query (length 3) or a ``numpy`` array of ``n``
            points with shape ``(n, 3)``.

        Returns
        -------
        int or numpy.ndarray
            Index or indices of the cell in this mesh that is closest
            to the given point.

        Warnings
        --------
        This method may still return a valid cell index even if the point
        contains a value like ``numpy.inf`` or ``numpy.nan``.

        Examples
        --------
        Find nearest cell to a point on a sphere, centered on the
        origin.

        >>> import pyvista
        >>> mesh = pyvista.Sphere()
        >>> index = mesh.find_closest_cell([0, 0, 0.5])
        >>> index
        30

        Find the nearest cells to several random points that
        are centered on the origin.

        >>> import numpy as np
        >>> points = 2 * np.random.random((5000, 3)) - 1
        >>> indices = mesh.find_closest_cell(points)
        >>> indices.shape
        (5000,)

        The average position of all the randomly found cell centers should
        be reasonably close to the origin.

        >>> cell_center_mesh = mesh.cell_centers()
        >>> avg_pos = cell_center_mesh.points[indices, :].mean(axis=0)
        >>> np.linalg.norm(avg_pos) < 0.02
        True

        """
        if isinstance(point, collections.abc.Sequence):
            point = np.array(point)
        # check if this is an array of points
        if isinstance(point, np.ndarray):
            if point.ndim > 2:
                raise ValueError("Array of points must be 2D")
            if point.ndim == 2:
                if point.shape[1] != 3:
                    raise ValueError("Array of points must have three values per point")
            else:
                if point.size != 3:
                    raise ValueError("Given point must have three values")
                point = np.array([point])
        else:
            raise TypeError("Given point must be an iterable or an array.")

        locator = _vtk.vtkCellLocator()
        locator.SetDataSet(self)
        locator.BuildLocator()

        cell = _vtk.vtkGenericCell()
        closest_point = [0, 0, 0]
        cellId = _vtk.mutable(0)
        subld = _vtk.mutable(0)
        dist2 = _vtk.mutable(0.0)

        closest_cells = []
        for node in point:
            locator.FindClosestPoint(node, closest_point, cell, cellId, subld, dist2)
            closest_cells.append(int(cellId))
        return closest_cells[0] if len(closest_cells) == 1 else np.array(closest_cells)

    def find_cells_along_line(
        self,
        pointa: Iterable[float],
        pointb: Iterable[float],
        tolerance=0.0,
    ) -> np.ndarray:
        """Find the index of cells in this mesh along a line.

        Line is defined from ``pointa`` to ``pointb``.

        Parameters
        ----------
        pointa : iterable(float)
            Length 3 coordinate of the start of the line.

        pointb : iterable(float)
            Length 3 coordinate of the end of the line.

        tolerance : float, optional
            The absolute tolerance to use to find cells along line.

        Returns
        -------
        numpy.ndarray
            Index or indices of the cell in this mesh that are closest
            to the given point.

        Examples
        --------
        >>> import pyvista
        >>> mesh = pyvista.Sphere()
        >>> index = mesh.find_cells_along_line([0, 0, 0], [0, 0, 1.0])

        """
        if np.array(pointa).size != 3:
            raise TypeError("Point A must be a length three tuple of floats.")
        if np.array(pointb).size != 3:
            raise TypeError("Point B must be a length three tuple of floats.")
        locator = _vtk.vtkCellLocator()
        locator.SetDataSet(self)
        locator.BuildLocator()
        id_list = _vtk.vtkIdList()
        locator.FindCellsAlongLine(pointa, pointb, tolerance, id_list)
        return vtk_id_list_to_array(id_list)

    def find_cells_within_bounds(self, bounds: Iterable[float]) -> np.ndarray:
        """Find the index of cells in this mesh within bounds.

        Parameters
        ----------
        bounds : iterable(float)
            Bounding box. The form is: ``[xmin, xmax, ymin, ymax, zmin, zmax]``.

        Returns
        -------
        numpy.ndarray
            Index or indices of the cell in this mesh that are closest
            to the given point.

        Examples
        --------
        >>> import pyvista
        >>> mesh = pyvista.Cube()
        >>> index = mesh.find_cells_within_bounds([-2.0, 2.0, -2.0, 2.0, -2.0, 2.0])

        """
        if np.array(bounds).size != 6:
            raise TypeError("Bounds must be a length three tuple of floats.")
        locator = _vtk.vtkCellTreeLocator()
        locator.SetDataSet(self)
        locator.BuildLocator()
        id_list = _vtk.vtkIdList()
        locator.FindCellsWithinBounds(list(bounds), id_list)
        return vtk_id_list_to_array(id_list)

    def cell_n_points(self, ind: int) -> int:
        """Return the number of points in a cell.

        Parameters
        ----------
        ind : int
            Cell ID.

        Returns
        -------
        int
            Number of points in the cell.

        Examples
        --------
        >>> from pyvista import examples
        >>> mesh = examples.load_airplane()
        >>> mesh.cell_n_points(0)
        3

        """
        return self.GetCell(ind).GetPoints().GetNumberOfPoints()

    def cell_points(self, ind: int) -> np.ndarray:
        """Return the points in a cell.

        Parameters
        ----------
        ind : int
            Cell ID.

        Returns
        -------
        numpy.ndarray
            An array of floats with shape (number of points, 3) containing the coordinates of the
            cell corners.

        Examples
        --------
        >>> from pyvista import examples
        >>> mesh = examples.load_airplane()
        >>> mesh.cell_points(0)  # doctest:+SKIP
        [[896.99401855  48.76010132  82.26560211]
         [906.59301758  48.76010132  80.74520111]
         [907.53900146  55.49020004  83.65809631]]

        """
        # A copy of the points must be returned to avoid overlapping them since the
        # `vtk.vtkExplicitStructuredGrid.GetCell` is an override method.
        points = self.GetCell(ind).GetPoints().GetData()
        points = _vtk.vtk_to_numpy(points)
        return points.copy()

    def cell_bounds(self, ind: int) -> List[float]:
        """Return the bounding box of a cell.

        Parameters
        ----------
        ind : int
            Cell ID.

        Returns
        -------
        list(float)
            The limits of the cell in the X, Y and Z directions respectivelly.

        Examples
        --------
        >>> from pyvista import examples
        >>> mesh = examples.load_airplane()
        >>> mesh.cell_bounds(0)
        [896.9940185546875, 907.5390014648438, 48.760101318359375, 55.49020004272461, 80.74520111083984, 83.65809631347656]

        """
        return list(self.GetCell(ind).GetBounds())

    def cell_type(self, ind: int) -> int:
        """Return the type of a cell.

        Parameters
        ----------
        ind : int
            Cell type ID.

        Returns
        -------
        int
            VTK cell type. See <https://vtk.org/doc/nightly/html/vtkCellType_8h_source.html>.

        Examples
        --------
        >>> from pyvista import examples
        >>> mesh = examples.load_airplane()
        >>> mesh.cell_type(0)
        5

        """
        return self.GetCellType(ind)<|MERGE_RESOLUTION|>--- conflicted
+++ resolved
@@ -541,13 +541,8 @@
 
         >>> from pyvista import examples
         >>> globe = examples.load_globe()
-<<<<<<< HEAD
-        >>> globe.textures  # doctest:+SKIP
-        {'2k_earth_daymap': <Texture(...) at ...}
-=======
         >>> globe.textures
         {'2k_earth_daymap': ...}
->>>>>>> d91b98ac
 
         """
         return self._textures
@@ -561,13 +556,8 @@
 
         >>> from pyvista import examples
         >>> globe = examples.load_globe()
-<<<<<<< HEAD
-        >>> globe.textures  # doctest:+SKIP
-        {'2k_earth_daymap': <Texture(...) at ...}
-=======
         >>> globe.textures
         {'2k_earth_daymap': ...}
->>>>>>> d91b98ac
         >>> globe.clear_textures()
         >>> globe.textures
         {}
