"""Attributes common to PolyData and Grid Objects."""

from __future__ import annotations

from collections import namedtuple
from copy import deepcopy
from functools import partial
from typing import (
    Any,
    Callable,
    Generator,
    Iterable,
    Iterator,
    List,
    Literal,
    Optional,
    Sequence,
    Tuple,
    Union,
    cast,
)
import warnings

import numpy as np

import pyvista

from . import _vtk_core as _vtk
from ._typing_core import BoundsLike, Matrix, Number, NumpyArray, Vector
from .dataobject import DataObject
from .datasetattributes import DataSetAttributes
from .errors import PyVistaDeprecationWarning, VTKVersionError
from .filters import DataSetFilters, _get_output
from .pyvista_ndarray import pyvista_ndarray
from .utilities import transformations
from .utilities.arrays import (
    FieldAssociation,
    _coerce_pointslike_arg,
    get_array,
    get_array_association,
    raise_not_matching,
    vtk_id_list_to_array,
)
from .utilities.helpers import is_pyvista_dataset
from .utilities.misc import abstract_class, check_valid_vector
from .utilities.points import principal_axes_vectors, vtk_points

# vector array names
DEFAULT_VECTOR_KEY = '_vectors'
ActiveArrayInfoTuple = namedtuple('ActiveArrayInfoTuple', ['association', 'name'])


class ActiveArrayInfo:
    """Active array info class with support for pickling.

    Parameters
    ----------
    association : pyvista.core.utilities.arrays.FieldAssociation
        Array association.
        Association of the array.

    name : str
        The name of the array.
    """

    def __init__(self, association, name):
        """Initialize."""
        self.association = association
        self.name = name

    def copy(self) -> ActiveArrayInfo:
        """Return a copy of this object.

        Returns
        -------
        ActiveArrayInfo
            A copy of this object.

        """
        return ActiveArrayInfo(self.association, self.name)

    def __getstate__(self):
        """Support pickling."""
        state = self.__dict__.copy()
        state['association'] = int(self.association.value)
        return state

    def __setstate__(self, state):
        """Support unpickling."""
        self.__dict__ = state.copy()
        self.association = FieldAssociation(state['association'])

    @property
    def _namedtuple(self):
        """Build a namedtuple on the fly to provide legacy support."""
        return ActiveArrayInfoTuple(self.association, self.name)

    def __iter__(self):
        """Provide namedtuple-like __iter__."""
        return self._namedtuple.__iter__()

    def __repr__(self):
        """Provide namedtuple-like __repr__."""
        return self._namedtuple.__repr__()

    def __getitem__(self, item):
        """Provide namedtuple-like __getitem__."""
        return self._namedtuple.__getitem__(item)

    def __setitem__(self, key, value):
        """Provide namedtuple-like __setitem__."""
        self._namedtuple.__setitem__(key, value)

    def __getattr__(self, item):
        """Provide namedtuple-like __getattr__."""
        self._namedtuple.__getattr__(item)

    def __eq__(self, other):
        """Check equivalence (useful for serialize/deserialize tests)."""
        same_association = int(self.association.value) == int(other.association.value)
        return self.name == other.name and same_association


@abstract_class
class DataSet(DataSetFilters, DataObject):
    """Methods in common to spatially referenced objects.

    Parameters
    ----------
    *args :
        Any extra args are passed as option to spatially referenced objects.

    **kwargs :
        Any extra keyword args are passed as option to spatially referenced objects.

    """

    plot = pyvista._plot.plot

    def __init__(self, *args, **kwargs) -> None:
        """Initialize the common object."""
        super().__init__()
        self._last_active_scalars_name: Optional[str] = None
        self._active_scalars_info = ActiveArrayInfo(FieldAssociation.POINT, name=None)
        self._active_vectors_info = ActiveArrayInfo(FieldAssociation.POINT, name=None)
        self._active_tensors_info = ActiveArrayInfo(FieldAssociation.POINT, name=None)

    def __getattr__(self, item) -> Any:
        """Get attribute from base class if not found."""
        return super().__getattribute__(item)

    @property
    def active_scalars_info(self) -> ActiveArrayInfo:  # numpydoc ignore=RT01
        """Return the active scalar's association and name.

        Association refers to the data association (e.g. point, cell, or
        field) of the active scalars.

        Returns
        -------
        ActiveArrayInfo
            The scalars info in an object with namedtuple semantics,
            with attributes ``association`` and ``name``.

        Notes
        -----
        If both cell and point scalars are present and neither have
        been set active within at the dataset level, point scalars
        will be made active.

        Examples
        --------
        Create a mesh, add scalars to the mesh, and return the active
        scalars info.  Note how when the scalars are added, they
        automatically become the active scalars.

        >>> import pyvista as pv
        >>> mesh = pv.Sphere()
        >>> mesh['Z Height'] = mesh.points[:, 2]
        >>> mesh.active_scalars_info
        ActiveArrayInfoTuple(association=<FieldAssociation.POINT: 0>, name='Z Height')

        """
        field, name = self._active_scalars_info
        exclude = {'__custom_rgba', 'Normals', 'vtkOriginalPointIds', 'TCoords'}
        if name in exclude:
            name = self._last_active_scalars_name

        # verify this field is still valid
        if name is not None:
            if field is FieldAssociation.CELL:
                if self.cell_data.active_scalars_name != name:
                    name = None
            elif field is FieldAssociation.POINT:
                if self.point_data.active_scalars_name != name:
                    name = None

        if name is None:
            # check for the active scalars in point or cell arrays
            self._active_scalars_info = ActiveArrayInfo(field, None)
            for attr in [self.point_data, self.cell_data]:
                if attr.active_scalars_name is not None:
                    self._active_scalars_info = ActiveArrayInfo(
                        attr.association, attr.active_scalars_name
                    )
                    break

        return self._active_scalars_info

    @property
    def active_vectors_info(self) -> ActiveArrayInfo:  # numpydoc ignore=RT01
        """Return the active vector's association and name.

        Association refers to the data association (e.g. point, cell, or
        field) of the active vectors.

        Returns
        -------
        ActiveArrayInfo
            The vectors info in an object with namedtuple semantics,
            with attributes ``association`` and ``name``.

        Notes
        -----
        If both cell and point vectors are present and neither have
        been set active within at the dataset level, point vectors
        will be made active.

        Examples
        --------
        Create a mesh, compute the normals inplace, set the active
        vectors to the normals, and show that the active vectors are
        the ``'Normals'`` array associated with points.

        >>> import pyvista as pv
        >>> mesh = pv.Sphere()
        >>> _ = mesh.compute_normals(inplace=True)
        >>> mesh.active_vectors_name = 'Normals'
        >>> mesh.active_vectors_info
        ActiveArrayInfoTuple(association=<FieldAssociation.POINT: 0>, name='Normals')

        """
        field, name = self._active_vectors_info

        # verify this field is still valid
        if name is not None:
            if field is FieldAssociation.POINT:
                if self.point_data.active_vectors_name != name:
                    name = None
            if field is FieldAssociation.CELL:
                if self.cell_data.active_vectors_name != name:
                    name = None

        if name is None:
            # check for the active vectors in point or cell arrays
            self._active_vectors_info = ActiveArrayInfo(field, None)
            for attr in [self.point_data, self.cell_data]:
                name = attr.active_vectors_name
                if name is not None:
                    self._active_vectors_info = ActiveArrayInfo(attr.association, name)
                    break

        return self._active_vectors_info

    @property
    def active_tensors_info(self) -> ActiveArrayInfo:  # numpydoc ignore=RT01
        """Return the active tensor's field and name: [field, name].

        Returns
        -------
        ActiveArrayInfo
            Active tensor's field and name: [field, name].

        """
        return self._active_tensors_info

    @property
    def active_vectors(self) -> Optional[pyvista_ndarray]:  # numpydoc ignore=RT01
        """Return the active vectors array.

        Returns
        -------
        Optional[pyvista_ndarray]
            Active vectors array.

        Examples
        --------
        Create a mesh, compute the normals inplace, and return the
        normals vector array.

        >>> import pyvista as pv
        >>> mesh = pv.Sphere()
        >>> _ = mesh.compute_normals(inplace=True)
        >>> mesh.active_vectors  # doctest:+SKIP
        pyvista_ndarray([[-2.48721432e-10, -1.08815623e-09, -1.00000000e+00],
                         [-2.48721432e-10, -1.08815623e-09,  1.00000000e+00],
                         [-1.18888125e-01,  3.40539310e-03, -9.92901802e-01],
                         ...,
                         [-3.11940581e-01, -6.81432486e-02,  9.47654784e-01],
                         [-2.09880397e-01, -4.65070531e-02,  9.76620376e-01],
                         [-1.15582108e-01, -2.80492082e-02,  9.92901802e-01]],
                        dtype=float32)

        """
        field, name = self.active_vectors_info
        if name is not None:
            try:
                if field is FieldAssociation.POINT:
                    return self.point_data[name]
                if field is FieldAssociation.CELL:
                    return self.cell_data[name]
            except KeyError:
                return None
        return None

    @property
    def active_tensors(self) -> Optional[NumpyArray[float]]:  # numpydoc ignore=RT01
        """Return the active tensors array.

        Returns
        -------
        Optional[np.ndarray]
            Active tensors array.

        """
        field, name = self.active_tensors_info
        if name is not None:
            try:
                if field is FieldAssociation.POINT:
                    return self.point_data[name]
                if field is FieldAssociation.CELL:
                    return self.cell_data[name]
            except KeyError:
                return None
        return None

    @property
    def active_tensors_name(self) -> str:  # numpydoc ignore=RT01
        """Return the name of the active tensor array.

        Returns
        -------
        str
            Name of the active tensor array.

        """
        return self.active_tensors_info.name

    @active_tensors_name.setter
    def active_tensors_name(self, name: str):  # numpydoc ignore=GL08
        """Set the name of the active tensor array.

        Parameters
        ----------
        name : str
            Name of the active tensor array.

        """
        self.set_active_tensors(name)

    @property
    def active_vectors_name(self) -> str:  # numpydoc ignore=RT01
        """Return the name of the active vectors array.

        Returns
        -------
        str
            Name of the active vectors array.

        Examples
        --------
        Create a mesh, compute the normals, set them as active, and
        return the name of the active vectors.

        >>> import pyvista as pv
        >>> mesh = pv.Sphere()
        >>> mesh_w_normals = mesh.compute_normals()
        >>> mesh_w_normals.active_vectors_name = 'Normals'
        >>> mesh_w_normals.active_vectors_name
        'Normals'

        """
        return self.active_vectors_info.name

    @active_vectors_name.setter
    def active_vectors_name(self, name: str):  # numpydoc ignore=GL08
        """Set the name of the active vectors array.

        Parameters
        ----------
        name : str
            Name of the active vectors array.

        """
        self.set_active_vectors(name)

    @property  # type: ignore
    def active_scalars_name(self) -> str:  # numpydoc ignore=RT01
        """Return the name of the active scalars.

        Returns
        -------
        str
            Name of the active scalars.

        Examples
        --------
        Create a mesh, add scalars to the mesh, and return the name of
        the active scalars.

        >>> import pyvista as pv
        >>> mesh = pv.Sphere()
        >>> mesh['Z Height'] = mesh.points[:, 2]
        >>> mesh.active_scalars_name
        'Z Height'

        """
        return self.active_scalars_info.name

    @active_scalars_name.setter
    def active_scalars_name(self, name: str):  # numpydoc ignore=GL08
        """Set the name of the active scalars.

        Parameters
        ----------
        name : str
             Name of the active scalars.

        """
        self.set_active_scalars(name)

    @property
    def points(self) -> pyvista_ndarray:  # numpydoc ignore=RT01
        """Return a reference to the points as a numpy object.

        Returns
        -------
        pyvista_ndarray
            Reference to the points as a numpy object.

        Examples
        --------
        Create a mesh and return the points of the mesh as a numpy
        array.

        >>> import pyvista as pv
        >>> cube = pv.Cube()
        >>> points = cube.points
        >>> points
        pyvista_ndarray([[-0.5, -0.5, -0.5],
                         [-0.5, -0.5,  0.5],
                         [-0.5,  0.5,  0.5],
                         [-0.5,  0.5, -0.5],
                         [ 0.5, -0.5, -0.5],
                         [ 0.5,  0.5, -0.5],
                         [ 0.5,  0.5,  0.5],
                         [ 0.5, -0.5,  0.5]], dtype=float32)

        Shift these points in the z direction and show that their
        position is reflected in the mesh points.

        >>> points[:, 2] += 1
        >>> cube.points
        pyvista_ndarray([[-0.5, -0.5,  0.5],
                         [-0.5, -0.5,  1.5],
                         [-0.5,  0.5,  1.5],
                         [-0.5,  0.5,  0.5],
                         [ 0.5, -0.5,  0.5],
                         [ 0.5,  0.5,  0.5],
                         [ 0.5,  0.5,  1.5],
                         [ 0.5, -0.5,  1.5]], dtype=float32)

        You can also update the points in-place:

        >>> cube.points[...] = 2 * points
        >>> cube.points
        pyvista_ndarray([[-1., -1.,  1.],
                         [-1., -1.,  3.],
                         [-1.,  1.,  3.],
                         [-1.,  1.,  1.],
                         [ 1., -1.,  1.],
                         [ 1.,  1.,  1.],
                         [ 1.,  1.,  3.],
                         [ 1., -1.,  3.]], dtype=float32)

        """
        _points = self.GetPoints()
        try:
            _points = _points.GetData()
        except AttributeError:
            # create an empty array
            vtkpts = vtk_points(np.empty((0, 3)), False)
            self.SetPoints(vtkpts)
            _points = self.GetPoints().GetData()
        return pyvista_ndarray(_points, dataset=self)

    @points.setter
    def points(self, points: Union[Matrix[float], _vtk.vtkPoints]):  # numpydoc ignore=GL08
        """Set a reference to the points as a numpy object.

        Parameters
        ----------
        points : Matrix[float] | vtk.vtkPoints
            Points as a array object.

        """
        pdata = self.GetPoints()
        if isinstance(points, pyvista_ndarray):
            # simply set the underlying data
            if points.VTKObject is not None and pdata is not None:
                pdata.SetData(points.VTKObject)
                pdata.Modified()
                self.Modified()
                return
        # directly set the data if vtk object
        if isinstance(points, _vtk.vtkPoints):
            self.SetPoints(points)
            if pdata is not None:
                pdata.Modified()
            self.Modified()
            return
        # otherwise, wrap and use the array
        points, _ = _coerce_pointslike_arg(points, copy=False)
        vtkpts = vtk_points(points, False)
        if not pdata:
            self.SetPoints(vtkpts)
        else:
            pdata.SetData(vtkpts.GetData())
        self.GetPoints().Modified()
        self.Modified()

    @property
    def arrows(self) -> Optional[pyvista.PolyData]:  # numpydoc ignore=RT01
        """Return a glyph representation of the active vector data as arrows.

        Arrows will be located at the points of the mesh and
        their size will be dependent on the norm of the vector.
        Their direction will be the "direction" of the vector

        Returns
        -------
        pyvista.PolyData
            Active vectors represented as arrows.

        Examples
        --------
        Create a mesh, compute the normals and set them active, and
        plot the active vectors.

        >>> import pyvista as pv
        >>> mesh = pv.Cube()
        >>> mesh_w_normals = mesh.compute_normals()
        >>> mesh_w_normals.active_vectors_name = 'Normals'
        >>> arrows = mesh_w_normals.arrows
        >>> arrows.plot(show_scalar_bar=False)

        """
        vectors, vectors_name = self.active_vectors, self.active_vectors_name
        if vectors is None or vectors_name is None:
            return None

        if vectors.ndim != 2:
            raise ValueError('Active vectors are not vectors.')

        scale_name = f'{vectors_name} Magnitude'
        scale = np.linalg.norm(vectors, axis=1)
        self.point_data.set_array(scale, scale_name)
        return self.glyph(orient=vectors_name, scale=scale_name)

    @property
    def active_t_coords(self) -> Optional[pyvista_ndarray]:  # numpydoc ignore=RT01
        """Return the active texture coordinates on the points.

        Returns
        -------
        Optional[pyvista_ndarray]
            Active texture coordinates on the points.

        """
        warnings.warn(
            "Use of `DataSet.active_t_coords` is deprecated. Use `DataSet.active_texture_coordinates` instead.",
            PyVistaDeprecationWarning,
        )
        return self.active_texture_coordinates

    @active_t_coords.setter
    def active_t_coords(self, t_coords: NumpyArray[float]):  # numpydoc ignore=GL08
        """Set the active texture coordinates on the points.

        Parameters
        ----------
        t_coords : np.ndarray
            Active texture coordinates on the points.
        """
        warnings.warn(
            "Use of `DataSet.active_t_coords` is deprecated. Use `DataSet.active_texture_coordinates` instead.",
            PyVistaDeprecationWarning,
        )
        self.active_texture_coordinates = t_coords  # type: ignore

    def set_active_scalars(
        self, name: Optional[str], preference='cell'
    ) -> Tuple[FieldAssociation, Optional[NumpyArray[float]]]:
        """Find the scalars by name and appropriately sets it as active.

        To deactivate any active scalars, pass ``None`` as the ``name``.

        Parameters
        ----------
        name : str, optional
            Name of the scalars array to assign as active.  If
            ``None``, deactivates active scalars for both point and
            cell data.

        preference : str, default: "cell"
            If there are two arrays of the same name associated with
            points or cells, it will prioritize an array matching this
            type.  Can be either ``'cell'`` or ``'point'``.

        Returns
        -------
        pyvista.core.utilities.arrays.FieldAssociation
            Association of the scalars matching ``name``.

        pyvista_ndarray
            An array from the dataset matching ``name``.

        """
        if preference not in ['point', 'cell', FieldAssociation.CELL, FieldAssociation.POINT]:
            raise ValueError('``preference`` must be either "point" or "cell"')
        if name is None:
            self.GetCellData().SetActiveScalars(None)
            self.GetPointData().SetActiveScalars(None)
            return FieldAssociation.NONE, np.array([])
        field = get_array_association(self, name, preference=preference)
        if field == FieldAssociation.NONE:
            if name in self.field_data:
                raise ValueError(f'Data named "{name}" is a field array which cannot be active.')
            else:
                raise KeyError(f'Data named "{name}" does not exist in this dataset.')
        self._last_active_scalars_name = self.active_scalars_info.name
        if field == FieldAssociation.POINT:
            ret = self.GetPointData().SetActiveScalars(name)
        elif field == FieldAssociation.CELL:
            ret = self.GetCellData().SetActiveScalars(name)
        else:
            raise ValueError(f'Data field ({name}) with type ({field}) not usable')

        if ret < 0:
            raise ValueError(
                f'Data field "{name}" with type ({field}) could not be set as the active scalars'
            )

        self._active_scalars_info = ActiveArrayInfo(field, name)

        if field == FieldAssociation.POINT:
            return field, self.point_data.active_scalars
        else:  # must be cell
            return field, self.cell_data.active_scalars

    def set_active_vectors(self, name: Optional[str], preference: str = 'point') -> None:
        """Find the vectors by name and appropriately sets it as active.

        To deactivate any active vectors, pass ``None`` as the ``name``.

        Parameters
        ----------
        name : str, optional
            Name of the vectors array to assign as active.

        preference : str, default: "point"
            If there are two arrays of the same name associated with
            points, cells, or field data, it will prioritize an array
            matching this type.  Can be either ``'cell'``,
            ``'field'``, or ``'point'``.

        """
        if name is None:
            self.GetCellData().SetActiveVectors(None)
            self.GetPointData().SetActiveVectors(None)
            field = FieldAssociation.POINT
        else:
            field = get_array_association(self, name, preference=preference)
            if field == FieldAssociation.POINT:
                ret = self.GetPointData().SetActiveVectors(name)
            elif field == FieldAssociation.CELL:
                ret = self.GetCellData().SetActiveVectors(name)
            else:
                raise ValueError(f'Data field ({name}) with type ({field}) not usable')

            if ret < 0:
                raise ValueError(
                    f'Data field ({name}) with type ({field}) could not be set as the active vectors'
                )

        self._active_vectors_info = ActiveArrayInfo(field, name)
        return None

    def set_active_tensors(self, name: Optional[str], preference: str = 'point') -> None:
        """Find the tensors by name and appropriately sets it as active.

        To deactivate any active tensors, pass ``None`` as the ``name``.

        Parameters
        ----------
        name : str, optional
            Name of the tensors array to assign as active.

        preference : str, default: "point"
            If there are two arrays of the same name associated with
            points, cells, or field data, it will prioritize an array
            matching this type.  Can be either ``'cell'``,
            ``'field'``, or ``'point'``.

        """
        if name is None:
            self.GetCellData().SetActiveTensors(None)
            self.GetPointData().SetActiveTensors(None)
            field = FieldAssociation.POINT
        else:
            field = get_array_association(self, name, preference=preference)
            if field == FieldAssociation.POINT:
                ret = self.GetPointData().SetActiveTensors(name)
            elif field == FieldAssociation.CELL:
                ret = self.GetCellData().SetActiveTensors(name)
            else:
                raise ValueError(f'Data field ({name}) with type ({field}) not usable')

            if ret < 0:
                raise ValueError(
                    f'Data field ({name}) with type ({field}) could not be set as the active tensors'
                )

        self._active_tensors_info = ActiveArrayInfo(field, name)
        return None

    def rename_array(self, old_name: str, new_name: str, preference='cell') -> None:
        """Change array name by searching for the array then renaming it.

        Parameters
        ----------
        old_name : str
            Name of the array to rename.

        new_name : str
            Name to rename the array to.

        preference : str, default: "cell"
            If there are two arrays of the same name associated with
            points, cells, or field data, it will prioritize an array
            matching this type.  Can be either ``'cell'``,
            ``'field'``, or ``'point'``.

        Examples
        --------
        Create a cube, assign a point array to the mesh named
        ``'my_array'``, and rename it to ``'my_renamed_array'``.

        >>> import pyvista as pv
        >>> import numpy as np
        >>> cube = pv.Cube()
        >>> cube['my_array'] = range(cube.n_points)
        >>> cube.rename_array('my_array', 'my_renamed_array')
        >>> cube['my_renamed_array']
        pyvista_ndarray([0, 1, 2, 3, 4, 5, 6, 7])

        """
        field = get_array_association(self, old_name, preference=preference)

        was_active = False
        if self.active_scalars_name == old_name:
            was_active = True
        if field == FieldAssociation.POINT:
            data = self.point_data
        elif field == FieldAssociation.CELL:
            data = self.cell_data
        elif field == FieldAssociation.NONE:
            data = self.field_data
        else:
            raise KeyError(f'Array with name {old_name} not found.')

        arr = data.pop(old_name)
        # Update the array's name before reassigning. This prevents taking a copy of the array
        # in `DataSetAttributes._prepare_array` which can lead to the array being garbage collected.
        # See issue #5244.
        arr.VTKObject.SetName(new_name)
        data[new_name] = arr

        if was_active and field != FieldAssociation.NONE:
            self.set_active_scalars(new_name, preference=field)
        return None

    @property
    def active_scalars(self) -> Optional[pyvista_ndarray]:  # numpydoc ignore=RT01
        """Return the active scalars as an array.

        Returns
        -------
        Optional[pyvista_ndarray]
            Active scalars as an array.

        """
        field, name = self.active_scalars_info
        if name is not None:
            try:
                if field == FieldAssociation.POINT:
                    return self.point_data[name]
                if field == FieldAssociation.CELL:
                    return self.cell_data[name]
            except KeyError:
                return None
        return None

    @property
    def active_normals(self) -> Optional[pyvista_ndarray]:  # numpydoc ignore=RT01
        """Return the active normals as an array.

        Returns
        -------
        pyvista_ndarray
            Active normals of this dataset.

        Notes
        -----
        If both point and cell normals exist, this returns point
        normals by default.

        Examples
        --------
        Compute normals on an example sphere mesh and return the
        active normals for the dataset.  Show that this is the same size
        as the number of points.

        >>> import pyvista as pv
        >>> mesh = pv.Sphere()
        >>> mesh = mesh.compute_normals()
        >>> normals = mesh.active_normals
        >>> normals.shape
        (842, 3)
        >>> mesh.n_points
        842
        """
        if self.point_data.active_normals is not None:
            return self.point_data.active_normals
        return self.cell_data.active_normals

    def get_data_range(
        self, arr_var: Optional[Union[str, NumpyArray[float]]] = None, preference='cell'
    ) -> Tuple[float, float]:
        """Get the min and max of a named array.

        Parameters
        ----------
        arr_var : str, np.ndarray, optional
            The name of the array to get the range. If ``None``, the
            active scalars is used.

        preference : str, default: "cell"
            When scalars is specified, this is the preferred array type
            to search for in the dataset.  Must be either ``'point'``,
            ``'cell'``, or ``'field'``.

        Returns
        -------
        tuple
            ``(min, max)`` of the named array.

        """
        if arr_var is None:  # use active scalars array
            _, arr_var = self.active_scalars_info
            if arr_var is None:
                return (np.nan, np.nan)

        if isinstance(arr_var, str):
            name = arr_var
            arr = get_array(self, name, preference=preference, err=True)
        else:
            arr = arr_var

        # If array has no tuples return a NaN range
        if arr is None:
            return (np.nan, np.nan)
        if arr.size == 0 or not np.issubdtype(arr.dtype, np.number):
            return (np.nan, np.nan)
        # Use the array range
        return np.nanmin(arr), np.nanmax(arr)

    def rotate_x(
        self,
        angle: float,
        point: Vector[float] = (0.0, 0.0, 0.0),
        transform_all_input_vectors: bool = False,
        inplace: bool = False,
    ):
        """Rotate mesh about the x-axis.

        .. note::
            See also the notes at :func:`transform()
            <DataSetFilters.transform>` which is used by this filter
            under the hood.

        Parameters
        ----------
        angle : float
            Angle in degrees to rotate about the x-axis.

        point : Vector, default: (0.0, 0.0, 0.0)
            Point to rotate about. Defaults to origin.

        transform_all_input_vectors : bool, default: False
            When ``True``, all input vectors are
            transformed. Otherwise, only the points, normals and
            active vectors are transformed.

        inplace : bool, default: False
            Updates mesh in-place.

        Returns
        -------
        pyvista.DataSet
            Rotated dataset.

        Examples
        --------
        Rotate a mesh 30 degrees about the x-axis.

        >>> import pyvista as pv
        >>> mesh = pv.Cube()
        >>> rot = mesh.rotate_x(30, inplace=False)

        Plot the rotated mesh.

        >>> pl = pv.Plotter()
        >>> _ = pl.add_mesh(rot)
        >>> _ = pl.add_mesh(mesh, style='wireframe', line_width=3)
        >>> _ = pl.add_axes_at_origin()
        >>> pl.show()

        """
        check_valid_vector(point, "point")
        t = transformations.axis_angle_rotation((1, 0, 0), angle, point=point, deg=True)
        return self.transform(
            t, transform_all_input_vectors=transform_all_input_vectors, inplace=inplace
        )

    def rotate_y(
        self,
        angle: float,
        point: Vector[float] = (0.0, 0.0, 0.0),
        transform_all_input_vectors: bool = False,
        inplace: bool = False,
    ):
        """Rotate mesh about the y-axis.

        .. note::
            See also the notes at :func:`transform()
            <DataSetFilters.transform>` which is used by this filter
            under the hood.

        Parameters
        ----------
        angle : float
            Angle in degrees to rotate about the y-axis.

        point : Vector, default: (0.0, 0.0, 0.0)
            Point to rotate about.

        transform_all_input_vectors : bool, default: False
            When ``True``, all input vectors are transformed. Otherwise, only
            the points, normals and active vectors are transformed.

        inplace : bool, default: False
            Updates mesh in-place.

        Returns
        -------
        pyvista.DataSet
            Rotated dataset.

        Examples
        --------
        Rotate a cube 30 degrees about the y-axis.

        >>> import pyvista as pv
        >>> mesh = pv.Cube()
        >>> rot = mesh.rotate_y(30, inplace=False)

        Plot the rotated mesh.

        >>> pl = pv.Plotter()
        >>> _ = pl.add_mesh(rot)
        >>> _ = pl.add_mesh(mesh, style='wireframe', line_width=3)
        >>> _ = pl.add_axes_at_origin()
        >>> pl.show()

        """
        check_valid_vector(point, "point")
        t = transformations.axis_angle_rotation((0, 1, 0), angle, point=point, deg=True)
        return self.transform(
            t, transform_all_input_vectors=transform_all_input_vectors, inplace=inplace
        )

    def rotate_z(
        self,
        angle: float,
        point: Vector[float] = (0.0, 0.0, 0.0),
        transform_all_input_vectors: bool = False,
        inplace: bool = False,
    ):
        """Rotate mesh about the z-axis.

        .. note::
            See also the notes at :func:`transform()
            <DataSetFilters.transform>` which is used by this filter
            under the hood.

        Parameters
        ----------
        angle : float
            Angle in degrees to rotate about the z-axis.

        point : Vector, default: (0.0, 0.0, 0.0)
            Point to rotate about.  Defaults to origin.

        transform_all_input_vectors : bool, default: False
            When ``True``, all input vectors are
            transformed. Otherwise, only the points, normals and
            active vectors are transformed.

        inplace : bool, default: False
            Updates mesh in-place.

        Returns
        -------
        pyvista.DataSet
            Rotated dataset.

        Examples
        --------
        Rotate a mesh 30 degrees about the z-axis.

        >>> import pyvista as pv
        >>> mesh = pv.Cube()
        >>> rot = mesh.rotate_z(30, inplace=False)

        Plot the rotated mesh.

        >>> pl = pv.Plotter()
        >>> _ = pl.add_mesh(rot)
        >>> _ = pl.add_mesh(mesh, style='wireframe', line_width=3)
        >>> _ = pl.add_axes_at_origin()
        >>> pl.show()

        """
        check_valid_vector(point, "point")
        t = transformations.axis_angle_rotation((0, 0, 1), angle, point=point, deg=True)
        return self.transform(
            t, transform_all_input_vectors=transform_all_input_vectors, inplace=inplace
        )

    def rotate_vector(
        self,
        vector: Vector[float],
        angle: float,
        point: Vector[float] = (0.0, 0.0, 0.0),
        transform_all_input_vectors: bool = False,
        inplace: bool = False,
    ):
        """Rotate mesh about a vector.

        .. note::
            See also the notes at :func:`transform()
            <DataSetFilters.transform>` which is used by this filter
            under the hood.

        Parameters
        ----------
        vector : Vector
            Vector to rotate about.

        angle : float
            Angle to rotate.

        point : Vector, default: (0.0, 0.0, 0.0)
            Point to rotate about. Defaults to origin.

        transform_all_input_vectors : bool, default: False
            When ``True``, all input vectors are
            transformed. Otherwise, only the points, normals and
            active vectors are transformed.

        inplace : bool, default: False
            Updates mesh in-place.

        Returns
        -------
        pyvista.DataSet
            Rotated dataset.

        Examples
        --------
        Rotate a mesh 30 degrees about the ``(1, 1, 1)`` axis.

        >>> import pyvista as pv
        >>> mesh = pv.Cube()
        >>> rot = mesh.rotate_vector((1, 1, 1), 30, inplace=False)

        Plot the rotated mesh.

        >>> pl = pv.Plotter()
        >>> _ = pl.add_mesh(rot)
        >>> _ = pl.add_mesh(mesh, style='wireframe', line_width=3)
        >>> _ = pl.add_axes_at_origin()
        >>> pl.show()

        """
        check_valid_vector(vector)
        check_valid_vector(point, "point")
        t = transformations.axis_angle_rotation(vector, angle, point=point, deg=True)
        return self.transform(
            t, transform_all_input_vectors=transform_all_input_vectors, inplace=inplace
        )

    def rotate_axes(
        self,
        axes: Vector,
        point=(0.0, 0.0, 0.0),
        transform_all_input_vectors=False,
        inplace=False,
    ):
        """Rotate mesh by a set of axes about a point.

        .. note::
            See also the notes at :func:`transform()
            <DataSetFilters.transform>` which is used by this filter
            under the hood.

        .. versionadded:: 0.43.0

        See Also
        --------
        :attr:`~pyvista.principal_axes`
            Get the mesh's principal axes vectors.
        :func:`~pyvista.axes_rotation`
            Rotate points by a set of axes.

        Parameters
        ----------
        axes : np.ndarray | VectorArray
            Axes to rotate.

        point : sequence[float], default: (0.0, 0.0, 0.0)
            Point to rotate about. Defaults to origin.

        transform_all_input_vectors : bool, default: False
            When ``True``, all input vectors are
            transformed. Otherwise, only the points, normals and
            active vectors are transformed.

        inplace : bool, default: False
            Updates mesh in-place.

        Returns
        -------
        pyvista.DataSet
            Rotated dataset.

        Examples
        --------
        Create a mesh away from the origin with an off-axis orientation.

        >>> import pyvista as pv
        >>> start = (-0.3, 0.8, 0.8)
        >>> mesh = pv.Arrow(start=start, direction=(1, -2, 2), scale=2)

        Rotate the mesh by its principal axes about its starting point.

        >>> axes = mesh.principal_axes
        >>> rot = mesh.rotate_axes(axes, point=start, inplace=False)

        Plot the rotated mesh.

        >>> pl = pv.Plotter()
        >>> _ = pl.add_mesh(rot, label="Rotated", color='lightblue')
        >>> _ = pl.add_mesh(mesh, label="Original", color='goldenrod')
        >>> _ = pl.add_axes_at_origin()
        >>> _ = pl.add_legend()
        >>> pl.show()

        """
        check_valid_vector(point, "point")
        t = transformations.axes_rotation_matrix(axes, point_initial=point, point_final=point)
        return self.transform(
            t, transform_all_input_vectors=transform_all_input_vectors, inplace=inplace
        )

    def translate(
        self, xyz: Vector[float], transform_all_input_vectors: bool = False, inplace: bool = False
    ):
        """Translate the mesh.

        .. note::
            See also the notes at :func:`transform()
            <DataSetFilters.transform>` which is used by this filter
            under the hood.

        Parameters
        ----------
        xyz : Vector
            A vector of three floats.

        transform_all_input_vectors : bool, default: False
            When ``True``, all input vectors are
            transformed. Otherwise, only the points, normals and
            active vectors are transformed.

        inplace : bool, default: False
            Updates mesh in-place.

        Returns
        -------
        pyvista.DataSet
            Translated dataset.

        Examples
        --------
        Create a sphere and translate it by ``(2, 1, 2)``.

        >>> import pyvista as pv
        >>> mesh = pv.Sphere()
        >>> mesh.center
        [0.0, 0.0, 0.0]
        >>> trans = mesh.translate((2, 1, 2), inplace=False)
        >>> trans.center
        [2.0, 1.0, 2.0]

        """
        transform = _vtk.vtkTransform()
        transform.Translate(cast(Sequence[float], xyz))
        return self.transform(
            transform, transform_all_input_vectors=transform_all_input_vectors, inplace=inplace
        )

    def scale(
        self,
        xyz: Union[Number, Vector[float]],
        transform_all_input_vectors: bool = False,
        inplace: bool = False,
    ):
        """Scale the mesh.

        .. note::
            See also the notes at :func:`transform()
            <DataSetFilters.transform>` which is used by this filter
            under the hood.

        Parameters
        ----------
        xyz : Number | Vector
            A vector sequence defining the scale factors along x, y, and z. If
            a scalar, the same uniform scale is used along all three axes.

        transform_all_input_vectors : bool, default: False
            When ``True``, all input vectors are transformed. Otherwise, only
            the points, normals and active vectors are transformed.

        inplace : bool, default: False
            Updates mesh in-place.

        Returns
        -------
        pyvista.DataSet
            Scaled dataset.

        Examples
        --------
        >>> import pyvista as pv
        >>> from pyvista import examples
        >>> pl = pv.Plotter(shape=(1, 2))
        >>> pl.subplot(0, 0)
        >>> pl.show_axes()
        >>> _ = pl.show_grid()
        >>> mesh1 = examples.download_teapot()
        >>> _ = pl.add_mesh(mesh1)
        >>> pl.subplot(0, 1)
        >>> pl.show_axes()
        >>> _ = pl.show_grid()
        >>> mesh2 = mesh1.scale([10.0, 10.0, 10.0], inplace=False)
        >>> _ = pl.add_mesh(mesh2)
        >>> pl.show(cpos="xy")

        """
        if isinstance(xyz, (float, int, np.number)):
            xyz = [xyz] * 3

        transform = _vtk.vtkTransform()
        transform.Scale(xyz)
        return self.transform(
            transform, transform_all_input_vectors=transform_all_input_vectors, inplace=inplace
        )

    def flip_x(
        self,
        point: Optional[Vector[float]] = None,
        transform_all_input_vectors: bool = False,
        inplace: bool = False,
    ):
        """Flip mesh about the x-axis.

        .. note::
            See also the notes at :func:`transform()
            <DataSetFilters.transform>` which is used by this filter
            under the hood.

        Parameters
        ----------
        point : sequence[float], optional
            Point to rotate about.  Defaults to center of mesh at
            :attr:`center <pyvista.DataSet.center>`.

        transform_all_input_vectors : bool, default: False
            When ``True``, all input vectors are
            transformed. Otherwise, only the points, normals and
            active vectors are transformed.

        inplace : bool, default: False
            Updates mesh in-place.

        Returns
        -------
        pyvista.DataSet
            Flipped dataset.

        Examples
        --------
        >>> import pyvista as pv
        >>> from pyvista import examples
        >>> pl = pv.Plotter(shape=(1, 2))
        >>> pl.subplot(0, 0)
        >>> pl.show_axes()
        >>> mesh1 = examples.download_teapot()
        >>> _ = pl.add_mesh(mesh1)
        >>> pl.subplot(0, 1)
        >>> pl.show_axes()
        >>> mesh2 = mesh1.flip_x(inplace=False)
        >>> _ = pl.add_mesh(mesh2)
        >>> pl.show(cpos="xy")

        """
        if point is None:
            point = self.center
        check_valid_vector(point, 'point')
        t = transformations.reflection((1, 0, 0), point=point)
        return self.transform(
            t, transform_all_input_vectors=transform_all_input_vectors, inplace=inplace
        )

    def flip_y(
        self,
        point: Optional[Vector[float]] = None,
        transform_all_input_vectors: bool = False,
        inplace: bool = False,
    ):
        """Flip mesh about the y-axis.

        .. note::
            See also the notes at :func:`transform()
            <DataSetFilters.transform>` which is used by this filter
            under the hood.

        Parameters
        ----------
        point : sequence[float], optional
            Point to rotate about.  Defaults to center of mesh at
            :attr:`center <pyvista.DataSet.center>`.

        transform_all_input_vectors : bool, default: False
            When ``True``, all input vectors are
            transformed. Otherwise, only the points, normals and
            active vectors are transformed.

        inplace : bool, default: False
            Updates mesh in-place.

        Returns
        -------
        pyvista.DataSet
            Flipped dataset.

        Examples
        --------
        >>> import pyvista as pv
        >>> from pyvista import examples
        >>> pl = pv.Plotter(shape=(1, 2))
        >>> pl.subplot(0, 0)
        >>> pl.show_axes()
        >>> mesh1 = examples.download_teapot()
        >>> _ = pl.add_mesh(mesh1)
        >>> pl.subplot(0, 1)
        >>> pl.show_axes()
        >>> mesh2 = mesh1.flip_y(inplace=False)
        >>> _ = pl.add_mesh(mesh2)
        >>> pl.show(cpos="xy")

        """
        if point is None:
            point = self.center
        check_valid_vector(point, 'point')
        t = transformations.reflection((0, 1, 0), point=point)
        return self.transform(
            t, transform_all_input_vectors=transform_all_input_vectors, inplace=inplace
        )

    def flip_z(
        self,
        point: Optional[Vector[float]] = None,
        transform_all_input_vectors: bool = False,
        inplace: bool = False,
    ):
        """Flip mesh about the z-axis.

        .. note::
            See also the notes at :func:`transform()
            <DataSetFilters.transform>` which is used by this filter
            under the hood.

        Parameters
        ----------
        point : Vector, optional
            Point to rotate about.  Defaults to center of mesh at
            :attr:`center <pyvista.DataSet.center>`.

        transform_all_input_vectors : bool, default: False
            When ``True``, all input vectors are
            transformed. Otherwise, only the points, normals and
            active vectors are transformed.

        inplace : bool, default: False
            Updates mesh in-place.

        Returns
        -------
        pyvista.DataSet
            Flipped dataset.

        Examples
        --------
        >>> import pyvista as pv
        >>> from pyvista import examples
        >>> pl = pv.Plotter(shape=(1, 2))
        >>> pl.subplot(0, 0)
        >>> pl.show_axes()
        >>> mesh1 = examples.download_teapot().rotate_x(90, inplace=False)
        >>> _ = pl.add_mesh(mesh1)
        >>> pl.subplot(0, 1)
        >>> pl.show_axes()
        >>> mesh2 = mesh1.flip_z(inplace=False)
        >>> _ = pl.add_mesh(mesh2)
        >>> pl.show(cpos="xz")

        """
        if point is None:
            point = self.center
        check_valid_vector(point, 'point')
        t = transformations.reflection((0, 0, 1), point=point)
        return self.transform(
            t, transform_all_input_vectors=transform_all_input_vectors, inplace=inplace
        )

    def flip_normal(
        self,
        normal: Vector[float],
        point: Optional[Vector[float]] = None,
        transform_all_input_vectors: bool = False,
        inplace: bool = False,
    ):
        """Flip mesh about the normal.

        .. note::
            See also the notes at :func:`transform()
            <DataSetFilters.transform>` which is used by this filter
            under the hood.

        Parameters
        ----------
        normal : sequence[float]
           Normal vector to flip about.

        point : sequence[float]
            Point to rotate about.  Defaults to center of mesh at
            :attr:`center <pyvista.DataSet.center>`.

        transform_all_input_vectors : bool, default: False
            When ``True``, all input vectors are
            transformed. Otherwise, only the points, normals and
            active vectors are transformed.

        inplace : bool, default: False
            Updates mesh in-place.

        Returns
        -------
        pyvista.DataSet
            Dataset flipped about its normal.

        Examples
        --------
        >>> import pyvista as pv
        >>> from pyvista import examples
        >>> pl = pv.Plotter(shape=(1, 2))
        >>> pl.subplot(0, 0)
        >>> pl.show_axes()
        >>> mesh1 = examples.download_teapot()
        >>> _ = pl.add_mesh(mesh1)
        >>> pl.subplot(0, 1)
        >>> pl.show_axes()
        >>> mesh2 = mesh1.flip_normal([1.0, 1.0, 1.0], inplace=False)
        >>> _ = pl.add_mesh(mesh2)
        >>> pl.show(cpos="xy")

        """
        if point is None:
            point = self.center
        check_valid_vector(normal, 'normal')
        check_valid_vector(point, 'point')
        t = transformations.reflection(normal, point=point)
        return self.transform(
            t, transform_all_input_vectors=transform_all_input_vectors, inplace=inplace
        )

    def copy_meta_from(self, ido: DataSet, deep: bool = True) -> None:
        """Copy pyvista meta data onto this object from another object.

        Parameters
        ----------
        ido : pyvista.DataSet
            Dataset to copy the metadata from.

        deep : bool, default: True
            Deep or shallow copy.

        """
        if deep:
            self._association_complex_names = deepcopy(ido._association_complex_names)
            self._association_bitarray_names = deepcopy(ido._association_bitarray_names)
            self._active_scalars_info = ido.active_scalars_info.copy()
            self._active_vectors_info = ido.active_vectors_info.copy()
            self._active_tensors_info = ido.active_tensors_info.copy()
        else:
            # pass by reference
            self._association_complex_names = ido._association_complex_names
            self._association_bitarray_names = ido._association_bitarray_names
            self._active_scalars_info = ido.active_scalars_info
            self._active_vectors_info = ido.active_vectors_info
            self._active_tensors_info = ido.active_tensors_info
        return None

    @property
    def point_data(self) -> DataSetAttributes:  # numpydoc ignore=RT01
        """Return point data as DataSetAttributes.

        Returns
        -------
        DataSetAttributes
            Point data as DataSetAttributes.

        Examples
        --------
        Add point arrays to a mesh and list the available ``point_data``.

        >>> import pyvista as pv
        >>> import numpy as np
        >>> mesh = pv.Cube()
        >>> mesh.clear_data()
        >>> mesh.point_data['my_array'] = np.random.default_rng().random(
        ...     mesh.n_points
        ... )
        >>> mesh.point_data['my_other_array'] = np.arange(mesh.n_points)
        >>> mesh.point_data
        pyvista DataSetAttributes
        Association     : POINT
        Active Scalars  : my_array
        Active Vectors  : None
        Active Texture  : None
        Active Normals  : None
        Contains arrays :
            my_array                float64    (8,)                 SCALARS
            my_other_array          int64      (8,)

        Access an array from ``point_data``.

        >>> mesh.point_data['my_other_array']
        pyvista_ndarray([0, 1, 2, 3, 4, 5, 6, 7])

        Or access it directly from the mesh.

        >>> mesh['my_array'].shape
        (8,)

        """
        return DataSetAttributes(
            self.GetPointData(), dataset=self, association=FieldAssociation.POINT
        )

    def clear_point_data(self) -> None:
        """Remove all point arrays.

        Examples
        --------
        Clear all point arrays from a mesh.

        >>> import pyvista as pv
        >>> import numpy as np
        >>> mesh = pv.Sphere()
        >>> mesh.point_data.keys()
        ['Normals']
        >>> mesh.clear_point_data()
        >>> mesh.point_data.keys()
        []

        """
        self.point_data.clear()
        return None

    def clear_cell_data(self) -> None:
        """Remove all cell arrays."""
        self.cell_data.clear()
        return None

    def clear_data(self) -> None:
        """Remove all arrays from point/cell/field data.

        Examples
        --------
        Clear all arrays from a mesh.

        >>> import pyvista as pv
        >>> import numpy as np
        >>> mesh = pv.Sphere()
        >>> mesh.point_data.keys()
        ['Normals']
        >>> mesh.clear_data()
        >>> mesh.point_data.keys()
        []

        """
        self.clear_point_data()
        self.clear_cell_data()
        self.clear_field_data()
        return None

    @property
    def cell_data(self) -> DataSetAttributes:  # numpydoc ignore=RT01
        """Return cell data as DataSetAttributes.

        Returns
        -------
        DataSetAttributes
            Cell data as DataSetAttributes.

        Examples
        --------
        Add cell arrays to a mesh and list the available ``cell_data``.

        >>> import pyvista as pv
        >>> import numpy as np
        >>> mesh = pv.Cube()
        >>> mesh.clear_data()
        >>> mesh.cell_data['my_array'] = np.random.default_rng().random(
        ...     mesh.n_cells
        ... )
        >>> mesh.cell_data['my_other_array'] = np.arange(mesh.n_cells)
        >>> mesh.cell_data
        pyvista DataSetAttributes
        Association     : CELL
        Active Scalars  : my_array
        Active Vectors  : None
        Active Texture  : None
        Active Normals  : None
        Contains arrays :
            my_array                float64    (6,)                 SCALARS
            my_other_array          int64      (6,)

        Access an array from ``cell_data``.

        >>> mesh.cell_data['my_other_array']
        pyvista_ndarray([0, 1, 2, 3, 4, 5])

        Or access it directly from the mesh.

        >>> mesh['my_array'].shape
        (6,)

        """
        return DataSetAttributes(
            self.GetCellData(), dataset=self, association=FieldAssociation.CELL
        )

    @property
    def n_points(self) -> int:  # numpydoc ignore=RT01
        """Return the number of points in the entire dataset.

        Returns
        -------
        int
            Number of points in the entire dataset.

        Examples
        --------
        Create a mesh and return the number of points in the
        mesh.

        >>> import pyvista as pv
        >>> cube = pv.Cube()
        >>> cube.n_points
        8

        """
        return self.GetNumberOfPoints()

    @property
    def n_cells(self) -> int:  # numpydoc ignore=RT01
        """Return the number of cells in the entire dataset.

        Returns
        -------
        int :
             Number of cells in the entire dataset.

        Notes
        -----
        This returns the total number of cells -- for :class:`pyvista.PolyData`
        this includes vertices, lines, triangle strips and polygonal faces.

        Examples
        --------
        Create a mesh and return the number of cells in the
        mesh.

        >>> import pyvista as pv
        >>> cube = pv.Cube()
        >>> cube.n_cells
        6

        """
        return self.GetNumberOfCells()

    @property
    def number_of_points(self) -> int:  # pragma: no cover  # numpydoc ignore=RT01
        """Return the number of points.

        Returns
        -------
        int :
             Number of points.

        """
        return self.GetNumberOfPoints()

    @property
    def number_of_cells(self) -> int:  # pragma: no cover  # numpydoc ignore=RT01
        """Return the number of cells.

        Returns
        -------
        int :
             Number of cells.

        """
        return self.GetNumberOfCells()

    @property
    def bounds(self) -> BoundsLike:  # numpydoc ignore=RT01
        """Return the bounding box of this dataset.

        Returns
        -------
        BoundsLike
            Bounding box of this dataset.
            The form is: ``(xmin, xmax, ymin, ymax, zmin, zmax)``.

        Examples
        --------
        Create a cube and return the bounds of the mesh.

        >>> import pyvista as pv
        >>> cube = pv.Cube()
        >>> cube.bounds
        (-0.5, 0.5, -0.5, 0.5, -0.5, 0.5)

        """
        return cast(BoundsLike, self.GetBounds())

    @property
    def length(self) -> float:  # numpydoc ignore=RT01
        """Return the length of the diagonal of the bounding box.

        Returns
        -------
        float
            Length of the diagonal of the bounding box.

        Examples
        --------
        Get the length of the bounding box of a cube.  This should
        match ``3**(1/2)`` since it is the diagonal of a cube that is
        ``1 x 1 x 1``.

        >>> import pyvista as pv
        >>> mesh = pv.Cube()
        >>> mesh.length
        1.7320508075688772

        """
        return self.GetLength()

    @property
    def center(self) -> List[int]:  # numpydoc ignore=RT01
        """Return the center of the bounding box.

        Returns
        -------
        Vector
            Center of the bounding box.

        Examples
        --------
        Get the center of a mesh.

        >>> import pyvista as pv
        >>> mesh = pv.Sphere(center=(1, 2, 0))
        >>> mesh.center
        [1.0, 2.0, 0.0]

        """
        return list(self.GetCenter())

    @property
    def volume(self) -> float:  # numpydoc ignore=RT01
        """Return the mesh volume.

        This will return 0 for meshes with 2D cells.

        Returns
        -------
        float
            Total volume of the mesh.

        Examples
        --------
        Get the volume of a cube of size 4x4x4.
        Note that there are 5 points in each direction.

        >>> import pyvista as pv
        >>> mesh = pv.ImageData(dimensions=(5, 5, 5))
        >>> mesh.volume
        64.0

        A mesh with 2D cells has no volume.

        >>> mesh = pv.ImageData(dimensions=(5, 5, 1))
        >>> mesh.volume
        0.0

        :class:`pyvista.PolyData` is special as a 2D surface can
        enclose a 3D volume.

        >>> mesh = pv.Sphere()
        >>> mesh.volume
        0.51825

        """
        sizes = self.compute_cell_sizes(length=False, area=False, volume=True)
        return sizes.cell_data['Volume'].sum()

    @property
    def area(self) -> float:  # numpydoc ignore=RT01
        """Return the mesh area if 2D.

        This will return 0 for meshes with 3D cells.

        Returns
        -------
        float
            Total area of the mesh.

        Examples
        --------
        Get the area of a square of size 2x2.
        Note 5 points in each direction.

        >>> import pyvista as pv
        >>> mesh = pv.ImageData(dimensions=(5, 5, 1))
        >>> mesh.area
        16.0

        A mesh with 3D cells does not have an area.  To get
        the outer surface area, first extract the surface using
        :func:`pyvista.DataSetFilters.extract_surface`.

        >>> mesh = pv.ImageData(dimensions=(5, 5, 5))
        >>> mesh.area
        0.0

        Get the area of a sphere.

        >>> mesh = pv.Sphere()
        >>> mesh.volume
        0.51825

        """
        sizes = self.compute_cell_sizes(length=False, area=True, volume=False)
        return sizes.cell_data['Area'].sum()

    @property
    def principal_axes(self) -> np.ndarray:
        """Return the mesh's principal axes.

        The mesh's principal axes are orthonormal vectors that best fit
        its points. The axes explain the total variance of the points.
        The first axis explains the largest percentage of variance,
        whereas the third axis explains the smallest percentage of variance.

        The axes can be used as a rotation matrix to align the mesh to
        the XYZ axes or vice-versa.

        .. versionadded:: 0.43.0

        Notes
        -----
        If the principal axes cannot be computed, the identity matrix is
        returned.

        See Also
        --------
        :func:`~pyvista.principal_axes_vectors`
            Compute the principal axes vectors from points.
        :func:`~pyvista.principal_axes_transform`,
            Compute the principal axes transform from points.
        :func:`~pyvista.DataSet.rotate_axes`
            Rotate mesh by a set of axes.

        Returns
        -------
        numpy.ndarray
            A 3x3 array with the principal axes as row vectors.

        Examples
        --------
        Get the principal axes of a mesh.

        >>> import pyvista as pv
        >>> from pyvista import examples
        >>> mesh = examples.load_airplane()
        >>> mesh.principal_axes
        array([[ 8.1313652e-07, -9.9255711e-01, -1.2178052e-01],
               [-1.0000000e+00, -8.1025058e-07, -7.3218182e-08],
               [-2.5999512e-08,  1.2178052e-01, -9.9255711e-01]], dtype=float32)

        """
        return principal_axes_vectors(self.points)

    def get_array(
        self, name: str, preference: Literal['cell', 'point', 'field'] = 'cell'
    ) -> pyvista.pyvista_ndarray:
        """Search both point, cell and field data for an array.

        Parameters
        ----------
        name : str
            Name of the array.

        preference : str, default: "cell"
            When scalars is specified, this is the preferred array
            type to search for in the dataset.  Must be either
            ``'point'``, ``'cell'``, or ``'field'``.

        Returns
        -------
        pyvista.pyvista_ndarray
            Requested array.

        Examples
        --------
        Create a DataSet with a variety of arrays.

        >>> import pyvista as pv
        >>> mesh = pv.Cube()
        >>> mesh.clear_data()
        >>> mesh.point_data['point-data'] = range(mesh.n_points)
        >>> mesh.cell_data['cell-data'] = range(mesh.n_cells)
        >>> mesh.field_data['field-data'] = ['a', 'b', 'c']
        >>> mesh.array_names
        ['point-data', 'field-data', 'cell-data']

        Get the point data array.

        >>> mesh.get_array('point-data')
        pyvista_ndarray([0, 1, 2, 3, 4, 5, 6, 7])

        Get the cell data array.

        >>> mesh.get_array('cell-data')
        pyvista_ndarray([0, 1, 2, 3, 4, 5])

        Get the field data array.

        >>> mesh.get_array('field-data')
        pyvista_ndarray(['a', 'b', 'c'], dtype='<U1')

        """
        arr = get_array(self, name, preference=preference, err=True)
        if arr is None:  # pragma: no cover
            raise RuntimeError  # this should never be reached with err=True
        return arr

    def get_array_association(
        self, name: str, preference: Literal['cell', 'point', 'field'] = 'cell'
    ) -> FieldAssociation:
        """Get the association of an array.

        Parameters
        ----------
        name : str
            Name of the array.

        preference : str, default: "cell"
            When ``name`` is specified, this is the preferred array
            association to search for in the dataset.  Must be either
            ``'point'``, ``'cell'``, or ``'field'``.

        Returns
        -------
        pyvista.core.utilities.arrays.FieldAssociation
            Field association of the array.

        Examples
        --------
        Create a DataSet with a variety of arrays.

        >>> import pyvista as pv
        >>> mesh = pv.Cube()
        >>> mesh.clear_data()
        >>> mesh.point_data['point-data'] = range(mesh.n_points)
        >>> mesh.cell_data['cell-data'] = range(mesh.n_cells)
        >>> mesh.field_data['field-data'] = ['a', 'b', 'c']
        >>> mesh.array_names
        ['point-data', 'field-data', 'cell-data']

        Get the point data array association.

        >>> mesh.get_array_association('point-data')
        <FieldAssociation.POINT: 0>

        Get the cell data array association.

        >>> mesh.get_array_association('cell-data')
        <FieldAssociation.CELL: 1>

        Get the field data array association.

        >>> mesh.get_array_association('field-data')
        <FieldAssociation.NONE: 2>

        """
        return get_array_association(self, name, preference=preference, err=True)

    def __getitem__(self, index: Union[Iterable[Any], str]) -> NumpyArray[float]:
        """Search both point, cell, and field data for an array."""
        if isinstance(index, Iterable) and not isinstance(index, str):
            name, preference = tuple(index)
        elif isinstance(index, str):
            name = index
            preference = 'cell'
        else:
            raise KeyError(
                f'Index ({index}) not understood.'
                ' Index must be a string name or a tuple of string name and string preference.'
            )
        return self.get_array(name, preference=preference)

    def _ipython_key_completions_(self) -> List[str]:
        """Tab completion of IPython."""
        return self.array_names

    def __setitem__(
<<<<<<< HEAD
        self, name: str, scalars: Union[np.ndarray, Sequence, float]
=======
        self, name: str, scalars: Union[NumpyArray[float], collections.abc.Sequence[float], float]
>>>>>>> cf334421
    ):  # numpydoc ignore=PR01,RT01
        """Add/set an array in the point_data, or cell_data accordingly.

        It depends on the array's length, or specified mode.

        """
        # First check points - think of case with vertex cells
        #   there would be the same number of cells as points but we'd want
        #   the data to be on the nodes.
        if scalars is None:
            raise TypeError('Empty array unable to be added.')
        else:
            scalars = np.asanyarray(scalars)

        # reshape single scalar values from 0D to 1D so that shape[0] can be indexed
        if scalars.ndim == 0:
            scalars = scalars.reshape((1,))

        # Now check array size to determine which field to place array
        if scalars.shape[0] == self.n_points:
            self.point_data[name] = scalars
        elif scalars.shape[0] == self.n_cells:
            self.cell_data[name] = scalars
        else:
            # Field data must be set explicitly as it could be a point of
            # confusion for new users
            raise_not_matching(scalars, self)
        return

    @property
    def n_arrays(self) -> int:  # numpydoc ignore=RT01
        """Return the number of arrays present in the dataset.

        Returns
        -------
        int
           Number of arrays present in the dataset.

        """
        n = self.GetPointData().GetNumberOfArrays()
        n += self.GetCellData().GetNumberOfArrays()
        n += self.GetFieldData().GetNumberOfArrays()
        return n

    @property
    def array_names(self) -> List[str]:  # numpydoc ignore=RT01
        """Return a list of array names for the dataset.

        This makes sure to put the active scalars' name first in the list.

        Returns
        -------
        List[str]
            List of array names for the dataset.

        Examples
        --------
        Return the array names for a mesh.

        >>> import pyvista as pv
        >>> mesh = pv.Sphere()
        >>> mesh.point_data['my_array'] = range(mesh.n_points)
        >>> mesh.array_names
        ['my_array', 'Normals']

        """
        names = []
        names.extend(self.field_data.keys())
        names.extend(self.point_data.keys())
        names.extend(self.cell_data.keys())
        try:
            names.remove(self.active_scalars_name)
            names.insert(0, self.active_scalars_name)
        except ValueError:
            pass
        return names

    def _get_attrs(self):
        """Return the representation methods (internal helper)."""
        attrs = []
        attrs.append(("N Cells", self.GetNumberOfCells(), "{}"))
        attrs.append(("N Points", self.GetNumberOfPoints(), "{}"))
        if isinstance(self, pyvista.PolyData):
            attrs.append(("N Strips", self.n_strips, "{}"))
        bds = self.bounds
        fmt = f"{pyvista.FLOAT_FORMAT}, {pyvista.FLOAT_FORMAT}"
        attrs.append(("X Bounds", (bds[0], bds[1]), fmt))
        attrs.append(("Y Bounds", (bds[2], bds[3]), fmt))
        attrs.append(("Z Bounds", (bds[4], bds[5]), fmt))
        # if self.n_cells <= pyvista.REPR_VOLUME_MAX_CELLS and self.n_cells > 0:
        #     attrs.append(("Volume", (self.volume), pyvista.FLOAT_FORMAT))
        return attrs

    def _repr_html_(self) -> str:
        """Return a pretty representation for Jupyter notebooks.

        It includes header details and information about all arrays.

        """
        fmt = ""
        if self.n_arrays > 0:
            fmt += "<table style='width: 100%;'>"
            fmt += "<tr><th>Header</th><th>Data Arrays</th></tr>"
            fmt += "<tr><td>"
        # Get the header info
        fmt += self.head(display=False, html=True)
        # Fill out arrays
        if self.n_arrays > 0:
            fmt += "</td><td>"
            fmt += "\n"
            fmt += "<table style='width: 100%;'>\n"
            titles = ["Name", "Field", "Type", "N Comp", "Min", "Max"]
            fmt += "<tr>" + "".join([f"<th>{t}</th>" for t in titles]) + "</tr>\n"
            row = "<tr><td>{}</td><td>{}</td><td>{}</td><td>{}</td><td>{}</td><td>{}</td></tr>\n"
            row = "<tr>" + "".join(["<td>{}</td>" for i in range(len(titles))]) + "</tr>\n"

            def format_array(name, arr, field):
                """Format array information for printing (internal helper)."""
                dl, dh = self.get_data_range(arr)
                dl = pyvista.FLOAT_FORMAT.format(dl)
                dh = pyvista.FLOAT_FORMAT.format(dh)
                if name == self.active_scalars_info.name:
                    name = f'<b>{name}</b>'
                if arr.ndim > 1:
                    ncomp = arr.shape[1]
                else:
                    ncomp = 1
                return row.format(name, field, arr.dtype, ncomp, dl, dh)

            for key, arr in self.point_data.items():
                fmt += format_array(key, arr, 'Points')
            for key, arr in self.cell_data.items():
                fmt += format_array(key, arr, 'Cells')
            for key, arr in self.field_data.items():
                fmt += format_array(key, arr, 'Fields')

            fmt += "</table>\n"
            fmt += "\n"
            fmt += "</td></tr> </table>"
        return fmt

    def __repr__(self) -> str:
        """Return the object representation."""
        return self.head(display=False, html=False)

    def __str__(self) -> str:
        """Return the object string representation."""
        return self.head(display=False, html=False)

    def copy_from(self, mesh: _vtk.vtkDataSet, deep: bool = True) -> None:
        """Overwrite this dataset inplace with the new dataset's geometries and data.

        Parameters
        ----------
        mesh : vtk.vtkDataSet
            The overwriting mesh.

        deep : bool, default: True
            Whether to perform a deep or shallow copy.

        Examples
        --------
        Create two meshes and overwrite ``mesh_a`` with ``mesh_b``.
        Show that ``mesh_a`` is equal to ``mesh_b``.

        >>> import pyvista as pv
        >>> mesh_a = pv.Sphere()
        >>> mesh_b = pv.Cube()
        >>> mesh_a.copy_from(mesh_b)
        >>> mesh_a == mesh_b
        True

        """
        # Allow child classes to overwrite parent classes
        if not isinstance(self, type(mesh)):
            raise TypeError(
                f'The Input DataSet type {type(mesh)} must be '
                f'compatible with the one being overwritten {type(self)}'
            )
        if deep:
            self.deep_copy(mesh)
        else:
            self.shallow_copy(mesh)
        if is_pyvista_dataset(mesh):
            self.copy_meta_from(mesh, deep=deep)
        return None

    def cast_to_unstructured_grid(self) -> pyvista.UnstructuredGrid:
        """Get a new representation of this object as a :class:`pyvista.UnstructuredGrid`.

        Returns
        -------
        pyvista.UnstructuredGrid
            Dataset cast into a :class:`pyvista.UnstructuredGrid`.

        Examples
        --------
        Cast a :class:`pyvista.PolyData` to a
        :class:`pyvista.UnstructuredGrid`.

        >>> import pyvista as pv
        >>> mesh = pv.Sphere()
        >>> type(mesh)
        <class 'pyvista.core.pointset.PolyData'>
        >>> grid = mesh.cast_to_unstructured_grid()
        >>> type(grid)
        <class 'pyvista.core.pointset.UnstructuredGrid'>

        """
        alg = _vtk.vtkAppendFilter()
        alg.AddInputData(self)
        alg.Update()
        return _get_output(alg)

    def cast_to_pointset(self, pass_cell_data: bool = False) -> pyvista.PointSet:
        """Extract the points of this dataset and return a :class:`pyvista.PointSet`.

        Parameters
        ----------
        pass_cell_data : bool, default: False
            Run the :func:`cell_data_to_point_data()
            <pyvista.DataSetFilters.cell_data_to_point_data>` filter and pass
            cell data fields to the new pointset.

        Returns
        -------
        pyvista.PointSet
            Dataset cast into a :class:`pyvista.PointSet`.

        Notes
        -----
        This will produce a deep copy of the points and point/cell data of
        the original mesh.

        Examples
        --------
        >>> import pyvista as pv
        >>> mesh = pv.Wavelet()
        >>> pointset = mesh.cast_to_pointset()
        >>> type(pointset)
        <class 'pyvista.core.pointset.PointSet'>

        """
        pset = pyvista.PointSet()
        pset.points = self.points.copy()
        if pass_cell_data:
            self = self.cell_data_to_point_data()
        pset.GetPointData().DeepCopy(self.GetPointData())
        pset.active_scalars_name = self.active_scalars_name
        return pset

    def cast_to_poly_points(self, pass_cell_data: bool = False) -> pyvista.PolyData:
        """Extract the points of this dataset and return a :class:`pyvista.PolyData`.

        Parameters
        ----------
        pass_cell_data : bool, default: False
            Run the :func:`cell_data_to_point_data()
            <pyvista.DataSetFilters.cell_data_to_point_data>` filter and pass
            cell data fields to the new pointset.

        Returns
        -------
        pyvista.PolyData
            Dataset cast into a :class:`pyvista.PolyData`.

        Notes
        -----
        This will produce a deep copy of the points and point/cell data of
        the original mesh.

        Examples
        --------
        >>> from pyvista import examples
        >>> mesh = examples.load_uniform()
        >>> points = mesh.cast_to_poly_points(pass_cell_data=True)
        >>> type(points)
        <class 'pyvista.core.pointset.PolyData'>
        >>> points.n_arrays
        2
        >>> points.point_data
        pyvista DataSetAttributes
        Association     : POINT
        Active Scalars  : Spatial Point Data
        Active Vectors  : None
        Active Texture  : None
        Active Normals  : None
        Contains arrays :
            Spatial Point Data      float64    (1000,)              SCALARS
        >>> points.cell_data
        pyvista DataSetAttributes
        Association     : CELL
        Active Scalars  : None
        Active Vectors  : None
        Active Texture  : None
        Active Normals  : None
        Contains arrays :
            Spatial Cell Data       float64    (1000,)

        """
        pset = pyvista.PolyData(self.points.copy())
        if pass_cell_data:
            cell_data = self.copy()
            cell_data.clear_point_data()
            cell_data = cell_data.cell_data_to_point_data()
            pset.GetCellData().DeepCopy(cell_data.GetPointData())
        pset.GetPointData().DeepCopy(self.GetPointData())
        pset.active_scalars_name = self.active_scalars_name
        return pset

    def find_closest_point(self, point: Iterable[float], n=1) -> int:
        """Find index of closest point in this mesh to the given point.

        If wanting to query many points, use a KDTree with scipy or another
        library as those implementations will be easier to work with.

        See: https://github.com/pyvista/pyvista-support/issues/107

        Parameters
        ----------
        point : sequence[float]
            Length 3 coordinate of the point to query.

        n : int, optional
            If greater than ``1``, returns the indices of the ``n`` closest
            points.

        Returns
        -------
        int
            The index of the point in this mesh that is closest to the given point.

        See Also
        --------
        DataSet.find_closest_cell
        DataSet.find_containing_cell
        DataSet.find_cells_along_line
        DataSet.find_cells_within_bounds

        Examples
        --------
        Find the index of the closest point to ``(0, 1, 0)``.

        >>> import pyvista as pv
        >>> mesh = pv.Sphere()
        >>> index = mesh.find_closest_point((0, 1, 0))
        >>> index
        239

        Get the coordinate of that point.

        >>> mesh.points[index]
        pyvista_ndarray([-0.05218758,  0.49653167,  0.02706946], dtype=float32)

        """
        if not isinstance(point, (np.ndarray, Sequence)) or len(point) != 3:
            raise TypeError("Given point must be a length three sequence.")
        if not isinstance(n, int):
            raise TypeError("`n` must be a positive integer.")
        if n < 1:
            raise ValueError("`n` must be a positive integer.")

        locator = _vtk.vtkPointLocator()
        locator.SetDataSet(self)
        locator.BuildLocator()
        if n > 1:
            id_list = _vtk.vtkIdList()
            locator.FindClosestNPoints(n, point, id_list)
            return vtk_id_list_to_array(id_list)
        return locator.FindClosestPoint(point)

    def find_closest_cell(
        self,
        point: Union[Vector[float], Matrix[float]],
        return_closest_point: bool = False,
    ) -> Union[int, NumpyArray[int], Tuple[Union[int, NumpyArray[int]], NumpyArray[int]]]:
        """Find index of closest cell in this mesh to the given point.

        Parameters
        ----------
        point : Vector | Matrix
            Coordinates of point to query (length 3) or a
            :class:`numpy.ndarray` of ``n`` points with shape ``(n, 3)``.

        return_closest_point : bool, default: False
            If ``True``, the closest point within a mesh cell to that point is
            returned.  This is not necessarily the closest nodal point on the
            mesh.  Default is ``False``.

        Returns
        -------
        int or numpy.ndarray
            Index or indices of the cell in this mesh that is/are closest
            to the given point(s).

            .. versionchanged:: 0.35.0
               Inputs of shape ``(1, 3)`` now return a :class:`numpy.ndarray`
               of shape ``(1,)``.

        numpy.ndarray
            Point or points inside a cell of the mesh that is/are closest
            to the given point(s).  Only returned if
            ``return_closest_point=True``.

            .. versionchanged:: 0.35.0
               Inputs of shape ``(1, 3)`` now return a :class:`numpy.ndarray`
               of the same shape.

        Warnings
        --------
        This method may still return a valid cell index even if the point
        contains a value like ``numpy.inf`` or ``numpy.nan``.

        See Also
        --------
        DataSet.find_closest_point
        DataSet.find_containing_cell
        DataSet.find_cells_along_line
        DataSet.find_cells_within_bounds

        Examples
        --------
        Find nearest cell on a sphere centered on the
        origin to the point ``[0.1, 0.2, 0.3]``.

        >>> import pyvista as pv
        >>> mesh = pv.Sphere()
        >>> point = [0.1, 0.2, 0.3]
        >>> index = mesh.find_closest_cell(point)
        >>> index
        338

        Make sure that this cell indeed is the closest to
        ``[0.1, 0.2, 0.3]``.

        >>> import numpy as np
        >>> cell_centers = mesh.cell_centers()
        >>> relative_position = cell_centers.points - point
        >>> distance = np.linalg.norm(relative_position, axis=1)
        >>> np.argmin(distance)
        338

        Find the nearest cells to several random points that
        are centered on the origin.

        >>> points = 2 * np.random.default_rng().random((5000, 3)) - 1
        >>> indices = mesh.find_closest_cell(points)
        >>> indices.shape
        (5000,)

        For the closest cell, find the point inside the cell that is
        closest to the supplied point.  The rectangle is a unit square
        with 1 cell and 4 nodal points at the corners in the plane with
        ``z`` normal and ``z=0``.  The closest point inside the cell is
        not usually at a nodal point.

        >>> unit_square = pv.Rectangle()
        >>> index, closest_point = unit_square.find_closest_cell(
        ...     [0.25, 0.25, 0.5], return_closest_point=True
        ... )
        >>> closest_point
        array([0.25, 0.25, 0.  ])

        But, the closest point can be a nodal point, although the index of
        that point is not returned.  If the closest nodal point by index is
        desired, see :func:`DataSet.find_closest_point`.

        >>> index, closest_point = unit_square.find_closest_cell(
        ...     [1.0, 1.0, 0.5], return_closest_point=True
        ... )
        >>> closest_point
        array([1., 1., 0.])

        """
        point, singular = _coerce_pointslike_arg(point, copy=False)

        locator = _vtk.vtkCellLocator()
        locator.SetDataSet(self)
        locator.BuildLocator()

        cell = _vtk.vtkGenericCell()

        closest_cells: List[int] = []
        closest_points: List[List[float]] = []

        for node in point:
            closest_point = [0.0, 0.0, 0.0]
            cell_id = _vtk.mutable(0)
            sub_id = _vtk.mutable(0)
            dist2 = _vtk.mutable(0.0)

            locator.FindClosestPoint(node, closest_point, cell, cell_id, sub_id, dist2)
            closest_cells.append(int(cell_id))
            closest_points.append(closest_point)

        out_cells: Union[int, NumpyArray[int]] = (
            closest_cells[0] if singular else np.array(closest_cells)
        )
        out_points = np.array(closest_points[0]) if singular else np.array(closest_points)

        if return_closest_point:
            return out_cells, out_points
        return out_cells

    def find_containing_cell(
        self, point: Union[Vector[float], Matrix[float]]
    ) -> Union[int, NumpyArray[int]]:
        """Find index of a cell that contains the given point.

        Parameters
        ----------
        point : Vector, Matrix
            Coordinates of point to query (length 3) or a
            :class:`numpy.ndarray` of ``n`` points with shape ``(n, 3)``.

        Returns
        -------
        int or numpy.ndarray
            Index or indices of the cell in this mesh that contains
            the given point.

            .. versionchanged:: 0.35.0
               Inputs of shape ``(1, 3)`` now return a :class:`numpy.ndarray`
               of shape ``(1,)``.

        See Also
        --------
        DataSet.find_closest_point
        DataSet.find_closest_cell
        DataSet.find_cells_along_line
        DataSet.find_cells_within_bounds

        Examples
        --------
        A unit square with 16 equal sized cells is created and a cell
        containing the point ``[0.3, 0.3, 0.0]`` is found.

        >>> import pyvista as pv
        >>> mesh = pv.ImageData(
        ...     dimensions=[5, 5, 1], spacing=[1 / 4, 1 / 4, 0]
        ... )
        >>> mesh
        ImageData...
        >>> mesh.find_containing_cell([0.3, 0.3, 0.0])
        5

        A point outside the mesh domain will return ``-1``.

        >>> mesh.find_containing_cell([0.3, 0.3, 1.0])
        -1

        Find the cells that contain 1000 random points inside the mesh.

        >>> import numpy as np
        >>> points = np.random.default_rng().random((1000, 3))
        >>> indices = mesh.find_containing_cell(points)
        >>> indices.shape
        (1000,)

        """
        point, singular = _coerce_pointslike_arg(point, copy=False)

        locator = _vtk.vtkCellLocator()
        locator.SetDataSet(self)
        locator.BuildLocator()

        containing_cells = [locator.FindCell(node) for node in point]
        return containing_cells[0] if singular else np.array(containing_cells)

    def find_cells_along_line(
        self,
        pointa: Vector[float],
        pointb: Vector[float],
        tolerance: float = 0.0,
    ) -> NumpyArray[int]:
        """Find the index of cells whose bounds intersect a line.

        Line is defined from ``pointa`` to ``pointb``.

        Parameters
        ----------
        pointa : Vector
            Length 3 coordinate of the start of the line.

        pointb : Vector
            Length 3 coordinate of the end of the line.

        tolerance : float, default: 0.0
            The absolute tolerance to use to find cells along line.

        Returns
        -------
        numpy.ndarray
            Index or indices of the cell(s) whose bounds intersect
            the line.

        Warnings
        --------
        This method returns cells whose bounds intersect the line.
        This means that the line may not intersect the cell itself.
        To obtain cells that intersect the line, use
        :func:`pyvista.DataSet.find_cells_intersecting_line`.

        See Also
        --------
        DataSet.find_closest_point
        DataSet.find_closest_cell
        DataSet.find_containing_cell
        DataSet.find_cells_within_bounds
        DataSet.find_cells_intersecting_line

        Examples
        --------
        >>> import pyvista as pv
        >>> mesh = pv.Sphere()
        >>> mesh.find_cells_along_line([0.0, 0, 0], [1.0, 0, 0])
        array([  86,   87, 1652, 1653])

        """
        if np.array(pointa).size != 3:
            raise TypeError("Point A must be a length three tuple of floats.")
        if np.array(pointb).size != 3:
            raise TypeError("Point B must be a length three tuple of floats.")
        locator = _vtk.vtkCellLocator()
        locator.SetDataSet(self)
        locator.BuildLocator()
        id_list = _vtk.vtkIdList()
        locator.FindCellsAlongLine(
            cast(Sequence[float], pointa),
            cast(Sequence[float], pointb),
            tolerance,
            id_list,
        )
        return vtk_id_list_to_array(id_list)

    def find_cells_intersecting_line(
        self,
        pointa: Vector[float],
        pointb: Vector[float],
        tolerance: float = 0.0,
    ) -> NumpyArray[int]:
        """Find the index of cells that intersect a line.

        Line is defined from ``pointa`` to ``pointb``.  This
        method requires vtk version >=9.2.0.

        Parameters
        ----------
        pointa : sequence[float]
            Length 3 coordinate of the start of the line.

        pointb : sequence[float]
            Length 3 coordinate of the end of the line.

        tolerance : float, default: 0.0
            The absolute tolerance to use to find cells along line.

        Returns
        -------
        numpy.ndarray
            Index or indices of the cell(s) that intersect
            the line.

        See Also
        --------
        DataSet.find_closest_point
        DataSet.find_closest_cell
        DataSet.find_containing_cell
        DataSet.find_cells_within_bounds
        DataSet.find_cells_along_line

        Examples
        --------
        >>> import pyvista as pv
        >>> mesh = pv.Sphere()
        >>> mesh.find_cells_intersecting_line([0.0, 0, 0], [1.0, 0, 0])
        array([  86, 1653])

        """
        if pyvista.vtk_version_info < (9, 2, 0):
            raise VTKVersionError("pyvista.PointSet requires VTK >= 9.2.0")

        if np.array(pointa).size != 3:
            raise TypeError("Point A must be a length three tuple of floats.")
        if np.array(pointb).size != 3:
            raise TypeError("Point B must be a length three tuple of floats.")
        locator = _vtk.vtkCellLocator()
        locator.SetDataSet(cast(_vtk.vtkDataSet, self))
        locator.BuildLocator()
        id_list = _vtk.vtkIdList()
        points = _vtk.vtkPoints()
        cell = _vtk.vtkGenericCell()
        locator.IntersectWithLine(
            cast(Sequence[float], pointa),
            cast(Sequence[float], pointb),
            tolerance,
            points,
            id_list,
            cell,
        )
        return vtk_id_list_to_array(id_list)

    def find_cells_within_bounds(self, bounds: BoundsLike) -> NumpyArray[int]:
        """Find the index of cells in this mesh within bounds.

        Parameters
        ----------
        bounds : sequence[float]
            Bounding box. The form is: ``[xmin, xmax, ymin, ymax, zmin, zmax]``.

        Returns
        -------
        numpy.ndarray
            Index or indices of the cell in this mesh that are closest
            to the given point.

        See Also
        --------
        DataSet.find_closest_point
        DataSet.find_closest_cell
        DataSet.find_containing_cell
        DataSet.find_cells_along_line

        Examples
        --------
        >>> import pyvista as pv
        >>> mesh = pv.Cube()
        >>> index = mesh.find_cells_within_bounds(
        ...     [-2.0, 2.0, -2.0, 2.0, -2.0, 2.0]
        ... )

        """
        if np.array(bounds).size != 6:
            raise TypeError("Bounds must be a length six tuple of floats.")
        locator = _vtk.vtkCellTreeLocator()
        locator.SetDataSet(cast(_vtk.vtkDataSet, self))
        locator.BuildLocator()
        id_list = _vtk.vtkIdList()
        locator.FindCellsWithinBounds(list(bounds), id_list)
        return vtk_id_list_to_array(id_list)

    def get_cell(self, index: int) -> pyvista.Cell:
        """Return a :class:`pyvista.Cell` object.

        Parameters
        ----------
        index : int
            Cell ID.

        Returns
        -------
        pyvista.Cell
            The i-th pyvista.Cell.

        Notes
        -----
        Cells returned from this method are deep copies of the original
        cells. Changing properties (for example, ``points``) will not affect
        the dataset they originated from.

        Examples
        --------
        Get the 0-th cell.

        >>> from pyvista import examples
        >>> mesh = examples.load_airplane()
        >>> cell = mesh.get_cell(0)
        >>> cell
        Cell ...

        Get the point ids of the first cell

        >>> cell.point_ids
        [0, 1, 2]

        Get the point coordinates of the first cell

        >>> cell.points
        array([[897.0,  48.8,  82.3],
               [906.6,  48.8,  80.7],
               [907.5,  55.5,  83.7]])

        For the first cell, get the points associated with the first edge

        >>> cell.edges[0].point_ids
        [0, 1]

        For a Tetrahedron, get the point ids of the last face

        >>> mesh = examples.cells.Tetrahedron()
        >>> cell = mesh.get_cell(0)
        >>> cell.faces[-1].point_ids
        [0, 2, 1]

        """
        # must check upper bounds, otherwise segfaults (on Linux, 9.2)
        if index + 1 > self.n_cells:
            raise IndexError(f'Invalid index {index} for a dataset with {self.n_cells} cells.')

        # Note: we have to use vtkGenericCell here since
        # GetCell(vtkIdType cellId, vtkGenericCell* cell) is thread-safe,
        # while GetCell(vtkIdType cellId) is not.
        cell = pyvista.Cell()
        self.GetCell(index, cell)
        cell.SetCellType(self.GetCellType(index))
        return cell

    @property
    def cell(self) -> Iterator[pyvista.Cell]:  # numpydoc ignore=RT01
        """A generator that provides an easy way to loop over all cells.

        To access a single cell, use :func:`pyvista.DataSet.get_cell`.

        .. versionchanged:: 0.39.0
            Now returns a generator instead of a list.
            Use ``get_cell(i)`` instead of ``cell[i]``.

        Yields
        ------
        pyvista.Cell

        See Also
        --------
        pyvista.DataSet.get_cell

        Examples
        --------
        Loop over the cells

        >>> import pyvista as pv
        >>> # Create a grid with 9 points and 4 cells
        >>> mesh = pv.ImageData(dimensions=(3, 3, 1))
        >>> for cell in mesh.cell:  # doctest: +SKIP
        ...     cell
        ...
        """
        for i in range(self.n_cells):
            yield self.get_cell(i)

    def cell_neighbors(self, ind: int, connections: str = "points") -> List[int]:
        """Get the cell neighbors of the ind-th cell.

        Concrete implementation of vtkDataSet's `GetCellNeighbors
        <https://vtk.org/doc/nightly/html/classvtkDataSet.html#ae1ba413c15802ef50d9b1955a66521e4>`_.

        Parameters
        ----------
        ind : int
            Cell ID.

        connections : str, default: "points"
            Describe how the neighbor cell(s) must be connected to the current
            cell to be considered as a neighbor.
            Can be either ``'points'``, ``'edges'`` or ``'faces'``.

        Returns
        -------
        List[int]
            List of neighbor cells IDs for the ind-th cell.

        Warnings
        --------
        For a :class:`pyvista.ExplicitStructuredGrid`, use :func:`pyvista.ExplicitStructuredGrid.neighbors`.

        See Also
        --------
        pyvista.DataSet.cell_neighbors_levels

        Examples
        --------
        >>> from pyvista import examples
        >>> mesh = examples.load_airplane()

        Get the neighbor cell ids that have at least one point in common with
        the 0-th cell.

        >>> mesh.cell_neighbors(0, "points")
        [1, 2, 3, 388, 389, 11, 12, 395, 14, 209, 211, 212]

        Get the neighbor cell ids that have at least one edge in common with
        the 0-th cell.

        >>> mesh.cell_neighbors(0, "edges")
        [1, 3, 12]

        For unstructured grids with cells of dimension 3 (Tetrahedron for example),
        cell neighbors can be defined using faces.

        >>> mesh = examples.download_tetrahedron()
        >>> mesh.cell_neighbors(0, "faces")
        [1, 5, 7]

        Show a visual example.

        >>> from functools import partial
        >>> import pyvista as pv
        >>> mesh = pv.Sphere(theta_resolution=10)
        >>>
        >>> pl = pv.Plotter(shape=(1, 2))
        >>> pl.link_views()
        >>> add_point_labels = partial(
        ...     pl.add_point_labels,
        ...     text_color="white",
        ...     font_size=20,
        ...     shape=None,
        ...     show_points=False,
        ... )
        >>>
        >>> for i, connection in enumerate(["points", "edges"]):
        ...     pl.subplot(0, i)
        ...     pl.view_xy()
        ...     _ = pl.add_title(
        ...         f"{connection.capitalize()} neighbors",
        ...         color="red",
        ...         shadow=True,
        ...         font_size=8,
        ...     )
        ...
        ...     # Add current cell
        ...     i_cell = 0
        ...     current_cell = mesh.extract_cells(i_cell)
        ...     _ = pl.add_mesh(
        ...         current_cell, show_edges=True, color="blue"
        ...     )
        ...     _ = add_point_labels(
        ...         current_cell.cell_centers().points,
        ...         labels=[f"{i_cell}"],
        ...     )
        ...
        ...     # Add neighbors
        ...     ids = mesh.cell_neighbors(i_cell, connection)
        ...     cells = mesh.extract_cells(ids)
        ...     _ = pl.add_mesh(cells, color="red", show_edges=True)
        ...     _ = add_point_labels(
        ...         cells.cell_centers().points,
        ...         labels=[f"{i}" for i in ids],
        ...     )
        ...
        ...     # Add other cells
        ...     ids.append(i_cell)
        ...     others = mesh.extract_cells(ids, invert=True)
        ...     _ = pl.add_mesh(others, show_edges=True)
        ...
        >>> pl.show()
        """
        if isinstance(self, _vtk.vtkExplicitStructuredGrid):
            raise TypeError("For an ExplicitStructuredGrid, use the `neighbors` method")

        # Build links as recommended:
        # https://vtk.org/doc/nightly/html/classvtkPolyData.html#adf9caaa01f72972d9a986ba997af0ac7
        if hasattr(self, "BuildLinks"):
            self.BuildLinks()

        needed = ["points", "edges", "faces"]
        if connections not in needed:
            raise ValueError(f'`connections` must be one of: {needed} (got "{connections}")')

        cell = self.get_cell(ind)

        iterators = {
            "points": cell.point_ids,
            "edges": range(cell.n_edges),
            "faces": range(cell.n_faces),
        }

        def generate_ids(i: int, connections: str):  # numpydoc ignore=GL08
            if connections == "points":
                ids = _vtk.vtkIdList()
                ids.InsertNextId(i)
                return ids
            elif connections == "edges":
                return cell.get_edge(i).GetPointIds()
            elif connections == "faces":
                return cell.get_face(i).GetPointIds()

        neighbors = set()
        for i in iterators[connections]:
            point_ids = generate_ids(i, connections)
            cell_ids = _vtk.vtkIdList()
            self.GetCellNeighbors(ind, point_ids, cell_ids)

            neighbors.update([cell_ids.GetId(i) for i in range(cell_ids.GetNumberOfIds())])

        return list(neighbors)

    def point_neighbors(self, ind: int) -> List[int]:
        """Get the point neighbors of the ind-th point.

        Parameters
        ----------
        ind : int
            Point ID.

        Returns
        -------
        List[int]
            List of neighbor points IDs for the ind-th point.

        See Also
        --------
        pyvista.DataSet.point_neighbors_levels

        Examples
        --------
        Get the point neighbors of the 0-th point.

        >>> import pyvista as pv
        >>> mesh = pv.Sphere(theta_resolution=10)
        >>> mesh.point_neighbors(0)
        [2, 226, 198, 170, 142, 114, 86, 254, 58, 30]

        Plot them.

        >>> pl = pv.Plotter()
        >>> _ = pl.add_mesh(mesh, show_edges=True)
        >>>
        >>> # Label the 0-th point
        >>> _ = pl.add_point_labels(
        ...     mesh.points[0], ["0"], text_color="blue", font_size=40
        ... )
        >>>
        >>> # Get the point neighbors and plot them
        >>> neighbors = mesh.point_neighbors(0)
        >>> _ = pl.add_point_labels(
        ...     mesh.points[neighbors],
        ...     labels=[f"{i}" for i in neighbors],
        ...     text_color="red",
        ...     font_size=40,
        ... )
        >>> pl.camera_position = "xy"
        >>> pl.camera.zoom(7.0)
        >>> pl.show()

        """
        if ind + 1 > self.n_points:
            raise IndexError(f'Invalid index {ind} for a dataset with {self.n_points} points.')

        out = []
        for cell in self.point_cell_ids(ind):
            out.extend([i for i in self.get_cell(cell).point_ids if i != ind])
        return list(set(out))

    def point_neighbors_levels(
        self, ind: int, n_levels: int = 1
    ) -> Generator[List[int], None, None]:
        """Get consecutive levels of point neighbors.

        Parameters
        ----------
        ind : int
            Point ID.

        n_levels : int, default: 1
            Number of levels to search for point neighbors.
            When equal to 1, it is equivalent to :func:`pyvista.DataSet.point_neighbors`.

        Returns
        -------
        generator[list[[int]]
            A generator of list of neighbor points IDs for the ind-th point.

        See Also
        --------
        pyvista.DataSet.point_neighbors

        Examples
        --------
        Get the point neighbors IDs starting from the 0-th point
        up until the third level.

        >>> import pyvista as pv
        >>> mesh = pv.Sphere(theta_resolution=10)
        >>> pt_nbr_levels = mesh.point_neighbors_levels(0, 3)
        >>> pt_nbr_levels = list(pt_nbr_levels)
        >>> pt_nbr_levels[0]
        [2, 226, 198, 170, 142, 114, 86, 30, 58, 254]
        >>> pt_nbr_levels[1]
        [3, 227, 255, 199, 171, 143, 115, 87, 59, 31]
        >>> pt_nbr_levels[2]
        [256, 32, 4, 228, 200, 172, 144, 116, 88, 60]

        Visualize these points IDs.

        >>> from functools import partial
        >>> pl = pv.Plotter()
        >>> _ = pl.add_mesh(mesh, show_edges=True)
        >>>
        >>> # Define partial function to add point labels
        >>> add_point_labels = partial(
        ...     pl.add_point_labels,
        ...     text_color="white",
        ...     font_size=40,
        ...     point_size=10,
        ... )
        >>>
        >>> # Add the first point label
        >>> _ = add_point_labels(
        ...     mesh.points[0], labels=["0"], text_color="blue"
        ... )
        >>>
        >>> # Add the neighbors to the plot
        >>> neighbors = mesh.point_neighbors_levels(0, n_levels=3)
        >>> for i, ids in enumerate(neighbors, start=1):
        ...     _ = add_point_labels(
        ...         mesh.points[ids],
        ...         labels=[f"{i}"] * len(ids),
        ...         text_color="red",
        ...     )
        ...
        >>>
        >>> pl.view_xy()
        >>> pl.camera.zoom(4.0)
        >>> pl.show()
        """
        method = self.point_neighbors
        return self._get_levels_neihgbors(ind, n_levels, method)

    def cell_neighbors_levels(
        self, ind: int, connections: str = "points", n_levels: int = 1
    ) -> Generator[List[int], None, None]:
        """Get consecutive levels of cell neighbors.

        Parameters
        ----------
        ind : int
            Cell ID.

        connections : str, default: "points"
            Describe how the neighbor cell(s) must be connected to the current
            cell to be considered as a neighbor.
            Can be either ``'points'``, ``'edges'`` or ``'faces'``.

        n_levels : int, default: 1
            Number of levels to search for cell neighbors.
            When equal to 1, it is equivalent to :func:`pyvista.DataSet.cell_neighbors`.

        Returns
        -------
        generator[list[int]]
            A generator of list of cell IDs for each level.

        Warnings
        --------
        For a :class:`pyvista.ExplicitStructuredGrid`, use :func:`pyvista.ExplicitStructuredGrid.neighbors`.

        See Also
        --------
        pyvista.DataSet.cell_neighbors

        Examples
        --------
        Get the cell neighbors IDs starting from the 0-th cell
        up until the third level.

        >>> import pyvista as pv
        >>> mesh = pv.Sphere(theta_resolution=10)
        >>> nbr_levels = mesh.cell_neighbors_levels(
        ...     0, connections="edges", n_levels=3
        ... )
        >>> nbr_levels = list(nbr_levels)
        >>> nbr_levels[0]
        [1, 21, 9]
        >>> nbr_levels[1]
        [2, 8, 74, 75, 20, 507]
        >>> nbr_levels[2]
        [128, 129, 3, 453, 7, 77, 23, 506]

        Visualize these cells IDs.

        >>> from functools import partial
        >>> pv.global_theme.color_cycler = [
        ...     'red',
        ...     'green',
        ...     'blue',
        ...     'purple',
        ... ]
        >>> pl = pv.Plotter()
        >>>
        >>> # Define partial function to add point labels
        >>> add_point_labels = partial(
        ...     pl.add_point_labels,
        ...     text_color="white",
        ...     font_size=40,
        ...     shape=None,
        ...     show_points=False,
        ... )
        >>>
        >>> # Add the 0-th cell to the plotter
        >>> cell = mesh.extract_cells(0)
        >>> _ = pl.add_mesh(cell, show_edges=True)
        >>> _ = add_point_labels(cell.cell_centers().points, labels=["0"])
        >>> other_ids = [0]
        >>>
        >>> # Add the neighbors to the plot
        >>> neighbors = mesh.cell_neighbors_levels(
        ...     0, connections="edges", n_levels=3
        ... )
        >>> for i, ids in enumerate(neighbors, start=1):
        ...     cells = mesh.extract_cells(ids)
        ...     _ = pl.add_mesh(cells, show_edges=True)
        ...     _ = add_point_labels(
        ...         cells.cell_centers().points, labels=[f"{i}"] * len(ids)
        ...     )
        ...     other_ids.extend(ids)
        ...
        >>>
        >>> # Add the cell IDs that are not neighbors (ie. the rest of the sphere)
        >>> cells = mesh.extract_cells(other_ids, invert=True)
        >>> _ = pl.add_mesh(cells, color="white", show_edges=True)
        >>>
        >>> pl.view_xy()
        >>> pl.camera.zoom(6.0)
        >>> pl.show()
        """
        method = partial(self.cell_neighbors, connections=connections)
        return self._get_levels_neihgbors(ind, n_levels, method)

    def _get_levels_neihgbors(
        self, ind: int, n_levels: int, method: Callable[[Any], Any]
    ) -> Generator[List[int], None, None]:  # numpydoc ignore=PR01,RT01
        """Provide helper method that yields neighbors ids."""
        neighbors = set(method(ind))
        yield list(neighbors)

        # Keep track of visited points or cells
        all_visited = neighbors.copy()
        all_visited.add(ind)

        for _ in range(n_levels - 1):
            # Get the neighbors for the next level.
            new_visited = set()
            for n in neighbors:
                new_neighbors = method(n)
                new_visited.update(new_neighbors)
            neighbors = new_visited

            # Only return the ones that have not been visited yet
            yield list(neighbors.difference(all_visited))
            all_visited.update(neighbors)

    def point_cell_ids(self, ind: int) -> List[int]:
        """Get the cell IDs that use the ind-th point.

        Implements vtkDataSet's `GetPointCells <https://vtk.org/doc/nightly/html/classvtkDataSet.html#a36d1d8f67ad67adf4d1a9cfb30dade49>`_.

        Parameters
        ----------
        ind : int
            Point ID.

        Returns
        -------
        List[int]
            List of cell IDs using the ind-th point.

        Examples
        --------
        Get the cell ids using the 0-th point.

        >>> import pyvista as pv
        >>> mesh = pv.Sphere(theta_resolution=10)
        >>> mesh.point_cell_ids(0)
        [0, 1, 2, 3, 4, 5, 6, 7, 8, 9]

        Plot them.

        >>> pl = pv.Plotter()
        >>> _ = pl.add_mesh(mesh, show_edges=True)
        >>>
        >>> # Label the 0-th point
        >>> _ = pl.add_point_labels(
        ...     mesh.points[0], ["0"], text_color="blue", font_size=20
        ... )
        >>>
        >>> # Get the cells ids using the 0-th point
        >>> ids = mesh.point_cell_ids(0)
        >>> cells = mesh.extract_cells(ids)
        >>> _ = pl.add_mesh(cells, color="red", show_edges=True)
        >>> centers = cells.cell_centers().points
        >>> _ = pl.add_point_labels(
        ...     centers,
        ...     labels=[f"{i}" for i in ids],
        ...     text_color="white",
        ...     font_size=20,
        ...     shape=None,
        ...     show_points=False,
        ... )
        >>>
        >>> # Plot the other cells
        >>> others = mesh.extract_cells(
        ...     [i for i in range(mesh.n_cells) if i not in ids]
        ... )
        >>> _ = pl.add_mesh(others, show_edges=True)
        >>>
        >>> pl.camera_position = "yx"
        >>> pl.camera.zoom(7.0)
        >>> pl.show()
        """
        # Build links as recommended:
        # https://vtk.org/doc/nightly/html/classvtkPolyData.html#adf9caaa01f72972d9a986ba997af0ac7
        if hasattr(self, "BuildLinks"):
            self.BuildLinks()

        ids = _vtk.vtkIdList()
        self.GetPointCells(ind, ids)
        return [ids.GetId(i) for i in range(ids.GetNumberOfIds())]

    def point_is_inside_cell(
        self, ind: int, point: Union[Vector[float] | Matrix[float]]
    ) -> Union[bool, NumpyArray[np.bool_]]:
        """Return whether one or more points are inside a cell.

        .. versionadded:: 0.35.0

        Parameters
        ----------
        ind : int
            Cell ID.

        point : Matrix
            Point or points to query if are inside a cell.

        Returns
        -------
        bool or numpy.ndarray
            Whether point(s) is/are inside cell. A single bool is only returned if
            the input point has shape ``(3,)``.

        Examples
        --------
        >>> from pyvista import examples
        >>> mesh = examples.load_hexbeam()
        >>> mesh.get_cell(0).bounds
        (0.0, 0.5, 0.0, 0.5, 0.0, 0.5)
        >>> mesh.point_is_inside_cell(0, [0.2, 0.2, 0.2])
        True

        """
        if not isinstance(ind, (int, np.integer)):
            raise TypeError(f"ind must be an int, got {type(ind)}")

        if not 0 <= ind < self.n_cells:
            raise ValueError(f"ind must be >= 0 and < {self.n_cells}, got {ind}")

        co_point, singular = _coerce_pointslike_arg(point, copy=False)

        cell = self.GetCell(ind)
        npoints = cell.GetPoints().GetNumberOfPoints()

        closest_point = [0.0, 0.0, 0.0]
        sub_id = _vtk.mutable(0)
        pcoords = [0.0, 0.0, 0.0]
        dist2 = _vtk.mutable(0.0)
        weights = [0.0] * npoints

        in_cell = np.empty(shape=co_point.shape[0], dtype=np.bool_)
        for i, node in enumerate(co_point):
            is_inside = cell.EvaluatePosition(node, closest_point, sub_id, pcoords, dist2, weights)
            if not 0 <= is_inside <= 1:
                raise RuntimeError(
                    f"Computational difficulty encountered for point {node} in cell {ind}"
                )
            in_cell[i] = bool(is_inside)

        if singular:
            return in_cell[0]
        return in_cell

    @property
    def active_texture_coordinates(self) -> Optional[pyvista_ndarray]:  # numpydoc ignore=RT01
        """Return the active texture coordinates on the points.

        Returns
        -------
        Optional[pyvista_ndarray]
            Active texture coordinates on the points.

        Examples
        --------
        Return the active texture coordinates from the globe example.

        >>> from pyvista import examples
        >>> globe = examples.load_globe()
        >>> globe.active_texture_coordinates
        pyvista_ndarray([[0.        , 0.        ],
                         [0.        , 0.07142857],
                         [0.        , 0.14285714],
                         ...,
                         [1.        , 0.85714286],
                         [1.        , 0.92857143],
                         [1.        , 1.        ]])

        """
        return self.point_data.active_texture_coordinates

    @active_texture_coordinates.setter
    def active_texture_coordinates(
        self, texture_coordinates: NumpyArray[float]
    ):  # numpydoc ignore=GL08
        """Set the active texture coordinates on the points.

        Parameters
        ----------
        texture_coordinates : np.ndarray
            Active texture coordinates on the points.
        """
        self.point_data.active_texture_coordinates = texture_coordinates  # type: ignore<|MERGE_RESOLUTION|>--- conflicted
+++ resolved
@@ -2,6 +2,7 @@
 
 from __future__ import annotations
 
+import collections
 from collections import namedtuple
 from copy import deepcopy
 from functools import partial
@@ -1123,7 +1124,7 @@
 
     def rotate_axes(
         self,
-        axes: Vector,
+        axes: Vector[float],
         point=(0.0, 0.0, 0.0),
         transform_all_input_vectors=False,
         inplace=False,
@@ -1913,7 +1914,7 @@
         return sizes.cell_data['Area'].sum()
 
     @property
-    def principal_axes(self) -> np.ndarray:
+    def principal_axes(self) -> NumpyArray[float]:
         """Return the mesh's principal axes.
 
         The mesh's principal axes are orthonormal vectors that best fit
@@ -2084,11 +2085,7 @@
         return self.array_names
 
     def __setitem__(
-<<<<<<< HEAD
-        self, name: str, scalars: Union[np.ndarray, Sequence, float]
-=======
         self, name: str, scalars: Union[NumpyArray[float], collections.abc.Sequence[float], float]
->>>>>>> cf334421
     ):  # numpydoc ignore=PR01,RT01
         """Add/set an array in the point_data, or cell_data accordingly.
 
