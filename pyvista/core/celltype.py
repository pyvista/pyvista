"""Define types of cells."""

from __future__ import annotations

from enum import IntEnum
import textwrap
from typing import Literal
from typing import NamedTuple

from . import _vtk_core as _vtk

_DROPDOWN_TEMPLATE = """
.. dropdown:: More info
    :icon: info

{}
"""

_GRID_TEMPLATE_NO_IMAGE = """
.. grid:: 1
    :margin: 1

    .. grid-item::

{}{}{}
"""

_GRID_TEMPLATE_WITH_IMAGE = """
.. grid:: 1 2 2 2
    :reverse:
    :margin: 1

    .. grid-item::
        :columns: 12 4 4 4

        .. card::
            :class-body: sd-px-0 sd-py-0 sd-rounded-3
            :link: pyvista.examples.cells.{}
            :link-type: any

            .. image:: /../_build/plot_directive/api/examples/_autosummary/pyvista-examples-cells-{}-1_00_00.png

    .. grid-item::
        :columns: 12 8 8 8

{}{}{}
"""


def _indent_paragraph(string: str, level: int) -> str:
    indentation = ''.join(['    '] * level)
    return textwrap.indent(textwrap.dedent(string).strip(), indentation)


# See link for color names: https://sphinx-design.readthedocs.io/en/latest/badges_buttons.html
_BADGE_COLORS = dict(linear='primary', primary='success', dimension='secondary', geometry='muted')


def _generate_linear_badge(is_linear: bool) -> str:
    text = 'Linear' if is_linear else 'Non-linear'
    return f':bdg-{_BADGE_COLORS["linear"]}:`{text}`'


def _generate_primary_badge(is_primary: bool) -> str:
    text = 'Primary' if is_primary else 'Composite'
    return f':bdg-{_BADGE_COLORS["primary"]}:`{text}`'


def _generate_dimension_badge(dimension: int) -> str:
    return f':bdg-{_BADGE_COLORS["dimension"]}:`{dimension}D`'


def _generate_points_badge(num_points: int) -> str:
    return f':bdg-{_BADGE_COLORS["geometry"]}:`Points: {num_points}`'


def _generate_edges_badge(num_edges: int) -> str:
    return f':bdg-{_BADGE_COLORS["geometry"]}:`Edges: {num_edges}`'


def _generate_faces_badge(num_faces: int) -> str:
    return f':bdg-{_BADGE_COLORS["geometry"]}:`Faces: {num_faces}`'


class _CellTypeTuple(NamedTuple):
    value: int
    cell_class: type[_vtk.vtkCell] | None = None
    short_doc: str | None = None
    long_doc: str | None = None
    example: str | None = None
    points_override: Literal['variable', 'n/a'] | None = None
    edges_override: Literal['variable', 'n/a'] | None = None
    faces_override: Literal['variable', 'n/a'] | None = None


<<<<<<< HEAD
_CELL_TYPE_INFO = {
    'EMPTY_CELL': _CellTypeTuple(
=======
_CELL_TYPE_INFO = dict(
    ####################################################################################
    # Linear cells
    EMPTY_CELL=_CellTypeTuple(
>>>>>>> 41eaf01e
        value=_vtk.VTK_EMPTY_CELL,
        cell_class=_vtk.vtkEmptyCell,
        short_doc="""Used as a place-holder during processing.""",
    ),
<<<<<<< HEAD
    'VERTEX': _CellTypeTuple(
=======
    VERTEX=_CellTypeTuple(
>>>>>>> 41eaf01e
        value=_vtk.VTK_VERTEX,
        cell_class=_vtk.vtkVertex,
        example='Vertex',
        short_doc="""
        Represents a point in 3D space.

        The vertex is a primary zero-dimensional cell. It is defined by a single point.
        """,
    ),
<<<<<<< HEAD
    'POLY_VERTEX': _CellTypeTuple(
=======
    POLY_VERTEX=_CellTypeTuple(
>>>>>>> 41eaf01e
        value=_vtk.VTK_POLY_VERTEX,
        cell_class=_vtk.vtkPolyVertex,
        example='PolyVertex',
        points_override='variable',
        short_doc="""
        Represents a set of points in 3D space.

        The polyvertex is a composite zero-dimensional cell. It is defined by an
        arbitrarily ordered list of points.
        """,
    ),
<<<<<<< HEAD
    'LINE': _CellTypeTuple(
=======
    LINE=_CellTypeTuple(
>>>>>>> 41eaf01e
        value=_vtk.VTK_LINE,
        cell_class=_vtk.vtkLine,
        example='Line',
        short_doc="""
        Represents a 1D line.

        The line is a primary one-dimensional cell. It is defined by two points.
        The direction along the line is from the first point to the second point.
        """,
    ),
<<<<<<< HEAD
    'POLY_LINE': _CellTypeTuple(
=======
    POLY_LINE=_CellTypeTuple(
>>>>>>> 41eaf01e
        value=_vtk.VTK_POLY_LINE,
        cell_class=_vtk.vtkPolyLine,
        example='PolyLine',
        points_override='variable',
        short_doc="""
        Represents a set of 1D lines.

        The polyline is a composite one-dimensional cell consisting of one or more
        connected lines.
        """,
        long_doc="""
        The polyline is defined by an ordered list of n+1 points, where n is the number
        of lines in the polyline. Each pair of points ``(i, i+1)`` defines a line.
        """,
    ),
<<<<<<< HEAD
    'TRIANGLE': _CellTypeTuple(
=======
    TRIANGLE=_CellTypeTuple(
>>>>>>> 41eaf01e
        value=_vtk.VTK_TRIANGLE,
        cell_class=_vtk.vtkTriangle,
        example='Triangle',
        short_doc="""
        Represents a 2D triangle.

        The triangle is a primary two-dimensional cell. The triangle is defined by a
        counter-clockwise ordered list of three points.
        """,
        long_doc="""
        The order of the points specifies the direction of the surface normal using the
        right-hand rule.
        """,
    ),
<<<<<<< HEAD
    'TRIANGLE_STRIP': _CellTypeTuple(
=======
    TRIANGLE_STRIP=_CellTypeTuple(
>>>>>>> 41eaf01e
        value=_vtk.VTK_TRIANGLE_STRIP,
        cell_class=_vtk.vtkTriangleStrip,
        example='TriangleStrip',
        points_override='variable',
        edges_override='variable',
        short_doc="""
        Represents a 2D triangle strip.

        The triangle strip is a composite two-dimensional cell consisting of one or more
        triangles. It is a compact representation of triangles connected edge-to-edge.
        """,
        long_doc="""
        The triangle strip is defined by an ordered list of n+2 points, where n is the
        number of triangles. The ordering of the points is such that each set of three
        points ``(i,i+1,i+2)`` with ``0≤i≤n`` defines a triangle.

        The connectivity of a triangle strip is three points defining an
        initial triangle, then for each additional triangle, a single point that,
        combined with the previous two points, defines the next triangle.

        The points defining the triangle strip need not lie in a plane.
        """,
    ),
<<<<<<< HEAD
    'POLYGON': _CellTypeTuple(
=======
    POLYGON=_CellTypeTuple(
>>>>>>> 41eaf01e
        value=_vtk.VTK_POLYGON,
        cell_class=_vtk.vtkPolygon,
        example='Polygon',
        points_override='variable',
        edges_override='variable',
        short_doc="""
        Represents a 2D n-sided polygon.

        The polygon is a primary two-dimensional cell. It is defined by an ordered list
        of three or more points lying in a plane.
        """,
        long_doc="""
        The polygon has n edges, where n is the number of points in the polygon.
        Define the polygon with n-points ordered in the counter-clockwise direction.
        Do not repeat the last point.

        The polygon normal is implicitly defined by a counterclockwise ordering of its
        points using the right-hand rule.

        The polygon may be non-convex, but may not have any internal holes, and cannot
        self-intersect.
        """,
    ),
<<<<<<< HEAD
    'PIXEL': _CellTypeTuple(
=======
    PIXEL=_CellTypeTuple(
>>>>>>> 41eaf01e
        value=_vtk.VTK_PIXEL,
        cell_class=_vtk.vtkPixel,
        example='Pixel',
        short_doc="""
        Represents a 2D orthogonal quadrilateral.

        The pixel is a primary two-dimensional cell defined by an ordered list of four
        points.

        .. warning::
            This definition of a pixel differs from the conventional definition which
            describes a single constant-valued element in an image. The meaning of this
            term can vary depending on context. See :ref:`image_representations_example`
            for examples.
        """,
        long_doc="""
        The points are ordered in the direction of increasing axis coordinate, starting
        with x, then y, then z.

        Unlike a quadrilateral cell, the corners or a pixel are at right angles and
        aligned along x-y-z coordinate axes. It is used to improve computational
        performance.
        """,
    ),
<<<<<<< HEAD
    'QUAD': _CellTypeTuple(
=======
    QUAD=_CellTypeTuple(
>>>>>>> 41eaf01e
        value=_vtk.VTK_QUAD,
        cell_class=_vtk.vtkQuad,
        example='Quadrilateral',
        short_doc="""
        Represents a 2D quadrilateral.

        The quadrilateral is a primary two-dimensional cell. It is defined by an ordered
        list of four points lying in a plane.
        """,
        long_doc="""
        The four points ``(0,1,2,3)`` are ordered counterclockwise around the
        quadrilateral, defining a surface normal using the right-hand rule.

        The quadrilateral is convex and its edges must not intersect.
        """,
    ),
<<<<<<< HEAD
    'TETRA': _CellTypeTuple(
=======
    TETRA=_CellTypeTuple(
>>>>>>> 41eaf01e
        value=_vtk.VTK_TETRA,
        cell_class=_vtk.vtkTetra,
        example='Tetrahedron',
        short_doc="""
        Represents a 3D tetrahedron.

        The tetrahedron is a primary three-dimensional cell. The tetrahedron is defined
        by a list of four non-planar points. It has six edges and four triangular faces.
        """,
        long_doc="""
        The tetrahedron is defined by the four points ``(0-3)`` where ``(0,1,2)``
        is the base of the tetrahedron which, using the right hand rule, forms a
        triangle whose normal points in the direction of the fourth point.
        """,
    ),
<<<<<<< HEAD
    'VOXEL': _CellTypeTuple(
=======
    VOXEL=_CellTypeTuple(
>>>>>>> 41eaf01e
        value=_vtk.VTK_VOXEL,
        cell_class=_vtk.vtkVoxel,
        example='Voxel',
        short_doc="""
        Represents a 3D orthogonal parallelepiped.

        The voxel is a primary three-dimensional cell defined by an ordered list of
        eight points.

        .. warning::
            This definition of a voxel differs from the conventional definition which
            describes a single constant-valued volume element. The meaning of this
            term can vary depending on context. See :ref:`image_representations_example`
            for examples.
        """,
        long_doc="""
        The points are ordered in the direction of increasing coordinate value.

        Unlike a hexahedron cell, a voxel has interior angles of 90 degrees, and its
        sides are parallel to the coordinate axes. It is used to improve computational
        performance.
        """,
    ),
<<<<<<< HEAD
    'HEXAHEDRON': _CellTypeTuple(
=======
    HEXAHEDRON=_CellTypeTuple(
>>>>>>> 41eaf01e
        value=_vtk.VTK_HEXAHEDRON,
        cell_class=_vtk.vtkHexahedron,
        example='Hexahedron',
        short_doc="""
        Represents a 3D rectangular hexahedron.

        The hexahedron is a primary three-dimensional cell consisting of six
        quadrilateral faces, twelve edges, and eight vertices.
        """,
        long_doc="""
        The hexahedron is defined by the eight points ``(0-7)`` where ``(0,1,2,3)``
        is the base of the hexahedron which, using the right hand rule, forms a
        quadrilateral whose normal points in the direction of the opposite face
        ``(4,5,6,7)``.

        The faces and edges must not intersect any other faces and edges, and the
        hexahedron must be convex.
        """,
    ),
<<<<<<< HEAD
    'WEDGE': _CellTypeTuple(
=======
    WEDGE=_CellTypeTuple(
>>>>>>> 41eaf01e
        value=_vtk.VTK_WEDGE,
        cell_class=_vtk.vtkWedge,
        example='Wedge',
        short_doc="""
        Represents a linear 3D wedge.

        The wedge is a primary three-dimensional cell consisting of two triangular
        and three quadrilateral faces.
        """,
        long_doc="""
        The cell is defined by the six points ``(0-5)`` where ``(0,1,2)`` is the
        base of the wedge which, using the right hand rule, forms a triangle whose
        normal points outward (away from the triangular face ``(3,4,5)``).

        The faces and edges must not intersect any other faces and edges, and the wedge
        must be convex.
        """,
    ),
<<<<<<< HEAD
    'PYRAMID': _CellTypeTuple(
=======
    PYRAMID=_CellTypeTuple(
>>>>>>> 41eaf01e
        value=_vtk.VTK_PYRAMID,
        cell_class=_vtk.vtkPyramid,
        example='Pyramid',
        short_doc="""
        Represents a 3D pyramid.

        The pyramid is a primary three-dimensional cell consisting of a rectangular base
        with four triangular faces. It is defined by an ordered list of five points.
        """,
        long_doc="""
        The pyramid is defined by the five points ``(0-4)`` where ``(0,1,2,3)`` is
        the base of the pyramid which, using the right hand rule, forms a
        quadrilateral whose normal points in the direction of the pyramid apex at
        vertex ``(4)``. The parametric location of vertex ``(4)`` is ``[0, 0, 1]``.

        The four points defining the quadrilateral base plane must be convex.

        The fifth apex point must not be co-planar with the base points.
        """,
    ),
<<<<<<< HEAD
    'PENTAGONAL_PRISM': _CellTypeTuple(
=======
    PENTAGONAL_PRISM=_CellTypeTuple(
>>>>>>> 41eaf01e
        value=_vtk.VTK_PENTAGONAL_PRISM,
        cell_class=_vtk.vtkPentagonalPrism,
        example='PentagonalPrism',
        short_doc="""
        Represents a convex 3D prism with a pentagonal base and five quadrilateral faces.

        The pentagonal prism is a primary three-dimensional cell defined by an ordered
        list of ten points.
        """,
        long_doc="""
        The prism is defined by the ten points ``(0-9)``, where ``(0,1,2,3,4)`` is
        the base of the prism which, using the right hand rule, forms a pentagon
        whose normal points is in the direction of the opposite face ``(5,6,7,8,9)``.

        The faces and edges must not intersect any other faces and edges and the
        pentagon must be convex.
        """,
    ),
<<<<<<< HEAD
    'HEXAGONAL_PRISM': _CellTypeTuple(
=======
    HEXAGONAL_PRISM=_CellTypeTuple(
>>>>>>> 41eaf01e
        value=_vtk.VTK_HEXAGONAL_PRISM,
        cell_class=_vtk.vtkHexagonalPrism,
        example='HexagonalPrism',
        short_doc="""
        Represents a 3D prism with hexagonal base and six quadrilateral faces.

        The hexagonal prism is a primary three-dimensional cell defined by an ordered
        list of twelve points.
        """,
        long_doc="""
        The prism is defined by the twelve points ``(0-11)`` where ``(0,1,2,3,4,5)``
        is the base of the prism which, using the right hand rule, forms a hexagon
        whose normal points is in the direction of the opposite face ``(6,7,8,9,10,11)``.

        The faces and edges must not intersect any other faces and edges and the
        hexagon must be convex.
        """,
    ),
    ####################################################################################
    # Quadratic, isoparametric cells
<<<<<<< HEAD
    'QUADRATIC_EDGE': _CellTypeTuple(
=======
    QUADRATIC_EDGE=_CellTypeTuple(
>>>>>>> 41eaf01e
        value=_vtk.VTK_QUADRATIC_EDGE,
        cell_class=_vtk.vtkQuadraticEdge,
        example='QuadraticEdge',
        short_doc="""
        Represents a 1D, 3-node, iso-parametric parabolic line.

        The cell includes a mid-edge node.
        """,
        long_doc="""
        The ordering of the three points defining the cell is point ids
        ``(0,1,2)`` where id ``(2)`` is the mid-edge node.
        """,
    ),
<<<<<<< HEAD
    'QUADRATIC_TRIANGLE': _CellTypeTuple(
=======
    QUADRATIC_TRIANGLE=_CellTypeTuple(
>>>>>>> 41eaf01e
        value=_vtk.VTK_QUADRATIC_TRIANGLE,
        cell_class=_vtk.vtkQuadraticTriangle,
        example='QuadraticTriangle',
        short_doc="""
        Represents a 2D, 6-node, iso-parametric parabolic triangle.

        The cell includes a mid-edge node for each of the three edges of the cell.
        """,
        long_doc="""
        The ordering of the six points defining the cell is point ids
        ``(0-2, 3-5)`` where:

        - id ``(3)`` is the mid-edge node between points ``(0,1)``.
        - id ``(4)`` is the mid-edge node between points ``(1,2)``.
        - id ``(5)`` is the mid-edge node between points ``(2,0)``.

        """,
    ),
<<<<<<< HEAD
    'QUADRATIC_QUAD': _CellTypeTuple(
=======
    QUADRATIC_QUAD=_CellTypeTuple(
>>>>>>> 41eaf01e
        value=_vtk.VTK_QUADRATIC_QUAD,
        cell_class=_vtk.vtkQuadraticQuad,
        example='QuadraticQuadrilateral',
        short_doc="""
        Represents a 2D, 8-node iso-parametric parabolic quadrilateral element.

        The cell includes a mid-edge node for each of the four edges of the cell.
        """,
        long_doc="""
        The ordering of the eight points defining the cell are point ids
        ``(0-3, 4-7)`` where:

        - ids ``(0-3)`` define the four corner vertices of the quad.
        - ids ``(4-7)`` define the mid-edge nodes ``(0,1)``, ``(1,2)``, ``(2,3)``, ``(3,0)``.

        """,
    ),
<<<<<<< HEAD
    'QUADRATIC_POLYGON': _CellTypeTuple(
=======
    QUADRATIC_POLYGON=_CellTypeTuple(
>>>>>>> 41eaf01e
        value=_vtk.VTK_QUADRATIC_POLYGON,
        cell_class=_vtk.vtkQuadraticPolygon,
        example='QuadraticPolygon',
        points_override='variable',
        edges_override='variable',
        short_doc="""
        Represents a 2D n-sided (2*n nodes) parabolic polygon.

        The polygon cannot have any internal holes, and cannot self-intersect.
        The cell includes a mid-edge node for each of the n edges of the cell.
        """,
        long_doc="""
        The ordering of the 2*n points defining the cell are point ids
        ``(0..n-1, n..2*n-1)`` where:

        - ids ``(0..n-1)`` define the corner vertices of the polygon.
        - ids ``(n..2*n-1)`` define the mid-edge nodes.

        Define the polygon with points ordered in the counter-clockwise direction.
        Do not repeat the last point.
        """,
    ),
<<<<<<< HEAD
    'QUADRATIC_TETRA': _CellTypeTuple(
=======
    QUADRATIC_TETRA=_CellTypeTuple(
>>>>>>> 41eaf01e
        value=_vtk.VTK_QUADRATIC_TETRA,
        cell_class=_vtk.vtkQuadraticTetra,
        example='QuadraticTetrahedron',
        short_doc="""
        Represents a 3D, 10-node, iso-parametric parabolic tetrahedron.

        The cell includes a mid-edge node on each of the side edges of the tetrahedron.
        """,
        long_doc="""
        The ordering of the ten points defining the cell is point ids ``(0-3, 4-9)``
        where:

        - ids ``(0-3)`` are the four tetra vertices.
        - ids ``(4-9)`` are the mid-edge nodes between ``(0,1)``, ``(1,2)``, ``(2,0)``,
          ``(0,3)``, ``(1,3)``, and ``(2,3)``.

        """,
    ),
<<<<<<< HEAD
    'QUADRATIC_HEXAHEDRON': _CellTypeTuple(
=======
    QUADRATIC_HEXAHEDRON=_CellTypeTuple(
>>>>>>> 41eaf01e
        value=_vtk.VTK_QUADRATIC_HEXAHEDRON,
        cell_class=_vtk.vtkQuadraticHexahedron,
        example='QuadraticHexahedron',
        short_doc="""
        Represents a 3D, 20-node iso-parametric parabolic hexahedron.

        The cell includes a mid-edge node.
        """,
        long_doc="""
        The ordering of the twenty points defining the cell is point ids
        ``(0-7, 8-19)`` where:

        - ids ``(0-7)`` are the eight corner vertices of the cube.
        - ids ``(8-19)`` are the twelve mid-edge nodes.

        The mid-edge nodes lie on the edges defined by ``(0,1)``, ``(1,2)``, ``(2,3)``,
        ``(3,0)``, ``(4,5)``, ``(5,6)``, ``(6,7)``, ``(7,4)``, ``(0,4)``, ``(1,5)``,
        ``(2,6)``, ``(3,7)``.
        """,
    ),
<<<<<<< HEAD
    'QUADRATIC_WEDGE': _CellTypeTuple(
=======
    QUADRATIC_WEDGE=_CellTypeTuple(
>>>>>>> 41eaf01e
        value=_vtk.VTK_QUADRATIC_WEDGE,
        cell_class=_vtk.vtkQuadraticWedge,
        example='QuadraticWedge',
        short_doc="""
        Represents a 3D, 15-node iso-parametric parabolic wedge.

        The cell includes a mid-edge node.
        """,
        long_doc="""
        The ordering of the fifteen points defining the cell is point ids
        ``(0-5, 6-14)`` where:

        - ids ``(0-5)`` are the six corner vertices of the wedge, defined analogously to
          the six points in ``WEDGE`` (points ``(0,1,2)`` form the base of the wedge
          which, using the right hand rule, forms a triangle whose normal points
          away from the triangular face ``(3,4,5)``).
        - ids ``(6-14)`` are the nine mid-edge nodes.

        The mid-edge nodes lie on the edges defined by ``(0,1)``, ``(1,2)``, ``(2,0)``,
        ``(3,4)``, ``(4,5)``, ``(5,3)``, ``(0,3)``, ``(1,4)``, ``(2,5)``.
        """,
    ),
<<<<<<< HEAD
    'QUADRATIC_PYRAMID': _CellTypeTuple(
=======
    QUADRATIC_PYRAMID=_CellTypeTuple(
>>>>>>> 41eaf01e
        value=_vtk.VTK_QUADRATIC_PYRAMID,
        cell_class=_vtk.vtkQuadraticPyramid,
        example='QuadraticPyramid',
        short_doc="""
        Represents a 3D, 13-node iso-parametric parabolic pyramid.

        The cell includes a mid-edge node.
        """,
        long_doc="""
        The ordering of the thirteen points defining the cell is point ids
        ``(0-4, 5-12)`` where:

        - ids ``(0-4)`` are the five corner vertices of the pyramid
        - ids ``(5-12)`` are the eight mid-edge nodes.

        The mid-edge nodes lie on the edges defined by ``(0,1)``, ``(1,2)``, ``(2,3)``,
        ``(3,0)``, ``(0,4)``, ``(1,4)``, ``(2,4)``, ``(3,4)``, respectively.
        The parametric location of vertex ``(4)`` is ``[0, 0, 1]``.
        """,
    ),
<<<<<<< HEAD
    'BIQUADRATIC_QUAD': _CellTypeTuple(
=======
    BIQUADRATIC_QUAD=_CellTypeTuple(
>>>>>>> 41eaf01e
        value=_vtk.VTK_BIQUADRATIC_QUAD,
        cell_class=_vtk.vtkBiQuadraticQuad,
        example='BiQuadraticQuadrilateral',
        short_doc="""
        Represents a 2D, 9-node iso-parametric parabolic quadrilateral element with a center-point.

        The cell includes a mid-edge node for each of the four edges of the cell and
        a center node at the surface.
        """,
        long_doc="""
        The ordering of the eight points defining the cell are point ids
        ``(0-3, 4-8)`` where:

        - ids ``(0-3)`` define the four corner vertices of the quad.
        - ids ``(4-7)`` define the mid-edge nodes ``(0,1)``, ``(1,2)``, ``(2,3)``, ``(3,0)``.
        - id ``(8)`` defines the face center node.

        """,
    ),
<<<<<<< HEAD
    'TRIQUADRATIC_HEXAHEDRON': _CellTypeTuple(
=======
    TRIQUADRATIC_HEXAHEDRON=_CellTypeTuple(
>>>>>>> 41eaf01e
        value=_vtk.VTK_TRIQUADRATIC_HEXAHEDRON,
        cell_class=_vtk.vtkTriQuadraticHexahedron,
        example='TriQuadraticHexahedron',
        short_doc="""
        Represents a 3D, 27-node iso-parametric triquadratic hexahedron.

        The cell includes 8 edge nodes, 12 mid-edge nodes, 6 mid-face nodes and one
        mid-volume node.
        """,
        long_doc="""
        The ordering of the 27 points defining the cell is point ids
        ``(0-7, 8-19, 20-25, 26)`` where:

        - ids ``(0-7)`` are the eight corner vertices of the cube.
        - ids ``(8-19)`` are the twelve mid-edge nodes.
        - ids ``(20-25)`` are the six mid-face nodes.
        - id ``(26)`` is the mid-volume node.

        The mid-edge nodes lie on the edges defined by ``(0,1)``, ``(1,2)``, ``(2,3)``,
        ``(3,0)``, ``(4,5)``, ``(5,6)``, ``(6,7)``, ``(7,4)``, ``(0,4)``, ``(1,5)``,
        ``(2,6)``, ``(3,7)``.

        The mid-surface nodes lies on the faces defined by (first edge nodes
        ids, then mid-edge nodes ids):

        - ``(0,1,5,4; 8,17,12,16)``
        - ``(1,2,6,5; 9,18,13,17)``
        - ``(2,3,7,6, 10,19,14,18)``
        - ``(3,0,4,7; 11,16,15,19)``
        - ``(0,1,2,3; 8,9,10,11)``
        - ``(4,5,6,7; 12,13,14,15)``

        The last point lies in the center of the cell ``(0,1,2,3,4,5,6,7)``.
        """,
    ),
<<<<<<< HEAD
    'TRIQUADRATIC_PYRAMID': _CellTypeTuple(
        value=_vtk.VTK_TRIQUADRATIC_PYRAMID,
        cell_class=_vtk.vtkTriQuadraticPyramid,
        example='TriQuadraticPyramid',
        short_doc="""
        Represents a second order 3D iso-parametric 19-node pyramid.

        The cell includes 5 corner nodes, 8 mid-edge nodes, 5 mid-face nodes,
        and 1 volumetric centroid node.
        """,
        long_doc="""
        The ordering of the nineteen points defining the cell is point
        ids ``(0-4, 5-12, 13-17, 18)``, where:

        - ids ``(0-4)`` are the five corner vertices of the pyramid.
        - ids ``(5-12)`` are the 8 mid-edge nodes.
        - ids ``(13-17)`` are the 5 mid-face nodes.
        - id ``(19)`` is the volumetric centroid node.

        The mid-edge nodes lie on the edges defined by ``(0, 1)``, ``(1, 2)``,
        ``(2, 3)``, ``(3, 0)``, ``(0, 4)``, ``(1, 4)``, ``(2, 4)``, ``(3, 4)``,
        respectively.

        The mid-face nodes lie on the faces defined by (first corner nodes ids,
        then mid-edge node ids):

        - quadrilateral face: ``(0,3,2,1; 8,7,6,5)``
        - triangle face 1: ``(0,1,4; 5,10,9)``
        - triangle face 2: ``(1,2,4; 6,11,10)``
        - triangle face 3: ``(2,3,4; 7,12,11)``
        - triangle face 5: ``(3,0,4; 8,9,12)``

        The last point lies in the center of the cell ``(0,1,2,3,4)``.
        The parametric location of vertex ``(4)`` is ``[0.5, 0.5, 1]``.
        """,
    ),
    'QUADRATIC_LINEAR_QUAD': _CellTypeTuple(
=======
    QUADRATIC_LINEAR_QUAD=_CellTypeTuple(
>>>>>>> 41eaf01e
        value=_vtk.VTK_QUADRATIC_LINEAR_QUAD,
        cell_class=_vtk.vtkQuadraticLinearQuad,
        example='QuadraticLinearQuadrilateral',
        short_doc="""
        Represents a 2D, 6-node iso-parametric quadratic-linear quadrilateral element.

        The cell includes a mid-edge node for two of the four edges.
        """,
        long_doc="""
        The ordering of the six points defining the cell are point ids
        ``(0-3, 4-5)`` where:

        - ids ``(0-3)`` define the four corner vertices of the quad.
        - ids ``(4-7)`` define the mid-edge nodes ``(0,1)`` and ``(2,3)``.

        """,
    ),
<<<<<<< HEAD
    'QUADRATIC_LINEAR_WEDGE': _CellTypeTuple(
=======
    QUADRATIC_LINEAR_WEDGE=_CellTypeTuple(
>>>>>>> 41eaf01e
        value=_vtk.VTK_QUADRATIC_LINEAR_WEDGE,
        cell_class=_vtk.vtkQuadraticLinearWedge,
        example='QuadraticLinearWedge',
        short_doc="""
        Represents a 3D, 12-node iso-parametric linear quadratic wedge.

        The cell includes mid-edge node in the triangle edges.
        """,
        long_doc="""
        The ordering of the 12 points defining the cell is point ids
        ``(0-5, 6-12)`` where:

        - ids ``(0-5`` are the six corner vertices of the wedge.
        - ids ``(6-12)`` are the six mid-edge nodes.

        The mid-edge nodes lie on the edges defined by ``(0,1)``, ``(1,2)``, ``(2,0)``,
        ``(3,4)``, ``(4,5)``, ``(5,3)``.
        The edges ``(0,3)``, ``(1,4)``, ``(2,5)`` don't have mid-edge nodes.
        """,
    ),
<<<<<<< HEAD
    'BIQUADRATIC_QUADRATIC_WEDGE': _CellTypeTuple(
=======
    BIQUADRATIC_QUADRATIC_WEDGE=_CellTypeTuple(
>>>>>>> 41eaf01e
        value=_vtk.VTK_BIQUADRATIC_QUADRATIC_WEDGE,
        cell_class=_vtk.vtkBiQuadraticQuadraticWedge,
        example='BiQuadraticQuadraticWedge',
        short_doc="""
        Represents a 3D, 18-node iso-parametric bi-quadratic wedge.

        The cell includes a mid-edge node.
        """,
        long_doc="""
        The ordering of the 18 points defining the cell is point ids
        ``(0-5, 6-15, 16-18)`` where:

        - ids ``(0-5)`` are the six corner vertices of the wedge.
        - ids ``(6-15)`` are the nine mid-edge nodes.
        - ids ``(16-18)`` are the three center-face nodes.

        The mid-edge nodes lie on the edges defined by ``(0,1)``, ``(1,2)``, ``(2,0)``,
        ``(3,4)``, ``(4,5)``, ``(5,3)``, ``(0,3)``, ``(1,4)``, ``(2,5)``.

        The center-face nodes are lie in quads ``16-(0,1,4,3)``, ``17-(1,2,5,4)`` and
        ``18-(2,0,3,5)``.
        """,
    ),
<<<<<<< HEAD
    'BIQUADRATIC_QUADRATIC_HEXAHEDRON': _CellTypeTuple(
=======
    BIQUADRATIC_QUADRATIC_HEXAHEDRON=_CellTypeTuple(
>>>>>>> 41eaf01e
        value=_vtk.VTK_BIQUADRATIC_QUADRATIC_HEXAHEDRON,
        cell_class=_vtk.vtkBiQuadraticQuadraticHexahedron,
        example='BiQuadraticQuadraticHexahedron',
        short_doc="""
        Represents a 3D, 24-node iso-parametric biquadratic hexahedron.

        The cell includes mid-edge and center-face nodes.
        """,
        long_doc="""
        The ordering of the 24 points defining the cell is point ids
        ``(0-7, 8-19, 20-23)`` where:

        - ids ``(0-7)`` are the eight corner vertices of the cube.
        - ids ``(8-19)`` are the twelve mid-edge nodes.
        - ids ``(20-23)`` are the center-face nodes.

        The mid-edge nodes lie on the edges defined by ``(0,1)``, ``(1,2)``, ``(2,3)``,
        ``(3,0)``, ``(4,5)``, ``(5,6)``, ``(6,7)``, ``(7,4)``, ``(0,4)``, ``(1,5)``,
        ``(2,6)``, ``(3,7)``.

        The center face nodes lie in quads ``22-(0,1,5,4)``, ``21-(1,2,6,5)``,
        ``23-(2,3,7,6)`` and ``22-(3,0,4,7)``.
        """,
    ),
<<<<<<< HEAD
    'BIQUADRATIC_TRIANGLE': _CellTypeTuple(
=======
    BIQUADRATIC_TRIANGLE=_CellTypeTuple(
>>>>>>> 41eaf01e
        value=_vtk.VTK_BIQUADRATIC_TRIANGLE,
        cell_class=_vtk.vtkBiQuadraticTriangle,
        example='BiQuadraticTriangle',
        short_doc="""
        Represents a 2D, 7-node, iso-parametric parabolic triangle.

        The cell includes three mid-edge nodes besides the three triangle vertices
        and a center node.
        """,
        long_doc="""
        The ordering of the three points defining the cell is point ids
        ``(0-2, 3-6)`` where:

        - id ``(3)`` is the mid-edge node between points ``(0,1)``.
        - id ``(4)`` is the mid-edge node between points ``(1,2)``.
        - id ``(5)`` is the mid-edge node between points ``(2,0)``.
        - id ``(6)`` is the center node of the cell.

        """,
    ),
    ####################################################################################
    # Cubic, iso-parametric cell
<<<<<<< HEAD
    'CUBIC_LINE': _CellTypeTuple(
=======
    CUBIC_LINE=_CellTypeTuple(
>>>>>>> 41eaf01e
        value=_vtk.VTK_CUBIC_LINE,
        cell_class=_vtk.vtkCubicLine,
        example='CubicLine',
        short_doc="""
        Represents a 1D iso-parametric cubic line.

        The cell includes two mid-edge nodes.
        """,
        long_doc="""
        The ordering of the four points defining the cell is point ids ``(0,1,2,3)``
        where id #2 and #3 are the mid-edge nodes.

        The parametric coordinates lie between -1 and 1.
        """,
    ),
    ####################################################################################
    # Special class of cells formed by convex group of points
<<<<<<< HEAD
    'CONVEX_POINT_SET': _CellTypeTuple(
=======
    CONVEX_POINT_SET=_CellTypeTuple(
>>>>>>> 41eaf01e
        value=_vtk.VTK_CONVEX_POINT_SET,
        cell_class=_vtk.vtkConvexPointSet,
        points_override='variable',
    ),
    ####################################################################################
    # Polyhedron cell (consisting of polygonal faces)
<<<<<<< HEAD
    'POLYHEDRON': _CellTypeTuple(
=======
    POLYHEDRON=_CellTypeTuple(
>>>>>>> 41eaf01e
        value=_vtk.VTK_POLYHEDRON,
        cell_class=_vtk.vtkPolyhedron,
        example='Polyhedron',
        short_doc="""
        Represents a 3D cell defined by a set of polygonal faces.

        """,
        long_doc="""
        Polyhedrons must:

        - be watertight: the faces describing the polyhedron should define
          an enclosed volume with a clear “inside” and “outside”
        - have planar faces: all points defining a face should be in the
          same 2D plane
        - not be self-intersecting: for example, a face of the polyhedron
          can't intersect other ones
        - not contain zero-thickness portions: adjacent faces should not
          overlap each other even partially
        - not contain disconnected elements: detached vertice(s), edge(s) or face(s)
        - be simply connected: vtkPolyhedron must describe a single polyhedron
        - not contain duplicate elements: each point index and each face
          description should be unique
        - not contain “internal” or “external” faces: for each face,
          one side should be “inside” the cell, the other side “outside”

        """,
        points_override='variable',
        edges_override='variable',
        faces_override='variable',
    ),
<<<<<<< HEAD
    ####################################################################################
    # Higher order cells in parametric form
    'PARAMETRIC_CURVE': _CellTypeTuple(value=_vtk.VTK_PARAMETRIC_CURVE),
    'PARAMETRIC_SURFACE': _CellTypeTuple(value=_vtk.VTK_PARAMETRIC_SURFACE),
    'PARAMETRIC_TRI_SURFACE': _CellTypeTuple(value=_vtk.VTK_PARAMETRIC_TRI_SURFACE),
    'PARAMETRIC_QUAD_SURFACE': _CellTypeTuple(value=_vtk.VTK_PARAMETRIC_QUAD_SURFACE),
    'PARAMETRIC_TETRA_REGION': _CellTypeTuple(value=_vtk.VTK_PARAMETRIC_TETRA_REGION),
    'PARAMETRIC_HEX_REGION': _CellTypeTuple(value=_vtk.VTK_PARAMETRIC_HEX_REGION),
    ####################################################################################
    # Higher order cells
    'HIGHER_ORDER_EDGE': _CellTypeTuple(value=_vtk.VTK_HIGHER_ORDER_EDGE),
    'HIGHER_ORDER_TRIANGLE': _CellTypeTuple(value=_vtk.VTK_HIGHER_ORDER_TRIANGLE),
    'HIGHER_ORDER_QUAD': _CellTypeTuple(value=_vtk.VTK_HIGHER_ORDER_QUAD),
    'HIGHER_ORDER_POLYGON': _CellTypeTuple(value=_vtk.VTK_HIGHER_ORDER_POLYGON),
    'HIGHER_ORDER_TETRAHEDRON': _CellTypeTuple(value=_vtk.VTK_HIGHER_ORDER_TETRAHEDRON),
    'HIGHER_ORDER_WEDGE': _CellTypeTuple(value=_vtk.VTK_HIGHER_ORDER_WEDGE),
    'HIGHER_ORDER_PYRAMID': _CellTypeTuple(value=_vtk.VTK_HIGHER_ORDER_PYRAMID),
    'HIGHER_ORDER_HEXAHEDRON': _CellTypeTuple(value=_vtk.VTK_HIGHER_ORDER_HEXAHEDRON),
    ####################################################################################
    # Arbitrary order Lagrange elements (formulated separated from generic higher order cells)
    'LAGRANGE_CURVE': _CellTypeTuple(value=_vtk.VTK_LAGRANGE_CURVE),
    'LAGRANGE_TRIANGLE': _CellTypeTuple(value=_vtk.VTK_LAGRANGE_TRIANGLE),
    'LAGRANGE_QUADRILATERAL': _CellTypeTuple(value=_vtk.VTK_LAGRANGE_QUADRILATERAL),
    'LAGRANGE_TETRAHEDRON': _CellTypeTuple(value=_vtk.VTK_LAGRANGE_TETRAHEDRON),
    'LAGRANGE_HEXAHEDRON': _CellTypeTuple(value=_vtk.VTK_LAGRANGE_HEXAHEDRON),
    'LAGRANGE_WEDGE': _CellTypeTuple(value=_vtk.VTK_LAGRANGE_WEDGE),
    'LAGRANGE_PYRAMID': _CellTypeTuple(value=_vtk.VTK_LAGRANGE_PYRAMID),
    ####################################################################################
    # Arbitrary order Bezier elements (formulated separated from generic higher order cells)
    'BEZIER_CURVE': _CellTypeTuple(value=_vtk.VTK_BEZIER_CURVE),
    'BEZIER_TRIANGLE': _CellTypeTuple(value=_vtk.VTK_BEZIER_TRIANGLE),
    'BEZIER_QUADRILATERAL': _CellTypeTuple(value=_vtk.VTK_BEZIER_QUADRILATERAL),
    'BEZIER_TETRAHEDRON': _CellTypeTuple(value=_vtk.VTK_BEZIER_TETRAHEDRON),
    'BEZIER_HEXAHEDRON': _CellTypeTuple(value=_vtk.VTK_BEZIER_HEXAHEDRON),
    'BEZIER_WEDGE': _CellTypeTuple(value=_vtk.VTK_BEZIER_WEDGE),
    'BEZIER_PYRAMID': _CellTypeTuple(value=_vtk.VTK_BEZIER_PYRAMID),
}


class CellType(IntEnum):
    """Define types of cells.

    Cells are defined by specifying a type in combination with an ordered list of points.
    The ordered list, often referred to as the connectivity list, combined with the
    type specification, implicitly defines the topology of the cell. The x-y-z point
    coordinates define the cell geometry.

    Although point coordinates are defined in three dimensions, the cell topology can
    be 0, 1, 2, or 3-dimensional.

    Cells can be primary (e.g. triangle) or composite (e.g. triangle strip). Composite
    cells consist of one or more primary cells, while primary cells cannot be
    decomposed.

    Cells can also be characterized as linear or non-linear. Linear cells use
    linear or constant interpolation. Non-linear cells may use quadratic,
    cubic, or some other interpolation.

    This enumeration defines all cell types used in VTK and supported by PyVista. The
    type(s) of cell(s) to use is typically chosen based on application need, such as
    graphics rendering or numerical simulation.

    .. seealso::

        `vtkCellType.h <https://vtk.org/doc/nightly/html/vtkCellType_8h_source.html>`_
            List of all cell types defined in VTK.

        :ref:`linear_cells_example`
            Detailed example using linear cells.

        :ref:`polyhedron_example`
            Example creating a mesh with :attr:`~pyvista.CellType.POLYHEDRON` cells.

        :mod:`pyvista.examples.cells`
            Examples creating a mesh comprising a single cell.

    Examples
    --------
    Create a single cube. Notice how the cell type is defined using the
    ``CellType``.

    >>> import numpy as np
    >>> from pyvista import CellType
    >>> import pyvista as pv
    >>> cells = np.array([8, 0, 1, 2, 3, 4, 5, 6, 7])
    >>> cell_type = np.array([CellType.HEXAHEDRON], np.int8)
    >>> points = np.array(
    ...     [
    ...         [0, 0, 0],
    ...         [1, 0, 0],
    ...         [1, 1, 0],
    ...         [0, 1, 0],
    ...         [0, 0, 1],
    ...         [1, 0, 1],
    ...         [1, 1, 1],
    ...         [0, 1, 1],
    ...     ],
    ...     dtype=np.float32,
    ... )
    >>> grid = pv.UnstructuredGrid(cells, cell_type, points)
    >>> grid
    UnstructuredGrid (...)
      N Cells:    1
      N Points:   8
      X Bounds:   0.000e+00, 1.000e+00
      Y Bounds:   0.000e+00, 1.000e+00
      Z Bounds:   0.000e+00, 1.000e+00
      N Arrays:   0

    """

    def __new__(  # noqa: PYI034
        cls: type[CellType],
        value: int,
        _cell_class: type[_vtk.vtkCell] | None = None,
        _short_doc: str | None = None,
        _long_doc: str | None = None,
        _example: str | None = None,
        _points_override: Literal['variable', 'n/a'] | None = None,
        _edges_override: Literal['variable', 'n/a'] | None = None,
        _faces_override: Literal['variable', 'n/a'] | None = None,
    ) -> CellType:
        """Create new enum.

        Optionally specify documentation info.

        .. note::

            When specifying multi-line ``short_doc`` or ``long_doc`` strings, the
            lines *must* be all aligned. I.e. do not put the first line immediately
            after the triple quotes; instead put the first line of text on a new line.

        Parameters
        ----------
        value : int
            Integer value of the cell type.

        _cell_class : type[_vtk.vtkCell], optional
            VTK class for this cell type.

        _short_doc : str, optional
            Short description of this cell type. Typically a single line but no more
            than 3-4 lines. Should only include a general description and no technical
            details or cell connectivity.

        _long_doc : str, optional
            Long description of this cell type. This information is hidden inside a
            drop-down. Include cell connectivity here or any other technical details.

        _example : str, optional
            Name of the example for this cell type in `pyvista.examples.cell.<NAME>`.
            When specified, the first figure from this example is used as the image for
            the cell.

        _points_override: 'variable' | 'n/a', optional
            Override the value shown for this cell type's `Points` badge. May be
            useful for composite cells (e.g. POLY_LINE or POLY_VERTEX) where a value
            of ``0`` may otherwise be shown. By default, the value from ``cell_class``
            is used.

        _edges_override: 'variable' | 'n/a', optional
            Override the value shown for this cell type's `Edges` badge. May be
            useful for composite cells (e.g. POLY_LINE or POLY_VERTEX) where a value
            of ``0`` may otherwise be shown. By default, the value from ``cell_class``
            is used.

        _faces_override: 'variable' | 'n/a', optional
            Override the value shown for this cell type's `Faces` badge. May be
            useful for composite cells (e.g. POLY_LINE or POLY_VERTEX) where a value
            of ``0`` may otherwise be shown. By default, the value from ``cell_class``
            is used.

        """
        self = int.__new__(cls, value)
        self._value_ = value
        self.__doc__ = ''

        # Generate cell type documentation if specified
        if _cell_class or _short_doc or _long_doc or _example:
            if _cell_class:
                cell = _cell_class()
                linear_badge = _generate_linear_badge(cell.IsLinear())  # type: ignore[arg-type]
                primary_badge = _generate_primary_badge(cell.IsPrimaryCell())  # type: ignore[arg-type]
                dimension_badge = _generate_dimension_badge(cell.GetCellDimension())

                points = _points_override if _points_override else cell.GetNumberOfPoints()
                points_badge = _generate_points_badge(points)  # type: ignore[arg-type]

                edges = _edges_override if _edges_override else cell.GetNumberOfEdges()
                edges_badge = _generate_edges_badge(edges)  # type: ignore[arg-type]

                faces = _faces_override if _faces_override else cell.GetNumberOfFaces()
                faces_badge = _generate_faces_badge(faces)  # type: ignore[arg-type]

                badges = (
                    _indent_paragraph(
                        f'{linear_badge} {primary_badge} {dimension_badge}\n'
                        f'{points_badge} {edges_badge} {faces_badge}',
                        level=2,
                    )
                    + '\n\n'
                )
            else:
                badges = ''

            _short_doc = '' if _short_doc is None else _indent_paragraph(_short_doc, level=2)

            _long_doc = (
                ''
                if _long_doc is None
                else _indent_paragraph(
                    _DROPDOWN_TEMPLATE.format(_indent_paragraph(_long_doc, level=1)), level=2
                )
            )
            if _short_doc and _long_doc:
                _short_doc += '\n\n'

            self.__doc__ += (
                _GRID_TEMPLATE_NO_IMAGE.format(badges, _short_doc, _long_doc)
                if _example is None
                else _GRID_TEMPLATE_WITH_IMAGE.format(
                    _example, _example, badges, _short_doc, _long_doc
                )
            )

        return self

    ####################################################################################
    # Linear cells
    EMPTY_CELL = _CELL_TYPE_INFO['EMPTY_CELL']
    VERTEX = _CELL_TYPE_INFO['VERTEX']
    POLY_VERTEX = _CELL_TYPE_INFO['POLY_VERTEX']
    LINE = _CELL_TYPE_INFO['LINE']
    POLY_LINE = _CELL_TYPE_INFO['POLY_LINE']
    TRIANGLE = _CELL_TYPE_INFO['TRIANGLE']
    TRIANGLE_STRIP = _CELL_TYPE_INFO['TRIANGLE_STRIP']
    POLYGON = _CELL_TYPE_INFO['POLYGON']
    PIXEL = _CELL_TYPE_INFO['PIXEL']
    QUAD = _CELL_TYPE_INFO['QUAD']
    TETRA = _CELL_TYPE_INFO['TETRA']
    VOXEL = _CELL_TYPE_INFO['VOXEL']
    HEXAHEDRON = _CELL_TYPE_INFO['HEXAHEDRON']
    WEDGE = _CELL_TYPE_INFO['WEDGE']
    PYRAMID = _CELL_TYPE_INFO['PYRAMID']
    PENTAGONAL_PRISM = _CELL_TYPE_INFO['PENTAGONAL_PRISM']
    HEXAGONAL_PRISM = _CELL_TYPE_INFO['HEXAGONAL_PRISM']

    ####################################################################################
    # Quadratic, isoparametric cells
    QUADRATIC_EDGE = _CELL_TYPE_INFO['QUADRATIC_EDGE']
    QUADRATIC_TRIANGLE = _CELL_TYPE_INFO['QUADRATIC_TRIANGLE']
    QUADRATIC_QUAD = _CELL_TYPE_INFO['QUADRATIC_QUAD']
    QUADRATIC_POLYGON = _CELL_TYPE_INFO['QUADRATIC_POLYGON']
    QUADRATIC_TETRA = _CELL_TYPE_INFO['QUADRATIC_TETRA']
    QUADRATIC_HEXAHEDRON = _CELL_TYPE_INFO['QUADRATIC_HEXAHEDRON']
    QUADRATIC_WEDGE = _CELL_TYPE_INFO['QUADRATIC_WEDGE']
    QUADRATIC_PYRAMID = _CELL_TYPE_INFO['QUADRATIC_PYRAMID']
    BIQUADRATIC_QUAD = _CELL_TYPE_INFO['BIQUADRATIC_QUAD']
    TRIQUADRATIC_HEXAHEDRON = _CELL_TYPE_INFO['TRIQUADRATIC_HEXAHEDRON']
    if hasattr(_vtk, 'VTK_TRIQUADRATIC_PYRAMID'):
        TRIQUADRATIC_PYRAMID = _CELL_TYPE_INFO['TRIQUADRATIC_PYRAMID']
    QUADRATIC_LINEAR_QUAD = _CELL_TYPE_INFO['QUADRATIC_LINEAR_QUAD']
    QUADRATIC_LINEAR_WEDGE = _CELL_TYPE_INFO['QUADRATIC_LINEAR_WEDGE']
    BIQUADRATIC_QUADRATIC_WEDGE = _CELL_TYPE_INFO['BIQUADRATIC_QUADRATIC_WEDGE']
    BIQUADRATIC_QUADRATIC_HEXAHEDRON = _CELL_TYPE_INFO['BIQUADRATIC_QUADRATIC_HEXAHEDRON']
    BIQUADRATIC_TRIANGLE = _CELL_TYPE_INFO['BIQUADRATIC_TRIANGLE']

    ####################################################################################
    # Cubic, iso-parametric cell
    CUBIC_LINE = _CELL_TYPE_INFO['CUBIC_LINE']

    ####################################################################################
    # Special class of cells formed by convex group of points
    CONVEX_POINT_SET = _CELL_TYPE_INFO['CONVEX_POINT_SET']

    ####################################################################################
    # Polyhedron cell (consisting of polygonal faces)
    POLYHEDRON = _CELL_TYPE_INFO['POLYHEDRON']

    ####################################################################################
    # Higher order cells in parametric form
    PARAMETRIC_CURVE = _CELL_TYPE_INFO['PARAMETRIC_CURVE']
    PARAMETRIC_SURFACE = _CELL_TYPE_INFO['PARAMETRIC_SURFACE']
    PARAMETRIC_TRI_SURFACE = _CELL_TYPE_INFO['PARAMETRIC_TRI_SURFACE']
    PARAMETRIC_QUAD_SURFACE = _CELL_TYPE_INFO['PARAMETRIC_QUAD_SURFACE']
    PARAMETRIC_TETRA_REGION = _CELL_TYPE_INFO['PARAMETRIC_TETRA_REGION']
    PARAMETRIC_HEX_REGION = _CELL_TYPE_INFO['PARAMETRIC_HEX_REGION']

    ####################################################################################
    # Higher order cells
    HIGHER_ORDER_EDGE = _CELL_TYPE_INFO['HIGHER_ORDER_EDGE']
    HIGHER_ORDER_TRIANGLE = _CELL_TYPE_INFO['HIGHER_ORDER_TRIANGLE']
    HIGHER_ORDER_QUAD = _CELL_TYPE_INFO['HIGHER_ORDER_QUAD']
    HIGHER_ORDER_POLYGON = _CELL_TYPE_INFO['HIGHER_ORDER_POLYGON']
    HIGHER_ORDER_TETRAHEDRON = _CELL_TYPE_INFO['HIGHER_ORDER_TETRAHEDRON']
    HIGHER_ORDER_WEDGE = _CELL_TYPE_INFO['HIGHER_ORDER_WEDGE']
    HIGHER_ORDER_PYRAMID = _CELL_TYPE_INFO['HIGHER_ORDER_PYRAMID']
    HIGHER_ORDER_HEXAHEDRON = _CELL_TYPE_INFO['HIGHER_ORDER_HEXAHEDRON']

    ####################################################################################
    # Arbitrary order Lagrange elements (formulated separated from generic higher order cells)
    LAGRANGE_CURVE = _CELL_TYPE_INFO['LAGRANGE_CURVE']
    LAGRANGE_TRIANGLE = _CELL_TYPE_INFO['LAGRANGE_TRIANGLE']
    LAGRANGE_QUADRILATERAL = _CELL_TYPE_INFO['LAGRANGE_QUADRILATERAL']
    LAGRANGE_TETRAHEDRON = _CELL_TYPE_INFO['LAGRANGE_TETRAHEDRON']
    LAGRANGE_HEXAHEDRON = _CELL_TYPE_INFO['LAGRANGE_HEXAHEDRON']
    LAGRANGE_WEDGE = _CELL_TYPE_INFO['LAGRANGE_WEDGE']
    LAGRANGE_PYRAMID = _CELL_TYPE_INFO['LAGRANGE_PYRAMID']

    ####################################################################################
    # Arbitrary order Bezier elements (formulated separated from generic higher order cells)
=======
    ####################################################################################
    # Higher order cells in parametric form
    PARAMETRIC_CURVE=_CellTypeTuple(value=_vtk.VTK_PARAMETRIC_CURVE),
    PARAMETRIC_SURFACE=_CellTypeTuple(value=_vtk.VTK_PARAMETRIC_SURFACE),
    PARAMETRIC_TRI_SURFACE=_CellTypeTuple(value=_vtk.VTK_PARAMETRIC_TRI_SURFACE),
    PARAMETRIC_QUAD_SURFACE=_CellTypeTuple(value=_vtk.VTK_PARAMETRIC_QUAD_SURFACE),
    PARAMETRIC_TETRA_REGION=_CellTypeTuple(value=_vtk.VTK_PARAMETRIC_TETRA_REGION),
    PARAMETRIC_HEX_REGION=_CellTypeTuple(value=_vtk.VTK_PARAMETRIC_HEX_REGION),
    ####################################################################################
    # Higher order cells
    HIGHER_ORDER_EDGE=_CellTypeTuple(value=_vtk.VTK_HIGHER_ORDER_EDGE),
    HIGHER_ORDER_TRIANGLE=_CellTypeTuple(value=_vtk.VTK_HIGHER_ORDER_TRIANGLE),
    HIGHER_ORDER_QUAD=_CellTypeTuple(value=_vtk.VTK_HIGHER_ORDER_QUAD),
    HIGHER_ORDER_POLYGON=_CellTypeTuple(value=_vtk.VTK_HIGHER_ORDER_POLYGON),
    HIGHER_ORDER_TETRAHEDRON=_CellTypeTuple(value=_vtk.VTK_HIGHER_ORDER_TETRAHEDRON),
    HIGHER_ORDER_WEDGE=_CellTypeTuple(value=_vtk.VTK_HIGHER_ORDER_WEDGE),
    HIGHER_ORDER_PYRAMID=_CellTypeTuple(value=_vtk.VTK_HIGHER_ORDER_PYRAMID),
    HIGHER_ORDER_HEXAHEDRON=_CellTypeTuple(value=_vtk.VTK_HIGHER_ORDER_HEXAHEDRON),
    ####################################################################################
    # Arbitrary order Lagrange elements (formulated separated from generic higher order cells)
    LAGRANGE_CURVE=_CellTypeTuple(value=_vtk.VTK_LAGRANGE_CURVE),
    LAGRANGE_TRIANGLE=_CellTypeTuple(value=_vtk.VTK_LAGRANGE_TRIANGLE),
    LAGRANGE_QUADRILATERAL=_CellTypeTuple(value=_vtk.VTK_LAGRANGE_QUADRILATERAL),
    LAGRANGE_TETRAHEDRON=_CellTypeTuple(value=_vtk.VTK_LAGRANGE_TETRAHEDRON),
    LAGRANGE_HEXAHEDRON=_CellTypeTuple(value=_vtk.VTK_LAGRANGE_HEXAHEDRON),
    LAGRANGE_WEDGE=_CellTypeTuple(value=_vtk.VTK_LAGRANGE_WEDGE),
    LAGRANGE_PYRAMID=_CellTypeTuple(value=_vtk.VTK_LAGRANGE_PYRAMID),
    ####################################################################################
    # Arbitrary order Bezier elements (formulated separated from generic higher order cells)
    BEZIER_CURVE=_CellTypeTuple(value=_vtk.VTK_BEZIER_CURVE),
    BEZIER_TRIANGLE=_CellTypeTuple(value=_vtk.VTK_BEZIER_TRIANGLE),
    BEZIER_QUADRILATERAL=_CellTypeTuple(value=_vtk.VTK_BEZIER_QUADRILATERAL),
    BEZIER_TETRAHEDRON=_CellTypeTuple(value=_vtk.VTK_BEZIER_TETRAHEDRON),
    BEZIER_HEXAHEDRON=_CellTypeTuple(value=_vtk.VTK_BEZIER_HEXAHEDRON),
    BEZIER_WEDGE=_CellTypeTuple(value=_vtk.VTK_BEZIER_WEDGE),
    BEZIER_PYRAMID=_CellTypeTuple(value=_vtk.VTK_BEZIER_PYRAMID),
)
if hasattr(_vtk, 'VTK_TRIQUADRATIC_PYRAMID'):
    _CELL_TYPE_INFO['TRIQUADRATIC_PYRAMID'] = _CellTypeTuple(
        value=_vtk.VTK_TRIQUADRATIC_PYRAMID,
        cell_class=_vtk.vtkTriQuadraticPyramid,
        example='TriQuadraticPyramid',
        short_doc="""
        Represents a second order 3D iso-parametric 19-node pyramid.

        The cell includes 5 corner nodes, 8 mid-edge nodes, 5 mid-face nodes,
        and 1 volumetric centroid node.
        """,
        long_doc="""
        The ordering of the nineteen points defining the cell is point
        ids ``(0-4, 5-12, 13-17, 18)``, where:

        - ids ``(0-4)`` are the five corner vertices of the pyramid.
        - ids ``(5-12)`` are the 8 mid-edge nodes.
        - ids ``(13-17)`` are the 5 mid-face nodes.
        - id ``(19)`` is the volumetric centroid node.

        The mid-edge nodes lie on the edges defined by ``(0, 1)``, ``(1, 2)``,
        ``(2, 3)``, ``(3, 0)``, ``(0, 4)``, ``(1, 4)``, ``(2, 4)``, ``(3, 4)``,
        respectively.

        The mid-face nodes lie on the faces defined by (first corner nodes ids,
        then mid-edge node ids):

        - quadrilateral face: ``(0,3,2,1; 8,7,6,5)``
        - triangle face 1: ``(0,1,4; 5,10,9)``
        - triangle face 2: ``(1,2,4; 6,11,10)``
        - triangle face 3: ``(2,3,4; 7,12,11)``
        - triangle face 5: ``(3,0,4; 8,9,12)``

        The last point lies in the center of the cell ``(0,1,2,3,4)``.
        The parametric location of vertex ``(4)`` is ``[0.5, 0.5, 1]``.
        """,
    )


class CellType(IntEnum):
    """Define types of cells.

    Cells are defined by specifying a type in combination with an ordered list of points.
    The ordered list, often referred to as the connectivity list, combined with the
    type specification, implicitly defines the topology of the cell. The x-y-z point
    coordinates define the cell geometry.

    Although point coordinates are defined in three dimensions, the cell topology can
    be 0, 1, 2, or 3-dimensional.

    Cells can be primary (e.g. triangle) or composite (e.g. triangle strip). Composite
    cells consist of one or more primary cells, while primary cells cannot be
    decomposed.

    Cells can also be characterized as linear or non-linear. Linear cells use
    linear or constant interpolation. Non-linear cells may use quadratic,
    cubic, or some other interpolation.

    This enumeration defines all cell types used in VTK and supported by PyVista. The
    type(s) of cell(s) to use is typically chosen based on application need, such as
    graphics rendering or numerical simulation.

    .. seealso::

        `vtkCellType.h <https://vtk.org/doc/nightly/html/vtkCellType_8h_source.html>`_
            List of all cell types defined in VTK.

        :ref:`linear_cells_example`
            Detailed example using linear cells.

        :ref:`polyhedron_example`
            Example creating a mesh with :attr:`~pyvista.CellType.POLYHEDRON` cells.

        :mod:`pyvista.examples.cells`
            Examples creating a mesh comprising a single cell.

    Examples
    --------
    Create a single cube. Notice how the cell type is defined using the
    ``CellType``.

    >>> import numpy as np
    >>> from pyvista import CellType
    >>> import pyvista as pv
    >>> cells = np.array([8, 0, 1, 2, 3, 4, 5, 6, 7])
    >>> cell_type = np.array([CellType.HEXAHEDRON], np.int8)
    >>> points = np.array(
    ...     [
    ...         [0, 0, 0],
    ...         [1, 0, 0],
    ...         [1, 1, 0],
    ...         [0, 1, 0],
    ...         [0, 0, 1],
    ...         [1, 0, 1],
    ...         [1, 1, 1],
    ...         [0, 1, 1],
    ...     ],
    ...     dtype=np.float32,
    ... )
    >>> grid = pv.UnstructuredGrid(cells, cell_type, points)
    >>> grid
    UnstructuredGrid (...)
      N Cells:    1
      N Points:   8
      X Bounds:   0.000e+00, 1.000e+00
      Y Bounds:   0.000e+00, 1.000e+00
      Z Bounds:   0.000e+00, 1.000e+00
      N Arrays:   0

    """

    def __new__(  # noqa: PYI034
        cls: type[CellType],
        value: int,
        _cell_class: type[_vtk.vtkCell] | None = None,
        _short_doc: str | None = None,
        _long_doc: str | None = None,
        _example: str | None = None,
        _points_override: Literal['variable', 'n/a'] | None = None,
        _edges_override: Literal['variable', 'n/a'] | None = None,
        _faces_override: Literal['variable', 'n/a'] | None = None,
    ) -> CellType:
        """Create new enum.

        Optionally specify documentation info.

        .. note::

            When specifying multi-line ``short_doc`` or ``long_doc`` strings, the
            lines *must* be all aligned. I.e. do not put the first line immediately
            after the triple quotes; instead put the first line of text on a new line.

        Parameters
        ----------
        value : int
            Integer value of the cell type.

        _cell_class : type[_vtk.vtkCell], optional
            VTK class for this cell type.

        _short_doc : str, optional
            Short description of this cell type. Typically a single line but no more
            than 3-4 lines. Should only include a general description and no technical
            details or cell connectivity.

        _long_doc : str, optional
            Long description of this cell type. This information is hidden inside a
            drop-down. Include cell connectivity here or any other technical details.

        _example : str, optional
            Name of the example for this cell type in `pyvista.examples.cell.<NAME>`.
            When specified, the first figure from this example is used as the image for
            the cell.

        _points_override: 'variable' | 'n/a', optional
            Override the value shown for this cell type's `Points` badge. May be
            useful for composite cells (e.g. POLY_LINE or POLY_VERTEX) where a value
            of ``0`` may otherwise be shown. By default, the value from ``cell_class``
            is used.

        _edges_override: 'variable' | 'n/a', optional
            Override the value shown for this cell type's `Edges` badge. May be
            useful for composite cells (e.g. POLY_LINE or POLY_VERTEX) where a value
            of ``0`` may otherwise be shown. By default, the value from ``cell_class``
            is used.

        _faces_override: 'variable' | 'n/a', optional
            Override the value shown for this cell type's `Faces` badge. May be
            useful for composite cells (e.g. POLY_LINE or POLY_VERTEX) where a value
            of ``0`` may otherwise be shown. By default, the value from ``cell_class``
            is used.

        """
        self = int.__new__(cls, value)
        self._value_ = value
        self.__doc__ = ''

        # Generate cell type documentation if specified
        if _cell_class or _short_doc or _long_doc or _example:
            if _cell_class:
                cell = _cell_class()
                linear_badge = _generate_linear_badge(cell.IsLinear())  # type: ignore[arg-type]
                primary_badge = _generate_primary_badge(cell.IsPrimaryCell())  # type: ignore[arg-type]
                dimension_badge = _generate_dimension_badge(cell.GetCellDimension())

                points = _points_override if _points_override else cell.GetNumberOfPoints()
                points_badge = _generate_points_badge(points)  # type: ignore[arg-type]

                edges = _edges_override if _edges_override else cell.GetNumberOfEdges()
                edges_badge = _generate_edges_badge(edges)  # type: ignore[arg-type]

                faces = _faces_override if _faces_override else cell.GetNumberOfFaces()
                faces_badge = _generate_faces_badge(faces)  # type: ignore[arg-type]

                badges = (
                    _indent_paragraph(
                        f'{linear_badge} {primary_badge} {dimension_badge}\n'
                        f'{points_badge} {edges_badge} {faces_badge}',
                        level=2,
                    )
                    + '\n\n'
                )
            else:
                badges = ''

            _short_doc = '' if _short_doc is None else _indent_paragraph(_short_doc, level=2)

            _long_doc = (
                ''
                if _long_doc is None
                else _indent_paragraph(
                    _DROPDOWN_TEMPLATE.format(_indent_paragraph(_long_doc, level=1)), level=2
                )
            )
            if _short_doc and _long_doc:
                _short_doc += '\n\n'

            self.__doc__ += (
                _GRID_TEMPLATE_NO_IMAGE.format(badges, _short_doc, _long_doc)
                if _example is None
                else _GRID_TEMPLATE_WITH_IMAGE.format(
                    _example, _example, badges, _short_doc, _long_doc
                )
            )

        return self

    EMPTY_CELL = _CELL_TYPE_INFO['EMPTY_CELL']
    VERTEX = _CELL_TYPE_INFO['VERTEX']
    POLY_VERTEX = _CELL_TYPE_INFO['POLY_VERTEX']
    LINE = _CELL_TYPE_INFO['LINE']
    POLY_LINE = _CELL_TYPE_INFO['POLY_LINE']
    TRIANGLE = _CELL_TYPE_INFO['TRIANGLE']
    TRIANGLE_STRIP = _CELL_TYPE_INFO['TRIANGLE_STRIP']
    POLYGON = _CELL_TYPE_INFO['POLYGON']
    PIXEL = _CELL_TYPE_INFO['PIXEL']
    QUAD = _CELL_TYPE_INFO['QUAD']
    TETRA = _CELL_TYPE_INFO['TETRA']
    VOXEL = _CELL_TYPE_INFO['VOXEL']
    HEXAHEDRON = _CELL_TYPE_INFO['HEXAHEDRON']
    WEDGE = _CELL_TYPE_INFO['WEDGE']
    PYRAMID = _CELL_TYPE_INFO['PYRAMID']
    PENTAGONAL_PRISM = _CELL_TYPE_INFO['PENTAGONAL_PRISM']
    HEXAGONAL_PRISM = _CELL_TYPE_INFO['HEXAGONAL_PRISM']
    QUADRATIC_EDGE = _CELL_TYPE_INFO['QUADRATIC_EDGE']
    QUADRATIC_TRIANGLE = _CELL_TYPE_INFO['QUADRATIC_TRIANGLE']
    QUADRATIC_QUAD = _CELL_TYPE_INFO['QUADRATIC_QUAD']
    QUADRATIC_POLYGON = _CELL_TYPE_INFO['QUADRATIC_POLYGON']
    QUADRATIC_TETRA = _CELL_TYPE_INFO['QUADRATIC_TETRA']
    QUADRATIC_HEXAHEDRON = _CELL_TYPE_INFO['QUADRATIC_HEXAHEDRON']
    QUADRATIC_WEDGE = _CELL_TYPE_INFO['QUADRATIC_WEDGE']
    QUADRATIC_PYRAMID = _CELL_TYPE_INFO['QUADRATIC_PYRAMID']
    BIQUADRATIC_QUAD = _CELL_TYPE_INFO['BIQUADRATIC_QUAD']
    TRIQUADRATIC_HEXAHEDRON = _CELL_TYPE_INFO['TRIQUADRATIC_HEXAHEDRON']
    if hasattr(_vtk, 'VTK_TRIQUADRATIC_PYRAMID'):
        TRIQUADRATIC_PYRAMID = _CELL_TYPE_INFO['TRIQUADRATIC_PYRAMID']
    QUADRATIC_LINEAR_QUAD = _CELL_TYPE_INFO['QUADRATIC_LINEAR_QUAD']
    QUADRATIC_LINEAR_WEDGE = _CELL_TYPE_INFO['QUADRATIC_LINEAR_WEDGE']
    BIQUADRATIC_QUADRATIC_WEDGE = _CELL_TYPE_INFO['BIQUADRATIC_QUADRATIC_WEDGE']
    BIQUADRATIC_QUADRATIC_HEXAHEDRON = _CELL_TYPE_INFO['BIQUADRATIC_QUADRATIC_HEXAHEDRON']
    BIQUADRATIC_TRIANGLE = _CELL_TYPE_INFO['BIQUADRATIC_TRIANGLE']
    CUBIC_LINE = _CELL_TYPE_INFO['CUBIC_LINE']
    CONVEX_POINT_SET = _CELL_TYPE_INFO['CONVEX_POINT_SET']
    POLYHEDRON = _CELL_TYPE_INFO['POLYHEDRON']
    PARAMETRIC_CURVE = _CELL_TYPE_INFO['PARAMETRIC_CURVE']
    PARAMETRIC_SURFACE = _CELL_TYPE_INFO['PARAMETRIC_SURFACE']
    PARAMETRIC_TRI_SURFACE = _CELL_TYPE_INFO['PARAMETRIC_TRI_SURFACE']
    PARAMETRIC_QUAD_SURFACE = _CELL_TYPE_INFO['PARAMETRIC_QUAD_SURFACE']
    PARAMETRIC_TETRA_REGION = _CELL_TYPE_INFO['PARAMETRIC_TETRA_REGION']
    PARAMETRIC_HEX_REGION = _CELL_TYPE_INFO['PARAMETRIC_HEX_REGION']
    HIGHER_ORDER_EDGE = _CELL_TYPE_INFO['HIGHER_ORDER_EDGE']
    HIGHER_ORDER_TRIANGLE = _CELL_TYPE_INFO['HIGHER_ORDER_TRIANGLE']
    HIGHER_ORDER_QUAD = _CELL_TYPE_INFO['HIGHER_ORDER_QUAD']
    HIGHER_ORDER_POLYGON = _CELL_TYPE_INFO['HIGHER_ORDER_POLYGON']
    HIGHER_ORDER_TETRAHEDRON = _CELL_TYPE_INFO['HIGHER_ORDER_TETRAHEDRON']
    HIGHER_ORDER_WEDGE = _CELL_TYPE_INFO['HIGHER_ORDER_WEDGE']
    HIGHER_ORDER_PYRAMID = _CELL_TYPE_INFO['HIGHER_ORDER_PYRAMID']
    HIGHER_ORDER_HEXAHEDRON = _CELL_TYPE_INFO['HIGHER_ORDER_HEXAHEDRON']
    LAGRANGE_CURVE = _CELL_TYPE_INFO['LAGRANGE_CURVE']
    LAGRANGE_TRIANGLE = _CELL_TYPE_INFO['LAGRANGE_TRIANGLE']
    LAGRANGE_QUADRILATERAL = _CELL_TYPE_INFO['LAGRANGE_QUADRILATERAL']
    LAGRANGE_TETRAHEDRON = _CELL_TYPE_INFO['LAGRANGE_TETRAHEDRON']
    LAGRANGE_HEXAHEDRON = _CELL_TYPE_INFO['LAGRANGE_HEXAHEDRON']
    LAGRANGE_WEDGE = _CELL_TYPE_INFO['LAGRANGE_WEDGE']
    LAGRANGE_PYRAMID = _CELL_TYPE_INFO['LAGRANGE_PYRAMID']
>>>>>>> 41eaf01e
    BEZIER_CURVE = _CELL_TYPE_INFO['BEZIER_CURVE']
    BEZIER_TRIANGLE = _CELL_TYPE_INFO['BEZIER_TRIANGLE']
    BEZIER_QUADRILATERAL = _CELL_TYPE_INFO['BEZIER_QUADRILATERAL']
    BEZIER_TETRAHEDRON = _CELL_TYPE_INFO['BEZIER_TETRAHEDRON']
    BEZIER_HEXAHEDRON = _CELL_TYPE_INFO['BEZIER_HEXAHEDRON']
    BEZIER_WEDGE = _CELL_TYPE_INFO['BEZIER_WEDGE']
    BEZIER_PYRAMID = _CELL_TYPE_INFO['BEZIER_PYRAMID']<|MERGE_RESOLUTION|>--- conflicted
+++ resolved
@@ -93,24 +93,15 @@
     faces_override: Literal['variable', 'n/a'] | None = None
 
 
-<<<<<<< HEAD
-_CELL_TYPE_INFO = {
-    'EMPTY_CELL': _CellTypeTuple(
-=======
 _CELL_TYPE_INFO = dict(
     ####################################################################################
     # Linear cells
     EMPTY_CELL=_CellTypeTuple(
->>>>>>> 41eaf01e
         value=_vtk.VTK_EMPTY_CELL,
         cell_class=_vtk.vtkEmptyCell,
         short_doc="""Used as a place-holder during processing.""",
     ),
-<<<<<<< HEAD
-    'VERTEX': _CellTypeTuple(
-=======
     VERTEX=_CellTypeTuple(
->>>>>>> 41eaf01e
         value=_vtk.VTK_VERTEX,
         cell_class=_vtk.vtkVertex,
         example='Vertex',
@@ -120,11 +111,7 @@
         The vertex is a primary zero-dimensional cell. It is defined by a single point.
         """,
     ),
-<<<<<<< HEAD
-    'POLY_VERTEX': _CellTypeTuple(
-=======
     POLY_VERTEX=_CellTypeTuple(
->>>>>>> 41eaf01e
         value=_vtk.VTK_POLY_VERTEX,
         cell_class=_vtk.vtkPolyVertex,
         example='PolyVertex',
@@ -136,11 +123,7 @@
         arbitrarily ordered list of points.
         """,
     ),
-<<<<<<< HEAD
-    'LINE': _CellTypeTuple(
-=======
     LINE=_CellTypeTuple(
->>>>>>> 41eaf01e
         value=_vtk.VTK_LINE,
         cell_class=_vtk.vtkLine,
         example='Line',
@@ -151,11 +134,7 @@
         The direction along the line is from the first point to the second point.
         """,
     ),
-<<<<<<< HEAD
-    'POLY_LINE': _CellTypeTuple(
-=======
     POLY_LINE=_CellTypeTuple(
->>>>>>> 41eaf01e
         value=_vtk.VTK_POLY_LINE,
         cell_class=_vtk.vtkPolyLine,
         example='PolyLine',
@@ -171,11 +150,7 @@
         of lines in the polyline. Each pair of points ``(i, i+1)`` defines a line.
         """,
     ),
-<<<<<<< HEAD
-    'TRIANGLE': _CellTypeTuple(
-=======
     TRIANGLE=_CellTypeTuple(
->>>>>>> 41eaf01e
         value=_vtk.VTK_TRIANGLE,
         cell_class=_vtk.vtkTriangle,
         example='Triangle',
@@ -190,11 +165,7 @@
         right-hand rule.
         """,
     ),
-<<<<<<< HEAD
-    'TRIANGLE_STRIP': _CellTypeTuple(
-=======
     TRIANGLE_STRIP=_CellTypeTuple(
->>>>>>> 41eaf01e
         value=_vtk.VTK_TRIANGLE_STRIP,
         cell_class=_vtk.vtkTriangleStrip,
         example='TriangleStrip',
@@ -218,11 +189,7 @@
         The points defining the triangle strip need not lie in a plane.
         """,
     ),
-<<<<<<< HEAD
-    'POLYGON': _CellTypeTuple(
-=======
     POLYGON=_CellTypeTuple(
->>>>>>> 41eaf01e
         value=_vtk.VTK_POLYGON,
         cell_class=_vtk.vtkPolygon,
         example='Polygon',
@@ -246,11 +213,7 @@
         self-intersect.
         """,
     ),
-<<<<<<< HEAD
-    'PIXEL': _CellTypeTuple(
-=======
     PIXEL=_CellTypeTuple(
->>>>>>> 41eaf01e
         value=_vtk.VTK_PIXEL,
         cell_class=_vtk.vtkPixel,
         example='Pixel',
@@ -275,11 +238,7 @@
         performance.
         """,
     ),
-<<<<<<< HEAD
-    'QUAD': _CellTypeTuple(
-=======
     QUAD=_CellTypeTuple(
->>>>>>> 41eaf01e
         value=_vtk.VTK_QUAD,
         cell_class=_vtk.vtkQuad,
         example='Quadrilateral',
@@ -296,11 +255,7 @@
         The quadrilateral is convex and its edges must not intersect.
         """,
     ),
-<<<<<<< HEAD
-    'TETRA': _CellTypeTuple(
-=======
     TETRA=_CellTypeTuple(
->>>>>>> 41eaf01e
         value=_vtk.VTK_TETRA,
         cell_class=_vtk.vtkTetra,
         example='Tetrahedron',
@@ -316,11 +271,7 @@
         triangle whose normal points in the direction of the fourth point.
         """,
     ),
-<<<<<<< HEAD
-    'VOXEL': _CellTypeTuple(
-=======
     VOXEL=_CellTypeTuple(
->>>>>>> 41eaf01e
         value=_vtk.VTK_VOXEL,
         cell_class=_vtk.vtkVoxel,
         example='Voxel',
@@ -344,11 +295,7 @@
         performance.
         """,
     ),
-<<<<<<< HEAD
-    'HEXAHEDRON': _CellTypeTuple(
-=======
     HEXAHEDRON=_CellTypeTuple(
->>>>>>> 41eaf01e
         value=_vtk.VTK_HEXAHEDRON,
         cell_class=_vtk.vtkHexahedron,
         example='Hexahedron',
@@ -368,11 +315,7 @@
         hexahedron must be convex.
         """,
     ),
-<<<<<<< HEAD
-    'WEDGE': _CellTypeTuple(
-=======
     WEDGE=_CellTypeTuple(
->>>>>>> 41eaf01e
         value=_vtk.VTK_WEDGE,
         cell_class=_vtk.vtkWedge,
         example='Wedge',
@@ -391,11 +334,7 @@
         must be convex.
         """,
     ),
-<<<<<<< HEAD
-    'PYRAMID': _CellTypeTuple(
-=======
     PYRAMID=_CellTypeTuple(
->>>>>>> 41eaf01e
         value=_vtk.VTK_PYRAMID,
         cell_class=_vtk.vtkPyramid,
         example='Pyramid',
@@ -416,11 +355,7 @@
         The fifth apex point must not be co-planar with the base points.
         """,
     ),
-<<<<<<< HEAD
-    'PENTAGONAL_PRISM': _CellTypeTuple(
-=======
     PENTAGONAL_PRISM=_CellTypeTuple(
->>>>>>> 41eaf01e
         value=_vtk.VTK_PENTAGONAL_PRISM,
         cell_class=_vtk.vtkPentagonalPrism,
         example='PentagonalPrism',
@@ -439,11 +374,7 @@
         pentagon must be convex.
         """,
     ),
-<<<<<<< HEAD
-    'HEXAGONAL_PRISM': _CellTypeTuple(
-=======
     HEXAGONAL_PRISM=_CellTypeTuple(
->>>>>>> 41eaf01e
         value=_vtk.VTK_HEXAGONAL_PRISM,
         cell_class=_vtk.vtkHexagonalPrism,
         example='HexagonalPrism',
@@ -464,11 +395,7 @@
     ),
     ####################################################################################
     # Quadratic, isoparametric cells
-<<<<<<< HEAD
-    'QUADRATIC_EDGE': _CellTypeTuple(
-=======
     QUADRATIC_EDGE=_CellTypeTuple(
->>>>>>> 41eaf01e
         value=_vtk.VTK_QUADRATIC_EDGE,
         cell_class=_vtk.vtkQuadraticEdge,
         example='QuadraticEdge',
@@ -482,11 +409,7 @@
         ``(0,1,2)`` where id ``(2)`` is the mid-edge node.
         """,
     ),
-<<<<<<< HEAD
-    'QUADRATIC_TRIANGLE': _CellTypeTuple(
-=======
     QUADRATIC_TRIANGLE=_CellTypeTuple(
->>>>>>> 41eaf01e
         value=_vtk.VTK_QUADRATIC_TRIANGLE,
         cell_class=_vtk.vtkQuadraticTriangle,
         example='QuadraticTriangle',
@@ -505,11 +428,7 @@
 
         """,
     ),
-<<<<<<< HEAD
-    'QUADRATIC_QUAD': _CellTypeTuple(
-=======
     QUADRATIC_QUAD=_CellTypeTuple(
->>>>>>> 41eaf01e
         value=_vtk.VTK_QUADRATIC_QUAD,
         cell_class=_vtk.vtkQuadraticQuad,
         example='QuadraticQuadrilateral',
@@ -527,11 +446,7 @@
 
         """,
     ),
-<<<<<<< HEAD
-    'QUADRATIC_POLYGON': _CellTypeTuple(
-=======
     QUADRATIC_POLYGON=_CellTypeTuple(
->>>>>>> 41eaf01e
         value=_vtk.VTK_QUADRATIC_POLYGON,
         cell_class=_vtk.vtkQuadraticPolygon,
         example='QuadraticPolygon',
@@ -554,11 +469,7 @@
         Do not repeat the last point.
         """,
     ),
-<<<<<<< HEAD
-    'QUADRATIC_TETRA': _CellTypeTuple(
-=======
     QUADRATIC_TETRA=_CellTypeTuple(
->>>>>>> 41eaf01e
         value=_vtk.VTK_QUADRATIC_TETRA,
         cell_class=_vtk.vtkQuadraticTetra,
         example='QuadraticTetrahedron',
@@ -577,11 +488,7 @@
 
         """,
     ),
-<<<<<<< HEAD
-    'QUADRATIC_HEXAHEDRON': _CellTypeTuple(
-=======
     QUADRATIC_HEXAHEDRON=_CellTypeTuple(
->>>>>>> 41eaf01e
         value=_vtk.VTK_QUADRATIC_HEXAHEDRON,
         cell_class=_vtk.vtkQuadraticHexahedron,
         example='QuadraticHexahedron',
@@ -602,11 +509,7 @@
         ``(2,6)``, ``(3,7)``.
         """,
     ),
-<<<<<<< HEAD
-    'QUADRATIC_WEDGE': _CellTypeTuple(
-=======
     QUADRATIC_WEDGE=_CellTypeTuple(
->>>>>>> 41eaf01e
         value=_vtk.VTK_QUADRATIC_WEDGE,
         cell_class=_vtk.vtkQuadraticWedge,
         example='QuadraticWedge',
@@ -629,11 +532,7 @@
         ``(3,4)``, ``(4,5)``, ``(5,3)``, ``(0,3)``, ``(1,4)``, ``(2,5)``.
         """,
     ),
-<<<<<<< HEAD
-    'QUADRATIC_PYRAMID': _CellTypeTuple(
-=======
     QUADRATIC_PYRAMID=_CellTypeTuple(
->>>>>>> 41eaf01e
         value=_vtk.VTK_QUADRATIC_PYRAMID,
         cell_class=_vtk.vtkQuadraticPyramid,
         example='QuadraticPyramid',
@@ -654,11 +553,7 @@
         The parametric location of vertex ``(4)`` is ``[0, 0, 1]``.
         """,
     ),
-<<<<<<< HEAD
-    'BIQUADRATIC_QUAD': _CellTypeTuple(
-=======
     BIQUADRATIC_QUAD=_CellTypeTuple(
->>>>>>> 41eaf01e
         value=_vtk.VTK_BIQUADRATIC_QUAD,
         cell_class=_vtk.vtkBiQuadraticQuad,
         example='BiQuadraticQuadrilateral',
@@ -678,11 +573,7 @@
 
         """,
     ),
-<<<<<<< HEAD
-    'TRIQUADRATIC_HEXAHEDRON': _CellTypeTuple(
-=======
     TRIQUADRATIC_HEXAHEDRON=_CellTypeTuple(
->>>>>>> 41eaf01e
         value=_vtk.VTK_TRIQUADRATIC_HEXAHEDRON,
         cell_class=_vtk.vtkTriQuadraticHexahedron,
         example='TriQuadraticHexahedron',
@@ -718,47 +609,7 @@
         The last point lies in the center of the cell ``(0,1,2,3,4,5,6,7)``.
         """,
     ),
-<<<<<<< HEAD
-    'TRIQUADRATIC_PYRAMID': _CellTypeTuple(
-        value=_vtk.VTK_TRIQUADRATIC_PYRAMID,
-        cell_class=_vtk.vtkTriQuadraticPyramid,
-        example='TriQuadraticPyramid',
-        short_doc="""
-        Represents a second order 3D iso-parametric 19-node pyramid.
-
-        The cell includes 5 corner nodes, 8 mid-edge nodes, 5 mid-face nodes,
-        and 1 volumetric centroid node.
-        """,
-        long_doc="""
-        The ordering of the nineteen points defining the cell is point
-        ids ``(0-4, 5-12, 13-17, 18)``, where:
-
-        - ids ``(0-4)`` are the five corner vertices of the pyramid.
-        - ids ``(5-12)`` are the 8 mid-edge nodes.
-        - ids ``(13-17)`` are the 5 mid-face nodes.
-        - id ``(19)`` is the volumetric centroid node.
-
-        The mid-edge nodes lie on the edges defined by ``(0, 1)``, ``(1, 2)``,
-        ``(2, 3)``, ``(3, 0)``, ``(0, 4)``, ``(1, 4)``, ``(2, 4)``, ``(3, 4)``,
-        respectively.
-
-        The mid-face nodes lie on the faces defined by (first corner nodes ids,
-        then mid-edge node ids):
-
-        - quadrilateral face: ``(0,3,2,1; 8,7,6,5)``
-        - triangle face 1: ``(0,1,4; 5,10,9)``
-        - triangle face 2: ``(1,2,4; 6,11,10)``
-        - triangle face 3: ``(2,3,4; 7,12,11)``
-        - triangle face 5: ``(3,0,4; 8,9,12)``
-
-        The last point lies in the center of the cell ``(0,1,2,3,4)``.
-        The parametric location of vertex ``(4)`` is ``[0.5, 0.5, 1]``.
-        """,
-    ),
-    'QUADRATIC_LINEAR_QUAD': _CellTypeTuple(
-=======
     QUADRATIC_LINEAR_QUAD=_CellTypeTuple(
->>>>>>> 41eaf01e
         value=_vtk.VTK_QUADRATIC_LINEAR_QUAD,
         cell_class=_vtk.vtkQuadraticLinearQuad,
         example='QuadraticLinearQuadrilateral',
@@ -776,11 +627,7 @@
 
         """,
     ),
-<<<<<<< HEAD
-    'QUADRATIC_LINEAR_WEDGE': _CellTypeTuple(
-=======
     QUADRATIC_LINEAR_WEDGE=_CellTypeTuple(
->>>>>>> 41eaf01e
         value=_vtk.VTK_QUADRATIC_LINEAR_WEDGE,
         cell_class=_vtk.vtkQuadraticLinearWedge,
         example='QuadraticLinearWedge',
@@ -801,11 +648,7 @@
         The edges ``(0,3)``, ``(1,4)``, ``(2,5)`` don't have mid-edge nodes.
         """,
     ),
-<<<<<<< HEAD
-    'BIQUADRATIC_QUADRATIC_WEDGE': _CellTypeTuple(
-=======
     BIQUADRATIC_QUADRATIC_WEDGE=_CellTypeTuple(
->>>>>>> 41eaf01e
         value=_vtk.VTK_BIQUADRATIC_QUADRATIC_WEDGE,
         cell_class=_vtk.vtkBiQuadraticQuadraticWedge,
         example='BiQuadraticQuadraticWedge',
@@ -829,11 +672,7 @@
         ``18-(2,0,3,5)``.
         """,
     ),
-<<<<<<< HEAD
-    'BIQUADRATIC_QUADRATIC_HEXAHEDRON': _CellTypeTuple(
-=======
     BIQUADRATIC_QUADRATIC_HEXAHEDRON=_CellTypeTuple(
->>>>>>> 41eaf01e
         value=_vtk.VTK_BIQUADRATIC_QUADRATIC_HEXAHEDRON,
         cell_class=_vtk.vtkBiQuadraticQuadraticHexahedron,
         example='BiQuadraticQuadraticHexahedron',
@@ -858,11 +697,7 @@
         ``23-(2,3,7,6)`` and ``22-(3,0,4,7)``.
         """,
     ),
-<<<<<<< HEAD
-    'BIQUADRATIC_TRIANGLE': _CellTypeTuple(
-=======
     BIQUADRATIC_TRIANGLE=_CellTypeTuple(
->>>>>>> 41eaf01e
         value=_vtk.VTK_BIQUADRATIC_TRIANGLE,
         cell_class=_vtk.vtkBiQuadraticTriangle,
         example='BiQuadraticTriangle',
@@ -885,11 +720,7 @@
     ),
     ####################################################################################
     # Cubic, iso-parametric cell
-<<<<<<< HEAD
-    'CUBIC_LINE': _CellTypeTuple(
-=======
     CUBIC_LINE=_CellTypeTuple(
->>>>>>> 41eaf01e
         value=_vtk.VTK_CUBIC_LINE,
         cell_class=_vtk.vtkCubicLine,
         example='CubicLine',
@@ -907,22 +738,14 @@
     ),
     ####################################################################################
     # Special class of cells formed by convex group of points
-<<<<<<< HEAD
-    'CONVEX_POINT_SET': _CellTypeTuple(
-=======
     CONVEX_POINT_SET=_CellTypeTuple(
->>>>>>> 41eaf01e
         value=_vtk.VTK_CONVEX_POINT_SET,
         cell_class=_vtk.vtkConvexPointSet,
         points_override='variable',
     ),
     ####################################################################################
     # Polyhedron cell (consisting of polygonal faces)
-<<<<<<< HEAD
-    'POLYHEDRON': _CellTypeTuple(
-=======
     POLYHEDRON=_CellTypeTuple(
->>>>>>> 41eaf01e
         value=_vtk.VTK_POLYHEDRON,
         cell_class=_vtk.vtkPolyhedron,
         example='Polyhedron',
@@ -953,319 +776,6 @@
         edges_override='variable',
         faces_override='variable',
     ),
-<<<<<<< HEAD
-    ####################################################################################
-    # Higher order cells in parametric form
-    'PARAMETRIC_CURVE': _CellTypeTuple(value=_vtk.VTK_PARAMETRIC_CURVE),
-    'PARAMETRIC_SURFACE': _CellTypeTuple(value=_vtk.VTK_PARAMETRIC_SURFACE),
-    'PARAMETRIC_TRI_SURFACE': _CellTypeTuple(value=_vtk.VTK_PARAMETRIC_TRI_SURFACE),
-    'PARAMETRIC_QUAD_SURFACE': _CellTypeTuple(value=_vtk.VTK_PARAMETRIC_QUAD_SURFACE),
-    'PARAMETRIC_TETRA_REGION': _CellTypeTuple(value=_vtk.VTK_PARAMETRIC_TETRA_REGION),
-    'PARAMETRIC_HEX_REGION': _CellTypeTuple(value=_vtk.VTK_PARAMETRIC_HEX_REGION),
-    ####################################################################################
-    # Higher order cells
-    'HIGHER_ORDER_EDGE': _CellTypeTuple(value=_vtk.VTK_HIGHER_ORDER_EDGE),
-    'HIGHER_ORDER_TRIANGLE': _CellTypeTuple(value=_vtk.VTK_HIGHER_ORDER_TRIANGLE),
-    'HIGHER_ORDER_QUAD': _CellTypeTuple(value=_vtk.VTK_HIGHER_ORDER_QUAD),
-    'HIGHER_ORDER_POLYGON': _CellTypeTuple(value=_vtk.VTK_HIGHER_ORDER_POLYGON),
-    'HIGHER_ORDER_TETRAHEDRON': _CellTypeTuple(value=_vtk.VTK_HIGHER_ORDER_TETRAHEDRON),
-    'HIGHER_ORDER_WEDGE': _CellTypeTuple(value=_vtk.VTK_HIGHER_ORDER_WEDGE),
-    'HIGHER_ORDER_PYRAMID': _CellTypeTuple(value=_vtk.VTK_HIGHER_ORDER_PYRAMID),
-    'HIGHER_ORDER_HEXAHEDRON': _CellTypeTuple(value=_vtk.VTK_HIGHER_ORDER_HEXAHEDRON),
-    ####################################################################################
-    # Arbitrary order Lagrange elements (formulated separated from generic higher order cells)
-    'LAGRANGE_CURVE': _CellTypeTuple(value=_vtk.VTK_LAGRANGE_CURVE),
-    'LAGRANGE_TRIANGLE': _CellTypeTuple(value=_vtk.VTK_LAGRANGE_TRIANGLE),
-    'LAGRANGE_QUADRILATERAL': _CellTypeTuple(value=_vtk.VTK_LAGRANGE_QUADRILATERAL),
-    'LAGRANGE_TETRAHEDRON': _CellTypeTuple(value=_vtk.VTK_LAGRANGE_TETRAHEDRON),
-    'LAGRANGE_HEXAHEDRON': _CellTypeTuple(value=_vtk.VTK_LAGRANGE_HEXAHEDRON),
-    'LAGRANGE_WEDGE': _CellTypeTuple(value=_vtk.VTK_LAGRANGE_WEDGE),
-    'LAGRANGE_PYRAMID': _CellTypeTuple(value=_vtk.VTK_LAGRANGE_PYRAMID),
-    ####################################################################################
-    # Arbitrary order Bezier elements (formulated separated from generic higher order cells)
-    'BEZIER_CURVE': _CellTypeTuple(value=_vtk.VTK_BEZIER_CURVE),
-    'BEZIER_TRIANGLE': _CellTypeTuple(value=_vtk.VTK_BEZIER_TRIANGLE),
-    'BEZIER_QUADRILATERAL': _CellTypeTuple(value=_vtk.VTK_BEZIER_QUADRILATERAL),
-    'BEZIER_TETRAHEDRON': _CellTypeTuple(value=_vtk.VTK_BEZIER_TETRAHEDRON),
-    'BEZIER_HEXAHEDRON': _CellTypeTuple(value=_vtk.VTK_BEZIER_HEXAHEDRON),
-    'BEZIER_WEDGE': _CellTypeTuple(value=_vtk.VTK_BEZIER_WEDGE),
-    'BEZIER_PYRAMID': _CellTypeTuple(value=_vtk.VTK_BEZIER_PYRAMID),
-}
-
-
-class CellType(IntEnum):
-    """Define types of cells.
-
-    Cells are defined by specifying a type in combination with an ordered list of points.
-    The ordered list, often referred to as the connectivity list, combined with the
-    type specification, implicitly defines the topology of the cell. The x-y-z point
-    coordinates define the cell geometry.
-
-    Although point coordinates are defined in three dimensions, the cell topology can
-    be 0, 1, 2, or 3-dimensional.
-
-    Cells can be primary (e.g. triangle) or composite (e.g. triangle strip). Composite
-    cells consist of one or more primary cells, while primary cells cannot be
-    decomposed.
-
-    Cells can also be characterized as linear or non-linear. Linear cells use
-    linear or constant interpolation. Non-linear cells may use quadratic,
-    cubic, or some other interpolation.
-
-    This enumeration defines all cell types used in VTK and supported by PyVista. The
-    type(s) of cell(s) to use is typically chosen based on application need, such as
-    graphics rendering or numerical simulation.
-
-    .. seealso::
-
-        `vtkCellType.h <https://vtk.org/doc/nightly/html/vtkCellType_8h_source.html>`_
-            List of all cell types defined in VTK.
-
-        :ref:`linear_cells_example`
-            Detailed example using linear cells.
-
-        :ref:`polyhedron_example`
-            Example creating a mesh with :attr:`~pyvista.CellType.POLYHEDRON` cells.
-
-        :mod:`pyvista.examples.cells`
-            Examples creating a mesh comprising a single cell.
-
-    Examples
-    --------
-    Create a single cube. Notice how the cell type is defined using the
-    ``CellType``.
-
-    >>> import numpy as np
-    >>> from pyvista import CellType
-    >>> import pyvista as pv
-    >>> cells = np.array([8, 0, 1, 2, 3, 4, 5, 6, 7])
-    >>> cell_type = np.array([CellType.HEXAHEDRON], np.int8)
-    >>> points = np.array(
-    ...     [
-    ...         [0, 0, 0],
-    ...         [1, 0, 0],
-    ...         [1, 1, 0],
-    ...         [0, 1, 0],
-    ...         [0, 0, 1],
-    ...         [1, 0, 1],
-    ...         [1, 1, 1],
-    ...         [0, 1, 1],
-    ...     ],
-    ...     dtype=np.float32,
-    ... )
-    >>> grid = pv.UnstructuredGrid(cells, cell_type, points)
-    >>> grid
-    UnstructuredGrid (...)
-      N Cells:    1
-      N Points:   8
-      X Bounds:   0.000e+00, 1.000e+00
-      Y Bounds:   0.000e+00, 1.000e+00
-      Z Bounds:   0.000e+00, 1.000e+00
-      N Arrays:   0
-
-    """
-
-    def __new__(  # noqa: PYI034
-        cls: type[CellType],
-        value: int,
-        _cell_class: type[_vtk.vtkCell] | None = None,
-        _short_doc: str | None = None,
-        _long_doc: str | None = None,
-        _example: str | None = None,
-        _points_override: Literal['variable', 'n/a'] | None = None,
-        _edges_override: Literal['variable', 'n/a'] | None = None,
-        _faces_override: Literal['variable', 'n/a'] | None = None,
-    ) -> CellType:
-        """Create new enum.
-
-        Optionally specify documentation info.
-
-        .. note::
-
-            When specifying multi-line ``short_doc`` or ``long_doc`` strings, the
-            lines *must* be all aligned. I.e. do not put the first line immediately
-            after the triple quotes; instead put the first line of text on a new line.
-
-        Parameters
-        ----------
-        value : int
-            Integer value of the cell type.
-
-        _cell_class : type[_vtk.vtkCell], optional
-            VTK class for this cell type.
-
-        _short_doc : str, optional
-            Short description of this cell type. Typically a single line but no more
-            than 3-4 lines. Should only include a general description and no technical
-            details or cell connectivity.
-
-        _long_doc : str, optional
-            Long description of this cell type. This information is hidden inside a
-            drop-down. Include cell connectivity here or any other technical details.
-
-        _example : str, optional
-            Name of the example for this cell type in `pyvista.examples.cell.<NAME>`.
-            When specified, the first figure from this example is used as the image for
-            the cell.
-
-        _points_override: 'variable' | 'n/a', optional
-            Override the value shown for this cell type's `Points` badge. May be
-            useful for composite cells (e.g. POLY_LINE or POLY_VERTEX) where a value
-            of ``0`` may otherwise be shown. By default, the value from ``cell_class``
-            is used.
-
-        _edges_override: 'variable' | 'n/a', optional
-            Override the value shown for this cell type's `Edges` badge. May be
-            useful for composite cells (e.g. POLY_LINE or POLY_VERTEX) where a value
-            of ``0`` may otherwise be shown. By default, the value from ``cell_class``
-            is used.
-
-        _faces_override: 'variable' | 'n/a', optional
-            Override the value shown for this cell type's `Faces` badge. May be
-            useful for composite cells (e.g. POLY_LINE or POLY_VERTEX) where a value
-            of ``0`` may otherwise be shown. By default, the value from ``cell_class``
-            is used.
-
-        """
-        self = int.__new__(cls, value)
-        self._value_ = value
-        self.__doc__ = ''
-
-        # Generate cell type documentation if specified
-        if _cell_class or _short_doc or _long_doc or _example:
-            if _cell_class:
-                cell = _cell_class()
-                linear_badge = _generate_linear_badge(cell.IsLinear())  # type: ignore[arg-type]
-                primary_badge = _generate_primary_badge(cell.IsPrimaryCell())  # type: ignore[arg-type]
-                dimension_badge = _generate_dimension_badge(cell.GetCellDimension())
-
-                points = _points_override if _points_override else cell.GetNumberOfPoints()
-                points_badge = _generate_points_badge(points)  # type: ignore[arg-type]
-
-                edges = _edges_override if _edges_override else cell.GetNumberOfEdges()
-                edges_badge = _generate_edges_badge(edges)  # type: ignore[arg-type]
-
-                faces = _faces_override if _faces_override else cell.GetNumberOfFaces()
-                faces_badge = _generate_faces_badge(faces)  # type: ignore[arg-type]
-
-                badges = (
-                    _indent_paragraph(
-                        f'{linear_badge} {primary_badge} {dimension_badge}\n'
-                        f'{points_badge} {edges_badge} {faces_badge}',
-                        level=2,
-                    )
-                    + '\n\n'
-                )
-            else:
-                badges = ''
-
-            _short_doc = '' if _short_doc is None else _indent_paragraph(_short_doc, level=2)
-
-            _long_doc = (
-                ''
-                if _long_doc is None
-                else _indent_paragraph(
-                    _DROPDOWN_TEMPLATE.format(_indent_paragraph(_long_doc, level=1)), level=2
-                )
-            )
-            if _short_doc and _long_doc:
-                _short_doc += '\n\n'
-
-            self.__doc__ += (
-                _GRID_TEMPLATE_NO_IMAGE.format(badges, _short_doc, _long_doc)
-                if _example is None
-                else _GRID_TEMPLATE_WITH_IMAGE.format(
-                    _example, _example, badges, _short_doc, _long_doc
-                )
-            )
-
-        return self
-
-    ####################################################################################
-    # Linear cells
-    EMPTY_CELL = _CELL_TYPE_INFO['EMPTY_CELL']
-    VERTEX = _CELL_TYPE_INFO['VERTEX']
-    POLY_VERTEX = _CELL_TYPE_INFO['POLY_VERTEX']
-    LINE = _CELL_TYPE_INFO['LINE']
-    POLY_LINE = _CELL_TYPE_INFO['POLY_LINE']
-    TRIANGLE = _CELL_TYPE_INFO['TRIANGLE']
-    TRIANGLE_STRIP = _CELL_TYPE_INFO['TRIANGLE_STRIP']
-    POLYGON = _CELL_TYPE_INFO['POLYGON']
-    PIXEL = _CELL_TYPE_INFO['PIXEL']
-    QUAD = _CELL_TYPE_INFO['QUAD']
-    TETRA = _CELL_TYPE_INFO['TETRA']
-    VOXEL = _CELL_TYPE_INFO['VOXEL']
-    HEXAHEDRON = _CELL_TYPE_INFO['HEXAHEDRON']
-    WEDGE = _CELL_TYPE_INFO['WEDGE']
-    PYRAMID = _CELL_TYPE_INFO['PYRAMID']
-    PENTAGONAL_PRISM = _CELL_TYPE_INFO['PENTAGONAL_PRISM']
-    HEXAGONAL_PRISM = _CELL_TYPE_INFO['HEXAGONAL_PRISM']
-
-    ####################################################################################
-    # Quadratic, isoparametric cells
-    QUADRATIC_EDGE = _CELL_TYPE_INFO['QUADRATIC_EDGE']
-    QUADRATIC_TRIANGLE = _CELL_TYPE_INFO['QUADRATIC_TRIANGLE']
-    QUADRATIC_QUAD = _CELL_TYPE_INFO['QUADRATIC_QUAD']
-    QUADRATIC_POLYGON = _CELL_TYPE_INFO['QUADRATIC_POLYGON']
-    QUADRATIC_TETRA = _CELL_TYPE_INFO['QUADRATIC_TETRA']
-    QUADRATIC_HEXAHEDRON = _CELL_TYPE_INFO['QUADRATIC_HEXAHEDRON']
-    QUADRATIC_WEDGE = _CELL_TYPE_INFO['QUADRATIC_WEDGE']
-    QUADRATIC_PYRAMID = _CELL_TYPE_INFO['QUADRATIC_PYRAMID']
-    BIQUADRATIC_QUAD = _CELL_TYPE_INFO['BIQUADRATIC_QUAD']
-    TRIQUADRATIC_HEXAHEDRON = _CELL_TYPE_INFO['TRIQUADRATIC_HEXAHEDRON']
-    if hasattr(_vtk, 'VTK_TRIQUADRATIC_PYRAMID'):
-        TRIQUADRATIC_PYRAMID = _CELL_TYPE_INFO['TRIQUADRATIC_PYRAMID']
-    QUADRATIC_LINEAR_QUAD = _CELL_TYPE_INFO['QUADRATIC_LINEAR_QUAD']
-    QUADRATIC_LINEAR_WEDGE = _CELL_TYPE_INFO['QUADRATIC_LINEAR_WEDGE']
-    BIQUADRATIC_QUADRATIC_WEDGE = _CELL_TYPE_INFO['BIQUADRATIC_QUADRATIC_WEDGE']
-    BIQUADRATIC_QUADRATIC_HEXAHEDRON = _CELL_TYPE_INFO['BIQUADRATIC_QUADRATIC_HEXAHEDRON']
-    BIQUADRATIC_TRIANGLE = _CELL_TYPE_INFO['BIQUADRATIC_TRIANGLE']
-
-    ####################################################################################
-    # Cubic, iso-parametric cell
-    CUBIC_LINE = _CELL_TYPE_INFO['CUBIC_LINE']
-
-    ####################################################################################
-    # Special class of cells formed by convex group of points
-    CONVEX_POINT_SET = _CELL_TYPE_INFO['CONVEX_POINT_SET']
-
-    ####################################################################################
-    # Polyhedron cell (consisting of polygonal faces)
-    POLYHEDRON = _CELL_TYPE_INFO['POLYHEDRON']
-
-    ####################################################################################
-    # Higher order cells in parametric form
-    PARAMETRIC_CURVE = _CELL_TYPE_INFO['PARAMETRIC_CURVE']
-    PARAMETRIC_SURFACE = _CELL_TYPE_INFO['PARAMETRIC_SURFACE']
-    PARAMETRIC_TRI_SURFACE = _CELL_TYPE_INFO['PARAMETRIC_TRI_SURFACE']
-    PARAMETRIC_QUAD_SURFACE = _CELL_TYPE_INFO['PARAMETRIC_QUAD_SURFACE']
-    PARAMETRIC_TETRA_REGION = _CELL_TYPE_INFO['PARAMETRIC_TETRA_REGION']
-    PARAMETRIC_HEX_REGION = _CELL_TYPE_INFO['PARAMETRIC_HEX_REGION']
-
-    ####################################################################################
-    # Higher order cells
-    HIGHER_ORDER_EDGE = _CELL_TYPE_INFO['HIGHER_ORDER_EDGE']
-    HIGHER_ORDER_TRIANGLE = _CELL_TYPE_INFO['HIGHER_ORDER_TRIANGLE']
-    HIGHER_ORDER_QUAD = _CELL_TYPE_INFO['HIGHER_ORDER_QUAD']
-    HIGHER_ORDER_POLYGON = _CELL_TYPE_INFO['HIGHER_ORDER_POLYGON']
-    HIGHER_ORDER_TETRAHEDRON = _CELL_TYPE_INFO['HIGHER_ORDER_TETRAHEDRON']
-    HIGHER_ORDER_WEDGE = _CELL_TYPE_INFO['HIGHER_ORDER_WEDGE']
-    HIGHER_ORDER_PYRAMID = _CELL_TYPE_INFO['HIGHER_ORDER_PYRAMID']
-    HIGHER_ORDER_HEXAHEDRON = _CELL_TYPE_INFO['HIGHER_ORDER_HEXAHEDRON']
-
-    ####################################################################################
-    # Arbitrary order Lagrange elements (formulated separated from generic higher order cells)
-    LAGRANGE_CURVE = _CELL_TYPE_INFO['LAGRANGE_CURVE']
-    LAGRANGE_TRIANGLE = _CELL_TYPE_INFO['LAGRANGE_TRIANGLE']
-    LAGRANGE_QUADRILATERAL = _CELL_TYPE_INFO['LAGRANGE_QUADRILATERAL']
-    LAGRANGE_TETRAHEDRON = _CELL_TYPE_INFO['LAGRANGE_TETRAHEDRON']
-    LAGRANGE_HEXAHEDRON = _CELL_TYPE_INFO['LAGRANGE_HEXAHEDRON']
-    LAGRANGE_WEDGE = _CELL_TYPE_INFO['LAGRANGE_WEDGE']
-    LAGRANGE_PYRAMID = _CELL_TYPE_INFO['LAGRANGE_PYRAMID']
-
-    ####################################################################################
-    # Arbitrary order Bezier elements (formulated separated from generic higher order cells)
-=======
     ####################################################################################
     # Higher order cells in parametric form
     PARAMETRIC_CURVE=_CellTypeTuple(value=_vtk.VTK_PARAMETRIC_CURVE),
@@ -1588,7 +1098,6 @@
     LAGRANGE_HEXAHEDRON = _CELL_TYPE_INFO['LAGRANGE_HEXAHEDRON']
     LAGRANGE_WEDGE = _CELL_TYPE_INFO['LAGRANGE_WEDGE']
     LAGRANGE_PYRAMID = _CELL_TYPE_INFO['LAGRANGE_PYRAMID']
->>>>>>> 41eaf01e
     BEZIER_CURVE = _CELL_TYPE_INFO['BEZIER_CURVE']
     BEZIER_TRIANGLE = _CELL_TYPE_INFO['BEZIER_TRIANGLE']
     BEZIER_QUADRILATERAL = _CELL_TYPE_INFO['BEZIER_QUADRILATERAL']
