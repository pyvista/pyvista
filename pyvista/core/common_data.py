--- conflicted
+++ resolved
@@ -49,15 +49,9 @@
     >>> import pyvista
     >>> noise = pyvista.perlin_noise(0.1, (1, 1, 1), (0, 0, 0))
 
-<<<<<<< HEAD
-    Sample perlin noise over a structured grid and plot it.
-
-    >>> grid = pyvista.sample_function(noise, [0, 5.0, 0, 5.0, 0, 5.0])
-=======
     Sample Perlin noise over a structured grid and plot it.
 
     >>> grid = pyvista.sample_function(noise, [0, 5, 0, 5, 0, 5])
->>>>>>> e9c641c7
     >>> grid.plot()
 
     """
