--- conflicted
+++ resolved
@@ -1069,9 +1069,7 @@
             id_list = vtk.vtkIdList()
             locator.FindClosestNPoints(n, point, id_list)
             return vtk_id_list_to_array(id_list)
-<<<<<<< HEAD
         return locator.FindClosestPoint(point)
-
 
     def find_closest_cell(self, point):
         """Find index of closest cell in this mesh to the given point.
@@ -1125,7 +1123,4 @@
         raise ValueError('invalid axis. Must be either "x", "y", or "z"')
 
     if not inplace:
-        return points
-=======
-        return locator.FindClosestPoint(point)
->>>>>>> 1e49084a
+        return points