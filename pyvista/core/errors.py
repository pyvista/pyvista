--- conflicted
+++ resolved
@@ -203,17 +203,11 @@
         super().__init__(message)
 
 
-<<<<<<< HEAD
-class VTKOutputMessageError(RuntimeError):
-    """Exception when a VTK output message is detected.
-
-=======
 class VTKExecutionError(RuntimeError):
     """Exception when a VTK output message is detected.
 
     .. versionadded:: 0.47
 
->>>>>>> 658be8da
     Parameters
     ----------
     message : str
@@ -241,14 +235,9 @@
     """Efficiency warning."""
 
 
-<<<<<<< HEAD
-class VTKOutputMessageWarning(RuntimeWarning):
-    """Warning when a VTK output message is detected."""
-=======
 class VTKExecutionWarning(RuntimeWarning):
     """Warning when a VTK output message is detected.
 
     .. versionadded:: 0.47
 
-    """
->>>>>>> 658be8da
+    """