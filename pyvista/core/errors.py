--- conflicted
+++ resolved
@@ -235,14 +235,13 @@
     """Efficiency warning."""
 
 
-<<<<<<< HEAD
-class PyVistaInvalidMeshWarning(Warning):
-    """Warning for invalid mesh properties."""
-=======
 class VTKExecutionWarning(RuntimeWarning):
     """Warning when a VTK output message is detected.
 
     .. versionadded:: 0.47
 
     """
->>>>>>> 4fee67ca
+
+
+class PyVistaInvalidMeshWarning(Warning):
+    """Warning for invalid mesh properties."""