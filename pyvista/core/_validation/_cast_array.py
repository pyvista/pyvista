"""Array casting functions."""

from __future__ import annotations

<<<<<<< HEAD
from typing import TYPE_CHECKING, Optional, Union

=======
>>>>>>> 47e37efe
import numpy as np
import numpy.typing as npt

if TYPE_CHECKING:  # pragma: no cover
    from pyvista.core._typing_core import ArrayLike, NumpyArray
    from pyvista.core._typing_core._aliases import _ArrayLikeOrScalar
    from pyvista.core._typing_core._array_like import (
        NumberType,
        _FiniteNestedList,
        _FiniteNestedTuple,
    )


def _cast_to_list(
    arr: _ArrayLikeOrScalar[NumberType],
) -> Union[NumberType, _FiniteNestedList[NumberType]]:
    """Cast an array to a nested list.

    Parameters
    ----------
    arr : ArrayLike[float]
        Array to cast.

    Returns
    -------
    list
        List or nested list array.

    """
    return _cast_to_numpy(arr).tolist()


def _cast_to_tuple(
    arr: ArrayLike[NumberType],
) -> Union[NumberType, _FiniteNestedTuple[NumberType]]:
    """Cast an array to a nested tuple.

    Parameters
    ----------
    arr : ArrayLike[float]
        Array to cast.

    Returns
    -------
    tuple
        Tuple or nested tuple array.
    """
    arr = _cast_to_numpy(arr).tolist()

    def _to_tuple(s):
        return tuple(_to_tuple(i) for i in s) if isinstance(s, list) else s

    return _to_tuple(arr)


def _cast_to_numpy(
    arr: _ArrayLikeOrScalar[NumberType],
    /,
    *,
    as_any: bool = True,
    dtype: Optional[npt.DTypeLike] = None,
    copy: bool = False,
    must_be_real=False,
    name: str = "Array",
) -> NumpyArray[NumberType]:
    """Cast array to a NumPy ndarray.

    Object arrays are not allowed but the dtype is otherwise unchecked by default.
    String arrays and complex numbers are therefore allowed.

    .. warning::

        Arrays intended for use with vtk should set ``must_be_real=True``
        since ``numpy_to_vtk`` uses the array values directly without
        checking for complex arrays.

    Parameters
    ----------
    arr : float | ArrayLike[float]
        Array to cast.

    as_any : bool, default: True
        Allow subclasses of ``np.ndarray`` to pass through without
        making a copy.

    dtype : npt.typing.DTypeLike, optional
        The data-type of the returned array.

    copy : bool, default: False
        If ``True``, a copy of the array is returned. A copy is always
        returned if the array:

            * is a nested sequence
            * is a subclass of ``np.ndarray`` and ``as_any`` is ``False``.

    must_be_real : bool, default: True
        Raise a TypeError if the array does not have real numbers, i.e.
        its data type is not integer or floating.

    name : str, default: "Array"
        Variable name to use in the error messages if any of the
        _validation checks fail.

    Raises
    ------
    ValueError
        If input cannot be cast as a NumPy ndarray.
    TypeError
        If an object array is created or if the data is not real numbers
        and ``must_be_real`` is ``True``.

    Returns
    -------
    np.ndarray
        NumPy ndarray.

    """
    # needed to support numpy <1.25
    # needed to support vtk 9.0.3
    # check for removal when support for vtk 9.0.3 is removed
    try:
        VisibleDeprecationWarning = np.exceptions.VisibleDeprecationWarning
    except AttributeError:
        VisibleDeprecationWarning = np.VisibleDeprecationWarning

    try:
        if as_any:
            out = np.asanyarray(arr, dtype=dtype)
            if copy and out is arr:
                out = out.copy()
        else:
            out = np.array(arr, dtype=dtype, copy=copy)
    except (ValueError, VisibleDeprecationWarning) as e:
        raise ValueError(f"{name} cannot be cast as {np.ndarray}.") from e
    if must_be_real is True and not issubclass(out.dtype.type, (np.floating, np.integer)):
        raise TypeError(f"{name} must have real numbers. Got dtype {out.dtype.type}.")
    elif out.dtype.name == 'object':
        raise TypeError(f"{name} is an object array. Object arrays are not supported.")
    return out<|MERGE_RESOLUTION|>--- conflicted
+++ resolved
@@ -2,22 +2,20 @@
 
 from __future__ import annotations
 
-<<<<<<< HEAD
-from typing import TYPE_CHECKING, Optional, Union
+from typing import TYPE_CHECKING
+from typing import Optional
+from typing import Union
 
-=======
->>>>>>> 47e37efe
 import numpy as np
 import numpy.typing as npt
 
 if TYPE_CHECKING:  # pragma: no cover
-    from pyvista.core._typing_core import ArrayLike, NumpyArray
+    from pyvista.core._typing_core import ArrayLike
+    from pyvista.core._typing_core import NumpyArray
     from pyvista.core._typing_core._aliases import _ArrayLikeOrScalar
-    from pyvista.core._typing_core._array_like import (
-        NumberType,
-        _FiniteNestedList,
-        _FiniteNestedTuple,
-    )
+    from pyvista.core._typing_core._array_like import NumberType
+    from pyvista.core._typing_core._array_like import _FiniteNestedList
+    from pyvista.core._typing_core._array_like import _FiniteNestedTuple
 
 
 def _cast_to_list(
