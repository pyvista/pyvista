--- conflicted
+++ resolved
@@ -25,18 +25,13 @@
 
     Parameters
     ----------
-<<<<<<< HEAD
-    arr : ArrayLike[float]
-=======
     arr : float | ArrayLike[float]
->>>>>>> 02507f0b
         Array to cast.
 
     Returns
     -------
     list
         List or nested list array.
-
     """
     return _cast_to_numpy(arr).tolist()
 
@@ -48,11 +43,7 @@
 
     Parameters
     ----------
-<<<<<<< HEAD
-    arr : ArrayLike[float]
-=======
     arr : float | ArrayLike[float]
->>>>>>> 02507f0b
         Array to cast.
 
     Returns
@@ -75,12 +66,8 @@
     as_any: bool = True,
     dtype: Optional[npt.DTypeLike] = None,
     copy: bool = False,
-<<<<<<< HEAD
-    must_be_real=False,
+    must_be_real: bool = False,
     name: str = "Array",
-=======
-    must_be_real: bool = False,
->>>>>>> 02507f0b
 ) -> NumpyArray[NumberType]:
     """Cast array to a NumPy ndarray.
 
@@ -143,28 +130,15 @@
         VisibleDeprecationWarning = np.VisibleDeprecationWarning
 
     try:
-<<<<<<< HEAD
-        if as_any:
-            out = np.asanyarray(arr, dtype=dtype)
-            if copy and out is arr:
-                out = out.copy()
-        else:
-            out = np.array(arr, dtype=dtype, copy=copy)
-    except (ValueError, VisibleDeprecationWarning) as e:
-        raise ValueError(f"{name} cannot be cast as {np.ndarray}.") from e
-    if must_be_real is True and not issubclass(out.dtype.type, (np.floating, np.integer)):
-        raise TypeError(f"{name} must have real numbers. Got dtype {out.dtype.type}.")
-=======
         out = np.asanyarray(arr, dtype=dtype) if as_any else np.asarray(arr, dtype=dtype)
 
         if copy and out is arr:
             # we requested a copy but didn't end up with one
             out = out.copy()
     except (ValueError, VisibleDeprecationWarning) as e:
-        raise ValueError(f"Input cannot be cast as {np.ndarray}.") from e
-    if must_be_real and not issubclass(out.dtype.type, (np.floating, np.integer)):
-        raise TypeError(f"Array must have real numbers. Got dtype {out.dtype.type}")
->>>>>>> 02507f0b
+        raise ValueError(f"{name} cannot be cast as {np.ndarray}.") from e
+    if must_be_real is True and not issubclass(out.dtype.type, (np.floating, np.integer)):
+        raise TypeError(f"{name} must have real numbers. Got dtype {out.dtype.type}.")
     elif out.dtype.name == 'object':
         raise TypeError(f"{name} is an object array. Object arrays are not supported.")
     return out