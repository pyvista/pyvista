"""Functions that validate input and return a standard representation.

.. versionadded:: 0.43.0

A ``validate`` function typically:

* Uses :py:mod:`~pyvista.core._validation.check` functions to
  check the type and/or value of input arguments.
* Applies (optional) constraints, e.g. input or output must have a
  specific length, shape, type, data-type, etc.
* Accepts many different input types or values and standardizes the
  output as a single representation with known properties.

"""

from __future__ import annotations

import inspect
from itertools import product
import reprlib
from typing import TYPE_CHECKING
from typing import Any
from typing import Literal

import numpy as np

from pyvista.core._validation import check_contains
from pyvista.core._validation import check_finite
from pyvista.core._validation import check_integer
from pyvista.core._validation import check_length
from pyvista.core._validation import check_nonnegative
from pyvista.core._validation import check_range
from pyvista.core._validation import check_real
from pyvista.core._validation import check_shape
from pyvista.core._validation import check_sorted
from pyvista.core._validation import check_string
from pyvista.core._validation import check_subdtype
from pyvista.core._validation._cast_array import _cast_to_numpy
from pyvista.core._validation._cast_array import _cast_to_tuple
from pyvista.core._vtk_core import vtkMatrix3x3
from pyvista.core._vtk_core import vtkMatrix4x4
from pyvista.core._vtk_core import vtkTransform

if TYPE_CHECKING:  # pragma: no cover
    from pyvista.core._typing_core._array_like import NumpyArray


def validate_array(
    arr,
    /,
    *,
    must_have_shape=None,
    must_have_dtype=None,
    must_have_length=None,
    must_have_min_length=None,
    must_have_max_length=None,
    must_be_nonnegative=False,
    must_be_finite=False,
    must_be_real=True,
    must_be_integer=False,
    must_be_sorted=False,
    must_be_in_range=None,
    strict_lower_bound=False,
    strict_upper_bound=False,
    reshape_to=None,
    broadcast_to=None,
    dtype_out=None,
    as_any=True,
    copy=False,
    to_list=False,
    to_tuple=False,
    name="Array",
):
    """Check and validate a numeric array meets specific requirements.

    Validate an array to ensure it is numeric, has a specific shape,
    data-type, and/or has values that meet specific
    requirements such as being sorted, integer-like, or finite.

    The array's output can also be reshaped or broadcast, cast as a
    nested tuple or list array, or cast to a specific data type.

    See Also
    --------
    validate_number
        Specialized function for single numbers.

    validate_array3
        Specialized function for 3-element arrays.

    validate_arrayN
        Specialized function for one-dimensional arrays.

    validate_arrayNx3
        Specialized function for Nx3 dimensional arrays.

    validate_data_range
        Specialized function for data ranges.

    Parameters
    ----------
    arr : array_like
        Array to be validated, in any form that can be converted to
        a :class:`np.ndarray`. This includes lists, lists of tuples, tuples,
        tuples of tuples, tuples of lists and ndarrays.

    must_have_shape : int | tuple[int, ...] | list[int, tuple[int, ...]], optional
        :func:`Check <pyvista.core.validation.check.check_has_shape>`
        if the array has a specific shape. Specify a single shape
        or a ``list`` of any allowable shapes. If an integer, the array must
        be 1-dimensional with that length. Use a value of ``-1`` for any
        dimension where its size is allowed to vary. Use ``()`` to allow
        scalar values (i.e. 0-dimensional). Set to ``None`` if the array
        can have any shape (default).

    must_have_dtype : dtype_like | list[dtype_like, ...], optional
        :func:`Check <pyvista.core.validation.check.check_subdtype>`
        if the array's data-type has the given dtype. Specify a
        :class:`np.dtype` object or dtype-like base class which the
        array's data must be a subtype of. If a ``list``, the array's data
        must be a subtype of at least one of the specified dtypes.

    must_have_length : int | array_like[int, ...], optional
        :func:`Check <pyvista.core.validation.check.check_has_length>`
        if the array has the given length. If multiple values are given,
        the array's length must match one of the values.

        .. note ::

            The array's length is determined after reshaping the array
            (if ``reshape`` is not ``None``) and after broadcasting (if
            ``broadcast_to`` is not ``None``). Therefore, the values of
            `length`` should take the array's new shape into
            consideration if applicable.

    must_have_min_length : int, optional
        :func:`Check <pyvista.core.validation.check.check_has_length>`
        if the array's length is this value or greater.

    must_have_max_length : int, optional
        :func:`Check <pyvista.core.validation.check.check_has_length>`
        if the array' length is this value or less.

    must_be_nonnegative : bool, default: False
        :func:`Check <pyvista.core.validation.check.check_nonnegative>`
        if all elements of the array are nonnegative.

    must_be_finite : bool, default: False
        :func:`Check <pyvista.core.validation.check.check_finite>`
        if all elements of the array are finite, i.e. not ``infinity``
        and not Not a Number (``NaN``).

    must_be_real : bool, default: True
        :func:`Check <pyvista.core.validation.check.check_real>`
        if the array has real numbers, i.e. its data type is integer or
        floating.

    must_be_integer : bool, default: False
        :func:`Check <pyvista.core.validation.check.check_integer>`
        if the array's values are integer-like (i.e. that
        ``np.all(arr, np.floor(arr))``).

    must_be_sorted : bool | dict, default: False
        :func:`Check <pyvista.core.validation.check.check_sorted>`
        if the array's values are sorted. If ``True``, the check is
        performed with default parameters:

        * ``ascending=True``: the array must be sorted in ascending order
        * ``strict=False``: sequential elements with the same value are allowed
        * ``axis=-1``: the sorting is checked along the array's last axis

        To check for descending order, enforce strict ordering, or to check
        along a different axis, use a ``dict`` with keyword arguments that
        will be passed to ``check_sorted``.

    must_be_in_range : array_like[float, float], optional
        :func:`Check <pyvista.core.validation.check.check_range>`
        if the array's values are all within a specific range. Range
        must be array-like with two elements specifying the minimum and
        maximum data values allowed, respectively. By default, the range
        endpoints are inclusive, i.e. values must be >= minimum and <=
        maximum. Use ``strict_lower_bound`` and/or ``strict_upper_bound``
        to further restrict the allowable range.

        ..note ::

            Use ``np.inf`` to check for open intervals, e.g.:

            * ``[-np.inf, upper_bound]`` to check if values are less
              than (or equal to)  ``upper_bound``
            * ``[lower_bound, np.inf]`` to check if values are greater
              than (or equal to) ``lower_bound``

    strict_lower_bound : bool, default: False
        Enforce a strict lower bound for the range specified by
        ``must_be_in_range``, i.e. array values must be strictly greater
        than the specified minimum.

    strict_upper_bound : bool, default: False
        Enforce a strict upper bound for the range specified by
        ``must_be_in_range``, i.e. array values must be strictly less
        than the specified maximum.

    reshape_to : int | tuple[int, ...], optional
        Reshape the output array to a new shape with :func:`np.reshape`.
        The shape should be compatible with the original shape. If an
        integer, then the result will be a 1-D array of that length. One
        shape dimension can be -1.

    broadcast_to : int | tuple[int, ...], optional
        Broadcast the array with :func:`np.broadcast_to` to a
        read-only view with the specified shape. Broadcasting is done
        after reshaping (if ``reshape_to`` is not ``None``).

    dtype_out : dtype_like, optional
        Set the data-type of the returned array. By default, the
        dtype is inferred from the input data.

    as_any : bool, default: True
        Allow subclasses of ``np.ndarray`` to pass through without
        making a copy.

    copy : bool, default: False
        If ``True``, a copy of the array is returned. A copy is always
        returned if the array:

        * is a nested sequence
        * is a subclass of ``np.ndarray`` and ``as_any`` is ``False``.

        A copy may also be made to satisfy ``dtype_out`` requirements.

    to_list : bool, default: False
        Return the validated array as a ``list`` or nested ``list``. Scalar
        values are always returned as a ``Number``  (i.e. ``int`` or ``float``).
        Has no effect if ``to_tuple=True``.

    to_tuple : bool, default: False
        Return the validated array as a ``tuple`` or nested ``tuple``. Scalar
        values are always returned as a ``Number``  (i.e. ``int`` or ``float``).

    name : str, default: "Array"
        Variable name to use in the error messages if any of the
        validation checks fail.

    Returns
    -------
    array_like
        Validated array. Returned object is:

        * an instance of ``np.ndarray`` (default), or
        * a nested ``list`` (if ``to_list=True``), or
        * a nested ``tuple`` (if ``to_tuple=True``), or
        * a ``Number`` (i.e. ``int`` or ``float``) if the input is a scalar.

    Examples
    --------
    Validate a one-dimensional array has at least length two, is
    monotonically increasing (i.e. has strict ascending order), and
    is within some range.

    >>> from pyvista import _validation
    >>> array_in = (1, 2, 3, 5, 8, 13)
    >>> rng = (0, 20)
    >>> _validation.validate_array(
    ...     array_in,
    ...     must_have_shape=(-1),
    ...     must_have_min_length=2,
    ...     must_be_sorted=dict(strict=True),
    ...     must_be_in_range=rng,
    ... )
    array([ 1,  2,  3,  5,  8, 13])

    """
    arr_out = _cast_to_numpy(arr, as_any=as_any, copy=copy)

    # Check type
    if must_be_real:
        check_real(arr_out, name=name)
    else:
        try:
            check_subdtype(arr_out, np.number, name=name)
        except TypeError as e:
            raise TypeError(f"{name} must be numeric.") from e

    if must_have_dtype is not None:
        check_subdtype(arr_out, must_have_dtype, name=name)

    # Check shape
    if must_have_shape is not None:
        check_shape(arr_out, must_have_shape, name=name)

    # Do reshape _after_ checking shape to prevent unexpected reshaping
    if reshape_to is not None and arr_out.shape != reshape_to:
        arr_out = arr_out.reshape(reshape_to)

    if broadcast_to is not None and arr_out.shape != broadcast_to:
        arr_out = np.broadcast_to(arr_out, broadcast_to, subok=True)

    # Check length _after_ reshaping otherwise length may be wrong
    if (
        must_have_length is not None
        or must_have_min_length is not None
        or must_have_max_length is not None
    ):
        check_length(
            arr,
            exact_length=must_have_length,
            min_length=must_have_min_length,
            max_length=must_have_max_length,
            allow_scalars=True,
            name=name,
        )

    # Check data values
    if must_be_nonnegative:
        check_nonnegative(arr_out, name=name)
    if must_be_finite:
        check_finite(arr_out, name=name)
    if must_be_integer:
        check_integer(arr_out, strict=False, name=name)
    if must_be_in_range is not None:
        check_range(
            arr_out,
            must_be_in_range,
            strict_lower=strict_lower_bound,
            strict_upper=strict_upper_bound,
            name=name,
        )
    if must_be_sorted:
        if isinstance(must_be_sorted, dict):
            check_sorted(arr_out, **must_be_sorted, name=name)
        else:
            check_sorted(arr_out, name=name)

    # Process output
    if dtype_out is not None:
        # Copy was done earlier, so don't do it again here
        arr_out = arr_out.astype(dtype_out, copy=False)
    if to_tuple:
        return _cast_to_tuple(arr_out)
    if to_list:
        return arr_out.tolist()
    return arr_out


def validate_axes(
    *axes,
    normalize=True,
    must_be_orthogonal=True,
    must_have_orientation='right',
    name="Axes",
):
    """Validate 3D axes vectors.

    By default, the axes are normalized and checked to ensure they are orthogonal and
    have a right-handed orientation.

    Parameters
    ----------
    *axes : array_like
        Axes to be validated. Axes may be specified as a single argument of a 3x3
        array of row vectors or as separate arguments for each 3-element axis vector.
        If only two vectors are given and ``must_have_orientation`` is not ``None``,
        the third vector is automatically calculated as the cross-product of the
        two vectors such that the axes have the correct orientation.

    normalize : bool, default: True
        If ``True``, the axes vectors are individually normalized to each have a norm
        of 1.

    must_be_orthogonal : bool, default: True
        Check if the axes are orthogonal. If ``True``, the cross product between any
        two axes vectors must be parallel to the third.

    must_have_orientation : str, default: 'right'
        Check if the axes have a specific orientation. If ``right``, the
        cross-product of the first axis vector with the second must have a positive
        direction. If ``left``, the direction must be negative. If ``None``, the
        orientation is not checked.

    name : str, default: "Axes"
        Variable name to use in the error messages if any of the
        validation checks fail.

    Returns
    -------
    np.ndarray
        Validated 3x3 axes array of row vectors.

    Examples
    --------
    Validate an axes array.

    >>> import numpy as np
    >>> from pyvista import _validation
    >>> _validation.validate_axes(np.eye(3))
    array([[1., 0., 0.],
           [0., 1., 0.],
           [0., 0., 1.]])

    Validate individual axes vectors as a 3x3 array.

    >>> _validation.validate_axes([1, 0, 0], [0, 1, 0], [0, 0, 1])
    array([[1., 0., 0.],
           [0., 1., 0.],
           [0., 0., 1.]])

    Create a validated left-handed axes array from two vectors.

    >>> _validation.validate_axes(
    ...     [1, 0, 0], [0, 1, 0], must_have_orientation='left'
    ... )
    array([[ 1.,  0.,  0.],
           [ 0.,  1.,  0.],
           [ 0.,  0., -1.]])

    """
    # Validate number of args
    check_length(axes, exact_length=[1, 2, 3], name=f"{name} arguments")
    if must_have_orientation is not None:
        check_contains(
            item=must_have_orientation,
            container=['right', 'left'],
            name=f"{name} orientation",
        )
    elif must_have_orientation is None and len(axes) == 2:
        raise ValueError(f"{name} orientation must be specified when only two vectors are given.")

    # Validate axes array
    if len(axes) == 1:
        axes_array = validate_array(axes[0], must_have_shape=(3, 3), name=name)
    else:
        axes_array = np.zeros((3, 3))
        axes_array[0] = validate_array3(axes[0], name=f"{name} Vector[0]")
        axes_array[1] = validate_array3(axes[1], name=f"{name} Vector[1]")
        if len(axes) == 3:
            axes_array[2] = validate_array3(axes[2], name=f"{name} Vector[2]")
        else:  # len(axes) == 2
            if must_have_orientation == 'right':
                axes_array[2] = np.cross(axes_array[0], axes_array[1])
            else:
                axes_array[2] = np.cross(axes_array[1], axes_array[0])
    check_finite(axes_array, name=name)

    if np.isclose(np.dot(axes_array[0], axes_array[1]), 1) or np.isclose(
        np.dot(axes_array[0], axes_array[2]),
        1,
    ):
        raise ValueError(f"{name} cannot be parallel.")
    if np.any(np.all(np.isclose(axes_array, np.zeros(3)), axis=1)):
        raise ValueError(f"{name} cannot be zeros.")

    # Check orthogonality and orientation using cross products
    # Normalize axes first since norm values are needed for cross product calc
    axes_norm = axes_array / np.linalg.norm(axes_array, axis=1).reshape((3, 1))
    cross_0_1 = np.cross(axes_norm[0], axes_norm[1])
    cross_1_2 = np.cross(axes_norm[1], axes_norm[2])

    if must_be_orthogonal and not (
        (np.allclose(cross_0_1, axes_norm[2]) or np.allclose(cross_0_1, -axes_norm[2]))
        and (np.allclose(cross_1_2, axes_norm[0]) or np.allclose(cross_1_2, -axes_norm[0]))
    ):
        raise ValueError(f"{name} are not orthogonal.")

    if must_have_orientation:
        dot = np.dot(cross_0_1, axes_norm[2])
        if must_have_orientation == 'right' and dot < 0:
            raise ValueError(f"{name} do not have a right-handed orientation.")
        if must_have_orientation == 'left' and dot > 0:
            raise ValueError(f"{name} do not have a left-handed orientation.")

    if normalize:
        return axes_norm
    return axes_array


def validate_transform4x4(transform, /, *, name="Transform"):
    """Validate transform-like input as a 4x4 ndarray.

    This function supports inputs with a 3x3 or 4x4 shape. If the input is 3x3,
    the array is padded using a 4x4 identity matrix.

    Parameters
    ----------
    transform : array_like | vtkTransform | vtkMatrix4x4 | vtkMatrix3x3 | scipy.spatial.transform.Rotation
        Transformation matrix as a 3x3 or 4x4 array or vtk matrix, or a
        SciPy ``Rotation`` instance.

        Transformation matrix as a 3x3 or 4x4 array, 3x3 or 4x4 vtkMatrix,
        or as a vtkTransform.

    name : str, default: "Transform"
        Variable name to use in the error messages if any of the
        validation checks fail.

    Returns
    -------
    np.ndarray
        Validated 4x4 transformation matrix.

    See Also
    --------
    validate_transform3x3
        Similar function for 3x3 transforms.

    validate_array
        Generic array validation function.

    """
    check_string(name, name="Name")
    try:
        arr = np.eye(4)  # initialize
        arr[:3, :3] = validate_transform3x3(transform, name=name)
    except (ValueError, TypeError):
        if isinstance(transform, vtkMatrix4x4):
            arr = _array_from_vtkmatrix(transform, shape=(4, 4))
        elif isinstance(transform, vtkTransform):
            arr = _array_from_vtkmatrix(transform.GetMatrix(), shape=(4, 4))
        else:
            try:
                arr = validate_array(
                    transform,
                    must_have_shape=(4, 4),
                    must_be_finite=True,
                    name=name,
                )
            except ValueError:
                raise TypeError(
                    'Input transform must be one of:\n'
                    '\tvtkMatrix4x4\n'
                    '\tvtkMatrix3x3\n'
                    '\tvtkTransform\n'
                    '\t4x4 np.ndarray\n'
                    '\t3x3 np.ndarray\n',
                    '\tscipy.spatial.transform.Rotation\n'
                    f'Got {reprlib.repr(transform)} with type {type(transform)} instead.',
                )

    return arr


def validate_transform3x3(transform, /, *, name="Transform"):
    """Validate transform-like input as a 3x3 ndarray.

    Parameters
    ----------
    transform : array_like | vtkMatrix3x3 | scipy.spatial.transform.Rotation
        Transformation matrix as a 3x3 array, vtk matrix, or a SciPy ``Rotation``
        instance.

    name : str, default: "Transform"
        Variable name to use in the error messages if any of the
        validation checks fail.

    Returns
    -------
    np.ndarray
        Validated 3x3 transformation matrix.

    See Also
    --------
    validate_transform4x4
        Similar function for 4x4 transforms.

    validate_array
        Generic array validation function.

    """
    check_string(name, name="Name")
    if isinstance(transform, vtkMatrix3x3):
        return _array_from_vtkmatrix(transform, shape=(3, 3))
    else:
        try:
<<<<<<< HEAD
            return validate_array(transform, must_have_shape=(3, 3), name=name)
=======
            return validate_array(transform, must_have_shape=(3, 3), must_be_finite=True, name=name)
>>>>>>> f45630a7
        except ValueError:
            pass
        except TypeError:
            try:
                from scipy.spatial.transform import Rotation
<<<<<<< HEAD
            except ModuleNotFoundError:
                pass
            else:
                if isinstance(transform, Rotation):
                    return transform.as_matrix()
=======
            except ModuleNotFoundError:  # pragma: no cover
                pass
            else:
                if isinstance(transform, Rotation):
                    # Get matrix output and try validating again
                    return validate_transform3x3(transform.as_matrix())
>>>>>>> f45630a7

    error_message = (
        f'Input transform must be one of:\n'
        '\tvtkMatrix3x3\n'
        '\t3x3 np.ndarray\n'
        '\tscipy.spatial.transform.Rotation\n'
        f'Got {reprlib.repr(transform)} with type {type(transform)} instead.'
    )
    raise TypeError(error_message)


def _array_from_vtkmatrix(
    matrix: vtkMatrix3x3 | vtkMatrix4x4,
    shape: tuple[Literal[3], Literal[3]] | tuple[Literal[4], Literal[4]],
) -> NumpyArray[float]:
    """Convert a vtk matrix to an array."""
    array = np.zeros(shape)
    for i, j in product(range(shape[0]), range(shape[1])):
        array[i, j] = matrix.GetElement(i, j)
    return array


def validate_number(num, /, *, reshape=True, **kwargs):
    """Validate a real, finite number.

    By default, the number is checked to ensure it:

    * is scalar or is an array which can be reshaped as a scalar
    * is a real number
    * is finite

    Parameters
    ----------
    num : int | float | array_like
        Number to validate.

    reshape : bool, default: True
        If ``True``, 1D arrays with 1 element are considered valid input
        and are reshaped to be 0-dimensional.

    **kwargs : dict, optional
        Additional keyword arguments passed to :func:`~validate_array`.

    Returns
    -------
    int | float
        Validated number.

    See Also
    --------
    validate_array
        Generic array validation function.

    Examples
    --------
    Validate a number.

    >>> from pyvista import _validation
    >>> _validation.validate_number(1)
    1

    1D arrays are automatically reshaped.

    >>> _validation.validate_number([42.0])
    42.0

    Additional checks can be added as needed.

    >>> _validation.validate_number(
    ...     10, must_be_in_range=[0, 10], must_be_integer=True
    ... )
    10

    """
    kwargs.setdefault('name', 'Number')
    kwargs.setdefault('to_list', True)
    kwargs.setdefault('must_be_finite', True)

    if reshape:
        shape = [(), (1,)]
        _set_default_kwarg_mandatory(kwargs, 'reshape_to', ())
    else:
        shape = ()
    _set_default_kwarg_mandatory(kwargs, 'must_have_shape', shape)

    return validate_array(num, **kwargs)


def validate_data_range(rng, /, **kwargs):
    """Validate a data range.

    By default, the data range is checked to ensure:

    * it has two values
    * it has real numbers
    * the lower bound is not more than the upper bound

    Parameters
    ----------
    rng : array_like[float, float]
        Range to validate in the form ``(lower_bound, upper_bound)``.

    **kwargs : dict, optional
        Additional keyword arguments passed to :func:`~validate_array`.

    Returns
    -------
    tuple
        Validated range as ``(lower_bound, upper_bound)``.

    See Also
    --------
    validate_array
        Generic array validation function.

    Examples
    --------
    Validate a data range.

    >>> from pyvista import _validation
    >>> _validation.validate_data_range([-5, 5])
    (-5, 5)

    Add additional constraints if needed.

    >>> _validation.validate_data_range([0, 1.0], must_be_nonnegative=True)
    (0.0, 1.0)

    """
    kwargs.setdefault('name', 'Data Range')
    _set_default_kwarg_mandatory(kwargs, 'must_have_shape', 2)
    _set_default_kwarg_mandatory(kwargs, 'must_be_sorted', True)
    if 'to_list' not in kwargs:
        kwargs.setdefault('to_tuple', True)
    return validate_array(rng, **kwargs)


def validate_arrayNx3(arr, /, *, reshape=True, **kwargs):
    """Validate an array is numeric and has shape Nx3.

    The array is checked to ensure its input values:

    * have shape ``(N, 3)`` or can be reshaped to ``(N, 3)``
    * are numeric

    The returned array is formatted so that its values:

    * have shape ``(N, 3)``.

    Parameters
    ----------
    arr : array_like
        Array to validate.

    reshape : bool, default: True
        If ``True``, 1D arrays with 3 elements are considered valid
        input and are reshaped to ``(1, 3)`` to ensure the output is
        two-dimensional.

    **kwargs : dict, optional
        Additional keyword arguments passed to :func:`~validate_array`.

    Returns
    -------
    np.ndarray
        Validated array with shape ``(N, 3)``.

    See Also
    --------
    validate_arrayN
        Similar function for one-dimensional arrays.

    validate_array
        Generic array validation function.

    Examples
    --------
    Validate an Nx3 array.

    >>> from pyvista import _validation
    >>> _validation.validate_arrayNx3(((1, 2, 3), (4, 5, 6)))
    array([[1, 2, 3],
           [4, 5, 6]])

    One-dimensional 3-element arrays are automatically reshaped to 2D.

    >>> _validation.validate_arrayNx3([1, 2, 3])
    array([[1, 2, 3]])

    Add additional constraints.

    >>> _validation.validate_arrayNx3(
    ...     ((1, 2, 3), (4, 5, 6)), must_be_in_range=[0, 10]
    ... )
    array([[1, 2, 3],
           [4, 5, 6]])

    """
    if reshape:
        shape = [3, (-1, 3)]
        _set_default_kwarg_mandatory(kwargs, 'reshape_to', (-1, 3))
    else:
        shape = (-1, 3)
    _set_default_kwarg_mandatory(kwargs, 'must_have_shape', shape)

    return validate_array(arr, **kwargs)


def validate_arrayN(arr, /, *, reshape=True, **kwargs):
    """Validate a numeric 1D array.

    The array is checked to ensure its input values:

    * have shape ``(N,)`` or can be reshaped to ``(N,)``
    * are numeric

    The returned array is formatted so that its values:

    * have shape ``(N,)``

    Parameters
    ----------
    arr : array_like[float, ...]
        Array to validate.

    reshape : bool, default: True
        If ``True``, 0-dimensional scalars are reshaped to ``(1,)`` and 2D
        vectors with shape ``(1, N)`` are reshaped to ``(N,)`` to ensure the
        output is consistently one-dimensional. Otherwise, all scalar and
        2D inputs are not considered valid.

    **kwargs : dict, optional
        Additional keyword arguments passed to :func:`~validate_array`.

    Returns
    -------
    np.ndarray
        Validated 1D array.

    See Also
    --------
    validate_arrayN_unsigned
        Similar function for non-negative integer arrays.

    validate_array
        Generic array validation function.

    Examples
    --------
    Validate a 1D array with four elements.

    >>> from pyvista import _validation
    >>> _validation.validate_arrayN((1, 2, 3, 4))
    array([1, 2, 3, 4])

    Scalar 0-dimensional values are automatically reshaped to be 1D.

    >>> _validation.validate_arrayN(42.0)
    array([42.0])

    2D arrays where the first dimension is unity are automatically
    reshaped to be 1D.

    >>> _validation.validate_arrayN([[1, 2]])
    array([1, 2])

    Add additional constraints if needed.

    >>> _validation.validate_arrayN((1, 2, 3), must_have_length=3)
    array([1, 2, 3])

    """
    if reshape:
        shape = [(), (-1), (1, -1)]
        _set_default_kwarg_mandatory(kwargs, 'reshape_to', (-1))
    else:
        shape = -1
    _set_default_kwarg_mandatory(kwargs, 'must_have_shape', shape)
    return validate_array(arr, **kwargs)


def validate_arrayN_unsigned(arr, /, *, reshape=True, **kwargs):
    """Validate a numeric 1D array of non-negative (unsigned) integers.

    The array is checked to ensure its input values:

    * have shape ``(N,)`` or can be reshaped to ``(N,)``
    * are integer-like
    * are non-negative

    The returned array is formatted so that its values:

    * have shape ``(N,)``
    * have an integer data type

    Parameters
    ----------
    arr : array_like[float, ...] | array_like[int, ...]
        Array to validate.

    reshape : bool, default: True
        If ``True``, 0-dimensional scalars are reshaped to ``(1,)`` and 2D
        vectors with shape ``(1, N)`` are reshaped to ``(N,)`` to ensure the
        output is consistently one-dimensional. Otherwise, all scalar and
        2D inputs are not considered valid.

    **kwargs : dict, optional
        Additional keyword arguments passed to :func:`~validate_array`.

    Returns
    -------
    np.ndarray
        Validated 1D array with non-negative integers.

    See Also
    --------
    validate_arrayN
        Similar function for numeric one-dimensional arrays.

    validate_array
        Generic array validation function.

    Examples
    --------
    Validate a 1D array with four non-negative integer-like elements.

    >>> import numpy as np
    >>> from pyvista import _validation
    >>> arr = _validation.validate_arrayN_unsigned((1.0, 2.0, 3.0, 4.0))
    >>> arr
    array([1, 2, 3, 4])

    Verify that the output data type is integral.

    >>> np.issubdtype(arr.dtype, int)
    True

    Scalar 0-dimensional values are automatically reshaped to be 1D.

    >>> _validation.validate_arrayN_unsigned(42)
    array([42])

    2D arrays where the first dimension is unity are automatically
    reshaped to be 1D.

    >>> _validation.validate_arrayN_unsigned([[1, 2]])
    array([1, 2])

    Add additional constraints if needed.

    >>> _validation.validate_arrayN_unsigned(
    ...     (1, 2, 3), must_be_in_range=[1, 3]
    ... )
    array([1, 2, 3])

    """
    # Set default dtype out but allow overriding as long as the dtype
    # is also integral
    kwargs.setdefault('dtype_out', int)
    if kwargs['dtype_out'] is not int:
        check_subdtype(kwargs['dtype_out'], np.integer)

    _set_default_kwarg_mandatory(kwargs, 'must_be_integer', True)
    _set_default_kwarg_mandatory(kwargs, 'must_be_nonnegative', True)

    return validate_arrayN(arr, reshape=reshape, **kwargs)


def validate_array3(arr, /, *, reshape=True, broadcast=False, **kwargs):
    """Validate a numeric 1D array with 3 elements.

    The array is checked to ensure its input values:

    * have shape ``(3,)`` or can be reshaped to ``(3,)``
    * are numeric and real

    The returned array is formatted so that it has shape ``(3,)``.

    Parameters
    ----------
    arr : array_like[float, float, float]
        Array to validate.

    reshape : bool, default: True
        If ``True``, 2D vectors with shape ``(1, 3)`` are considered valid
        input, and are reshaped to ``(3,)`` to ensure the output is
        consistently one-dimensional.

    broadcast : bool, default: False
        If ``True``, scalar values or 1D arrays with a single element
        are considered valid input and the single value is broadcast to
        a length 3 array.

    **kwargs : dict, optional
        Additional keyword arguments passed to :func:`~validate_array`.

    Returns
    -------
    np.ndarray
        Validated 1D array with 3 elements.

    See Also
    --------
    validate_number
        Similar function for a single number.

    validate_arrayN
        Similar function for one-dimensional arrays.

    validate_array
        Generic array validation function.

    Examples
    --------
    Validate a 1D array with three elements.

    >>> from pyvista import _validation
    >>> _validation.validate_array3((1, 2, 3))
    array([1, 2, 3])

    2D 3-element arrays are automatically reshaped to be 1D.

    >>> _validation.validate_array3([[1, 2, 3]])
    array([1, 2, 3])

    Scalar 0-dimensional values can be automatically broadcast as
    a 3-element 1D array.

    >>> _validation.validate_array3(42.0, broadcast=True)
    array([42.0, 42.0, 42.0])

    Add additional constraints if needed.

    >>> _validation.validate_array3((1, 2, 3), must_be_nonnegative=True)
    array([1, 2, 3])

    """
    shape = [(3,)]
    if reshape:
        shape.append((1, 3))
        shape.append((3, 1))
        _set_default_kwarg_mandatory(kwargs, 'reshape_to', (-1))
    if broadcast:
        shape.append(())  # allow 0D scalars
        shape.append((1,))  # 1D 1-element vectors
        _set_default_kwarg_mandatory(kwargs, 'broadcast_to', (3,))
    _set_default_kwarg_mandatory(kwargs, 'must_have_shape', shape)

    return validate_array(arr, **kwargs)


def _set_default_kwarg_mandatory(kwargs: dict[str, Any], key: str, default: Any):
    """Set a kwarg and raise ValueError if not set to its default value."""
    val = kwargs.pop(key, default)
    if val != default:
        calling_fname = inspect.stack()[1].function
        msg = (
            f"Parameter '{key}' cannot be set for function `{calling_fname}`.\n"
            f"Its value is automatically set to `{default}`."
        )
        raise ValueError(msg)
    kwargs[key] = default<|MERGE_RESOLUTION|>--- conflicted
+++ resolved
@@ -571,30 +571,18 @@
         return _array_from_vtkmatrix(transform, shape=(3, 3))
     else:
         try:
-<<<<<<< HEAD
-            return validate_array(transform, must_have_shape=(3, 3), name=name)
-=======
             return validate_array(transform, must_have_shape=(3, 3), must_be_finite=True, name=name)
->>>>>>> f45630a7
         except ValueError:
             pass
         except TypeError:
             try:
                 from scipy.spatial.transform import Rotation
-<<<<<<< HEAD
-            except ModuleNotFoundError:
-                pass
-            else:
-                if isinstance(transform, Rotation):
-                    return transform.as_matrix()
-=======
             except ModuleNotFoundError:  # pragma: no cover
                 pass
             else:
                 if isinstance(transform, Rotation):
                     # Get matrix output and try validating again
                     return validate_transform3x3(transform.as_matrix())
->>>>>>> f45630a7
 
     error_message = (
         f'Input transform must be one of:\n'
