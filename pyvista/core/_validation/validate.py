"""Functions that validate input and return a standard representation.

.. versionadded:: 0.44.0

A ``validate`` function typically:

* Uses :py:mod:`~pyvista.core._validation.check` functions to
  check the type and/or value of input arguments.
* Applies (optional) constraints, e.g. input or output must have a
  specific length, shape, type, data-type, etc.
* Accepts many different input types or values and standardizes the
  output as a single representation with known properties.

"""

from __future__ import annotations

from itertools import product
<<<<<<< HEAD
from typing import (
    TYPE_CHECKING,
    Dict,
    List,
    Literal,
    NamedTuple,
    Optional,
    Sequence,
    Tuple,
    Type,
    TypedDict,
    TypeVar,
    Union,
    cast,
    overload,
)

import numpy as np
from typing_extensions import Unpack

from pyvista.core import _vtk_core as _vtk
from pyvista.core._typing_core._array_like import (
    _FiniteNestedList,
    _FiniteNestedTuple,
    _NumberType,
    _NumberUnion,
)
from pyvista.core._validation._array_wrapper import _ArrayLikeWrapper, _NumpyArrayWrapper
from pyvista.core._validation._cast_array import _cast_to_numpy
from pyvista.core._validation.check import (
    check_contains,
    check_finite,
    check_integer,
    check_length,
    check_ndim,
    check_nonnegative,
    check_range,
    check_real,
    check_shape,
    check_sorted,
    check_subdtype,
)
=======
from typing import TYPE_CHECKING
from typing import Any
from typing import Dict
from typing import Literal
from typing import Tuple
from typing import Union

import numpy as np

from pyvista.core._validation import check_contains
from pyvista.core._validation import check_finite
from pyvista.core._validation import check_integer
from pyvista.core._validation import check_length
from pyvista.core._validation import check_nonnegative
from pyvista.core._validation import check_range
from pyvista.core._validation import check_real
from pyvista.core._validation import check_shape
from pyvista.core._validation import check_sorted
from pyvista.core._validation import check_string
from pyvista.core._validation import check_subdtype
from pyvista.core._validation._cast_array import _cast_to_numpy
from pyvista.core._validation._cast_array import _cast_to_tuple
from pyvista.core._vtk_core import vtkMatrix3x3
from pyvista.core._vtk_core import vtkMatrix4x4
from pyvista.core._vtk_core import vtkTransform
>>>>>>> 47e37efe

if TYPE_CHECKING:  # pragma: no cover
    from pyvista.core._typing_core import (
        MatrixLike,
        NumberType,
        NumpyArray,
        TransformLike,
        VectorLike,
    )
    from pyvista.core._typing_core._aliases import _ArrayLikeOrScalar


class _ValidationFlags(NamedTuple):
    same_shape: bool
    same_dtype: bool
    same_type: bool
    same_object: bool


_FloatType = TypeVar('_FloatType', bound=float)  # noqa: PYI018
_ShapeLike = Union[int, Tuple[int, ...], Tuple[()]]

_NumpyReturnType = Union[
    Literal['numpy'],
    Type[np.ndarray],  # type: ignore[type-arg]
]
_ListReturnType = Union[
    Literal['list'],
    Type[list],  # type: ignore[type-arg]
]
_TupleReturnType = Union[
    Literal['tuple'],
    Type[tuple],  # type: ignore[type-arg]
]
_ArrayReturnType = Union[_NumpyReturnType, _ListReturnType, _TupleReturnType]


class _TypedKwargs(TypedDict, total=False):
    must_have_shape: Optional[Union[_ShapeLike, List[_ShapeLike]]]
    must_have_ndim: Optional[int]
    must_have_dtype: Optional[_NumberUnion]
    must_have_length: Optional[Union[int, VectorLike[int]]]
    must_have_min_length: Optional[int]
    must_have_max_length: Optional[int]
    must_be_nonnegative: bool
    must_be_finite: bool
    must_be_real: bool
    must_be_integer: bool
    must_be_sorted: Union[bool, Dict[str, Union[bool, int]]]
    must_be_in_range: Optional[VectorLike[float]]
    strict_lower_bound: bool
    strict_upper_bound: bool
    as_any: bool
    copy: bool
    get_flags: bool
    name: str


# Define overloads for validate_array
# Overloads are listed in a similar order as the runtime isinstance checks performed
# by the array wrappers, and generally go from most specific to least specific:
#       scalars -> flat or nested lists and tuples -> numpy arrays -> general array-like
# See https://mypy.readthedocs.io/en/stable/more_types.html#function-overloading
#
# """SCALAR OVERLOADS"""
# T -> T
@overload
def validate_array(  # type: ignore[overload-overlap]  # numpydoc ignore=GL08
    array: NumberType,
    /,
    *,
    dtype_out: None = None,
    return_type: Optional[Union[_TupleReturnType, _ListReturnType]] = ...,
    reshape_to: Optional[Tuple[()]] = ...,
    broadcast_to: Optional[Tuple[()]] = ...,
    **kwargs: Unpack[_TypedKwargs],
) -> NumberType: ...


# T1 -> T2
@overload
def validate_array(  # type: ignore[overload-overlap]  # numpydoc ignore=GL08
    array: NumberType,
    /,
    *,
    dtype_out: Type[_NumberType],
    return_type: Optional[Union[_TupleReturnType, _ListReturnType]] = ...,
    reshape_to: Optional[Tuple[()]] = ...,
    broadcast_to: Optional[Tuple[()]] = ...,
    **kwargs: Unpack[_TypedKwargs],
) -> _NumberType: ...


# T -> NDArray[T]
@overload
def validate_array(  # numpydoc ignore=GL08
    array: NumberType,
    /,
    *,
    dtype_out: None = None,
    return_type: _NumpyReturnType,
    reshape_to: Optional[Tuple[()]] = ...,
    broadcast_to: Optional[Tuple[()]] = ...,
    **kwargs: Unpack[_TypedKwargs],
) -> NumpyArray[NumberType]: ...


# T1 -> NDArray[T2]
@overload
def validate_array(  # numpydoc ignore=GL08
    array: NumberType,
    /,
    *,
    dtype_out: Type[_NumberType],
    return_type: _NumpyReturnType,
    reshape_to: Optional[Tuple[()]] = ...,
    broadcast_to: Optional[Tuple[()]] = ...,
    **kwargs: Unpack[_TypedKwargs],
) -> NumpyArray[_NumberType]: ...


# """LIST OVERLOADS"""
# List[List[T]] -> List[List[T]]
@overload
def validate_array(  # type: ignore[overload-overlap]  # numpydoc ignore=GL08
    array: List[List[NumberType]],
    /,
    *,
    dtype_out: None = None,
    return_type: Optional[_ListReturnType] = ...,
    reshape_to: Optional[Tuple[int, int]] = ...,
    broadcast_to: Optional[Tuple[int, int]] = ...,
    **kwargs: Unpack[_TypedKwargs],
) -> List[List[NumberType]]: ...


# List[List[T1]] -> List[List[T2]]
@overload
def validate_array(  # type: ignore[overload-overlap]  # numpydoc ignore=GL08
    array: List[List[NumberType]],
    /,
    *,
    dtype_out: Type[_NumberType],
    return_type: Optional[_ListReturnType] = ...,
    reshape_to: Optional[Tuple[int, int]] = ...,
    broadcast_to: Optional[Tuple[int, int]] = ...,
    **kwargs: Unpack[_TypedKwargs],
) -> List[List[_NumberType]]: ...


# List[List[T]] -> Tuple[Tuple[T]]
@overload
def validate_array(  # numpydoc ignore=GL08
    array: List[List[NumberType]],
    /,
    *,
    dtype_out: None = None,
    return_type: _TupleReturnType,
    reshape_to: Optional[Tuple[int, int]] = ...,
    broadcast_to: Optional[Tuple[int, int]] = ...,
    **kwargs: Unpack[_TypedKwargs],
) -> Tuple[Tuple[NumberType]]: ...


# List[List[T1]] -> Tuple[Tuple[T2]]
@overload
def validate_array(  # numpydoc ignore=GL08
    array: List[List[NumberType]],
    /,
    *,
    dtype_out: Type[_NumberType],
    return_type: _TupleReturnType,
    reshape_to: Optional[Tuple[int, int]] = ...,
    broadcast_to: Optional[Tuple[int, int]] = ...,
    **kwargs: Unpack[_TypedKwargs],
) -> Tuple[Tuple[_NumberType]]: ...


# List[T] -> List[T]
@overload
def validate_array(  # type: ignore[overload-overlap]  # numpydoc ignore=GL08
    array: List[NumberType],
    /,
    *,
    dtype_out: None = None,
    return_type: Optional[_ListReturnType] = ...,
    reshape_to: Optional[Union[int, Tuple[int]]] = ...,
    broadcast_to: Optional[Union[int, Tuple[int]]] = ...,
    **kwargs: Unpack[_TypedKwargs],
) -> List[NumberType]: ...


# List[T1] -> List[T2]
@overload
def validate_array(  # type: ignore[overload-overlap]  # numpydoc ignore=GL08
    array: List[NumberType],
    /,
    *,
    dtype_out: Type[_NumberType],
    return_type: Optional[_ListReturnType] = ...,
    reshape_to: Optional[Union[int, Tuple[int]]] = ...,
    broadcast_to: Optional[Union[int, Tuple[int]]] = ...,
    **kwargs: Unpack[_TypedKwargs],
) -> List[_NumberType]: ...


# List[T] -> Tuple[T]
@overload
def validate_array(  # numpydoc ignore=GL08
    array: List[NumberType],
    /,
    *,
    dtype_out: None = None,
    return_type: _TupleReturnType,
    reshape_to: Optional[Union[int, Tuple[int]]] = ...,
    broadcast_to: Optional[Union[int, Tuple[int]]] = ...,
    **kwargs: Unpack[_TypedKwargs],
) -> Tuple[NumberType]: ...


# List[T1] -> Tuple[T2]
@overload
def validate_array(  # numpydoc ignore=GL08
    array: List[NumberType],
    /,
    *,
    dtype_out: Type[_NumberType],
    return_type: _TupleReturnType,
    reshape_to: Optional[Union[int, Tuple[int]]] = ...,
    broadcast_to: Optional[Union[int, Tuple[int]]] = ...,
    **kwargs: Unpack[_TypedKwargs],
) -> Tuple[_NumberType]: ...


# FiniteNestedList[T] -> FiniteNestedList[T]
@overload
def validate_array(  # type: ignore[overload-overlap]  # numpydoc ignore=GL08
    array: _FiniteNestedList[NumberType],
    /,
    *,
    dtype_out: None = None,
    return_type: Optional[_ListReturnType] = ...,
    reshape_to: Optional[_ShapeLike] = ...,
    broadcast_to: Optional[_ShapeLike] = ...,
    **kwargs: Unpack[_TypedKwargs],
) -> Union[NumberType, _FiniteNestedList[NumberType]]: ...


# FiniteNestedList[T1] -> FiniteNestedList[T2]
@overload
def validate_array(  # type: ignore[overload-overlap]  # numpydoc ignore=GL08
    array: _FiniteNestedList[NumberType],
    /,
    *,
    dtype_out: Type[_NumberType],
    return_type: Optional[_ListReturnType] = ...,
    reshape_to: Optional[_ShapeLike] = ...,
    broadcast_to: Optional[_ShapeLike] = ...,
    **kwargs: Unpack[_TypedKwargs],
) -> Union[_NumberType, _FiniteNestedList[_NumberType]]: ...


# """TUPLE OVERLOADS"""
# Tuple[Tuple[T]] -> Tuple[Tuple[T]]
@overload
def validate_array(  # type: ignore[overload-overlap]  # numpydoc ignore=GL08
    array: Tuple[Tuple[NumberType]],
    /,
    *,
    dtype_out: None = None,
    return_type: Optional[_TupleReturnType] = ...,
    reshape_to: Optional[Tuple[int, int]] = ...,
    broadcast_to: Optional[Tuple[int, int]] = ...,
    **kwargs: Unpack[_TypedKwargs],
) -> Tuple[Tuple[NumberType]]: ...


# Tuple[Tuple[T]] -> List[List[T]]
@overload
def validate_array(  # numpydoc ignore=GL08
    array: Tuple[Tuple[NumberType]],
    /,
    *,
    dtype_out: None = None,
    return_type: _ListReturnType,
    reshape_to: Optional[Tuple[int, int]] = ...,
    broadcast_to: Optional[Tuple[int, int]] = ...,
    **kwargs: Unpack[_TypedKwargs],
) -> List[List[NumberType]]: ...


# Tuple[Tuple[T1]] -> Tuple[Tuple[T2]]
@overload
def validate_array(  # type: ignore[overload-overlap]  # numpydoc ignore=GL08
    array: Tuple[Tuple[NumberType]],
    /,
    *,
    dtype_out: Type[_NumberType],
    return_type: Optional[_TupleReturnType] = ...,
    reshape_to: Optional[Tuple[int, int]] = ...,
    broadcast_to: Optional[Tuple[int, int]] = ...,
    **kwargs: Unpack[_TypedKwargs],
) -> Tuple[Tuple[_NumberType]]: ...


# Tuple[Tuple[T1]] -> List[List[T2]]
@overload
def validate_array(  # numpydoc ignore=GL08
    array: Tuple[Tuple[NumberType, ...]],
    /,
    *,
    dtype_out: Type[_NumberType],
    return_type: _ListReturnType,
    reshape_to: Optional[Tuple[int, int]] = ...,
    broadcast_to: Optional[Tuple[int, int]] = ...,
    **kwargs: Unpack[_TypedKwargs],
) -> List[List[_NumberType]]: ...


# Tuple[T] -> Tuple[T]
@overload
def validate_array(  # type: ignore[overload-overlap]  # numpydoc ignore=GL08
    array: Tuple[NumberType, ...],
    /,
    *,
    dtype_out: None = None,
    return_type: Optional[_TupleReturnType] = ...,
    reshape_to: Optional[Union[int, Tuple[int]]] = ...,
    broadcast_to: Optional[Union[int, Tuple[int]]] = ...,
    **kwargs: Unpack[_TypedKwargs],
) -> Tuple[NumberType]: ...


# Tuple[T] -> List[T]
@overload
def validate_array(  # numpydoc ignore=GL08
    array: Tuple[NumberType],
    /,
    *,
    dtype_out: None = None,
    return_type: _ListReturnType,
    reshape_to: Optional[Union[int, Tuple[int]]] = ...,
    broadcast_to: Optional[Union[int, Tuple[int]]] = ...,
    **kwargs: Unpack[_TypedKwargs],
) -> List[NumberType]: ...


# Tuple[T1] -> Tuple[T2]
@overload
def validate_array(  # type: ignore[overload-overlap]  # numpydoc ignore=GL08
    array: Tuple[NumberType, ...],
    /,
    *,
    dtype_out: Type[_NumberType],
    return_type: Optional[_TupleReturnType] = ...,
    reshape_to: Optional[Union[int, Tuple[int]]] = ...,
    broadcast_to: Optional[Union[int, Tuple[int]]] = ...,
    **kwargs: Unpack[_TypedKwargs],
) -> Tuple[_NumberType]: ...


# Tuple[T1] -> List[T2]
@overload
def validate_array(  # numpydoc ignore=GL08
    array: Tuple[NumberType, ...],
    /,
    *,
    dtype_out: Type[_NumberType],
    return_type: _ListReturnType,
    reshape_to: Optional[Union[int, Tuple[int]]] = ...,
    broadcast_to: Optional[Union[int, Tuple[int]]] = ...,
    **kwargs: Unpack[_TypedKwargs],
) -> List[_NumberType]: ...


# FiniteNestedTuple[T] -> FiniteNestedTuple[T]
@overload
def validate_array(  # type: ignore[overload-overlap]  # numpydoc ignore=GL08
    array: _FiniteNestedTuple[NumberType],
    /,
    *,
    dtype_out: None = None,
    return_type: Optional[_TupleReturnType] = ...,
    reshape_to: Optional[_ShapeLike] = ...,
    broadcast_to: Optional[_ShapeLike] = ...,
    **kwargs: Unpack[_TypedKwargs],
) -> Union[NumberType, _FiniteNestedTuple[NumberType]]: ...


# FiniteNestedTuple[T1] -> FiniteNestedTuple[T2]
@overload
def validate_array(  # type: ignore[overload-overlap]  # numpydoc ignore=GL08
    array: _FiniteNestedTuple[NumberType],
    /,
    *,
    dtype_out: Type[_NumberType],
    return_type: Optional[_TupleReturnType] = ...,
    reshape_to: Optional[_ShapeLike] = ...,
    broadcast_to: Optional[_ShapeLike] = ...,
    **kwargs: Unpack[_TypedKwargs],
) -> Union[_NumberType, _FiniteNestedTuple[_NumberType]]: ...


# """NUMPY OVERLOADS"""
# NDArray[T] -> NDArray[T]
@overload
def validate_array(  # numpydoc ignore=GL08
    array: NumpyArray[NumberType],
    /,
    *,
    dtype_out: None = None,
    return_type: Optional[_NumpyReturnType] = ...,
    reshape_to: Optional[_ShapeLike] = ...,
    broadcast_to: Optional[_ShapeLike] = ...,
    **kwargs: Unpack[_TypedKwargs],
) -> NumpyArray[NumberType]: ...


# NDArray[T1] -> NDArray[T2]
@overload
def validate_array(  # numpydoc ignore=GL08
    array: NumpyArray[NumberType],
    /,
    *,
    dtype_out: Type[_NumberType],
    return_type: Optional[_NumpyReturnType] = ...,
    reshape_to: Optional[_ShapeLike] = ...,
    broadcast_to: Optional[_ShapeLike] = ...,
    **kwargs: Unpack[_TypedKwargs],
) -> NumpyArray[_NumberType]: ...


# NDArray[T] -> FiniteNestedList[T]
@overload
def validate_array(  # numpydoc ignore=GL08
    array: NumpyArray[NumberType],
    /,
    *,
    dtype_out: None = None,
    return_type: _ListReturnType,
    reshape_to: Optional[_ShapeLike] = ...,
    broadcast_to: Optional[_ShapeLike] = ...,
    **kwargs: Unpack[_TypedKwargs],
) -> Union[NumberType, _FiniteNestedList[NumberType]]: ...


# NDArray[T1] -> FiniteNestedList[T2]
@overload
def validate_array(  # numpydoc ignore=GL08
    array: NumpyArray[NumberType],
    /,
    *,
    dtype_out: Type[_NumberType],
    return_type: _ListReturnType,
    reshape_to: Optional[_ShapeLike] = ...,
    broadcast_to: Optional[_ShapeLike] = ...,
    **kwargs: Unpack[_TypedKwargs],
) -> Union[_NumberType, _FiniteNestedList[_NumberType]]: ...


# NDArray[T] -> NestedTuple[T]
@overload
def validate_array(  # numpydoc ignore=GL08
    array: NumpyArray[NumberType],
    /,
    *,
    dtype_out: None = None,
    return_type: _TupleReturnType,
    reshape_to: Optional[_ShapeLike] = ...,
    broadcast_to: Optional[_ShapeLike] = ...,
    **kwargs: Unpack[_TypedKwargs],
) -> Union[NumberType, _FiniteNestedTuple[NumberType]]: ...


# NDArray[T1] -> FiniteNestedTuple[T2]
@overload
def validate_array(  # numpydoc ignore=GL08
    array: NumpyArray[NumberType],
    /,
    *,
    dtype_out: Type[_NumberType],
    return_type: _TupleReturnType,
    reshape_to: Optional[_ShapeLike] = ...,
    broadcast_to: Optional[_ShapeLike] = ...,
    **kwargs: Unpack[_TypedKwargs],
) -> Union[_NumberType, _FiniteNestedTuple[_NumberType]]: ...


# """ARRAY-LIKE OVERLOADS"""
# These are general catch-all cases for anything not overloaded explicitly
# ArrayLike[T] -> FiniteNestedList[T]
@overload
def validate_array(  # numpydoc ignore=GL08
    array: _ArrayLikeOrScalar[NumberType],
    /,
    *,
    dtype_out: None = None,
    return_type: _ListReturnType,
    reshape_to: Optional[_ShapeLike] = ...,
    broadcast_to: Optional[_ShapeLike] = ...,
    **kwargs: Unpack[_TypedKwargs],
) -> Union[NumberType, _FiniteNestedList[NumberType]]: ...


# ArrayLike[T1] -> FiniteNestedList[T2]
@overload
def validate_array(  # numpydoc ignore=GL08
    array: _ArrayLikeOrScalar[NumberType],
    /,
    *,
    dtype_out: Type[_NumberType],
    return_type: _ListReturnType,
    reshape_to: Optional[_ShapeLike] = ...,
    broadcast_to: Optional[_ShapeLike] = ...,
    **kwargs: Unpack[_TypedKwargs],
) -> Union[_NumberType, _FiniteNestedList[_NumberType]]: ...


# ArrayLike[T] -> FiniteNestedTuple[T]
@overload
def validate_array(  # numpydoc ignore=GL08
    array: _ArrayLikeOrScalar[NumberType],
    /,
    *,
    dtype_out: None = None,
    return_type: _TupleReturnType,
    reshape_to: Optional[_ShapeLike] = ...,
    broadcast_to: Optional[_ShapeLike] = ...,
    **kwargs: Unpack[_TypedKwargs],
) -> Union[NumberType, _FiniteNestedTuple[NumberType]]: ...


# ArrayLike[T1] -> FiniteNestedTuple[T2]
@overload
def validate_array(  # numpydoc ignore=GL08
    array: _ArrayLikeOrScalar[NumberType],
    /,
    *,
    dtype_out: Type[_NumberType],
    return_type: _TupleReturnType,
    reshape_to: Optional[_ShapeLike] = ...,
    broadcast_to: Optional[_ShapeLike] = ...,
    **kwargs: Unpack[_TypedKwargs],
) -> Union[_NumberType, _FiniteNestedTuple[_NumberType]]: ...


# ArrayLike[T] -> NDArray[T]
@overload
def validate_array(  # numpydoc ignore=GL08
    array: _ArrayLikeOrScalar[NumberType],
    /,
    *,
    dtype_out: None = None,
    return_type: Optional[_NumpyReturnType] = ...,
    reshape_to: Optional[_ShapeLike] = ...,
    broadcast_to: Optional[_ShapeLike] = ...,
    **kwargs: Unpack[_TypedKwargs],
) -> NumpyArray[NumberType]: ...


# ArrayLike[T1] -> NDArray[T2]
@overload
def validate_array(  # numpydoc ignore=GL08
    array: _ArrayLikeOrScalar[NumberType],
    /,
    *,
    dtype_out: Type[_NumberType],
    return_type: Optional[_NumpyReturnType] = ...,
    reshape_to: Optional[_ShapeLike] = ...,
    broadcast_to: Optional[_ShapeLike] = ...,
    **kwargs: Unpack[_TypedKwargs],
) -> NumpyArray[_NumberType]: ...


def validate_array(
    array: _ArrayLikeOrScalar[NumberType],
    /,
    *,
    must_have_shape: Optional[Union[_ShapeLike, List[_ShapeLike]]] = None,
    must_have_ndim: Optional[Union[int, Sequence[int]]] = None,
    must_have_dtype: Optional[_NumberUnion] = None,
    must_have_length: Optional[Union[int, VectorLike[int]]] = None,
    must_have_min_length: Optional[int] = None,
    must_have_max_length: Optional[int] = None,
    must_be_finite: bool = False,
    must_be_real: bool = True,
    must_be_integer: bool = False,
    must_be_nonnegative: bool = False,
    must_be_sorted: Union[bool, Dict[str, Union[bool, int]]] = False,
    must_be_in_range: Optional[VectorLike[float]] = None,
    strict_lower_bound: bool = False,
    strict_upper_bound: bool = False,
    reshape_to: Optional[_ShapeLike] = None,
    broadcast_to: Optional[_ShapeLike] = None,
    dtype_out: Optional[Type[_NumberType]] = None,
    return_type: Optional[_ArrayReturnType] = None,
    as_any: bool = True,
    copy: bool = False,
    get_flags: bool = False,
    name: str = 'Array',
):
    """Check and validate a numeric array meets specific requirements.

    Validate an array to ensure it is numeric, has a specific shape,
    data-type, and/or has values that meet specific requirements such as
    being sorted, having integer values, or is finite. The array can
    optionally be reshaped or broadcast, and the return type of
    the array can be explicitly set to standardize its representation.

    By default, this function is generic and returns an array with the
    same type and dtype as the input array, i.e. ``Array[T] -> Array[T]``
    It is specifically designed to return the following array types as-is
    without copying its data where possible:

    - Scalars: ``T`` -> ``T``
    - Lists: ``List[T]`` -> ``List[T]``
    - Nested lists: ``List[List[T]]`` -> ``List[List[T]]``
    - Tuples: ``Tuple[T]`` -> ``Tuple[T]``
    - Nested tuples: ``Tuple[Tuple[T]]`` -> ``Tuple[Tuple[T]]``
    - NumPy arrays: ``NDArray[T]`` -> ``NDArray[T]``

    All other inputs (e.g. ``range`` objects) may first be copied to a
    NumPy array for processing internally. NumPy protocol arrays (e.g.
    ``pandas`` arrays) are not copied but are returned as a NumPy array.

    Optionally, use ``return_type`` and/or ``dtype_out`` for non-generic
    behavior to ensure the output array has a consistent type.

    .. warning::

        This function is primarily designed to work with homogeneous
        numeric arrays with a regular shape. Any other array-like
        inputs (e.g. structured arrays, string arrays) are not
        supported.

    See Also
    --------
    validate_number
        Specialized function for single numbers.

    validate_array3
        Specialized function for 3-element arrays.

    validate_arrayN
        Specialized function for one-dimensional arrays.

    validate_arrayN_unsigned
        Specialized function for one-dimensional arrays with unsigned integers.

    validate_arrayNx3
        Specialized function for Nx3 dimensional arrays.

    validate_data_range
        Specialized function for data ranges.

    Parameters
    ----------
    array : Number | Array
        Number or array to be validated, in any form that can be converted to
        a :class:`np.ndarray`. This includes lists, lists of tuples, tuples,
        tuples of tuples, tuples of lists and ndarrays.

    must_have_shape : ShapeLike | list[ShapeLike], optional
        :func:`Check <pyvista.core._validation.check.check_shape>`
        if the array has a specific shape. Specify a single shape
        or a list of any allowable shapes. If an integer, the array must
        be 1-dimensional with that length. Use a value of ``-1`` for any
        dimension where its size is allowed to vary. Use ``()`` to allow
        scalar values (i.e. 0-dimensional). Set to ``None`` if the array
        can have any shape (default).

    must_have_ndim : int | Sequence[int], optional
        :func:`Check <pyvista.core._validation.check.check_ndim>` if
        the array has the specified number of dimension(s). Specify a
        single dimension or a sequence of allowable dimensions. If a
        sequence, the array must have at least one of the specified
        number of dimensions.

    must_have_dtype : numpy.typing.DTypeLike | Sequence[numpy.typing.DTypeLike], optional
        :func:`Check <pyvista.core._validation.check.check_subdtype>`
        if the array's data-type has the given dtype. Specify a
        :class:`numpy.dtype` object or dtype-like base class which the
        array's data must be a subtype of. If a sequence, the array's data
        must be a subtype of at least one of the specified dtypes.

    must_have_length : int | VectorLike[int], optional
        :func:`Check <pyvista.core._validation.check.check_length>`
        if the array has the given length. If multiple values are given,
        the array's length must match one of the values.

        .. note ::

            The array's length is determined after reshaping the array
            (if ``reshape_to`` is not ``None``) and after broadcasting (if
            ``broadcast_to`` is not ``None``). Therefore, the specified length
            values should take the array's new shape into consideration if
            applicable.

    must_have_min_length : int, optional
        :func:`Check <pyvista.core._validation.check.check_length>`
        if the array's length is this value or greater. See note in
        ``must_have_length`` for details.

    must_have_max_length : int, optional
        :func:`Check <pyvista.core._validation.check.check_length>`
        if the array' length is this value or less. See note in
        ``must_have_length`` for details.

    must_be_finite : bool, default: False
        :func:`Check <pyvista.core._validation.check.check_finite>`
        if all elements of the array are finite, i.e. not ``infinity``
        and not Not a Number (``NaN``).

    must_be_real : bool, default: True
        :func:`Check <pyvista.core._validation.check.check_real>`
        if the array has real numbers, i.e. its data type is integer or
        floating.

        .. warning::

            Setting this parameter to ``False`` can result in unexpected
            behavior and is not recommended. There is limited support
            for complex number and/or string arrays.

    must_be_integer : bool, default: False
        :func:`Check <pyvista.core._validation.check.check_integer>`
        if the array's values are integer-like (i.e. that
        ``np.all(arr, np.floor(arr))``).

        .. note::

            This check does not require the input dtype to be integers,
            i.e. floats are allowed. Set ``must_have_dtype=int`` if the
            input is required to be integers or ``dtype_out=int`` to
            cast the output to integers.

    must_be_nonnegative : bool, default: False
        :func:`Check <pyvista.core._validation.check.check_nonnegative>`
        if all elements of the array are nonnegative. Consider also
        setting ``dtype_out``, e.g. to ensure the output is an unsigned
        integer type.

    must_be_sorted : bool | dict, default: False
        :func:`Check <pyvista.core._validation.check.check_sorted>`
        if the array's values are sorted. If ``True``, the check is
        performed with default parameters:

        * ``ascending=True``: the array must be sorted in ascending order
        * ``strict=False``: sequential elements with the same value are allowed
        * ``axis=-1``: the sorting is checked along the array's last axis

        To check for descending order, enforce strict ordering, or to check
        along a different axis, use a ``dict`` with keyword arguments that
        will be passed to :func:`Check <pyvista.core._validation.check.check_sorted>`.

    must_be_in_range : VectorLike[float], optional
        :func:`Check <pyvista.core._validation.check.check_range>`
        if the array's values are all within a specific range. Range
        must be a vector with two elements specifying the minimum and
        maximum data values allowed, respectively. By default, the range
        endpoints are inclusive, i.e. values must be >= minimum and <=
        maximum. Use ``strict_lower_bound`` and/or ``strict_upper_bound``
        to further restrict the allowable range.

        .. note::

            Use infinity (``np.inf`` or ``float('inf')``) to specify an
            unlimited bound, e.g.:

            * ``[-np.inf, upper]`` to check if values are less
              than (or equal to) ``upper``
            * ``[lower, np.inf]`` to check if values are greater
              than (or equal to) ``lower``

    strict_lower_bound : bool, default: False
        Enforce a strict lower bound for the range specified by
        ``must_be_in_range``, i.e. array values must be strictly greater
        than the specified minimum.

    strict_upper_bound : bool, default: False
        Enforce a strict upper bound for the range specified by
        ``must_be_in_range``, i.e. array values must be strictly less
        than the specified maximum.

    reshape_to : int | tuple[int, ...], optional
        Reshape the output array to a new shape with :func:`numpy.reshape`.
        The shape should be compatible with the original shape. If an
        integer, then the result will be a 1-D array of that length. One
        shape dimension can be ``-1``.

    broadcast_to : int | tuple[int, ...], optional
        Broadcast the array with :func:`numpy.broadcast_to` to a
        read-only view with the specified shape. Broadcasting is done
        after reshaping (if ``reshape_to`` is not ``None``).

    dtype_out : numpy.typing.DTypeLike, optional
        Set the data-type of the returned array. By default, the
        dtype is inferred from the input data. If ``dtype_out`` differs
        from the array's dtype, a copy of the array is made. The dtype
        of the array is set after any ``must_be_real`` or ``must_have_dtype``
        checks are made.

        .. warning::

            Setting this to a NumPy dtype (e.g. ``np.float64``) will implicitly
            set ``return_type`` to ``numpy``. Set to ``float``, ``int``, or
            ``bool`` to avoid this behavior.

        .. warning::

            Array validation can fail or result in silent integer overflow
            if ``dtype_out`` is integral and the input has infinity values.
            Consider setting ``must_be_finite=True`` for these cases.

    return_type : str | type, optional
        Control the return type of the array. Must be one of:

        * ``"numpy"`` or ``np.ndarray``
        * ``"list"`` or ``list``
        * ``"tuple"`` or ``tuple``

        .. note::

            For scalar inputs, setting the output type to ``list`` or
            ``tuple`` will return a scalar, and not an actual ``list``
            or ``tuple`` object.

    as_any : bool, default: True
        Allow subclasses of ``np.ndarray`` to pass through without
        making a copy. Has no effect if the input is not a NumPy array.

    copy : bool, default: False
        If ``True``, a copy of the array is returned. In some cases, a copy may be
        returned even if ``copy=False`` (e.g. to convert array type/dtype, reshape,
        etc.). In cases where the array is immutable (e.g. tuple) the returned array
        may not be a copy, even if ``copy=True``.

    get_flags : bool, default: False
        If ``True``, return a ``namedtuple`` of boolean flags with information about
        how the output may differ from the input. The flags returned are:

        - ``same_shape``:  ``True`` if the validated array has the same shape as the input.
          Always ``True`` if ``reshape_to`` and ``broadcast_to`` are ``None``.

        - ``same_dtype``: ``True`` if the validated array has the same dtype as the input.
          Always ``True`` if ``dtype_out`` is ``None``.

        - ``same_type``: ``True`` if the validated array has the same type as the input.
          Always ``True`` if ``return_type`` is ``None`` and the input array
          is supported generically (i.e. is scalar, tuple, list, ndarray).

        - ``same_object``: ``True`` if the validated array is the same object as the input.
          May be ``True`` or ``False`` depending on whether a copy is made.
          See ``copy`` for details.

    name : str, default: "Array"
        Variable name to use in the error messages if any of the
        validation checks fail.

    Returns
    -------
    Number | Array
        Validated array of the same type and dtype as the input.
        If ``return_type`` is not ``None``, the returned array has the specified type.
        If ``dtype_out`` is not ``None``, the returned array has the specified dtype.
        See function description for more details.

    Examples
    --------
    Validate a one-dimensional array has at least length two, is
    monotonically increasing (i.e. has strict ascending order), and
    is within some range.

    >>> from pyvista import _validation
    >>> array_in = (1, 2, 3, 5, 8, 13)
    >>> rng = (0, 20)
    >>> _validation.validate_array(
    ...     array_in,
    ...     must_have_shape=(-1),
    ...     must_have_min_length=2,
    ...     must_be_sorted=dict(strict=True),
    ...     must_be_in_range=rng,
    ... )
    (1, 2, 3, 5, 8, 13)

    """
    type_in = type(array) if get_flags else None
    id_in = id(array) if get_flags else None

    if return_type in [np.ndarray, 'numpy']:
        # Wrap directly as numpy to bypass sequence checks
        wrapped: _ArrayLikeWrapper[NumberType] = _NumpyArrayWrapper(
            _cast_to_numpy(array, as_any=as_any),
        )
    else:
        # Wrap array generically
        wrapped = _ArrayLikeWrapper(array)

    # Check dtype
    if must_be_real:
        check_real(wrapped(), name=name)
    if must_have_dtype is not None:
        check_subdtype(wrapped(), base_dtype=must_have_dtype, name=name)

    # Validate dtype_out
    if dtype_out not in (None, float, int, bool):
        # Must be a numpy dtype
        check_subdtype(dtype_out, base_dtype=np.generic, name='dtype_out')
        if return_type is None:
            # Always return numpy array for numpy dtypes
            return_type = 'numpy'
        elif return_type in (tuple, list, 'tuple', 'list'):
            raise ValueError(
                f"Return type {return_type} is not compatible with dtype_out={dtype_out}.\n"
                f"A list or tuple can only be returned if dtype_out is float, int, or bool.",
            )

    do_reshape = reshape_to is not None and wrapped.shape != reshape_to
    do_broadcast = broadcast_to is not None and wrapped.shape != broadcast_to

    # Check if re-casting is needed in case subclasses are not allowed
    rewrap_numpy = (
        as_any is False
        and isinstance(wrapped._array, np.ndarray)
        and type(wrapped._array) is not np.ndarray
    )
    # rewrap_numpy = as_any is False and type(wrapped._array) is not np.ndarray
    if rewrap_numpy or return_type in ("numpy", np.ndarray):
        wrapped = (
            _ArrayLikeWrapper(np.asanyarray(array))
            if as_any
            else _ArrayLikeWrapper(np.asarray(array))
        )

    shape_in = wrapped.shape if get_flags else None
    dtype_in = wrapped.dtype if get_flags else None

    # Check shape
    if must_have_shape is not None:
        check_shape(wrapped(), shape=must_have_shape, name=name)
    if must_have_ndim is not None:
        check_ndim(wrapped(), ndim=must_have_ndim, name=name)

    # Do reshape _after_ checking shape to prevent unexpected reshaping
    if do_reshape or do_broadcast:
        wrapped = _ArrayLikeWrapper(np.reshape(wrapped._array, reshape_to))  # type: ignore[arg-type]

    if do_broadcast:
        wrapped = _ArrayLikeWrapper(np.broadcast_to(wrapped._array, broadcast_to, subok=True))  # type: ignore[arg-type]

    # Check length _after_ reshaping otherwise length may be wrong
    if (
        must_have_length is not None
        or must_have_min_length is not None
        or must_have_max_length is not None
    ):
        check_length(
            wrapped(),
            exact_length=must_have_length,
            min_length=must_have_min_length,
            max_length=must_have_max_length,
            allow_scalar=True,
            name=name,
        )

    # Check data values
    if must_be_nonnegative:
        check_nonnegative(wrapped(), name=name)
    # Check finite before setting dtype since dtype change can fail with inf
    if must_be_finite:
        check_finite(wrapped(), name=name)
    if must_be_integer:
        check_integer(wrapped(), strict=False, name=name)
    if must_be_in_range is not None:
        check_range(
            wrapped(),
            must_be_in_range,
            strict_lower=strict_lower_bound,
            strict_upper=strict_upper_bound,
            name=name,
        )
    if must_be_sorted:
        if isinstance(must_be_sorted, dict):
            check_sorted(wrapped(), **must_be_sorted, name=name)  # type: ignore[arg-type]
        else:
            check_sorted(wrapped(), name=name)

    # Set dtype
    if dtype_out is not None:
        try:
            wrapped.change_dtype(dtype_out)
        except OverflowError as e:
            if 'cannot convert float infinity to integer' in repr(e):
                raise TypeError(
                    f"Cannot change dtype of {name} from {wrapped.dtype} to {dtype_out}.\n"
                    f"Float infinity cannot be converted to integer.",
                )
    # Cast array to desired output
    if return_type is None:
        if isinstance(array, tuple):
            return_type = tuple
        elif isinstance(array, list) or (
            isinstance(array, (float, int, bool)) and wrapped.ndim == 0
        ):
            # this case also covers scalar -> scalar mapping
            return_type = list
        else:
            return_type = np.ndarray

    def _get_flags(_wrapped, _out):
        return _ValidationFlags(
            same_shape=wrapped.shape == shape_in,
            same_dtype=np.dtype(dtype_out) == np.dtype(dtype_in),
            same_type=type(_out) is type_in,
            same_object=id(_out) == id_in,
        )

    if return_type in ("numpy", np.ndarray):
        out1 = wrapped.to_numpy(array, copy)
        return (out1, _get_flags(wrapped, out1)) if get_flags else out1
    elif return_type in ("list", list):
        out2 = wrapped.to_list(array, copy)
        return (out2, _get_flags(wrapped, out2)) if get_flags else out2
    elif return_type in ("tuple", tuple):
        out3 = wrapped.to_tuple(array, copy)
        return (out3, _get_flags(wrapped, out3)) if get_flags else out3
    else:
        # Invalid type, raise error with check
        check_contains(
            ["numpy", "list", "tuple", np.ndarray, list, tuple],
            must_contain=return_type,
            name='Return type',
        )
        return None  # pragma: no cover


def validate_axes(
    *axes: Union[MatrixLike[float], VectorLike[float]],
    normalize: bool = True,
    must_be_orthogonal: bool = True,
    must_have_orientation: Optional[str] = 'right',
    name: str = "Axes",
) -> NumpyArray[float]:
    """Validate 3D axes vectors.

    By default, the axes are normalized and checked to ensure they are orthogonal and
    have a right-handed orientation.

    Parameters
    ----------
    *axes : MatrixLike[float] | VectorLike[float]
        Axes to be validated. Axes may be specified as a single array of row vectors
        or as separate arguments for each 3-element axis vector.
        If only two vectors are given and ``must_have_orientation`` is not ``None``,
        the third vector is automatically calculated as the cross-product of the
        two vectors such that the axes have the correct orientation.

    normalize : bool, default: True
        If ``True``, the axes vectors are individually normalized to each have a norm
        of 1.

    must_be_orthogonal : bool, default: True
        Check if the axes are orthogonal. If ``True``, the cross product between any
        two axes vectors must be parallel to the third.

    must_have_orientation : str, default: 'right'
        Check if the axes have a specific orientation. If ``right``, the
        cross-product of the first axis vector with the second must have a positive
        direction. If ``left``, the direction must be negative. If ``None``, the
        orientation is not checked.

    name : str, default: "Axes"
        Variable name to use in the error messages if any of the
        validation checks fail.

    Returns
    -------
    np.ndarray
        Validated 3x3 axes array of row vectors.

    Examples
    --------
    Validate an axes array.

    >>> import numpy as np
    >>> from pyvista import _validation
    >>> _validation.validate_axes(np.eye(3))
    array([[1., 0., 0.],
           [0., 1., 0.],
           [0., 0., 1.]])

    Validate individual axes vectors as a 3x3 array.

    >>> _validation.validate_axes([1, 0, 0], [0, 1, 0], [0, 0, 1])
    array([[1., 0., 0.],
           [0., 1., 0.],
           [0., 0., 1.]])

    Create a validated left-handed axes array from two vectors.

    >>> _validation.validate_axes(
    ...     [1, 0, 0], [0, 1, 0], must_have_orientation='left'
    ... )
    array([[ 1.,  0.,  0.],
           [ 0.,  1.,  0.],
           [ 0.,  0., -1.]])

    """
    if must_have_orientation is not None:
        check_contains(
            ['right', 'left'],
            must_contain=must_have_orientation,
            name=f"{name} orientation",
        )

    # Validate number of args
    num_args = len(axes)
    if num_args not in (1, 2, 3):
        raise ValueError(
            "Incorrect number of axes arguments. Number of arguments must be either:\n"
            "\tOne arg (a single array with two or three vectors),"
            "\tTwo args (two vectors), or"
            "\tThree args (three vectors).",
        )

    # Validate axes array
    vector2: Optional[NumpyArray[float]] = None
    if num_args == 1:
        axes_array = validate_array(
            axes[0],
            must_have_shape=[(2, 3), (3, 3)],
            name=name,
            dtype_out=np.floating,
        )
        vector0 = axes_array[0]
        vector1 = axes_array[1]
        if len(axes_array) == 3:
            vector2 = axes_array[2]
    else:
        vector0 = validate_array3(axes[0], name=f"{name} Vector[0]")
        vector1 = validate_array3(axes[1], name=f"{name} Vector[1]")
        if num_args == 3:
            vector2 = validate_array3(axes[2], name=f"{name} Vector[2]")

    if vector2 is None:
        if must_have_orientation is None:
            raise ValueError(
                f"{name} orientation must be specified when only two vectors are given.",
            )
        elif must_have_orientation == 'right':
            vector2 = np.cross(vector0, vector1)
        else:
            vector2 = np.cross(vector1, vector0)
    axes_array = np.vstack((vector0, vector1, vector2))
    check_finite(axes_array, name=name)

    if np.any(np.all(np.isclose(axes_array, np.zeros(3)), axis=1)):
        raise ValueError(f"{name} cannot be zeros.")

    # Normalize axes for dot and cross product calcs
    axes_norm = axes_array / np.linalg.norm(axes_array, axis=1).reshape((3, 1))

    # Check non-parallel
    if np.isclose(np.dot(axes_norm[0], axes_norm[1]), 1) or np.isclose(
        np.dot(axes_norm[0], axes_norm[2]),
        1,
    ):
        raise ValueError(f"{name} cannot be parallel.")

    # Check orthogonality
    cross_0_1 = np.cross(axes_norm[0], axes_norm[1])
    cross_1_2 = np.cross(axes_norm[1], axes_norm[2])

    if must_be_orthogonal and not (
        (np.allclose(cross_0_1, axes_norm[2]) or np.allclose(cross_0_1, -axes_norm[2]))
        and (np.allclose(cross_1_2, axes_norm[0]) or np.allclose(cross_1_2, -axes_norm[0]))
    ):
        raise ValueError(f"{name} are not orthogonal.")

    # Check orientation
    if must_have_orientation:
        dot = np.dot(cross_0_1, axes_norm[2])
        if must_have_orientation == 'right' and dot < 0:
            raise ValueError(f"{name} do not have a right-handed orientation.")
        if must_have_orientation == 'left' and dot > 0:
            raise ValueError(f"{name} do not have a left-handed orientation.")

    return axes_norm if normalize else axes_array


def validate_transform4x4(transform: TransformLike, /, *, name="Transform") -> NumpyArray[float]:
    """Validate transform-like input as a 4x4 ndarray.

    Parameters
    ----------
    transform : TransformLike
        Transformation matrix as a 3x3 or 4x4 array, 3x3 or 4x4 vtkMatrix,
        or as a vtkTransform.

    name : str, default: "Transform"
        Variable name to use in the error messages if any of the
        _validation checks fail.

    Returns
    -------
    np.ndarray
        Validated 4x4 transformation matrix.

    See Also
    --------
    validate_transform3x3
        Similar function for 3x3 transforms.

    validate_array
        Generic array _validation function.

    """
    array = np.eye(4)  # initialize
    if isinstance(transform, _vtk.vtkMatrix4x4):
        array = _array_from_vtkmatrix(transform, shape=(4, 4))
    elif isinstance(transform, _vtk.vtkMatrix3x3):
        array[:3, :3] = _array_from_vtkmatrix(transform, shape=(3, 3))
    elif isinstance(transform, _vtk.vtkTransform):
        array = _array_from_vtkmatrix(transform.GetMatrix(), shape=(4, 4))
    else:
        try:
            valid_array = validate_array(
                transform,
                must_have_shape=[(3, 3), (4, 4)],
                must_be_finite=True,
                name=name,
                return_type='numpy',
            )
            if valid_array.shape == (3, 3):
                array[:3, :3] = valid_array
            else:
                array = valid_array
        except ValueError:
            raise TypeError(
                'Input transform must be one of:\n'
                '\tvtkMatrix4x4\n'
                '\tvtkMatrix3x3\n'
                '\tvtkTransform\n'
                '\t4x4 np.ndarray\n'
                '\t3x3 np.ndarray\n',
            )

    return array


def validate_transform3x3(
    transform: Union[MatrixLike[float], _vtk.vtkMatrix3x3],
    /,
    *,
    name="Transform",
) -> NumpyArray[float]:
    """Validate transform-like input as a 3x3 ndarray.

    Parameters
    ----------
    transform : MatrixLike[float] | vtkMatrix3x3
        Transformation matrix as a 3x3 array or vtkMatrix3x3.

    name : str, default: "Transform"
        Variable name to use in the error messages if any of the
        _validation checks fail.

    Returns
    -------
    np.ndarray
        Validated 3x3 transformation matrix.

    See Also
    --------
    validate_transform4x4
        Similar function for 4x4 transforms.

    validate_array
        Generic array _validation function.

    """
    array = np.eye(3)  # initialize
    if isinstance(transform, _vtk.vtkMatrix3x3):
        array[:3, :3] = _array_from_vtkmatrix(transform, shape=(3, 3))
    else:
        try:
            array = validate_array(
                transform,
                must_have_shape=(3, 3),
                name=name,
                return_type="numpy",
            )
        except ValueError:
            raise TypeError('Input transform must be one of:\n\tvtkMatrix3x3\n\t3x3 np.ndarray\n')
    return array


def _array_from_vtkmatrix(
    matrix: Union[_vtk.vtkMatrix3x3, _vtk.vtkMatrix4x4],
    shape: Union[Tuple[Literal[3], Literal[3]], Tuple[Literal[4], Literal[4]]],
) -> NumpyArray[float]:
    """Convert a vtk matrix to an array."""
    array = np.zeros(shape)
    for i, j in product(range(shape[0]), range(shape[1])):
        array[i, j] = matrix.GetElement(i, j)
    return array


class _KwargsValidateNumber(TypedDict):
    reshape: bool
    must_have_dtype: Optional[_NumberUnion]
    must_be_finite: bool
    must_be_real: bool
    must_be_integer: bool
    must_be_nonnegative: bool
    must_be_in_range: Optional[VectorLike[float]]
    strict_lower_bound: bool
    strict_upper_bound: bool
    get_flags: bool
    name: str


# Many type ignores needed to make overloads work here but the typing tests should still pass
@overload
def validate_number(  # type: ignore[misc]  # numpydoc ignore=GL08
    num: Union[NumberType, VectorLike[NumberType]],
    /,
    *,
    reshape: bool = ...,
    dtype_out: None = None,
    **kwargs: Unpack[_KwargsValidateNumber],
) -> NumberType: ...


@overload
def validate_number(  # type: ignore[misc]  # numpydoc ignore=GL08
    num: Union[NumberType, VectorLike[NumberType]],
    /,
    *,
    reshape: bool = ...,
    dtype_out: Type[_NumberType],
    **kwargs: Unpack[_KwargsValidateNumber],
) -> _NumberType: ...


def validate_number(  # type: ignore[misc]  # numpydoc ignore=PR01,PR02
    num: Union[NumberType, VectorLike[NumberType]],
    /,
    *,
    reshape: bool = True,
    must_be_finite: bool = True,
    must_be_real: bool = True,
    must_have_dtype: Optional[_NumberUnion] = None,
    must_be_integer: bool = False,
    must_be_nonnegative: bool = False,
    must_be_in_range: Optional[VectorLike[float]] = None,
    strict_lower_bound: bool = False,
    strict_upper_bound: bool = False,
    dtype_out: Optional[Type[_NumberType]] = None,
    get_flags: bool = False,
    name: str = 'Number',
):
    """Validate a real number.

    This function is similar to :func:`~validate_array`, but is configured
    to only allow inputs with one element. The number is checked to be finite
    by default, and the return type is fixed to always return a ``float``,
    ``int``, or ``bool`` type.

    Parameters
    ----------
    num : float | VectorLike[float]
        Number to validate.

    reshape : bool, default: True
        If ``True``, 1D arrays with 1 element are considered valid input
        and are reshaped to be 0-dimensional.

    Other Parameters
    ----------------
    **kwargs
        See :func:`~validate_array` for documentation on all other keyword
        arguments.

    Returns
    -------
    float | int | bool
        Validated number.

    See Also
    --------
    validate_array
        Generic array validation function.

    check_number
        Similar function with fewer options and no return value.

    Examples
    --------
    Validate a number.

    >>> from pyvista import _validation
    >>> _validation.validate_number(1)
    1

    1D arrays are automatically reshaped.

    >>> _validation.validate_number([42.0])
    42.0

    Additional checks can be added as needed.

    >>> _validation.validate_number(
    ...     10, must_be_in_range=[0, 10], must_be_integer=True
    ... )
    10

    """
    must_have_shape: Union[_ShapeLike, List[_ShapeLike]]
    must_have_shape = [(), (1,)] if reshape else ()

    return validate_array(  # type: ignore[type-var, misc]
        num,
        # Override default vales for these params:
        return_type=list,
        reshape_to=(),
        must_have_shape=must_have_shape,
        # Allow these params to be set by user:
        dtype_out=dtype_out,  # type: ignore[arg-type]
        must_have_dtype=must_have_dtype,
        must_be_nonnegative=must_be_nonnegative,
        must_be_finite=must_be_finite,
        must_be_real=must_be_real,
        must_be_integer=must_be_integer,
        must_be_in_range=must_be_in_range,
        strict_lower_bound=strict_lower_bound,
        strict_upper_bound=strict_upper_bound,
        get_flags=get_flags,
        name=name,
        # These params are irrelevant for this function:
        must_have_ndim=None,
        must_be_sorted=False,
        must_have_length=None,
        must_have_min_length=None,
        must_have_max_length=None,
        broadcast_to=None,
        as_any=False,
        copy=False,
    )


def validate_data_range(  # numpydoc ignore=PR01,PR02
    rng: VectorLike[NumberType],
    /,
    *,
    must_have_dtype: Optional[_NumberUnion] = None,
    must_be_nonnegative: bool = False,
    must_be_finite: bool = False,
    must_be_real: bool = True,
    must_be_integer: bool = False,
    must_be_in_range: Optional[VectorLike[float]] = None,
    strict_lower_bound: bool = False,
    strict_upper_bound: bool = False,
    dtype_out: Optional[Type[_NumberType]] = None,
    as_any: bool = True,
    copy: bool = False,
    get_flags: bool = False,
    name: str = 'Data Range',
) -> Tuple[_NumberType, _NumberType]:
    """Validate a data range.

    This function is similar to :func:`~validate_array`, but is configured
    to only allow inputs with two values and checks that the first value is
    not greater than the second. The return type is also fixed to always
    return a tuple.

    Parameters
    ----------
    rng : VectorLike[float]
        Range to validate in the form ``(lower_bound, upper_bound)``.

    Other Parameters
    ----------------
    **kwargs
        See :func:`~validate_array` for documentation on all other keyword
        arguments.

    Returns
    -------
    tuple
        Validated range as ``(lower_bound, upper_bound)``.

    See Also
    --------
    validate_array
        Generic array validation function.

    Examples
    --------
    Validate a data range.

    >>> from pyvista import _validation
    >>> _validation.validate_data_range([-5, 5.0])
    (-5, 5.0)

    Add additional constraints if needed, e.g. to ensure the output
    only contains floats.

    >>> _validation.validate_data_range([-5, 5.0], dtype_out=float)
    (-5.0, 5.0)

    """
    return cast(
        Tuple[_NumberType, _NumberType],
        validate_array(
            rng,
            # Override default vales for these params:
            return_type=tuple,
            must_have_shape=2,
            must_be_sorted=True,
            # Allow these params to be set by user:
            dtype_out=dtype_out,
            must_have_dtype=must_have_dtype,
            must_be_nonnegative=must_be_nonnegative,
            must_be_finite=must_be_finite,
            must_be_real=must_be_real,
            must_be_integer=must_be_integer,
            must_be_in_range=must_be_in_range,
            strict_lower_bound=strict_lower_bound,
            strict_upper_bound=strict_upper_bound,
            as_any=as_any,
            copy=copy,
            get_flags=get_flags,
            name=name,
            # These params are irrelevant for this function:
            must_have_length=None,
            must_have_min_length=None,
            must_have_max_length=None,
            reshape_to=None,
            broadcast_to=None,
        ),
    )


class _KwargsValidateArrayNx3(TypedDict, total=False):
    must_have_dtype: Optional[_NumberUnion]
    must_have_length: Optional[Union[int, VectorLike[int]]]
    must_have_min_length: Optional[int]
    must_have_max_length: Optional[int]
    must_be_nonnegative: bool
    must_be_finite: bool
    must_be_real: bool
    must_be_integer: bool
    must_be_sorted: Union[bool, Dict[str, Union[bool, int]]]
    must_be_in_range: Optional[VectorLike[float]]
    strict_lower_bound: bool
    strict_upper_bound: bool
    as_any: bool
    copy: bool
    get_flags: bool
    name: str


@overload
def validate_arrayNx3(  # numpydoc ignore=GL08
    array: VectorLike[NumberType],
    /,
    *,
    reshape: Literal[True] = ...,
    dtype_out: None = None,
    **kwargs: Unpack[_KwargsValidateArrayNx3],
) -> NumpyArray[NumberType]: ...


@overload
def validate_arrayNx3(  # numpydoc ignore=GL08
    array: VectorLike[NumberType],
    /,
    *,
    reshape: Literal[True] = ...,
    dtype_out: Type[_NumberType],
    **kwargs: Unpack[_KwargsValidateArrayNx3],
) -> NumpyArray[_NumberType]: ...


@overload
def validate_arrayNx3(  # numpydoc ignore=GL08
    array: MatrixLike[NumberType],
    /,
    *,
    reshape: bool = ...,
    dtype_out: None = None,
    **kwargs: Unpack[_KwargsValidateArrayNx3],
) -> NumpyArray[NumberType]: ...


@overload
def validate_arrayNx3(  # numpydoc ignore=GL08
    array: MatrixLike[NumberType],
    /,
    *,
    reshape: bool = ...,
    dtype_out: Type[_NumberType],
    **kwargs: Unpack[_KwargsValidateArrayNx3],
) -> NumpyArray[_NumberType]: ...


def validate_arrayNx3(  # numpydoc ignore=PR01  # numpydoc ignore=PR01,PR02
    array: Union[MatrixLike[NumberType], VectorLike[NumberType]],
    /,
    *,
    reshape: bool = True,
    must_have_dtype: Optional[_NumberUnion] = None,
    must_have_length: Optional[Union[int, VectorLike[int]]] = None,
    must_have_min_length: Optional[int] = None,
    must_have_max_length: Optional[int] = None,
    must_be_nonnegative: bool = False,
    must_be_finite: bool = False,
    must_be_real: bool = True,
    must_be_integer: bool = False,
    must_be_sorted: Union[bool, Dict[str, Union[bool, int]]] = False,
    must_be_in_range: Optional[VectorLike[float]] = None,
    strict_lower_bound: bool = False,
    strict_upper_bound: bool = False,
    dtype_out: Optional[Type[_NumberType]] = None,
    as_any: bool = True,
    copy: bool = False,
    get_flags: bool = False,
    name: str = 'Array',
):
    """Validate a numeric array with N rows and 3 columns.

    This function is similar to :func:`~validate_array`, but is configured
    to only allow inputs with shape ``(N, 3)`` or which can be reshaped to
    ``(N, 3)``. The return type is also fixed to always return a NumPy array.

    Parameters
    ----------
    array : VectorLike[float] | MatrixLike[float]
        1D or 2D array to validate.

    reshape : bool, default: True
        If ``True``, 1D arrays with 3 elements are considered valid
        input and are reshaped to ``(1, 3)`` to ensure the output is
        two-dimensional.

    Other Parameters
    ----------------
    **kwargs
        See :func:`~validate_array` for documentation on all other keyword
        arguments.

    Returns
    -------
    np.ndarray
        Validated array with shape ``(N, 3)``.

    See Also
    --------
    validate_arrayN
        Similar function for one-dimensional arrays.

    validate_array
        Generic array validation function.

    Examples
    --------
    Validate an Nx3 array.

    >>> from pyvista import _validation
    >>> _validation.validate_arrayNx3(((1, 2, 3), (4, 5, 6)))
    array([[1, 2, 3],
           [4, 5, 6]])

    One-dimensional 3-element arrays are automatically reshaped to 2D.

    >>> _validation.validate_arrayNx3([1, 2, 3])
    array([[1, 2, 3]])

    Add additional constraints.

    >>> _validation.validate_arrayNx3(
    ...     ((1, 2, 3), (4, 5, 6)), must_be_in_range=[0, 10]
    ... )
    array([[1, 2, 3],
           [4, 5, 6]])

    """
    must_have_shape: List[_ShapeLike] = [(-1, 3)]
    reshape_to: Optional[_ShapeLike] = None
    if reshape:
        must_have_shape.append((3,))
        reshape_to = (-1, 3)

    return validate_array(  # type: ignore[call-overload, misc]
        array,
        # Override default vales for these params:
        return_type='numpy',
        reshape_to=reshape_to,
        must_have_shape=must_have_shape,
        # Allow these params to be set by user:
        must_have_dtype=must_have_dtype,
        must_have_length=must_have_length,
        must_have_min_length=must_have_min_length,
        must_have_max_length=must_have_max_length,
        must_be_nonnegative=must_be_nonnegative,
        must_be_finite=must_be_finite,
        must_be_real=must_be_real,
        must_be_integer=must_be_integer,
        must_be_sorted=must_be_sorted,
        must_be_in_range=must_be_in_range,
        strict_lower_bound=strict_lower_bound,
        strict_upper_bound=strict_upper_bound,
        dtype_out=dtype_out,
        as_any=as_any,
        copy=copy,
        get_flags=get_flags,
        name=name,
        # This parameter is not available
        must_have_ndim=None,
        broadcast_to=None,
    )


class _KwargsValidateArrayN(TypedDict, total=False):
    must_have_dtype: Optional[_NumberUnion]
    must_have_length: Optional[Union[int, VectorLike[int]]]
    must_have_min_length: Optional[int]
    must_have_max_length: Optional[int]
    must_be_nonnegative: bool
    must_be_finite: bool
    must_be_real: bool
    must_be_integer: bool
    must_be_sorted: Union[bool, Dict[str, Union[bool, int]]]
    must_be_in_range: Optional[VectorLike[float]]
    strict_lower_bound: bool
    strict_upper_bound: bool
    as_any: bool
    copy: bool
    get_flags: bool
    name: str


@overload
def validate_arrayN(  # numpydoc ignore=GL08
    array: NumberType,
    /,
    *,
    reshape: Literal[True] = ...,
    dtype_out: None = None,
    **kwargs: Unpack[_KwargsValidateArrayN],
) -> NumpyArray[NumberType]: ...


@overload
def validate_arrayN(  # numpydoc ignore=GL08
    array: NumberType,
    /,
    *,
    reshape: Literal[True] = ...,
    dtype_out: Type[_NumberType],
    **kwargs: Unpack[_KwargsValidateArrayN],
) -> NumpyArray[_NumberType]: ...


@overload
def validate_arrayN(  # numpydoc ignore=GL08
    array: MatrixLike[NumberType],
    /,
    *,
    reshape: Literal[True] = ...,
    dtype_out: None = None,
    **kwargs: Unpack[_KwargsValidateArrayN],
) -> NumpyArray[NumberType]: ...


@overload
def validate_arrayN(  # numpydoc ignore=GL08
    array: MatrixLike[NumberType],
    /,
    *,
    reshape: Literal[True] = ...,
    dtype_out: Type[_NumberType],
    **kwargs: Unpack[_KwargsValidateArrayN],
) -> NumpyArray[_NumberType]: ...


@overload
def validate_arrayN(  # numpydoc ignore=GL08
    array: VectorLike[NumberType],
    /,
    *,
    reshape: bool = ...,
    dtype_out: None = None,
    **kwargs: Unpack[_KwargsValidateArrayN],
) -> NumpyArray[NumberType]: ...


@overload
def validate_arrayN(  # numpydoc ignore=GL08
    array: VectorLike[NumberType],
    /,
    *,
    reshape: bool = ...,
    dtype_out: Type[_NumberType],
    **kwargs: Unpack[_KwargsValidateArrayN],
) -> NumpyArray[_NumberType]: ...


def validate_arrayN(  # numpydoc ignore=PR01,PR02
    array: Union[NumberType, VectorLike[NumberType], MatrixLike[NumberType]],
    /,
    *,
    reshape: bool = True,
    must_have_dtype: Optional[_NumberUnion] = None,
    must_have_length: Optional[Union[int, VectorLike[int]]] = None,
    must_have_min_length: Optional[int] = None,
    must_have_max_length: Optional[int] = None,
    must_be_nonnegative: bool = False,
    must_be_finite: bool = False,
    must_be_real: bool = True,
    must_be_integer: bool = False,
    must_be_sorted: Union[bool, Dict[str, Union[bool, int]]] = False,
    must_be_in_range: Optional[VectorLike[float]] = None,
    strict_lower_bound: bool = False,
    strict_upper_bound: bool = False,
    dtype_out: Optional[Type[_NumberType]] = None,
    as_any: bool = True,
    copy: bool = False,
    get_flags: bool = False,
    name: str = 'Array',
):
    """Validate a flat array with N elements.

    This function is similar to :func:`~validate_array`, but is configured
    to only allow inputs with shape ``(N,)`` or which can be reshaped to
    ``(N,)``. The return type is also fixed to always return a NumPy array.

    Parameters
    ----------
    array : float | VectorLike[float] | MatrixLike[float]
        Array-like input to validate.

    reshape : bool, default: True
        If ``True``, 0-dimensional scalars are reshaped to ``(1,)`` and 2D
        vectors with shape ``(1, N)`` are reshaped to ``(N,)`` to ensure the
        output is consistently one-dimensional. Otherwise, all scalar and
        2D inputs are not considered valid.

    Other Parameters
    ----------------
    **kwargs
        See :func:`~validate_array` for documentation on all other keyword
        arguments.

    Returns
    -------
    np.ndarray
        Validated 1D array.

    See Also
    --------
    validate_arrayN_unsigned
        Similar function for non-negative integer arrays.

    validate_array
        Generic array validation function.

    Examples
    --------
    Validate a 1D array with four elements.

    >>> from pyvista import _validation
    >>> _validation.validate_arrayN((1, 2, 3, 4))
    array([1, 2, 3, 4])

    Scalar 0-dimensional values are automatically reshaped to be 1D.

    >>> _validation.validate_arrayN(42.0)
    array([42.0])

    2D arrays where the first dimension is unity are automatically
    reshaped to be 1D.

    >>> _validation.validate_arrayN([[1, 2]])
    array([1, 2])

    Add additional constraints if needed.

    >>> _validation.validate_arrayN((1, 2, 3), must_have_length=3)
    array([1, 2, 3])

    """
    must_have_shape: Union[_ShapeLike, List[_ShapeLike]]
    reshape_to: Optional[Tuple[int]] = None
    if reshape:
        must_have_shape = [(), (-1), (1, -1), (-1, 1)]
        reshape_to = (-1,)
    else:
        must_have_shape = (-1,)
    return validate_array(  # type: ignore[call-overload, misc]
        array,
        # Override default vales for these params:
        return_type='numpy',
        reshape_to=reshape_to,
        must_have_shape=must_have_shape,
        # Allow these params to be set by user:
        must_have_dtype=must_have_dtype,
        must_have_length=must_have_length,
        must_have_min_length=must_have_min_length,
        must_have_max_length=must_have_max_length,
        must_be_nonnegative=must_be_nonnegative,
        must_be_finite=must_be_finite,
        must_be_real=must_be_real,
        must_be_integer=must_be_integer,
        must_be_sorted=must_be_sorted,
        must_be_in_range=must_be_in_range,
        strict_lower_bound=strict_lower_bound,
        strict_upper_bound=strict_upper_bound,
        dtype_out=dtype_out,
        as_any=as_any,
        copy=copy,
        get_flags=get_flags,
        name=name,
        # This parameter is not available
        must_have_ndim=None,
        broadcast_to=None,
    )


class _KwargsValidateArrayNUnsigned(TypedDict, total=False):
    must_have_dtype: Optional[_NumberUnion]
    must_have_length: Optional[Union[int, VectorLike[int]]]
    must_have_min_length: Optional[int]
    must_have_max_length: Optional[int]
    must_be_real: bool
    must_be_sorted: Union[bool, Dict[str, Union[bool, int]]]
    must_be_in_range: Optional[VectorLike[float]]
    strict_lower_bound: bool
    strict_upper_bound: bool
    as_any: bool
    copy: bool
    get_flags: bool
    name: str


_IntegerType = TypeVar('_IntegerType', bound=Union[np.integer, int, np.bool_])  # type: ignore[type-arg]


@overload
def validate_arrayN_unsigned(  # numpydoc ignore=GL08
    array: NumberType,
    /,
    *,
    reshape: Literal[True] = ...,
    dtype_out: int = ...,
    **kwargs: Unpack[_KwargsValidateArrayNUnsigned],
) -> NumpyArray[int]: ...


@overload
def validate_arrayN_unsigned(  # numpydoc ignore=GL08
    array: NumberType,
    /,
    *,
    reshape: Literal[True] = ...,
    dtype_out: Type[_IntegerType],
    **kwargs: Unpack[_KwargsValidateArrayNUnsigned],
) -> NumpyArray[_IntegerType]: ...


@overload
def validate_arrayN_unsigned(  # numpydoc ignore=GL08
    array: MatrixLike[NumberType],
    /,
    *,
    reshape: Literal[True] = ...,
    dtype_out: int = ...,
    **kwargs: Unpack[_KwargsValidateArrayNUnsigned],
) -> NumpyArray[int]: ...


@overload
def validate_arrayN_unsigned(  # numpydoc ignore=GL08
    array: MatrixLike[NumberType],
    /,
    *,
    reshape: Literal[True] = ...,
    dtype_out: Type[_IntegerType],
    **kwargs: Unpack[_KwargsValidateArrayNUnsigned],
) -> NumpyArray[_IntegerType]: ...


@overload
def validate_arrayN_unsigned(  # numpydoc ignore=GL08
    array: VectorLike[NumberType],
    /,
    *,
    reshape: bool = ...,
    dtype_out: int = ...,
    **kwargs: Unpack[_KwargsValidateArrayNUnsigned],
) -> NumpyArray[int]: ...


@overload
def validate_arrayN_unsigned(  # numpydoc ignore=GL08
    array: VectorLike[NumberType],
    /,
    *,
    reshape: bool = ...,
    dtype_out: Type[_IntegerType],
    **kwargs: Unpack[_KwargsValidateArrayNUnsigned],
) -> NumpyArray[_IntegerType]: ...


def validate_arrayN_unsigned(  # type: ignore[misc]  # numpydoc ignore=PR01,PR02
    array: Union[NumberType, VectorLike[NumberType], MatrixLike[NumberType]],
    /,
    *,
    reshape: bool = True,
    must_have_dtype: Optional[_NumberUnion] = None,
    must_have_length: Optional[Union[int, VectorLike[int]]] = None,
    must_have_min_length: Optional[int] = None,
    must_have_max_length: Optional[int] = None,
    must_be_real: bool = True,
    must_be_sorted: Union[bool, Dict[str, Union[bool, int]]] = False,
    must_be_in_range: Optional[VectorLike[float]] = None,
    strict_lower_bound: bool = False,
    strict_upper_bound: bool = False,
    dtype_out: Type[Union[_IntegerType]] = int,  # type: ignore[assignment]
    as_any: bool = True,
    copy: bool = False,
    get_flags: bool = False,
    name: str = 'Array',
):
    """Validate a flat array with N non-negative (unsigned) integers.

    This function is similar to :func:`~validate_array`, but is configured
    to only allow inputs with shape ``(N,)`` or which can be reshaped to
    ``(N,)``. The return type is fixed to always return a NumPy array with
     an integer data type, though an integer subtype may be specified
     (e.g. ``np.unit8``).

    By default, the input is also checked to ensure the values are finite,
    non-negative, and have integer values.

    Parameters
    ----------
    array : float | VectorLike[float] | MatrixLike[float]
        0D, 1D, or 2D array to validate.

    reshape : bool, default: True
        If ``True``, 0-dimensional scalars are reshaped to ``(1,)`` and 2D
        vectors with shape ``(1, N)`` are reshaped to ``(N,)`` to ensure the
        output is consistently one-dimensional. Otherwise, all scalar and
        2D inputs are not considered valid.

    Other Parameters
    ----------------
    **kwargs
        See :func:`~validate_array` for documentation on all other keyword
        arguments.

    Returns
    -------
    np.ndarray
        Validated 1D array with non-negative integers.

    See Also
    --------
    validate_arrayN
        More general function for any numeric one-dimensional array.

    validate_array
        Generic array validation function.

    Examples
    --------
    Validate a 1D array with four non-negative integer-like elements.

    >>> import numpy as np
    >>> from pyvista import _validation
    >>> array = _validation.validate_arrayN_unsigned((1.0, 2.0, 3.0, 4.0))
    >>> array
    array([1, 2, 3, 4])

    Verify that the output data type is integral.

    >>> np.issubdtype(array.dtype, np.integer)
    True

    Scalar 0-dimensional values are automatically reshaped to be 1D.

    >>> _validation.validate_arrayN_unsigned(42)
    array([42])

    2D arrays where the first dimension is unity are automatically
    reshaped to be 1D.

    >>> _validation.validate_arrayN_unsigned([[1, 2]])
    array([1, 2])

    Add additional constraints if needed.

    >>> _validation.validate_arrayN_unsigned(
    ...     (1, 2, 3), must_be_in_range=[1, 3]
    ... )
    array([1, 2, 3])

    """
    check_subdtype(dtype_out, (np.integer, np.bool_), name='dtype_out')
    return validate_arrayN(  # type: ignore[misc]
        array,  # type: ignore[arg-type]
        reshape=reshape,
        # Override default vales for these params:
        must_be_integer=True,
        must_be_nonnegative=True,
        must_be_finite=True,
        # Allow these params to be set by user:
        must_have_dtype=must_have_dtype,
        must_have_length=must_have_length,
        must_have_min_length=must_have_min_length,
        must_have_max_length=must_have_max_length,
        must_be_real=must_be_real,
        must_be_sorted=must_be_sorted,
        must_be_in_range=must_be_in_range,
        strict_lower_bound=strict_lower_bound,
        strict_upper_bound=strict_upper_bound,
        dtype_out=dtype_out,
        as_any=as_any,
        copy=copy,
        get_flags=get_flags,
        name=name,
    )


class _KwargsValidateArray3(TypedDict, total=False):
    must_have_dtype: Optional[_NumberUnion]
    must_be_nonnegative: bool
    must_be_finite: bool
    must_be_real: bool
    must_be_integer: bool
    must_be_sorted: Union[bool, Dict[str, Union[bool, int]]]
    must_be_in_range: Optional[VectorLike[float]]
    strict_lower_bound: bool
    strict_upper_bound: bool
    as_any: bool
    copy: bool
    get_flags: bool
    name: str


@overload
def validate_array3(  # numpydoc ignore=GL08
    array: NumberType,
    /,
    *,
    reshape: bool = ...,
    broadcast: Literal[True],
    dtype_out: None = None,
    **kwargs: Unpack[_KwargsValidateArray3],
) -> NumpyArray[NumberType]: ...


@overload
def validate_array3(  # numpydoc ignore=GL08
    array: NumberType,
    /,
    *,
    reshape: bool = ...,
    broadcast: Literal[True],
    dtype_out: Type[_NumberType],
    **kwargs: Unpack[_KwargsValidateArray3],
) -> NumpyArray[_NumberType]: ...


@overload
def validate_array3(  # numpydoc ignore=GL08
    array: MatrixLike[NumberType],
    /,
    *,
    reshape: Literal[True] = ...,
    broadcast: bool = ...,
    dtype_out: None = None,
    **kwargs: Unpack[_KwargsValidateArray3],
) -> NumpyArray[NumberType]: ...


@overload
def validate_array3(  # numpydoc ignore=GL08
    array: MatrixLike[NumberType],
    /,
    *,
    reshape: Literal[True] = ...,
    broadcast: bool = ...,
    dtype_out: Type[_NumberType],
    **kwargs: Unpack[_KwargsValidateArray3],
) -> NumpyArray[_NumberType]: ...


@overload
def validate_array3(  # numpydoc ignore=GL08
    array: VectorLike[NumberType],
    /,
    *,
    reshape: bool = ...,
    broadcast: bool = ...,
    dtype_out: None = None,
    **kwargs: Unpack[_KwargsValidateArray3],
) -> NumpyArray[NumberType]: ...


@overload
def validate_array3(  # numpydoc ignore=GL08
    array: VectorLike[NumberType],
    /,
    *,
    reshape: bool = ...,
    broadcast: bool = ...,
    dtype_out: Type[_NumberType],
    **kwargs: Unpack[_KwargsValidateArray3],
) -> NumpyArray[_NumberType]: ...


def validate_array3(  # numpydoc ignore=PR01,PR02
    array: Union[NumberType, VectorLike[NumberType], MatrixLike[NumberType]],
    /,
    *,
    reshape: bool = True,
    broadcast: bool = False,
    must_be_finite: bool = False,
    must_be_real: bool = True,
    must_have_dtype: Optional[_NumberUnion] = None,
    must_be_integer: bool = False,
    must_be_nonnegative: bool = False,
    must_be_sorted: Union[bool, Dict[str, Union[bool, int]]] = False,
    must_be_in_range: Optional[VectorLike[float]] = None,
    strict_lower_bound: bool = False,
    strict_upper_bound: bool = False,
    dtype_out: Optional[Type[_NumberType]] = None,
    as_any: bool = True,
    copy: bool = False,
    get_flags: bool = False,
    name: str = 'Array',
):
    """Validate an array with three numbers.

    This function is similar to :func:`~validate_array`, but is configured
    to only allow inputs with shape ``(3,)`` or which can be reshaped to
    ``(3,)``. The return type is also fixed to always return a NumPy array.

    Parameters
    ----------
    array : float | VectorLike[float] | MatrixLike[float]
        Array to validate.

    reshape : bool, default: True
        If ``True``, 2D vectors with shape ``(1, 3)`` or ``(3, 1)`` are
        considered valid input, and are reshaped to ``(3,)`` to ensure
        the output is consistently one-dimensional.

    broadcast : bool, default: False
        If ``True``, scalar values or 1D arrays with a single element
        are considered valid input and the single value is broadcast to
        a length 3 array.

    Other Parameters
    ----------------
    **kwargs
        See :func:`~validate_array` for documentation on all other keyword
        arguments.

    Returns
    -------
    np.ndarray
        Validated 1D array with 3 elements.

    See Also
    --------
    validate_number
        Similar function for a single number.

    validate_arrayN
        Similar function for one-dimensional arrays.

    validate_array
        Generic array validation function.

    Examples
    --------
    Validate a 1D array with three elements.

    >>> from pyvista import _validation
    >>> _validation.validate_array3((1, 2, 3))
    array([1, 2, 3])

    2D 3-element arrays are automatically reshaped to be 1D.

    >>> _validation.validate_array3([[1, 2, 3]])
    array([1, 2, 3])

    Scalar 0-dimensional values can be automatically broadcast as
    a 3-element 1D array.

    >>> _validation.validate_array3(42.0, broadcast=True)
    array([42.0, 42.0, 42.0])

    Add additional constraints if needed.

    >>> _validation.validate_array3((1, 2, 3), must_be_nonnegative=True)
    array([1, 2, 3])

    """
    must_have_shape: List[_ShapeLike] = [(3,)]
    reshape_to: Optional[Tuple[int]] = None
    if reshape:
        must_have_shape.append((1, 3))
        must_have_shape.append((3, 1))
        reshape_to = (-1,)
    broadcast_to: Optional[Tuple[int, ...]] = None
    if broadcast:
        must_have_shape.append(())  # allow 0D scalars
        must_have_shape.append((1,))  # 1D 1-element vectors
        broadcast_to = (3,)

    return validate_array(  # type: ignore[call-overload, misc]
        array,
        # Override default vales for these params:
        return_type='numpy',
        reshape_to=reshape_to,
        broadcast_to=broadcast_to,
        must_have_shape=must_have_shape,
        # Allow these params to be set by user:
        dtype_out=dtype_out,
        must_have_dtype=must_have_dtype,
        must_be_nonnegative=must_be_nonnegative,
        must_be_finite=must_be_finite,
        must_be_real=must_be_real,
        must_be_integer=must_be_integer,
        must_be_sorted=must_be_sorted,
        must_be_in_range=must_be_in_range,
        strict_lower_bound=strict_lower_bound,
        strict_upper_bound=strict_upper_bound,
        as_any=as_any,
        copy=copy,
        get_flags=get_flags,
        name=name,
        # These params are irrelevant for this function:
        must_have_ndim=None,
        must_have_length=None,
        must_have_min_length=None,
        must_have_max_length=None,
    )<|MERGE_RESOLUTION|>--- conflicted
+++ resolved
@@ -16,85 +16,54 @@
 from __future__ import annotations
 
 from itertools import product
-<<<<<<< HEAD
-from typing import (
-    TYPE_CHECKING,
-    Dict,
-    List,
-    Literal,
-    NamedTuple,
-    Optional,
-    Sequence,
-    Tuple,
-    Type,
-    TypedDict,
-    TypeVar,
-    Union,
-    cast,
-    overload,
-)
+from typing import TYPE_CHECKING
+from typing import Dict
+from typing import List
+from typing import Literal
+from typing import NamedTuple
+from typing import Optional
+from typing import Sequence
+from typing import Tuple
+from typing import Type
+from typing import TypedDict
+from typing import TypeVar
+from typing import Union
+from typing import cast
+from typing import overload
 
 import numpy as np
-from typing_extensions import Unpack
+
+try:
+    from typing import Unpack
+except ImportError:
+    from typing_extensions import Unpack
 
 from pyvista.core import _vtk_core as _vtk
-from pyvista.core._typing_core._array_like import (
-    _FiniteNestedList,
-    _FiniteNestedTuple,
-    _NumberType,
-    _NumberUnion,
-)
-from pyvista.core._validation._array_wrapper import _ArrayLikeWrapper, _NumpyArrayWrapper
+from pyvista.core._typing_core._array_like import _FiniteNestedList
+from pyvista.core._typing_core._array_like import _FiniteNestedTuple
+from pyvista.core._typing_core._array_like import _NumberType
+from pyvista.core._typing_core._array_like import _NumberUnion
+from pyvista.core._validation._array_wrapper import _ArrayLikeWrapper
+from pyvista.core._validation._array_wrapper import _NumpyArrayWrapper
 from pyvista.core._validation._cast_array import _cast_to_numpy
-from pyvista.core._validation.check import (
-    check_contains,
-    check_finite,
-    check_integer,
-    check_length,
-    check_ndim,
-    check_nonnegative,
-    check_range,
-    check_real,
-    check_shape,
-    check_sorted,
-    check_subdtype,
-)
-=======
-from typing import TYPE_CHECKING
-from typing import Any
-from typing import Dict
-from typing import Literal
-from typing import Tuple
-from typing import Union
-
-import numpy as np
-
-from pyvista.core._validation import check_contains
-from pyvista.core._validation import check_finite
-from pyvista.core._validation import check_integer
-from pyvista.core._validation import check_length
-from pyvista.core._validation import check_nonnegative
-from pyvista.core._validation import check_range
-from pyvista.core._validation import check_real
-from pyvista.core._validation import check_shape
-from pyvista.core._validation import check_sorted
-from pyvista.core._validation import check_string
-from pyvista.core._validation import check_subdtype
-from pyvista.core._validation._cast_array import _cast_to_numpy
-from pyvista.core._validation._cast_array import _cast_to_tuple
-from pyvista.core._vtk_core import vtkMatrix3x3
-from pyvista.core._vtk_core import vtkMatrix4x4
-from pyvista.core._vtk_core import vtkTransform
->>>>>>> 47e37efe
+from pyvista.core._validation.check import check_contains
+from pyvista.core._validation.check import check_finite
+from pyvista.core._validation.check import check_integer
+from pyvista.core._validation.check import check_length
+from pyvista.core._validation.check import check_ndim
+from pyvista.core._validation.check import check_nonnegative
+from pyvista.core._validation.check import check_range
+from pyvista.core._validation.check import check_real
+from pyvista.core._validation.check import check_shape
+from pyvista.core._validation.check import check_sorted
+from pyvista.core._validation.check import check_subdtype
 
 if TYPE_CHECKING:  # pragma: no cover
-    from pyvista.core._typing_core import (
-        MatrixLike,
-        NumberType,
-        NumpyArray,
-        TransformLike,
-        VectorLike,
-    )
+    from pyvista.core._typing_core import MatrixLike
+    from pyvista.core._typing_core import NumberType
+    from pyvista.core._typing_core import NumpyArray
+    from pyvista.core._typing_core import TransformLike
+    from pyvista.core._typing_core import VectorLike
     from pyvista.core._typing_core._aliases import _ArrayLikeOrScalar
 
 
