--- conflicted
+++ resolved
@@ -442,14 +442,9 @@
             must_contain=must_have_orientation,
             name=f'{name} orientation',
         )
-<<<<<<< HEAD
-    elif must_have_orientation is None and len(axes) == 2:
+    elif len(axes) == 2:
         msg = f'{name} orientation must be specified when only two vectors are given.'
         raise ValueError(msg)
-=======
-    elif len(axes) == 2:
-        raise ValueError(f'{name} orientation must be specified when only two vectors are given.')
->>>>>>> f1eaf171
 
     # Validate axes array
     if len(axes) == 1:
