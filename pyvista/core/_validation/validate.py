"""Functions that validate input and return a standard representation.

.. versionadded:: 0.43.0

A ``validate`` function typically:

* Uses :py:mod:`~pyvista.core._validation.check` functions to
  check the type and/or value of input arguments.
* Applies (optional) constraints, e.g. input or output must have a
  specific length, shape, type, data-type, etc.
* Accepts many different input types or values and standardizes the
  output as a single representation with known properties.

"""

from __future__ import annotations

import inspect
from itertools import product
import reprlib
from typing import TYPE_CHECKING
from typing import Any
from typing import Literal

import numpy as np

from pyvista.core._validation import check_contains
from pyvista.core._validation import check_finite
from pyvista.core._validation import check_integer
from pyvista.core._validation import check_length
from pyvista.core._validation import check_ndim
from pyvista.core._validation import check_nonnegative
from pyvista.core._validation import check_range
from pyvista.core._validation import check_real
from pyvista.core._validation import check_shape
from pyvista.core._validation import check_sorted
from pyvista.core._validation import check_string
from pyvista.core._validation import check_subdtype
from pyvista.core._validation._cast_array import _cast_to_numpy
from pyvista.core._validation._cast_array import _cast_to_tuple
from pyvista.core._vtk_core import vtkMatrix3x3
from pyvista.core._vtk_core import vtkMatrix4x4
from pyvista.core._vtk_core import vtkTransform

if TYPE_CHECKING:
    from collections.abc import Sequence

    import numpy.typing as npt

    from pyvista.core._typing_core import ArrayLike
    from pyvista.core._typing_core import MatrixLike
    from pyvista.core._typing_core import RotationLike
    from pyvista.core._typing_core import TransformLike
    from pyvista.core._typing_core import VectorLike
    from pyvista.core._typing_core._array_like import NumpyArray
    from pyvista.plotting._typing import ColorLike
    from pyvista.plotting.colors import Color

    from .check import _ShapeLike


def validate_array(
    arr: float | ArrayLike[float],
    /,
    *,
    must_have_shape: _ShapeLike | list[_ShapeLike] | None = None,
    must_have_ndim: int | VectorLike[int] | None = None,
    must_have_dtype: npt.DTypeLike | None = None,
    must_have_length: int | VectorLike[int] | None = None,
    must_have_min_length: int | None = None,
    must_have_max_length: int | None = None,
    must_be_nonnegative: bool = False,
    must_be_finite: bool = False,
    must_be_real: bool = True,
    must_be_integer: bool = False,
    must_be_sorted: bool | dict[str, Any] = False,
    must_be_in_range: VectorLike[float] | None = None,
    strict_lower_bound: bool = False,
    strict_upper_bound: bool = False,
    reshape_to: int | tuple[int, ...] | None = None,
    broadcast_to: int | tuple[int, ...] | None = None,
    dtype_out: npt.DTypeLike = None,
    as_any: bool = True,
    copy: bool = False,
    to_list: bool = False,
    to_tuple: bool = False,
    name: str = 'Array',
):
    """Check and validate a numeric array meets specific requirements.

    Validate an array to ensure it is numeric, has a specific shape,
    data-type, and/or has values that meet specific
    requirements such as being sorted, integer-like, or finite.

    The array's output can also be reshaped or broadcast, cast as a
    nested tuple or list array, or cast to a specific data type.

    See Also
    --------
    validate_number
        Specialized function for single numbers.

    validate_array3
        Specialized function for 3-element arrays.

    validate_arrayN
        Specialized function for one-dimensional arrays.

    validate_arrayNx3
        Specialized function for Nx3 dimensional arrays.

    validate_data_range
        Specialized function for data ranges.

    Parameters
    ----------
    arr : array_like
        Array to be validated, in any form that can be converted to
        a :class:`np.ndarray`. This includes lists, lists of tuples, tuples,
        tuples of tuples, tuples of lists and ndarrays.

    must_have_shape : int | tuple[int, ...] | list[int, tuple[int, ...]], optional
        :func:`Check <pyvista.core._validation.check.check_shape>`
        if the array has a specific shape. Specify a single shape
        or a ``list`` of any allowable shapes. If an integer, the array must
        be 1-dimensional with that length. Use a value of ``-1`` for any
        dimension where its size is allowed to vary. Use ``()`` to allow
        scalar values (i.e. 0-dimensional). Set to ``None`` if the array
        can have any shape (default).

    must_have_ndim : int | VectorLike[int], optional
        :func:`Check <pyvista.core._validation.check.check_ndim>` if
        the array has the specified number of dimension(s). Specify a
        single dimension or a sequence of allowable dimensions. If a
        sequence, the array must have at least one of the specified
        number of dimensions.

    must_have_dtype : DTypeLike | list[DTypeLike, ...], optional
        :func:`Check <pyvista.core._validation.check.check_subdtype>`
        if the array's data-type has the given dtype. Specify a
        :class:`np.dtype` object or dtype-like base class which the
        array's data must be a subtype of. If a ``list``, the array's data
        must be a subtype of at least one of the specified dtypes.

    must_have_length : int | VectorLike[int], optional
        :func:`Check <pyvista.core._validation.check.check_length>`
        if the array has the given length. If multiple values are given,
        the array's length must match one of the values.

        .. note ::

            The array's length is determined after reshaping the array
            (if ``reshape`` is not ``None``) and after broadcasting (if
            ``broadcast_to`` is not ``None``). Therefore, the values of
            `length`` should take the array's new shape into
            consideration if applicable.

    must_have_min_length : int, optional
        :func:`Check <pyvista.core._validation.check.check_length>`
        if the array's length is this value or greater.

    must_have_max_length : int, optional
        :func:`Check <pyvista.core._validation.check.check_length>`
        if the array' length is this value or less.

    must_be_nonnegative : bool, default: False
        :func:`Check <pyvista.core._validation.check.check_nonnegative>`
        if all elements of the array are nonnegative.

    must_be_finite : bool, default: False
        :func:`Check <pyvista.core._validation.check.check_finite>`
        if all elements of the array are finite, i.e. not ``infinity``
        and not Not a Number (``NaN``).

    must_be_real : bool, default: True
        :func:`Check <pyvista.core._validation.check.check_real>`
        if the array has real numbers, i.e. its data type is integer or
        floating.

    must_be_integer : bool, default: False
        :func:`Check <pyvista.core._validation.check.check_integer>`
        if the array's values are integer-like (i.e. that
        ``np.all(arr, np.floor(arr))``).

    must_be_sorted : bool | dict, default: False
        :func:`Check <pyvista.core._validation.check.check_sorted>`
        if the array's values are sorted. If ``True``, the check is
        performed with default parameters:

        * ``ascending=True``: the array must be sorted in ascending order
        * ``strict=False``: sequential elements with the same value are allowed
        * ``axis=-1``: the sorting is checked along the array's last axis

        To check for descending order, enforce strict ordering, or to check
        along a different axis, use a ``dict`` with keyword arguments that
        will be passed to ``check_sorted``.

    must_be_in_range : VectorLike[float], optional
        :func:`Check <pyvista.core._validation.check.check_range>`
        if the array's values are all within a specific range. Range
        must be array-like with two elements specifying the minimum and
        maximum data values allowed, respectively. By default, the range
        endpoints are inclusive, i.e. values must be >= minimum and <=
        maximum. Use ``strict_lower_bound`` and/or ``strict_upper_bound``
        to further restrict the allowable range.

        ..note ::

            Use ``np.inf`` to check for open intervals, e.g.:

            * ``[-np.inf, upper_bound]`` to check if values are less
              than (or equal to)  ``upper_bound``
            * ``[lower_bound, np.inf]`` to check if values are greater
              than (or equal to) ``lower_bound``

    strict_lower_bound : bool, default: False
        Enforce a strict lower bound for the range specified by
        ``must_be_in_range``, i.e. array values must be strictly greater
        than the specified minimum.

    strict_upper_bound : bool, default: False
        Enforce a strict upper bound for the range specified by
        ``must_be_in_range``, i.e. array values must be strictly less
        than the specified maximum.

    reshape_to : int | tuple[int, ...], optional
        Reshape the output array to a new shape with :func:`np.reshape`.
        The shape should be compatible with the original shape. If an
        integer, then the result will be a 1-D array of that length. One
        shape dimension can be -1.

    broadcast_to : int | tuple[int, ...], optional
        Broadcast the array with :func:`np.broadcast_to` to a
        read-only view with the specified shape. Broadcasting is done
        after reshaping (if ``reshape_to`` is not ``None``).

    dtype_out : DTypeLike, optional
        Set the data-type of the returned array. By default, the
        dtype is inferred from the input data.

    as_any : bool, default: True
        Allow subclasses of ``np.ndarray`` to pass through without
        making a copy.

    copy : bool, default: False
        If ``True``, a copy of the array is returned. A copy is always
        returned if the array:

        * is a nested sequence
        * is a subclass of ``np.ndarray`` and ``as_any`` is ``False``.

        A copy may also be made to satisfy ``dtype_out`` requirements.

    to_list : bool, default: False
        Return the validated array as a ``list`` or nested ``list``. Scalar
        values are always returned as a ``Number``  (i.e. ``int`` or ``float``).
        Has no effect if ``to_tuple=True``.

    to_tuple : bool, default: False
        Return the validated array as a ``tuple`` or nested ``tuple``. Scalar
        values are always returned as a ``Number``  (i.e. ``int`` or ``float``).

    name : str, default: "Array"
        Variable name to use in the error messages if any of the
        validation checks fail.

    Returns
    -------
    array_like
        Validated array. Returned object is:

        * an instance of ``np.ndarray`` (default), or
        * a nested ``list`` (if ``to_list=True``), or
        * a nested ``tuple`` (if ``to_tuple=True``), or
        * a ``Number`` (i.e. ``int`` or ``float``) if the input is a scalar.

    Examples
    --------
    Validate a one-dimensional array has at least length two, is
    monotonically increasing (i.e. has strict ascending order), and
    is within some range.

    >>> from pyvista import _validation
    >>> array_in = (1, 2, 3, 5, 8, 13)
    >>> rng = (0, 20)
    >>> _validation.validate_array(
    ...     array_in,
    ...     must_have_shape=(-1),
    ...     must_have_min_length=2,
    ...     must_be_sorted=dict(strict=True),
    ...     must_be_in_range=rng,
    ... )
    array([ 1,  2,  3,  5,  8, 13])

    """
    arr_out = _cast_to_numpy(arr, as_any=as_any, copy=copy)

    # Check type
    if must_be_real:
        check_real(arr_out, name=name)

    if must_have_dtype is not None:
        check_subdtype(arr_out, must_have_dtype, name=name)

    # Check shape
    if must_have_shape is not None:
        check_shape(arr_out, must_have_shape, name=name)
    if must_have_ndim is not None:
        check_ndim(arr_out, ndim=must_have_ndim, name=name)

    # Do reshape _after_ checking shape to prevent unexpected reshaping
    if reshape_to is not None and arr_out.shape != reshape_to:
        arr_out = arr_out.reshape(reshape_to)

    if broadcast_to is not None and arr_out.shape != broadcast_to:
        arr_out = np.broadcast_to(arr_out, broadcast_to, subok=True)

    # Check length _after_ reshaping otherwise length may be wrong
    if (
        must_have_length is not None
        or must_have_min_length is not None
        or must_have_max_length is not None
    ):
        check_length(
            arr,
            exact_length=must_have_length,
            min_length=must_have_min_length,
            max_length=must_have_max_length,
            allow_scalar=True,
            name=name,
        )

    # Check data values
    if must_be_nonnegative:
        check_nonnegative(arr_out, name=name)
    if must_be_finite:
        check_finite(arr_out, name=name)
    if must_be_integer:
        check_integer(arr_out, strict=False, name=name)
    if must_be_in_range is not None:
        check_range(
            arr_out,
            must_be_in_range,
            strict_lower=strict_lower_bound,
            strict_upper=strict_upper_bound,
            name=name,
        )
    if must_be_sorted:
        if isinstance(must_be_sorted, dict):
            check_sorted(arr_out, **must_be_sorted, name=name)
        else:
            check_sorted(arr_out, name=name)

    # Process output
    if dtype_out is not None:
        # Copy was done earlier, so don't do it again here
        arr_out = arr_out.astype(dtype_out, copy=False)
    if to_tuple:
        return _cast_to_tuple(arr_out)
    if to_list:
        return arr_out.tolist()
    return arr_out


def validate_axes(
    *axes: VectorLike[float] | MatrixLike[float],
    normalize: bool = True,
    must_be_orthogonal: bool = True,
    must_have_orientation: Literal['right', 'left'] | None = 'right',
    name: str = 'Axes',
):
    """Validate 3D axes vectors.

    By default, the axes are normalized and checked to ensure they are orthogonal and
    have a right-handed orientation.

    Parameters
    ----------
    *axes : VectorLike[float] | MatrixLike[float]
        Axes to be validated. Axes may be specified as a single argument of a 3x3
        array of row vectors or as separate arguments for each 3-element axis vector.
        If only two vectors are given and ``must_have_orientation`` is not ``None``,
        the third vector is automatically calculated as the cross-product of the
        two vectors such that the axes have the correct orientation.

    normalize : bool, default: True
        If ``True``, the axes vectors are individually normalized to each have a norm
        of 1.

    must_be_orthogonal : bool, default: True
        Check if the axes are orthogonal. If ``True``, the cross product between any
        two axes vectors must be parallel to the third.

    must_have_orientation : str, default: 'right'
        Check if the axes have a specific orientation. If ``right``, the
        cross-product of the first axis vector with the second must have a positive
        direction. If ``left``, the direction must be negative. If ``None``, the
        orientation is not checked.

    name : str, default: "Axes"
        Variable name to use in the error messages if any of the
        validation checks fail.

    Returns
    -------
    np.ndarray
        Validated 3x3 axes array of row vectors.

    Examples
    --------
    Validate an axes array.

    >>> import numpy as np
    >>> from pyvista import _validation
    >>> _validation.validate_axes(np.eye(3))
    array([[1., 0., 0.],
           [0., 1., 0.],
           [0., 0., 1.]])

    Validate individual axes vectors as a 3x3 array.

    >>> _validation.validate_axes([1, 0, 0], [0, 1, 0], [0, 0, 1])
    array([[1., 0., 0.],
           [0., 1., 0.],
           [0., 0., 1.]])

    Create a validated left-handed axes array from two vectors.

    >>> _validation.validate_axes(
    ...     [1, 0, 0], [0, 1, 0], must_have_orientation='left'
    ... )
    array([[ 1.,  0.,  0.],
           [ 0.,  1.,  0.],
           [ 0.,  0., -1.]])

    """
    # Validate number of args
    check_length(axes, exact_length=[1, 2, 3], name=f'{name} arguments')
    if must_have_orientation is not None:
        check_contains(
            ['right', 'left'],
            must_contain=must_have_orientation,
            name=f'{name} orientation',
        )
    elif len(axes) == 2:
        msg = f'{name} orientation must be specified when only two vectors are given.'
        raise ValueError(msg)

    # Validate axes array
    if len(axes) == 1:
        axes_array = validate_array(axes[0], must_have_shape=(3, 3), name=name)
    else:
        axes_array = np.zeros((3, 3))
        axes_array[0] = validate_array3(axes[0], name=f'{name} Vector[0]')
        axes_array[1] = validate_array3(axes[1], name=f'{name} Vector[1]')
        if len(axes) == 3:
            axes_array[2] = validate_array3(axes[2], name=f'{name} Vector[2]')
        elif must_have_orientation == 'right':
            axes_array[2] = np.cross(axes_array[0], axes_array[1])
        else:
            axes_array[2] = np.cross(axes_array[1], axes_array[0])
    check_finite(axes_array, name=name)

    if np.isclose(np.dot(axes_array[0], axes_array[1]), 1) or np.isclose(
        np.dot(axes_array[0], axes_array[2]),
        1,
    ):
        msg = f'{name} cannot be parallel.'
        raise ValueError(msg)
    if np.any(np.all(np.isclose(axes_array, np.zeros(3)), axis=1)):
        msg = f'{name} cannot be zeros.'
        raise ValueError(msg)

    # Check orthogonality and orientation using cross products
    # Normalize axes first since norm values are needed for cross product calc
    axes_norm = axes_array / np.linalg.norm(axes_array, axis=1).reshape((3, 1))
    cross_0_1 = np.cross(axes_norm[0], axes_norm[1])
    cross_1_2 = np.cross(axes_norm[1], axes_norm[2])

    if must_be_orthogonal and not (
        (np.allclose(cross_0_1, axes_norm[2]) or np.allclose(cross_0_1, -axes_norm[2]))
        and (np.allclose(cross_1_2, axes_norm[0]) or np.allclose(cross_1_2, -axes_norm[0]))
    ):
        msg = f'{name} are not orthogonal.'
        raise ValueError(msg)

    if must_have_orientation:
        dot = np.dot(cross_0_1, axes_norm[2])
        if must_have_orientation == 'right' and dot < 0:
            msg = f'{name} do not have a right-handed orientation.'
            raise ValueError(msg)
        if must_have_orientation == 'left' and dot > 0:
            msg = f'{name} do not have a left-handed orientation.'
            raise ValueError(msg)

    if normalize:
        return axes_norm
    return axes_array


def validate_rotation(
    rotation: RotationLike,
    must_have_handedness: Literal['right', 'left'] | None = None,
    *,
    tolerance: float = 1e-6,
    name: str = 'Rotation',
):
    """Validate a rotation as a 3x3 matrix.

    The rotation is valid if it is orthogonal and has a determinant
    of ``1`` (right-handed or "proper" rotation) or ``-1`` (left-handed or "improper"
    rotation). By default, right- and left-handed rotations are allowed.
    Use ``must_have_handedness`` to restrict the handedness.

    Parameters
    ----------
    rotation : RotationLike
        3x3 rotation matrix or a SciPy ``Rotation`` object.

    must_have_handedness : 'right' | 'left' | None, default: None
        Check if the rotation has a specific handedness. If ``right``, the
        determinant must be ``1``. If ``left``, the determinant must be ``-1``.
        By default, either handedness is allowed.

    tolerance : float, default: 1e-6
        Tolerance used for checking orthogonality.

    name : str, default: "Rotation"
        Variable name to use in the error messages if any of the
        validation checks fail.

    Returns
    -------
    np.ndarray
        Validated 3x3 rotation matrix.

    Examples
    --------
    Validate a rotation matrix. The identity matrix is used as a toy example.

    >>> import numpy as np
    >>> from pyvista import _validation
    >>> rotation = np.eye(3)
    >>> _validation.validate_rotation(rotation)
    array([[1., 0., 0.],
           [0., 1., 0.],
           [0., 0., 1.]])

    By default, left-handed rotations (which include reflections) are allowed.

    >>> rotation *= -1  # Add reflections
    >>> _validation.validate_rotation(rotation)
    array([[-1., -0., -0.],
           [-0., -1., -0.],
           [-0., -0., -1.]])

    """
    check_contains(
        ['right', 'left', None], must_contain=must_have_handedness, name='must_have_handedness'
    )

    rotation_matrix = validate_transform3x3(rotation, name=name)
<<<<<<< HEAD
    # Check orthogonality
    # A matrix M is orthogonal if the product of M with its transpose is the identity
    norm_diff = np.linalg.norm(rotation_matrix @ rotation_matrix.T - np.eye(3), ord='fro')
    if not norm_diff < tolerance:
        raise ValueError(f'{name} is not valid. Rotation must be orthogonal.')
=======
    if not np.allclose(np.linalg.inv(rotation_matrix), rotation_matrix.T):
        msg = f'{name} is not valid. Its inverse must equal its transpose.'
        raise ValueError(msg)
>>>>>>> 807dd8a3

    if must_have_handedness is not None:
        det = np.linalg.det(rotation_matrix)
        if must_have_handedness == 'right' and not det > 0:
            msg = f'{name} has incorrect handedness. Expected a right-handed rotation, but got a left-handed rotation instead.'
            raise ValueError(msg)
        elif must_have_handedness == 'left' and not det < 0:
            msg = f'{name} has incorrect handedness. Expected a left-handed rotation, but got a right-handed rotation instead.'
            raise ValueError(msg)

    return rotation_matrix


def validate_transform4x4(
    transform: TransformLike, /, *, must_be_finite: bool = True, name: str = 'Transform'
) -> NumpyArray[float]:
    """Validate transform-like input as a 4x4 ndarray.

    Parameters
    ----------
    transform : TransformLike
        Transformation matrix as a 3x3 or 4x4 array, 3x3 or 4x4 vtkMatrix, vtkTransform,
        or a SciPy ``Rotation`` instance. If the input is 3x3, the array is padded using
        a 4x4 identity matrix.

    must_be_finite : bool, default: True
        :func:`Check <pyvista.core._validation.check.check_finite>`
        if all elements of the array are finite, i.e. not ``infinity``
        and not Not a Number (``NaN``).

    name : str, default: "Transform"
        Variable name to use in the error messages if any of the
        validation checks fail.

    Returns
    -------
    np.ndarray
        Validated 4x4 transformation matrix.

    See Also
    --------
    validate_transform3x3
        Similar function for 3x3 transforms.

    validate_array
        Generic array validation function.

    """
    check_string(name, name='Name')
    try:
        arr = np.eye(4)  # initialize
        arr[:3, :3] = validate_transform3x3(transform, must_be_finite=must_be_finite, name=name)
    except (ValueError, TypeError):
        if isinstance(transform, vtkMatrix4x4):
            arr = _array_from_vtkmatrix(transform, shape=(4, 4))
        elif isinstance(transform, vtkTransform):
            arr = _array_from_vtkmatrix(transform.GetMatrix(), shape=(4, 4))
        else:
            try:
                arr = validate_array(
                    transform,  # type: ignore[arg-type]
                    must_have_shape=[(3, 3), (4, 4)],
                    must_be_finite=must_be_finite,
                    name=name,
                )
            except TypeError:
                msg = (
                    'Input transform must be one of:\n'
                    '\tvtkMatrix4x4\n'
                    '\tvtkMatrix3x3\n'
                    '\tvtkTransform\n'
                    '\t4x4 np.ndarray\n'
                    '\t3x3 np.ndarray\n'
                    '\tscipy.spatial.transform.Rotation\n'
                    f'Got {reprlib.repr(transform)} with type {type(transform)} instead.',
                )
                raise TypeError(msg)

    return arr


def validate_transform3x3(
    transform: TransformLike, /, *, must_be_finite: bool = True, name: str = 'Transform'
):
    """Validate transform-like input as a 3x3 ndarray.

    Parameters
    ----------
    transform : RotationLike
        Transformation matrix as a 3x3 array, vtk matrix, or a SciPy ``Rotation``
        instance.

        .. note::

           Although ``RotationLike`` inputs are accepted, no checks are done
           to verify that the transformation is actually a rotation.
           Therefore, any 3x3 transformation is acceptable.

    must_be_finite : bool, default: True
        :func:`Check <pyvista.core._validation.check.check_finite>`
        if all elements of the array are finite, i.e. not ``infinity``
        and not Not a Number (``NaN``).

    name : str, default: "Transform"
        Variable name to use in the error messages if any of the
        validation checks fail.

    Returns
    -------
    np.ndarray
        Validated 3x3 transformation matrix.

    See Also
    --------
    validate_transform4x4
        Similar function for 4x4 transforms.

    validate_array
        Generic array validation function.

    """
    check_string(name, name='Name')
    if isinstance(transform, vtkMatrix3x3):
        return _array_from_vtkmatrix(transform, shape=(3, 3))
    else:
        try:
            return validate_array(
                transform,  # type: ignore[arg-type]
                must_have_shape=(3, 3),
                must_be_finite=must_be_finite,
                name=name,
            )
        except ValueError:
            pass
        except TypeError:
            try:
                from scipy.spatial.transform import Rotation
            except ModuleNotFoundError:  # pragma: no cover
                pass
            else:
                if isinstance(transform, Rotation):
                    # Get matrix output and try validating again
                    return validate_transform3x3(
                        transform.as_matrix(), must_be_finite=must_be_finite, name=name
                    )

    error_message = (
        f'Input transform must be one of:\n'
        '\tvtkMatrix3x3\n'
        '\t3x3 np.ndarray\n'
        '\tscipy.spatial.transform.Rotation\n'
        f'Got {reprlib.repr(transform)} with type {type(transform)} instead.'
    )
    raise TypeError(error_message)


def _array_from_vtkmatrix(
    matrix: vtkMatrix3x3 | vtkMatrix4x4,
    shape: tuple[Literal[3], Literal[3]] | tuple[Literal[4], Literal[4]],
) -> NumpyArray[float]:
    """Convert a vtk matrix to an array."""
    array = np.zeros(shape)
    for i, j in product(range(shape[0]), range(shape[1])):
        array[i, j] = matrix.GetElement(i, j)
    return array


def validate_number(num: float, /, *, reshape: bool = True, **kwargs):
    """Validate a real, finite number.

    By default, the number is checked to ensure it:

    * is scalar or is an array which can be reshaped as a scalar
    * is a real number
    * is finite

    Parameters
    ----------
    num : float
        Number to validate.

    reshape : bool, default: True
        If ``True``, 1D arrays with 1 element are considered valid input
        and are reshaped to be 0-dimensional.

    **kwargs : dict, optional
        Additional keyword arguments passed to :func:`~validate_array`.

    Returns
    -------
    int | float
        Validated number.

    See Also
    --------
    validate_array
        Generic array validation function.

    Examples
    --------
    Validate a number.

    >>> from pyvista import _validation
    >>> _validation.validate_number(1)
    1

    1D arrays are automatically reshaped.

    >>> _validation.validate_number([42.0])
    42.0

    Additional checks can be added as needed.

    >>> _validation.validate_number(
    ...     10, must_be_in_range=[0, 10], must_be_integer=True
    ... )
    10

    """
    kwargs.setdefault('name', 'Number')
    kwargs.setdefault('to_list', True)
    kwargs.setdefault('must_be_finite', True)

    if reshape:
        shape = [(), (1,)]
        _set_default_kwarg_mandatory(kwargs, 'reshape_to', ())
    else:
        shape = ()  # type: ignore[assignment]
    _set_default_kwarg_mandatory(kwargs, 'must_have_shape', shape)

    return validate_array(num, **kwargs)


def validate_data_range(rng: VectorLike[float], /, **kwargs):
    """Validate a data range.

    By default, the data range is checked to ensure:

    * it has two values
    * it has real numbers
    * the lower bound is not more than the upper bound

    Parameters
    ----------
    rng : VectorLike[float]
        Range to validate in the form ``(lower_bound, upper_bound)``.

    **kwargs : dict, optional
        Additional keyword arguments passed to :func:`~validate_array`.

    Returns
    -------
    tuple
        Validated range as ``(lower_bound, upper_bound)``.

    See Also
    --------
    validate_array
        Generic array validation function.

    Examples
    --------
    Validate a data range.

    >>> from pyvista import _validation
    >>> _validation.validate_data_range([-5, 5])
    (-5, 5)

    Add additional constraints if needed.

    >>> _validation.validate_data_range([0, 1.0], must_be_nonnegative=True)
    (0.0, 1.0)

    """
    kwargs.setdefault('name', 'Data Range')
    _set_default_kwarg_mandatory(kwargs, 'must_have_shape', 2)
    _set_default_kwarg_mandatory(kwargs, 'must_be_sorted', True)
    if 'to_list' not in kwargs:
        kwargs.setdefault('to_tuple', True)
    return validate_array(rng, **kwargs)


def validate_arrayNx3(
    arr: VectorLike[float] | MatrixLike[float], /, *, reshape: bool = True, **kwargs
):
    """Validate an array is numeric and has shape Nx3.

    The array is checked to ensure its input values:

    * have shape ``(N, 3)`` or can be reshaped to ``(N, 3)``
    * are numeric

    The returned array is formatted so that its values:

    * have shape ``(N, 3)``.

    Parameters
    ----------
    arr : VectorLike[float] | MatrixLike[float]
        Array to validate.

    reshape : bool, default: True
        If ``True``, 1D arrays with 3 elements are considered valid
        input and are reshaped to ``(1, 3)`` to ensure the output is
        two-dimensional.

    **kwargs : dict, optional
        Additional keyword arguments passed to :func:`~validate_array`.

    Returns
    -------
    np.ndarray
        Validated array with shape ``(N, 3)``.

    See Also
    --------
    validate_arrayN
        Similar function for one-dimensional arrays.

    validate_array
        Generic array validation function.

    Examples
    --------
    Validate an Nx3 array.

    >>> from pyvista import _validation
    >>> _validation.validate_arrayNx3(((1, 2, 3), (4, 5, 6)))
    array([[1, 2, 3],
           [4, 5, 6]])

    One-dimensional 3-element arrays are automatically reshaped to 2D.

    >>> _validation.validate_arrayNx3([1, 2, 3])
    array([[1, 2, 3]])

    Add additional constraints.

    >>> _validation.validate_arrayNx3(
    ...     ((1, 2, 3), (4, 5, 6)), must_be_in_range=[0, 10]
    ... )
    array([[1, 2, 3],
           [4, 5, 6]])

    """
    if reshape:
        shape = [3, (-1, 3)]
        _set_default_kwarg_mandatory(kwargs, 'reshape_to', (-1, 3))
    else:
        shape = (-1, 3)  # type: ignore[assignment]
    _set_default_kwarg_mandatory(kwargs, 'must_have_shape', shape)

    return validate_array(arr, **kwargs)


def validate_arrayN(arr: float | VectorLike[float], /, *, reshape: bool = True, **kwargs):
    """Validate a numeric 1D array.

    The array is checked to ensure its input values:

    * have shape ``(N,)`` or can be reshaped to ``(N,)``
    * are numeric

    The returned array is formatted so that its values:

    * have shape ``(N,)``

    Parameters
    ----------
    arr : VectorLike[float]
        Array to validate.

    reshape : bool, default: True
        If ``True``, 0-dimensional scalars are reshaped to ``(1,)`` and 2D
        vectors with shape ``(1, N)`` are reshaped to ``(N,)`` to ensure the
        output is consistently one-dimensional. Otherwise, all scalar and
        2D inputs are not considered valid.

    **kwargs : dict, optional
        Additional keyword arguments passed to :func:`~validate_array`.

    Returns
    -------
    np.ndarray
        Validated 1D array.

    See Also
    --------
    validate_arrayN_unsigned
        Similar function for non-negative integer arrays.

    validate_array
        Generic array validation function.

    Examples
    --------
    Validate a 1D array with four elements.

    >>> from pyvista import _validation
    >>> _validation.validate_arrayN((1, 2, 3, 4))
    array([1, 2, 3, 4])

    Scalar 0-dimensional values are automatically reshaped to be 1D.

    >>> _validation.validate_arrayN(42.0)
    array([42.0])

    2D arrays where the first dimension is unity are automatically
    reshaped to be 1D.

    >>> _validation.validate_arrayN([[1, 2]])
    array([1, 2])

    Add additional constraints if needed.

    >>> _validation.validate_arrayN((1, 2, 3), must_have_length=3)
    array([1, 2, 3])

    """
    if reshape:
        shape = [(), (-1), (1, -1)]
        _set_default_kwarg_mandatory(kwargs, 'reshape_to', (-1))
    else:
        shape = -1  # type: ignore[assignment]
    _set_default_kwarg_mandatory(kwargs, 'must_have_shape', shape)
    return validate_array(arr, **kwargs)


def validate_arrayN_unsigned(
    arr: VectorLike[float], /, *, reshape: bool = True, **kwargs
) -> NumpyArray[int]:
    """Validate a numeric 1D array of non-negative (unsigned) integers.

    The array is checked to ensure its input values:

    * have shape ``(N,)`` or can be reshaped to ``(N,)``
    * are integer-like
    * are non-negative

    The returned array is formatted so that its values:

    * have shape ``(N,)``
    * have an integer data type

    Parameters
    ----------
    arr : VectorLike[float]
        Array to validate.

    reshape : bool, default: True
        If ``True``, 0-dimensional scalars are reshaped to ``(1,)`` and 2D
        vectors with shape ``(1, N)`` are reshaped to ``(N,)`` to ensure the
        output is consistently one-dimensional. Otherwise, all scalar and
        2D inputs are not considered valid.

    **kwargs : dict, optional
        Additional keyword arguments passed to :func:`~validate_array`.

    Returns
    -------
    np.ndarray
        Validated 1D array with non-negative integers.

    See Also
    --------
    validate_arrayN
        Similar function for numeric one-dimensional arrays.

    validate_array
        Generic array validation function.

    Examples
    --------
    Validate a 1D array with four non-negative integer-like elements.

    >>> import numpy as np
    >>> from pyvista import _validation
    >>> arr = _validation.validate_arrayN_unsigned((1.0, 2.0, 3.0, 4.0))
    >>> arr
    array([1, 2, 3, 4])

    Verify that the output data type is integral.

    >>> np.issubdtype(arr.dtype, int)
    True

    Scalar 0-dimensional values are automatically reshaped to be 1D.

    >>> _validation.validate_arrayN_unsigned(42)
    array([42])

    2D arrays where the first dimension is unity are automatically
    reshaped to be 1D.

    >>> _validation.validate_arrayN_unsigned([[1, 2]])
    array([1, 2])

    Add additional constraints if needed.

    >>> _validation.validate_arrayN_unsigned((1, 2, 3), must_be_in_range=[1, 3])
    array([1, 2, 3])

    """
    # Set default dtype out but allow overriding as long as the dtype
    # is also integral
    kwargs.setdefault('dtype_out', int)
    if kwargs['dtype_out'] is not int:
        check_subdtype(kwargs['dtype_out'], np.integer)

    _set_default_kwarg_mandatory(kwargs, 'must_be_integer', True)
    _set_default_kwarg_mandatory(kwargs, 'must_be_nonnegative', True)

    return validate_arrayN(arr, reshape=reshape, **kwargs)


def validate_array3(
    arr: float | VectorLike[float] | MatrixLike[float],
    /,
    *,
    reshape: bool = True,
    broadcast: bool = False,
    **kwargs,
):
    """Validate a numeric 1D array with 3 elements.

    The array is checked to ensure its input values:

    * have shape ``(3,)`` or can be reshaped to ``(3,)``
    * are numeric and real

    The returned array is formatted so that it has shape ``(3,)``.

    Parameters
    ----------
    arr : float | VectorLike[float] | MatrixLike[float]
        Array to validate.

    reshape : bool, default: True
        If ``True``, 2D vectors with shape ``(1, 3)`` are considered valid
        input, and are reshaped to ``(3,)`` to ensure the output is
        consistently one-dimensional.

    broadcast : bool, default: False
        If ``True``, scalar values or 1D arrays with a single element
        are considered valid input and the single value is broadcast to
        a length 3 array.

    **kwargs : dict, optional
        Additional keyword arguments passed to :func:`~validate_array`.

    Returns
    -------
    np.ndarray
        Validated 1D array with 3 elements.

    See Also
    --------
    validate_number
        Similar function for a single number.

    validate_arrayN
        Similar function for one-dimensional arrays.

    validate_array
        Generic array validation function.

    Examples
    --------
    Validate a 1D array with three elements.

    >>> from pyvista import _validation
    >>> _validation.validate_array3((1, 2, 3))
    array([1, 2, 3])

    2D 3-element arrays are automatically reshaped to be 1D.

    >>> _validation.validate_array3([[1, 2, 3]])
    array([1, 2, 3])

    Scalar 0-dimensional values can be automatically broadcast as
    a 3-element 1D array.

    >>> _validation.validate_array3(42.0, broadcast=True)
    array([42.0, 42.0, 42.0])

    Add additional constraints if needed.

    >>> _validation.validate_array3((1, 2, 3), must_be_nonnegative=True)
    array([1, 2, 3])

    """
    shape = [(3,)]
    if reshape:
        shape.append((1, 3))  # type: ignore[arg-type]
        shape.append((3, 1))  # type: ignore[arg-type]
        _set_default_kwarg_mandatory(kwargs, 'reshape_to', (-1))
    if broadcast:
        shape.append(())  # type: ignore[arg-type] # allow 0D scalars
        shape.append((1,))  # 1D 1-element vectors
        _set_default_kwarg_mandatory(kwargs, 'broadcast_to', (3,))
    _set_default_kwarg_mandatory(kwargs, 'must_have_shape', shape)

    return validate_array(arr, **kwargs)


def _set_default_kwarg_mandatory(kwargs: dict[str, Any], key: str, default: Any) -> None:
    """Set a kwarg and raise ValueError if not set to its default value."""
    val = kwargs.pop(key, default)
    if val != default:
        calling_fname = inspect.stack()[1].function
        msg = (
            f"Parameter '{key}' cannot be set for function `{calling_fname}`.\n"
            f'Its value is automatically set to `{default}`.'
        )
        raise ValueError(msg)
    kwargs[key] = default


def validate_dimensionality(
    dimensionality: Literal[0, 1, 2, 3, '0D', '1D', '2D', '3D'] | VectorLike[int],
    /,
    *,
    reshape: bool = True,
    **kwargs,
) -> int:
    """Validate a dimensionality.

    By default, the dimensionality is checked to ensure it:

    * is scalar or is an array which can be reshaped as a scalar
    * is an integer in the inclusive range ``[0, 3]``
    * or is a valid alias among ``'0D'``, ``'1D'``, ``'2D'``, or ``'3D'``

    Parameters
    ----------
    dimensionality : Literal[0, 1, 2, 3, '0D', '1D', '2D', '3D'] | ArrayLike
        Number to validate.

    reshape : bool, default: True
        If ``True``, 1D arrays with 1 element are considered valid input
        and are reshaped to be 0-dimensional.

    **kwargs : dict, optional
        Additional keyword arguments passed to :func:`~validate_array`.

    Returns
    -------
    int
        Validated dimensionality.

    Examples
    --------
    Validate a dimensionality.

    >>> from pyvista import _validation
    >>> _validation.validate_dimensionality('1D')
    1

    1D arrays are automatically reshaped.

    >>> _validation.validate_dimensionality([3])
    3

    """
    kwargs.setdefault('name', 'Dimensionality')
    kwargs.setdefault('to_list', True)
    kwargs.setdefault('must_be_finite', True)
    kwargs.setdefault('must_be_in_range', [0, 3])

    dimensionality_as_array = np.asarray(dimensionality)
    if np.issubdtype(dimensionality_as_array.dtype, str):
        dimensionality_as_array = np.char.replace(dimensionality_as_array, 'D', '')

    try:
        dimensionality_as_array = dimensionality_as_array.astype(np.int64)
    except ValueError:
        msg = (
            f'`{dimensionality}` is not a valid dimensionality.'
            ' Use one of [0, 1, 2, 3, "0D", "1D", "2D", "3D"].'
        )
        raise ValueError(msg)

    if reshape:
        shape = [(), (1,)]
        _set_default_kwarg_mandatory(kwargs, 'reshape_to', ())
    else:
        shape = ()  # type: ignore[assignment]
    _set_default_kwarg_mandatory(kwargs, 'must_have_shape', shape)

    return validate_array(dimensionality_as_array, **kwargs)


def _validate_color_sequence(
    color: ColorLike | Sequence[ColorLike],
    n_colors: int | None = None,
) -> tuple[Color, ...]:
    """Validate a color sequence.

    If `n_colors` is specified, the output will have `n` colors. For single-color
    inputs, the color is copied and a sequence of `n` identical colors is returned.
    For inputs with multiple colors, the number of colors in the input must
    match `n_colors`.

    If `n_colors` is None, no broadcasting or length-checking is performed.
    """
    from pyvista.plotting.colors import Color

    try:
        # Assume we have one color
        color_list = [Color(color)]  # type: ignore[arg-type]
        n_colors = 1 if n_colors is None else n_colors
        return tuple(color_list * n_colors)
    except ValueError:
        if isinstance(color, (tuple, list)):
            try:
                color_list = [_validate_color_sequence(c, n_colors=1)[0] for c in color]
                if len(color_list) == 1:
                    n_colors = 1 if n_colors is None else n_colors
                    color_list = color_list * n_colors

                # Only return if we have the correct number of colors
                if n_colors is None or len(color_list) == n_colors:
                    return tuple(color_list)
            except ValueError:
                pass
    msg = (
        f'Invalid color(s):\n'
        f'\t{color}\n'
        f'Input must be a single ColorLike color '
        f'or a sequence of {n_colors} ColorLike colors.'
    )
    raise ValueError(msg)<|MERGE_RESOLUTION|>--- conflicted
+++ resolved
@@ -560,17 +560,12 @@
     )
 
     rotation_matrix = validate_transform3x3(rotation, name=name)
-<<<<<<< HEAD
     # Check orthogonality
     # A matrix M is orthogonal if the product of M with its transpose is the identity
     norm_diff = np.linalg.norm(rotation_matrix @ rotation_matrix.T - np.eye(3), ord='fro')
     if not norm_diff < tolerance:
-        raise ValueError(f'{name} is not valid. Rotation must be orthogonal.')
-=======
-    if not np.allclose(np.linalg.inv(rotation_matrix), rotation_matrix.T):
-        msg = f'{name} is not valid. Its inverse must equal its transpose.'
+        msg = f'{name} is not valid. Rotation must be orthogonal.'
         raise ValueError(msg)
->>>>>>> 807dd8a3
 
     if must_have_handedness is not None:
         det = np.linalg.det(rotation_matrix)
