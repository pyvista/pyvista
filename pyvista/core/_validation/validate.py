--- conflicted
+++ resolved
@@ -46,14 +46,11 @@
 if TYPE_CHECKING:  # pragma: no cover
     import numpy.typing as npt
 
-<<<<<<< HEAD
     from pyvista.core._typing_core import ArrayLike
     from pyvista.core._typing_core import MatrixLike
+    from pyvista.core._typing_core import RotationLike
     from pyvista.core._typing_core import TransformLike
     from pyvista.core._typing_core import VectorLike
-=======
-    from pyvista.core._typing_core import RotationLike
->>>>>>> d6a9aea2
     from pyvista.core._typing_core._array_like import NumpyArray
 
     from .check import _ShapeLike
@@ -136,23 +133,14 @@
         number of dimensions.
 
     must_have_dtype : DTypeLike | list[DTypeLike, ...], optional
-<<<<<<< HEAD
-        :func:`Check <pyvista.core.validation.check.check_subdtype>`
-=======
         :func:`Check <pyvista.core._validation.check.check_subdtype>`
->>>>>>> d6a9aea2
         if the array's data-type has the given dtype. Specify a
         :class:`np.dtype` object or dtype-like base class which the
         array's data must be a subtype of. If a ``list``, the array's data
         must be a subtype of at least one of the specified dtypes.
 
-<<<<<<< HEAD
     must_have_length : int | VectorLike[int], optional
-        :func:`Check <pyvista.core.validation.check.check_has_length>`
-=======
-    must_have_length : int | ArrayLike[int, ...], optional
         :func:`Check <pyvista.core._validation.check.check_length>`
->>>>>>> d6a9aea2
         if the array has the given length. If multiple values are given,
         the array's length must match one of the values.
 
@@ -204,13 +192,8 @@
         along a different axis, use a ``dict`` with keyword arguments that
         will be passed to ``check_sorted``.
 
-<<<<<<< HEAD
     must_be_in_range : VectorLike[float], optional
-        :func:`Check <pyvista.core.validation.check.check_range>`
-=======
-    must_be_in_range : array_like[float, float], optional
         :func:`Check <pyvista.core._validation.check.check_range>`
->>>>>>> d6a9aea2
         if the array's values are all within a specific range. Range
         must be array-like with two elements specifying the minimum and
         maximum data values allowed, respectively. By default, the range
@@ -507,86 +490,9 @@
     return axes_array
 
 
-<<<<<<< HEAD
 def validate_transform4x4(
     transform: TransformLike, /, *, must_be_finite: bool = True, name: str = 'Transform'
 ) -> NumpyArray[float]:
-=======
-def validate_rotation(
-    rotation: RotationLike,
-    must_have_handedness: Literal['right', 'left'] | None = None,
-    name: str = 'Rotation',
-):
-    """Validate a rotation as a 3x3 matrix.
-
-    The rotation is valid if its transpose equals its inverse and has a determinant
-    of ``1`` (right-handed or "proper" rotation) or ``-1`` (left-handed or "improper"
-    rotation). By default, right- and left-handed rotations are allowed.
-    Use ``must_have_handedness`` to restrict the handedness.
-
-    Parameters
-    ----------
-    rotation : RotationLike
-        3x3 rotation matrix or a SciPy ``Rotation`` object.
-
-    must_have_handedness : 'right' | 'left' | None, default: None
-        Check if the rotation has a specific handedness. If ``right``, the
-        determinant must be ``1``. If ``left``, the determinant must be ``-1``.
-        By default, either handedness is allowed.
-
-    name : str, default: "Rotation"
-        Variable name to use in the error messages if any of the
-        validation checks fail.
-
-    Returns
-    -------
-    np.ndarray
-        Validated 3x3 rotation matrix.
-
-    Examples
-    --------
-    Validate a rotation matrix. The identity matrix is used as a toy example.
-
-    >>> import numpy as np
-    >>> from pyvista import _validation
-    >>> rotation = np.eye(3)
-    >>> _validation.validate_rotation(rotation)
-    array([[1., 0., 0.],
-           [0., 1., 0.],
-           [0., 0., 1.]])
-
-    By default, left-handed rotations (which include reflections) are allowed.
-
-    >>> rotation *= -1  # Add reflections
-    >>> _validation.validate_rotation(rotation)
-    array([[-1., -0., -0.],
-           [-0., -1., -0.],
-           [-0., -0., -1.]])
-
-    """
-    check_contains(
-        item=must_have_handedness, container=['right', 'left', None], name='must_have_handedness'
-    )
-    rotation_matrix = validate_transform3x3(rotation, name=name)
-    if not np.allclose(np.linalg.inv(rotation_matrix), rotation_matrix.T):
-        raise ValueError(f'{name} is not valid. Its inverse must equal its transpose.')
-
-    if must_have_handedness is not None:
-        det = np.linalg.det(rotation_matrix)
-        if must_have_handedness == 'right' and not det > 0:
-            raise ValueError(
-                f'{name} has incorrect handedness. Expected a right-handed rotation, but got a left-handed rotation instead.'
-            )
-        elif must_have_handedness == 'left' and not det < 0:
-            raise ValueError(
-                f'{name} has incorrect handedness. Expected a left-handed rotation, but got a right-handed rotation instead.'
-            )
-
-    return rotation_matrix
-
-
-def validate_transform4x4(transform, /, *, must_be_finite: bool = True, name='Transform'):
->>>>>>> d6a9aea2
     """Validate transform-like input as a 4x4 ndarray.
 
     This function supports inputs with a 3x3 or 4x4 shape. If the input is 3x3,
@@ -656,6 +562,79 @@
     return arr
 
 
+def validate_rotation(
+    rotation: RotationLike,
+    must_have_handedness: Literal['right', 'left'] | None = None,
+    name: str = 'Rotation',
+):
+    """Validate a rotation as a 3x3 matrix.
+
+    The rotation is valid if its transpose equals its inverse and has a determinant
+    of ``1`` (right-handed or "proper" rotation) or ``-1`` (left-handed or "improper"
+    rotation). By default, right- and left-handed rotations are allowed.
+    Use ``must_have_handedness`` to restrict the handedness.
+
+    Parameters
+    ----------
+    rotation : RotationLike
+        3x3 rotation matrix or a SciPy ``Rotation`` object.
+
+    must_have_handedness : 'right' | 'left' | None, default: None
+        Check if the rotation has a specific handedness. If ``right``, the
+        determinant must be ``1``. If ``left``, the determinant must be ``-1``.
+        By default, either handedness is allowed.
+
+    name : str, default: "Rotation"
+        Variable name to use in the error messages if any of the
+        validation checks fail.
+
+    Returns
+    -------
+    np.ndarray
+        Validated 3x3 rotation matrix.
+
+    Examples
+    --------
+    Validate a rotation matrix. The identity matrix is used as a toy example.
+
+    >>> import numpy as np
+    >>> from pyvista import _validation
+    >>> rotation = np.eye(3)
+    >>> _validation.validate_rotation(rotation)
+    array([[1., 0., 0.],
+           [0., 1., 0.],
+           [0., 0., 1.]])
+
+    By default, left-handed rotations (which include reflections) are allowed.
+
+    >>> rotation *= -1  # Add reflections
+    >>> _validation.validate_rotation(rotation)
+    array([[-1., -0., -0.],
+           [-0., -1., -0.],
+           [-0., -0., -1.]])
+
+    """
+    check_contains(
+        item=must_have_handedness, container=['right', 'left', None], name='must_have_handedness'
+    )
+    rotation_matrix = validate_transform3x3(rotation, name=name)
+    if not np.allclose(np.linalg.inv(rotation_matrix), rotation_matrix.T):
+        raise ValueError(f'{name} is not valid. Its inverse must equal its transpose.')
+
+    if must_have_handedness is not None:
+        det = np.linalg.det(rotation_matrix)
+        if must_have_handedness == 'right' and not det > 0:
+            raise ValueError(
+                f'{name} has incorrect handedness. Expected a right-handed rotation, but got a left-handed rotation instead.'
+            )
+        elif must_have_handedness == 'left' and not det < 0:
+            raise ValueError(
+                f'{name} has incorrect handedness. Expected a left-handed rotation, but got a right-handed rotation instead.'
+            )
+
+    return rotation_matrix
+
+
 def validate_transform3x3(
     transform: TransformLike, /, *, must_be_finite: bool = True, name: str = 'Transform'
 ):
