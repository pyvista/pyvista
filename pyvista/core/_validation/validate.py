"""Functions that validate input and return a standard representation.

.. versionadded:: 0.43.0

A ``validate`` function typically:

* Uses :py:mod:`~pyvista.core._validation.check` functions to
  check the type and/or value of input arguments.
* Applies (optional) constraints, e.g. input or output must have a
  specific length, shape, type, data-type, etc.
* Accepts many different input types or values and standardizes the
  output as a single representation with known properties.

"""

from __future__ import annotations

import inspect
from itertools import product
import reprlib
from typing import TYPE_CHECKING
from typing import Any
from typing import Literal
from typing import NamedTuple
from typing import Optional
from typing import TypedDict
from typing import TypeVar
from typing import Union
from typing import cast
from typing import overload

import numpy as np

try:
    from typing import Unpack
except ImportError:
    from typing_extensions import Unpack

from pyvista.core import _vtk_core as _vtk
from pyvista.core._typing_core._array_like import _NumberType
from pyvista.core._typing_core._array_like import _NumberUnion
from pyvista.core._validation._cast_array import _cast_to_numpy
from pyvista.core._validation._cast_array import _cast_to_tuple
from pyvista.core._validation.check import _ShapeLike
from pyvista.core._validation.check import check_contains
from pyvista.core._validation.check import check_finite
from pyvista.core._validation.check import check_integer
from pyvista.core._validation.check import check_length
from pyvista.core._validation.check import check_ndim
from pyvista.core._validation.check import check_nonnegative
from pyvista.core._validation.check import check_range
from pyvista.core._validation.check import check_real
from pyvista.core._validation.check import check_shape
from pyvista.core._validation.check import check_sorted
from pyvista.core._validation.check import check_string
from pyvista.core._validation.check import check_subdtype

if TYPE_CHECKING:
    from collections.abc import Sequence

    import numpy.typing as npt

    from pyvista.core._typing_core import MatrixLike
    from pyvista.core._typing_core import NumberType
    from pyvista.core._typing_core import NumpyArray
    from pyvista.core._typing_core import RotationLike
    from pyvista.core._typing_core import TransformLike
    from pyvista.core._typing_core import VectorLike
<<<<<<< HEAD
    from pyvista.core._typing_core._aliases import _ArrayLikeOrScalar
    from pyvista.core._typing_core._array_like import _FiniteNestedList
    from pyvista.core._typing_core._array_like import _FiniteNestedTuple


class _ValidationFlags(NamedTuple):
    same_shape: bool
    same_dtype: bool
    same_type: bool
    same_object: bool


_FloatType = TypeVar('_FloatType', bound=float)  # noqa: PYI018

_NumpyReturnType = Union[
    Literal['numpy'],
    type[np.ndarray],  # type: ignore[type-arg]
]
_ListReturnType = Union[
    Literal['list'],
    type[list],  # type: ignore[type-arg]
]
_TupleReturnType = Union[
    Literal['tuple'],
    type[tuple],  # type: ignore[type-arg]
]
_ArrayReturnType = Union[_NumpyReturnType, _ListReturnType, _TupleReturnType]


class _TypedKwargs(TypedDict, total=False):
    must_have_shape: Optional[Union[_ShapeLike, list[_ShapeLike]]]
    must_have_ndim: Optional[int]
    must_have_dtype: Optional[_NumberUnion]
    must_have_length: Optional[Union[int, VectorLike[int]]]
    must_have_min_length: Optional[int]
    must_have_max_length: Optional[int]
    must_be_nonnegative: bool
    must_be_finite: bool
    must_be_real: bool
    must_be_integer: bool
    must_be_sorted: Union[bool, dict[str, Union[bool, int]]]
    must_be_in_range: Optional[VectorLike[float]]
    strict_lower_bound: bool
    strict_upper_bound: bool
    as_any: bool
    copy: bool
    get_flags: bool
    name: str


# Define overloads for validate_array
# Overloads are listed in a similar order as the runtime isinstance checks performed
# by the array wrappers, and generally go from most specific to least specific:
#       scalars -> flat or nested lists and tuples -> numpy arrays -> general array-like
# See https://mypy.readthedocs.io/en/stable/more_types.html#function-overloading
#
# """SCALAR OVERLOADS"""
# T -> T
@overload
def validate_array(  # type: ignore[overload-overlap]  # numpydoc ignore=GL08
    array: NumberType,
    /,
    *,
    dtype_out: None = None,
    return_type: Optional[Union[_TupleReturnType, _ListReturnType]] = ...,
    reshape_to: Optional[tuple[()]] = ...,
    broadcast_to: Optional[tuple[()]] = ...,
    **kwargs: Unpack[_TypedKwargs],
) -> NumberType: ...


# T1 -> T2
@overload
def validate_array(  # type: ignore[overload-overlap]  # numpydoc ignore=GL08
    array: NumberType,
    /,
    *,
    dtype_out: type[_NumberType],
    return_type: Optional[Union[_TupleReturnType, _ListReturnType]] = ...,
    reshape_to: Optional[tuple[()]] = ...,
    broadcast_to: Optional[tuple[()]] = ...,
    **kwargs: Unpack[_TypedKwargs],
) -> _NumberType: ...


# T -> NDArray[T]
@overload
def validate_array(  # numpydoc ignore=GL08
    array: NumberType,
    /,
    *,
    dtype_out: None = None,
    return_type: _NumpyReturnType,
    reshape_to: Optional[tuple[()]] = ...,
    broadcast_to: Optional[tuple[()]] = ...,
    **kwargs: Unpack[_TypedKwargs],
) -> NumpyArray[NumberType]: ...


# T1 -> NDArray[T2]
@overload
def validate_array(  # numpydoc ignore=GL08
    array: NumberType,
    /,
    *,
    dtype_out: type[_NumberType],
    return_type: _NumpyReturnType,
    reshape_to: Optional[tuple[()]] = ...,
    broadcast_to: Optional[tuple[()]] = ...,
    **kwargs: Unpack[_TypedKwargs],
) -> NumpyArray[_NumberType]: ...


# """LIST OVERLOADS"""
# list[list[T]] -> list[list[T]]
@overload
def validate_array(  # type: ignore[overload-overlap]  # numpydoc ignore=GL08
    array: list[list[NumberType]],
    /,
    *,
    dtype_out: None = None,
    return_type: Optional[_ListReturnType] = ...,
    reshape_to: Optional[tuple[int, int]] = ...,
    broadcast_to: Optional[tuple[int, int]] = ...,
    **kwargs: Unpack[_TypedKwargs],
) -> list[list[NumberType]]: ...


# list[list[T1]] -> list[list[T2]]
@overload
def validate_array(  # type: ignore[overload-overlap]  # numpydoc ignore=GL08
    array: list[list[NumberType]],
    /,
    *,
    dtype_out: type[_NumberType],
    return_type: Optional[_ListReturnType] = ...,
    reshape_to: Optional[tuple[int, int]] = ...,
    broadcast_to: Optional[tuple[int, int]] = ...,
    **kwargs: Unpack[_TypedKwargs],
) -> list[list[_NumberType]]: ...


# list[list[T]] -> tuple[tuple[T]]
@overload
def validate_array(  # numpydoc ignore=GL08
    array: list[list[NumberType]],
    /,
    *,
    dtype_out: None = None,
    return_type: _TupleReturnType,
    reshape_to: Optional[tuple[int, int]] = ...,
    broadcast_to: Optional[tuple[int, int]] = ...,
    **kwargs: Unpack[_TypedKwargs],
) -> tuple[tuple[NumberType]]: ...


# list[list[T1]] -> tuple[tuple[T2]]
@overload
def validate_array(  # numpydoc ignore=GL08
    array: list[list[NumberType]],
    /,
    *,
    dtype_out: type[_NumberType],
    return_type: _TupleReturnType,
    reshape_to: Optional[tuple[int, int]] = ...,
    broadcast_to: Optional[tuple[int, int]] = ...,
    **kwargs: Unpack[_TypedKwargs],
) -> tuple[tuple[_NumberType]]: ...


# list[T] -> list[T]
@overload
def validate_array(  # type: ignore[overload-overlap]  # numpydoc ignore=GL08
    array: list[NumberType],
    /,
    *,
    dtype_out: None = None,
    return_type: Optional[_ListReturnType] = ...,
    reshape_to: Optional[Union[int, tuple[int]]] = ...,
    broadcast_to: Optional[Union[int, tuple[int]]] = ...,
    **kwargs: Unpack[_TypedKwargs],
) -> list[NumberType]: ...


# list[T1] -> list[T2]
@overload
def validate_array(  # type: ignore[overload-overlap]  # numpydoc ignore=GL08
    array: list[NumberType],
    /,
    *,
    dtype_out: type[_NumberType],
    return_type: Optional[_ListReturnType] = ...,
    reshape_to: Optional[Union[int, tuple[int]]] = ...,
    broadcast_to: Optional[Union[int, tuple[int]]] = ...,
    **kwargs: Unpack[_TypedKwargs],
) -> list[_NumberType]: ...


# list[T] -> tuple[T]
@overload
def validate_array(  # numpydoc ignore=GL08
    array: list[NumberType],
    /,
    *,
    dtype_out: None = None,
    return_type: _TupleReturnType,
    reshape_to: Optional[Union[int, tuple[int]]] = ...,
    broadcast_to: Optional[Union[int, tuple[int]]] = ...,
    **kwargs: Unpack[_TypedKwargs],
) -> tuple[NumberType]: ...


# list[T1] -> tuple[T2]
@overload
def validate_array(  # numpydoc ignore=GL08
    array: list[NumberType],
    /,
    *,
    dtype_out: type[_NumberType],
    return_type: _TupleReturnType,
    reshape_to: Optional[Union[int, tuple[int]]] = ...,
    broadcast_to: Optional[Union[int, tuple[int]]] = ...,
    **kwargs: Unpack[_TypedKwargs],
) -> tuple[_NumberType]: ...


# FiniteNestedlist[T] -> FiniteNestedlist[T]
@overload
def validate_array(  # type: ignore[overload-overlap]  # numpydoc ignore=GL08
    array: _FiniteNestedList[NumberType],
    /,
    *,
    dtype_out: None = None,
    return_type: Optional[_ListReturnType] = ...,
    reshape_to: Optional[_ShapeLike] = ...,
    broadcast_to: Optional[_ShapeLike] = ...,
    **kwargs: Unpack[_TypedKwargs],
) -> Union[NumberType, _FiniteNestedList[NumberType]]: ...


# FiniteNestedlist[T1] -> FiniteNestedlist[T2]
@overload
def validate_array(  # type: ignore[overload-overlap]  # numpydoc ignore=GL08
    array: _FiniteNestedList[NumberType],
    /,
    *,
    dtype_out: type[_NumberType],
    return_type: Optional[_ListReturnType] = ...,
    reshape_to: Optional[_ShapeLike] = ...,
    broadcast_to: Optional[_ShapeLike] = ...,
    **kwargs: Unpack[_TypedKwargs],
) -> Union[_NumberType, _FiniteNestedList[_NumberType]]: ...


# """TUPLE OVERLOADS"""
# tuple[tuple[T]] -> tuple[tuple[T]]
@overload
def validate_array(  # type: ignore[overload-overlap]  # numpydoc ignore=GL08
    array: tuple[tuple[NumberType]],
    /,
    *,
    dtype_out: None = None,
    return_type: Optional[_TupleReturnType] = ...,
    reshape_to: Optional[tuple[int, int]] = ...,
    broadcast_to: Optional[tuple[int, int]] = ...,
    **kwargs: Unpack[_TypedKwargs],
) -> tuple[tuple[NumberType]]: ...


# tuple[tuple[T]] -> list[list[T]]
@overload
def validate_array(  # numpydoc ignore=GL08
    array: tuple[tuple[NumberType]],
    /,
    *,
    dtype_out: None = None,
    return_type: _ListReturnType,
    reshape_to: Optional[tuple[int, int]] = ...,
    broadcast_to: Optional[tuple[int, int]] = ...,
    **kwargs: Unpack[_TypedKwargs],
) -> list[list[NumberType]]: ...


# tuple[tuple[T1]] -> tuple[tuple[T2]]
@overload
def validate_array(  # type: ignore[overload-overlap]  # numpydoc ignore=GL08
    array: tuple[tuple[NumberType]],
    /,
    *,
    dtype_out: type[_NumberType],
    return_type: Optional[_TupleReturnType] = ...,
    reshape_to: Optional[tuple[int, int]] = ...,
    broadcast_to: Optional[tuple[int, int]] = ...,
    **kwargs: Unpack[_TypedKwargs],
) -> tuple[tuple[_NumberType]]: ...


# tuple[tuple[T1]] -> list[list[T2]]
@overload
def validate_array(  # numpydoc ignore=GL08
    array: tuple[tuple[NumberType, ...]],
    /,
    *,
    dtype_out: type[_NumberType],
    return_type: _ListReturnType,
    reshape_to: Optional[tuple[int, int]] = ...,
    broadcast_to: Optional[tuple[int, int]] = ...,
    **kwargs: Unpack[_TypedKwargs],
) -> list[list[_NumberType]]: ...


# tuple[T] -> tuple[T]
@overload
def validate_array(  # type: ignore[overload-overlap]  # numpydoc ignore=GL08
    array: tuple[NumberType, ...],
    /,
    *,
    dtype_out: None = None,
    return_type: Optional[_TupleReturnType] = ...,
    reshape_to: Optional[Union[int, tuple[int]]] = ...,
    broadcast_to: Optional[Union[int, tuple[int]]] = ...,
    **kwargs: Unpack[_TypedKwargs],
) -> tuple[NumberType]: ...


# tuple[T] -> list[T]
@overload
def validate_array(  # numpydoc ignore=GL08
    array: tuple[NumberType],
    /,
    *,
    dtype_out: None = None,
    return_type: _ListReturnType,
    reshape_to: Optional[Union[int, tuple[int]]] = ...,
    broadcast_to: Optional[Union[int, tuple[int]]] = ...,
    **kwargs: Unpack[_TypedKwargs],
) -> list[NumberType]: ...


# tuple[T1] -> tuple[T2]
@overload
def validate_array(  # type: ignore[overload-overlap]  # numpydoc ignore=GL08
    array: tuple[NumberType, ...],
    /,
    *,
    dtype_out: type[_NumberType],
    return_type: Optional[_TupleReturnType] = ...,
    reshape_to: Optional[Union[int, tuple[int]]] = ...,
    broadcast_to: Optional[Union[int, tuple[int]]] = ...,
    **kwargs: Unpack[_TypedKwargs],
) -> tuple[_NumberType]: ...


# tuple[T1] -> list[T2]
@overload
def validate_array(  # numpydoc ignore=GL08
    array: tuple[NumberType, ...],
    /,
    *,
    dtype_out: type[_NumberType],
    return_type: _ListReturnType,
    reshape_to: Optional[Union[int, tuple[int]]] = ...,
    broadcast_to: Optional[Union[int, tuple[int]]] = ...,
    **kwargs: Unpack[_TypedKwargs],
) -> list[_NumberType]: ...


# FiniteNestedtuple[T] -> FiniteNestedtuple[T]
@overload
def validate_array(  # type: ignore[overload-overlap]  # numpydoc ignore=GL08
    array: _FiniteNestedTuple[NumberType],
    /,
    *,
    dtype_out: None = None,
    return_type: Optional[_TupleReturnType] = ...,
    reshape_to: Optional[_ShapeLike] = ...,
    broadcast_to: Optional[_ShapeLike] = ...,
    **kwargs: Unpack[_TypedKwargs],
) -> Union[NumberType, _FiniteNestedTuple[NumberType]]: ...


# FiniteNestedtuple[T1] -> FiniteNestedtuple[T2]
@overload
def validate_array(  # type: ignore[overload-overlap]  # numpydoc ignore=GL08
    array: _FiniteNestedTuple[NumberType],
    /,
    *,
    dtype_out: type[_NumberType],
    return_type: Optional[_TupleReturnType] = ...,
    reshape_to: Optional[_ShapeLike] = ...,
    broadcast_to: Optional[_ShapeLike] = ...,
    **kwargs: Unpack[_TypedKwargs],
) -> Union[_NumberType, _FiniteNestedTuple[_NumberType]]: ...


# """NUMPY OVERLOADS"""
# NDArray[T] -> NDArray[T]
@overload
def validate_array(  # numpydoc ignore=GL08
    array: NumpyArray[NumberType],
    /,
    *,
    dtype_out: None = None,
    return_type: Optional[_NumpyReturnType] = ...,
    reshape_to: Optional[_ShapeLike] = ...,
    broadcast_to: Optional[_ShapeLike] = ...,
    **kwargs: Unpack[_TypedKwargs],
) -> NumpyArray[NumberType]: ...


# NDArray[T1] -> NDArray[T2]
@overload
def validate_array(  # numpydoc ignore=GL08
    array: NumpyArray[NumberType],
    /,
    *,
    dtype_out: type[_NumberType],
    return_type: Optional[_NumpyReturnType] = ...,
    reshape_to: Optional[_ShapeLike] = ...,
    broadcast_to: Optional[_ShapeLike] = ...,
    **kwargs: Unpack[_TypedKwargs],
) -> NumpyArray[_NumberType]: ...


# NDArray[T] -> FiniteNestedlist[T]
@overload
def validate_array(  # numpydoc ignore=GL08
    array: NumpyArray[NumberType],
    /,
    *,
    dtype_out: None = None,
    return_type: _ListReturnType,
    reshape_to: Optional[_ShapeLike] = ...,
    broadcast_to: Optional[_ShapeLike] = ...,
    **kwargs: Unpack[_TypedKwargs],
) -> Union[NumberType, _FiniteNestedList[NumberType]]: ...


# NDArray[T1] -> FiniteNestedlist[T2]
@overload
def validate_array(  # numpydoc ignore=GL08
    array: NumpyArray[NumberType],
    /,
    *,
    dtype_out: type[_NumberType],
    return_type: _ListReturnType,
    reshape_to: Optional[_ShapeLike] = ...,
    broadcast_to: Optional[_ShapeLike] = ...,
    **kwargs: Unpack[_TypedKwargs],
) -> Union[_NumberType, _FiniteNestedList[_NumberType]]: ...


# NDArray[T] -> Nestedtuple[T]
@overload
def validate_array(  # numpydoc ignore=GL08
    array: NumpyArray[NumberType],
    /,
    *,
    dtype_out: None = None,
    return_type: _TupleReturnType,
    reshape_to: Optional[_ShapeLike] = ...,
    broadcast_to: Optional[_ShapeLike] = ...,
    **kwargs: Unpack[_TypedKwargs],
) -> Union[NumberType, _FiniteNestedTuple[NumberType]]: ...


# NDArray[T1] -> FiniteNestedtuple[T2]
@overload
def validate_array(  # numpydoc ignore=GL08
    array: NumpyArray[NumberType],
    /,
    *,
    dtype_out: type[_NumberType],
    return_type: _TupleReturnType,
    reshape_to: Optional[_ShapeLike] = ...,
    broadcast_to: Optional[_ShapeLike] = ...,
    **kwargs: Unpack[_TypedKwargs],
) -> Union[_NumberType, _FiniteNestedTuple[_NumberType]]: ...


# """ARRAY-LIKE OVERLOADS"""
# These are general catch-all cases for anything not overloaded explicitly
# ArrayLike[T] -> FiniteNestedlist[T]
@overload
def validate_array(  # numpydoc ignore=GL08
    array: _ArrayLikeOrScalar[NumberType],
    /,
    *,
    dtype_out: None = None,
    return_type: _ListReturnType,
    reshape_to: Optional[_ShapeLike] = ...,
    broadcast_to: Optional[_ShapeLike] = ...,
    **kwargs: Unpack[_TypedKwargs],
) -> Union[NumberType, _FiniteNestedList[NumberType]]: ...


# ArrayLike[T1] -> FiniteNestedlist[T2]
@overload
def validate_array(  # numpydoc ignore=GL08
    array: _ArrayLikeOrScalar[NumberType],
    /,
    *,
    dtype_out: type[_NumberType],
    return_type: _ListReturnType,
    reshape_to: Optional[_ShapeLike] = ...,
    broadcast_to: Optional[_ShapeLike] = ...,
    **kwargs: Unpack[_TypedKwargs],
) -> Union[_NumberType, _FiniteNestedList[_NumberType]]: ...


# ArrayLike[T] -> FiniteNestedtuple[T]
@overload
def validate_array(  # numpydoc ignore=GL08
    array: _ArrayLikeOrScalar[NumberType],
    /,
    *,
    dtype_out: None = None,
    return_type: _TupleReturnType,
    reshape_to: Optional[_ShapeLike] = ...,
    broadcast_to: Optional[_ShapeLike] = ...,
    **kwargs: Unpack[_TypedKwargs],
) -> Union[NumberType, _FiniteNestedTuple[NumberType]]: ...


# ArrayLike[T1] -> FiniteNestedtuple[T2]
@overload
def validate_array(  # numpydoc ignore=GL08
    array: _ArrayLikeOrScalar[NumberType],
    /,
    *,
    dtype_out: type[_NumberType],
    return_type: _TupleReturnType,
    reshape_to: Optional[_ShapeLike] = ...,
    broadcast_to: Optional[_ShapeLike] = ...,
    **kwargs: Unpack[_TypedKwargs],
) -> Union[_NumberType, _FiniteNestedTuple[_NumberType]]: ...


# ArrayLike[T] -> NDArray[T]
@overload
def validate_array(  # numpydoc ignore=GL08
    array: _ArrayLikeOrScalar[NumberType],
    /,
    *,
    dtype_out: None = None,
    return_type: Optional[_NumpyReturnType] = ...,
    reshape_to: Optional[_ShapeLike] = ...,
    broadcast_to: Optional[_ShapeLike] = ...,
    **kwargs: Unpack[_TypedKwargs],
) -> NumpyArray[NumberType]: ...


# ArrayLike[T1] -> NDArray[T2]
@overload
def validate_array(  # numpydoc ignore=GL08
    array: _ArrayLikeOrScalar[NumberType],
    /,
    *,
    dtype_out: type[_NumberType],
    return_type: Optional[_NumpyReturnType] = ...,
    reshape_to: Optional[_ShapeLike] = ...,
    broadcast_to: Optional[_ShapeLike] = ...,
    **kwargs: Unpack[_TypedKwargs],
) -> NumpyArray[_NumberType]: ...
=======
    from pyvista.core._typing_core._array_like import NumpyArray
    from pyvista.plotting._typing import ColorLike
    from pyvista.plotting.colors import Color

    from .check import _ShapeLike


>>>>>>> 0858515b
def validate_array(
    array: _ArrayLikeOrScalar[NumberType],
    /,
    *,
    must_have_shape: _ShapeLike | list[_ShapeLike] | None = None,
    must_have_ndim: int | VectorLike[int] | None = None,
    must_have_dtype: npt.DTypeLike | None = None,
    must_have_length: int | VectorLike[int] | None = None,
    must_have_min_length: int | None = None,
    must_have_max_length: int | None = None,
    must_be_nonnegative: bool = False,
    must_be_finite: bool = False,
    must_be_real: bool = True,
    must_be_integer: bool = False,
<<<<<<< HEAD
    must_be_sorted: bool | dict[str, int | bool] = False,
=======
    must_be_sorted: bool | dict[str, Any] = False,
>>>>>>> 0858515b
    must_be_in_range: VectorLike[float] | None = None,
    strict_lower_bound: bool = False,
    strict_upper_bound: bool = False,
    reshape_to: int | tuple[int, ...] | None = None,
    broadcast_to: int | tuple[int, ...] | None = None,
    dtype_out: npt.DTypeLike = None,
    as_any: bool = True,
    copy: bool = False,
    get_flags: bool = False,
    to_list: bool = False,
    to_tuple: bool = False,
    name: str = 'Array',
):
    """Check and validate a numeric array meets specific requirements.

    Validate an array to ensure it is numeric, has a specific shape,
    data-type, and/or has values that meet specific requirements such as
    being sorted, having integer values, or is finite. The array can
    optionally be reshaped or broadcast, and the return type of
    the array can be explicitly set to standardize its representation.

    By default, this function is generic and returns an array with the
    same type and dtype as the input array, i.e. ``Array[T] -> Array[T]``
    It is specifically designed to return the following array types as-is
    without copying its data where possible:

    - Scalars: ``T`` -> ``T``
    - Lists: ``list[T]`` -> ``list[T]``
    - Nested lists: ``list[list[T]]`` -> ``list[list[T]]``
    - Tuples: ``tuple[T]`` -> ``tuple[T]``
    - Nested tuples: ``tuple[tuple[T]]`` -> ``tuple[tuple[T]]``
    - NumPy arrays: ``NDArray[T]`` -> ``NDArray[T]``

    All other inputs (e.g. ``range`` objects) may first be copied to a
    NumPy array for processing internally. NumPy protocol arrays (e.g.
    ``pandas`` arrays) are not copied but are returned as a NumPy array.

    Optionally, use ``return_type`` and/or ``dtype_out`` for non-generic
    behavior to ensure the output array has a consistent type.

    .. warning::

        This function is primarily designed to work with homogeneous
        numeric arrays with a regular shape. Any other array-like
        inputs (e.g. structured arrays, string arrays) are not
        supported.

    See Also
    --------
    validate_number
        Specialized function for single numbers.

    validate_array3
        Specialized function for 3-element arrays.

    validate_arrayN
        Specialized function for one-dimensional arrays.

    validate_arrayN_unsigned
        Specialized function for one-dimensional arrays with unsigned integers.

    validate_arrayNx3
        Specialized function for Nx3 dimensional arrays.

    validate_data_range
        Specialized function for data ranges.

    Parameters
    ----------
    array : Number | Array
        Number or array to be validated, in any form that can be converted to
        a :class:`np.ndarray`. This includes lists, lists of tuples, tuples,
        tuples of tuples, tuples of lists and ndarrays.

    must_have_shape : int | tuple[int, ...] | list[int, tuple[int, ...]], optional
        :func:`Check <pyvista.core._validation.check.check_shape>`
        if the array has a specific shape. Specify a single shape
        or a list of any allowable shapes. If an integer, the array must
        be 1-dimensional with that length. Use a value of ``-1`` for any
        dimension where its size is allowed to vary. Use ``()`` to allow
        scalar values (i.e. 0-dimensional). Set to ``None`` if the array
        can have any shape (default).

    must_have_ndim : int | VectorLike[int], optional
        :func:`Check <pyvista.core._validation.check.check_ndim>` if
        the array has the specified number of dimension(s). Specify a
        single dimension or a sequence of allowable dimensions. If a
        sequence, the array must have at least one of the specified
        number of dimensions.

    must_have_dtype : DTypeLike | list[DTypeLike, ...], optional
        :func:`Check <pyvista.core._validation.check.check_subdtype>`
        if the array's data-type has the given dtype. Specify a
        :class:`numpy.dtype` object or dtype-like base class which the
        array's data must be a subtype of. If a sequence, the array's data
        must be a subtype of at least one of the specified dtypes.

    must_have_length : int | VectorLike[int], optional
        :func:`Check <pyvista.core._validation.check.check_length>`
        if the array has the given length. If multiple values are given,
        the array's length must match one of the values.

        .. note ::

            The array's length is determined after reshaping the array
            (if ``reshape_to`` is not ``None``) and after broadcasting (if
            ``broadcast_to`` is not ``None``). Therefore, the specified length
            values should take the array's new shape into consideration if
            applicable.

    must_have_min_length : int, optional
        :func:`Check <pyvista.core._validation.check.check_length>`
        if the array's length is this value or greater. See note in
        ``must_have_length`` for details.

    must_have_max_length : int, optional
        :func:`Check <pyvista.core._validation.check.check_length>`
        if the array' length is this value or less. See note in
        ``must_have_length`` for details.

    must_be_nonnegative : bool, default: False
        :func:`Check <pyvista.core._validation.check.check_nonnegative>`
        if all elements of the array are nonnegative.

    must_be_finite : bool, default: False
        :func:`Check <pyvista.core._validation.check.check_finite>`
        if all elements of the array are finite, i.e. not ``infinity``
        and not Not a Number (``NaN``).

    must_be_real : bool, default: True
        :func:`Check <pyvista.core._validation.check.check_real>`
        if the array has real numbers, i.e. its data type is integer or
        floating.

        .. warning::

            Setting this parameter to ``False`` can result in unexpected
            behavior and is not recommended. There is limited support
            for complex number and/or string arrays.

    must_be_integer : bool, default: False
        :func:`Check <pyvista.core._validation.check.check_integer>`
        if the array's values are integer-like (i.e. that
        ``np.all(arr, np.floor(arr))``).

        .. note::

            This check does not require the input dtype to be integers,
            i.e. floats are allowed. Set ``must_have_dtype=int`` if the
            input is required to be integers or ``dtype_out=int`` to
            cast the output to integers.

    must_be_nonnegative : bool, default: False
        :func:`Check <pyvista.core._validation.check.check_nonnegative>`
        if all elements of the array are nonnegative. Consider also
        setting ``dtype_out``, e.g. to ensure the output is an unsigned
        integer type.

    must_be_sorted : bool | dict, default: False
        :func:`Check <pyvista.core._validation.check.check_sorted>`
        if the array's values are sorted. If ``True``, the check is
        performed with default parameters:

        * ``ascending=True``: the array must be sorted in ascending order
        * ``strict=False``: sequential elements with the same value are allowed
        * ``axis=-1``: the sorting is checked along the array's last axis

        To check for descending order, enforce strict ordering, or to check
        along a different axis, use a ``dict`` with keyword arguments that
        will be passed to :func:`Check <pyvista.core._validation.check.check_sorted>`.

    must_be_in_range : VectorLike[float], optional
        :func:`Check <pyvista.core._validation.check.check_range>`
        if the array's values are all within a specific range. Range
        must be a vector with two elements specifying the minimum and
        maximum data values allowed, respectively. By default, the range
        endpoints are inclusive, i.e. values must be >= minimum and <=
        maximum. Use ``strict_lower_bound`` and/or ``strict_upper_bound``
        to further restrict the allowable range.

        .. note::

            Use infinity (``np.inf`` or ``float('inf')``) to specify an
            unlimited bound, e.g.:

            * ``[-np.inf, upper]`` to check if values are less
              than (or equal to) ``upper``
            * ``[lower, np.inf]`` to check if values are greater
              than (or equal to) ``lower``

    strict_lower_bound : bool, default: False
        Enforce a strict lower bound for the range specified by
        ``must_be_in_range``, i.e. array values must be strictly greater
        than the specified minimum.

    strict_upper_bound : bool, default: False
        Enforce a strict upper bound for the range specified by
        ``must_be_in_range``, i.e. array values must be strictly less
        than the specified maximum.

    reshape_to : int | tuple[int, ...], optional
        Reshape the output array to a new shape with :func:`numpy.reshape`.
        The shape should be compatible with the original shape. If an
        integer, then the result will be a 1-D array of that length. One
        shape dimension can be ``-1``.

    broadcast_to : int | tuple[int, ...], optional
        Broadcast the array with :func:`numpy.broadcast_to` to a
        read-only view with the specified shape. Broadcasting is done
        after reshaping (if ``reshape_to`` is not ``None``).

    dtype_out : DTypeLike, optional
        Set the data-type of the returned array. By default, the
        dtype is inferred from the input data. If ``dtype_out`` differs
        from the array's dtype, a copy of the array is made. The dtype
        of the array is set after any ``must_be_real`` or ``must_have_dtype``
        checks are made.

        .. warning::

            Setting this to a NumPy dtype (e.g. ``np.float64``) will implicitly
            set ``return_type`` to ``numpy``. Set to ``float``, ``int``, or
            ``bool`` to avoid this behavior.

        .. warning::

            Array validation can fail or result in silent integer overflow
            if ``dtype_out`` is integral and the input has infinity values.
            Consider setting ``must_be_finite=True`` for these cases.

    return_type : str | type, optional
        Control the return type of the array. Must be one of:

        * ``"numpy"`` or ``np.ndarray``
        * ``"list"`` or ``list``
        * ``"tuple"`` or ``tuple``

        .. note::

            For scalar inputs, setting the output type to ``list`` or
            ``tuple`` will return a scalar, and not an actual ``list``
            or ``tuple`` object.

    as_any : bool, default: True
        Allow subclasses of ``np.ndarray`` to pass through without
        making a copy. Has no effect if the input is not a NumPy array.

    copy : bool, default: False
        If ``True``, a copy of the array is returned. In some cases, a copy may be
        returned even if ``copy=False`` (e.g. to convert array type/dtype, reshape,
        etc.). In cases where the array is immutable (e.g. tuple) the returned array
        may not be a copy, even if ``copy=True``.

    to_list : bool, default: False
        Return the validated array as a ``list`` or nested ``list``. Scalar
        values are always returned as a ``Number``  (i.e. ``int`` or ``float``).
        Has no effect if ``to_tuple=True``.

    to_tuple : bool, default: False
        Return the validated array as a ``tuple`` or nested ``tuple``. Scalar
        values are always returned as a ``Number``  (i.e. ``int`` or ``float``).

    get_flags : bool, default: False
        If ``True``, return a ``namedtuple`` of boolean flags with information about
        how the output may differ from the input. The flags returned are:

        - ``same_shape``:  ``True`` if the validated array has the same shape as the input.
          Always ``True`` if ``reshape_to`` and ``broadcast_to`` are ``None``.

        - ``same_dtype``: ``True`` if the validated array has the same dtype as the input.
          Always ``True`` if ``dtype_out`` is ``None``.

        - ``same_type``: ``True`` if the validated array has the same type as the input.
          Always ``True`` if ``return_type`` is ``None`` and the input array
          is supported generically (i.e. is scalar, tuple, list, ndarray).

        - ``same_object``: ``True`` if the validated array is the same object as the input.
          May be ``True`` or ``False`` depending on whether a copy is made.
          See ``copy`` for details.

    name : str, default: "Array"
        Variable name to use in the error messages if any of the
        validation checks fail.

    Returns
    -------
    Number | Array
        Validated array of the same type and dtype as the input.
        If ``return_type`` is not ``None``, the returned array has the specified type.
        If ``dtype_out`` is not ``None``, the returned array has the specified dtype.
        See function description for more details.

    Examples
    --------
    Validate a one-dimensional array has at least length two, is
    monotonically increasing (i.e. has strict ascending order), and
    is within some range.

    >>> from pyvista import _validation
    >>> array_in = (1, 2, 3, 5, 8, 13)
    >>> rng = (0, 20)
    >>> _validation.validate_array(
    ...     array_in,
    ...     must_have_shape=(-1),
    ...     must_have_min_length=2,
    ...     must_be_sorted=dict(strict=True),
    ...     must_be_in_range=rng,
    ... )
    (1, 2, 3, 5, 8, 13)

    """
    type_in = type(array) if get_flags else None
    id_in = id(array) if get_flags else None

    array_out = _cast_to_numpy(array, as_any=as_any)

    shape_in = array_out.shape if get_flags else None
    dtype_in = array_out.dtype if get_flags else None

    # Check dtype
    if must_be_real:
        check_real(array_out, name=name)
    if must_have_dtype is not None:
        check_subdtype(array_out, base_dtype=must_have_dtype, name=name)

    # Validate dtype_out
    if (to_list or to_tuple) and np.dtype(dtype_out) not in (
        np.dtype(float),
        np.dtype(int),
        np.dtype(bool),
    ):
        raise ValueError(
            'Invalid `dtype_out` specified. Dtype must be float, int, or bool when \n'
            '`to_list` or `to_tuple` is enabled.',
        )

    # Check shape
    if must_have_shape is not None:
        check_shape(array_out, shape=must_have_shape, name=name)
    if must_have_ndim is not None:
        check_ndim(array_out, ndim=must_have_ndim, name=name)

    # Do reshape _after_ checking shape to prevent unexpected reshaping
    if reshape_to is not None and array_out.shape != reshape_to:
        array_out = array_out.reshape(reshape_to)
    if broadcast_to is not None and array_out.shape != broadcast_to:
        array_out = np.broadcast_to(array_out, broadcast_to, subok=True)

    # Check length _after_ reshaping otherwise length may be wrong
    if (
        must_have_length is not None
        or must_have_min_length is not None
        or must_have_max_length is not None
    ):
        check_length(
            array_out,
            exact_length=must_have_length,
            min_length=must_have_min_length,
            max_length=must_have_max_length,
            allow_scalar=True,
            name=name,
        )

    # Check data values
    if must_be_nonnegative:
        check_nonnegative(array_out, name=name)
    # Check finite before setting dtype since dtype change can fail with inf
    if must_be_finite:
        check_finite(array_out, name=name)
    if must_be_integer:
        check_integer(array_out, strict=False, name=name)
    if must_be_in_range is not None:
        check_range(
            array_out,
            must_be_in_range,
            strict_lower=strict_lower_bound,
            strict_upper=strict_upper_bound,
            name=name,
        )
    if must_be_sorted:
        if isinstance(must_be_sorted, dict):
            check_sorted(array_out, **must_be_sorted, name=name)  # type: ignore[arg-type]
        else:
            check_sorted(array_out, name=name)

    # Set dtype
    if dtype_out is not None:
        array_out = array_out.astype(dtype_out, copy=False)

    def _get_flags(_out: NumpyArray[float]) -> _ValidationFlags:
        return _ValidationFlags(
            same_shape=_out.shape == shape_in,
            same_dtype=_out.dtype == np.dtype(dtype_in),
            same_type=type(_out) is type_in,
            same_object=id(_out) == id_in,
        )

    if to_tuple:
        tuple_out = _cast_to_tuple(array_out)
        return (tuple_out, _get_flags(array_out)) if get_flags else tuple_out
    if to_list:
        list_out = array_out.tolist()
        return (list_out, _get_flags(array_out)) if get_flags else list_out
    return (array_out, _get_flags(array_out)) if get_flags else array_out


def validate_axes(
    *axes: Union[MatrixLike[float], VectorLike[float]],
    normalize: bool = True,
    must_be_orthogonal: bool = True,
    must_have_orientation: Literal['right', 'left'] | None = 'right',
    name: str = 'Axes',
) -> NumpyArray[float]:
    """Validate 3D axes vectors.

    By default, the axes are normalized and checked to ensure they are orthogonal and
    have a right-handed orientation.

    Parameters
    ----------
    *axes : VectorLike[float] | MatrixLike[float]
        Axes to be validated. Axes may be specified as a single argument of a 3x3
        array of row vectors or as separate arguments for each 3-element axis vector.

        If only two vectors are given and ``must_have_orientation`` is not ``None``,
        the third vector is automatically calculated as the cross-product of the
        two vectors such that the axes have the correct orientation.

    normalize : bool, default: True
        If ``True``, the axes vectors are individually normalized to each have a norm
        of 1.

    must_be_orthogonal : bool, default: True
        Check if the axes are orthogonal. If ``True``, the cross product between any
        two axes vectors must be parallel to the third.

    must_have_orientation : str, default: 'right'
        Check if the axes have a specific orientation. If ``right``, the
        cross-product of the first axis vector with the second must have a positive
        direction. If ``left``, the direction must be negative. If ``None``, the
        orientation is not checked.

    name : str, default: "Axes"
        Variable name to use in the error messages if any of the
        validation checks fail.

    Returns
    -------
    np.ndarray
        Validated 3x3 axes array of row vectors.

    Examples
    --------
    Validate an axes array.

    >>> import numpy as np
    >>> from pyvista import _validation
    >>> _validation.validate_axes(np.eye(3))
    array([[1., 0., 0.],
           [0., 1., 0.],
           [0., 0., 1.]])

    Validate individual axes vectors as a 3x3 array.

    >>> _validation.validate_axes([1, 0, 0], [0, 1, 0], [0, 0, 1])
    array([[1., 0., 0.],
           [0., 1., 0.],
           [0., 0., 1.]])

    Create a validated left-handed axes array from two vectors.

    >>> _validation.validate_axes(
    ...     [1, 0, 0], [0, 1, 0], must_have_orientation='left'
    ... )
    array([[ 1.,  0.,  0.],
           [ 0.,  1.,  0.],
           [ 0.,  0., -1.]])

    """
    if must_have_orientation is not None:
        check_contains(
            ['right', 'left'],
            must_contain=must_have_orientation,
            name=f'{name} orientation',
        )
<<<<<<< HEAD

    # Validate number of args
    num_args = len(axes)
    if num_args not in (1, 2, 3):
        raise ValueError(
            'Incorrect number of axes arguments. Number of arguments must be either:\n'
            '\tOne arg (a single array with two or three vectors),'
            '\tTwo args (two vectors), or'
            '\tThree args (three vectors).',
        )
=======
    elif len(axes) == 2:
        raise ValueError(f'{name} orientation must be specified when only two vectors are given.')
>>>>>>> 0858515b

    # Validate axes array
    vector2: Optional[NumpyArray[float]] = None
    if num_args == 1:
        axes_array = validate_array(
            axes[0],
            must_have_shape=[(2, 3), (3, 3)],
            name=name,
            dtype_out=np.floating,
        )
        vector0 = axes_array[0]
        vector1 = axes_array[1]
        if len(axes_array) == 3:
            vector2 = axes_array[2]
    else:
<<<<<<< HEAD
        vector0 = validate_array3(axes[0], name=f'{name} Vector[0]')
        vector1 = validate_array3(axes[1], name=f'{name} Vector[1]')
        if num_args == 3:
            vector2 = validate_array3(axes[2], name=f'{name} Vector[2]')

    if vector2 is None:
        if must_have_orientation is None:
            raise ValueError(
                f'{name} orientation must be specified when only two vectors are given.',
            )
        elif must_have_orientation == 'right':
            vector2 = np.cross(vector0, vector1)
        else:
            vector2 = np.cross(vector1, vector0)
    axes_array = np.vstack((vector0, vector1, vector2))
=======
        axes_array = np.zeros((3, 3))
        axes_array[0] = validate_array3(axes[0], name=f'{name} Vector[0]')
        axes_array[1] = validate_array3(axes[1], name=f'{name} Vector[1]')
        if len(axes) == 3:
            axes_array[2] = validate_array3(axes[2], name=f'{name} Vector[2]')
        elif must_have_orientation == 'right':
            axes_array[2] = np.cross(axes_array[0], axes_array[1])
        else:
            axes_array[2] = np.cross(axes_array[1], axes_array[0])
>>>>>>> 0858515b
    check_finite(axes_array, name=name)

    if np.any(np.all(np.isclose(axes_array, np.zeros(3)), axis=1)):
        raise ValueError(f'{name} cannot be zeros.')

    # Normalize axes for dot and cross product calcs
    axes_norm = axes_array / np.linalg.norm(axes_array, axis=1).reshape((3, 1))

    # Check non-parallel
    if np.isclose(np.dot(axes_norm[0], axes_norm[1]), 1) or np.isclose(
        np.dot(axes_norm[0], axes_norm[2]),
        1,
    ):
        raise ValueError(f'{name} cannot be parallel.')

    # Check orthogonality
    cross_0_1 = np.cross(axes_norm[0], axes_norm[1])
    cross_1_2 = np.cross(axes_norm[1], axes_norm[2])

    if must_be_orthogonal and not (
        (np.allclose(cross_0_1, axes_norm[2]) or np.allclose(cross_0_1, -axes_norm[2]))
        and (np.allclose(cross_1_2, axes_norm[0]) or np.allclose(cross_1_2, -axes_norm[0]))
    ):
        raise ValueError(f'{name} are not orthogonal.')

    # Check orientation
    if must_have_orientation:
        dot = np.dot(cross_0_1, axes_norm[2])
        if must_have_orientation == 'right' and dot < 0:
            raise ValueError(f'{name} do not have a right-handed orientation.')
        if must_have_orientation == 'left' and dot > 0:
            raise ValueError(f'{name} do not have a left-handed orientation.')

    return axes_norm if normalize else axes_array


def validate_rotation(
    rotation: RotationLike,
    must_have_handedness: Literal['right', 'left'] | None = None,
    name: str = 'Rotation',
):
    """Validate a rotation as a 3x3 matrix.

    The rotation is valid if its transpose equals its inverse and has a determinant
    of ``1`` (right-handed or "proper" rotation) or ``-1`` (left-handed or "improper"
    rotation). By default, right- and left-handed rotations are allowed.
    Use ``must_have_handedness`` to restrict the handedness.

    Parameters
    ----------
    rotation : RotationLike
        3x3 rotation matrix or a SciPy ``Rotation`` object.

    must_have_handedness : 'right' | 'left' | None, default: None
        Check if the rotation has a specific handedness. If ``right``, the
        determinant must be ``1``. If ``left``, the determinant must be ``-1``.
        By default, either handedness is allowed.

    name : str, default: "Rotation"
        Variable name to use in the error messages if any of the
        validation checks fail.

    Returns
    -------
    np.ndarray
        Validated 3x3 rotation matrix.

    Examples
    --------
    Validate a rotation matrix. The identity matrix is used as a toy example.

    >>> import numpy as np
    >>> from pyvista import _validation
    >>> rotation = np.eye(3)
    >>> _validation.validate_rotation(rotation)
    array([[1., 0., 0.],
           [0., 1., 0.],
           [0., 0., 1.]])

    By default, left-handed rotations (which include reflections) are allowed.

    >>> rotation *= -1  # Add reflections
    >>> _validation.validate_rotation(rotation)
    array([[-1., -0., -0.],
           [-0., -1., -0.],
           [-0., -0., -1.]])

    """
    check_contains(
        ['right', 'left', None], must_contain=must_have_handedness, name='must_have_handedness'
    )
    rotation_matrix = validate_transform3x3(rotation, name=name)
    if not np.allclose(np.linalg.inv(rotation_matrix), rotation_matrix.T):
        raise ValueError(f'{name} is not valid. Its inverse must equal its transpose.')

    if must_have_handedness is not None:
        det = np.linalg.det(rotation_matrix)
        if must_have_handedness == 'right' and not det > 0:
            raise ValueError(
                f'{name} has incorrect handedness. Expected a right-handed rotation, but got a left-handed rotation instead.'
            )
        elif must_have_handedness == 'left' and not det < 0:
            raise ValueError(
                f'{name} has incorrect handedness. Expected a left-handed rotation, but got a right-handed rotation instead.'
            )

    return rotation_matrix


def validate_transform4x4(
    transform: TransformLike, /, *, must_be_finite: bool = True, name: str = 'Transform'
) -> NumpyArray[float]:
    """Validate transform-like input as a 4x4 ndarray.

    Parameters
    ----------
    transform : TransformLike
<<<<<<< HEAD
        Transformation matrix as a 3x3 or 4x4 array or vtk matrix, or a
        SciPy ``Rotation`` instance.
=======
        Transformation matrix as a 3x3 or 4x4 array, 3x3 or 4x4 vtkMatrix, vtkTransform,
        or a SciPy ``Rotation`` instance. If the input is 3x3, the array is padded using
        a 4x4 identity matrix.
>>>>>>> 0858515b

    must_be_finite : bool, default: True
        :func:`Check <pyvista.core._validation.check.check_finite>`
        if all elements of the array are finite, i.e. not ``infinity``
        and not Not a Number (``NaN``).

    name : str, default: "Transform"
        Variable name to use in the error messages if any of the
        validation checks fail.

    Returns
    -------
    np.ndarray
        Validated 4x4 transformation matrix.

    See Also
    --------
    validate_transform3x3
        Similar function for 3x3 transforms.

    validate_array
        Generic array validation function.

    """
    check_string(name, name='Name')
    try:
        arr = np.eye(4)  # initialize
        arr[:3, :3] = validate_transform3x3(transform, must_be_finite=must_be_finite, name=name)
    except (ValueError, TypeError):
        if isinstance(transform, _vtk.vtkMatrix4x4):
            arr = _array_from_vtkmatrix(transform, shape=(4, 4))
        elif isinstance(transform, _vtk.vtkTransform):
            arr = _array_from_vtkmatrix(transform.GetMatrix(), shape=(4, 4))
        else:
            try:
                arr = validate_array(
                    transform,  # type: ignore[arg-type]
                    must_have_shape=[(3, 3), (4, 4)],
                    must_be_finite=must_be_finite,
                    name=name,
                )
            except TypeError:
                raise TypeError(
                    'Input transform must be one of:\n'
                    '\tvtkMatrix4x4\n'
                    '\tvtkMatrix3x3\n'
                    '\tvtkTransform\n'
                    '\t4x4 np.ndarray\n'
                    '\t3x3 np.ndarray\n',
                    '\tscipy.spatial.transform.Rotation\n'
                    f'Got {reprlib.repr(transform)} with type {type(transform)} instead.',
                )
    return arr


def validate_transform3x3(
    transform: TransformLike, /, *, must_be_finite: bool = True, name: str = 'Transform'
) -> NumpyArray[float]:
    """Validate transform-like input as a 3x3 ndarray.

    Parameters
    ----------
    transform : RotationLike
        Transformation matrix as a 3x3 array, vtk matrix, or a SciPy ``Rotation``
        instance.

        .. note::

           Although ``RotationLike`` inputs are accepted, no checks are done
           to verify that the transformation is actually a rotation.
           Therefore, any 3x3 transformation is acceptable.

    must_be_finite : bool, default: True
        :func:`Check <pyvista.core._validation.check.check_finite>`
        if all elements of the array are finite, i.e. not ``infinity``
        and not Not a Number (``NaN``).

    name : str, default: "Transform"
        Variable name to use in the error messages if any of the
        validation checks fail.

    Returns
    -------
    np.ndarray
        Validated 3x3 transformation matrix.

    See Also
    --------
    validate_transform4x4
        Similar function for 4x4 transforms.

    validate_array
        Generic array _validation function.

    """
    check_string(name, name='Name')
    if isinstance(transform, _vtk.vtkMatrix3x3):
        return _array_from_vtkmatrix(transform, shape=(3, 3))
    else:
        try:
            return validate_array(
                transform,  # type: ignore[arg-type]
                must_have_shape=(3, 3),
                must_be_finite=must_be_finite,
                name=name,
            )
        except ValueError:
            pass
        except TypeError:
            try:
                from scipy.spatial.transform import Rotation
            except ModuleNotFoundError:  # pragma: no cover
                pass
            else:
                if isinstance(transform, Rotation):
                    # Get matrix output and try validating again
                    return validate_transform3x3(
                        transform.as_matrix(), must_be_finite=must_be_finite, name=name
                    )

    error_message = (
        f'Input transform must be one of:\n'
        '\tvtkMatrix3x3\n'
        '\t3x3 np.ndarray\n'
        '\tscipy.spatial.transform.Rotation\n'
        f'Got {reprlib.repr(transform)} with type {type(transform)} instead.'
    )
    raise TypeError(error_message)


def _array_from_vtkmatrix(
    matrix: _vtk.vtkMatrix3x3 | _vtk.vtkMatrix4x4,
    shape: tuple[Literal[3], Literal[3]] | tuple[Literal[4], Literal[4]],
) -> NumpyArray[float]:
    """Convert a vtk matrix to an array."""
    array = np.zeros(shape)
    for i, j in product(range(shape[0]), range(shape[1])):
        array[i, j] = matrix.GetElement(i, j)
    return array


class _KwargsValidateNumber(TypedDict):
    reshape: bool
    must_have_dtype: Optional[_NumberUnion]
    must_be_finite: bool
    must_be_real: bool
    must_be_integer: bool
    must_be_nonnegative: bool
    must_be_in_range: Optional[VectorLike[float]]
    strict_lower_bound: bool
    strict_upper_bound: bool
    get_flags: bool
    name: str


# Many type ignores needed to make overloads work here but the typing tests should still pass
@overload
def validate_number(  # type: ignore[misc]  # numpydoc ignore=GL08
    num: Union[NumberType, VectorLike[NumberType]],
    /,
    *,
    reshape: bool = ...,
    dtype_out: None = None,
    **kwargs: Unpack[_KwargsValidateNumber],
) -> NumberType: ...


@overload
def validate_number(  # type: ignore[misc]  # numpydoc ignore=GL08
    num: Union[NumberType, VectorLike[NumberType]],
    /,
    *,
    reshape: bool = ...,
    dtype_out: type[_NumberType],
    **kwargs: Unpack[_KwargsValidateNumber],
) -> _NumberType: ...


def validate_number(  # type: ignore[misc]  # numpydoc ignore=PR01,PR02  # noqa: D417
    num: NumberType | VectorLike[NumberType],
    /,
    *,
    reshape: bool = True,
    must_be_finite: bool = True,
    must_be_real: bool = True,
    must_have_dtype: Optional[_NumberUnion] = None,
    must_be_integer: bool = False,
    must_be_nonnegative: bool = False,
    must_be_in_range: Optional[VectorLike[float]] = None,
    strict_lower_bound: bool = False,
    strict_upper_bound: bool = False,
    dtype_out: Optional[type[_NumberType]] = None,
    get_flags: bool = False,
    name: str = 'Number',
):
    """Validate a real number.

    This function is similar to :func:`~validate_array`, but is configured
    to only allow inputs with one element. The number is checked to be finite
    by default, and the return type is fixed to always return a ``float``,
    ``int``, or ``bool`` type.

    Parameters
    ----------
    num : float | VectorLike[float]
        Number to validate.

    reshape : bool, default: True
        If ``True``, 1D arrays with 1 element are considered valid input
        and are reshaped to be 0-dimensional.

    Other Parameters
    ----------------
    **kwargs
        See :func:`~validate_array` for documentation on all other keyword
        arguments.

    Returns
    -------
    float | int | bool
        Validated number.

    See Also
    --------
    validate_array
        Generic array validation function.

    check_number
        Similar function with fewer options and no return value.

    Examples
    --------
    Validate a number.

    >>> from pyvista import _validation
    >>> _validation.validate_number(1)
    1

    1D arrays are automatically reshaped.

    >>> _validation.validate_number([42.0])
    42.0

    Additional checks can be added as needed.

    >>> _validation.validate_number(
    ...     10, must_be_in_range=[0, 10], must_be_integer=True
    ... )
    10

    """
    must_have_shape: Union[_ShapeLike, list[_ShapeLike]]
    must_have_shape = [(), (1,)] if reshape else ()

    return validate_array(  # type: ignore[type-var, misc]
        num,
        # Override default vales for these params:
        to_list=True,
        reshape_to=(),
        must_have_shape=must_have_shape,
        # Allow these params to be set by user:
        dtype_out=dtype_out,  # type: ignore[arg-type]
        must_have_dtype=must_have_dtype,
        must_be_nonnegative=must_be_nonnegative,
        must_be_finite=must_be_finite,
        must_be_real=must_be_real,
        must_be_integer=must_be_integer,
        must_be_in_range=must_be_in_range,
        strict_lower_bound=strict_lower_bound,
        strict_upper_bound=strict_upper_bound,
        get_flags=get_flags,
        name=name,
        # These params are irrelevant for this function:
        must_have_ndim=None,
        must_be_sorted=False,
        must_have_length=None,
        must_have_min_length=None,
        must_have_max_length=None,
        broadcast_to=None,
        as_any=False,
        copy=False,
    )


def validate_data_range(  # numpydoc ignore=PR01,PR02  # noqa: D417
    rng: VectorLike[NumberType],
    /,
    *,
    must_have_dtype: Optional[_NumberUnion] = None,
    must_be_nonnegative: bool = False,
    must_be_finite: bool = False,
    must_be_real: bool = True,
    must_be_integer: bool = False,
    must_be_in_range: Optional[VectorLike[float]] = None,
    strict_lower_bound: bool = False,
    strict_upper_bound: bool = False,
    dtype_out: Optional[type[_NumberType]] = None,
    as_any: bool = True,
    copy: bool = False,
    get_flags: bool = False,
    to_tuple: bool = False,
    to_list: bool = False,
    name: str = 'Data Range',
) -> tuple[_NumberType, _NumberType]:
    """Validate a data range.

    This function is similar to :func:`~validate_array`, but is configured
    to only allow inputs with two values and checks that the first value is
    not greater than the second. The return type is also fixed to always
    return a tuple.

    Parameters
    ----------
    rng : VectorLike[float]
        Range to validate in the form ``(lower_bound, upper_bound)``.

    Other Parameters
    ----------------
    **kwargs
        See :func:`~validate_array` for documentation on all other keyword
        arguments.

    Returns
    -------
    tuple
        Validated range as ``(lower_bound, upper_bound)``.

    See Also
    --------
    validate_array
        Generic array validation function.

    Examples
    --------
    Validate a data range.

    >>> from pyvista import _validation
    >>> _validation.validate_data_range([-5, 5.0])
    (-5, 5.0)

    Add additional constraints if needed, e.g. to ensure the output
    only contains floats.

    >>> _validation.validate_data_range([-5, 5.0], dtype_out=float)
    (-5.0, 5.0)

    """
    return cast(
        tuple[_NumberType, _NumberType],
        validate_array(
            rng,
            # Override default vales for these params:
            must_have_shape=2,
            must_be_sorted=True,
            # Allow these params to be set by user:
            dtype_out=dtype_out,
            must_have_dtype=must_have_dtype,
            must_be_nonnegative=must_be_nonnegative,
            must_be_finite=must_be_finite,
            must_be_real=must_be_real,
            must_be_integer=must_be_integer,
            must_be_in_range=must_be_in_range,
            strict_lower_bound=strict_lower_bound,
            strict_upper_bound=strict_upper_bound,
            as_any=as_any,
            copy=copy,
            get_flags=get_flags,
            to_tuple=to_tuple,
            to_list=to_list,
            name=name,
            # These params are irrelevant for this function:
            must_have_length=None,
            must_have_min_length=None,
            must_have_max_length=None,
            reshape_to=None,
            broadcast_to=None,
        ),
    )


class _KwargsValidateArrayNx3(TypedDict, total=False):
    must_have_dtype: Optional[_NumberUnion]
    must_have_length: Optional[Union[int, VectorLike[int]]]
    must_have_min_length: Optional[int]
    must_have_max_length: Optional[int]
    must_be_nonnegative: bool
    must_be_finite: bool
    must_be_real: bool
    must_be_integer: bool
    must_be_sorted: Union[bool, dict[str, Union[bool, int]]]
    must_be_in_range: Optional[VectorLike[float]]
    strict_lower_bound: bool
    strict_upper_bound: bool
    as_any: bool
    copy: bool
    get_flags: bool
    name: str


@overload
def validate_arrayNx3(  # numpydoc ignore=GL08
    array: VectorLike[NumberType],
    /,
    *,
    reshape: Literal[True] = ...,
    dtype_out: None = None,
    **kwargs: Unpack[_KwargsValidateArrayNx3],
) -> NumpyArray[NumberType]: ...


@overload
def validate_arrayNx3(  # numpydoc ignore=GL08
    array: VectorLike[NumberType],
    /,
    *,
    reshape: Literal[True] = ...,
    dtype_out: type[_NumberType],
    **kwargs: Unpack[_KwargsValidateArrayNx3],
) -> NumpyArray[_NumberType]: ...


@overload
def validate_arrayNx3(  # numpydoc ignore=GL08
    array: MatrixLike[NumberType],
    /,
    *,
    reshape: bool = ...,
    dtype_out: None = None,
    **kwargs: Unpack[_KwargsValidateArrayNx3],
) -> NumpyArray[NumberType]: ...


@overload
def validate_arrayNx3(  # numpydoc ignore=GL08
    array: MatrixLike[NumberType],
    /,
    *,
    reshape: bool = ...,
    dtype_out: type[_NumberType],
    **kwargs: Unpack[_KwargsValidateArrayNx3],
) -> NumpyArray[_NumberType]: ...


def validate_arrayNx3(  # numpydoc ignore=PR01,PR02  # noqa: D417
    array: Union[MatrixLike[NumberType], VectorLike[NumberType]],
    /,
    *,
    reshape: bool = True,
    must_have_dtype: Optional[_NumberUnion] = None,
    must_have_length: Optional[Union[int, VectorLike[int]]] = None,
    must_have_min_length: Optional[int] = None,
    must_have_max_length: Optional[int] = None,
    must_be_nonnegative: bool = False,
    must_be_finite: bool = False,
    must_be_real: bool = True,
    must_be_integer: bool = False,
    must_be_sorted: Union[bool, dict[str, Union[bool, int]]] = False,
    must_be_in_range: Optional[VectorLike[float]] = None,
    strict_lower_bound: bool = False,
    strict_upper_bound: bool = False,
    dtype_out: Optional[type[_NumberType]] = None,
    as_any: bool = True,
    copy: bool = False,
    get_flags: bool = False,
    to_list: bool = False,
    to_tuple: bool = False,
    name: str = 'Array',
):
    """Validate a numeric array with N rows and 3 columns.

    This function is similar to :func:`~validate_array`, but is configured
    to only allow inputs with shape ``(N, 3)`` or which can be reshaped to
    ``(N, 3)``. The return type is also fixed to always return a NumPy array.

    Parameters
    ----------
    array : VectorLike[float] | MatrixLike[float]
        1D or 2D array to validate.

    reshape : bool, default: True
        If ``True``, 1D arrays with 3 elements are considered valid
        input and are reshaped to ``(1, 3)`` to ensure the output is
        two-dimensional.

    Other Parameters
    ----------------
    **kwargs
        See :func:`~validate_array` for documentation on all other keyword
        arguments.

    Returns
    -------
    np.ndarray
        Validated array with shape ``(N, 3)``.

    See Also
    --------
    validate_arrayN
        Similar function for one-dimensional arrays.

    validate_array
        Generic array validation function.

    Examples
    --------
    Validate an Nx3 array.

    >>> from pyvista import _validation
    >>> _validation.validate_arrayNx3(((1, 2, 3), (4, 5, 6)))
    array([[1, 2, 3],
           [4, 5, 6]])

    One-dimensional 3-element arrays are automatically reshaped to 2D.

    >>> _validation.validate_arrayNx3([1, 2, 3])
    array([[1, 2, 3]])

    Add additional constraints.

    >>> _validation.validate_arrayNx3(
    ...     ((1, 2, 3), (4, 5, 6)), must_be_in_range=[0, 10]
    ... )
    array([[1, 2, 3],
           [4, 5, 6]])

    """
    must_have_shape: list[_ShapeLike] = [(-1, 3)]
    reshape_to: Optional[_ShapeLike] = None
    if reshape:
        must_have_shape.append((3,))
        reshape_to = (-1, 3)

    return validate_array(  # type: ignore[call-overload, misc]
        array,
        # Override default vales for these params:
        reshape_to=reshape_to,
        must_have_shape=must_have_shape,
        # Allow these params to be set by user:
        must_have_dtype=must_have_dtype,
        must_have_length=must_have_length,
        must_have_min_length=must_have_min_length,
        must_have_max_length=must_have_max_length,
        must_be_nonnegative=must_be_nonnegative,
        must_be_finite=must_be_finite,
        must_be_real=must_be_real,
        must_be_integer=must_be_integer,
        must_be_sorted=must_be_sorted,
        must_be_in_range=must_be_in_range,
        strict_lower_bound=strict_lower_bound,
        strict_upper_bound=strict_upper_bound,
        dtype_out=dtype_out,
        as_any=as_any,
        copy=copy,
        get_flags=get_flags,
        to_list=to_list,
        to_tuple=to_tuple,
        name=name,
        # This parameter is not available
        must_have_ndim=None,
        broadcast_to=None,
    )


class _KwargsValidateArrayN(TypedDict, total=False):
    must_have_dtype: Optional[_NumberUnion]
    must_have_length: Optional[Union[int, VectorLike[int]]]
    must_have_min_length: Optional[int]
    must_have_max_length: Optional[int]
    must_be_nonnegative: bool
    must_be_finite: bool
    must_be_real: bool
    must_be_integer: bool
    must_be_sorted: Union[bool, dict[str, Union[bool, int]]]
    must_be_in_range: Optional[VectorLike[float]]
    strict_lower_bound: bool
    strict_upper_bound: bool
    as_any: bool
    copy: bool
    get_flags: bool
    name: str


@overload
def validate_arrayN(  # numpydoc ignore=GL08
    array: NumberType,
    /,
    *,
    reshape: Literal[True] = ...,
    dtype_out: None = None,
    **kwargs: Unpack[_KwargsValidateArrayN],
) -> NumpyArray[NumberType]: ...


@overload
def validate_arrayN(  # numpydoc ignore=GL08
    array: NumberType,
    /,
    *,
    reshape: Literal[True] = ...,
    dtype_out: type[_NumberType],
    **kwargs: Unpack[_KwargsValidateArrayN],
) -> NumpyArray[_NumberType]: ...


@overload
def validate_arrayN(  # numpydoc ignore=GL08
    array: MatrixLike[NumberType],
    /,
    *,
    reshape: Literal[True] = ...,
    dtype_out: None = None,
    **kwargs: Unpack[_KwargsValidateArrayN],
) -> NumpyArray[NumberType]: ...


@overload
def validate_arrayN(  # numpydoc ignore=GL08
    array: MatrixLike[NumberType],
    /,
    *,
    reshape: Literal[True] = ...,
    dtype_out: type[_NumberType],
    **kwargs: Unpack[_KwargsValidateArrayN],
) -> NumpyArray[_NumberType]: ...


@overload
def validate_arrayN(  # numpydoc ignore=GL08
    array: VectorLike[NumberType],
    /,
    *,
    reshape: bool = ...,
    dtype_out: None = None,
    **kwargs: Unpack[_KwargsValidateArrayN],
) -> NumpyArray[NumberType]: ...


@overload
def validate_arrayN(  # numpydoc ignore=GL08
    array: VectorLike[NumberType],
    /,
    *,
    reshape: bool = ...,
    dtype_out: type[_NumberType],
    **kwargs: Unpack[_KwargsValidateArrayN],
) -> NumpyArray[_NumberType]: ...


def validate_arrayN(  # numpydoc ignore=PR01,PR02  # noqa: D417
    array: Union[NumberType, VectorLike[NumberType], MatrixLike[NumberType]],
    /,
    *,
    reshape: bool = True,
    must_have_dtype: Optional[_NumberUnion] = None,
    must_have_length: Optional[Union[int, VectorLike[int]]] = None,
    must_have_min_length: Optional[int] = None,
    must_have_max_length: Optional[int] = None,
    must_be_nonnegative: bool = False,
    must_be_finite: bool = False,
    must_be_real: bool = True,
    must_be_integer: bool = False,
    must_be_sorted: Union[bool, dict[str, Union[bool, int]]] = False,
    must_be_in_range: Optional[VectorLike[float]] = None,
    strict_lower_bound: bool = False,
    strict_upper_bound: bool = False,
    dtype_out: Optional[type[_NumberType]] = None,
    as_any: bool = True,
    copy: bool = False,
    get_flags: bool = False,
    to_list: bool = False,
    to_tuple: bool = False,
    name: str = 'Array',
):
    """Validate a flat array with N elements.

    This function is similar to :func:`~validate_array`, but is configured
    to only allow inputs with shape ``(N,)`` or which can be reshaped to
    ``(N,)``. The return type is also fixed to always return a NumPy array.

    Parameters
    ----------
    array : float | VectorLike[float] | MatrixLike[float]
        Array-like input to validate.

    reshape : bool, default: True
        If ``True``, 0-dimensional scalars are reshaped to ``(1,)`` and 2D
        vectors with shape ``(1, N)`` are reshaped to ``(N,)`` to ensure the
        output is consistently one-dimensional. Otherwise, all scalar and
        2D inputs are not considered valid.

    Other Parameters
    ----------------
    **kwargs
        See :func:`~validate_array` for documentation on all other keyword
        arguments.

    Returns
    -------
    np.ndarray
        Validated 1D array.

    See Also
    --------
    validate_arrayN_unsigned
        Similar function for non-negative integer arrays.

    validate_array
        Generic array validation function.

    Examples
    --------
    Validate a 1D array with four elements.

    >>> from pyvista import _validation
    >>> _validation.validate_arrayN((1, 2, 3, 4))
    array([1, 2, 3, 4])

    Scalar 0-dimensional values are automatically reshaped to be 1D.

    >>> _validation.validate_arrayN(42.0)
    array([42.0])

    2D arrays where the first dimension is unity are automatically
    reshaped to be 1D.

    >>> _validation.validate_arrayN([[1, 2]])
    array([1, 2])

    Add additional constraints if needed.

    >>> _validation.validate_arrayN((1, 2, 3), must_have_length=3)
    array([1, 2, 3])

    """
    must_have_shape: Union[_ShapeLike, list[_ShapeLike]]
    reshape_to: Optional[tuple[int]] = None
    if reshape:
        must_have_shape = [(), (-1), (1, -1), (-1, 1)]
        reshape_to = (-1,)
    else:
        must_have_shape = (-1,)
    return validate_array(  # type: ignore[call-overload, misc]
        array,
        # Override default vales for these params:
        reshape_to=reshape_to,
        must_have_shape=must_have_shape,
        # Allow these params to be set by user:
        must_have_dtype=must_have_dtype,
        must_have_length=must_have_length,
        must_have_min_length=must_have_min_length,
        must_have_max_length=must_have_max_length,
        must_be_nonnegative=must_be_nonnegative,
        must_be_finite=must_be_finite,
        must_be_real=must_be_real,
        must_be_integer=must_be_integer,
        must_be_sorted=must_be_sorted,
        must_be_in_range=must_be_in_range,
        strict_lower_bound=strict_lower_bound,
        strict_upper_bound=strict_upper_bound,
        dtype_out=dtype_out,
        as_any=as_any,
        copy=copy,
        get_flags=get_flags,
        to_list=to_list,
        to_tuple=to_tuple,
        name=name,
        # This parameter is not available
        must_have_ndim=None,
        broadcast_to=None,
    )


class _KwargsValidateArrayNUnsigned(TypedDict, total=False):
    must_have_dtype: Optional[_NumberUnion]
    must_have_length: Optional[Union[int, VectorLike[int]]]
    must_have_min_length: Optional[int]
    must_have_max_length: Optional[int]
    must_be_real: bool
    must_be_sorted: Union[bool, dict[str, Union[bool, int]]]
    must_be_in_range: Optional[VectorLike[float]]
    strict_lower_bound: bool
    strict_upper_bound: bool
    as_any: bool
    copy: bool
    get_flags: bool
    name: str


_IntegerType = TypeVar('_IntegerType', bound=Union[np.integer, int, np.bool_])  # type: ignore[type-arg]


@overload
def validate_arrayN_unsigned(  # numpydoc ignore=GL08
    array: NumberType,
    /,
    *,
    reshape: Literal[True] = ...,
    dtype_out: int = ...,
    **kwargs: Unpack[_KwargsValidateArrayNUnsigned],
) -> NumpyArray[int]: ...


@overload
def validate_arrayN_unsigned(  # numpydoc ignore=GL08
    array: NumberType,
    /,
    *,
    reshape: Literal[True] = ...,
    dtype_out: type[_IntegerType],
    **kwargs: Unpack[_KwargsValidateArrayNUnsigned],
) -> NumpyArray[_IntegerType]: ...


@overload
def validate_arrayN_unsigned(  # numpydoc ignore=GL08
    array: MatrixLike[NumberType],
    /,
    *,
    reshape: Literal[True] = ...,
    dtype_out: int = ...,
    **kwargs: Unpack[_KwargsValidateArrayNUnsigned],
) -> NumpyArray[int]: ...


@overload
def validate_arrayN_unsigned(  # numpydoc ignore=GL08
    array: MatrixLike[NumberType],
    /,
    *,
    reshape: Literal[True] = ...,
    dtype_out: type[_IntegerType],
    **kwargs: Unpack[_KwargsValidateArrayNUnsigned],
) -> NumpyArray[_IntegerType]: ...


@overload
def validate_arrayN_unsigned(  # numpydoc ignore=GL08
    array: VectorLike[NumberType],
    /,
    *,
    reshape: bool = ...,
    dtype_out: int = ...,
    **kwargs: Unpack[_KwargsValidateArrayNUnsigned],
) -> NumpyArray[int]: ...


@overload
def validate_arrayN_unsigned(  # numpydoc ignore=GL08
    array: VectorLike[NumberType],
    /,
    *,
    reshape: bool = ...,
    dtype_out: type[_IntegerType],
    **kwargs: Unpack[_KwargsValidateArrayNUnsigned],
) -> NumpyArray[_IntegerType]: ...


def validate_arrayN_unsigned(  # type: ignore[misc]  # numpydoc ignore=PR01,PR02  # noqa: D417
    array: Union[NumberType, VectorLike[NumberType], MatrixLike[NumberType]],
    /,
    *,
    reshape: bool = True,
    must_have_dtype: Optional[_NumberUnion] = None,
    must_have_length: Optional[Union[int, VectorLike[int]]] = None,
    must_have_min_length: Optional[int] = None,
    must_have_max_length: Optional[int] = None,
    must_be_real: bool = True,
    must_be_sorted: Union[bool, dict[str, Union[bool, int]]] = False,
    must_be_in_range: Optional[VectorLike[float]] = None,
    strict_lower_bound: bool = False,
    strict_upper_bound: bool = False,
    dtype_out: type[Union[_IntegerType]] = int,  # type: ignore[assignment]
    as_any: bool = True,
    copy: bool = False,
    get_flags: bool = False,
    name: str = 'Array',
):
    """Validate a flat array with N non-negative (unsigned) integers.

    This function is similar to :func:`~validate_array`, but is configured
    to only allow inputs with shape ``(N,)`` or which can be reshaped to
    ``(N,)``. The return type is fixed to always return a NumPy array with
     an integer data type, though an integer subtype may be specified
     (e.g. ``np.unit8``).

    By default, the input is also checked to ensure the values are finite,
    non-negative, and have integer values.

    Parameters
    ----------
    array : float | VectorLike[float] | MatrixLike[float]
        0D, 1D, or 2D array to validate.

    reshape : bool, default: True
        If ``True``, 0-dimensional scalars are reshaped to ``(1,)`` and 2D
        vectors with shape ``(1, N)`` are reshaped to ``(N,)`` to ensure the
        output is consistently one-dimensional. Otherwise, all scalar and
        2D inputs are not considered valid.

    Other Parameters
    ----------------
    **kwargs
        See :func:`~validate_array` for documentation on all other keyword
        arguments.

    Returns
    -------
    np.ndarray
        Validated 1D array with non-negative integers.

    See Also
    --------
    validate_arrayN
        More general function for any numeric one-dimensional array.

    validate_array
        Generic array validation function.

    Examples
    --------
    Validate a 1D array with four non-negative integer-like elements.

    >>> import numpy as np
    >>> from pyvista import _validation
    >>> array = _validation.validate_arrayN_unsigned((1.0, 2.0, 3.0, 4.0))
    >>> array
    array([1, 2, 3, 4])

    Verify that the output data type is integral.

    >>> np.issubdtype(array.dtype, np.integer)
    True

    Scalar 0-dimensional values are automatically reshaped to be 1D.

    >>> _validation.validate_arrayN_unsigned(42)
    array([42])

    2D arrays where the first dimension is unity are automatically
    reshaped to be 1D.

    >>> _validation.validate_arrayN_unsigned([[1, 2]])
    array([1, 2])

    Add additional constraints if needed.

    >>> _validation.validate_arrayN_unsigned((1, 2, 3), must_be_in_range=[1, 3])
    array([1, 2, 3])

    """
    check_subdtype(dtype_out, (np.integer, np.bool_), name='dtype_out')
    return validate_arrayN(  # type: ignore[misc]
        array,  # type: ignore[arg-type]
        reshape=reshape,
        # Override default vales for these params:
        must_be_integer=True,
        must_be_nonnegative=True,
        must_be_finite=True,
        # Allow these params to be set by user:
        must_have_dtype=must_have_dtype,
        must_have_length=must_have_length,
        must_have_min_length=must_have_min_length,
        must_have_max_length=must_have_max_length,
        must_be_real=must_be_real,
        must_be_sorted=must_be_sorted,
        must_be_in_range=must_be_in_range,
        strict_lower_bound=strict_lower_bound,
        strict_upper_bound=strict_upper_bound,
        dtype_out=dtype_out,
        as_any=as_any,
        copy=copy,
        get_flags=get_flags,
        name=name,
    )


class _KwargsValidateArray3(TypedDict, total=False):
    must_have_dtype: Optional[_NumberUnion]
    must_be_nonnegative: bool
    must_be_finite: bool
    must_be_real: bool
    must_be_integer: bool
    must_be_sorted: Union[bool, dict[str, Union[bool, int]]]
    must_be_in_range: Optional[VectorLike[float]]
    strict_lower_bound: bool
    strict_upper_bound: bool
    as_any: bool
    copy: bool
    get_flags: bool
    name: str


@overload
def validate_array3(  # numpydoc ignore=GL08
    array: NumberType,
    /,
    *,
    reshape: bool = ...,
    broadcast: Literal[True],
    dtype_out: None = None,
    **kwargs: Unpack[_KwargsValidateArray3],
) -> NumpyArray[NumberType]: ...


@overload
def validate_array3(  # numpydoc ignore=GL08
    array: NumberType,
    /,
    *,
    reshape: bool = ...,
    broadcast: Literal[True],
    dtype_out: type[_NumberType],
    **kwargs: Unpack[_KwargsValidateArray3],
) -> NumpyArray[_NumberType]: ...


@overload
def validate_array3(  # numpydoc ignore=GL08
    array: MatrixLike[NumberType],
    /,
    *,
    reshape: Literal[True] = ...,
    broadcast: bool = ...,
    dtype_out: None = None,
    **kwargs: Unpack[_KwargsValidateArray3],
) -> NumpyArray[NumberType]: ...


@overload
def validate_array3(  # numpydoc ignore=GL08
    array: MatrixLike[NumberType],
    /,
    *,
    reshape: Literal[True] = ...,
    broadcast: bool = ...,
    dtype_out: type[_NumberType],
    **kwargs: Unpack[_KwargsValidateArray3],
) -> NumpyArray[_NumberType]: ...


@overload
def validate_array3(  # numpydoc ignore=GL08
    array: VectorLike[NumberType],
    /,
    *,
    reshape: bool = ...,
    broadcast: bool = ...,
    dtype_out: None = None,
    **kwargs: Unpack[_KwargsValidateArray3],
) -> NumpyArray[NumberType]: ...


@overload
def validate_array3(  # numpydoc ignore=GL08
    array: VectorLike[NumberType],
    /,
    *,
    reshape: bool = ...,
    broadcast: bool = ...,
    dtype_out: type[_NumberType],
    **kwargs: Unpack[_KwargsValidateArray3],
) -> NumpyArray[_NumberType]: ...


def validate_array3(  # numpydoc ignore=PR01,PR02  # noqa: D417
    array: NumberType | VectorLike[NumberType] | MatrixLike[NumberType],
    /,
    *,
    reshape: bool = True,
    broadcast: bool = False,
    must_be_finite: bool = False,
    must_be_real: bool = True,
    must_have_dtype: Optional[_NumberUnion] = None,
    must_be_integer: bool = False,
    must_be_nonnegative: bool = False,
    must_be_sorted: Union[bool, dict[str, Union[bool, int]]] = False,
    must_be_in_range: Optional[VectorLike[float]] = None,
    strict_lower_bound: bool = False,
    strict_upper_bound: bool = False,
    dtype_out: Optional[type[_NumberType]] = None,
    as_any: bool = True,
    copy: bool = False,
    get_flags: bool = False,
    to_list: bool = False,
    to_tuple: bool = False,
    name: str = 'Array',
):
    """Validate an array with three numbers.

    This function is similar to :func:`~validate_array`, but is configured
    to only allow inputs with shape ``(3,)`` or which can be reshaped to
    ``(3,)``. The return type is also fixed to always return a NumPy array.

    Parameters
    ----------
    array : float | VectorLike[float] | MatrixLike[float]
        Array to validate.

    reshape : bool, default: True
        If ``True``, 2D vectors with shape ``(1, 3)`` or ``(3, 1)`` are
        considered valid input, and are reshaped to ``(3,)`` to ensure
        the output is consistently one-dimensional.

    broadcast : bool, default: False
        If ``True``, scalar values or 1D arrays with a single element
        are considered valid input and the single value is broadcast to
        a length 3 array.

    Other Parameters
    ----------------
    **kwargs
        See :func:`~validate_array` for documentation on all other keyword
        arguments.

    Returns
    -------
    np.ndarray
        Validated 1D array with 3 elements.

    See Also
    --------
    validate_number
        Similar function for a single number.

    validate_arrayN
        Similar function for one-dimensional arrays.

    validate_array
        Generic array validation function.

    Examples
    --------
    Validate a 1D array with three elements.

    >>> from pyvista import _validation
    >>> _validation.validate_array3((1, 2, 3))
    array([1, 2, 3])

    2D 3-element arrays are automatically reshaped to be 1D.

    >>> _validation.validate_array3([[1, 2, 3]])
    array([1, 2, 3])

    Scalar 0-dimensional values can be automatically broadcast as
    a 3-element 1D array.

    >>> _validation.validate_array3(42.0, broadcast=True)
    array([42.0, 42.0, 42.0])

    Add additional constraints if needed.

    >>> _validation.validate_array3((1, 2, 3), must_be_nonnegative=True)
    array([1, 2, 3])

    """
    must_have_shape: list[_ShapeLike] = [(3,)]
    reshape_to: Optional[tuple[int]] = None
    if reshape:
        must_have_shape.append((1, 3))
        must_have_shape.append((3, 1))
        reshape_to = (-1,)
    broadcast_to: Optional[tuple[int, ...]] = None
    if broadcast:
        must_have_shape.append(())  # allow 0D scalars
        must_have_shape.append((1,))  # 1D 1-element vectors
        broadcast_to = (3,)

    return validate_array(  # type: ignore[call-overload, misc]
        array,
        # Override default vales for these params:
        reshape_to=reshape_to,
        broadcast_to=broadcast_to,
        must_have_shape=must_have_shape,
        # Allow these params to be set by user:
        dtype_out=dtype_out,
        must_have_dtype=must_have_dtype,
        must_be_nonnegative=must_be_nonnegative,
        must_be_finite=must_be_finite,
        must_be_real=must_be_real,
        must_be_integer=must_be_integer,
        must_be_sorted=must_be_sorted,
        must_be_in_range=must_be_in_range,
        strict_lower_bound=strict_lower_bound,
        strict_upper_bound=strict_upper_bound,
        as_any=as_any,
        copy=copy,
        get_flags=get_flags,
        to_list=to_list,
        to_tuple=to_tuple,
        name=name,
        # These params are irrelevant for this function:
        must_have_ndim=None,
        must_have_length=None,
        must_have_min_length=None,
        must_have_max_length=None,
    )


def _set_default_kwarg_mandatory(kwargs: dict[str, Any], key: str, default: Any) -> None:
    """Set a kwarg and raise ValueError if not set to its default value."""
    val = kwargs.pop(key, default)
    if val != default:
        calling_fname = inspect.stack()[1].function
        msg = (
            f"Parameter '{key}' cannot be set for function `{calling_fname}`.\n"
            f'Its value is automatically set to `{default}`.'
        )
        raise ValueError(msg)
    kwargs[key] = default


def validate_dimensionality(
    dimensionality: Literal[0, 1, 2, 3, '0D', '1D', '2D', '3D'] | VectorLike[int],
    /,
    *,
    reshape: bool = True,
    **kwargs,
) -> int:
    """Validate a dimensionality.

    By default, the dimensionality is checked to ensure it:

    * is scalar or is an array which can be reshaped as a scalar
    * is an integer in the inclusive range ``[0, 3]``
    * or is a valid alias among ``'0D'``, ``'1D'``, ``'2D'``, or ``'3D'``

    Parameters
    ----------
    dimensionality : Literal[0, 1, 2, 3, '0D', '1D', '2D', '3D'] | ArrayLike
        Number to validate.

    reshape : bool, default: True
        If ``True``, 1D arrays with 1 element are considered valid input
        and are reshaped to be 0-dimensional.

    **kwargs : dict, optional
        Additional keyword arguments passed to :func:`~validate_array`.

    Returns
    -------
    int
        Validated dimensionality.

    Examples
    --------
    Validate a dimensionality.

    >>> from pyvista import _validation
    >>> _validation.validate_dimensionality('1D')
    1

    1D arrays are automatically reshaped.

    >>> _validation.validate_dimensionality([3])
    3

    """
    kwargs.setdefault('name', 'Dimensionality')
    kwargs.setdefault('to_list', True)
    kwargs.setdefault('must_be_finite', True)
    kwargs.setdefault('must_be_in_range', [0, 3])

    dimensionality_as_array = np.asarray(dimensionality)
    if np.issubdtype(dimensionality_as_array.dtype, str):
        dimensionality_as_array = np.char.replace(dimensionality_as_array, 'D', '')

    try:
        dimensionality_as_array = dimensionality_as_array.astype(np.int64)
    except ValueError:
        raise ValueError(
            f'`{dimensionality}` is not a valid dimensionality.'
            ' Use one of [0, 1, 2, 3, "0D", "1D", "2D", "3D"].'
        )

    if reshape:
        shape = [(), (1,)]
        _set_default_kwarg_mandatory(kwargs, 'reshape_to', ())
    else:
        shape = ()  # type: ignore[assignment]
    _set_default_kwarg_mandatory(kwargs, 'must_have_shape', shape)

    return validate_array(dimensionality_as_array, **kwargs)


def _validate_color_sequence(
    color: ColorLike | Sequence[ColorLike],
    n_colors: int | None = None,
) -> tuple[Color, ...]:
    """Validate a color sequence.

    If `n_colors` is specified, the output will have `n` colors. For single-color
    inputs, the color is copied and a sequence of `n` identical colors is returned.
    For inputs with multiple colors, the number of colors in the input must
    match `n_colors`.

    If `n_colors` is None, no broadcasting or length-checking is performed.
    """
    from pyvista.plotting.colors import Color

    try:
        # Assume we have one color
        color_list = [Color(color)]  # type: ignore[arg-type]
        n_colors = 1 if n_colors is None else n_colors
        return tuple(color_list * n_colors)
    except ValueError:
        if isinstance(color, (tuple, list)):
            try:
                color_list = [_validate_color_sequence(c, n_colors=1)[0] for c in color]
                if len(color_list) == 1:
                    n_colors = 1 if n_colors is None else n_colors
                    color_list = color_list * n_colors

                # Only return if we have the correct number of colors
                if n_colors is None or len(color_list) == n_colors:
                    return tuple(color_list)
            except ValueError:
                pass
    raise ValueError(
        f'Invalid color(s):\n'
        f'\t{color}\n'
        f'Input must be a single ColorLike color '
        f'or a sequence of {n_colors} ColorLike colors.',
    )<|MERGE_RESOLUTION|>--- conflicted
+++ resolved
@@ -66,10 +66,13 @@
     from pyvista.core._typing_core import RotationLike
     from pyvista.core._typing_core import TransformLike
     from pyvista.core._typing_core import VectorLike
-<<<<<<< HEAD
     from pyvista.core._typing_core._aliases import _ArrayLikeOrScalar
     from pyvista.core._typing_core._array_like import _FiniteNestedList
     from pyvista.core._typing_core._array_like import _FiniteNestedTuple
+    from pyvista.plotting._typing import ColorLike
+    from pyvista.plotting.colors import Color
+
+    from .check import _ShapeLike
 
 
 class _ValidationFlags(NamedTuple):
@@ -631,15 +634,6 @@
     broadcast_to: Optional[_ShapeLike] = ...,
     **kwargs: Unpack[_TypedKwargs],
 ) -> NumpyArray[_NumberType]: ...
-=======
-    from pyvista.core._typing_core._array_like import NumpyArray
-    from pyvista.plotting._typing import ColorLike
-    from pyvista.plotting.colors import Color
-
-    from .check import _ShapeLike
-
-
->>>>>>> 0858515b
 def validate_array(
     array: _ArrayLikeOrScalar[NumberType],
     /,
@@ -654,11 +648,7 @@
     must_be_finite: bool = False,
     must_be_real: bool = True,
     must_be_integer: bool = False,
-<<<<<<< HEAD
     must_be_sorted: bool | dict[str, int | bool] = False,
-=======
-    must_be_sorted: bool | dict[str, Any] = False,
->>>>>>> 0858515b
     must_be_in_range: VectorLike[float] | None = None,
     strict_lower_bound: bool = False,
     strict_upper_bound: bool = False,
@@ -1144,7 +1134,6 @@
             must_contain=must_have_orientation,
             name=f'{name} orientation',
         )
-<<<<<<< HEAD
 
     # Validate number of args
     num_args = len(axes)
@@ -1155,10 +1144,6 @@
             '\tTwo args (two vectors), or'
             '\tThree args (three vectors).',
         )
-=======
-    elif len(axes) == 2:
-        raise ValueError(f'{name} orientation must be specified when only two vectors are given.')
->>>>>>> 0858515b
 
     # Validate axes array
     vector2: Optional[NumpyArray[float]] = None
@@ -1167,14 +1152,13 @@
             axes[0],
             must_have_shape=[(2, 3), (3, 3)],
             name=name,
-            dtype_out=np.floating,
+            dtype_out=float,
         )
         vector0 = axes_array[0]
         vector1 = axes_array[1]
         if len(axes_array) == 3:
             vector2 = axes_array[2]
     else:
-<<<<<<< HEAD
         vector0 = validate_array3(axes[0], name=f'{name} Vector[0]')
         vector1 = validate_array3(axes[1], name=f'{name} Vector[1]')
         if num_args == 3:
@@ -1190,17 +1174,6 @@
         else:
             vector2 = np.cross(vector1, vector0)
     axes_array = np.vstack((vector0, vector1, vector2))
-=======
-        axes_array = np.zeros((3, 3))
-        axes_array[0] = validate_array3(axes[0], name=f'{name} Vector[0]')
-        axes_array[1] = validate_array3(axes[1], name=f'{name} Vector[1]')
-        if len(axes) == 3:
-            axes_array[2] = validate_array3(axes[2], name=f'{name} Vector[2]')
-        elif must_have_orientation == 'right':
-            axes_array[2] = np.cross(axes_array[0], axes_array[1])
-        else:
-            axes_array[2] = np.cross(axes_array[1], axes_array[0])
->>>>>>> 0858515b
     check_finite(axes_array, name=name)
 
     if np.any(np.all(np.isclose(axes_array, np.zeros(3)), axis=1)):
@@ -1318,14 +1291,9 @@
     Parameters
     ----------
     transform : TransformLike
-<<<<<<< HEAD
-        Transformation matrix as a 3x3 or 4x4 array or vtk matrix, or a
-        SciPy ``Rotation`` instance.
-=======
         Transformation matrix as a 3x3 or 4x4 array, 3x3 or 4x4 vtkMatrix, vtkTransform,
         or a SciPy ``Rotation`` instance. If the input is 3x3, the array is padded using
         a 4x4 identity matrix.
->>>>>>> 0858515b
 
     must_be_finite : bool, default: True
         :func:`Check <pyvista.core._validation.check.check_finite>`
