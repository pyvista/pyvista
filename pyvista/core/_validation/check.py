--- conflicted
+++ resolved
@@ -374,13 +374,7 @@
     """
     wrapped = _ArrayLikeWrapper(array)
     if strict:
-<<<<<<< HEAD
-        try:
-            check_subdtype(wrapped.dtype, np.integer)
-        except TypeError:
-            raise
-        else:
-            return
+        check_subdtype(wrapped.dtype, np.integer)
 
     is_integer: Union[bool, np.bool_]
     try:
@@ -390,10 +384,6 @@
         is_integer = np.array_equal(wrapped._array, np.floor(wrapped._array))
 
     if not is_integer:
-=======
-        check_subdtype(arr, np.integer)
-    elif not np.array_equal(arr, np.floor(arr)):
->>>>>>> d9dfd63d
         raise ValueError(f"{name} must have integer-like values.")
 
 
@@ -426,14 +416,7 @@
     >>> _validation.check_nonnegative([1, 2, 3])
 
     """
-<<<<<<< HEAD
-    try:
-        check_greater_than(array, 0, strict=False, name=name)
-    except ValueError:
-        raise
-=======
-    check_greater_than(arr, 0, strict=False, name=name)
->>>>>>> d9dfd63d
+    check_greater_than(array, 0, strict=False, name=name)
 
 
 def check_greater_than(
@@ -610,26 +593,13 @@
     >>> _validation.check_range([0, 0.5, 1], rng=[0, 1])
 
     """
-<<<<<<< HEAD
     wrapped_rng = _ArrayLikeWrapper(rng)
     wrapped_arr = _ArrayLikeWrapper(array)
-    try:
-        check_shape(wrapped_rng(), 2, name="Range")
-        check_sorted(wrapped_rng(), name="Range")
-        check_greater_than(wrapped_arr(), wrapped_rng._array[0], strict=strict_lower, name=name)
-        check_less_than(wrapped_arr(), wrapped_rng._array[1], strict=strict_upper, name=name)
-    except ValueError:
-        raise
-=======
-    rng = _cast_to_numpy(rng)
-    check_shape(rng, 2, name="Range")
-    check_real(rng, name="Range")
-    check_sorted(rng, name="Range")
-
-    arr = arr if isinstance(arr, np.ndarray) else _cast_to_numpy(arr)
-    check_greater_than(arr, rng[0], strict=strict_lower, name=name)
-    check_less_than(arr, rng[1], strict=strict_upper, name=name)
->>>>>>> d9dfd63d
+
+    check_shape(wrapped_rng(), 2, name="Range")
+    check_sorted(wrapped_rng(), name="Range")
+    check_greater_than(wrapped_arr(), wrapped_rng._array[0], strict=strict_lower, name=name)
+    check_less_than(wrapped_arr(), wrapped_rng._array[1], strict=strict_upper, name=name)
 
 
 def check_shape(
@@ -876,7 +846,6 @@
     >>> _validation.check_number(num, must_be_real=False)
 
     """
-<<<<<<< HEAD
     check_contains(
         ['abstract', 'builtin', 'numpy'],
         must_contain=definition,
@@ -892,13 +861,7 @@
     else:
         raise NotImplementedError  # pragma: no cover
 
-    try:
-        check_instance(num, valid_type, allow_subclass=True, name=name)
-    except TypeError:
-        raise
-=======
-    check_instance(num, Number, allow_subclass=True, name=name)
->>>>>>> d9dfd63d
+    check_instance(num, valid_type, allow_subclass=True, name=name)
 
 
 def check_string(obj: str, /, *, allow_subclass: bool = True, name: str = 'Object'):
@@ -1320,10 +1283,8 @@
         if allow_scalar:
             wrapped = _ArrayLikeWrapper(cast(Sequence[NumberType], [wrapped._array]))
         else:
-            try:
-                len(wrapped._array)
-            except TypeError:
-                raise
+            # Call len to raise error
+            len(wrapped._array)
 
     if must_be_1d:
         check_ndim(wrapped(), ndim=1)
