"""Functions that check the type and/or value of inputs.

.. versionadded:: 0.44.0

A ``check`` function typically:

* Performs a simple validation on a single input variable.
* Raises an error if the check fails due to invalid input.
* Does not modify input or return anything.

"""

from __future__ import annotations

<<<<<<< HEAD
import math
from numbers import Number, Real
import operator
import reprlib
from typing import (
    TYPE_CHECKING,
    Any,
    Iterable,
    List,
    Literal,
    Optional,
    Sequence,
    Tuple,
    Union,
    cast,
    get_args,
    get_origin,
)
=======
from collections.abc import Iterable
from collections.abc import Sequence
from numbers import Number
from typing import Tuple
from typing import Union
from typing import get_args
from typing import get_origin
>>>>>>> 47e37efe

import numpy as np
import numpy.typing as npt

from pyvista.core._typing_core import ArrayLike, NumberType, NumpyArray, VectorLike
from pyvista.core._validation._array_wrapper import (
    _ArrayLikeWrapper,
    _NestedSequenceWrapper,
    _SequenceWrapper,
)

if TYPE_CHECKING:  # pragma: no cover
    from pyvista.core._typing_core._aliases import _ArrayLikeOrScalar
    from pyvista.core._typing_core._array_like import _NumberType

_ScalarShape = Tuple[()]
_ArrayShape = Tuple[int, ...]
_Shape = Union[_ScalarShape, _ArrayShape]
_ShapeLike = Union[int, _Shape]


def check_subdtype(
    input_obj: Union[npt.DTypeLike, _ArrayLikeOrScalar[NumberType]],
    /,
    base_dtype: Union[npt.DTypeLike, Tuple[npt.DTypeLike, ...], List[npt.DTypeLike]],
    *,
    name: str = 'Input',
):
    """Check if an input's data-type is a subtype of another data-type(s).

    Parameters
    ----------
    input_obj : DType | Array | Scalar
        ``dtype`` object (or object coercible to one) or an array-like object.
        If array-like, the dtype of the array is used.

    base_dtype : DType | Sequence[DType]
        ``dtype``-like object or a sequence of ``dtype``-like objects. The ``input_obj``
        must be a subtype of this value. If a sequence, ``input_obj`` must be a
        subtype of at least one of the specified dtypes.

    name : str, default: "Input"
        Variable name to use in the error messages if any are raised.

    Raises
    ------
    TypeError
        If ``input_obj`` is not a subtype of ``base_dtype``.

    See Also
    --------
    check_real
    check_number

    Examples
    --------
    Check if ``float`` is a subtype of ``np.floating``.

    >>> import numpy as np
    >>> from pyvista import _validation
    >>> _validation.check_subdtype(float, np.floating)

    Check from multiple allowable dtypes.

    >>> _validation.check_subdtype(int, [np.integer, np.floating])

    Check an array's dtype.

    >>> array = np.array([1, 2, 3], dtype='uint8')
    >>> _validation.check_subdtype(array, np.integer)

    """
    input_dtype: npt.DTypeLike
    if isinstance(input_obj, (tuple, list, np.ndarray)):
        input_dtype = _ArrayLikeWrapper(input_obj).dtype
    else:
        input_dtype = cast(npt.DTypeLike, input_obj)

    if not isinstance(base_dtype, (tuple, list)):
        base_dtype = [base_dtype]

    if any(np.issubdtype(input_dtype, base) for base in base_dtype):
        return
    else:
        # Not a subdtype, so raise error
        msg = f"{name} has incorrect dtype of {input_dtype!r}. "
        if len(base_dtype) == 1:
            msg += f"The dtype must be a subtype of {base_dtype[0]}."
        else:
            msg += f"The dtype must be a subtype of at least one of \n{base_dtype}."
        raise TypeError(msg)


def check_real(array: _ArrayLikeOrScalar[NumberType], /, *, name: str = "Array"):
    """Check if an array has real numbers, i.e. float or integer type.

    ``numpy.bool`` and ``bool`` are considered real numbers for this check.

    Notes
    -----
    Arrays with ``infinity`` or ``NaN`` values are considered real and
    will not raise an error. Use :func:`check_finite` to check for
    finite values.

    Parameters
    ----------
    array : float | ArrayLike[float] | NDArray[float]
        Number or array to check.

    name : str, default: "Array"
        Variable name to use in the error messages if any are raised.

    Raises
    ------
    TypeError
        If the array does not have real numbers.

    See Also
    --------
    check_integer
        Similar function for integer arrays.
    check_number
        Similar function for scalar values.
    check_finite
        Check for finite values.


    Examples
    --------
    Check if an array has real numbers.

    >>> from pyvista import _validation
    >>> _validation.check_real([1, 2, 3])

    """
    dtype = _ArrayLikeWrapper(array).dtype
    try:
        check_subdtype(dtype, (np.floating, np.integer, np.bool_), name=name)
    except TypeError as e:
        raise TypeError(f"{name} must have real numbers.") from e


def check_sorted(
    array: _ArrayLikeOrScalar[NumberType],
    /,
    *,
    ascending: bool = True,
    strict: bool = False,
    axis: int = -1,
    name: str = "Array",
):
    """Check if an array's values are sorted.

    Parameters
    ----------
    array : float | ArrayLike[float]
        Number or array to check.

    ascending : bool, default: True
        If ``True``, check if the array's elements are in ascending order.
        If ``False``, check if the array's elements are in descending order.

    strict : bool, default: False
        If ``True``, the array's elements must be strictly increasing (if
        ``ascending=True``) or strictly decreasing (if ``ascending=False``).
        Effectively, this means the array must be sorted *and* its values
        must be unique.

    axis : int | None, default: -1
        Axis along which to check sorting. If ``None``, the array is flattened
        before checking. The default is ``-1``, which checks sorting along the
        last axis.

    name : str, default: "Array"
        Variable name to use in the error messages if any are raised.

    Raises
    ------
    ValueError
        If the array is not sorted in ascending order.

    See Also
    --------
    check_range

    Examples
    --------
    Check if an array's values are sorted,

    >>> from pyvista import _validation
    >>> _validation.check_sorted([1, 2, 3])

    """
    wrapped = _ArrayLikeWrapper(array)
    if isinstance(wrapped, _NestedSequenceWrapper):
        # It is challenging to implement an efficient sorting check for 2D
        # sequences directly. For these cases, we do the checks using numpy.
        wrapped = _ArrayLikeWrapper(np.asarray(wrapped._array))

    ndim = wrapped.ndim
    if ndim == 0:
        # Scalars are always sorted
        return

    # Validate axis
    if axis not in [-1, None]:
        check_number(axis, name="Axis")
        check_integer(axis, name="Axis")
        axis = int(axis)
        try:
            check_range(axis, rng=[-ndim, ndim - 1], name="Axis")
        except ValueError:
            raise ValueError(f"Axis {axis} is out of bounds for ndim {ndim}.")

    def _do_check(_func, _arg1, _arg2):
        # Check sorting by comparing consecutive values with slicers
        if ascending and not strict:
            is_sorted = _func(operator.le, _arg1, _arg2)
        elif ascending and strict:
            is_sorted = _func(operator.lt, _arg1, _arg2)
        elif not ascending and not strict:
            is_sorted = _func(operator.ge, _arg1, _arg2)
        else:  # not ascending and strict
            is_sorted = _func(operator.gt, _arg1, _arg2)
        return is_sorted

    # Create slicers to get a view along an axis
    # Create two slicers to compare consecutive elements with each other
    first_slice, second_slice = slice(None, -1), slice(1, None)
    if isinstance(wrapped, _SequenceWrapper):
        func_seq = lambda op, arg1, arg2: all(op(x, y) for (x, y) in zip(arg1, arg2))
        is_sorted = _do_check(func_seq, wrapped._array[first_slice], wrapped._array[second_slice])
    else:
        if axis is None and ndim >= 1:
            # Emulate np.sort(), which flattens array when axis is None
            array_check = wrapped._array.ravel(order='A')
            ndim = 1
            axis = 0
        else:
            array_check = cast(NumpyArray[NumberType], wrapped._array)

        # Slicers for numpy arrays
        first = [slice(None)] * ndim
        first[axis] = first_slice

        second = [slice(None)] * ndim
        second[axis] = second_slice

        func_np = lambda op, arg1, arg2: np.all(op(arg1, arg2))
        is_sorted = _do_check(func_np, array_check[tuple(first)], array_check[tuple(second)])

    if not is_sorted:
        msg_body = f"with {wrapped.size} elements"
        order = "ascending" if ascending else "descending"
        strict_ = "strict " if strict else ""
        raise ValueError(
            f"{name} {msg_body} must be sorted in {strict_}{order} order. "
            f"Got:\n    {reprlib.repr(wrapped._array)}",
        )


def check_finite(array: _ArrayLikeOrScalar[NumberType], /, *, name: str = "Array"):
    """Check if an array has finite values, i.e. no NaN or Inf values.

    Parameters
    ----------
    array : float | ArrayLike[float]
        Number or array to check.

    name : str, default: "Array"
        Variable name to use in the error messages if any are raised.

    Raises
    ------
    ValueError
        If the array has any ``Inf`` or ``NaN`` values.

    See Also
    --------
    check_real

    Examples
    --------
    Check if an array's values are finite.

    >>> from pyvista import _validation
    >>> _validation.check_finite([1, 2, 3])

    """
    wrapper = _ArrayLikeWrapper(array)
    is_finite: Union[bool, np.bool_]
    if isinstance(wrapper._array, np.ndarray):
        is_finite = wrapper.all_func(np.isfinite)
    else:
        is_finite = wrapper.all_func(math.isfinite)
    if not is_finite:
        raise ValueError(f"{name} must have finite values.")


def check_integer(
    array: _ArrayLikeOrScalar[NumberType],
    /,
    *,
    strict: bool = False,
    name: str = "Array",
):
    """Check if an array has integer or integer-like float values.

    Parameters
    ----------
    array : float | ArrayLike[float]
        Number or array to check.

    strict : bool, default: False
        If ``True``, the array's data must be a subtype of `int` or
        ``np.integer``. Otherwise, floats are allowed but must be
        whole numbers.

    name : str, default: "Array"
        Variable name to use in the error messages if any are raised.

    Raises
    ------
    ValueError
        If any element's value differs from its floor.

    TypeError
        If ``strict=True`` and the array's dtype is not integral.

    See Also
    --------
    check_nonnegative
    check_subdtype

    Examples
    --------
    Check if an array has integer-like values.

    >>> from pyvista import _validation
    >>> _validation.check_integer([1.0, 2.0])

    """
    wrapped = _ArrayLikeWrapper(array)
    if strict:
        check_subdtype(wrapped.dtype, np.integer)

    is_integer: Union[bool, np.bool_]
    try:
        # `is_integer` only works for built-in types
        is_integer = all(x.is_integer() for x in wrapped.as_iterable())  # type: ignore[union-attr]
    except AttributeError:
        is_integer = np.array_equal(wrapped._array, np.floor(wrapped._array))

    if not is_integer:
        raise ValueError(f"{name} must have integer-like values.")


def check_nonnegative(array: _ArrayLikeOrScalar[NumberType], /, *, name: str = "Array"):
    """Check if an array's elements are all nonnegative.

    Parameters
    ----------
    array : float | ArrayLike[float]
        Number or array to check.

    name : str, default: "Array"
        Variable name to use in the error messages if any are raised.

    Raises
    ------
    ValueError
        If the array has any negative values.

    See Also
    --------
    check_greater_than
    check_less_than

    Examples
    --------
    Check if an array's values are non-negative.

    >>> from pyvista import _validation
    >>> _validation.check_nonnegative([1, 2, 3])

    """
    check_greater_than(array, 0, strict=False, name=name)


def check_greater_than(
    array: _ArrayLikeOrScalar[NumberType],
    /,
    value: float,
    *,
    strict: bool = True,
    name: str = "Array",
):
    """Check if an array's elements are all greater than some value.

    Parameters
    ----------
    array : float | ArrayLike[float]
        Number or array to check.

    value : float
        Value which the array's elements must be greater than.

    strict : bool, default: True
        If ``True``, the array's value must be strictly greater than ``value``.
        Otherwise, values must be greater than or equal to ``value``.

    name : str, default: "Array"
        Variable name to use in the error messages if any are raised.

    Raises
    ------
    ValueError
        If not all array elements are greater than (or equal to if
        ``strict=True``) the specified value.

    See Also
    --------
    check_less_than
    check_range
    check_nonnegative

    Examples
    --------
    Check if an array's values are greater than 0.

    >>> from pyvista import _validation
    >>> _validation.check_greater_than([1, 2, 3], value=0)

    """
    wrapped = _ArrayLikeWrapper(array)
    if strict:
        func = operator.gt
        msg = f"{name} values must all be greater than {value}."
    else:
        func = operator.ge
        msg = f"{name} values must all be greater than or equal to {value}."

    if not wrapped.all_func(func, value):
        check_number(value, name="Value")
        check_real(value, name="Value")
        check_finite(value, name="Value")
        raise ValueError(msg)


def check_less_than(
    array: _ArrayLikeOrScalar[NumberType],
    /,
    value: float,
    *,
    strict: bool = True,
    name: str = "Array",
):
    """Check if an array's elements are all less than some value.

    Parameters
    ----------
    array : float | ArrayLike[float]
        Number or array to check.

    value : float
        Value which the array's elements must be less than.

    strict : bool, default: True
        If ``True``, the array's value must be strictly less than
        ``value``. Otherwise, values must be less than or equal to
        ``value``.

    name : str, default: "Array"
        Variable name to use in the error messages if any are raised.

    Raises
    ------
    ValueError
        If not all array elements are less than (or equal to if
        ``strict=True``) the specified value.

    See Also
    --------
    check_greater_than
    check_range
    check_nonnegative

    Examples
    --------
    Check if an array's values are less than 0.

    >>> from pyvista import _validation
    >>> _validation.check_less_than([-1, -2, -3], value=0)

    """
    wrapped = _ArrayLikeWrapper(array)
    if strict:
        func = operator.lt
        msg = f"{name} values must all be less than {value}."
    else:
        func = operator.le
        msg = f"{name} values must all be less than or equal to {value}."

    if not wrapped.all_func(func, value):
        check_number(value, name="Value")
        check_real(value, name="Value")
        check_finite(value, name="Value")
        raise ValueError(msg)


def check_range(
    array: _ArrayLikeOrScalar[NumberType],
    /,
    rng: VectorLike[_NumberType],
    *,
    strict_lower: bool = False,
    strict_upper: bool = False,
    name: str = "Array",
):
    """Check if an array's values are all within a specific range.

    Parameters
    ----------
    array : float | ArrayLike[float]
        Number or array to check.

    rng : VectorLike[float], optional
        Vector with two elements ``[min, max]`` specifying the minimum
        and maximum data values allowed, respectively. By default, the
        range endpoints are inclusive, i.e. values must be >= min
        and <= max. Use ``strict_lower`` and/or ``strict_upper``
        to further restrict the allowable range. Use ``np.inf`` or
        ``-np.inf`` to specify open intervals, e.g. ``[0, np.inf]``.

    strict_lower : bool, default: False
        Enforce a strict lower bound for the range, i.e. array values
        must be strictly greater than the minimum.

    strict_upper : bool, default: False
        Enforce a strict upper bound for the range, i.e. array values
        must be strictly less than the maximum.

    name : str, default: "Array"
        Variable name to use in the error messages if any are raised.

    Raises
    ------
    ValueError
        If any array value is outside the specified range.

    See Also
    --------
    check_less_than
    check_greater_than

    Examples
    --------
    Check if `an array's values are in the range ``[0, 1]``.

    >>> from pyvista import _validation
    >>> _validation.check_range([0, 0.5, 1], rng=[0, 1])

    """
    wrapped_rng = _ArrayLikeWrapper(rng)
    wrapped_arr = _ArrayLikeWrapper(array)

    check_shape(wrapped_rng(), 2, name="Range")
    check_sorted(wrapped_rng(), name="Range")
    check_greater_than(wrapped_arr(), wrapped_rng._array[0], strict=strict_lower, name=name)
    check_less_than(wrapped_arr(), wrapped_rng._array[1], strict=strict_upper, name=name)


def check_shape(
    array: _ArrayLikeOrScalar[NumberType],
    /,
    shape: Union[_ShapeLike, List[_ShapeLike]],
    *,
    name: str = "Array",
):
    """Check if an array has the specified shape.

    Parameters
    ----------
    array : float | ArrayLike[float]
        Number or array to check.

    shape : ShapeLike | list[ShapeLike], optional
        A single shape or a list of any allowable shapes. If an integer,
        ``i``, the shape is interpreted as ``(i,)``. Use a value of
        -1 for any dimension where its size is allowed to vary, e.g.
        ``(-1,3)`` if any Nx3 array is allowed. Use ``()`` for the
        shape of scalar values (i.e. 0-dimensional). If a list, the
        array must have at least one of the specified shapes.

    name : str, default: "Array"
        Variable name to use in the error messages if any are raised.

    Raises
    ------
    ValueError
        If the array does not have any of the specified shape(s).

    See Also
    --------
    check_length
    check_ndim

    Examples
    --------
    Check if an array is one-dimensional

    >>> import numpy as np
    >>> from pyvista import _validation
    >>> _validation.check_shape([1, 2, 3], shape=(-1))

    Check if an array is one-dimensional or a scalar.

    >>> _validation.check_shape(1, shape=[(), (-1)])

    Check if an array is 3x3 or 4x4.

    >>> _validation.check_shape(np.eye(3), shape=[(3, 3), (4, 4)])

    """

    def _shape_is_allowed(a: _Shape, b: _Shape) -> bool:
        # a: array's actual shape
        # b: allowed shape (may have -1)
        return len(a) == len(b) and all(map(lambda x, y: True if x == y else y == -1, a, b))

    if not isinstance(shape, list):
        shape = [shape]

    array_shape = _ArrayLikeWrapper(array).shape
    for input_shape in shape:
        input_shape = _validate_shape_value(input_shape)
        if _shape_is_allowed(array_shape, input_shape):
            return

    msg = f"{name} has shape {array_shape} which is not allowed. "
    if len(shape) == 1:
        msg += f"Shape must be {shape[0]}."
    else:
        msg += f"Shape must be one of {shape}."
    raise ValueError(msg)


def check_ndim(
    array: _ArrayLikeOrScalar[NumberType],
    /,
    ndim: Union[int, Sequence[int]],
    *,
    name: str = "Array",
):
    """Check if an array has the specified number of dimensions.

    .. note::
        Scalar values have a dimension of ``0``.

    Parameters
    ----------
    array : float | ArrayLike[float]
        Number or array to check.

    ndim : int | Sequence[int], optional
        A single dimension or a sequence of allowable dimensions. If an
        integer, the array must have this number of dimension(s). If a
        sequence, the array must have at least one of the specified number
        of dimensions.

    name : str, default: "Array"
        Variable name to use in the error messages if any are raised.

    Raises
    ------
    ValueError
        If the array does not have the required number of dimensions.

    See Also
    --------
    check_length
    check_shape

    Examples
    --------
    Check if an array is one-dimensional

    >>> import numpy as np
    >>> from pyvista import _validation
    >>> _validation.check_ndim([1, 2, 3], ndim=1)

    Check if an array is two-dimensional or a scalar.

    >>> _validation.check_ndim(1, ndim=(0, 2))

    """
    if not isinstance(ndim, Sequence):
        ndim_: Sequence[int] = [ndim]
    else:
        ndim_ = ndim

    array_ndim = _ArrayLikeWrapper(array).ndim
    if array_ndim not in ndim_:
        check_ndim(ndim, [0, 1], name='ndim')

        if len(ndim_) == 1:
            check_integer(ndim_[0], strict=True, name='ndim')
            expected = f"{ndim}"
        else:
            check_integer(ndim, strict=True, name='ndim')
            expected = f"one of {ndim}"
        msg = (
            f"{name} has the incorrect number of dimensions. "
            f"Got {array_ndim}, expected {expected}."
        )
        raise ValueError(msg)


def check_number(
    num: Union[complex, np.number, Number],  # type: ignore[type-arg]
    /,
    *,
    definition: Literal['abstract', 'builtin', 'numpy'] = 'abstract',
    must_be_real=True,
    name: str = 'Object',
):
    """Check if an object is a number.

    By default, the number must be an instance of the abstract base class :class:`numbers.Real`.
    Optionally, the number can also be complex. The definition can also be restricted
    to strictly check if the number is a built-in numeric type (e.g. ``int``, ``float``)
    or numpy numeric data types (e.g. ``np.floating``, ``np.integer``).

    Notes
    -----
    - This check fails for 0-dimensional instances of :class:`numpy.ndarray`.
    - Values such as ``float('inf')`` and ``float('NaN')`` are valid numbers and
      will not raise an error. Use :func:`check_finite` to check for finite values.

    .. warning::

        - Some NumPy numeric data types are subclasses of the built-in types whereas other are
          not. For example, ``numpy.float_`` is a subclass of ``float`` and ``numpy.complex_``
          is a subclass ``complex``. However, ``numpy.int_`` is not a subclass of ``int`` and
          ``numpy.bool_`` is not a subclass of ``bool``.
        - The built-in ``bool`` type is a subclass of ``int`` whereas NumPy's``.bool_`` type
          is not a subclass of ``np.int_`` (``np.bool_`` is not a numeric type).

        This can lead to unexpected results:

        - This check will always fail for ``np.bool_`` types.
        - This check will pass for ``np.float_`` or ``np.complex_``, even if
          ``definition='builtin'``.

    Parameters
    ----------
    num : float | int | complex | numpy.number | Number
        Number to check.

    definition : str, default: 'abstract'
        Control the base class(es) to use when checking the number's type. Must be
        one of:

        - ``'abstract'`` : number must be an instance of one of the abstract types
          in :py:mod:`numbers`.
        - ``'builtin'`` : number must be an instance of one of the built-in numeric
          types.
        - ``'numpy'`` : number must be an instance of NumPy's data types.

    must_be_real : bool, default: True
        If ``True``, the number must be real, i.e. an integer or
        floating type. Set to ``False`` to allow complex numbers.

    name : str, default: "Object"
        Variable name to use in the error messages if any are raised.

    Raises
    ------
    TypeError
        If input is not an instance of a numeric type.

    See Also
    --------
    validate_number
        Similar function which returns a validated number.
    check_real
        Similar function for any dimensional array of real numbers.
    check_finite
        Check for finite values.


    Examples
    --------
    Check if a float is a number.
    >>> from pyvista import _validation
    >>> num = 42.0
    >>> type(num)
    <class 'float'>
    >>> _validation.check_number(num)

    Check if an element of a NumPy array is a number.

    >>> import numpy as np
    >>> num_array = np.array([1, 2, 3])
    >>> num = num_array[0]
    >>> type(num)
    <class 'numpy.int64'>
    >>> _validation.check_number(num)

    Check if a complex number is a number.
    >>> num = 1 + 2j
    >>> type(num)
    <class 'complex'>
    >>> _validation.check_number(num, must_be_real=False)

    """
    check_contains(
        ['abstract', 'builtin', 'numpy'],
        must_contain=definition,
    )

    valid_type: Any
    if definition == 'abstract':
        valid_type = Real if must_be_real else Number
    elif definition == 'builtin':
        valid_type = (float, int) if must_be_real else (float, int, complex)
    elif definition == 'numpy':
        valid_type = (np.floating, np.integer) if must_be_real else np.number
    else:
        raise NotImplementedError  # pragma: no cover

    check_instance(num, valid_type, allow_subclass=True, name=name)


def check_string(obj: str, /, *, allow_subclass: bool = True, name: str = 'Object'):
    """Check if an object is an instance of ``str``.

    Parameters
    ----------
    obj : str
        Object to check.

    allow_subclass : bool, default: True
        If ``True``, the object's type must be ``str`` or a subclass of
        ``str``. Otherwise, subclasses are not allowed.

    name : str, default: "Object"
        Variable name to use in the error messages if any are raised.

    Raises
    ------
    TypeError
        If input is not an instance of ``str``.

    See Also
    --------
    check_contains
    check_iterable_items
    check_sequence
    check_instance

    Examples
    --------
    Check if an object is a string.

    >>> from pyvista import _validation
    >>> _validation.check_string("eggs")

    """
    check_instance(obj, str, allow_subclass=allow_subclass, name=name)


def check_sequence(obj: Sequence[Any], /, *, name: str = 'Object'):
    """Check if an object is an instance of ``Sequence``.

    Parameters
    ----------
    obj : Sequence
        Object to check.

    name : str, default: "Object"
        Variable name to use in the error messages if any are raised.

    Raises
    ------
    TypeError
        If input is not an instance of ``Sequence``.

    See Also
    --------
    check_iterable
    check_instance

    Examples
    --------
    Check if an object is a sequence.

    >>> import numpy as np
    >>> from pyvista import _validation
    >>> _validation.check_sequence([1, 2, 3])
    >>> _validation.check_sequence("A")

    """
    check_instance(obj, Sequence, allow_subclass=True, name=name)


def check_iterable(obj: Iterable[Any], /, *, name: str = 'Object'):
    """Check if an object is an instance of ``Iterable``.

    Parameters
    ----------
    obj : Iterable
        Iterable object to check.

    name : str, default: "Object"
        Variable name to use in the error messages if any are raised.

    Raises
    ------
    TypeError
        If input is not an instance of ``Iterable``.

    See Also
    --------
    check_sequence
    check_instance
    check_iterable_items

    Examples
    --------
    Check if an object is iterable.

    >>> import numpy as np
    >>> from pyvista import _validation
    >>> _validation.check_iterable([1, 2, 3])
    >>> _validation.check_iterable(np.array((4, 5, 6)))

    """
    check_instance(obj, Iterable, allow_subclass=True, name=name)


def check_instance(
    obj: Any,
    /,
    classinfo: Union[type, Tuple[type, ...]],
    *,
    allow_subclass: bool = True,
    name: str = 'Object',
):
    """Check if an object is an instance of the given type or types.

    Parameters
    ----------
    obj : Any
        Object to check.

    classinfo : type | tuple[type, ...]
        A type, tuple of types, or a Union of types. Object must be an instance
        of one of the types.

    allow_subclass : bool, default: True
        If ``True``, the object's type must be specified by ``classinfo``
        or any of its subclasses. Otherwise, subclasses are not allowed.

    name : str, default: "Object"
        Variable name to use in the error messages if any are raised.

    Raises
    ------
    TypeError
        If object is not an instance of any of the given types.

    See Also
    --------
    check_type
    check_number
    check_string
    check_iterable
    check_sequence

    Examples
    --------
    Check if an object is an instance of ``complex``.

    >>> from pyvista import _validation
    >>> _validation.check_instance(1 + 2j, complex)

    Check if an object is an instance of one of several types.

    >>> _validation.check_instance("eggs", (int, str))

    """
    if not isinstance(name, str):
        raise TypeError(f"Name must be a string, got {type(name)} instead.")

    # Get class info from generics
    if get_origin(classinfo) is Union:
        classinfo = get_args(classinfo)

    # Count num classes
    if isinstance(classinfo, tuple) and all(isinstance(cls, type) for cls in classinfo):
        num_classes = len(classinfo)
    else:
        num_classes = 1

    # Check if is instance
    is_instance = isinstance(obj, classinfo)

    # Set flag to raise error if not instance
    is_error = False
    if allow_subclass and not is_instance:
        is_error = True
        if num_classes == 1:
            msg_body = "must be an instance of"
        else:
            msg_body = "must be an instance of any type"

    # Set flag to raise error if not type
    elif not allow_subclass:
        if isinstance(classinfo, tuple):
            if type(obj) not in classinfo:
                is_error = True
                msg_body = "must have one of the following types"
        elif type(obj) is not classinfo:
            is_error = True
            msg_body = "must have type"

    if is_error:
        msg = f"{name} {msg_body} {classinfo}. Got {type(obj)} instead."
        raise TypeError(msg)


def check_type(obj: Any, /, classinfo: Union[type, Tuple[type, ...]], *, name: str = 'Object'):
    """Check if an object is one of the given type or types.

    Notes
    -----
    The use of :func:`check_instance` is generally preferred as it
    allows subclasses. Use :func:`check_type` only for cases where
    exact types are necessary.

    Parameters
    ----------
    obj : Any
        Object to check.

    classinfo : type | tuple[type, ...]
        A type, tuple of types, or a Union of types. Object must be one
        of the types.

    name : str, default: "Object"
        Variable name to use in the error messages if any are raised.

    Raises
    ------
    TypeError
        If object is not any of the given types.

    See Also
    --------
    check_instance

    Examples
    --------
    Check if an object is type ``dict`` or ``set``.

    >>> from pyvista import _validation
    >>> _validation.check_type({'spam': "eggs"}, (dict, set))

    """
    check_instance(obj, classinfo, allow_subclass=False, name=name)


def check_iterable_items(
    iterable_obj: Iterable[Any],
    /,
    item_type: Union[type, Tuple[type, ...]],
    *,
    allow_subclass: bool = True,
    name: str = 'Iterable',
):
    """Check if an iterable's items all have a specified type.

    Parameters
    ----------
    iterable_obj : Iterable
        Iterable to check.

    item_type : type | tuple[type, ...]
        Class type(s) to check for. Each element of the sequence must
        have the type or one of the types specified.

    allow_subclass : bool, default: True
        If ``True``, the type of the iterable's items must be any of the
        given types or a subclass thereof. Otherwise, subclasses are not
        allowed.

    name : str, default: "Iterable"
        Variable name to use in the error messages if any are raised.

    Raises
    ------
    TypeError
        If any of the items in the iterable have an incorrect type.

    See Also
    --------
    check_instance
    check_iterable
    check_iterable_items

    Examples
    --------
    Check if a ``tuple`` only has ``int`` or ``float`` elements.

    >>> from pyvista import _validation
    >>> _validation.check_iterable_items((1, 2, 3.0), (int, float))

    Check if a ``list`` only has ``list`` elements.

    >>> from pyvista import _validation
    >>> _validation.check_iterable_items([[1], [2], [3]], list)

    """
    check_iterable(iterable_obj, name=name)
    any(
        check_instance(
            item,
            item_type,
            allow_subclass=allow_subclass,
            name=f"All items of {name}",
        )
        for item in iterable_obj
    )


def check_contains(container: Any, /, must_contain: Any, *, name: str = 'Input'):
    """Check if an item is in a container.

    Parameters
    ----------
    container : Any
        Container to check.

    must_contain : Any
        Item which must be in the container.

    name : str, default: "Input"
        Variable name to use in the error messages if any are raised.

    Raises
    ------
    ValueError
        If the item is not in the container.

    See Also
    --------
    check_iterable
    check_iterable_items

    Examples
    --------
    Check if ``"A"`` is in a list of strings.

    >>> from pyvista import _validation
    >>> _validation.check_contains(["A", "B", "C"], must_contain="A")

    """
    if must_contain not in container:
        qualifier = "one of" if isinstance(container, (list, tuple)) else "in"
        msg = f"{name} '{must_contain}' is not valid. {name} must be {qualifier}: \n\t{container}"
        raise ValueError(msg)


def check_length(
    array: _ArrayLikeOrScalar[NumberType],
    /,
    *,
    exact_length: Union[int, VectorLike[int], None] = None,
    min_length: Optional[int] = None,
    max_length: Optional[int] = None,
    must_be_1d: bool = False,
    allow_scalar: bool = False,
    name: str = "Array",
):
    """Check if the length of an array meets specific requirements.

    Notes
    -----
    By default, this function operates on multidimensional arrays,
    where ``len(arr)`` may differ from the number of elements in the
    array. For one-dimensional cases (where ``len(arr) == arr.size``),
    set ``must_be_1D=True``.

    Parameters
    ----------
    array : float | ArrayLike[float]
        Number or array to check.

    exact_length : int | VectorLike[int], optional
        Check if the array has the given length. If multiple
        numbers are given, the array's length must match one of the
        numbers.

    min_length : int, optional
        Check if the array has this length or greater.

    max_length : int, optional
        Check if the array has this length or less.

    must_be_1d : bool, default: False
        If ``True``, check if the shape of the array is one-dimensional,
        i.e. that the array's shape is ``(1,)``.

    allow_scalar : bool, default: False
        If ``True``, a scalar input will be reshaped to have a length
        of 1. Otherwise, the check will fail since a scalar does not
        have a length.

    name : str, default: "Array"
        Variable name to use in the error messages if any are raised.

    Raises
    ------
    ValueError
        If the array's length is outside the specified range.

    See Also
    --------
    check_shape
    check_ndim

    Examples
    --------
    Check if an array has a length of 2 or 3.

    >>> from pyvista import _validation
    >>> _validation.check_length([1, 2], exact_length=[2, 3])

    Check if an array has a minimum length of 3.

    >>> _validation.check_length((1, 2, 3), min_length=3)

    Check if a multidimensional array has a maximum length of 2.

    >>> _validation.check_length([[1, 2, 3], [4, 5, 6]], max_length=2)

    """
    wrapped = _ArrayLikeWrapper(array)
    if wrapped.ndim == 0:
        if allow_scalar:
            wrapped = _ArrayLikeWrapper(cast(Sequence[NumberType], [wrapped._array]))
        else:
            # Call len to raise error
            len(wrapped._array)

    if must_be_1d:
        check_ndim(wrapped(), ndim=1)
    array_len = len(cast(ArrayLike[NumberType], wrapped._array))

    if exact_length is not None:
        wrapped_exact_len = _ArrayLikeWrapper(exact_length)
        check_integer(wrapped_exact_len(), name="'exact_length'")
        if array_len not in wrapped_exact_len.as_iterable():
            raise ValueError(
                f"{name} must have a length equal to any of: {exact_length}. "
                f"Got length {array_len} instead.",
            )

    # Validate min/max length
    if min_length is not None:
        check_finite(min_length, name="Min length")
    if max_length is not None:
        check_finite(max_length, name="Max length")
    if min_length is not None and max_length is not None:
        check_sorted((min_length, max_length), name="Range")

    if min_length is not None:
        if array_len < min_length:
            raise ValueError(
                f"{name} must have a minimum length of {min_length}. "
                f"Got length {array_len} instead.",
            )
    if max_length is not None:
        if array_len > max_length:
            raise ValueError(
                f"{name} must have a maximum length of {max_length}. "
                f"Got length {array_len} instead.",
            )


def _validate_shape_value(shape: _ShapeLike) -> _Shape:
    """Validate shape-like input and return its tuple representation."""
    if shape is None:
        # `None` is used to mean `any shape is allowed` by the array
        #  validation methods, so raise an error here.
        #  Also, setting `None` as a shape is deprecated by NumPy.
        raise TypeError("`None` is not a valid shape. Use `()` instead.")

    # Return early for common inputs
    if shape in [(), (-1,), (1,), (3,), (2,), (1, 3), (-1, 3)]:
        return cast(_Shape, shape)

    def _is_valid_dim(d):
        return isinstance(d, int) and d >= -1

    if _is_valid_dim(shape):
        return (cast(int, shape),)
    if isinstance(shape, tuple) and all(map(_is_valid_dim, shape)):
        return cast(_Shape, shape)

    # Input is not valid at this point. Use checks to raise an
    # appropriate error
    check_instance(shape, (int, tuple), name='Shape')
    if isinstance(shape, int):
        shape = (shape,)
    else:
        check_iterable_items(shape, int, name='Shape')
    check_greater_than(shape, -1, name="Shape", strict=False)
    raise RuntimeError("This line should not be reachable.")  # pragma: no cover<|MERGE_RESOLUTION|>--- conflicted
+++ resolved
@@ -12,44 +12,33 @@
 
 from __future__ import annotations
 
-<<<<<<< HEAD
+from collections.abc import Iterable
+from collections.abc import Sequence
 import math
-from numbers import Number, Real
+from numbers import Number
+from numbers import Real
 import operator
 import reprlib
-from typing import (
-    TYPE_CHECKING,
-    Any,
-    Iterable,
-    List,
-    Literal,
-    Optional,
-    Sequence,
-    Tuple,
-    Union,
-    cast,
-    get_args,
-    get_origin,
-)
-=======
-from collections.abc import Iterable
-from collections.abc import Sequence
-from numbers import Number
+from typing import TYPE_CHECKING
+from typing import Any
+from typing import List
+from typing import Literal
 from typing import Tuple
 from typing import Union
+from typing import cast
 from typing import get_args
 from typing import get_origin
->>>>>>> 47e37efe
 
 import numpy as np
 import numpy.typing as npt
 
-from pyvista.core._typing_core import ArrayLike, NumberType, NumpyArray, VectorLike
-from pyvista.core._validation._array_wrapper import (
-    _ArrayLikeWrapper,
-    _NestedSequenceWrapper,
-    _SequenceWrapper,
-)
+from pyvista.core._typing_core import ArrayLike
+from pyvista.core._typing_core import NumberType
+from pyvista.core._typing_core import NumpyArray
+from pyvista.core._typing_core import VectorLike
+from pyvista.core._validation._array_wrapper import _ArrayLikeWrapper
+from pyvista.core._validation._array_wrapper import _NestedSequenceWrapper
+from pyvista.core._validation._array_wrapper import _SequenceWrapper
 
 if TYPE_CHECKING:  # pragma: no cover
     from pyvista.core._typing_core._aliases import _ArrayLikeOrScalar
@@ -1219,8 +1208,8 @@
     /,
     *,
     exact_length: Union[int, VectorLike[int], None] = None,
-    min_length: Optional[int] = None,
-    max_length: Optional[int] = None,
+    min_length: int | None = None,
+    max_length: int | None = None,
     must_be_1d: bool = False,
     allow_scalar: bool = False,
     name: str = "Array",
