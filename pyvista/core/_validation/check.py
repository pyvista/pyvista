"""Functions that check the type and/or value of inputs.

.. versionadded:: 0.43.0

A ``check`` function typically:

* Performs a simple validation on a single input variable.
* Raises an error if the check fails due to invalid input.
* Does not modify input or return anything.

"""

from __future__ import annotations

from collections.abc import Iterable
from numbers import Number
<<<<<<< HEAD
from typing import Sequence
=======
from typing import TYPE_CHECKING
from typing import Tuple
>>>>>>> 18b1b7d0
from typing import Union
from typing import get_args
from typing import get_origin

import numpy as np

from pyvista.core._validation._cast_array import _cast_to_numpy

if TYPE_CHECKING:  # pragma: no cover
    from pyvista.core._typing_core import NumberType
    from pyvista.core._typing_core._aliases import _ArrayLikeOrScalar


def check_subdtype(arg1, arg2, /, *, name='Input'):
    """Check if a data-type is a subtype of another data-type(s).

    Parameters
    ----------
    arg1 : dtype_like | array_like
        ``dtype`` or object coercible to one. If ``array_like``, the dtype
        of the array is used.

    arg2 : dtype_like | list[dtype_like]
        ``dtype``-like object or a list of ``dtype``-like objects.
        If a list, ``arg1`` must be a subtype of at least one of the
        specified dtypes.

    name : str, default: "Input"
        Variable name to use in the error messages if any are raised.

    Raises
    ------
    TypeError
        If ``arg1`` is not a subtype of ``arg2``.

    See Also
    --------
    check_real
    check_number

    Examples
    --------
    Check if ``int`` is a subtype of ``np.integer``.

    >>> import numpy as np
    >>> from pyvista import _validation
    >>> _validation.check_subdtype(float, np.floating)

    Check from multiple allowable dtypes.

    >>> _validation.check_subdtype(int, [np.integer, np.floating])

    Check an array's dtype.

    >>> arr = np.array([1, 2, 3], dtype='uint8')
    >>> _validation.check_subdtype(arr, np.integer)

    """
    if isinstance(arg1, np.dtype):
        pass
    elif isinstance(arg1, np.ndarray):
        arg1 = arg1.dtype
    else:
        arg1 = np.dtype(arg1)

    if not isinstance(arg2, (list, tuple)):
        arg2 = [arg2]
    for d in arg2:
        if np.issubdtype(arg1, d):
            return
    msg = f"{name} has incorrect dtype of '{arg1}'. "
    if len(arg2) == 1:
        msg += f"The dtype must be a subtype of {arg2[0]}."
    else:
        msg += f"The dtype must be a subtype of at least one of \n{arg2}."
    raise TypeError(msg)


def check_real(array: _ArrayLikeOrScalar[NumberType], /, *, name: str = "Array"):
    """Check if an array has real numbers, i.e. float or integer type.

    Notes
    -----
    -   Boolean data types are not considered real and will raise an error.
    -   Arrays with ``infinity`` or ``NaN`` values are considered real and
        will not raise an error. Use :func:`check_finite` to check for
        finite values.

    Parameters
    ----------
    array : float | ArrayLike[float]
        Number or array to check.

    name : str, default: "Array"
        Variable name to use in the error messages if any are raised.

    Raises
    ------
    TypeError
        If the array does not have real numbers.

    See Also
    --------
    check_integer
        Similar function for integer arrays.
    check_number
        Similar function for scalar values.
    check_finite
        Check for finite values.

    Examples
    --------
    Check if an array has real numbers.

    >>> from pyvista import _validation
    >>> _validation.check_real([1, 2, 3])

    """
    array = array if isinstance(array, np.ndarray) else _cast_to_numpy(array)

    # Return early for common cases
    if array.dtype.type in [np.int32, np.int64, np.float32, np.float64]:
        return

    # Do not use np.isreal as it will fail in some cases (e.g. scalars).
    # Check dtype directly instead
    try:
        check_subdtype(array, (np.floating, np.integer), name=name)
    except TypeError as e:
        raise TypeError(f"{name} must have real numbers.") from e


def check_sorted(arr, /, *, ascending=True, strict=False, axis=-1, name="Array"):
    """Check if an array's values are sorted.

    Parameters
    ----------
    arr : array_like
        Array to check.

    ascending : bool, default: True
        If ``True``, check if the array's elements are in ascending order.
        If ``False``, check if the array's elements are in descending order.

    strict : bool, default: False
        If ``True``, the array's elements must be strictly increasing (if
        ``ascending=True``) or strictly decreasing (if ``ascending=False``).
        Effectively, this means the array must be sorted *and* its values
        must be unique.

    axis : int | None, default: -1
        Axis along which to sort. If ``None``, the array is flattened before
        sorting. The default is ``-1``, which sorts along the last axis.

    name : str, default: "Array"
        Variable name to use in the error messages if any are raised.

    Raises
    ------
    ValueError
        If the array is not sorted in ascending order.

    See Also
    --------
    check_range

    Examples
    --------
    Check if an array's values are sorted,

    >>> from pyvista import _validation
    >>> _validation.check_sorted([1, 2, 3])

    """
    arr = arr if isinstance(arr, np.ndarray) else _cast_to_numpy(arr)

    if arr.ndim == 0:
        # Indexing will fail for scalars, so return early
        return

    # Validate axis
    if axis is None:
        # Emulate np.sort(), which flattens array when axis is None
        arr = arr.flatten()
        axis = -1
    else:
        if axis != -1:
            # Validate axis
            check_number(axis, name="Axis")
            check_integer(axis, name="Axis")
            axis = int(axis)
            try:
                check_range(axis, rng=[-arr.ndim, arr.ndim - 1], name="Axis")
            except ValueError:
                raise ValueError(f"Axis {axis} is out of bounds for ndim {arr.ndim}.")
        if axis < 0:
            # Convert to positive axis index
            axis = arr.ndim + axis

    # Create slicers to get a view along an axis
    # Create two slicers to compare consecutive elements with each other
    first = [slice(None)] * arr.ndim
    first[axis] = slice(None, -1)
    first = tuple(first)

    second = [slice(None)] * arr.ndim
    second[axis] = slice(1, None)
    second = tuple(second)

    if ascending and not strict:
        is_sorted = np.all(arr[first] <= arr[second])
    elif ascending and strict:
        is_sorted = np.all(arr[first] < arr[second])
    elif not ascending and not strict:
        is_sorted = np.all(arr[first] >= arr[second])
    else:  # not ascending and strict
        is_sorted = np.all(arr[first] > arr[second])
    if not is_sorted:
        # Show the array's elements in error msg if array is small
        msg_body = f"{arr}" if arr.size <= 4 else f"with {arr.size} elements"
        order = "ascending" if ascending else "descending"
        strict = "strict " if strict else ""
        raise ValueError(f"{name} {msg_body} must be sorted in {strict}{order} order.")


def check_finite(arr, /, *, name="Array"):
    """Check if an array has finite values, i.e. no NaN or Inf values.

    Parameters
    ----------
    arr : array_like
        Array to check.

    name : str, default: "Array"
        Variable name to use in the error messages if any are raised.

    Raises
    ------
    ValueError
        If the array has any ``Inf`` or ``NaN`` values.

    See Also
    --------
    check_real

    Examples
    --------
    Check if an array's values are finite.

    >>> from pyvista import _validation
    >>> _validation.check_finite([1, 2, 3])

    """
    arr = arr if isinstance(arr, np.ndarray) else _cast_to_numpy(arr)
    if not np.all(np.isfinite(arr)):
        raise ValueError(f"{name} must have finite values.")


def check_integer(arr, /, *, strict=False, name="Array"):
    """Check if an array has integer or integer-like float values.

    Parameters
    ----------
    arr : array_like
        Array to check.

    strict : bool, default: False
        If ``True``, the array's data must be a subtype of ``np.integer``
        (i.e. float types are not allowed).

    name : str, default: "Array"
        Variable name to use in the error messages if any are raised.

    Raises
    ------
    ValueError
        If any element's value differs from its floor.

    TypeError
        If ``strict=True`` and the array's dtype is not integral.

    See Also
    --------
    check_nonnegative

    Examples
    --------
    Check if an array has integer-like values.

    >>> from pyvista import _validation
    >>> _validation.check_integer([1.0, 2.0])

    """
    arr = arr if isinstance(arr, np.ndarray) else _cast_to_numpy(arr)
    if strict:
        check_subdtype(arr, np.integer)
    elif not np.array_equal(arr, np.floor(arr)):
        raise ValueError(f"{name} must have integer-like values.")


def check_nonnegative(arr, /, *, name="Array"):
    """Check if an array's elements are all nonnegative.

    Parameters
    ----------
    arr : array_like
        Array to check.

    name : str, default: "Array"
        Variable name to use in the error messages if any are raised.

    Raises
    ------
    ValueError
        If the array has any negative values.

    See Also
    --------
    check_greater_than
    check_less_than

    Examples
    --------
    Check if an array's values are non-negative.

    >>> from pyvista import _validation
    >>> _validation.check_nonnegative([1, 2, 3])

    """
    check_greater_than(arr, 0, strict=False, name=name)


def check_greater_than(arr, /, value, *, strict=True, name="Array"):
    """Check if an array's elements are all greater than some value.

    Parameters
    ----------
    arr : array_like
        Array to check.

    value : Number
        Value which the array's elements must be greater than.

    strict : bool, default: True
        If ``True``, the array's value must be strictly greater than ``value``.
        Otherwise, values must be greater than or equal to ``value``.

    name : str, default: "Array"
        Variable name to use in the error messages if any are raised.

    Raises
    ------
    ValueError
        If not all array elements are greater than (or equal to if
        ``strict=True``) the specified value.

    See Also
    --------
    check_less_than
    check_in_range
    check_nonnegative

    Examples
    --------
    Check if an array's values are greater than 0.

    >>> from pyvista import _validation
    >>> _validation.check_greater_than([1, 2, 3], value=0)

    """
    arr = arr if isinstance(arr, np.ndarray) else _cast_to_numpy(arr)
    value = _cast_to_numpy(value)
    check_shape(value, ())
    check_real(value)
    check_finite(value)
    if strict and not np.all(arr > value):
        raise ValueError(f"{name} values must all be greater than {value}.")
    elif not np.all(arr >= value):
        raise ValueError(f"{name} values must all be greater than or equal to {value}.")


def check_less_than(arr, /, value, *, strict=True, name="Array"):
    """Check if an array's elements are all less than some value.

    Parameters
    ----------
    arr : array_like
        Array to check.

    value : Number
        Value which the array's elements must be less than.

    strict : bool, default: True
        If ``True``, the array's value must be strictly less than
        ``value``. Otherwise, values must be less than or equal to
        ``value``.

    name : str, default: "Array"
        Variable name to use in the error messages if any are raised.

    Raises
    ------
    ValueError
        If not all array elements are less than (or equal to if
        ``strict=True``) the specified value.

    See Also
    --------
    check_greater_than
    check_in_range
    check_nonnegative

    Examples
    --------
    Check if an array's values are less than 0.

    >>> from pyvista import _validation
    >>> _validation.check_less_than([-1, -2, -3], value=0)

    """
    arr = arr if isinstance(arr, np.ndarray) else _cast_to_numpy(arr)
    if strict and not np.all(arr < value):
        raise ValueError(f"{name} values must all be less than {value}.")
    elif not np.all(arr <= value):
        raise ValueError(f"{name} values must all be less than or equal to {value}.")


def check_range(arr, /, rng, *, strict_lower=False, strict_upper=False, name="Array"):
    """Check if an array's values are all within a specific range.

    Parameters
    ----------
    arr : array_like
        Array to check.

    rng : array_like[float, float], optional
        Array-like with two elements ``[min, max]`` specifying the minimum
        and maximum data values allowed, respectively. By default, the
        range endpoints are inclusive, i.e. values must be >= min
        and <= max. Use ``strict_lower`` and/or ``strict_upper``
        to further restrict the allowable range. Use ``np.inf`` or
        ``-np.inf`` to specify open intervals, e.g. ``[0, np.inf]``.

    strict_lower : bool, default: False
        Enforce a strict lower bound for the range, i.e. array values
        must be strictly greater than the minimum.

    strict_upper : bool, default: False
        Enforce a strict upper bound for the range, i.e. array values
        must be strictly less than the maximum.

    name : str, default: "Array"
        Variable name to use in the error messages if any are raised.

    Raises
    ------
    ValueError
        If any array value is outside the specified range.

    See Also
    --------
    check_less_than
    check_greater_than

    Examples
    --------
    Check if `an array's values are in the range ``[0, 1]``.

    >>> from pyvista import _validation
    >>> _validation.check_range([0, 0.5, 1], rng=[0, 1])

    """
    rng = _cast_to_numpy(rng)
    check_shape(rng, 2, name="Range")
    check_real(rng, name="Range")
    check_sorted(rng, name="Range")

    arr = arr if isinstance(arr, np.ndarray) else _cast_to_numpy(arr)
    check_greater_than(arr, rng[0], strict=strict_lower, name=name)
    check_less_than(arr, rng[1], strict=strict_upper, name=name)


def check_shape(
    arr,
    /,
    shape,
    *,
    name="Array",
):
    """Check if an array has the specified shape.

    Parameters
    ----------
    arr : array_like
        Array to check.

    shape : int, tuple[int, ...] | list[int, tuple[int, ...]], optional
        A single shape or a list of any allowable shapes. If an integer,
        ``i``, the shape is interpreted as ``(i,)``. Use a value of
        -1 for any dimension where its size is allowed to vary, e.g.
        ``(-1,3)`` if any Nx3 array is allowed. Use ``()`` for the
        shape of scalar values (i.e. 0-dimensional). If a list, the
        array must have at least one of the specified shapes.

    name : str, default: "Array"
        Variable name to use in the error messages if any are raised.

    Raises
    ------
    ValueError
        If the array does not have any of the specified shape(s).

    See Also
    --------
    check_length

    Examples
    --------
    Check if an array is one-dimensional.

    >>> import numpy as np
    >>> from pyvista import _validation
    >>> _validation.check_shape([1, 2, 3], shape=(-1))

    Check if an array is one-dimensional or a scalar.

    >>> _validation.check_shape(1, shape=[(), (-1)])

    Check if an array is 3x3 or 4x4.

    >>> _validation.check_shape(np.eye(3), shape=[(3, 3), (4, 4)])

    """

    def _shape_is_allowed(a, b):
        # a: array's actual shape
        # b: allowed shape (may have -1)
        return bool(len(a) == len(b) and all(map(lambda x, y: True if x == y else y == -1, a, b)))

    arr = arr if isinstance(arr, np.ndarray) else _cast_to_numpy(arr)

    if not isinstance(shape, list):
        shape = [shape]

    array_shape = arr.shape
    for shp in shape:
        shp = _validate_shape_value(shp)
        if _shape_is_allowed(array_shape, shp):
            return

    msg = f"{name} has shape {arr.shape} which is not allowed. "
    if len(shape) == 1:
        msg += f"Shape must be {shape[0]}."
    else:
        msg += f"Shape must be one of {shape}."
    raise ValueError(msg)


def check_number(num, /, *, name='Object'):
    """Check if an object is an instance of ``Number``.

    A number is any instance of ``numbers.Number``, e.g.  ``int``,
    ``float``, and ``complex``.

    Notes
    -----
    A NumPy ndarray is not an instance of ``Number``.

    Parameters
    ----------
    num : Number
        Number to check.

    name : str, default: "Object"
        Variable name to use in the error messages if any are raised.

    Raises
    ------
    TypeError
        If input is not an instance of ``Number``.

    See Also
    --------
    check_scalar

    Examples
    --------
    Check if a complex number is an instance of ``Number``.

    >>> from pyvista import _validation
    >>> _validation.check_number(1 + 2j)

    """
    check_instance(num, Number, allow_subclass=True, name=name)


def check_string(obj, /, *, allow_subclass=True, name='Object'):
    """Check if an object is an instance of ``str``.

    Parameters
    ----------
    obj : str
        Object to check.

    allow_subclass : bool, default: True
        If ``True``, the object's type must be ``str`` or a subclass of
        ``str``. Otherwise, subclasses are not allowed.

    name : str, default: "Object"
        Variable name to use in the error messages if any are raised.

    Raises
    ------
    TypeError
        If input is not an instance of ``str``.

    See Also
    --------
    check_contains
    check_iterable_items
    check_sequence
    check_instance

    Examples
    --------
    Check if an object is a string.

    >>> from pyvista import _validation
    >>> _validation.check_string("eggs")

    """
    check_instance(obj, str, allow_subclass=allow_subclass, name=name)


def check_sequence(obj, /, *, name='Object'):
    """Check if an object is an instance of ``Sequence``.

    Parameters
    ----------
    obj : Sequence
        Object to check.

    name : str, default: "Object"
        Variable name to use in the error messages if any are raised.

    Raises
    ------
    TypeError
        If input is not an instance of ``Sequence``.

    See Also
    --------
    check_iterable
    check_instance

    Examples
    --------
    Check if an object is a sequence.

    >>> import numpy as np
    >>> from pyvista import _validation
    >>> _validation.check_sequence([1, 2, 3])
    >>> _validation.check_sequence("A")

    """
    check_instance(obj, Sequence, allow_subclass=True, name=name)


def check_iterable(obj, /, *, name='Object'):
    """Check if an object is an instance of ``Iterable``.

    Parameters
    ----------
    obj : Iterable
        Iterable object to check.

    name : str, default: "Object"
        Variable name to use in the error messages if any are raised.

    Raises
    ------
    TypeError
        If input is not an instance of ``Iterable``.

    See Also
    --------
    check_sequence
    check_instance
    check_iterable_items

    Examples
    --------
    Check if an object is iterable.

    >>> import numpy as np
    >>> from pyvista import _validation
    >>> _validation.check_iterable([1, 2, 3])
    >>> _validation.check_iterable(np.array((4, 5, 6)))

    """
    check_instance(obj, Iterable, allow_subclass=True, name=name)


def check_instance(obj, /, classinfo, *, allow_subclass=True, name='Object'):
    """Check if an object is an instance of the given type or types.

    Parameters
    ----------
    obj : Any
        Object to check.

    classinfo : type | tuple[type, ...]
        ``type`` or tuple of types. Object must be an instance of one of
        the types.

    allow_subclass : bool, default: True
        If ``True``, the object's type must be specified by ``classinfo``
         or any of its subclasses. Otherwise, subclasses are not allowed.

    name : str, default: "Object"
        Variable name to use in the error messages if any are raised.

    Raises
    ------
    TypeError
        If object is not an instance of any of the given types.

    See Also
    --------
    check_type
    check_number
    check_string
    check_iterable
    check_sequence

    Examples
    --------
    Check if an object is an instance of ``complex``.

    >>> from pyvista import _validation
    >>> _validation.check_instance(1 + 2j, complex)

    Check if an object is an instance of one of several types.

    >>> _validation.check_instance("eggs", (int, str))

    """
    if not isinstance(name, str):
        raise TypeError(f"Name must be a string, got {type(name)} instead.")

    # Get class info from generics
    if get_origin(classinfo) is Union:
        classinfo = get_args(classinfo)

    # Count num classes
    num_classes = len(classinfo) if isinstance(classinfo, tuple) else 1

    # Check if is instance
    is_instance = isinstance(obj, classinfo)

    # Set flag to raise error if not instance
    is_error = False
    if allow_subclass and not is_instance:
        is_error = True
        if num_classes == 1:
            msg_body = "must be an instance of"
        else:
            msg_body = "must be an instance of any type"

    # Set flag to raise error if not type
    elif not allow_subclass:
        if isinstance(classinfo, tuple):
            if type(obj) not in classinfo:
                is_error = True
                msg_body = "must have one of the following types"
        elif type(obj) is not classinfo:
            is_error = True
            msg_body = "must have type"

    if is_error:
        msg = f"{name} {msg_body} {classinfo}. Got {type(obj)} instead."
        raise TypeError(msg)


def check_type(obj, /, classinfo, *, name='Object'):
    """Check if an object is one of the given type or types.

    Notes
    -----
    The use of :func:`check_instance` is generally preferred as it
    allows subclasses. Use :func:`check_type` only for cases where
    exact types are necessary.

    Parameters
    ----------
    obj : Any
        Object to check.

    classinfo : type | tuple[type, ...]
        ``type`` or tuple of types. Object must be one of the types.

    name : str, default: "Object"
        Variable name to use in the error messages if any are raised.

    Raises
    ------
    TypeError
        If object is not any of the given types.

    See Also
    --------
    check_instance

    Examples
    --------
    Check if an object is type ``dict`` or ``set``.

    >>> from pyvista import _validation
    >>> _validation.check_type({'spam': "eggs"}, (dict, set))

    """
    check_instance(obj, classinfo, allow_subclass=False, name=name)


def check_iterable_items(
    iterable_obj,
    /,
    item_type,
    *,
    allow_subclass=True,
    name='Iterable',
):
    """Check if an iterable's items all have a specified type.

    Parameters
    ----------
    iterable_obj : Iterable
        Iterable to check.

    item_type : type | tuple[type, ...]
        Class type(s) to check for. Each element of the sequence must
        have the type or one of the types specified.

    allow_subclass : bool, default: True
        If ``True``, the type of the iterable items must be any of the
        given types or a subclass thereof. Otherwise, subclasses are not
        allowed.

    name : str, default: "Iterable"
        Variable name to use in the error messages if any are raised.

    Raises
    ------
    TypeError
        If any of the items in the iterable have an incorrect type.

    See Also
    --------
    check_instance
    check_iterable
    check_iterable_items

    Examples
    --------
    Check if a ``tuple`` only has ``int`` or ``float`` elements.

    >>> from pyvista import _validation
    >>> _validation.check_iterable_items((1, 2, 3.0), (int, float))

    Check if a ``list`` only has ``list`` elements.

    >>> from pyvista import _validation
    >>> _validation.check_iterable_items([[1], [2], [3]], list)

    """
    check_iterable(iterable_obj, name=name)
    any(
        check_instance(
            item,
            item_type,
            allow_subclass=allow_subclass,
            name=f"All items of {name}",
        )
        for item in iterable_obj
    )


def check_contains(*, item, container, name='Input'):
    """Check if an item is in a container.

    Parameters
    ----------
    item : Any
        Item to check.

    container : Any
        Container the item is expected to be in.

    name : str, default: "Input"
        Variable name to use in the error messages if any are raised.

    Raises
    ------
    ValueError
        If the string is not in the iterable.

    See Also
    --------
    check_iterable
    check_iterable_items

    Examples
    --------
    Check if ``"A"`` is in a list of strings.

    >>> from pyvista import _validation
    >>> _validation.check_contains(item="A", container=["A", "B", "C"])

    """
    if item not in container:
        qualifier = 'one of' if isinstance(container, (list, tuple)) else 'in'
        msg = f"{name} '{item}' is not valid. {name} must be {qualifier}: \n\t{container}"
        raise ValueError(msg)


def check_length(
    arr,
    /,
    *,
    exact_length=None,
    min_length=None,
    max_length=None,
    must_be_1d=False,
    allow_scalars=False,
    name="Array",
):
    """Check if the length of an array meets specific requirements.

    Notes
    -----
    By default, this function operates on multidimensional arrays,
    where ``len(arr)`` may differ from the number of elements in the
    array. For one-dimensional cases (where ``len(arr) == arr.size``),
    set ``must_be_1D=True``.

    Parameters
    ----------
    arr : array_like
        Array to check.

    exact_length : int | array_like[int, ...]
        Check if the array has the given length. If multiple
        numbers are given, the array's length must match one of the
        numbers.

    min_length : int, optional
        Check if the array has this length or greater.

    max_length : int, optional
        Check if the array has this length or less.

    must_be_1d : bool, default: False
        If ``True``, check if the shape of the array is one-dimensional,
        i.e. that the array's shape is ``(1,)``.

    allow_scalars : bool, default: False
        If ``True``, a scalar input will be reshaped to have a length of
        1. Otherwise, the check will fail since a scalar does not
        have a length.

    name : str, default: "Array"
        Variable name to use in the error messages if any are raised.

    Raises
    ------
    ValueError
        If the array's length is outside the specified range.

    See Also
    --------
    check_shape

    Examples
    --------
    Check if an array has a length of 2 or 3.

    >>> from pyvista import _validation
    >>> _validation.check_length([1, 2], exact_length=[2, 3])

    Check if an array has a minimum length of 3.

    >>> _validation.check_length((1, 2, 3), min_length=3)

    Check if a multidimensional array has a maximum length of 2.

    >>> _validation.check_length([[1, 2, 3], [4, 5, 6]], max_length=2)

    """
    if allow_scalars:
        # Reshape to 1D
        if isinstance(arr, np.ndarray) and arr.ndim == 0:
            arr = [arr.tolist()]
        elif isinstance(arr, Number):
            arr = [arr]
    check_instance(arr, (Sequence, np.ndarray), name=name)

    if must_be_1d:
        check_shape(arr, shape=(-1))

    if exact_length is not None:
        exact_length = np.array(exact_length)
        check_integer(exact_length, name="'exact_length'")
        if len(arr) not in exact_length:
            raise ValueError(
                f"{name} must have a length equal to any of: {exact_length}. "
                f"Got length {len(arr)} instead.",
            )

    # Validate min/max length
    if min_length is not None:
        min_length = _cast_to_numpy(min_length)
        check_number(min_length.tolist(), name="Min length")
        check_real(min_length, name="Min length")
    if max_length is not None:
        max_length = _cast_to_numpy(max_length)
        check_number(max_length.tolist(), name="Max length")
        check_real(max_length, name="Max length")
    if min_length is not None and max_length is not None:
        check_sorted((min_length, max_length), name="Range")

    if min_length is not None:
        if len(arr) < min_length:
            raise ValueError(
                f"{name} must have a minimum length of {min_length}. "
                f"Got length {len(arr)} instead.",
            )
    if max_length is not None:
        if len(arr) > max_length:
            raise ValueError(
                f"{name} must have a maximum length of {max_length}. "
                f"Got length {len(arr)} instead.",
            )


def _validate_shape_value(shape: int | tuple[int, ...] | tuple[None]):
    """Validate shape-like input and return its tuple representation."""
    if shape is None:
        # `None` is used to mean `any shape is allowed` by the array
        #  validation methods, so raise an error here.
        #  Also, setting `None` as a shape is deprecated by NumPy.
        raise TypeError("`None` is not a valid shape. Use `()` instead.")

    # Return early for common inputs
    if shape in [(), (-1,), (1,), (3,), (2,), (1, 3), (-1, 3)]:
        return shape

    def _is_valid_dim(d):
        return isinstance(d, int) and d >= -1

    if _is_valid_dim(shape):
        return (shape,)
    if isinstance(shape, tuple) and all(map(_is_valid_dim, shape)):
        return shape

    # Input is not valid at this point. Use checks to raise an
    # appropriate error
    check_instance(shape, (int, tuple), name='Shape')
    if isinstance(shape, int):
        shape = (shape,)
    else:
        check_iterable_items(shape, int, name='Shape')
    check_greater_than(shape, -1, name="Shape", strict=False)
    raise RuntimeError("This line should not be reachable.")  # pragma: no cover<|MERGE_RESOLUTION|>--- conflicted
+++ resolved
@@ -14,12 +14,9 @@
 
 from collections.abc import Iterable
 from numbers import Number
-<<<<<<< HEAD
 from typing import Sequence
-=======
 from typing import TYPE_CHECKING
 from typing import Tuple
->>>>>>> 18b1b7d0
 from typing import Union
 from typing import get_args
 from typing import get_origin
