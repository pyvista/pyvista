--- conflicted
+++ resolved
@@ -24,11 +24,8 @@
     from pyvista.core._typing_core import MatrixLike
     from pyvista.core._typing_core import NumpyArray
     from pyvista.core._typing_core import RotationLike
-<<<<<<< HEAD
     from pyvista.core._typing_core import TransformLike
-=======
     from pyvista.core._typing_core import VectorLike
->>>>>>> fadc7e40
 
 
 from . import _vtk_core as _vtk
@@ -949,18 +946,13 @@
         self.SetDirectionMatrix(vtkmatrix_from_array(_validation.validate_transform3x3(matrix)))
 
     @property
-<<<<<<< HEAD
-    def index_to_physical_matrix(self) -> NumpyArray[float]:
+    def index_to_physical_matrix(self: Self) -> NumpyArray[float]:
         """Return or set 4x4 matrix to convert coordinates from index space (ijk) to physical space (xyz).
 
         .. note::
             Setting this property modifies the object's :class:`~pyvista.ImageData.origin`,
             :class:`~pyvista.ImageData.spacing`, and :class:`~pyvista.ImageData.direction_matrix`
             properties.
-=======
-    def index_to_physical_matrix(self: Self) -> NumpyArray[float]:
-        """Get 4x4 matrix to convert coordinates from index space (ijk) to physical space (xyz).
->>>>>>> fadc7e40
 
         Returns
         -------
@@ -984,18 +976,13 @@
         self.spacing = S  # type: ignore[assignment]
 
     @property
-<<<<<<< HEAD
-    def physical_to_index_matrix(self) -> NumpyArray[float]:
+    def physical_to_index_matrix(self: Self) -> NumpyArray[float]:
         """Return or set 4x4 matrix to convert coordinates from physical space (xyz) to index space (ijk).
 
         .. note::
             Setting this property modifies the object's :class:`~pyvista.ImageData.origin`,
             :class:`~pyvista.ImageData.spacing`, and :class:`~pyvista.ImageData.direction_matrix`
             properties.
-=======
-    def physical_to_index_matrix(self: Self) -> NumpyArray[float]:
-        """Get 4x4 matrix to convert coordinates from physical space (xyz) to index space (ijk).
->>>>>>> fadc7e40
 
         Returns
         -------
