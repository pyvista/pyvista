--- conflicted
+++ resolved
@@ -100,26 +100,9 @@
                 raise TypeError("Type ({}) not understood by `RectilinearGrid`.".format(type(args[0])))
 
         elif len(args) == 3 or len(args) == 2:
-<<<<<<< HEAD
             if all(isinstance(arg, np.ndarray) for arg in args):
                 args += (np.array([0.]),) * (3 - len(args))
                 self._from_arrays(*args)
-=======
-            arg0_is_arr = isinstance(args[0], np.ndarray)
-            arg1_is_arr = isinstance(args[1], np.ndarray)
-            if len(args) == 3:
-                arg2_is_arr = isinstance(args[2], np.ndarray)
-            else:
-                arg2_is_arr = False
-
-
-            if all([arg0_is_arr, arg1_is_arr, arg2_is_arr]):
-                self._from_arrays(args[0], args[1], args[2])
-            elif all([arg0_is_arr, arg1_is_arr]):
-                self._from_arrays(args[0], args[1], None)
-            else:
-                raise TypeError("Arguments not understood by `RectilinearGrid`.")
->>>>>>> e5b012f1
 
 
     def __repr__(self):
@@ -147,7 +130,7 @@
         return self.SetDimensions(len(self.x), len(self.y), len(self.z))
 
 
-    def _from_arrays(self, x, y, z):
+    def _from_arrays(self, x, y=None, z=None):
         """Create VTK rectilinear grid directly from numpy arrays.
 
         Each array gives the uniques coordinates of the mesh along each axial
