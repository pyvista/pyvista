--- conflicted
+++ resolved
@@ -7,10 +7,7 @@
 import pathlib
 from typing import TYPE_CHECKING
 from typing import ClassVar
-<<<<<<< HEAD
-=======
 from typing import Sequence
->>>>>>> e3190acc
 
 import numpy as np
 
