--- conflicted
+++ resolved
@@ -65,11 +65,7 @@
         return self.GetDimensions()
 
     @dimensions.setter
-<<<<<<< HEAD
-    def dimensions(self, dims: Sequence[int]):
-=======
     def dimensions(self, dims: Sequence[int]) -> None:  # numpydoc ignore=GL08
->>>>>>> 5d458509
         self.SetDimensions(*dims)
         self.Modified()
 
@@ -386,11 +382,7 @@
         return convert_array(self.GetXCoordinates())
 
     @x.setter
-<<<<<<< HEAD
-    def x(self, coords: Sequence[float]):
-=======
     def x(self, coords: Sequence[float]) -> None:  # numpydoc ignore=GL08
->>>>>>> 5d458509
         self.SetXCoordinates(convert_array(coords))
         self._update_dimensions()
         self.Modified()
@@ -427,11 +419,7 @@
         return convert_array(self.GetYCoordinates())
 
     @y.setter
-<<<<<<< HEAD
-    def y(self, coords: Sequence[float]):
-=======
     def y(self, coords: Sequence[float]) -> None:  # numpydoc ignore=GL08
->>>>>>> 5d458509
         self.SetYCoordinates(convert_array(coords))
         self._update_dimensions()
         self.Modified()
@@ -468,11 +456,7 @@
         return convert_array(self.GetZCoordinates())
 
     @z.setter
-<<<<<<< HEAD
-    def z(self, coords: Sequence[float]):
-=======
     def z(self, coords: Sequence[float]) -> None:  # numpydoc ignore=GL08
->>>>>>> 5d458509
         self.SetZCoordinates(convert_array(coords))
         self._update_dimensions()
         self.Modified()
@@ -782,11 +766,7 @@
         return self.GetOrigin()  # type: ignore[return-value]
 
     @origin.setter
-<<<<<<< HEAD
-    def origin(self, origin: Sequence[float | int]):
-=======
     def origin(self, origin: Sequence[float | int]) -> None:  # numpydoc ignore=GL08
->>>>>>> 5d458509
         self.SetOrigin(origin[0], origin[1], origin[2])
         self.Modified()
 
