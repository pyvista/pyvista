--- conflicted
+++ resolved
@@ -17,11 +17,8 @@
 
 if TYPE_CHECKING:  # pragma: no cover
     from pyvista.core._typing_core import NumpyArray
-<<<<<<< HEAD
+    from pyvista.core._typing_core import RotationLike
     from pyvista.core._typing_core import TransformLike
-=======
-    from pyvista.core._typing_core import RotationLike
->>>>>>> 03f6c068
 
 
 from . import _vtk_core as _vtk
