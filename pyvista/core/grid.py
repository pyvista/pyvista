--- conflicted
+++ resolved
@@ -256,11 +256,7 @@
         self._update_dimensions()
 
     @property
-<<<<<<< HEAD
-    def meshgrid(self) -> tuple[NumpyArray[float], ...]:
-=======
     def meshgrid(self) -> tuple[NumpyArray[float], NumpyArray[float], NumpyArray[float]]:
->>>>>>> 1c21d238
         """Return a meshgrid of numpy arrays for this mesh.
 
         This simply returns a :func:`numpy.meshgrid` of the
@@ -269,13 +265,8 @@
 
         Returns
         -------
-<<<<<<< HEAD
-        tuple[numpy.ndarray]
-            List of numpy arrays representing the points of this mesh.
-=======
         tuple[numpy.ndarray, numpy.ndarray, numpy.ndarray]
             Tuple of numpy arrays representing the points of this mesh.
->>>>>>> 1c21d238
 
         """
         # Converting to tuple needed to be consistent type across numpy version
