--- conflicted
+++ resolved
@@ -897,21 +897,15 @@
         return self.cast_to_rectilinear_grid().to_tetrahedra(*args, **kwargs)
 
     @property
-<<<<<<< HEAD
     def direction_matrix(self):
         """Set or get the direction matrix.
 
         The direction matrix is a 3x3 matrix which controls the orientation of the
         image data.
-=======
-    def index_to_physical_matrix(self) -> NumpyArray[float]:
-        """Get 4x4 matrix to convert coordinates from index space (ijk) to physical space (xyz).
->>>>>>> 66475249
 
         Returns
         -------
         np.ndarray
-<<<<<<< HEAD
             Direction matrix as a 3x3 NumPy array.
         """
         return array_from_vtkmatrix(self.GetDirectionMatrix())
@@ -932,7 +926,14 @@
         self.origin = origin
         self.SetDirectionMatrix(vtkmatrix_from_array(direction))
         self.spacing = spacing
-=======
+
+    @property
+    def index_to_physical_matrix(self) -> NumpyArray[float]:
+        """Get 4x4 matrix to convert coordinates from index space (ijk) to physical space (xyz).
+
+        Returns
+        -------
+        np.ndarray
             4x4 transformation matrix.
         """
         return array_from_vtkmatrix(self.GetIndexToPhysicalMatrix())
@@ -946,5 +947,4 @@
         np.ndarray
             4x4 transformation matrix.
         """
-        return array_from_vtkmatrix(self.GetPhysicalToIndexMatrix())
->>>>>>> 66475249
+        return array_from_vtkmatrix(self.GetPhysicalToIndexMatrix())