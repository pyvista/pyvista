"""Filters with a class to manage filters/algorithms for uniform grid datasets."""

from __future__ import annotations

from collections.abc import Iterable
import operator
from typing import TYPE_CHECKING
from typing import Callable
from typing import Literal
from typing import cast
import warnings

import numpy as np

import pyvista
from pyvista.core import _validation
from pyvista.core import _vtk_core as _vtk
from pyvista.core.errors import AmbiguousDataError
from pyvista.core.errors import MissingDataError
from pyvista.core.errors import PyVistaDeprecationWarning
from pyvista.core.filters import _get_output
from pyvista.core.filters import _update_alg
from pyvista.core.filters.data_set import DataSetFilters
from pyvista.core.utilities.arrays import FieldAssociation
from pyvista.core.utilities.arrays import set_default_active_scalars
from pyvista.core.utilities.helpers import wrap
from pyvista.core.utilities.misc import abstract_class

if TYPE_CHECKING:  # pragma: no cover
    from numpy.typing import NDArray

    from pyvista import ImageData
    from pyvista import PolyData
    from pyvista import pyvista_ndarray
    from pyvista.core._typing_core import MatrixLike
    from pyvista.core._typing_core import NumpyArray
    from pyvista.core._typing_core import VectorLike


@abstract_class
class ImageDataFilters(DataSetFilters):
    """An internal class to manage filters/algorithms for uniform grid datasets."""

    def gaussian_smooth(
        self, radius_factor=1.5, std_dev=2.0, scalars=None, progress_bar: bool = False
    ):
        """Smooth the data with a Gaussian kernel.

        Parameters
        ----------
        radius_factor : float | sequence[float], default: 1.5
            Unitless factor to limit the extent of the kernel.

        std_dev : float | sequence[float], default: 2.0
            Standard deviation of the kernel in pixel units.

        scalars : str, optional
            Name of scalars to process. Defaults to currently active scalars.

        progress_bar : bool, default: False
            Display a progress bar to indicate progress.

        Returns
        -------
        pyvista.ImageData
            Uniform grid with smoothed scalars.

        Notes
        -----
        This filter only supports point data. For inputs with cell data, consider
        re-meshing the cell data as point data with :meth:`~pyvista.ImageDataFilters.cells_to_points`
        or resampling the cell data to point data with :func:`~pyvista.DataSetFilters.cell_data_to_point_data`.

        Examples
        --------
        First, create sample data to smooth. Here, we use
        :func:`pyvista.perlin_noise() <pyvista.core.utilities.features.perlin_noise>`
        to create meaningful data.

        >>> import numpy as np
        >>> import pyvista as pv
        >>> noise = pv.perlin_noise(0.1, (2, 5, 8), (0, 0, 0))
        >>> grid = pv.sample_function(noise, [0, 1, 0, 1, 0, 1], dim=(20, 20, 20))
        >>> grid.plot(show_scalar_bar=False)

        Next, smooth the sample data.

        >>> smoothed = grid.gaussian_smooth()
        >>> smoothed.plot(show_scalar_bar=False)

        See :ref:`gaussian_smoothing_example` for a full example using this filter.

        """
        alg = _vtk.vtkImageGaussianSmooth()
        alg.SetInputDataObject(self)
        if scalars is None:
            set_default_active_scalars(self)  # type: ignore[arg-type]
            field, scalars = self.active_scalars_info  # type: ignore[attr-defined]
            if field.value == 1:
                raise ValueError('If `scalars` not given, active scalars must be point array.')
        else:
            field = self.get_array_association(scalars, preference='point')  # type: ignore[attr-defined]
            if field.value == 1:
                raise ValueError('Can only process point data, given `scalars` are cell data.')
        alg.SetInputArrayToProcess(
            0,
            0,
            0,
            field.value,
            scalars,
        )  # args: (idx, port, connection, field, name)
        if isinstance(radius_factor, Iterable):
            alg.SetRadiusFactors(radius_factor)  # type: ignore[call-overload]
        else:
            alg.SetRadiusFactors(radius_factor, radius_factor, radius_factor)
        if isinstance(std_dev, Iterable):
            alg.SetStandardDeviations(std_dev)  # type: ignore[call-overload]
        else:
            alg.SetStandardDeviations(std_dev, std_dev, std_dev)
        _update_alg(alg, progress_bar, 'Performing Gaussian Smoothing')
        return _get_output(alg)

    def median_smooth(
        self,
        kernel_size=(3, 3, 3),
        scalars=None,
        preference='point',
        progress_bar: bool = False,
    ):
        """Smooth data using a median filter.

        The Median filter that replaces each pixel with the median value from a
        rectangular neighborhood around that pixel. Neighborhoods can be no
        more than 3 dimensional. Setting one axis of the neighborhood
        kernelSize to 1 changes the filter into a 2D median.

        See `vtkImageMedian3D
        <https://vtk.org/doc/nightly/html/classvtkImageMedian3D.html#details>`_
        for more details.

        Parameters
        ----------
        kernel_size : sequence[int], default: (3, 3, 3)
            Size of the kernel in each dimension (units of voxels), for example
            ``(x_size, y_size, z_size)``. Default is a 3D median filter. If you
            want to do a 2D median filter, set the size to 1 in the dimension
            you don't want to filter over.

        scalars : str, optional
            Name of scalars to process. Defaults to currently active scalars.

        preference : str, default: "point"
            When scalars is specified, this is the preferred array
            type to search for in the dataset.  Must be either
            ``'point'`` or ``'cell'``.

        progress_bar : bool, default: False
            Display a progress bar to indicate progress.

        Returns
        -------
        pyvista.ImageData
            Uniform grid with smoothed scalars.

        Warnings
        --------
        Applying this filter to cell data will send the output to a new point
        array with the same name, overwriting any existing point data array
        with the same name.

        Examples
        --------
        First, create sample data to smooth. Here, we use
        :func:`pyvista.perlin_noise() <pyvista.core.utilities.features.perlin_noise>`
        to create meaningful data.

        >>> import numpy as np
        >>> import pyvista as pv
        >>> noise = pv.perlin_noise(0.1, (2, 5, 8), (0, 0, 0))
        >>> grid = pv.sample_function(noise, [0, 1, 0, 1, 0, 1], dim=(20, 20, 20))
        >>> grid.plot(show_scalar_bar=False)

        Next, smooth the sample data.

        >>> smoothed = grid.median_smooth(kernel_size=(10, 10, 10))
        >>> smoothed.plot(show_scalar_bar=False)

        """
        alg = _vtk.vtkImageMedian3D()
        alg.SetInputDataObject(self)
        if scalars is None:
            set_default_active_scalars(self)  # type: ignore[arg-type]
            field, scalars = self.active_scalars_info  # type: ignore[attr-defined]
        else:
            field = self.get_array_association(scalars, preference=preference)  # type: ignore[attr-defined]
        alg.SetInputArrayToProcess(
            0,
            0,
            0,
            field.value,
            scalars,
        )  # args: (idx, port, connection, field, name)
        alg.SetKernelSize(kernel_size[0], kernel_size[1], kernel_size[2])
        _update_alg(alg, progress_bar, 'Performing Median Smoothing')
        return _get_output(alg)

    def extract_subset(
        self, voi, rate=(1, 1, 1), boundary: bool = False, progress_bar: bool = False
    ):
        """Select piece (e.g., volume of interest).

        To use this filter set the VOI ivar which are i-j-k min/max indices
        that specify a rectangular region in the data. (Note that these are
        0-offset.) You can also specify a sampling rate to subsample the
        data.

        Typical applications of this filter are to extract a slice from a
        volume for image processing, subsampling large volumes to reduce data
        size, or extracting regions of a volume with interesting data.

        Parameters
        ----------
        voi : sequence[int]
            Length 6 iterable of ints: ``(x_min, x_max, y_min, y_max, z_min, z_max)``.
            These bounds specify the volume of interest in i-j-k min/max
            indices.

        rate : sequence[int], default: (1, 1, 1)
            Length 3 iterable of ints: ``(xrate, yrate, zrate)``.

        boundary : bool, default: False
            Control whether to enforce that the "boundary" of the grid
            is output in the subsampling process. This only has effect
            when the rate in any direction is not equal to 1. When
            this is enabled, the subsampling will always include the
            boundary of the grid even though the sample rate is not an
            even multiple of the grid dimensions. By default this is
            disabled.

        progress_bar : bool, default: False
            Display a progress bar to indicate progress.

        Returns
        -------
        pyvista.ImageData
            ImageData subset.

        """
        alg = _vtk.vtkExtractVOI()
        alg.SetVOI(voi)
        alg.SetInputDataObject(self)
        alg.SetSampleRate(rate)
        alg.SetIncludeBoundary(boundary)
        _update_alg(alg, progress_bar, 'Extracting Subset')
        result = _get_output(alg)
        # Adjust for the confusing issue with the extents
        #   see https://gitlab.kitware.com/vtk/vtk/-/issues/17938
        fixed = pyvista.ImageData()
        fixed.origin = result.bounds[::2]
        fixed.spacing = result.spacing
        fixed.dimensions = result.dimensions
        fixed.point_data.update(result.point_data)
        fixed.cell_data.update(result.cell_data)
        fixed.field_data.update(result.field_data)
        fixed.copy_meta_from(result, deep=True)
        return fixed

    def image_dilate_erode(
        self,
        dilate_value=1.0,
        erode_value=0.0,
        kernel_size=(3, 3, 3),
        scalars=None,
        progress_bar: bool = False,
    ):
        """Dilates one value and erodes another.

        ``image_dilate_erode`` will dilate one value and erode another. It uses
        an elliptical footprint, and only erodes/dilates on the boundary of the
        two values. The filter is restricted to the X, Y, and Z axes for now.
        It can degenerate to a 2 or 1-dimensional filter by setting the kernel
        size to 1 for a specific axis.

        Parameters
        ----------
        dilate_value : float, default: 1.0
            Dilate value in the dataset.

        erode_value : float, default: 0.0
            Erode value in the dataset.

        kernel_size : sequence[int], default: (3, 3, 3)
            Determines the size of the kernel along the three axes.

        scalars : str, optional
            Name of scalars to process. Defaults to currently active scalars.

        progress_bar : bool, default: False
            Display a progress bar to indicate progress.

        Returns
        -------
        pyvista.ImageData
            Dataset that has been dilated/eroded on the boundary of the specified scalars.

        Notes
        -----
        This filter only supports point data. For inputs with cell data, consider
        re-meshing the cell data as point data with :meth:`~pyvista.ImageDataFilters.cells_to_points`
        or resampling the cell data to point data with :func:`~pyvista.DataSetFilters.cell_data_to_point_data`.

        Examples
        --------
        Demonstrate image dilate/erode on an example dataset. First, plot
        the example dataset with the active scalars.

        >>> from pyvista import examples
        >>> uni = examples.load_uniform()
        >>> uni.plot()

        Now, plot the image threshold with ``threshold=[400, 600]``. Note how
        values within the threshold are 1 and outside are 0.

        >>> ithresh = uni.image_threshold([400, 600])
        >>> ithresh.plot()

        Note how there is a hole in the thresholded image. Apply a dilation/
        erosion filter with a large kernel to fill that hole in.

        >>> idilate = ithresh.image_dilate_erode(kernel_size=[5, 5, 5])
        >>> idilate.plot()

        """
        alg = _vtk.vtkImageDilateErode3D()
        alg.SetInputDataObject(self)
        if scalars is None:
            set_default_active_scalars(self)  # type: ignore[arg-type]
            field, scalars = self.active_scalars_info  # type: ignore[attr-defined]
            if field.value == 1:
                raise ValueError('If `scalars` not given, active scalars must be point array.')
        else:
            field = self.get_array_association(scalars, preference='point')  # type: ignore[attr-defined]
            if field.value == 1:
                raise ValueError('Can only process point data, given `scalars` are cell data.')
        alg.SetInputArrayToProcess(
            0,
            0,
            0,
            field.value,
            scalars,
        )  # args: (idx, port, connection, field, name)
        alg.SetKernelSize(*kernel_size)
        alg.SetDilateValue(dilate_value)
        alg.SetErodeValue(erode_value)
        _update_alg(alg, progress_bar, 'Performing Dilation and Erosion')
        return _get_output(alg)

    def image_threshold(
        self,
        threshold,
        in_value=1.0,
        out_value=0.0,
        scalars=None,
        preference='point',
        progress_bar: bool = False,
    ):
        """Apply a threshold to scalar values in a uniform grid.

        If a single value is given for threshold, scalar values above or equal
        to the threshold are ``'in'`` and scalar values below the threshold are ``'out'``.
        If two values are given for threshold (sequence) then values equal to
        or between the two values are ``'in'`` and values outside the range are ``'out'``.

        If ``None`` is given for ``in_value``, scalars that are ``'in'`` will not be replaced.
        If ``None`` is given for ``out_value``, scalars that are ``'out'`` will not be replaced.

        Warning: applying this filter to cell data will send the output to a
        new point array with the same name, overwriting any existing point data
        array with the same name.

        Parameters
        ----------
        threshold : float or sequence[float]
            Single value or (min, max) to be used for the data threshold.  If
            a sequence, then length must be 2. Threshold(s) for deciding which
            cells/points are ``'in'`` or ``'out'`` based on scalar data.

        in_value : float, default: 1.0
            Scalars that match the threshold criteria for ``'in'`` will be replaced with this.

        out_value : float, default: 0.0
            Scalars that match the threshold criteria for ``'out'`` will be replaced with this.

        scalars : str, optional
            Name of scalars to process. Defaults to currently active scalars.

        preference : str, default: "point"
            When scalars is specified, this is the preferred array
            type to search for in the dataset.  Must be either
            ``'point'`` or ``'cell'``.

        progress_bar : bool, default: False
            Display a progress bar to indicate progress.

        Returns
        -------
        pyvista.ImageData
            Dataset with the specified scalars thresholded.

        See Also
        --------
        :meth:`~pyvista.DataSetFilters.threshold`

        Examples
        --------
        Demonstrate image threshold on an example dataset. First, plot
        the example dataset with the active scalars.

        >>> from pyvista import examples
        >>> uni = examples.load_uniform()
        >>> uni.plot()

        Now, plot the image threshold with ``threshold=100``. Note how
        values above the threshold are 1 and below are 0.

        >>> ithresh = uni.image_threshold(100)
        >>> ithresh.plot()

        See :ref:`image_representations_example` for more examples using this filter.

        """
        if scalars is None:
            set_default_active_scalars(self)  # type: ignore[arg-type]
            field, scalars = self.active_scalars_info  # type: ignore[attr-defined]
        else:
            field = self.get_array_association(scalars, preference=preference)  # type: ignore[attr-defined]

        # For some systems integer scalars won't threshold
        # correctly. Cast to float to be robust.
        cast_dtype = np.issubdtype(
            array_dtype := self.active_scalars.dtype,  # type: ignore[attr-defined]
            int,
        ) and array_dtype != np.dtype(np.uint8)
        if cast_dtype:
            self[scalars] = self[scalars].astype(float, casting='safe')  # type: ignore[index]

        alg = _vtk.vtkImageThreshold()
        alg.SetInputDataObject(self)
        alg.SetInputArrayToProcess(
            0,
            0,
            0,
            field.value,
            scalars,
        )  # args: (idx, port, connection, field, name)
        # set the threshold(s) and mode
        threshold_val = np.atleast_1d(threshold)
        if (size := threshold_val.size) not in (1, 2):
            raise ValueError(
                f'Threshold must have one or two values, got {size}.',
            )
        if size == 2:
            alg.ThresholdBetween(threshold_val[0], threshold_val[1])
        else:
            alg.ThresholdByUpper(threshold_val[0])
        # set the replacement values / modes
        if in_value is not None:
            alg.SetReplaceIn(True)
            alg.SetInValue(np.array(in_value).astype(array_dtype))  # type: ignore[arg-type]
        else:
            alg.SetReplaceIn(False)
        if out_value is not None:
            alg.SetReplaceOut(True)
            alg.SetOutValue(np.array(out_value).astype(array_dtype))  # type: ignore[arg-type]
        else:
            alg.SetReplaceOut(False)
        # run the algorithm
        _update_alg(alg, progress_bar, 'Performing Image Thresholding')
        output = _get_output(alg)
        if cast_dtype:
            self[scalars] = self[scalars].astype(array_dtype)  # type: ignore[index]
            output[scalars] = output[scalars].astype(array_dtype)
        return output

    def fft(self, output_scalars_name=None, progress_bar: bool = False):
        """Apply a fast Fourier transform (FFT) to the active scalars.

        The input can be real or complex data, but the output is always
        :attr:`numpy.complex128`. The filter is fastest for images that have
        power of two sizes.

        The filter uses a butterfly diagram for each prime factor of the
        dimension. This makes images with prime number dimensions (i.e. 17x17)
        much slower to compute. FFTs of multidimensional meshes (i.e volumes)
        are decomposed so that each axis executes serially.

        The frequencies of the output assume standard order: along each axis
        first positive frequencies are assumed from 0 to the maximum, then
        negative frequencies are listed from the largest absolute value to
        smallest. This implies that the corners of the grid correspond to low
        frequencies, while the center of the grid corresponds to high
        frequencies.

        Parameters
        ----------
        output_scalars_name : str, optional
            The name of the output scalars. By default, this is the same as the
            active scalars of the dataset.

        progress_bar : bool, default: False
            Display a progress bar to indicate progress.

        Returns
        -------
        pyvista.ImageData
            :class:`pyvista.ImageData` with applied FFT.

        See Also
        --------
        rfft : The reverse transform.
        low_pass : Low-pass filtering of FFT output.
        high_pass : High-pass filtering of FFT output.

        Examples
        --------
        Apply FFT to an example image.

        >>> from pyvista import examples
        >>> image = examples.download_moonlanding_image()
        >>> fft_image = image.fft()
        >>> fft_image.point_data  # doctest:+SKIP
        pyvista DataSetAttributes
        Association     : POINT
        Active Scalars  : PNGImage
        Active Vectors  : None
        Active Texture  : None
        Active Normals  : None
        Contains arrays :
        PNGImage                complex128 (298620,)          SCALARS

        See :ref:`image_fft_example` for a full example using this filter.

        """
        # check for active scalars, otherwise risk of segfault
        if self.point_data.active_scalars_name is None:  # type: ignore[attr-defined]
            try:
                set_default_active_scalars(self)  # type: ignore[arg-type]
            except MissingDataError:
                raise MissingDataError('FFT filter requires point scalars.') from None

            # possible only cell scalars were made active
            if self.point_data.active_scalars_name is None:  # type: ignore[attr-defined]
                raise MissingDataError('FFT filter requires point scalars.')

        alg = _vtk.vtkImageFFT()
        alg.SetInputDataObject(self)
        _update_alg(alg, progress_bar, 'Performing Fast Fourier Transform')
        output = _get_output(alg)
        self._change_fft_output_scalars(
            output,
            self.point_data.active_scalars_name,  # type: ignore[attr-defined]
            output_scalars_name,
        )
        return output

    def rfft(self, output_scalars_name=None, progress_bar: bool = False):
        """Apply a reverse fast Fourier transform (RFFT) to the active scalars.

        The input can be real or complex data, but the output is always
        :attr:`numpy.complex128`. The filter is fastest for images that have power
        of two sizes.

        The filter uses a butterfly diagram for each prime factor of the
        dimension. This makes images with prime number dimensions (i.e. 17x17)
        much slower to compute. FFTs of multidimensional meshes (i.e volumes)
        are decomposed so that each axis executes serially.

        The frequencies of the input assume standard order: along each axis
        first positive frequencies are assumed from 0 to the maximum, then
        negative frequencies are listed from the largest absolute value to
        smallest. This implies that the corners of the grid correspond to low
        frequencies, while the center of the grid corresponds to high
        frequencies.

        Parameters
        ----------
        output_scalars_name : str, optional
            The name of the output scalars. By default, this is the same as the
            active scalars of the dataset.

        progress_bar : bool, default: False
            Display a progress bar to indicate progress.

        Returns
        -------
        pyvista.ImageData
            :class:`pyvista.ImageData` with the applied reverse FFT.

        See Also
        --------
        fft : The direct transform.
        low_pass : Low-pass filtering of FFT output.
        high_pass : High-pass filtering of FFT output.

        Examples
        --------
        Apply reverse FFT to an example image.

        >>> from pyvista import examples
        >>> image = examples.download_moonlanding_image()
        >>> fft_image = image.fft()
        >>> image_again = fft_image.rfft()
        >>> image_again.point_data  # doctest:+SKIP
        pyvista DataSetAttributes
        Association     : POINT
        Active Scalars  : PNGImage
        Active Vectors  : None
        Active Texture  : None
        Active Normals  : None
        Contains arrays :
            PNGImage                complex128 (298620,)            SCALARS

        See :ref:`image_fft_example` for a full example using this filter.

        """
        self._check_fft_scalars()
        alg = _vtk.vtkImageRFFT()
        alg.SetInputDataObject(self)
        _update_alg(alg, progress_bar, 'Performing Reverse Fast Fourier Transform.')
        output = _get_output(alg)
        self._change_fft_output_scalars(
            output,
            self.point_data.active_scalars_name,  # type: ignore[attr-defined]
            output_scalars_name,
        )
        return output

    def low_pass(
        self,
        x_cutoff,
        y_cutoff,
        z_cutoff,
        order=1,
        output_scalars_name=None,
        progress_bar: bool = False,
    ):
        """Perform a Butterworth low pass filter in the frequency domain.

        This filter requires that the :class:`ImageData` have a complex point
        scalars, usually generated after the :class:`ImageData` has been
        converted to the frequency domain by a :func:`ImageDataFilters.fft`
        filter.

        A :func:`ImageDataFilters.rfft` filter can be used to convert the
        output back into the spatial domain. This filter attenuates high
        frequency components.  Input and output are complex arrays with
        datatype :attr:`numpy.complex128`.

        The frequencies of the input assume standard order: along each axis
        first positive frequencies are assumed from 0 to the maximum, then
        negative frequencies are listed from the largest absolute value to
        smallest. This implies that the corners of the grid correspond to low
        frequencies, while the center of the grid corresponds to high
        frequencies.

        Parameters
        ----------
        x_cutoff : float
            The cutoff frequency for the x-axis.

        y_cutoff : float
            The cutoff frequency for the y-axis.

        z_cutoff : float
            The cutoff frequency for the z-axis.

        order : int, default: 1
            The order of the cutoff curve. Given from the equation
            ``1 + (cutoff/freq(i, j))**(2*order)``.

        output_scalars_name : str, optional
            The name of the output scalars. By default, this is the same as the
            active scalars of the dataset.

        progress_bar : bool, default: False
            Display a progress bar to indicate progress.

        Returns
        -------
        pyvista.ImageData
            :class:`pyvista.ImageData` with the applied low pass filter.

        See Also
        --------
        fft : Direct fast Fourier transform.
        rfft : Reverse fast Fourier transform.
        high_pass : High-pass filtering of FFT output.

        Examples
        --------
        See :ref:`image_fft_perlin_example` for a full example using this filter.

        """
        self._check_fft_scalars()
        alg = _vtk.vtkImageButterworthLowPass()
        alg.SetInputDataObject(self)
        alg.SetCutOff(x_cutoff, y_cutoff, z_cutoff)
        alg.SetOrder(order)
        _update_alg(alg, progress_bar, 'Performing Low Pass Filter')
        output = _get_output(alg)
        self._change_fft_output_scalars(
            output,
            self.point_data.active_scalars_name,  # type: ignore[attr-defined]
            output_scalars_name,
        )
        return output

    def high_pass(
        self,
        x_cutoff,
        y_cutoff,
        z_cutoff,
        order=1,
        output_scalars_name=None,
        progress_bar: bool = False,
    ):
        """Perform a Butterworth high pass filter in the frequency domain.

        This filter requires that the :class:`ImageData` have a complex point
        scalars, usually generated after the :class:`ImageData` has been
        converted to the frequency domain by a :func:`ImageDataFilters.fft`
        filter.

        A :func:`ImageDataFilters.rfft` filter can be used to convert the
        output back into the spatial domain. This filter attenuates low
        frequency components.  Input and output are complex arrays with
        datatype :attr:`numpy.complex128`.

        The frequencies of the input assume standard order: along each axis
        first positive frequencies are assumed from 0 to the maximum, then
        negative frequencies are listed from the largest absolute value to
        smallest. This implies that the corners of the grid correspond to low
        frequencies, while the center of the grid corresponds to high
        frequencies.

        Parameters
        ----------
        x_cutoff : float
            The cutoff frequency for the x-axis.

        y_cutoff : float
            The cutoff frequency for the y-axis.

        z_cutoff : float
            The cutoff frequency for the z-axis.

        order : int, default: 1
            The order of the cutoff curve. Given from the equation
            ``1/(1 + (cutoff/freq(i, j))**(2*order))``.

        output_scalars_name : str, optional
            The name of the output scalars. By default, this is the same as the
            active scalars of the dataset.

        progress_bar : bool, default: False
            Display a progress bar to indicate progress.

        Returns
        -------
        pyvista.ImageData
            :class:`pyvista.ImageData` with the applied high pass filter.

        See Also
        --------
        fft : Direct fast Fourier transform.
        rfft : Reverse fast Fourier transform.
        low_pass : Low-pass filtering of FFT output.

        Examples
        --------
        See :ref:`image_fft_perlin_example` for a full example using this filter.

        """
        self._check_fft_scalars()
        alg = _vtk.vtkImageButterworthHighPass()
        alg.SetInputDataObject(self)
        alg.SetCutOff(x_cutoff, y_cutoff, z_cutoff)
        alg.SetOrder(order)
        _update_alg(alg, progress_bar, 'Performing High Pass Filter')
        output = _get_output(alg)
        self._change_fft_output_scalars(
            output,
            self.point_data.active_scalars_name,  # type: ignore[attr-defined]
            output_scalars_name,
        )
        return output

    def _change_fft_output_scalars(self, dataset, orig_name, out_name) -> None:
        """Modify the name and dtype of the output scalars for an FFT filter."""
        name = orig_name if out_name is None else out_name
        pdata = dataset.point_data
        if pdata.active_scalars_name != name:
            pdata[name] = pdata.pop(pdata.active_scalars_name)

        # always view the datatype of the point_data as complex128
        dataset._association_complex_names['POINT'].add(name)

    def _check_fft_scalars(self):
        """Check for complex active scalars.

        This is necessary for rfft, low_pass, and high_pass filters.

        """
        # check for complex active point scalars, otherwise the risk of segfault
        if self.point_data.active_scalars_name is None:  # type: ignore[attr-defined]
            possible_scalars = self.point_data.keys()  # type: ignore[attr-defined]
            if len(possible_scalars) == 1:
                self.set_active_scalars(possible_scalars[0], preference='point')  # type: ignore[attr-defined]
            elif len(possible_scalars) > 1:
                raise AmbiguousDataError(
                    'There are multiple point scalars available. Set one to be '
                    'active with `point_data.active_scalars_name = `',
                )
            else:
                raise MissingDataError('FFT filters require point scalars.')

        if not np.issubdtype(self.point_data.active_scalars.dtype, np.complexfloating):  # type: ignore[attr-defined]
            raise ValueError(
                'Active scalars must be complex data for this filter, represented '
                'as an array with a datatype of `numpy.complex64` or '
                '`numpy.complex128`.',
            )

    def _flip_uniform(self, axis) -> pyvista.ImageData:
        """Flip the uniform grid along a specified axis and return a uniform grid.

        This varies from :func:`DataSet.flip_x` because it returns a ImageData.

        """
        alg = _vtk.vtkImageFlip()
        alg.SetInputData(self)
        alg.SetFilteredAxes(axis)
        alg.Update()
        return cast(pyvista.ImageData, wrap(alg.GetOutput()))

    def contour_labeled(
        self,
        n_labels: int | None = None,
        smoothing: bool = False,
        smoothing_num_iterations: int = 50,
        smoothing_relaxation_factor: float = 0.5,
        smoothing_constraint_distance: float = 1,
        output_mesh_type: Literal['quads', 'triangles'] = 'quads',
        output_style: Literal['default', 'boundary'] = 'default',
        scalars: str | None = None,
        progress_bar: bool = False,
    ) -> pyvista.PolyData:
        """Generate labeled contours from 3D label maps.

        SurfaceNets algorithm is used to extract contours preserving sharp
        boundaries for the selected labels from the label maps.
        Optionally, the boundaries can be smoothened to reduce the staircase
        appearance in case of low resolution input label maps.

        This filter requires that the :class:`ImageData` has integer point
        scalars, such as multi-label maps generated from image segmentation.

        .. note::
           Requires ``vtk>=9.3.0``.

        Parameters
        ----------
        n_labels : int, optional
            Number of labels to be extracted (all are extracted if None is given).

        smoothing : bool, default: False
            Apply smoothing to the meshes.

        smoothing_num_iterations : int, default: 50
            Number of smoothing iterations.

        smoothing_relaxation_factor : float, default: 0.5
            Relaxation factor of the smoothing.

        smoothing_constraint_distance : float, default: 1
            Constraint distance of the smoothing.

        output_mesh_type : str, default: 'quads'
            Type of the output mesh. Must be either ``'quads'``, or ``'triangles'``.

        output_style : str, default: 'default'
            Style of the output mesh. Must be either ``'default'`` or ``'boundary'``.
            When ``'default'`` is specified, the filter produces a mesh with both
            interior and exterior polygons. When ``'boundary'`` is selected, only
            polygons on the border with the background are produced (without interior
            polygons). Note that style ``'selected'`` is currently not implemented.

        scalars : str, optional
            Name of scalars to process. Defaults to currently active scalars.

        progress_bar : bool, default: False
            Display a progress bar to indicate progress.

        Returns
        -------
        pyvista.PolyData
            :class:`pyvista.PolyData` Labeled mesh with the segments labeled.

        References
        ----------
        Sarah F. Frisken, SurfaceNets for Multi-Label Segmentations with Preservation
        of Sharp Boundaries, Journal of Computer Graphics Techniques (JCGT), vol. 11,
        no. 1, 34-54, 2022. Available online http://jcgt.org/published/0011/01/03/

        https://www.kitware.com/really-fast-isocontouring/

        Examples
        --------
        See :ref:`contouring_example` for a full example using this filter.

        See Also
        --------
        pyvista.DataSetFilters.contour
            Generalized contouring method which uses MarchingCubes or FlyingEdges.

        pyvista.DataSetFilters.pack_labels
            Function used internally by SurfaceNets to generate contiguous label data.

        """
        if not hasattr(_vtk, 'vtkSurfaceNets3D'):  # pragma: no cover
            from pyvista.core.errors import VTKVersionError

            raise VTKVersionError('Surface nets 3D require VTK 9.3.0 or newer.')

        alg = _vtk.vtkSurfaceNets3D()
        if scalars is None:
            set_default_active_scalars(self)  # type: ignore[arg-type]
            field, scalars = self.active_scalars_info  # type: ignore[attr-defined]
            if field != FieldAssociation.POINT:
                raise ValueError('If `scalars` not given, active scalars must be point array.')
        else:
            field = self.get_array_association(scalars, preference='point')  # type: ignore[attr-defined]
            if field != FieldAssociation.POINT:
                raise ValueError(
                    f'Can only process point data, given `scalars` are {field.name.lower()} data.',
                )
        alg.SetInputArrayToProcess(
            0,
            0,
            0,
            field.value,
            scalars,
        )  # args: (idx, port, connection, field, name)
        alg.SetInputData(self)
        if n_labels is not None:
            alg.GenerateLabels(n_labels, 1, n_labels)
        if output_mesh_type == 'quads':
            alg.SetOutputMeshTypeToQuads()
        elif output_mesh_type == 'triangles':
            alg.SetOutputMeshTypeToTriangles()
        else:
            raise ValueError(
                f'Invalid output mesh type "{output_mesh_type}", use "quads" or "triangles"',
            )
        if output_style == 'default':
            alg.SetOutputStyleToDefault()
        elif output_style == 'boundary':
            alg.SetOutputStyleToBoundary()
        elif output_style == 'selected':  # type: ignore[unreachable]
            raise NotImplementedError(f'Output style "{output_style}" is not implemented')
        else:
            raise ValueError(f'Invalid output style "{output_style}", use "default" or "boundary"')
        if smoothing:
            alg.SmoothingOn()
            alg.GetSmoother().SetNumberOfIterations(smoothing_num_iterations)
            alg.GetSmoother().SetRelaxationFactor(smoothing_relaxation_factor)
            alg.GetSmoother().SetConstraintDistance(smoothing_constraint_distance)
        else:
            alg.SmoothingOff()
        # Suppress improperly used INFO for debugging messages in vtkSurfaceNets3D
        verbosity = _vtk.vtkLogger.GetCurrentVerbosityCutoff()
        _vtk.vtkLogger.SetStderrVerbosity(_vtk.vtkLogger.VERBOSITY_OFF)
        _update_alg(alg, progress_bar, 'Performing Labeled Surface Extraction')
        # Restore the original vtkLogger verbosity level
        _vtk.vtkLogger.SetStderrVerbosity(verbosity)
        return wrap(alg.GetOutput())

    def contour_labels(  # type: ignore[misc]
        self: ImageData,
        boundary_style: Literal['external', 'internal', 'all'] = 'external',
        *,
        background_value: int = 0,
        select_inputs: int | VectorLike[int] | None = None,
        select_outputs: int | VectorLike[int] | None = None,
        pad_background: bool = True,
        output_mesh_type: Literal['quads', 'triangles'] | None = None,
        scalars: str | None = None,
        compute_normals: bool = True,
<<<<<<< HEAD
        multi_component_output: bool | None = None,
=======
        smoothing: bool = True,
        smoothing_iterations: int = 16,
        smoothing_relaxation: float = 0.5,
        smoothing_distance: float | None = None,
        smoothing_scale: float = 1.0,
>>>>>>> aa5908c5
        progress_bar: bool = False,
    ) -> PolyData:
        """Generate surface contours from 3D image label maps.

        This filter uses `vtkSurfaceNets <https://vtk.org/doc/nightly/html/classvtkSurfaceNets3D.html#details>`__
        to extract polygonal surface contours from non-continuous label maps, which
        corresponds to discrete regions in an input 3D image (i.e., volume).
        The generated surface is smoothed using a constrained smoothing filter.

        The output surface includes a two-component cell data array ``'boundary_labels'``.
        The array indicates the labels/regions on either side of the polygons composing
        the output. The array's values are structured as follows:

        External boundary values

            Polygons between a foreground region and the background have the
            form ``[foreground, background]``.

            E.g. ``[1, 0]`` for the boundary between region ``1`` and background ``0``.

        Internal boundary values

            Polygons between two connected foreground regions are sorted in ascending order.

            E.g. ``[1, 2]`` for the boundary between regions ``1`` and ``2``.


        By default, this filter returns ``'external'`` contours only. Optionally,
        only the ``'internal`'' contours or ``'all'`` contours (i.e. internal and
        external) may be returned.

        .. note::

            This filter requires VTK version ``9.3.0`` or greater.

        .. versionadded:: 0.45

        Parameters
        ----------
        boundary_style : 'external' | 'internal' | 'all', default: 'external'
            Style of boundary polygons to generate. ``'internal'`` polygons are generated
            between two connected foreground regions. ``'external'`` polygons are
            generated between foreground background. ``'all'``  includes both internal
            and external boundary polygons.

        background_value : int, default: 0
            Background value of the input image. All other values are considered
            as foreground.

        select_inputs : int | VectorLike[int], default: None
            Specify label ids to include as inputs to the filter. Labels that are not
            selected are removed from the input *before* generating the surface. By
            default, all label ids are used.

            Since the smoothing operation occurs across selected input regions, using
            this option to filter the input can result in smoother and more visually
            pleasing surfaces since non-selected inputs are not considered during
            smoothing. However, this also means that the generated surface will change
            shape depending on which inputs are selected.

            .. note::

                Selecting inputs can affect whether a boundary polygon is considered to
                be ``internal`` or ``external``. That is, an internal boundary becomes an
                external boundary when only one of the two foreground regions on the
                boundary is selected.

        select_outputs : int | VectorLike[int], default: None
            Specify label ids to include in the output of the filter. Labels that are
            not selected are removed from the output *after* generating the surface. By
            default, all label ids are used.

            Since the smoothing operation occurs across all input regions, using this
            option to filter the output means that the selected output regions will have
            the same shape (i.e. smoothed in the same manner), regardless of the outputs
            that are selected. This is useful for generating a surface for specific
            labels while also preserving sharp boundaries with non-selected outputs.

            .. note::

                Selecting outputs does not affect whether a boundary polygon is
                considered to be ``internal`` or ``external``. That is, an internal
                boundary remains internal even if only one of the two foreground regions
                on the boundary is selected.

        pad_background : bool, default: True
            :meth:`Pad <pyvista.ImageDataFilters.pad_image>` the image
            with ``background_value`` prior to contouring. This will
            generate polygons to "close" the surface at the boundaries of the image.
            This option is only relevant when there are foreground regions on the border
            of the image. Setting this value to ``False`` is useful if processing multiple
            volumes separately so that the generated surfaces fit together without
            creating surface overlap.

        output_mesh_type : str, default: None
            Type of the output mesh. Can be either ``'quads'``, or ``'triangles'``. By
            default, the output mesh has :attr:`~pyvista.CellType.TRIANGLE` cells when
            ``smoothing`` is enabled and :attr:`~pyvista.CellType.QUAD` cells (quads)
            otherwise. The mesh type can be forced to be triangles or quads; however,
            if smoothing is enabled and the type is ``'quads'``, the generated quads
            may not be planar.

        scalars : str, optional
            Name of scalars to process. Defaults to currently active scalars. If cell
            scalars are specified, the input image is first re-meshed with
            :meth:`~pyvista.ImageDataFilters.cells_to_points` to transform the cell
            data into point data.

        compute_normals : bool, default: True
            Compute point and cell normals for the contoured output using
            :meth:`~pyvista.PolyDataFilters.compute_normals` with ``auto_orient_normals``
            enabled by default. If ``False``, the generated polygons may have
            inconsistent ordering and orientation (and may negatively impact
            the shading used for rendering).

            .. warning::

                Enabling this option is likely to generate surfaces with normals
                pointing outward when ``closed_surface`` is ``True`` and
                ``boundary_style`` is ``True`` (the default). However, this is
                not guaranteed if the generated surface is not closed or if internal
                boundaries are generated. Do not assume the normals will point outward
                in all cases.

<<<<<<< HEAD
        multi_component_output : bool, optional
            If ``True``, the returned ``'boundary_labels'`` array is a two-component
            2D array. If ``False``, the ``'boundary_labels'`` array is simplified as a
            single-component 1D array. The simplification is as follows:

            - When ``boundary_type`` is ``'external'``, only the first component is
              returned. Since external polygons may only share a boundary with the
              background, the second component is always ``background_value`` in this
              case and can therefore be dropped without loss of information.

            - When ``boundary_type`` is ``'internal'`` or ``'all'``, the array is
              simplified by computing the vector norm of the values.

            By default, ``multi_component_output`` is ``False`` when ``boundary_type``
            is ``'external'``, and ``True`` otherwise.
=======
        smoothing : bool, default: True
            Smooth the generated surface using a constrained smoothing filter. Each
            point in the surface is smoothed as follows:

                For a point ``pi`` connected to a list of points ``pj`` via an edge, ``pi``
                is moved towards the average position of ``pj`` multiplied by the
                ``smoothing_relaxation`` factor, and limited by the ``smoothing_distance``
                constraint. This process is repeated either until convergence occurs, or
                the maximum number of ``smoothing_iterations`` is reached.

        smoothing_iterations : int, default: 16
            Maximum number of smoothing iterations to use.

        smoothing_relaxation : float, default: 0.5
            Relaxation factor used at each smoothing iteration.

        smoothing_distance : float, default: None
            Maximum distance each point is allowed to move (in any direction) during
            smoothing. This distance may be scaled with ``smoothing_scale``. By default,
            the distance is computed dynamically from the image spacing as:

                ``distance = norm(image_spacing) * smoothing_scale``.

        smoothing_scale : float, default: 1.0
            Relative scaling factor applied to ``smoothing_distance``. See that
            parameter for details.
>>>>>>> aa5908c5

        progress_bar : bool, default: False
            Display a progress bar to indicate progress.

        Returns
        -------
        pyvista.PolyData
            Surface mesh of labeled regions.

        See Also
        --------
        :meth:`~pyvista.PolyDataFilters.voxelize_binary_mask`
            Filter that generates binary labeled :class:`~pyvista.ImageData` from
            :class:`~pyvista.PolyData` surface contours. Can beloosely considered as
            an inverse of this filter.

        :meth:`~pyvista.ImageDataFilters.cells_to_points`
            Re-mesh :class:`~pyvista.ImageData` to a points-based representation.

        :meth:`~pyvista.DataSetFilters.extract_values`
            Threshold-like filter which can used to process the multi-component
            scalars generated by this filter.

        :meth:`~pyvista.DataSetFilters.contour`
            Generalized contouring method which uses MarchingCubes or FlyingEdges.

        :meth:`~pyvista.DataSetFilters.pack_labels`
            Function used internally by SurfaceNets to generate contiguous label data.

        :ref:`contouring_example`
            Additional contouring examples.

        References
        ----------
        S. Frisken, “SurfaceNets for Multi-Label Segmentations with Preservation of
        Sharp Boundaries”, J. Computer Graphics Techniques, 2022. Available online:
        http://jcgt.org/published/0011/01/03/

        W. Schroeder, S. Tsalikis, M. Halle, S. Frisken. A High-Performance SurfaceNets
        Discrete Isocontouring Algorithm. arXiv:2401.14906. 2024. Available online:
        `http://arxiv.org/abs/2401.14906 <http://arxiv.org/abs/2401.14906>`__

        Examples
        --------
        Load labeled image data with a background region ``0`` and four foreground
        regions.

        >>> import pyvista as pv
        >>> import numpy as np
        >>> from pyvista import examples
        >>> image = examples.load_channels()
        >>> label_ids = np.unique(image.active_scalars)
        >>> label_ids
        pyvista_ndarray([0, 1, 2, 3, 4])
        >>> image.dimensions
        (251, 251, 101)

        Crop the image to simplify the data.

        >>> image = image.extract_subset(voi=(75, 109, 75, 109, 85, 100))
        >>> image.dimensions
        (35, 35, 16)

        Plot the cropped image for context. Configure the color map to generate
        consistent coloring of the regions for all plots.

        >>> plot_kwargs = dict(
        ...     cmap='glasbey',
        ...     clim=[0, 77],
        ...     show_edges=True,
        ...     show_scalar_bar=False,
        ... )
        >>> image.plot(**plot_kwargs)

        Generate surface contours of the foreground regions and plot it. Note that
        the ``background_value`` is ``0`` by default.

        >>> contours = image.contour_labels()
        >>> contours.plot(zoom=1.5, **plot_kwargs)

        By default, only external boundary polygons are generated and the returned
        ``'boundary_labels'`` array is a single-component array.

        >>> contours['boundary_labels'].ndim
        1

        Set ``multi_component_output`` to ``True`` to generate a two-component
        array instead showing the two boundary regions associated with each polygon.

        >>> contours = image.contour_labels(multi_component_output=True)
        >>> contours['boundary_labels'].ndim
        2

        Show the unique values. Since only ``'external'`` boundaries are generated
        by default, the second component is always ``0`` (i.e. the ``background_value``).
        Note that all four foreground regions share a boundary with the background.

        >>> np.unique(contours['boundary_labels'], axis=0)
        array([[1, 0],
               [2, 0],
               [3, 0],
               [4, 0]])

        Repeat the example but this time generate internal contours only. By default,
        generating internal polygons will output a two-component array. Note that
        when plotting multi-component scalars, each component is normalized (vector norm)
        for visualization.

        >>> contours = image.contour_labels('internal')
        >>> contours['boundary_labels'].ndim
        2
        >>> contours.plot(zoom=1.5, **plot_kwargs)

        Show the unique two-component boundary labels again. From these values we can
        determine that all foreground regions share an internal boundary with each
        other `except`  for regions ``1`` and ``3`` since the boundary value ``[1, 3]``
        is missing.

        >>> np.unique(contours['boundary_labels'], axis=0)
        array([[1, 2],
               [1, 4],
               [2, 3],
               [2, 4],
               [3, 4]])

        Generate contours for all boundaries, and use ``select_outputs`` to filter
        the output to only include polygons which share a boundary with region ``3``.

        >>> region_3 = image.contour_labels('all', select_outputs=3)
        >>> region_3.plot(zoom=3, **plot_kwargs)

        Note how using ``select_outputs`` preserves the sharp features and boundary
        labels for non-selected regions. If desired, use ``select_inputs`` instead to
        completely "ignore" non-selected regions.

        >>> region_3 = image.contour_labels(select_inputs=3)
        >>> region_3.plot(zoom=3, **plot_kwargs)

        The sharp features are now smoothed and the internal boundaries are now labeled
        as external boundaries. Note that using ``'all'`` here is optional since
        using ``select_inputs`` converts previously-internal boundaries into external
        ones.

        Do not pad the image with background values before contouring. Since the input image
        has foreground regions visible at the edges of the image (e.g. the ``+Z`` bound),
        setting ``pad_background=False`` in this example causes the top and sides of
        the mesh to be "open".

        >>> surf = image.contour_labels(pad_background=False)
        >>> surf.plot(zoom=1.5, **plot_kwargs)

        Disable smoothing to generate staircase-like surface. Without smoothing, the
        surface has quadrilateral cells by default.

        >>> surf = image.contour_labels(smoothing=False)
        >>> surf.plot(zoom=1.5, **plot_kwargs)

        Keep smoothing enabled but reduce the smoothing scale. A smoothing scale
        less than one may help preserve sharp features (e.g. corners).

        >>> surf = image.contour_labels(smoothing_scale=0.5)
        >>> surf.plot(zoom=1.5, **plot_kwargs)

        """
        temp_scalars_name = '_PYVISTA_TEMP'

        def _get_unique_labels_no_background(
            array: NumpyArray[int], background: int
        ) -> NumpyArray[int]:
            unique = np.unique(array)
            return unique[unique != background]

        def _get_alg_input(image: ImageData, scalars_: str | None) -> ImageData:
            if scalars_ is None:
                set_default_active_scalars(image)
                field, scalars_ = image.active_scalars_info
            else:
                field = image.get_array_association(scalars_, preference='point')

            return (
                image
                if field == FieldAssociation.POINT
                else image.cells_to_points(scalars=scalars_, copy=False)
            )

        def _process_select_inputs(
            image: ImageData,
            select_inputs_: int | VectorLike[int],
            scalars_: pyvista_ndarray,
        ) -> NumpyArray[int]:
            select_inputs = np.atleast_1d(select_inputs_)
            # Remove non-selected label ids from the input. We do this by setting
            # non-selected ids to the background value to remove them from the input
            temp_scalars = scalars_.copy()
            input_ids = _get_unique_labels_no_background(temp_scalars, background_value)
            keep_labels = [*select_inputs, background_value]
            for label in input_ids:
                if label not in keep_labels:
                    temp_scalars[temp_scalars == label] = background_value

            image.point_data[temp_scalars_name] = temp_scalars
            image.set_active_scalars(temp_scalars_name, preference='point')

            return input_ids

        def _set_output_mesh_type(alg_: _vtk.vtkSurfaceNets3D):
            if output_mesh_type is None:
                alg_.SetOutputMeshTypeToDefault()
            elif output_mesh_type == 'quads':
                alg_.SetOutputMeshTypeToQuads()
            else:  # output_mesh_type == 'triangles':
                alg_.SetOutputMeshTypeToTriangles()

        def _configure_boundaries(
            alg_: _vtk.vtkSurfaceNets3D,
            array_: pyvista_ndarray,
            select_inputs_: int | VectorLike[int] | None,
            select_outputs_: int | VectorLike[int] | None,
        ):
            # WARNING: Setting the output style to default or boundary does not really work
            # as expected. Specifically, `SetOutputStyleToDefault` by itself will not actually
            # produce meshes with interior faces at the boundaries between foreground regions
            # (even though this is what is suggested by the docs). Instead, simply calling
            # `SetLabels` below will enable internal boundaries, regardless of the value of
            # `OutputStyle`. Also, using `SetOutputStyleToBoundary` generates jagged/rough
            # 'lines' between two exterior regions; enabling internal boundaries fixes this.
            input_ids = (
                _process_select_inputs(alg_input, select_inputs_, array_)
                if select_inputs_ is not None
                else None
            )
            alg_.SetOutputStyleToSelected()
            if select_outputs_ is not None:
                # Use selected outputs
                output_ids = _get_unique_labels_no_background(
                    np.atleast_1d(select_outputs_),
                    background_value,
                )
            elif input_ids is not None:
                # Set outputs to be same as inputs
                output_ids = input_ids
            else:
                # Output all labels
                output_ids = _get_unique_labels_no_background(
                    array_,
                    background_value,
                )
            output_ids = output_ids.astype(float)

            # Add selected outputs
            [alg.AddSelectedLabel(label_id) for label_id in output_ids]  # type: ignore[func-returns-value]

            # The following logic enables the generation of internal boundaries
            if input_ids is not None:
                # Generate internal boundaries for selected inputs only
                internal_ids: NumpyArray[int] = input_ids
            elif select_outputs is None:
                # No inputs or outputs selected, so generate internal
                # boundaries for all labels in input array
                internal_ids = output_ids
            else:
                internal_ids = _get_unique_labels_no_background(
                    array_,
                    background_value,
                )

            [alg.SetLabel(int(val), val) for val in internal_ids]  # type: ignore[func-returns-value]

        def _configure_smoothing(
            alg_: _vtk.vtkSurfaceNets3D,
            spacing_: tuple[float, float, float],
            iterations_: int,
            relaxation_: float,
            scale_: float,
            distance_: float | None,
        ):
            def _is_small_number(num) -> bool | np.bool_:
                return isinstance(num, (float, int, np.floating, np.integer)) and num < 1e-8

            if smoothing and not _is_small_number(scale_) and not _is_small_number(distance_):
                # Only enable smoothing if distance is not very small, since a small
                # distance will actually result in large smoothing (suspected division
                # by zero error in vtk code)
                alg_.SmoothingOn()
                alg_.GetSmoother().SetNumberOfIterations(iterations_)
                alg_.GetSmoother().SetRelaxationFactor(relaxation_)

                # Auto-constraints are On by default which only allows you to scale
                # relative distance (with SetConstraintScale) but not set its value
                # directly. Here, we turn this off so that we can both set its value
                # and/or scale it independently
                alg_.AutomaticSmoothingConstraintsOff()

                # Dynamically calculate distance if not specified.
                # This emulates the auto-constraint calc from vtkSurfaceNets3D
                distance_ = distance_ if distance_ else np.linalg.norm(spacing_)
                alg_.GetSmoother().SetConstraintDistance(distance_ * scale_)
            else:
                alg_.SmoothingOff()

        if not hasattr(_vtk, 'vtkSurfaceNets3D'):  # pragma: no cover
            from pyvista.core.errors import VTKVersionError

            raise VTKVersionError('Surface nets 3D require VTK 9.3.0 or newer.')

        _validation.check_contains(
            ['all', 'internal', 'external'], must_contain=boundary_style, name='boundary_style'
        )
        _validation.check_contains(
            [None, 'quads', 'triangles'], must_contain=output_mesh_type, name='output_mesh_type'
        )

        alg_input = _get_alg_input(self, scalars)

        # Pad with background values to close surfaces at image boundaries
        alg_input = alg_input.pad_image(background_value) if pad_background else alg_input

        alg = _vtk.vtkSurfaceNets3D()
        alg.SetBackgroundLabel(background_value)
        alg.SetInputData(alg_input)

        _set_output_mesh_type(alg)
        _configure_boundaries(
            alg,
            cast(pyvista.pyvista_ndarray, alg_input.active_scalars),
            select_inputs,
            select_outputs,
        )
        _configure_smoothing(
            alg,
            alg_input.spacing,
            smoothing_iterations,
            smoothing_relaxation,
            smoothing_scale,
            smoothing_distance,
        )

        # Get output
        # Suppress improperly used INFO for debugging messages in vtkSurfaceNets3D
        verbosity = _vtk.vtkLogger.GetCurrentVerbosityCutoff()
        _vtk.vtkLogger.SetStderrVerbosity(_vtk.vtkLogger.VERBOSITY_OFF)
        _update_alg(alg, progress_bar, 'Generating label contours')
        # Restore the original vtkLogger verbosity level
        _vtk.vtkLogger.SetStderrVerbosity(verbosity)
        output: pyvista.PolyData = _get_output(alg)

        (  # Clear temp scalars from input
            alg_input.point_data.remove(temp_scalars_name)
            if temp_scalars_name in alg_input.point_data
            else None
        )

        VTK_NAME = 'BoundaryLabels'
        PV_NAME = 'boundary_labels'
        if VTK_NAME in output.cell_data.keys():
            output.rename_array(VTK_NAME, PV_NAME)
            if boundary_style in ['external', 'internal']:
                # Output contains all boundary cells, need to remove cells we don't want
                labels_array = output.cell_data[PV_NAME]
                is_external = np.any(labels_array == background_value, axis=1)
                remove = is_external if boundary_style == 'internal' else ~is_external
                output.remove_cells(remove, inplace=True)

            if multi_component_output is None:
                multi_component_output = boundary_style != 'external'
            if not multi_component_output:
                # Simplify scalars to a single component
                if boundary_style == 'external':
                    # Keep first component only
                    output.cell_data[PV_NAME] = output.cell_data[PV_NAME][:, 0]
                else:
                    # Compute norm
                    output.cell_data[PV_NAME] = np.linalg.norm(
                        output.cell_data['boundary_labels'], axis=1
                    )

        if select_outputs is not None:
            # This option generates unused points
            # Use clean to remove these points (without merging points)
            output.clean(
                point_merging=False,
                lines_to_points=False,
                polys_to_lines=False,
                strips_to_polys=False,
                inplace=True,
            )

        if compute_normals and output.n_cells > 0:
            output.compute_normals(auto_orient_normals=True, inplace=True)
        return output

    def points_to_cells(  # type: ignore[misc]
        self: ImageData,
        scalars: str | None = None,
        *,
        dimensionality: VectorLike[bool]
        | Literal[0, 1, 2, 3, '0D', '1D', '2D', '3D', 'preserve'] = 'preserve',
        copy: bool = True,
    ):
        """Re-mesh image data from a point-based to a cell-based representation.

        This filter changes how image data is represented. Data represented as points
        at the input is re-meshed into an alternative representation as cells at the
        output. Only the :class:`~pyvista.ImageData` container is modified so that
        the number of input points equals the number of output cells. The re-meshing is
        otherwise lossless in the sense that point data at the input is passed through
        unmodified and stored as cell data at the output. Any cell data at the input is
        ignored and is not used by this filter.

        To change the image data's representation, the input points are used to
        represent the centers of the output cells. This has the effect of "growing" the
        input image dimensions by one along each axis (i.e. half the cell width on each
        side). For example, an image with 100 points and 99 cells along an axis at the
        input will have 101 points and 100 cells at the output. If the input has 1mm
        spacing, the axis size will also increase from 99mm to 100mm. By default,
        only non-singleton dimensions are increased such that 1D or 2D inputs remain
        1D or 2D at the output.

        Since filters may be inherently cell-based (e.g. some :class:`~pyvista.DataSetFilters`)
        or may operate on point data exclusively (e.g. most :class:`~pyvista.ImageDataFilters`),
        re-meshing enables the same data to be used with either kind of filter while
        ensuring the input data to those filters has the appropriate representation.
        This filter is also useful when plotting image data to achieve a desired visual
        effect, such as plotting images as voxel cells instead of as points.

        .. note::
            Only the input's :attr:`~pyvista.ImageData.dimensions`, and
            :attr:`~pyvista.ImageData.origin` are modified by this filter. Other spatial
            properties such as :attr:`~pyvista.ImageData.spacing` and
            :attr:`~pyvista.ImageData.direction_matrix` are not affected.

        .. versionadded:: 0.44.0

        See Also
        --------
        cells_to_points
            Inverse of this filter to represent cells as points.
        :meth:`~pyvista.DataSetFilters.point_data_to_cell_data`
            Resample point data as cell data without modifying the container.
        :meth:`~pyvista.DataSetFilters.cell_data_to_point_data`
            Resample cell data as point data without modifying the container.

        Parameters
        ----------
        scalars : str, optional
            Name of point data scalars to pass through to the output as cell data. Use
            this parameter to restrict the output to only include the specified array.
            By default, all point data arrays at the input are passed through as cell
            data at the output.

        dimensionality : VectorLike[bool], Literal[0, 1, 2, 3, "0D", "1D", "2D", "3D", "preserve"], default: 'preserve'
            Control which dimensions will be modified by the filter.

            - Can be specified as a sequence of 3 boolean to allow modification on a per
                dimension basis.
            - ``0`` or ``'0D'``: convenience alias to output a 0D ImageData with
              dimensions ``(1, 1, 1)``. Only valid for 0D inputs.
            - ``1`` or ``'1D'``: convenience alias to output a 1D ImageData where
              exactly one dimension is greater than one, e.g. ``(>1, 1, 1)``. Only valid
              for 0D or 1D inputs.
            - ``2`` or ``'2D'``: convenience alias to output a 2D ImageData where
              exactly two dimensions are greater than one, e.g. ``(>1, >1, 1)``. Only
              valid for 0D, 1D, or 2D inputs.
            - ``3`` or ``'3D'``: convenience alias to output a 3D ImageData, where all
              three dimensions are greater than one, e.g. ``(>1, >1, >1)``. Valid for
              any 0D, 1D, 2D, or 3D inputs.
            - ``'preserve'`` (default): convenience alias to not modify singleton
              dimensions.

        copy : bool, default: True
            Copy the input point data before associating it with the output cell data.
            If ``False``, the input and output will both refer to the same data array(s).

        Returns
        -------
        pyvista.ImageData
            Image with a cell-based representation.

        Examples
        --------
        Load an image with point data.

        >>> from pyvista import examples
        >>> image = examples.load_uniform()

        Show the current properties and point arrays of the image.

        >>> image
        ImageData (...)
          N Cells:      729
          N Points:     1000
          X Bounds:     0.000e+00, 9.000e+00
          Y Bounds:     0.000e+00, 9.000e+00
          Z Bounds:     0.000e+00, 9.000e+00
          Dimensions:   10, 10, 10
          Spacing:      1.000e+00, 1.000e+00, 1.000e+00
          N Arrays:     2

        >>> image.point_data.keys()
        ['Spatial Point Data']

        Re-mesh the points and point data as cells and cell data.

        >>> cells_image = image.points_to_cells()

        Show the properties and cell arrays of the re-meshed image.

        >>> cells_image
        ImageData (...)
          N Cells:      1000
          N Points:     1331
          X Bounds:     -5.000e-01, 9.500e+00
          Y Bounds:     -5.000e-01, 9.500e+00
          Z Bounds:     -5.000e-01, 9.500e+00
          Dimensions:   11, 11, 11
          Spacing:      1.000e+00, 1.000e+00, 1.000e+00
          N Arrays:     1

        >>> cells_image.cell_data.keys()
        ['Spatial Point Data']

        Observe that:

        - The input point array is now a cell array
        - The output has one less array (the input cell data is ignored)
        - The dimensions have increased by one
        - The bounds have increased by half the spacing
        - The output ``N Cells`` equals the input ``N Points``

        Since the input points are 3D (i.e. there are no singleton dimensions), the
        output cells are 3D :attr:`~pyvista.CellType.VOXEL` cells.

        >>> cells_image.get_cell(0).type
        <CellType.VOXEL: 11>

        If the input points are 2D (i.e. one dimension is singleton), the
        output cells are 2D :attr:`~pyvista.CellType.PIXEL` cells when ``dimensions`` is
        set to ``'preserve'``.

        >>> image2D = examples.load_logo()
        >>> image2D.dimensions
        (1920, 718, 1)

        >>> pixel_cells_image = image2D.points_to_cells(dimensionality='preserve')
        >>> pixel_cells_image.dimensions
        (1921, 719, 1)
        >>> pixel_cells_image.get_cell(0).type
        <CellType.PIXEL: 8>

        This is equivalent as requesting a 2D output.

        >>> pixel_cells_image = image2D.points_to_cells(dimensionality='2D')
        >>> pixel_cells_image.dimensions
        (1921, 719, 1)
        >>> pixel_cells_image.get_cell(0).type
        <CellType.PIXEL: 8>

        Use ``(True, True, True)`` to re-mesh 2D points as 3D cells.

        >>> voxel_cells_image = image2D.points_to_cells(
        ...     dimensionality=(True, True, True)
        ... )
        >>> voxel_cells_image.dimensions
        (1921, 719, 2)
        >>> voxel_cells_image.get_cell(0).type
        <CellType.VOXEL: 11>

        Or request a 3D output.

        >>> voxel_cells_image = image2D.points_to_cells(dimensionality='3D')
        >>> voxel_cells_image.dimensions
        (1921, 719, 2)
        >>> voxel_cells_image.get_cell(0).type
        <CellType.VOXEL: 11>

        See :ref:`image_representations_example` for more examples using this filter.

        """
        if scalars is not None:
            field = self.get_array_association(scalars, preference='point')
            if field != FieldAssociation.POINT:
                raise ValueError(
                    f"Scalars '{scalars}' must be associated with point data. Got {field.name.lower()} data instead.",
                )
        return self._remesh_points_cells(
            points_to_cells=True,
            scalars=scalars,
            dimensionality=dimensionality,
            copy=copy,
        )

    def cells_to_points(  # type: ignore[misc]
        self: ImageData,
        scalars: str | None = None,
        *,
        dimensionality: VectorLike[bool]
        | Literal[0, 1, 2, 3, '0D', '1D', '2D', '3D', 'preserve'] = 'preserve',
        copy: bool = True,
    ):
        """Re-mesh image data from a cell-based to a point-based representation.

        This filter changes how image data is represented. Data represented as cells
        at the input is re-meshed into an alternative representation as points at the
        output. Only the :class:`~pyvista.ImageData` container is modified so that
        the number of input cells equals the number of output points. The re-meshing is
        otherwise lossless in the sense that cell data at the input is passed through
        unmodified and stored as point data at the output. Any point data at the input is
        ignored and is not used by this filter.

        To change the image data's representation, the input cell centers are used to
        represent the output points. This has the effect of "shrinking" the
        input image dimensions by one along each axis (i.e. half the cell width on each
        side). For example, an image with 101 points and 100 cells along an axis at the
        input will have 100 points and 99 cells at the output. If the input has 1mm
        spacing, the axis size will also decrease from 100mm to 99mm.

        Since filters may be inherently cell-based (e.g. some :class:`~pyvista.DataSetFilters`)
        or may operate on point data exclusively (e.g. most :class:`~pyvista.ImageDataFilters`),
        re-meshing enables the same data to be used with either kind of filter while
        ensuring the input data to those filters has the appropriate representation.
        This filter is also useful when plotting image data to achieve a desired visual
        effect, such as plotting images as points instead of as voxel cells.

        .. note::
            Only the input's :attr:`~pyvista.ImageData.dimensions`, and
            :attr:`~pyvista.ImageData.origin` are modified by this filter. Other spatial
            properties such as :attr:`~pyvista.ImageData.spacing` and
            :attr:`~pyvista.ImageData.direction_matrix` are not affected.

        .. versionadded:: 0.44.0

        See Also
        --------
        points_to_cells
            Inverse of this filter to represent points as cells.
        :meth:`~pyvista.DataSetFilters.cell_data_to_point_data`
            Resample cell data as point data without modifying the container.
        :meth:`~pyvista.DataSetFilters.point_data_to_cell_data`
            Resample point data as cell data without modifying the container.

        Parameters
        ----------
        scalars : str, optional
            Name of cell data scalars to pass through to the output as point data. Use
            this parameter to restrict the output to only include the specified array.
            By default, all cell data arrays at the input are passed through as point
            data at the output.

        dimensionality : VectorLike[bool], Literal[0, 1, 2, 3, "0D", "1D", "2D", "3D", "preserve"], default: 'preserve'
            Control which dimensions will be modified by the filter.

            - Can be specified as a sequence of 3 boolean to allow modification on a per
                dimension basis.
            - ``0`` or ``'0D'``: convenience alias to output a 0D ImageData with
              dimensions ``(1, 1, 1)``. Only valid for 0D inputs.
            - ``1`` or ``'1D'``: convenience alias to output a 1D ImageData where
              exactly one dimension is greater than one, e.g. ``(>1, 1, 1)``. Only valid
              for 0D or 1D inputs.
            - ``2`` or ``'2D'``: convenience alias to output a 2D ImageData where
              exactly two dimensions are greater than one, e.g. ``(>1, >1, 1)``. Only
              valid for 0D, 1D, or 2D inputs.
            - ``3`` or ``'3D'``: convenience alias to output a 3D ImageData, where all
              three dimensions are greater than one, e.g. ``(>1, >1, >1)``. Valid for
              any 0D, 1D, 2D, or 3D inputs.
            - ``'preserve'`` (default): convenience alias to not modify singleton
              dimensions.

            .. note::
                This filter does not modify singleton dimensions with ``dimensionality``
                set as ``'preserve'`` by default.

        copy : bool, default: True
            Copy the input cell data before associating it with the output point data.
            If ``False``, the input and output will both refer to the same data array(s).

        Returns
        -------
        pyvista.ImageData
            Image with a point-based representation.

        Examples
        --------
        Load an image with cell data.

        >>> from pyvista import examples
        >>> image = examples.load_uniform()

        Show the current properties and cell arrays of the image.

        >>> image
        ImageData (...)
          N Cells:      729
          N Points:     1000
          X Bounds:     0.000e+00, 9.000e+00
          Y Bounds:     0.000e+00, 9.000e+00
          Z Bounds:     0.000e+00, 9.000e+00
          Dimensions:   10, 10, 10
          Spacing:      1.000e+00, 1.000e+00, 1.000e+00
          N Arrays:     2

        >>> image.cell_data.keys()
        ['Spatial Cell Data']

        Re-mesh the cells and cell data as points and point data.

        >>> points_image = image.cells_to_points()

        Show the properties and point arrays of the re-meshed image.

        >>> points_image
        ImageData (...)
          N Cells:      512
          N Points:     729
          X Bounds:     5.000e-01, 8.500e+00
          Y Bounds:     5.000e-01, 8.500e+00
          Z Bounds:     5.000e-01, 8.500e+00
          Dimensions:   9, 9, 9
          Spacing:      1.000e+00, 1.000e+00, 1.000e+00
          N Arrays:     1

        >>> points_image.point_data.keys()
        ['Spatial Cell Data']

        Observe that:

        - The input cell array is now a point array
        - The output has one less array (the input point data is ignored)
        - The dimensions have decreased by one
        - The bounds have decreased by half the spacing
        - The output ``N Points`` equals the input ``N Cells``

        See :ref:`image_representations_example` for more examples using this filter.

        """
        if scalars is not None:
            field = self.get_array_association(scalars, preference='cell')
            if field != FieldAssociation.CELL:
                raise ValueError(
                    f"Scalars '{scalars}' must be associated with cell data. Got {field.name.lower()} data instead.",
                )
        return self._remesh_points_cells(
            points_to_cells=False,
            scalars=scalars,
            dimensionality=dimensionality,
            copy=copy,
        )

    def _remesh_points_cells(  # type: ignore[misc]
        self: ImageData,
        points_to_cells: bool,
        scalars: str | None,
        dimensionality: VectorLike[bool] | Literal[0, 1, 2, 3, '0D', '1D', '2D', '3D', 'preserve'],
        copy: bool,
    ):
        """Re-mesh points to cells or vice-versa.

        The active cell or point scalars at the input will be set as active point or
        cell scalars at the output, respectively.

        Parameters
        ----------
        points_to_cells : bool
            Set to ``True`` to re-mesh points to cells.
            Set to ``False`` to re-mesh cells to points.

        scalars : str
            If set, only these scalars are passed through.

        dimensionality : VectorLike[bool], Literal[0, 1, 2, 3, '0D', '1D', '2D', '3D', 'preserve']
            Control which dimensions will be modified by the filter.

            - Can be specified as a sequence of 3 boolean to allow modification on a per
                dimension basis.
            - ``0`` or ``'0D'``: convenience alias to output a 0D ImageData with
              dimensions ``(1, 1, 1)``. Only valid for 0D inputs.
            - ``1`` or ``'1D'``: convenience alias to output a 1D ImageData where
              exactly one dimension is greater than one, e.g. ``(>1, 1, 1)``. Only valid
              for 0D or 1D inputs.
            - ``2`` or ``'2D'``: convenience alias to output a 2D ImageData where
              exactly two dimensions are greater than one, e.g. ``(>1, >1, 1)``. Only
              valid for 0D, 1D, or 2D inputs.
            - ``3`` or ``'3D'``: convenience alias to output a 3D ImageData, where all
              three dimensions are greater than one, e.g. ``(>1, >1, >1)``. Valid for
              any 0D, 1D, 2D, or 3D inputs.
            - ``'preserve'``: convenience alias to not modify singleton
              dimensions.

        copy : bool
            Copy the input data before associating it with the output data.

        Returns
        -------
        pyvista.ImageData
            Re-meshed image.

        """

        def _get_output_scalars(preference):
            active_scalars = self.active_scalars_name
            if active_scalars:
                field = self.get_array_association(
                    active_scalars,
                    preference=preference,
                )
                active_scalars = active_scalars if field.name.lower() == preference else None
            return active_scalars

        point_data = self.point_data
        cell_data = self.cell_data

        # Get data to use and operations to perform for the conversion
        new_image = pyvista.ImageData()

        if points_to_cells:
            output_scalars = scalars if scalars else _get_output_scalars('point')
            # Enlarge image so points become cell centers
            origin_operator = operator.sub
            dims_operator = operator.add  # Increase dimensions
            old_data = point_data
            new_data = new_image.cell_data
        else:  # cells_to_points
            output_scalars = scalars if scalars else _get_output_scalars('cell')
            # Shrink image so cell centers become points
            origin_operator = operator.add
            dims_operator = operator.sub  # Decrease dimensions
            old_data = cell_data
            new_data = new_image.point_data

        dims_mask, dims_result = self._validate_dimensional_operation(
            operation_mask=dimensionality, operator=dims_operator, operation_size=1
        )

        # Prepare the new image
        new_image.origin = origin_operator(
            self.origin,
            (np.array(self.spacing) / 2) * dims_mask,
        )
        new_image.dimensions = dims_result  # type: ignore[assignment]
        new_image.spacing = self.spacing
        new_image.direction_matrix = self.direction_matrix

        # Check the validity of the operation
        if points_to_cells:
            if new_image.n_cells != self.n_points:
                raise ValueError(
                    'Cannot re-mesh points to cells. The dimensions of the input'
                    f' {self.dimensions} is not compatible with the dimensions of the'
                    f' output {new_image.dimensions} and would require to map'
                    f' {self.n_points} points on {new_image.n_cells} cells.'
                )
        else:  # cells_to_points
            if new_image.n_points != self.n_cells:
                raise ValueError(
                    'Cannot re-mesh cells to points. The dimensions of the input'
                    f' {self.dimensions} is not compatible with the dimensions of the'
                    f' output {new_image.dimensions} and would require to map'
                    f' {self.n_cells} cells on {new_image.n_points} points.'
                )

        # Copy field data
        new_image.field_data.update(self.field_data)

        # Copy old data (point or cell) to new data (cell or point)
        array_names = [scalars] if scalars else old_data.keys()
        for array_name in array_names:
            new_data[array_name] = old_data[array_name].copy() if copy else old_data[array_name]

        new_image.set_active_scalars(output_scalars)
        return new_image

    def pad_image(
        self,
        pad_value: float | VectorLike[float] | Literal['wrap', 'mirror'] = 0.0,
        *,
        pad_size: int | VectorLike[int] = 1,
        dimensionality: VectorLike[bool]
        | Literal[0, 1, 2, 3, '0D', '1D', '2D', '3D', 'preserve'] = 'preserve',
        scalars: str | None = None,
        pad_all_scalars: bool = False,
        progress_bar: bool = False,
        pad_singleton_dims: bool | None = None,
    ) -> pyvista.ImageData:
        """Enlarge an image by padding its boundaries with new points.

        .. versionadded:: 0.44.0

        Padded points may be mirrored, wrapped, or filled with a constant value. By
        default, all boundaries of the image are padded with a single constant value.

        This filter is designed to work with 1D, 2D, or 3D image data and will only pad
        non-singleton dimensions unless otherwise specified.

        Parameters
        ----------
        pad_value : float | sequence[float] | 'mirror' | 'wrap', default: 0.0
            Padding value(s) given to new points outside the original image extent.
            Specify:

            - a number: New points are filled with the specified constant value.
            - a vector: New points are filled with the specified multi-component vector.
            - ``'wrap'``: New points are filled by wrapping around the padding axis.
            - ``'mirror'``: New points are filled by mirroring the padding axis.

        pad_size : int | sequence[int], default: 1
            Number of points to add to the image boundaries. Specify:

            - A single value to pad all boundaries equally.
            - Two values, one for each ``(X, Y)`` axis, to apply symmetric padding to
              each axis independently.
            - Three values, one for each ``(X, Y, Z)`` axis, to apply symmetric padding
              to each axis independently.
            - Four values, one for each ``(-X, +X, -Y, +Y)`` boundary, to apply
              padding to each boundary independently.
            - Six values, one for each ``(-X, +X, -Y, +Y, -Z, +Z)`` boundary, to apply
              padding to each boundary independently.

        dimensionality : VectorLike[bool], Literal[1, 2, 3, "1D", "2D", "3D", "preserve"], default: 'preserve'
            Control which dimensions will be padded by the filter.

            - Can be specified as a sequence of 3 boolean to apply padding on a per
                dimension basis.
            - ``1`` or ``'1D'``: apply padding such that the output is a 1D ImageData
              where exactly one dimension is greater than one, e.g. ``(>1, 1, 1)``.
              Only valid for 0D or 1D inputs.
            - ``2`` or ``'2D'``: apply padding such that the output is a 2D ImageData
              where exactly two dimensions are greater than one, e.g. ``(>1, >1, 1)``.
              Only valid for 0D, 1D, or 2D inputs.
            - ``3`` or ``'3D'``: apply padding such that the output is a 3D ImageData,
              where all three dimensions are greater than one, e.g. ``(>1, >1, >1)``.
              Valid for any 0D, 1D, 2D, or 3D inputs.

            .. note::
                The ``pad_size`` for singleton dimensions is set to ``0`` by default, even
                if non-zero pad sizes are specified for these axes with this parameter.
                Set ``dimensionality`` to a value different than ``'preserve'`` to
                override this behavior and enable padding any or all dimensions.

            .. versionadded:: 0.45.0

        scalars : str, optional
            Name of scalars to pad. Defaults to currently active scalars. Unless
            ``pad_all_scalars`` is ``True``, only the specified ``scalars`` are included
            in the output.

        pad_all_scalars : bool, default: False
            Pad all point data scalars and include them in the output. This is useful
            for padding images with multiple scalars. If ``False``, only the specified
            ``scalars`` are padded.

        progress_bar : bool, default: False
            Display a progress bar to indicate progress.

        pad_singleton_dims : bool, optional
            Control whether to pad singleton dimensions.

            .. deprecated:: 0.45.0
                Deprecated, use ``dimensionality='preserve'`` instead of
                ``pad_singleton_dims=True`` and ``dimensionality='3D'`` instead of
                ``pad_singleton_dims=False``.

                Estimated removal on v0.48.0.

        Returns
        -------
        pyvista.ImageData
            Padded image.

        Examples
        --------
        Pad a grayscale image with a 100-pixel wide border. The padding is black
        (i.e. has a value of ``0``) by default.

        >>> import pyvista as pv
        >>> from pyvista import examples
        >>>
        >>> gray_image = examples.download_moonlanding_image()
        >>> gray_image.dimensions
        (630, 474, 1)
        >>> padded = gray_image.pad_image(pad_size=100)
        >>> padded.dimensions
        (830, 674, 1)

        Plot the image. To show grayscale images correctly, we define a custom plotting
        method.

        >>> def grayscale_image_plotter(image):
        ...     import vtk
        ...
        ...     actor = vtk.vtkImageActor()
        ...     actor.GetMapper().SetInputData(image)
        ...     actor.GetProperty().SetInterpolationTypeToNearest()
        ...     plot = pv.Plotter()
        ...     plot.add_actor(actor)
        ...     plot.view_xy()
        ...     plot.camera.tight()
        ...     return plot
        >>>
        >>> plot = grayscale_image_plotter(padded)
        >>> plot.show()

        Pad only the x-axis with a white border.

        >>> padded = gray_image.pad_image(pad_value=255, pad_size=(200, 0))
        >>> plot = grayscale_image_plotter(padded)
        >>> plot.show()

        Pad with wrapping.

        >>> padded = gray_image.pad_image('wrap', pad_size=100)
        >>> plot = grayscale_image_plotter(padded)
        >>> plot.show()

        Pad with mirroring.

        >>> padded = gray_image.pad_image('mirror', pad_size=100)
        >>> plot = grayscale_image_plotter(padded)
        >>> plot.show()

        Pad a color image using multi-component color vectors. Here, RGBA values are
        used.

        >>> color_image = examples.load_logo()
        >>> red = (255, 0, 0, 255)  # RGBA
        >>> padded = color_image.pad_image(pad_value=red, pad_size=200)
        >>>
        >>> plot_kwargs = dict(cpos='xy', zoom='tight', rgb=True, show_axes=False)
        >>> padded.plot(**plot_kwargs)

        Pad each edge of the image separately with a different color.

        >>> orange = pv.Color('orange').int_rgba
        >>> purple = pv.Color('purple').int_rgba
        >>> blue = pv.Color('blue').int_rgba
        >>> green = pv.Color('green').int_rgba
        >>>
        >>> padded = color_image.pad_image(orange, pad_size=(100, 0, 0, 0))
        >>> padded = padded.pad_image(purple, pad_size=(0, 100, 0, 0))
        >>> padded = padded.pad_image(blue, pad_size=(0, 0, 100, 0))
        >>> padded = padded.pad_image(green, pad_size=(0, 0, 0, 100))
        >>>
        >>> padded.plot(**plot_kwargs)

        """
        # Deprecated on v0.45.0, estimated removal on v0.48.0
        if pad_singleton_dims is not None:
            if pad_singleton_dims:
                warnings.warn(
                    'Use of `pad_singleton_dims=True` is deprecated. Use `dimensionality="3D"` instead',
                    PyVistaDeprecationWarning,
                )
                dimensionality = '3D'
            else:
                warnings.warn(
                    'Use of `pad_singleton_dims=False` is deprecated. Use `dimensionality="preserve"` instead',
                    PyVistaDeprecationWarning,
                )
                dimensionality = 'preserve'

        def _get_num_components(array_):
            return 1 if array_.ndim == 1 else array_.shape[1]

        # Validate scalars
        if scalars is None:
            set_default_active_scalars(self)  # type: ignore[arg-type]
            field, scalars = self.active_scalars_info  # type: ignore[attr-defined]
        else:
            field = self.get_array_association(scalars, preference='point')  # type: ignore[attr-defined]
        if field != FieldAssociation.POINT:
            raise ValueError(
                f"Scalars '{scalars}' must be associated with point data. Got {field.name.lower()} data instead.",
            )

        # Process pad size to create a length-6 tuple (-X,+X,-Y,+Y,-Z,+Z)
        pad_sz = np.atleast_1d(pad_size)
        if not pad_sz.ndim == 1:
            raise ValueError(f'Pad size must be one dimensional. Got {pad_sz.ndim} dimensions.')
        if not np.issubdtype(pad_sz.dtype, np.integer):
            raise TypeError(f'Pad size must be integers. Got dtype {pad_sz.dtype.name}.')
        if np.any(pad_sz < 0):
            raise ValueError(f'Pad size cannot be negative. Got {pad_size}.')

        length = len(pad_sz)
        if length == 1:
            all_pad_sizes = np.broadcast_to(pad_sz, (6,)).copy()
        elif length == 2:
            all_pad_sizes = np.array(
                (pad_sz[0], pad_sz[0], pad_sz[1], pad_sz[1], 0, 0),
            )
        elif length == 3:
            all_pad_sizes = np.array(
                (pad_sz[0], pad_sz[0], pad_sz[1], pad_sz[1], pad_sz[2], pad_sz[2]),
            )
        elif length == 4:
            all_pad_sizes = np.array(
                (pad_sz[0], pad_sz[1], pad_sz[2], pad_sz[3], 0, 0),
            )
        elif length == 6:
            all_pad_sizes = pad_sz
        else:
            raise ValueError(f'Pad size must have 1, 2, 3, 4, or 6 values, got {length} instead.')

        # Combine size 2 by 2 to get a (3, ) shaped array
        dims_mask, _ = self._validate_dimensional_operation(
            operation_mask=dimensionality,
            operator=operator.add,
            operation_size=all_pad_sizes[::2] + all_pad_sizes[1::2],
        )
        all_pad_sizes = all_pad_sizes * np.repeat(dims_mask, 2)

        # Define new extents after padding
        pad_xn, pad_xp, pad_yn, pad_yp, pad_zn, pad_zp = all_pad_sizes
        ext_xn, ext_xp, ext_yn, ext_yp, ext_zn, ext_zp = self.GetExtent()  # type: ignore[attr-defined]

        padded_extents = (
            ext_xn - pad_xn,  # minX
            ext_xp + pad_xp,  # maxX
            ext_yn - pad_yn,  # minY
            ext_yp + pad_yp,  # maxY
            ext_zn - pad_zn,  # minZ
            ext_zp + pad_zp,  # maxZ
        )

        # Validate pad value
        pad_multi_component = None  # Flag for multi-component constants
        error_msg = (
            f"Invalid pad value {pad_value}. Must be 'mirror' or 'wrap', or a "
            f'number/component vector for constant padding.'
        )
        if isinstance(pad_value, str):
            if pad_value == 'mirror':
                alg = _vtk.vtkImageMirrorPad()
            elif pad_value == 'wrap':
                alg = _vtk.vtkImageWrapPad()  # type: ignore[assignment]
            else:
                raise ValueError(error_msg)
        else:
            val = np.atleast_1d(pad_value)
            num_input_components = _get_num_components(self.active_scalars)  # type: ignore[attr-defined]
            if not (
                val.ndim == 1
                and (np.issubdtype(val.dtype, np.floating) or np.issubdtype(val.dtype, np.integer))
            ):
                raise ValueError(error_msg)
            if (num_value_components := len(val)) not in [1, num_input_components]:
                raise ValueError(
                    f'Number of components ({num_value_components}) in pad value {pad_value} must '
                    f"match the number components ({num_input_components}) in array '{scalars}'.",
                )
            if num_input_components > 1:
                pad_multi_component = True
                data = self.point_data  # type: ignore[attr-defined]
                array_names = data.keys() if pad_all_scalars else [scalars]
                for array_name in array_names:
                    array = data[array_name]
                    if not np.array_equal(val, val.astype(array.dtype)):
                        raise TypeError(
                            f"Pad value {pad_value} with dtype '{val.dtype.name}' is not compatible with dtype '{array.dtype}' of array {array_name}.",
                        )
                    if (
                        not (n_comp := _get_num_components(data[array_name]))
                        == num_input_components
                    ):
                        raise ValueError(
                            f"Cannot pad array '{array_name}' with value {pad_value}. "
                            f"Number of components ({n_comp}) in '{array_name}' must match "
                            f'the number of components ({num_value_components}) in value.'
                            f'\nTry setting `pad_all_scalars=False` or update the array.',
                        )
            else:
                pad_multi_component = False
            alg = _vtk.vtkImageConstantPad()  # type: ignore[assignment]

        alg.SetInputDataObject(self)
        alg.SetOutputWholeExtent(*padded_extents)

        def _get_padded_output(scalars_):
            """Update the active scalars and get the output.

            Includes special handling for padding with multi-component values.
            """

            def _update_and_get_output():
                _update_alg(alg, progress_bar, 'Padding image')
                return _get_output(alg)

            # Set scalars since the filter only operates on the active scalars
            self.set_active_scalars(scalars_, preference='point')  # type: ignore[attr-defined]
            if pad_multi_component is None:
                return _update_and_get_output()
            else:
                # Constant padding
                alg.SetConstant(val[0])  # type: ignore[attr-defined]
                output = _update_and_get_output()
                if pad_multi_component is False:
                    # Single component padding
                    return output
                else:  # Mulit-component padding
                    # The constant pad filter only pads with a single value.
                    # We need to apply the filter multiple times for each component.
                    output_scalars = output.active_scalars
                    num_output_components = _get_num_components(output_scalars)
                    for component in range(1, num_output_components):
                        alg.SetConstant(val[component])  # type: ignore[attr-defined]
                        output_scalars[:, component] = _update_and_get_output()[scalars_][
                            :,
                            component,
                        ]
                    output.point_data[scalars_] = output_scalars
                    return output

        output = _get_padded_output(scalars)

        # This filter pads only the active scalars, other arrays are returned empty.
        # We need to pad those other arrays or remove them from the output.
        for point_array in self.point_data:  # type: ignore[attr-defined]
            if point_array != scalars:
                if pad_all_scalars:
                    output[point_array] = _get_padded_output(point_array)[point_array]
                else:
                    output.point_data.remove(point_array)
        for cell_array in (data := output.cell_data):
            data.remove(cell_array)

        # Restore active scalars
        self.set_active_scalars(scalars, preference='point')  # type: ignore[attr-defined]
        return output

    def label_connectivity(
        self,
        *,
        scalars: str | None = None,
        scalar_range: (Literal['auto', 'foreground', 'vtk_default'] | VectorLike[float]) = 'auto',
        extraction_mode: Literal['all', 'largest', 'seeded'] = 'all',
        point_seeds: (MatrixLike[float] | VectorLike[float] | _vtk.vtkDataSet | None) = None,
        label_mode: Literal['size', 'constant', 'seeds'] = 'size',
        constant_value: int | None = None,
        inplace: bool = False,
        progress_bar: bool = False,
    ) -> tuple[pyvista.ImageData, NDArray[int], NDArray[int]]:
        """Find and label connected regions in a :class:`~pyvista.ImageData`.

        Only points whose `scalar` value is within the `scalar_range` are considered for
        connectivity. A 4-connectivity is used for 2D images or a 6-connectivity for 3D
        images. This filter operates on point-based data. If cell-based data are provided,
        they are re-meshed to a point-based representation using
        :func:`~pyvista.ImageDataFilters.cells_to_points` and the output is meshed back
        to a cell-based representation with :func:`~pyvista.ImageDataFilters.points_to_cells`,
        effectively filtering based on face connectivity. The connected regions are
        extracted and labelled according to the strategy defined by ``extraction_mode``
        and ``label_mode``, respectively. Unconnected regions are labelled with ``0`` value.

        .. versionadded:: 0.45.0

        Notes
        -----
        This filter implements `vtkImageConnectivityFilter
        <https://vtk.org/doc/nightly/html/classvtkImageConnectivityFilter.html>`_.

        Parameters
        ----------
        scalars : str, optional
            Scalars to use to filter points. If ``None`` is provided, the scalars is
            automatically set, if possible.

        scalar_range : str, Literal['auto', 'foreground', 'vtk_default'], VectorLike[float], default: 'auto'
            Points whose scalars value is within ``'scalar_range'`` are considered for
            connectivity. The bounds are inclusive.

            - ``'auto'``: includes the full data range, similarly to :meth:`~pyvista.DataSetFilters.connectivity`.
            - ``'foreground'``: includes the full data range except the smallest value.
            - ``'vtk_default'``: default to [``0.5``, :const:`~vtk.VTK_DOUBLE_MAX`].
            - ``VectorLike[float]``: explicitly set the range.

            The bounds are always cast to floats since vtk expects doubles. The scalars
            data are also cast to floats to avoid unexpected behavior arising from implicit
            type conversion. The only exceptions is if both bounds are whole numbers, in
            which case the implicit conversion is safe. It will optimize resources consumption
            if the data are integers.

        extraction_mode : Literal['all', 'largest', 'seeded'], default: 'all'
            Determine how the connected regions are extracted. If ``'all'``, all connected
            regions are extracted. If ``'largest'``, only the largest region is extracted.
            If ``'seeded'``, only the regions that include the points defined with
            ``point_seeds`` are extracted.

        point_seeds : MatrixLike[float], VectorLike[float], _vtk.vtkDataSet, optional
            The point coordinates to use as seeds, specified as a (N, 3) array like or
            as a :class:`~vtk.vtkDataSet`. Has no effect if ``extraction_mode`` is not
            ``'seeded'``.

        label_mode : Literal['size', 'constant', 'seeds'], default: 'size'
            Determine how the extracted regions are labelled. If ``'size'``, label regions
            by decreasing size (i.e., count of cells), starting at ``1``. If ``'constant'``,
            label with the provided ``constant_value``. If ``'seeds'``, label according to
            the seed order, starting at ``1``.

        constant_value : int, optional
            The constant label value to use. Has no effect if ``label_mode`` is not ``'seeds'``.

        inplace : bool, default: False
            If ``True``, perform an inplace labelling of the ImageData. Else, returns a
            new ImageData.

        progress_bar : bool, default: False
            Display a progress bar to indicate progress.

        Returns
        -------
        pyvista.ImageData
            Either the input ImageData or a generated one where connected regions are
            labelled with a ``'RegionId'`` point-based or cell-based data.

        NDArray[int]
            The labels of each extracted regions.

        NDArray[int]
            The size (i.e., number of cells) of each extracted regions.

        See Also
        --------
        pyvista.DataSetFilters.connectivity
            Similar general-purpose filter that performs 1-connectivity.

        Examples
        --------
        Prepare a segmented grid.

        >>> import pyvista as pv
        >>> segmented_grid = pv.ImageData(dimensions=(4, 3, 3))
        >>> segmented_grid.cell_data['Data'] = [
        ...     0,
        ...     0,
        ...     0,
        ...     1,
        ...     0,
        ...     1,
        ...     1,
        ...     2,
        ...     0,
        ...     0,
        ...     0,
        ...     0,
        ... ]
        >>> segmented_grid.plot(show_edges=True)

        Label the connected regions. The cells with a ``0`` value are excluded from the
        connected regions and labelled with ``0``. The remaining cells define 3 different
        regions that are labelled by decreasing size.

        >>> connected, labels, sizes = segmented_grid.label_connectivity(
        ...     scalar_range='foreground'
        ... )
        >>> pl = pv.Plotter()
        >>> _ = pl.add_mesh(connected.threshold(0.5), show_edges=True)
        >>> _ = pl.add_mesh(
        ...     connected.threshold(0.5, invert=True),
        ...     show_edges=True,
        ...     opacity=0.5,
        ... )
        >>> pl.show()

        Exclude the cell with a ``2`` value.

        >>> connected, labels, sizes = segmented_grid.label_connectivity(
        ...     scalar_range=[1, 1]
        ... )
        >>> pl = pv.Plotter()
        >>> _ = pl.add_mesh(connected.threshold(0.5), show_edges=True)
        >>> _ = pl.add_mesh(
        ...     connected.threshold(0.5, invert=True),
        ...     show_edges=True,
        ...     opacity=0.5,
        ... )
        >>> pl.show()

        Label all connected regions with a constant value.

        >>> connected, labels, sizes = segmented_grid.label_connectivity(
        ...     scalar_range='foreground',
        ...     label_mode='constant',
        ...     constant_value=10,
        ... )
        >>> pl = pv.Plotter()
        >>> _ = pl.add_mesh(connected.threshold(0.5), show_edges=True)
        >>> _ = pl.add_mesh(
        ...     connected.threshold(0.5, invert=True),
        ...     show_edges=True,
        ...     opacity=0.5,
        ... )
        >>> pl.show()

        Label only the regions that include seed points, by seed order.

        >>> points = [(2, 1, 0), (0, 0, 1)]
        >>> connected, labels, sizes = segmented_grid.label_connectivity(
        ...     scalar_range='foreground',
        ...     extraction_mode='seeded',
        ...     point_seeds=points,
        ... )
        >>> pl = pv.Plotter()
        >>> _ = pl.add_mesh(connected.threshold(0.5), show_edges=True)
        >>> _ = pl.add_mesh(
        ...     connected.threshold(0.5, invert=True),
        ...     show_edges=True,
        ...     opacity=0.5,
        ... )
        >>> pl.show()

        """
        # Get a copy of input to not overwrite data
        input_mesh = self.copy()  # type: ignore[attr-defined]

        if scalars is None:
            set_default_active_scalars(input_mesh)
        else:
            input_mesh.set_active_scalars(scalars)

        # Make sure we have point data (required by the filter)
        field, scalars = input_mesh.active_scalars_info
        if field == FieldAssociation.CELL:
            # Convert to point data
            input_mesh = input_mesh.cells_to_points(
                scalars=scalars, dimensionality=(True, True, True), copy=False
            )

        # Set vtk algorithm
        alg = _vtk.vtkImageConnectivityFilter()
        alg.SetInputDataObject(input_mesh)

        # Set the scalar range considered for connectivity
        # vtk default is 0.5 to VTK_DOUBLE_MAX
        # See https://vtk.org/doc/nightly/html/classvtkImageConnectivityFilter.html
        if scalar_range != 'vtk_default':
            if scalar_range == 'auto':
                scalar_range = input_mesh.get_data_range(scalars, preference='point')
            elif scalar_range == 'foreground':
                unique_scalars = np.unique(input_mesh.point_data[scalars])
                scalar_range = (unique_scalars[1], unique_scalars[-1])
            else:
                scalar_range = _validation.validate_data_range(scalar_range)  # type: ignore[arg-type]
            alg.SetScalarRange(*scalar_range)

        scalars_casted_to_float = False
        if (
            scalar_range == 'vtk_default'
            or not float(scalar_range[0]).is_integer()
            or not float(scalar_range[1]).is_integer()
        ) and np.issubdtype(input_mesh.point_data[scalars].dtype, np.integer):
            input_mesh.point_data[scalars] = input_mesh.point_data[scalars].astype(float)
            # Keep track of the operation to cast back to int when the operation is inplace
            scalars_casted_to_float = True

        alg.SetInputArrayToProcess(
            0,
            0,
            0,
            field.value,
            scalars,  # type: ignore[arg-type]
        )  # args: (idx, port, connection, field, name)

        if extraction_mode == 'all':
            alg.SetExtractionModeToAllRegions()
        elif extraction_mode == 'largest':
            alg.SetExtractionModeToLargestRegion()
        elif extraction_mode == 'seeded':
            if point_seeds is None:
                raise ValueError(
                    '`point_seeds` must be specified when `extraction_mode="seeded"`.',
                )

            # PointSet requires vtk >= 9.1.0
            # See https://docs.pyvista.org/api/core/_autosummary/pyvista.pointset#pyvista.PointSet
            elif not isinstance(point_seeds, _vtk.vtkDataSet):
                if pyvista.vtk_version_info >= (9, 1, 0):
                    point_seeds = pyvista.PointSet(point_seeds)
                else:
                    # Assign points outside the constructor to not create useless cells
                    tmp = point_seeds
                    point_seeds = pyvista.PolyData()
                    point_seeds.SetPoints(pyvista.vtk_points(tmp, force_float=True))

            alg.SetExtractionModeToSeededRegions()
            alg.SetSeedData(point_seeds)
        else:
            raise ValueError(
                f'Invalid `extraction_mode` "{extraction_mode}",'
                ' use "all", "largest", or "seeded".'
            )

        if label_mode == 'size':
            alg.SetLabelModeToSizeRank()
        elif label_mode == 'constant':
            alg.SetLabelModeToConstantValue()
            if constant_value is None:
                raise ValueError(
                    f'`constant_value` must be provided when `extraction_mode`is "{label_mode}".'
                )
            alg.SetLabelConstantValue(int(constant_value))
        elif label_mode == 'seeds':
            if point_seeds is None:
                raise ValueError(
                    '`point_seeds` must be specified when `label_mode="seeds"`.',
                )
            alg.SetLabelModeToSeedScalar()
        else:
            raise ValueError(
                f'Invalid `label_mode` "{label_mode}", use "size", "constant", or "seeds".'
            )

        _update_alg(alg, progress_bar, 'Identifying and Labelling Connected Regions')

        output = _get_output(alg)

        labels: NDArray[int] = _vtk.vtk_to_numpy(alg.GetExtractedRegionLabels())

        sizes: NDArray[int] = _vtk.vtk_to_numpy(alg.GetExtractedRegionSizes())

        if field == FieldAssociation.CELL:
            # Convert back to cell data
            output = output.points_to_cells(dimensionality=(True, True, True), copy=False)
            # Add label `RegionId` to original dataset as cell data if required
            if inplace:
                self.cell_data['RegionId'] = output.cell_data['RegionId']  # type: ignore[attr-defined]
                self.set_active_scalars(name='RegionId', preference='cell')  # type: ignore[attr-defined]

        elif inplace:
            # Add label `RegionId` to original dataset as point data if required
            self.point_data['RegionId'] = output.point_data['RegionId']  # type: ignore[attr-defined]
            self.set_active_scalars(name='RegionId', preference='point')  # type: ignore[attr-defined]
            if scalars_casted_to_float:
                input_mesh.point_data[scalars] = input_mesh.point_data[scalars].astype(int)

        if inplace:
            return self, labels, sizes  # type: ignore[return-value]
        return output, labels, sizes

    def _validate_dimensional_operation(
        self,
        operation_mask: VectorLike[bool] | Literal[0, 1, 2, 3, '0D', '1D', '2D', '3D', 'preserve'],
        operator: Callable,  # type: ignore[type-arg]
        operation_size: int | VectorLike[int],
    ) -> tuple[NDArray[np.bool_], NDArray[np.bool_]]:
        """Validate dimensional operations (internal helper).

        Return a dimensional mask to apply the operation on the source ImageData as well
        as the resulting dimensions.

        Provide convenience aliases ``0``, ``1``, ``2``, ``3`` ``'0D'``, ``'1D'``,
        ``'2D'``, ``'3D'``, and ``'preserve'`` to automatically provide a result with
        the proper dimensions. Raise errors if the desired output cannot be obtained.

        .. versionadded:: 0.45.0

        Parameters
        ----------
        operation_mask : VectorLike[bool], Literal['0D', '1D', '2D', '3D', 'preserve']
            The desired mask to control whether to resize dimensions.

            - Can be specified as a sequence of 3 boolean to allow modification on a per
                dimension basis.
            - ``0`` or ``'0D'``: convenience alias to output a 0D ImageData with
              dimensions ``(1, 1, 1)``. Only valid for 0D inputs.
            - ``1`` or ``'1D'``: convenience alias to output a 1D ImageData where
              exactly one dimension is greater than one, e.g. ``(>1, 1, 1)``. Only valid
              for 0D or 1D inputs.
            - ``2`` or ``'2D'``: convenience alias to output a 2D ImageData where
              exactly two dimensions are greater than one, e.g. ``(>1, >1, 1)``. Only
              valid for 0D, 1D, or 2D inputs.
            - ``3`` or ``'3D'``: convenience alias to output a 3D ImageData, where all
              three dimensions are greater than one, e.g. ``(>1, >1, >1)``. Valid for
              any 0D, 1D, 2D, or 3D inputs.
            - ``'preserve'``: convenience alias to not modify singleton
              dimensions.

        operator: Callable
            The operation that will be perform on the dimensions. Must be a :module:`~operator`.

        operation_size : int, VectorLike[int]
            The size of the operation, applied to all dimensions if specified as a ``int``
            or applied on a per dimension basis.

        Returns
        -------
        NDArray[bool]
            A (3, ) shaped mask array that indicates which dimensions will be modified.

        NDArray[int]
            A (3, ) shaped array that with the new ImageData dimensions after applying
            the operation.

        Examples
        --------
        Get the dimensions on which to operate to obtain a 2D output while adding ``2``.

        >>> import pyvista as pv
        >>> import operator
        >>> image = pv.ImageData(dimensions=(4, 1, 4))
        >>> image._validate_dimensional_operation(
        ...     operation_mask='2D',
        ...     operator=operator.add,
        ...     operation_size=2,
        ... )
        (array([ True, False,  True]), array([6, 1, 6]))

        """
        dimensions = np.asarray(self.dimensions)  # type: ignore[attr-defined]
        # Build an array of the operation size
        operation_size = _validation.validate_array3(operation_size, reshape=True, broadcast=True)

        if not isinstance(operation_mask, str):
            # Build a bool array of the mask
            dimensions_mask = _validation.validate_array3(
                operation_mask,
                reshape=True,
                broadcast=False,
                must_have_dtype=bool,
                must_be_real=False,
            )

        elif operation_mask == 'preserve':
            # Ensure that singleton dims remain unmodified
            dimensions_mask = dimensions > 1

        else:
            # Validate that the target dimensionality is valid
            try:
                target_dimensionality = _validation.validate_dimensionality(operation_mask)
            except ValueError:
                raise ValueError(
                    f'`{operation_mask}` is not a valid `operation_mask`.'
                    ' Use one of [0, 1, 2, 3, "0D", "1D", "2D", "3D", "preserve"].'
                )

            # Brute force all possible combinations: only 8 combinations to test
            # dimensions_masks is ordered such as the behavior is predictable
            dimensions_masks = np.array(
                [
                    [True, True, True],
                    [True, True, False],
                    [True, False, True],
                    [False, True, True],
                    [True, False, False],
                    [False, True, False],
                    [False, False, True],
                    [False, False, False],
                ]
            )

            # Predict the resulting dimensions for all possible masks
            result_dims = operator(dimensions, operation_size * dimensions_masks)

            # Required number of singleton dimensions to satisfy the desired dimensionality
            nof_non_singleton = target_dimensionality
            nof_singleton = 3 - nof_non_singleton

            # Select the first admissible mask that produces the desired dimensionality
            try:
                dimensions_mask = dimensions_masks[
                    ((result_dims == 1).sum(axis=1) == nof_singleton)
                    & ((result_dims > 1).sum(axis=1) == nof_non_singleton)
                ][0]

            except IndexError:
                desired_dimensions = {
                    0: '(1, 1, 1)',
                    1: '(>1, 1, 1)',
                    2: '(>1, >1, 1)',
                    3: '(>1, >1, >1)',
                }[target_dimensionality]
                raise ValueError(
                    f'The operation requires to {operator.__name__} at least {operation_size} dimension(s) to {self.dimensions}.'  # type: ignore[attr-defined]
                    f' A {operation_mask} ImageData with dims {desired_dimensions} cannot be obtained.'
                )

        # Check that the resulting dimensions are admissible
        dimensions_result = operator(dimensions, operation_size * dimensions_mask)

        if not (dimensions_result >= 1).all():
            raise ValueError(
                f'The mask {operation_mask}, size {operation_size}, and operation {operator.__name__}'
                f' would result in {dimensions_result} which contains <= 0 dimensions.'
            )

        return dimensions_mask, dimensions_result<|MERGE_RESOLUTION|>--- conflicted
+++ resolved
@@ -996,15 +996,12 @@
         output_mesh_type: Literal['quads', 'triangles'] | None = None,
         scalars: str | None = None,
         compute_normals: bool = True,
-<<<<<<< HEAD
         multi_component_output: bool | None = None,
-=======
         smoothing: bool = True,
         smoothing_iterations: int = 16,
         smoothing_relaxation: float = 0.5,
         smoothing_distance: float | None = None,
         smoothing_scale: float = 1.0,
->>>>>>> aa5908c5
         progress_bar: bool = False,
     ) -> PolyData:
         """Generate surface contours from 3D image label maps.
@@ -1129,7 +1126,6 @@
                 boundaries are generated. Do not assume the normals will point outward
                 in all cases.
 
-<<<<<<< HEAD
         multi_component_output : bool, optional
             If ``True``, the returned ``'boundary_labels'`` array is a two-component
             2D array. If ``False``, the ``'boundary_labels'`` array is simplified as a
@@ -1145,7 +1141,7 @@
 
             By default, ``multi_component_output`` is ``False`` when ``boundary_type``
             is ``'external'``, and ``True`` otherwise.
-=======
+
         smoothing : bool, default: True
             Smooth the generated surface using a constrained smoothing filter. Each
             point in the surface is smoothed as follows:
@@ -1172,7 +1168,6 @@
         smoothing_scale : float, default: 1.0
             Relative scaling factor applied to ``smoothing_distance``. See that
             parameter for details.
->>>>>>> aa5908c5
 
         progress_bar : bool, default: False
             Display a progress bar to indicate progress.
