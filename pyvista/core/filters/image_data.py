"""Filters with a class to manage filters/algorithms for uniform grid datasets."""

from __future__ import annotations

from collections.abc import Iterable
import operator
from typing import TYPE_CHECKING
from typing import Callable
from typing import Literal
from typing import cast
import warnings

import numpy as np

import pyvista
from pyvista.core import _validation
from pyvista.core import _vtk_core as _vtk
from pyvista.core.errors import AmbiguousDataError
from pyvista.core.errors import MissingDataError
from pyvista.core.errors import PyVistaDeprecationWarning
from pyvista.core.filters import _get_output
from pyvista.core.filters import _update_alg
from pyvista.core.filters.data_set import DataSetFilters
from pyvista.core.utilities.arrays import FieldAssociation
from pyvista.core.utilities.arrays import set_default_active_scalars
from pyvista.core.utilities.helpers import wrap
from pyvista.core.utilities.misc import abstract_class

if TYPE_CHECKING:
    from numpy.typing import NDArray

    from pyvista import ImageData
    from pyvista import PolyData
    from pyvista import pyvista_ndarray
    from pyvista.core._typing_core import MatrixLike
    from pyvista.core._typing_core import NumpyArray
    from pyvista.core._typing_core import VectorLike


@abstract_class
class ImageDataFilters(DataSetFilters):
    """An internal class to manage filters/algorithms for uniform grid datasets."""

    def gaussian_smooth(
        self, radius_factor=1.5, std_dev=2.0, scalars=None, progress_bar: bool = False
    ):
        """Smooth the data with a Gaussian kernel.

        Parameters
        ----------
        radius_factor : float | sequence[float], default: 1.5
            Unitless factor to limit the extent of the kernel.

        std_dev : float | sequence[float], default: 2.0
            Standard deviation of the kernel in pixel units.

        scalars : str, optional
            Name of scalars to process. Defaults to currently active scalars.

        progress_bar : bool, default: False
            Display a progress bar to indicate progress.

        Returns
        -------
        pyvista.ImageData
            Uniform grid with smoothed scalars.

        Notes
        -----
        This filter only supports point data. For inputs with cell data, consider
        re-meshing the cell data as point data with :meth:`~pyvista.ImageDataFilters.cells_to_points`
        or resampling the cell data to point data with :func:`~pyvista.DataSetFilters.cell_data_to_point_data`.

        Examples
        --------
        First, create sample data to smooth. Here, we use
        :func:`pyvista.perlin_noise() <pyvista.core.utilities.features.perlin_noise>`
        to create meaningful data.

        >>> import numpy as np
        >>> import pyvista as pv
        >>> noise = pv.perlin_noise(0.1, (2, 5, 8), (0, 0, 0))
        >>> grid = pv.sample_function(noise, [0, 1, 0, 1, 0, 1], dim=(20, 20, 20))
        >>> grid.plot(show_scalar_bar=False)

        Next, smooth the sample data.

        >>> smoothed = grid.gaussian_smooth()
        >>> smoothed.plot(show_scalar_bar=False)

        See :ref:`gaussian_smoothing_example` for a full example using this filter.

        """
        alg = _vtk.vtkImageGaussianSmooth()
        alg.SetInputDataObject(self)
        if scalars is None:
            set_default_active_scalars(self)  # type: ignore[arg-type]
            field, scalars = self.active_scalars_info  # type: ignore[attr-defined]
            if field.value == 1:
                msg = 'If `scalars` not given, active scalars must be point array.'
                raise ValueError(msg)
        else:
            field = self.get_array_association(scalars, preference='point')  # type: ignore[attr-defined]
            if field.value == 1:
                msg = 'Can only process point data, given `scalars` are cell data.'
                raise ValueError(msg)
        alg.SetInputArrayToProcess(
            0,
            0,
            0,
            field.value,
            scalars,
        )  # args: (idx, port, connection, field, name)
        if isinstance(radius_factor, Iterable):
            alg.SetRadiusFactors(radius_factor)  # type: ignore[call-overload]
        else:
            alg.SetRadiusFactors(radius_factor, radius_factor, radius_factor)
        if isinstance(std_dev, Iterable):
            alg.SetStandardDeviations(std_dev)  # type: ignore[call-overload]
        else:
            alg.SetStandardDeviations(std_dev, std_dev, std_dev)
        _update_alg(alg, progress_bar, 'Performing Gaussian Smoothing')
        return _get_output(alg)

    def median_smooth(
        self,
        kernel_size=(3, 3, 3),
        scalars=None,
        preference='point',
        progress_bar: bool = False,
    ):
        """Smooth data using a median filter.

        The Median filter that replaces each pixel with the median value from a
        rectangular neighborhood around that pixel. Neighborhoods can be no
        more than 3 dimensional. Setting one axis of the neighborhood
        kernelSize to 1 changes the filter into a 2D median.

        See `vtkImageMedian3D
        <https://vtk.org/doc/nightly/html/classvtkImageMedian3D.html#details>`_
        for more details.

        Parameters
        ----------
        kernel_size : sequence[int], default: (3, 3, 3)
            Size of the kernel in each dimension (units of voxels), for example
            ``(x_size, y_size, z_size)``. Default is a 3D median filter. If you
            want to do a 2D median filter, set the size to 1 in the dimension
            you don't want to filter over.

        scalars : str, optional
            Name of scalars to process. Defaults to currently active scalars.

        preference : str, default: "point"
            When scalars is specified, this is the preferred array
            type to search for in the dataset.  Must be either
            ``'point'`` or ``'cell'``.

        progress_bar : bool, default: False
            Display a progress bar to indicate progress.

        Returns
        -------
        pyvista.ImageData
            Uniform grid with smoothed scalars.

        Warnings
        --------
        Applying this filter to cell data will send the output to a new point
        array with the same name, overwriting any existing point data array
        with the same name.

        Examples
        --------
        First, create sample data to smooth. Here, we use
        :func:`pyvista.perlin_noise() <pyvista.core.utilities.features.perlin_noise>`
        to create meaningful data.

        >>> import numpy as np
        >>> import pyvista as pv
        >>> noise = pv.perlin_noise(0.1, (2, 5, 8), (0, 0, 0))
        >>> grid = pv.sample_function(noise, [0, 1, 0, 1, 0, 1], dim=(20, 20, 20))
        >>> grid.plot(show_scalar_bar=False)

        Next, smooth the sample data.

        >>> smoothed = grid.median_smooth(kernel_size=(10, 10, 10))
        >>> smoothed.plot(show_scalar_bar=False)

        """
        alg = _vtk.vtkImageMedian3D()
        alg.SetInputDataObject(self)
        if scalars is None:
            set_default_active_scalars(self)  # type: ignore[arg-type]
            field, scalars = self.active_scalars_info  # type: ignore[attr-defined]
        else:
            field = self.get_array_association(scalars, preference=preference)  # type: ignore[attr-defined]
        alg.SetInputArrayToProcess(
            0,
            0,
            0,
            field.value,
            scalars,
        )  # args: (idx, port, connection, field, name)
        alg.SetKernelSize(kernel_size[0], kernel_size[1], kernel_size[2])
        _update_alg(alg, progress_bar, 'Performing Median Smoothing')
        return _get_output(alg)

    def extract_subset(
        self, voi, rate=(1, 1, 1), boundary: bool = False, progress_bar: bool = False
    ):
        """Select piece (e.g., volume of interest).

        To use this filter set the VOI ivar which are i-j-k min/max indices
        that specify a rectangular region in the data. (Note that these are
        0-offset.) You can also specify a sampling rate to subsample the
        data.

        Typical applications of this filter are to extract a slice from a
        volume for image processing, subsampling large volumes to reduce data
        size, or extracting regions of a volume with interesting data.

        Parameters
        ----------
        voi : sequence[int]
            Length 6 iterable of ints: ``(x_min, x_max, y_min, y_max, z_min, z_max)``.
            These bounds specify the volume of interest in i-j-k min/max
            indices.

        rate : sequence[int], default: (1, 1, 1)
            Length 3 iterable of ints: ``(xrate, yrate, zrate)``.

        boundary : bool, default: False
            Control whether to enforce that the "boundary" of the grid
            is output in the subsampling process. This only has effect
            when the rate in any direction is not equal to 1. When
            this is enabled, the subsampling will always include the
            boundary of the grid even though the sample rate is not an
            even multiple of the grid dimensions. By default this is
            disabled.

        progress_bar : bool, default: False
            Display a progress bar to indicate progress.

        Returns
        -------
        pyvista.ImageData
            ImageData subset.

        """
        alg = _vtk.vtkExtractVOI()
        alg.SetVOI(voi)
        alg.SetInputDataObject(self)
        alg.SetSampleRate(rate)
        alg.SetIncludeBoundary(boundary)
        _update_alg(alg, progress_bar, 'Extracting Subset')
        result = _get_output(alg)
        # Adjust for the confusing issue with the extents
        #   see https://gitlab.kitware.com/vtk/vtk/-/issues/17938
        fixed = pyvista.ImageData()
        fixed.origin = result.bounds[::2]
        fixed.spacing = result.spacing
        fixed.dimensions = result.dimensions
        fixed.point_data.update(result.point_data)
        fixed.cell_data.update(result.cell_data)
        fixed.field_data.update(result.field_data)
        fixed.copy_meta_from(result, deep=True)
        return fixed

    def image_dilate_erode(
        self,
        dilate_value=1.0,
        erode_value=0.0,
        kernel_size=(3, 3, 3),
        scalars=None,
        progress_bar: bool = False,
    ):
        """Dilates one value and erodes another.

        ``image_dilate_erode`` will dilate one value and erode another. It uses
        an elliptical footprint, and only erodes/dilates on the boundary of the
        two values. The filter is restricted to the X, Y, and Z axes for now.
        It can degenerate to a 2 or 1-dimensional filter by setting the kernel
        size to 1 for a specific axis.

        Parameters
        ----------
        dilate_value : float, default: 1.0
            Dilate value in the dataset.

        erode_value : float, default: 0.0
            Erode value in the dataset.

        kernel_size : sequence[int], default: (3, 3, 3)
            Determines the size of the kernel along the three axes.

        scalars : str, optional
            Name of scalars to process. Defaults to currently active scalars.

        progress_bar : bool, default: False
            Display a progress bar to indicate progress.

        Returns
        -------
        pyvista.ImageData
            Dataset that has been dilated/eroded on the boundary of the specified scalars.

        Notes
        -----
        This filter only supports point data. For inputs with cell data, consider
        re-meshing the cell data as point data with :meth:`~pyvista.ImageDataFilters.cells_to_points`
        or resampling the cell data to point data with :func:`~pyvista.DataSetFilters.cell_data_to_point_data`.

        Examples
        --------
        Demonstrate image dilate/erode on an example dataset. First, plot
        the example dataset with the active scalars.

        >>> from pyvista import examples
        >>> uni = examples.load_uniform()
        >>> uni.plot()

        Now, plot the image threshold with ``threshold=[400, 600]``. Note how
        values within the threshold are 1 and outside are 0.

        >>> ithresh = uni.image_threshold([400, 600])
        >>> ithresh.plot()

        Note how there is a hole in the thresholded image. Apply a dilation/
        erosion filter with a large kernel to fill that hole in.

        >>> idilate = ithresh.image_dilate_erode(kernel_size=[5, 5, 5])
        >>> idilate.plot()

        """
        alg = _vtk.vtkImageDilateErode3D()
        alg.SetInputDataObject(self)
        if scalars is None:
            set_default_active_scalars(self)  # type: ignore[arg-type]
            field, scalars = self.active_scalars_info  # type: ignore[attr-defined]
            if field.value == 1:
                msg = 'If `scalars` not given, active scalars must be point array.'
                raise ValueError(msg)
        else:
            field = self.get_array_association(scalars, preference='point')  # type: ignore[attr-defined]
            if field.value == 1:
                msg = 'Can only process point data, given `scalars` are cell data.'
                raise ValueError(msg)
        alg.SetInputArrayToProcess(
            0,
            0,
            0,
            field.value,
            scalars,
        )  # args: (idx, port, connection, field, name)
        alg.SetKernelSize(*kernel_size)
        alg.SetDilateValue(dilate_value)
        alg.SetErodeValue(erode_value)
        _update_alg(alg, progress_bar, 'Performing Dilation and Erosion')
        return _get_output(alg)

    def image_threshold(
        self,
        threshold,
        in_value=1.0,
        out_value=0.0,
        scalars=None,
        preference='point',
        progress_bar: bool = False,
    ):
        """Apply a threshold to scalar values in a uniform grid.

        If a single value is given for threshold, scalar values above or equal
        to the threshold are ``'in'`` and scalar values below the threshold are ``'out'``.
        If two values are given for threshold (sequence) then values equal to
        or between the two values are ``'in'`` and values outside the range are ``'out'``.

        If ``None`` is given for ``in_value``, scalars that are ``'in'`` will not be replaced.
        If ``None`` is given for ``out_value``, scalars that are ``'out'`` will not be replaced.

        Warning: applying this filter to cell data will send the output to a
        new point array with the same name, overwriting any existing point data
        array with the same name.

        Parameters
        ----------
        threshold : float or sequence[float]
            Single value or (min, max) to be used for the data threshold.  If
            a sequence, then length must be 2. Threshold(s) for deciding which
            cells/points are ``'in'`` or ``'out'`` based on scalar data.

        in_value : float, default: 1.0
            Scalars that match the threshold criteria for ``'in'`` will be replaced with this.

        out_value : float, default: 0.0
            Scalars that match the threshold criteria for ``'out'`` will be replaced with this.

        scalars : str, optional
            Name of scalars to process. Defaults to currently active scalars.

        preference : str, default: "point"
            When scalars is specified, this is the preferred array
            type to search for in the dataset.  Must be either
            ``'point'`` or ``'cell'``.

        progress_bar : bool, default: False
            Display a progress bar to indicate progress.

        Returns
        -------
        pyvista.ImageData
            Dataset with the specified scalars thresholded.

        See Also
        --------
        :meth:`~pyvista.DataSetFilters.threshold`

        Examples
        --------
        Demonstrate image threshold on an example dataset. First, plot
        the example dataset with the active scalars.

        >>> from pyvista import examples
        >>> uni = examples.load_uniform()
        >>> uni.plot()

        Now, plot the image threshold with ``threshold=100``. Note how
        values above the threshold are 1 and below are 0.

        >>> ithresh = uni.image_threshold(100)
        >>> ithresh.plot()

        See :ref:`image_representations_example` for more examples using this filter.

        """
        if scalars is None:
            set_default_active_scalars(self)  # type: ignore[arg-type]
            field, scalars = self.active_scalars_info  # type: ignore[attr-defined]
        else:
            field = self.get_array_association(scalars, preference=preference)  # type: ignore[attr-defined]

        # For some systems integer scalars won't threshold
        # correctly. Cast to float to be robust.
        cast_dtype = np.issubdtype(
            array_dtype := self.active_scalars.dtype,  # type: ignore[attr-defined]
            int,
        ) and array_dtype != np.dtype(np.uint8)
        if cast_dtype:
            self[scalars] = self[scalars].astype(float, casting='safe')  # type: ignore[index]

        alg = _vtk.vtkImageThreshold()
        alg.SetInputDataObject(self)
        alg.SetInputArrayToProcess(
            0,
            0,
            0,
            field.value,
            scalars,
        )  # args: (idx, port, connection, field, name)
        # set the threshold(s) and mode
        threshold_val = np.atleast_1d(threshold)
        if (size := threshold_val.size) not in (1, 2):
            msg = f'Threshold must have one or two values, got {size}.'
            raise ValueError(msg)
        if size == 2:
            alg.ThresholdBetween(threshold_val[0], threshold_val[1])
        else:
            alg.ThresholdByUpper(threshold_val[0])
        # set the replacement values / modes
        if in_value is not None:
            alg.SetReplaceIn(True)
            alg.SetInValue(np.array(in_value).astype(array_dtype))  # type: ignore[arg-type]
        else:
            alg.SetReplaceIn(False)
        if out_value is not None:
            alg.SetReplaceOut(True)
            alg.SetOutValue(np.array(out_value).astype(array_dtype))  # type: ignore[arg-type]
        else:
            alg.SetReplaceOut(False)
        # run the algorithm
        _update_alg(alg, progress_bar, 'Performing Image Thresholding')
        output = _get_output(alg)
        if cast_dtype:
            self[scalars] = self[scalars].astype(array_dtype)  # type: ignore[index]
            output[scalars] = output[scalars].astype(array_dtype)
        return output

    def fft(self, output_scalars_name=None, progress_bar: bool = False):
        """Apply a fast Fourier transform (FFT) to the active scalars.

        The input can be real or complex data, but the output is always
        :attr:`numpy.complex128`. The filter is fastest for images that have
        power of two sizes.

        The filter uses a butterfly diagram for each prime factor of the
        dimension. This makes images with prime number dimensions (i.e. 17x17)
        much slower to compute. FFTs of multidimensional meshes (i.e volumes)
        are decomposed so that each axis executes serially.

        The frequencies of the output assume standard order: along each axis
        first positive frequencies are assumed from 0 to the maximum, then
        negative frequencies are listed from the largest absolute value to
        smallest. This implies that the corners of the grid correspond to low
        frequencies, while the center of the grid corresponds to high
        frequencies.

        Parameters
        ----------
        output_scalars_name : str, optional
            The name of the output scalars. By default, this is the same as the
            active scalars of the dataset.

        progress_bar : bool, default: False
            Display a progress bar to indicate progress.

        Returns
        -------
        pyvista.ImageData
            :class:`pyvista.ImageData` with applied FFT.

        See Also
        --------
        rfft : The reverse transform.
        low_pass : Low-pass filtering of FFT output.
        high_pass : High-pass filtering of FFT output.

        Examples
        --------
        Apply FFT to an example image.

        >>> from pyvista import examples
        >>> image = examples.download_moonlanding_image()
        >>> fft_image = image.fft()
        >>> fft_image.point_data  # doctest:+SKIP
        pyvista DataSetAttributes
        Association     : POINT
        Active Scalars  : PNGImage
        Active Vectors  : None
        Active Texture  : None
        Active Normals  : None
        Contains arrays :
        PNGImage                complex128 (298620,)          SCALARS

        See :ref:`image_fft_example` for a full example using this filter.

        """
        # check for active scalars, otherwise risk of segfault
        if self.point_data.active_scalars_name is None:  # type: ignore[attr-defined]
            try:
                set_default_active_scalars(self)  # type: ignore[arg-type]
            except MissingDataError:
                msg = 'FFT filter requires point scalars.'
                raise MissingDataError(msg) from None

            # possible only cell scalars were made active
            if self.point_data.active_scalars_name is None:  # type: ignore[attr-defined]
                msg = 'FFT filter requires point scalars.'
                raise MissingDataError(msg)

        alg = _vtk.vtkImageFFT()
        alg.SetInputDataObject(self)
        _update_alg(alg, progress_bar, 'Performing Fast Fourier Transform')
        output = _get_output(alg)
        self._change_fft_output_scalars(
            output,
            self.point_data.active_scalars_name,  # type: ignore[attr-defined]
            output_scalars_name,
        )
        return output

    def rfft(self, output_scalars_name=None, progress_bar: bool = False):
        """Apply a reverse fast Fourier transform (RFFT) to the active scalars.

        The input can be real or complex data, but the output is always
        :attr:`numpy.complex128`. The filter is fastest for images that have power
        of two sizes.

        The filter uses a butterfly diagram for each prime factor of the
        dimension. This makes images with prime number dimensions (i.e. 17x17)
        much slower to compute. FFTs of multidimensional meshes (i.e volumes)
        are decomposed so that each axis executes serially.

        The frequencies of the input assume standard order: along each axis
        first positive frequencies are assumed from 0 to the maximum, then
        negative frequencies are listed from the largest absolute value to
        smallest. This implies that the corners of the grid correspond to low
        frequencies, while the center of the grid corresponds to high
        frequencies.

        Parameters
        ----------
        output_scalars_name : str, optional
            The name of the output scalars. By default, this is the same as the
            active scalars of the dataset.

        progress_bar : bool, default: False
            Display a progress bar to indicate progress.

        Returns
        -------
        pyvista.ImageData
            :class:`pyvista.ImageData` with the applied reverse FFT.

        See Also
        --------
        fft : The direct transform.
        low_pass : Low-pass filtering of FFT output.
        high_pass : High-pass filtering of FFT output.

        Examples
        --------
        Apply reverse FFT to an example image.

        >>> from pyvista import examples
        >>> image = examples.download_moonlanding_image()
        >>> fft_image = image.fft()
        >>> image_again = fft_image.rfft()
        >>> image_again.point_data  # doctest:+SKIP
        pyvista DataSetAttributes
        Association     : POINT
        Active Scalars  : PNGImage
        Active Vectors  : None
        Active Texture  : None
        Active Normals  : None
        Contains arrays :
            PNGImage                complex128 (298620,)            SCALARS

        See :ref:`image_fft_example` for a full example using this filter.

        """
        self._check_fft_scalars()
        alg = _vtk.vtkImageRFFT()
        alg.SetInputDataObject(self)
        _update_alg(alg, progress_bar, 'Performing Reverse Fast Fourier Transform.')
        output = _get_output(alg)
        self._change_fft_output_scalars(
            output,
            self.point_data.active_scalars_name,  # type: ignore[attr-defined]
            output_scalars_name,
        )
        return output

    def low_pass(
        self,
        x_cutoff,
        y_cutoff,
        z_cutoff,
        order=1,
        output_scalars_name=None,
        progress_bar: bool = False,
    ):
        """Perform a Butterworth low pass filter in the frequency domain.

        This filter requires that the :class:`ImageData` have a complex point
        scalars, usually generated after the :class:`ImageData` has been
        converted to the frequency domain by a :func:`ImageDataFilters.fft`
        filter.

        A :func:`ImageDataFilters.rfft` filter can be used to convert the
        output back into the spatial domain. This filter attenuates high
        frequency components.  Input and output are complex arrays with
        datatype :attr:`numpy.complex128`.

        The frequencies of the input assume standard order: along each axis
        first positive frequencies are assumed from 0 to the maximum, then
        negative frequencies are listed from the largest absolute value to
        smallest. This implies that the corners of the grid correspond to low
        frequencies, while the center of the grid corresponds to high
        frequencies.

        Parameters
        ----------
        x_cutoff : float
            The cutoff frequency for the x-axis.

        y_cutoff : float
            The cutoff frequency for the y-axis.

        z_cutoff : float
            The cutoff frequency for the z-axis.

        order : int, default: 1
            The order of the cutoff curve. Given from the equation
            ``1 + (cutoff/freq(i, j))**(2*order)``.

        output_scalars_name : str, optional
            The name of the output scalars. By default, this is the same as the
            active scalars of the dataset.

        progress_bar : bool, default: False
            Display a progress bar to indicate progress.

        Returns
        -------
        pyvista.ImageData
            :class:`pyvista.ImageData` with the applied low pass filter.

        See Also
        --------
        fft : Direct fast Fourier transform.
        rfft : Reverse fast Fourier transform.
        high_pass : High-pass filtering of FFT output.

        Examples
        --------
        See :ref:`image_fft_perlin_example` for a full example using this filter.

        """
        self._check_fft_scalars()
        alg = _vtk.vtkImageButterworthLowPass()
        alg.SetInputDataObject(self)
        alg.SetCutOff(x_cutoff, y_cutoff, z_cutoff)
        alg.SetOrder(order)
        _update_alg(alg, progress_bar, 'Performing Low Pass Filter')
        output = _get_output(alg)
        self._change_fft_output_scalars(
            output,
            self.point_data.active_scalars_name,  # type: ignore[attr-defined]
            output_scalars_name,
        )
        return output

    def high_pass(
        self,
        x_cutoff,
        y_cutoff,
        z_cutoff,
        order=1,
        output_scalars_name=None,
        progress_bar: bool = False,
    ):
        """Perform a Butterworth high pass filter in the frequency domain.

        This filter requires that the :class:`ImageData` have a complex point
        scalars, usually generated after the :class:`ImageData` has been
        converted to the frequency domain by a :func:`ImageDataFilters.fft`
        filter.

        A :func:`ImageDataFilters.rfft` filter can be used to convert the
        output back into the spatial domain. This filter attenuates low
        frequency components.  Input and output are complex arrays with
        datatype :attr:`numpy.complex128`.

        The frequencies of the input assume standard order: along each axis
        first positive frequencies are assumed from 0 to the maximum, then
        negative frequencies are listed from the largest absolute value to
        smallest. This implies that the corners of the grid correspond to low
        frequencies, while the center of the grid corresponds to high
        frequencies.

        Parameters
        ----------
        x_cutoff : float
            The cutoff frequency for the x-axis.

        y_cutoff : float
            The cutoff frequency for the y-axis.

        z_cutoff : float
            The cutoff frequency for the z-axis.

        order : int, default: 1
            The order of the cutoff curve. Given from the equation
            ``1/(1 + (cutoff/freq(i, j))**(2*order))``.

        output_scalars_name : str, optional
            The name of the output scalars. By default, this is the same as the
            active scalars of the dataset.

        progress_bar : bool, default: False
            Display a progress bar to indicate progress.

        Returns
        -------
        pyvista.ImageData
            :class:`pyvista.ImageData` with the applied high pass filter.

        See Also
        --------
        fft : Direct fast Fourier transform.
        rfft : Reverse fast Fourier transform.
        low_pass : Low-pass filtering of FFT output.

        Examples
        --------
        See :ref:`image_fft_perlin_example` for a full example using this filter.

        """
        self._check_fft_scalars()
        alg = _vtk.vtkImageButterworthHighPass()
        alg.SetInputDataObject(self)
        alg.SetCutOff(x_cutoff, y_cutoff, z_cutoff)
        alg.SetOrder(order)
        _update_alg(alg, progress_bar, 'Performing High Pass Filter')
        output = _get_output(alg)
        self._change_fft_output_scalars(
            output,
            self.point_data.active_scalars_name,  # type: ignore[attr-defined]
            output_scalars_name,
        )
        return output

    def _change_fft_output_scalars(self, dataset, orig_name, out_name) -> None:
        """Modify the name and dtype of the output scalars for an FFT filter."""
        name = orig_name if out_name is None else out_name
        pdata = dataset.point_data
        if pdata.active_scalars_name != name:
            pdata[name] = pdata.pop(pdata.active_scalars_name)

        # always view the datatype of the point_data as complex128
        dataset._association_complex_names['POINT'].add(name)

    def _check_fft_scalars(self):
        """Check for complex active scalars.

        This is necessary for rfft, low_pass, and high_pass filters.

        """
        # check for complex active point scalars, otherwise the risk of segfault
        if self.point_data.active_scalars_name is None:  # type: ignore[attr-defined]
            possible_scalars = self.point_data.keys()  # type: ignore[attr-defined]
            if len(possible_scalars) == 1:
                self.set_active_scalars(possible_scalars[0], preference='point')  # type: ignore[attr-defined]
            elif len(possible_scalars) > 1:
                msg = (
                    'There are multiple point scalars available. Set one to be '
                    'active with `point_data.active_scalars_name = `'
                )
                raise AmbiguousDataError(msg)
            else:
                msg = 'FFT filters require point scalars.'
                raise MissingDataError(msg)

        if not np.issubdtype(self.point_data.active_scalars.dtype, np.complexfloating):  # type: ignore[attr-defined]
            msg = (
                'Active scalars must be complex data for this filter, represented '
                'as an array with a datatype of `numpy.complex64` or '
                '`numpy.complex128`.'
            )
            raise ValueError(msg)

    def _flip_uniform(self, axis) -> pyvista.ImageData:
        """Flip the uniform grid along a specified axis and return a uniform grid.

        This varies from :func:`DataSet.flip_x` because it returns a ImageData.

        """
        alg = _vtk.vtkImageFlip()
        alg.SetInputData(self)
        alg.SetFilteredAxes(axis)
        alg.Update()
        return cast(pyvista.ImageData, wrap(alg.GetOutput()))

    def contour_labeled(
        self,
        n_labels: int | None = None,
        smoothing: bool = False,
        smoothing_num_iterations: int = 50,
        smoothing_relaxation_factor: float = 0.5,
        smoothing_constraint_distance: float = 1,
        output_mesh_type: Literal['quads', 'triangles'] = 'quads',
        output_style: Literal['default', 'boundary'] = 'default',
        scalars: str | None = None,
        progress_bar: bool = False,
    ) -> pyvista.PolyData:
        """Generate labeled contours from 3D label maps.

        SurfaceNets algorithm is used to extract contours preserving sharp
        boundaries for the selected labels from the label maps.
        Optionally, the boundaries can be smoothened to reduce the staircase
        appearance in case of low resolution input label maps.

        This filter requires that the :class:`ImageData` has integer point
        scalars, such as multi-label maps generated from image segmentation.

        .. note::
           Requires ``vtk>=9.3.0``.

        .. deprecated:: 0.45
            This filter produces unexpected results and is deprecated.
            Use :meth:`~pyvista.ImageDataFilters.contour_labels` instead.
            See https://github.com/pyvista/pyvista/issues/5981 for details.

            To replicate the default behavior from this filter, call `contour_labels`
            with the following arguments:

            .. code-block:: python

                image.contour_labels(
                    smoothing=False,  # old filter does not apply smoothing
                    output_mesh_type='quads',  # old filter generates quads
                    pad_background=False,  # old filter generates open surfaces at input edges
                    compute_normals=False,  # old filter does not compute normals
                    simplify_output=False,  # old filter returns multi-component scalars
                )

        Parameters
        ----------
        n_labels : int, optional
            Number of labels to be extracted (all are extracted if None is given).

        smoothing : bool, default: False
            Apply smoothing to the meshes.

        smoothing_num_iterations : int, default: 50
            Number of smoothing iterations.

        smoothing_relaxation_factor : float, default: 0.5
            Relaxation factor of the smoothing.

        smoothing_constraint_distance : float, default: 1
            Constraint distance of the smoothing.

        output_mesh_type : str, default: 'quads'
            Type of the output mesh. Must be either ``'quads'``, or ``'triangles'``.

        output_style : str, default: 'default'
            Style of the output mesh. Must be either ``'default'`` or ``'boundary'``.
            When ``'default'`` is specified, the filter produces a mesh with both
            interior and exterior polygons. When ``'boundary'`` is selected, only
            polygons on the border with the background are produced (without interior
            polygons). Note that style ``'selected'`` is currently not implemented.

        scalars : str, optional
            Name of scalars to process. Defaults to currently active scalars.

        progress_bar : bool, default: False
            Display a progress bar to indicate progress.

        Returns
        -------
        pyvista.PolyData
            :class:`pyvista.PolyData` Labeled mesh with the segments labeled.

        References
        ----------
        Sarah F. Frisken, SurfaceNets for Multi-Label Segmentations with Preservation
        of Sharp Boundaries, Journal of Computer Graphics Techniques (JCGT), vol. 11,
        no. 1, 34-54, 2022. Available online http://jcgt.org/published/0011/01/03/

        https://www.kitware.com/really-fast-isocontouring/

        Examples
        --------
        See :ref:`contouring_example` for a full example using this filter.

        See Also
        --------
        pyvista.DataSetFilters.contour
            Generalized contouring method which uses MarchingCubes or FlyingEdges.

        pyvista.DataSetFilters.pack_labels
            Function used internally by SurfaceNets to generate contiguous label data.

        """
        warnings.warn(
            'This filter produces unexpected results and is deprecated. Use `contour_labels` instead.'
            '\nRefer to the documentation for `contour_labeled` for details on how to transition to the new filter.'
            '\nSee https://github.com/pyvista/pyvista/issues/5981 for details.',
            PyVistaDeprecationWarning,
        )

        if not hasattr(_vtk, 'vtkSurfaceNets3D'):  # pragma: no cover
            from pyvista.core.errors import VTKVersionError

            msg = 'Surface nets 3D require VTK 9.3.0 or newer.'
            raise VTKVersionError(msg)

        alg = _vtk.vtkSurfaceNets3D()
        if scalars is None:
            set_default_active_scalars(self)  # type: ignore[arg-type]
            field, scalars = self.active_scalars_info  # type: ignore[attr-defined]
            if field != FieldAssociation.POINT:
                msg = 'If `scalars` not given, active scalars must be point array.'
                raise ValueError(msg)
        else:
            field = self.get_array_association(scalars, preference='point')  # type: ignore[attr-defined]
            if field != FieldAssociation.POINT:
                msg = f'Can only process point data, given `scalars` are {field.name.lower()} data.'
                raise ValueError(msg)
        alg.SetInputArrayToProcess(
            0,
            0,
            0,
            field.value,
            scalars,
        )  # args: (idx, port, connection, field, name)
        alg.SetInputData(self)
        if n_labels is not None:
            alg.GenerateLabels(n_labels, 1, n_labels)
        if output_mesh_type == 'quads':
            alg.SetOutputMeshTypeToQuads()
        elif output_mesh_type == 'triangles':
            alg.SetOutputMeshTypeToTriangles()
        else:
            msg = f'Invalid output mesh type "{output_mesh_type}", use "quads" or "triangles"'  # type: ignore[unreachable]
            raise ValueError(msg)
        if output_style == 'default':
            alg.SetOutputStyleToDefault()
        elif output_style == 'boundary':
            alg.SetOutputStyleToBoundary()
        elif output_style == 'selected':  # type: ignore[unreachable]
            msg = f'Output style "{output_style}" is not implemented'
            raise NotImplementedError(msg)
        else:
            msg = f'Invalid output style "{output_style}", use "default" or "boundary"'
            raise ValueError(msg)
        if smoothing:
            alg.SmoothingOn()
            alg.GetSmoother().SetNumberOfIterations(smoothing_num_iterations)
            alg.GetSmoother().SetRelaxationFactor(smoothing_relaxation_factor)
            alg.GetSmoother().SetConstraintDistance(smoothing_constraint_distance)
        else:
            alg.SmoothingOff()
        # Suppress improperly used INFO for debugging messages in vtkSurfaceNets3D
        verbosity = _vtk.vtkLogger.GetCurrentVerbosityCutoff()
        _vtk.vtkLogger.SetStderrVerbosity(_vtk.vtkLogger.VERBOSITY_OFF)
        _update_alg(alg, progress_bar, 'Performing Labeled Surface Extraction')
        # Restore the original vtkLogger verbosity level
        _vtk.vtkLogger.SetStderrVerbosity(verbosity)
        return wrap(alg.GetOutput())

    def contour_labels(  # type: ignore[misc]
        self: ImageData,
        boundary_style: Literal['external', 'internal', 'all'] = 'external',
        *,
        background_value: int = 0,
        select_inputs: int | VectorLike[int] | None = None,
        select_outputs: int | VectorLike[int] | None = None,
        pad_background: bool = True,
        output_mesh_type: Literal['quads', 'triangles'] | None = None,
        scalars: str | None = None,
        compute_normals: bool = True,
        simplify_output: bool | None = None,
        smoothing: bool = True,
        smoothing_iterations: int = 16,
        smoothing_relaxation: float = 0.5,
        smoothing_distance: float | None = None,
        smoothing_scale: float = 1.0,
        progress_bar: bool = False,
    ) -> PolyData:
        """Generate surface contours from 3D image label maps.

        This filter uses `vtkSurfaceNets <https://vtk.org/doc/nightly/html/classvtkSurfaceNets3D.html#details>`__
        to extract polygonal surface contours from non-continuous label maps, which
        corresponds to discrete regions in an input 3D image (i.e., volume). It is
        designed to generate surfaces from image point data, e.g. voxel point
        samples from 3D medical images, though images with cell data are also supported.

        The generated surface is smoothed using a constrained smoothing filter, which
        may be fine-tuned to control the smoothing process. Optionally, smoothing may
        be disabled to generate a staircase-like surface.

        The output surface includes a two-component cell data array ``'boundary_labels'``.
        The array indicates the labels/regions on either side of the polygons composing
        the output. The array's values are structured as follows:

        External boundary values

            Polygons between a foreground region and the background have the
            form ``[foreground, background]``.

            E.g. ``[1, 0]`` for the boundary between region ``1`` and background ``0``.

        Internal boundary values

            Polygons between two connected foreground regions are sorted in ascending order.

            E.g. ``[1, 2]`` for the boundary between regions ``1`` and ``2``.


        By default, this filter returns ``'external'`` contours only. Optionally,
        only the ``'internal`'' contours or ``'all'`` contours (i.e. internal and
        external) may be returned.

        .. note::

            This filter requires VTK version ``9.3.0`` or greater.

        .. versionadded:: 0.45

        Parameters
        ----------
        boundary_style : 'external' | 'internal' | 'all', default: 'external'
            Style of boundary polygons to generate. ``'internal'`` polygons are generated
            between two connected foreground regions. ``'external'`` polygons are
            generated between foreground background. ``'all'``  includes both internal
            and external boundary polygons.

        background_value : int, default: 0
            Background value of the input image. All other values are considered
            as foreground.

        select_inputs : int | VectorLike[int], default: None
            Specify label ids to include as inputs to the filter. Labels that are not
            selected are removed from the input *before* generating the surface. By
            default, all label ids are used.

            Since the smoothing operation occurs across selected input regions, using
            this option to filter the input can result in smoother and more visually
            pleasing surfaces since non-selected inputs are not considered during
            smoothing. However, this also means that the generated surface will change
            shape depending on which inputs are selected.

            .. note::

                Selecting inputs can affect whether a boundary polygon is considered to
                be ``internal`` or ``external``. That is, an internal boundary becomes an
                external boundary when only one of the two foreground regions on the
                boundary is selected.

        select_outputs : int | VectorLike[int], default: None
            Specify label ids to include in the output of the filter. Labels that are
            not selected are removed from the output *after* generating the surface. By
            default, all label ids are used.

            Since the smoothing operation occurs across all input regions, using this
            option to filter the output means that the selected output regions will have
            the same shape (i.e. smoothed in the same manner), regardless of the outputs
            that are selected. This is useful for generating a surface for specific
            labels while also preserving sharp boundaries with non-selected outputs.

            .. note::

                Selecting outputs does not affect whether a boundary polygon is
                considered to be ``internal`` or ``external``. That is, an internal
                boundary remains internal even if only one of the two foreground regions
                on the boundary is selected.

        pad_background : bool, default: True
            :meth:`Pad <pyvista.ImageDataFilters.pad_image>` the image
            with ``background_value`` prior to contouring. This will
            generate polygons to "close" the surface at the boundaries of the image.
            This option is only relevant when there are foreground regions on the border
            of the image. Setting this value to ``False`` is useful if processing multiple
            volumes separately so that the generated surfaces fit together without
            creating surface overlap.

        output_mesh_type : str, default: None
            Type of the output mesh. Can be either ``'quads'``, or ``'triangles'``. By
            default, the output mesh has :attr:`~pyvista.CellType.TRIANGLE` cells when
            ``smoothing`` is enabled and :attr:`~pyvista.CellType.QUAD` cells (quads)
            otherwise. The mesh type can be forced to be triangles or quads; however,
            if smoothing is enabled and the type is ``'quads'``, the generated quads
            may not be planar.

        scalars : str, optional
            Name of scalars to process. Defaults to currently active scalars. If cell
            scalars are specified, the input image is first re-meshed with
            :meth:`~pyvista.ImageDataFilters.cells_to_points` to transform the cell
            data into point data.

        compute_normals : bool, default: True
            Compute point and cell normals for the contoured output using
            :meth:`~pyvista.PolyDataFilters.compute_normals` with ``auto_orient_normals``
            enabled by default. If ``False``, the generated polygons may have
            inconsistent ordering and orientation (and may negatively impact
            the shading used for rendering).

            .. warning::

                Enabling this option is likely to generate surfaces with normals
                pointing outward when ``pad_background`` is ``True`` and
                ``boundary_style`` is ``True`` (the default). However, this is
                not guaranteed if the generated surface is not closed or if internal
                boundaries are generated. Do not assume the normals will point outward
                in all cases.

        simplify_output : bool, optional
            Simplify the ``'boundary_labels'`` array as a single-component 1D array.
            If ``False``, the returned ``'boundary_labels'`` array is a two-component
            2D array. This simplification is useful when only external boundaries
            are generated and/or when visualizing internal boundaries. The
            simplification is as follows:

            - External boundaries are simplified by keeping the first component and
              removing the second. Since external polygons may only share a boundary
              with the background, the second component is always ``background_value``
              and therefore can be dropped without loss of information. The values
              of external boundaries always match the foreground values of the input.

            - Internal boundaries are simplified by assigning them unique negative
              values sequentially. E.g. the boundary label ``[1, 2]`` is replaced with
              ``-1``, ``[1, 3]`` is replaced with ``-2``, etc. The mapping to negative
              values is not fixed, and can change depending on the input.

              This simplification is particularly useful for unsigned integer labels
              (e.g. scalars with ``'uint8'`` dtype) since external boundaries
              will be positive and internal boundaries will be negative in this case.

            By default, the output is simplified when ``boundary_type`` is
            ``'external'``, and is not simplified otherwise.

        smoothing : bool, default: True
            Smooth the generated surface using a constrained smoothing filter. Each
            point in the surface is smoothed as follows:

                For a point ``pi`` connected to a list of points ``pj`` via an edge, ``pi``
                is moved towards the average position of ``pj`` multiplied by the
                ``smoothing_relaxation`` factor, and limited by the ``smoothing_distance``
                constraint. This process is repeated either until convergence occurs, or
                the maximum number of ``smoothing_iterations`` is reached.

        smoothing_iterations : int, default: 16
            Maximum number of smoothing iterations to use.

        smoothing_relaxation : float, default: 0.5
            Relaxation factor used at each smoothing iteration.

        smoothing_distance : float, default: None
            Maximum distance each point is allowed to move (in any direction) during
            smoothing. This distance may be scaled with ``smoothing_scale``. By default,
            the distance is computed dynamically from the image spacing as:

                ``distance = norm(image_spacing) * smoothing_scale``.

        smoothing_scale : float, default: 1.0
            Relative scaling factor applied to ``smoothing_distance``. See that
            parameter for details.

        progress_bar : bool, default: False
            Display a progress bar to indicate progress.

        Returns
        -------
        pyvista.PolyData
            Surface mesh of labeled regions.

        See Also
        --------
        :meth:`~pyvista.DataSetFilters.voxelize_binary_mask`
            Filter that generates binary labeled :class:`~pyvista.ImageData` from
            :class:`~pyvista.PolyData` surface contours. Can beloosely considered as
            an inverse of this filter.

        :meth:`~pyvista.ImageDataFilters.cells_to_points`
            Re-mesh :class:`~pyvista.ImageData` to a points-based representation.

        :meth:`~pyvista.DataSetFilters.extract_values`
            Threshold-like filter which can used to process the multi-component
            scalars generated by this filter.

        :meth:`~pyvista.DataSetFilters.contour`
            Generalized contouring method which uses MarchingCubes or FlyingEdges.

        :meth:`~pyvista.DataSetFilters.pack_labels`
            Function used internally by SurfaceNets to generate contiguous label data.

        :ref:`contouring_example`, :ref:`anatomical_groups_example`
            Additional examples using this filter.

        References
        ----------
        S. Frisken, “SurfaceNets for Multi-Label Segmentations with Preservation of
        Sharp Boundaries”, J. Computer Graphics Techniques, 2022. Available online:
        http://jcgt.org/published/0011/01/03/

        W. Schroeder, S. Tsalikis, M. Halle, S. Frisken. A High-Performance SurfaceNets
        Discrete Isocontouring Algorithm. arXiv:2401.14906. 2024. Available online:
        `http://arxiv.org/abs/2401.14906 <http://arxiv.org/abs/2401.14906>`__

        Examples
        --------
        Load labeled image data with a background region ``0`` and four foreground
        regions.

        >>> import pyvista as pv
        >>> import numpy as np
        >>> from pyvista import examples
        >>> image = examples.load_channels()
        >>> label_ids = np.unique(image.active_scalars)
        >>> label_ids
        pyvista_ndarray([0, 1, 2, 3, 4])
        >>> image.dimensions
        (251, 251, 101)

        Crop the image to simplify the data.

        >>> image = image.extract_subset(voi=(75, 109, 75, 109, 85, 100))
        >>> image.dimensions
        (35, 35, 16)

        Plot the cropped image for context. Configure the color map to generate
        consistent coloring of the regions for all plots.

        >>> def labels_plotter(mesh, zoom=None):
        ...     colored_mesh = mesh.color_labels(negative_indexing=True)
        ...     plotter = pv.Plotter()
        ...     plotter.add_mesh(colored_mesh, show_edges=True)
        ...     if zoom:
        ...         plotter.camera.zoom(zoom)
        ...     return plotter
        >>>
        >>> labels_plotter(image).show()

        Generate surface contours of the foreground regions and plot it. Note that
        the ``background_value`` is ``0`` by default.

        >>> contours = image.contour_labels()
        >>> labels_plotter(contours, zoom=1.5).show()

        By default, only external boundary polygons are generated and the returned
        ``'boundary_labels'`` array is a single-component array. The output values
        match the input label values.

        >>> contours['boundary_labels'].ndim
        1
        >>> np.unique(contours['boundary_labels'])
        pyvista_ndarray([1, 2, 3, 4])

        Set ``simplify_output`` to ``False`` to generate a two-component
        array instead showing the two boundary regions associated with each polygon.

        >>> contours = image.contour_labels(simplify_output=False)
        >>> contours['boundary_labels'].ndim
        2

        Show the unique values. Since only ``'external'`` boundaries are generated
        by default, the second component is always ``0`` (i.e. the ``background_value``).
        Note that all four foreground regions share a boundary with the background.

        >>> np.unique(contours['boundary_labels'], axis=0)
        array([[1, 0],
               [2, 0],
               [3, 0],
               [4, 0]])

        Repeat the example but this time generate internal contours only. The generated
        array is 2D by default.

        >>> contours = image.contour_labels('internal')
        >>> contours['boundary_labels'].ndim
        2

        Show the unique two-component boundary labels again. From these values we can
        determine that all foreground regions share an internal boundary with each
        other `except`  for regions ``1`` and ``3`` since the boundary value ``[1, 3]``
        is missing.

        >>> np.unique(contours['boundary_labels'], axis=0)
        array([[1, 2],
               [1, 4],
               [2, 3],
               [2, 4],
               [3, 4]])

        Simplify the output so that each internal multi-component boundary value is
        assigned a unique negative integer value instead. This makes it easier to
        visualize the result.

        >>> contours = image.contour_labels('internal', simplify_output=True)
        >>> contours['boundary_labels'].ndim
        1
        >>> np.unique(contours['boundary_labels'])
        pyvista_ndarray([-5, -4, -3, -2, -1])

        >>> labels_plotter(contours, zoom=1.5).show()

        Generate contours for all boundaries, and use ``select_outputs`` to filter
        the output to only include polygons which share a boundary with region ``3``.

        >>> region_3 = image.contour_labels(
        ...     'all', select_outputs=3, simplify_output=True
        ... )
        >>> labels_plotter(region_3, zoom=3).show()

        Note how using ``select_outputs`` preserves the sharp features and boundary
        labels for non-selected regions. If desired, use ``select_inputs`` instead to
        completely "ignore" non-selected regions.

        >>> region_3 = image.contour_labels(select_inputs=3)
        >>> labels_plotter(region_3, zoom=3).show()

        The sharp features are now smoothed and the internal boundaries are now labeled
        as external boundaries. Note that using ``'all'`` here is optional since
        using ``select_inputs`` converts previously-internal boundaries into external
        ones.

        Do not pad the image with background values before contouring. Since the input image
        has foreground regions visible at the edges of the image (e.g. the ``+Z`` bound),
        setting ``pad_background=False`` in this example causes the top and sides of
        the mesh to be "open".

        >>> surf = image.contour_labels(pad_background=False)
        >>> labels_plotter(surf, zoom=1.5).show()

        Disable smoothing to generate staircase-like surface. Without smoothing, the
        surface has quadrilateral cells by default.

        >>> surf = image.contour_labels(smoothing=False)
        >>> labels_plotter(surf, zoom=1.5).show()

        Keep smoothing enabled but reduce the smoothing scale. A smoothing scale
        less than one may help preserve sharp features (e.g. corners).

        >>> surf = image.contour_labels(smoothing_scale=0.5)
        >>> labels_plotter(surf, zoom=1.5).show()

        """
        temp_scalars_name = '_PYVISTA_TEMP'

        def _get_unique_labels_no_background(
            array: NumpyArray[int], background: int
        ) -> NumpyArray[int]:
            unique = np.unique(array)
            return unique[unique != background]

        def _get_alg_input(image: ImageData, scalars_: str | None) -> ImageData:
            if scalars_ is None:
                set_default_active_scalars(image)
                field, scalars_ = image.active_scalars_info
            else:
                field = image.get_array_association(scalars_, preference='point')

            return (
                image
                if field == FieldAssociation.POINT
                else image.cells_to_points(scalars=scalars_, copy=False)
            )

        def _process_select_inputs(
            image: ImageData,
            select_inputs_: int | VectorLike[int],
            scalars_: pyvista_ndarray,
        ) -> NumpyArray[int]:
            select_inputs = np.atleast_1d(select_inputs_)
            # Remove non-selected label ids from the input. We do this by setting
            # non-selected ids to the background value to remove them from the input
            temp_scalars = scalars_.copy()
            input_ids = _get_unique_labels_no_background(temp_scalars, background_value)
            keep_labels = [*select_inputs, background_value]
            for label in input_ids:
                if label not in keep_labels:
                    temp_scalars[temp_scalars == label] = background_value

            image.point_data[temp_scalars_name] = temp_scalars
            image.set_active_scalars(temp_scalars_name, preference='point')

            return input_ids

        def _set_output_mesh_type(alg_: _vtk.vtkSurfaceNets3D):
            if output_mesh_type is None:
                alg_.SetOutputMeshTypeToDefault()
            elif output_mesh_type == 'quads':
                alg_.SetOutputMeshTypeToQuads()
            else:  # output_mesh_type == 'triangles':
                alg_.SetOutputMeshTypeToTriangles()

        def _configure_boundaries(
            alg_: _vtk.vtkSurfaceNets3D,
            array_: pyvista_ndarray,
            select_inputs_: int | VectorLike[int] | None,
            select_outputs_: int | VectorLike[int] | None,
        ):
            # WARNING: Setting the output style to default or boundary does not really work
            # as expected. Specifically, `SetOutputStyleToDefault` by itself will not actually
            # produce meshes with interior faces at the boundaries between foreground regions
            # (even though this is what is suggested by the docs). Instead, simply calling
            # `SetLabels` below will enable internal boundaries, regardless of the value of
            # `OutputStyle`. Also, using `SetOutputStyleToBoundary` generates jagged/rough
            # 'lines' between two exterior regions; enabling internal boundaries fixes this.
            input_ids = (
                _process_select_inputs(alg_input, select_inputs_, array_)
                if select_inputs_ is not None
                else None
            )
            alg_.SetOutputStyleToSelected()
            if select_outputs_ is not None:
                # Use selected outputs
                output_ids = _get_unique_labels_no_background(
                    np.atleast_1d(select_outputs_),
                    background_value,
                )
            elif input_ids is not None:
                # Set outputs to be same as inputs
                output_ids = input_ids
            else:
                # Output all labels
                output_ids = _get_unique_labels_no_background(
                    array_,
                    background_value,
                )
            output_ids = output_ids.astype(float)

            # Add selected outputs
            [alg.AddSelectedLabel(label_id) for label_id in output_ids]  # type: ignore[func-returns-value]

            # The following logic enables the generation of internal boundaries
            if input_ids is not None:
                # Generate internal boundaries for selected inputs only
                internal_ids: NumpyArray[int] = input_ids
            elif select_outputs is None:
                # No inputs or outputs selected, so generate internal
                # boundaries for all labels in input array
                internal_ids = output_ids
            else:
                internal_ids = _get_unique_labels_no_background(
                    array_,
                    background_value,
                )

            [alg.SetLabel(int(val), val) for val in internal_ids]  # type: ignore[func-returns-value]

        def _configure_smoothing(
            alg_: _vtk.vtkSurfaceNets3D,
            spacing_: tuple[float, float, float],
            iterations_: int,
            relaxation_: float,
            scale_: float,
            distance_: float | None,
        ):
            def _is_small_number(num) -> bool | np.bool_:
                return isinstance(num, (float, int, np.floating, np.integer)) and num < 1e-8

            if smoothing and not _is_small_number(scale_) and not _is_small_number(distance_):
                # Only enable smoothing if distance is not very small, since a small
                # distance will actually result in large smoothing (suspected division
                # by zero error in vtk code)
                alg_.SmoothingOn()
                alg_.GetSmoother().SetNumberOfIterations(iterations_)
                alg_.GetSmoother().SetRelaxationFactor(relaxation_)

                # Auto-constraints are On by default which only allows you to scale
                # relative distance (with SetConstraintScale) but not set its value
                # directly. Here, we turn this off so that we can both set its value
                # and/or scale it independently
                alg_.AutomaticSmoothingConstraintsOff()

                # Dynamically calculate distance if not specified.
                # This emulates the auto-constraint calc from vtkSurfaceNets3D
                distance_ = distance_ if distance_ else np.linalg.norm(spacing_)
                alg_.GetSmoother().SetConstraintDistance(distance_ * scale_)
            else:
                alg_.SmoothingOff()

        if not hasattr(_vtk, 'vtkSurfaceNets3D'):  # pragma: no cover
            from pyvista.core.errors import VTKVersionError

            msg = 'Surface nets 3D require VTK 9.3.0 or newer.'
            raise VTKVersionError(msg)

        _validation.check_contains(
            ['all', 'internal', 'external'], must_contain=boundary_style, name='boundary_style'
        )
        _validation.check_contains(
            [None, 'quads', 'triangles'], must_contain=output_mesh_type, name='output_mesh_type'
        )

        alg_input = _get_alg_input(self, scalars)

        # Pad with background values to close surfaces at image boundaries
        alg_input = alg_input.pad_image(background_value) if pad_background else alg_input

        alg = _vtk.vtkSurfaceNets3D()
        alg.SetBackgroundLabel(background_value)
        alg.SetInputData(alg_input)

        _set_output_mesh_type(alg)
        _configure_boundaries(
            alg,
            cast(pyvista.pyvista_ndarray, alg_input.active_scalars),
            select_inputs,
            select_outputs,
        )
        _configure_smoothing(
            alg,
            alg_input.spacing,
            smoothing_iterations,
            smoothing_relaxation,
            smoothing_scale,
            smoothing_distance,
        )

        # Get output
        # Suppress improperly used INFO for debugging messages in vtkSurfaceNets3D
        verbosity = _vtk.vtkLogger.GetCurrentVerbosityCutoff()
        _vtk.vtkLogger.SetStderrVerbosity(_vtk.vtkLogger.VERBOSITY_OFF)
        _update_alg(alg, progress_bar, 'Generating label contours')
        # Restore the original vtkLogger verbosity level
        _vtk.vtkLogger.SetStderrVerbosity(verbosity)
        output: pyvista.PolyData = _get_output(alg)

        (  # Clear temp scalars from input
            alg_input.point_data.remove(temp_scalars_name)
            if temp_scalars_name in alg_input.point_data
            else None
        )

        VTK_NAME = 'BoundaryLabels'
        PV_NAME = 'boundary_labels'
        if VTK_NAME in output.cell_data.keys():
            labels_array = output.cell_data[VTK_NAME]
            if not all(labels_array.shape):
                # Array is empty but has non-zero shape, fix it here
                # Mesh may also have non-zero points but this is cleaned later
                output.cell_data[VTK_NAME] = np.empty((0, 0))
            output.rename_array(VTK_NAME, PV_NAME)
            if boundary_style in ['external', 'internal']:
                # Output contains all boundary cells, need to remove cells we don't want
                is_external = np.any(labels_array == background_value, axis=1)
                remove = is_external if boundary_style == 'internal' else ~is_external
                output.remove_cells(remove, inplace=True)

        if simplify_output is None:
            simplify_output = boundary_style == 'external'
        if simplify_output:
            # Simplify scalars to a single component
            if boundary_style != 'external':
                # Replace internal boundary values with negative integers
                labels_array = output.cell_data[PV_NAME]
                is_internal = (
                    np.full((output.n_cells,), True)
                    if boundary_style == 'internal'
                    else np.all(labels_array != background_value, axis=1)
                )
                internal_values = labels_array[is_internal, :]
                unique_values = np.unique(internal_values, axis=0)
                for i, value in enumerate(unique_values):
                    is_value = np.all(labels_array == value, axis=1)
                    labels_array[is_value, 0] = -(i + 1)  # type: ignore[index]

            # Keep first component only
            output.cell_data[PV_NAME] = output.cell_data[PV_NAME][:, 0]

        if select_outputs is not None:
            # This option generates unused points
            # Use clean to remove these points (without merging points)
            output.clean(
                point_merging=False,
                lines_to_points=False,
                polys_to_lines=False,
                strips_to_polys=False,
                inplace=True,
            )

        if compute_normals and output.n_cells > 0:
            output.compute_normals(auto_orient_normals=True, inplace=True)
        return output

    def points_to_cells(  # type: ignore[misc]
        self: ImageData,
        scalars: str | None = None,
        *,
        dimensionality: VectorLike[bool]
        | Literal[0, 1, 2, 3, '0D', '1D', '2D', '3D', 'preserve'] = 'preserve',
        copy: bool = True,
    ):
        """Re-mesh image data from a point-based to a cell-based representation.

        This filter changes how image data is represented. Data represented as points
        at the input is re-meshed into an alternative representation as cells at the
        output. Only the :class:`~pyvista.ImageData` container is modified so that
        the number of input points equals the number of output cells. The re-meshing is
        otherwise lossless in the sense that point data at the input is passed through
        unmodified and stored as cell data at the output. Any cell data at the input is
        ignored and is not used by this filter.

        To change the image data's representation, the input points are used to
        represent the centers of the output cells. This has the effect of "growing" the
        input image dimensions by one along each axis (i.e. half the cell width on each
        side). For example, an image with 100 points and 99 cells along an axis at the
        input will have 101 points and 100 cells at the output. If the input has 1mm
        spacing, the axis size will also increase from 99mm to 100mm. By default,
        only non-singleton dimensions are increased such that 1D or 2D inputs remain
        1D or 2D at the output.

        Since filters may be inherently cell-based (e.g. some :class:`~pyvista.DataSetFilters`)
        or may operate on point data exclusively (e.g. most :class:`~pyvista.ImageDataFilters`),
        re-meshing enables the same data to be used with either kind of filter while
        ensuring the input data to those filters has the appropriate representation.
        This filter is also useful when plotting image data to achieve a desired visual
        effect, such as plotting images as voxel cells instead of as points.

        .. note::
            Only the input's :attr:`~pyvista.ImageData.dimensions`, and
            :attr:`~pyvista.ImageData.origin` are modified by this filter. Other spatial
            properties such as :attr:`~pyvista.ImageData.spacing` and
            :attr:`~pyvista.ImageData.direction_matrix` are not affected.

        .. versionadded:: 0.44.0

        See Also
        --------
        cells_to_points
            Inverse of this filter to represent cells as points.
        :meth:`~pyvista.DataSetFilters.point_data_to_cell_data`
            Resample point data as cell data without modifying the container.
        :meth:`~pyvista.DataSetFilters.cell_data_to_point_data`
            Resample cell data as point data without modifying the container.

        Parameters
        ----------
        scalars : str, optional
            Name of point data scalars to pass through to the output as cell data. Use
            this parameter to restrict the output to only include the specified array.
            By default, all point data arrays at the input are passed through as cell
            data at the output.

        dimensionality : VectorLike[bool], Literal[0, 1, 2, 3, "0D", "1D", "2D", "3D", "preserve"], default: 'preserve'
            Control which dimensions will be modified by the filter.

            - Can be specified as a sequence of 3 boolean to allow modification on a per
                dimension basis.
            - ``0`` or ``'0D'``: convenience alias to output a 0D ImageData with
              dimensions ``(1, 1, 1)``. Only valid for 0D inputs.
            - ``1`` or ``'1D'``: convenience alias to output a 1D ImageData where
              exactly one dimension is greater than one, e.g. ``(>1, 1, 1)``. Only valid
              for 0D or 1D inputs.
            - ``2`` or ``'2D'``: convenience alias to output a 2D ImageData where
              exactly two dimensions are greater than one, e.g. ``(>1, >1, 1)``. Only
              valid for 0D, 1D, or 2D inputs.
            - ``3`` or ``'3D'``: convenience alias to output a 3D ImageData, where all
              three dimensions are greater than one, e.g. ``(>1, >1, >1)``. Valid for
              any 0D, 1D, 2D, or 3D inputs.
            - ``'preserve'`` (default): convenience alias to not modify singleton
              dimensions.

        copy : bool, default: True
            Copy the input point data before associating it with the output cell data.
            If ``False``, the input and output will both refer to the same data array(s).

        Returns
        -------
        pyvista.ImageData
            Image with a cell-based representation.

        Examples
        --------
        Load an image with point data.

        >>> from pyvista import examples
        >>> image = examples.load_uniform()

        Show the current properties and point arrays of the image.

        >>> image
        ImageData (...)
          N Cells:      729
          N Points:     1000
          X Bounds:     0.000e+00, 9.000e+00
          Y Bounds:     0.000e+00, 9.000e+00
          Z Bounds:     0.000e+00, 9.000e+00
          Dimensions:   10, 10, 10
          Spacing:      1.000e+00, 1.000e+00, 1.000e+00
          N Arrays:     2

        >>> image.point_data.keys()
        ['Spatial Point Data']

        Re-mesh the points and point data as cells and cell data.

        >>> cells_image = image.points_to_cells()

        Show the properties and cell arrays of the re-meshed image.

        >>> cells_image
        ImageData (...)
          N Cells:      1000
          N Points:     1331
          X Bounds:     -5.000e-01, 9.500e+00
          Y Bounds:     -5.000e-01, 9.500e+00
          Z Bounds:     -5.000e-01, 9.500e+00
          Dimensions:   11, 11, 11
          Spacing:      1.000e+00, 1.000e+00, 1.000e+00
          N Arrays:     1

        >>> cells_image.cell_data.keys()
        ['Spatial Point Data']

        Observe that:

        - The input point array is now a cell array
        - The output has one less array (the input cell data is ignored)
        - The dimensions have increased by one
        - The bounds have increased by half the spacing
        - The output ``N Cells`` equals the input ``N Points``

        Since the input points are 3D (i.e. there are no singleton dimensions), the
        output cells are 3D :attr:`~pyvista.CellType.VOXEL` cells.

        >>> cells_image.get_cell(0).type
        <CellType.VOXEL: 11>

        If the input points are 2D (i.e. one dimension is singleton), the
        output cells are 2D :attr:`~pyvista.CellType.PIXEL` cells when ``dimensions`` is
        set to ``'preserve'``.

        >>> image2D = examples.download_beach()
        >>> image2D.dimensions
        (100, 100, 1)

        >>> pixel_cells_image = image2D.points_to_cells(dimensionality='preserve')
        >>> pixel_cells_image.dimensions
        (101, 101, 1)
        >>> pixel_cells_image.get_cell(0).type
        <CellType.PIXEL: 8>

        This is equivalent as requesting a 2D output.

        >>> pixel_cells_image = image2D.points_to_cells(dimensionality='2D')
        >>> pixel_cells_image.dimensions
        (101, 101, 1)
        >>> pixel_cells_image.get_cell(0).type
        <CellType.PIXEL: 8>

        Use ``(True, True, True)`` to re-mesh 2D points as 3D cells.

        >>> voxel_cells_image = image2D.points_to_cells(
        ...     dimensionality=(True, True, True)
        ... )
        >>> voxel_cells_image.dimensions
        (101, 101, 2)
        >>> voxel_cells_image.get_cell(0).type
        <CellType.VOXEL: 11>

        Or request a 3D output.

        >>> voxel_cells_image = image2D.points_to_cells(dimensionality='3D')
        >>> voxel_cells_image.dimensions
        (101, 101, 2)
        >>> voxel_cells_image.get_cell(0).type
        <CellType.VOXEL: 11>

        See :ref:`image_representations_example` for more examples using this filter.

        """
        if scalars is not None:
            field = self.get_array_association(scalars, preference='point')
            if field != FieldAssociation.POINT:
                msg = f"Scalars '{scalars}' must be associated with point data. Got {field.name.lower()} data instead."
                raise ValueError(msg)
        return self._remesh_points_cells(
            points_to_cells=True,
            scalars=scalars,
            dimensionality=dimensionality,
            copy=copy,
        )

    def cells_to_points(  # type: ignore[misc]
        self: ImageData,
        scalars: str | None = None,
        *,
        dimensionality: VectorLike[bool]
        | Literal[0, 1, 2, 3, '0D', '1D', '2D', '3D', 'preserve'] = 'preserve',
        copy: bool = True,
    ):
        """Re-mesh image data from a cell-based to a point-based representation.

        This filter changes how image data is represented. Data represented as cells
        at the input is re-meshed into an alternative representation as points at the
        output. Only the :class:`~pyvista.ImageData` container is modified so that
        the number of input cells equals the number of output points. The re-meshing is
        otherwise lossless in the sense that cell data at the input is passed through
        unmodified and stored as point data at the output. Any point data at the input is
        ignored and is not used by this filter.

        To change the image data's representation, the input cell centers are used to
        represent the output points. This has the effect of "shrinking" the
        input image dimensions by one along each axis (i.e. half the cell width on each
        side). For example, an image with 101 points and 100 cells along an axis at the
        input will have 100 points and 99 cells at the output. If the input has 1mm
        spacing, the axis size will also decrease from 100mm to 99mm.

        Since filters may be inherently cell-based (e.g. some :class:`~pyvista.DataSetFilters`)
        or may operate on point data exclusively (e.g. most :class:`~pyvista.ImageDataFilters`),
        re-meshing enables the same data to be used with either kind of filter while
        ensuring the input data to those filters has the appropriate representation.
        This filter is also useful when plotting image data to achieve a desired visual
        effect, such as plotting images as points instead of as voxel cells.

        .. note::
            Only the input's :attr:`~pyvista.ImageData.dimensions`, and
            :attr:`~pyvista.ImageData.origin` are modified by this filter. Other spatial
            properties such as :attr:`~pyvista.ImageData.spacing` and
            :attr:`~pyvista.ImageData.direction_matrix` are not affected.

        .. versionadded:: 0.44.0

        See Also
        --------
        points_to_cells
            Inverse of this filter to represent points as cells.
        :meth:`~pyvista.DataSetFilters.cell_data_to_point_data`
            Resample cell data as point data without modifying the container.
        :meth:`~pyvista.DataSetFilters.point_data_to_cell_data`
            Resample point data as cell data without modifying the container.

        Parameters
        ----------
        scalars : str, optional
            Name of cell data scalars to pass through to the output as point data. Use
            this parameter to restrict the output to only include the specified array.
            By default, all cell data arrays at the input are passed through as point
            data at the output.

        dimensionality : VectorLike[bool], Literal[0, 1, 2, 3, "0D", "1D", "2D", "3D", "preserve"], default: 'preserve'
            Control which dimensions will be modified by the filter.

            - Can be specified as a sequence of 3 boolean to allow modification on a per
                dimension basis.
            - ``0`` or ``'0D'``: convenience alias to output a 0D ImageData with
              dimensions ``(1, 1, 1)``. Only valid for 0D inputs.
            - ``1`` or ``'1D'``: convenience alias to output a 1D ImageData where
              exactly one dimension is greater than one, e.g. ``(>1, 1, 1)``. Only valid
              for 0D or 1D inputs.
            - ``2`` or ``'2D'``: convenience alias to output a 2D ImageData where
              exactly two dimensions are greater than one, e.g. ``(>1, >1, 1)``. Only
              valid for 0D, 1D, or 2D inputs.
            - ``3`` or ``'3D'``: convenience alias to output a 3D ImageData, where all
              three dimensions are greater than one, e.g. ``(>1, >1, >1)``. Valid for
              any 0D, 1D, 2D, or 3D inputs.
            - ``'preserve'`` (default): convenience alias to not modify singleton
              dimensions.

            .. note::
                This filter does not modify singleton dimensions with ``dimensionality``
                set as ``'preserve'`` by default.

        copy : bool, default: True
            Copy the input cell data before associating it with the output point data.
            If ``False``, the input and output will both refer to the same data array(s).

        Returns
        -------
        pyvista.ImageData
            Image with a point-based representation.

        Examples
        --------
        Load an image with cell data.

        >>> from pyvista import examples
        >>> image = examples.load_uniform()

        Show the current properties and cell arrays of the image.

        >>> image
        ImageData (...)
          N Cells:      729
          N Points:     1000
          X Bounds:     0.000e+00, 9.000e+00
          Y Bounds:     0.000e+00, 9.000e+00
          Z Bounds:     0.000e+00, 9.000e+00
          Dimensions:   10, 10, 10
          Spacing:      1.000e+00, 1.000e+00, 1.000e+00
          N Arrays:     2

        >>> image.cell_data.keys()
        ['Spatial Cell Data']

        Re-mesh the cells and cell data as points and point data.

        >>> points_image = image.cells_to_points()

        Show the properties and point arrays of the re-meshed image.

        >>> points_image
        ImageData (...)
          N Cells:      512
          N Points:     729
          X Bounds:     5.000e-01, 8.500e+00
          Y Bounds:     5.000e-01, 8.500e+00
          Z Bounds:     5.000e-01, 8.500e+00
          Dimensions:   9, 9, 9
          Spacing:      1.000e+00, 1.000e+00, 1.000e+00
          N Arrays:     1

        >>> points_image.point_data.keys()
        ['Spatial Cell Data']

        Observe that:

        - The input cell array is now a point array
        - The output has one less array (the input point data is ignored)
        - The dimensions have decreased by one
        - The bounds have decreased by half the spacing
        - The output ``N Points`` equals the input ``N Cells``

        See :ref:`image_representations_example` for more examples using this filter.

        """
        if scalars is not None:
            field = self.get_array_association(scalars, preference='cell')
            if field != FieldAssociation.CELL:
                msg = f"Scalars '{scalars}' must be associated with cell data. Got {field.name.lower()} data instead."
                raise ValueError(msg)
        return self._remesh_points_cells(
            points_to_cells=False,
            scalars=scalars,
            dimensionality=dimensionality,
            copy=copy,
        )

    def _remesh_points_cells(  # type: ignore[misc]
        self: ImageData,
        points_to_cells: bool,
        scalars: str | None,
        dimensionality: VectorLike[bool] | Literal[0, 1, 2, 3, '0D', '1D', '2D', '3D', 'preserve'],
        copy: bool,
    ):
        """Re-mesh points to cells or vice-versa.

        The active cell or point scalars at the input will be set as active point or
        cell scalars at the output, respectively.

        Parameters
        ----------
        points_to_cells : bool
            Set to ``True`` to re-mesh points to cells.
            Set to ``False`` to re-mesh cells to points.

        scalars : str
            If set, only these scalars are passed through.

        dimensionality : VectorLike[bool], Literal[0, 1, 2, 3, '0D', '1D', '2D', '3D', 'preserve']
            Control which dimensions will be modified by the filter.

            - Can be specified as a sequence of 3 boolean to allow modification on a per
                dimension basis.
            - ``0`` or ``'0D'``: convenience alias to output a 0D ImageData with
              dimensions ``(1, 1, 1)``. Only valid for 0D inputs.
            - ``1`` or ``'1D'``: convenience alias to output a 1D ImageData where
              exactly one dimension is greater than one, e.g. ``(>1, 1, 1)``. Only valid
              for 0D or 1D inputs.
            - ``2`` or ``'2D'``: convenience alias to output a 2D ImageData where
              exactly two dimensions are greater than one, e.g. ``(>1, >1, 1)``. Only
              valid for 0D, 1D, or 2D inputs.
            - ``3`` or ``'3D'``: convenience alias to output a 3D ImageData, where all
              three dimensions are greater than one, e.g. ``(>1, >1, >1)``. Valid for
              any 0D, 1D, 2D, or 3D inputs.
            - ``'preserve'``: convenience alias to not modify singleton
              dimensions.

        copy : bool
            Copy the input data before associating it with the output data.

        Returns
        -------
        pyvista.ImageData
            Re-meshed image.

        """

        def _get_output_scalars(preference):
            active_scalars = self.active_scalars_name
            if active_scalars:
                field = self.get_array_association(
                    active_scalars,
                    preference=preference,
                )
                active_scalars = active_scalars if field.name.lower() == preference else None
            return active_scalars

        point_data = self.point_data
        cell_data = self.cell_data

        # Get data to use and operations to perform for the conversion
        new_image = pyvista.ImageData()

        if points_to_cells:
            output_scalars = scalars if scalars else _get_output_scalars('point')
            # Enlarge image so points become cell centers
            origin_operator = operator.sub
            dims_operator = operator.add  # Increase dimensions
            old_data = point_data
            new_data = new_image.cell_data
        else:  # cells_to_points
            output_scalars = scalars if scalars else _get_output_scalars('cell')
            # Shrink image so cell centers become points
            origin_operator = operator.add
            dims_operator = operator.sub  # Decrease dimensions
            old_data = cell_data
            new_data = new_image.point_data

        dims_mask, dims_result = self._validate_dimensional_operation(
            operation_mask=dimensionality, operator=dims_operator, operation_size=1
        )

        # Prepare the new image
        new_image.origin = origin_operator(
            self.origin,
            (np.array(self.spacing) / 2) * dims_mask,
        )
        extent_min = self.extent[::2]
        new_image.extent = (
            extent_min[0],
            extent_min[0] + dims_result[0] - 1,
            extent_min[1],
            extent_min[1] + dims_result[1] - 1,
            extent_min[2],
            extent_min[2] + dims_result[2] - 1,
        )
        new_image.spacing = self.spacing
        new_image.direction_matrix = self.direction_matrix

        # Check the validity of the operation
        if points_to_cells:
            if new_image.n_cells != self.n_points:
                msg = (
                    'Cannot re-mesh points to cells. The dimensions of the input'
                    f' {self.dimensions} is not compatible with the dimensions of the'
                    f' output {new_image.dimensions} and would require to map'
                    f' {self.n_points} points on {new_image.n_cells} cells.'
                )
<<<<<<< HEAD
                raise ValueError(msg)
        else:  # cells_to_points
            if new_image.n_points != self.n_cells:
                msg = (
                    'Cannot re-mesh cells to points. The dimensions of the input'
                    f' {self.dimensions} is not compatible with the dimensions of the'
                    f' output {new_image.dimensions} and would require to map'
                    f' {self.n_cells} cells on {new_image.n_points} points.'
                )
                raise ValueError(msg)
=======
        elif new_image.n_points != self.n_cells:
            raise ValueError(
                'Cannot re-mesh cells to points. The dimensions of the input'
                f' {self.dimensions} is not compatible with the dimensions of the'
                f' output {new_image.dimensions} and would require to map'
                f' {self.n_cells} cells on {new_image.n_points} points.'
            )
>>>>>>> b1956de4

        # Copy field data
        new_image.field_data.update(self.field_data)

        # Copy old data (point or cell) to new data (cell or point)
        array_names = [scalars] if scalars else old_data.keys()
        for array_name in array_names:
            new_data[array_name] = old_data[array_name].copy() if copy else old_data[array_name]

        new_image.set_active_scalars(output_scalars)
        return new_image

    def pad_image(
        self,
        pad_value: float | VectorLike[float] | Literal['wrap', 'mirror'] = 0.0,
        *,
        pad_size: int | VectorLike[int] = 1,
        dimensionality: VectorLike[bool]
        | Literal[0, 1, 2, 3, '0D', '1D', '2D', '3D', 'preserve'] = 'preserve',
        scalars: str | None = None,
        pad_all_scalars: bool = False,
        progress_bar: bool = False,
        pad_singleton_dims: bool | None = None,
    ) -> pyvista.ImageData:
        """Enlarge an image by padding its boundaries with new points.

        .. versionadded:: 0.44.0

        Padded points may be mirrored, wrapped, or filled with a constant value. By
        default, all boundaries of the image are padded with a single constant value.

        This filter is designed to work with 1D, 2D, or 3D image data and will only pad
        non-singleton dimensions unless otherwise specified.

        Parameters
        ----------
        pad_value : float | sequence[float] | 'mirror' | 'wrap', default: 0.0
            Padding value(s) given to new points outside the original image extent.
            Specify:

            - a number: New points are filled with the specified constant value.
            - a vector: New points are filled with the specified multi-component vector.
            - ``'wrap'``: New points are filled by wrapping around the padding axis.
            - ``'mirror'``: New points are filled by mirroring the padding axis.

        pad_size : int | sequence[int], default: 1
            Number of points to add to the image boundaries. Specify:

            - A single value to pad all boundaries equally.
            - Two values, one for each ``(X, Y)`` axis, to apply symmetric padding to
              each axis independently.
            - Three values, one for each ``(X, Y, Z)`` axis, to apply symmetric padding
              to each axis independently.
            - Four values, one for each ``(-X, +X, -Y, +Y)`` boundary, to apply
              padding to each boundary independently.
            - Six values, one for each ``(-X, +X, -Y, +Y, -Z, +Z)`` boundary, to apply
              padding to each boundary independently.

        dimensionality : VectorLike[bool], Literal[1, 2, 3, "1D", "2D", "3D", "preserve"], default: 'preserve'
            Control which dimensions will be padded by the filter.

            - Can be specified as a sequence of 3 boolean to apply padding on a per
                dimension basis.
            - ``1`` or ``'1D'``: apply padding such that the output is a 1D ImageData
              where exactly one dimension is greater than one, e.g. ``(>1, 1, 1)``.
              Only valid for 0D or 1D inputs.
            - ``2`` or ``'2D'``: apply padding such that the output is a 2D ImageData
              where exactly two dimensions are greater than one, e.g. ``(>1, >1, 1)``.
              Only valid for 0D, 1D, or 2D inputs.
            - ``3`` or ``'3D'``: apply padding such that the output is a 3D ImageData,
              where all three dimensions are greater than one, e.g. ``(>1, >1, >1)``.
              Valid for any 0D, 1D, 2D, or 3D inputs.

            .. note::
                The ``pad_size`` for singleton dimensions is set to ``0`` by default, even
                if non-zero pad sizes are specified for these axes with this parameter.
                Set ``dimensionality`` to a value different than ``'preserve'`` to
                override this behavior and enable padding any or all dimensions.

            .. versionadded:: 0.45.0

        scalars : str, optional
            Name of scalars to pad. Defaults to currently active scalars. Unless
            ``pad_all_scalars`` is ``True``, only the specified ``scalars`` are included
            in the output.

        pad_all_scalars : bool, default: False
            Pad all point data scalars and include them in the output. This is useful
            for padding images with multiple scalars. If ``False``, only the specified
            ``scalars`` are padded.

        progress_bar : bool, default: False
            Display a progress bar to indicate progress.

        pad_singleton_dims : bool, optional
            Control whether to pad singleton dimensions.

            .. deprecated:: 0.45.0
                Deprecated, use ``dimensionality='preserve'`` instead of
                ``pad_singleton_dims=True`` and ``dimensionality='3D'`` instead of
                ``pad_singleton_dims=False``.

                Estimated removal on v0.48.0.

        Returns
        -------
        pyvista.ImageData
            Padded image.

        Examples
        --------
        Pad a grayscale image with a 100-pixel wide border. The padding is black
        (i.e. has a value of ``0``) by default.

        >>> import pyvista as pv
        >>> from pyvista import examples
        >>>
        >>> gray_image = examples.download_moonlanding_image()
        >>> gray_image.dimensions
        (630, 474, 1)
        >>> padded = gray_image.pad_image(pad_size=100)
        >>> padded.dimensions
        (830, 674, 1)

        Plot the image. To show grayscale images correctly, we define a custom plotting
        method.

        >>> def grayscale_image_plotter(image):
        ...     import vtk
        ...
        ...     actor = vtk.vtkImageActor()
        ...     actor.GetMapper().SetInputData(image)
        ...     actor.GetProperty().SetInterpolationTypeToNearest()
        ...     plot = pv.Plotter()
        ...     plot.add_actor(actor)
        ...     plot.view_xy()
        ...     plot.camera.tight()
        ...     return plot
        >>>
        >>> plot = grayscale_image_plotter(padded)
        >>> plot.show()

        Pad only the x-axis with a white border.

        >>> padded = gray_image.pad_image(pad_value=255, pad_size=(200, 0))
        >>> plot = grayscale_image_plotter(padded)
        >>> plot.show()

        Pad with wrapping.

        >>> padded = gray_image.pad_image('wrap', pad_size=100)
        >>> plot = grayscale_image_plotter(padded)
        >>> plot.show()

        Pad with mirroring.

        >>> padded = gray_image.pad_image('mirror', pad_size=100)
        >>> plot = grayscale_image_plotter(padded)
        >>> plot.show()

        Pad a color image using multi-component color vectors. Here, RGBA values are
        used.

        >>> color_image = examples.download_beach()
        >>> red = (255, 0, 0)  # RGB
        >>> padded = color_image.pad_image(pad_value=red, pad_size=50)
        >>>
        >>> plot_kwargs = dict(cpos='xy', zoom='tight', rgb=True, show_axes=False)
        >>> padded.plot(**plot_kwargs)

        Pad each edge of the image separately with a different color.

        >>> orange = pv.Color('orange').int_rgb
        >>> purple = pv.Color('purple').int_rgb
        >>> blue = pv.Color('blue').int_rgb
        >>> green = pv.Color('green').int_rgb
        >>>
        >>> padded = color_image.pad_image(orange, pad_size=(25, 0, 0, 0))
        >>> padded = padded.pad_image(purple, pad_size=(0, 25, 0, 0))
        >>> padded = padded.pad_image(blue, pad_size=(0, 0, 25, 0))
        >>> padded = padded.pad_image(green, pad_size=(0, 0, 0, 25))
        >>>
        >>> padded.plot(**plot_kwargs)

        """
        # Deprecated on v0.45.0, estimated removal on v0.48.0
        if pad_singleton_dims is not None:
            if pad_singleton_dims:
                warnings.warn(
                    'Use of `pad_singleton_dims=True` is deprecated. Use `dimensionality="3D"` instead',
                    PyVistaDeprecationWarning,
                )
                dimensionality = '3D'
            else:
                warnings.warn(
                    'Use of `pad_singleton_dims=False` is deprecated. Use `dimensionality="preserve"` instead',
                    PyVistaDeprecationWarning,
                )
                dimensionality = 'preserve'

        def _get_num_components(array_):
            return 1 if array_.ndim == 1 else array_.shape[1]

        # Validate scalars
        if scalars is None:
            set_default_active_scalars(self)  # type: ignore[arg-type]
            field, scalars = self.active_scalars_info  # type: ignore[attr-defined]
        else:
            field = self.get_array_association(scalars, preference='point')  # type: ignore[attr-defined]
        if field != FieldAssociation.POINT:
            msg = f"Scalars '{scalars}' must be associated with point data. Got {field.name.lower()} data instead."
            raise ValueError(msg)

        # Process pad size to create a length-6 tuple (-X,+X,-Y,+Y,-Z,+Z)
        pad_sz = np.atleast_1d(pad_size)
        if pad_sz.ndim != 1:
            msg = f'Pad size must be one dimensional. Got {pad_sz.ndim} dimensions.'
            raise ValueError(msg)
        if not np.issubdtype(pad_sz.dtype, np.integer):
            msg = f'Pad size must be integers. Got dtype {pad_sz.dtype.name}.'
            raise TypeError(msg)
        if np.any(pad_sz < 0):
            msg = f'Pad size cannot be negative. Got {pad_size}.'
            raise ValueError(msg)

        length = len(pad_sz)
        if length == 1:
            all_pad_sizes = np.broadcast_to(pad_sz, (6,)).copy()
        elif length == 2:
            all_pad_sizes = np.array(
                (pad_sz[0], pad_sz[0], pad_sz[1], pad_sz[1], 0, 0),
            )
        elif length == 3:
            all_pad_sizes = np.array(
                (pad_sz[0], pad_sz[0], pad_sz[1], pad_sz[1], pad_sz[2], pad_sz[2]),
            )
        elif length == 4:
            all_pad_sizes = np.array(
                (pad_sz[0], pad_sz[1], pad_sz[2], pad_sz[3], 0, 0),
            )
        elif length == 6:
            all_pad_sizes = pad_sz
        else:
            msg = f'Pad size must have 1, 2, 3, 4, or 6 values, got {length} instead.'
            raise ValueError(msg)

        # Combine size 2 by 2 to get a (3, ) shaped array
        dims_mask, _ = self._validate_dimensional_operation(
            operation_mask=dimensionality,
            operator=operator.add,
            operation_size=all_pad_sizes[::2] + all_pad_sizes[1::2],
        )
        all_pad_sizes = all_pad_sizes * np.repeat(dims_mask, 2)

        # Define new extents after padding
        pad_xn, pad_xp, pad_yn, pad_yp, pad_zn, pad_zp = all_pad_sizes
        ext_xn, ext_xp, ext_yn, ext_yp, ext_zn, ext_zp = self.GetExtent()  # type: ignore[attr-defined]

        padded_extents = (
            ext_xn - pad_xn,  # minX
            ext_xp + pad_xp,  # maxX
            ext_yn - pad_yn,  # minY
            ext_yp + pad_yp,  # maxY
            ext_zn - pad_zn,  # minZ
            ext_zp + pad_zp,  # maxZ
        )

        # Validate pad value
        pad_multi_component = None  # Flag for multi-component constants
        error_msg = (
            f"Invalid pad value {pad_value}. Must be 'mirror' or 'wrap', or a "
            f'number/component vector for constant padding.'
        )
        if isinstance(pad_value, str):
            if pad_value == 'mirror':
                alg = _vtk.vtkImageMirrorPad()
            elif pad_value == 'wrap':
                alg = _vtk.vtkImageWrapPad()  # type: ignore[assignment]
            else:
                raise ValueError(error_msg)
        else:
            val = np.atleast_1d(pad_value)
            num_input_components = _get_num_components(self.active_scalars)  # type: ignore[attr-defined]
            if not (
                val.ndim == 1
                and (np.issubdtype(val.dtype, np.floating) or np.issubdtype(val.dtype, np.integer))
            ):
                raise ValueError(error_msg)
            if (num_value_components := len(val)) not in [1, num_input_components]:
                msg = (
                    f'Number of components ({num_value_components}) in pad value {pad_value} must '
                    f"match the number components ({num_input_components}) in array '{scalars}'."
                )
                raise ValueError(msg)
            if num_input_components > 1:
                pad_multi_component = True
                data = self.point_data  # type: ignore[attr-defined]
                array_names = data.keys() if pad_all_scalars else [scalars]
                for array_name in array_names:
                    array = data[array_name]
                    if not np.array_equal(val, val.astype(array.dtype)):
                        msg = f"Pad value {pad_value} with dtype '{val.dtype.name}' is not compatible with dtype '{array.dtype}' of array {array_name}."
                        raise TypeError(msg)
                    if (n_comp := _get_num_components(data[array_name])) != num_input_components:
                        msg = (
                            f"Cannot pad array '{array_name}' with value {pad_value}. "
                            f"Number of components ({n_comp}) in '{array_name}' must match "
                            f'the number of components ({num_value_components}) in value.'
                            f'\nTry setting `pad_all_scalars=False` or update the array.'
                        )
                        raise ValueError(msg)
            else:
                pad_multi_component = False
            alg = _vtk.vtkImageConstantPad()  # type: ignore[assignment]

        alg.SetInputDataObject(self)
        alg.SetOutputWholeExtent(*padded_extents)

        def _get_padded_output(scalars_):
            """Update the active scalars and get the output.

            Includes special handling for padding with multi-component values.
            """

            def _update_and_get_output():
                _update_alg(alg, progress_bar, 'Padding image')
                return _get_output(alg)

            # Set scalars since the filter only operates on the active scalars
            self.set_active_scalars(scalars_, preference='point')  # type: ignore[attr-defined]
            if pad_multi_component is None:
                return _update_and_get_output()
            else:
                # Constant padding
                alg.SetConstant(val[0])  # type: ignore[attr-defined]
                output = _update_and_get_output()
                if pad_multi_component is False:
                    # Single component padding
                    return output
                else:  # Mulit-component padding
                    # The constant pad filter only pads with a single value.
                    # We need to apply the filter multiple times for each component.
                    output_scalars = output.active_scalars
                    num_output_components = _get_num_components(output_scalars)
                    for component in range(1, num_output_components):
                        alg.SetConstant(val[component])  # type: ignore[attr-defined]
                        output_scalars[:, component] = _update_and_get_output()[scalars_][
                            :,
                            component,
                        ]
                    output.point_data[scalars_] = output_scalars
                    return output

        output = _get_padded_output(scalars)

        # This filter pads only the active scalars, other arrays are returned empty.
        # We need to pad those other arrays or remove them from the output.
        for point_array in self.point_data:  # type: ignore[attr-defined]
            if point_array != scalars:
                if pad_all_scalars:
                    output[point_array] = _get_padded_output(point_array)[point_array]
                else:
                    output.point_data.remove(point_array)
        for cell_array in (data := output.cell_data):
            data.remove(cell_array)

        # Restore active scalars
        self.set_active_scalars(scalars, preference='point')  # type: ignore[attr-defined]
        return output

    def label_connectivity(
        self,
        *,
        scalars: str | None = None,
        scalar_range: (Literal['auto', 'foreground', 'vtk_default'] | VectorLike[float]) = 'auto',
        extraction_mode: Literal['all', 'largest', 'seeded'] = 'all',
        point_seeds: (MatrixLike[float] | VectorLike[float] | _vtk.vtkDataSet | None) = None,
        label_mode: Literal['size', 'constant', 'seeds'] = 'size',
        constant_value: int | None = None,
        inplace: bool = False,
        progress_bar: bool = False,
    ) -> tuple[pyvista.ImageData, NDArray[int], NDArray[int]]:
        """Find and label connected regions in a :class:`~pyvista.ImageData`.

        Only points whose `scalar` value is within the `scalar_range` are considered for
        connectivity. A 4-connectivity is used for 2D images or a 6-connectivity for 3D
        images. This filter operates on point-based data. If cell-based data are provided,
        they are re-meshed to a point-based representation using
        :func:`~pyvista.ImageDataFilters.cells_to_points` and the output is meshed back
        to a cell-based representation with :func:`~pyvista.ImageDataFilters.points_to_cells`,
        effectively filtering based on face connectivity. The connected regions are
        extracted and labelled according to the strategy defined by ``extraction_mode``
        and ``label_mode``, respectively. Unconnected regions are labelled with ``0`` value.

        .. versionadded:: 0.45.0

        Notes
        -----
        This filter implements `vtkImageConnectivityFilter
        <https://vtk.org/doc/nightly/html/classvtkImageConnectivityFilter.html>`_.

        Parameters
        ----------
        scalars : str, optional
            Scalars to use to filter points. If ``None`` is provided, the scalars is
            automatically set, if possible.

        scalar_range : str, Literal['auto', 'foreground', 'vtk_default'], VectorLike[float], default: 'auto'
            Points whose scalars value is within ``'scalar_range'`` are considered for
            connectivity. The bounds are inclusive.

            - ``'auto'``: includes the full data range, similarly to :meth:`~pyvista.DataSetFilters.connectivity`.
            - ``'foreground'``: includes the full data range except the smallest value.
            - ``'vtk_default'``: default to [``0.5``, :const:`~vtk.VTK_DOUBLE_MAX`].
            - ``VectorLike[float]``: explicitly set the range.

            The bounds are always cast to floats since vtk expects doubles. The scalars
            data are also cast to floats to avoid unexpected behavior arising from implicit
            type conversion. The only exceptions is if both bounds are whole numbers, in
            which case the implicit conversion is safe. It will optimize resources consumption
            if the data are integers.

        extraction_mode : Literal['all', 'largest', 'seeded'], default: 'all'
            Determine how the connected regions are extracted. If ``'all'``, all connected
            regions are extracted. If ``'largest'``, only the largest region is extracted.
            If ``'seeded'``, only the regions that include the points defined with
            ``point_seeds`` are extracted.

        point_seeds : MatrixLike[float], VectorLike[float], _vtk.vtkDataSet, optional
            The point coordinates to use as seeds, specified as a (N, 3) array like or
            as a :class:`~vtk.vtkDataSet`. Has no effect if ``extraction_mode`` is not
            ``'seeded'``.

        label_mode : Literal['size', 'constant', 'seeds'], default: 'size'
            Determine how the extracted regions are labelled. If ``'size'``, label regions
            by decreasing size (i.e., count of cells), starting at ``1``. If ``'constant'``,
            label with the provided ``constant_value``. If ``'seeds'``, label according to
            the seed order, starting at ``1``.

        constant_value : int, optional
            The constant label value to use. Has no effect if ``label_mode`` is not ``'seeds'``.

        inplace : bool, default: False
            If ``True``, perform an inplace labelling of the ImageData. Else, returns a
            new ImageData.

        progress_bar : bool, default: False
            Display a progress bar to indicate progress.

        Returns
        -------
        pyvista.ImageData
            Either the input ImageData or a generated one where connected regions are
            labelled with a ``'RegionId'`` point-based or cell-based data.

        NDArray[int]
            The labels of each extracted regions.

        NDArray[int]
            The size (i.e., number of cells) of each extracted regions.

        See Also
        --------
        pyvista.DataSetFilters.connectivity
            Similar general-purpose filter that performs 1-connectivity.

        Examples
        --------
        Prepare a segmented grid.

        >>> import pyvista as pv
        >>> segmented_grid = pv.ImageData(dimensions=(4, 3, 3))
        >>> segmented_grid.cell_data['Data'] = [
        ...     0,
        ...     0,
        ...     0,
        ...     1,
        ...     0,
        ...     1,
        ...     1,
        ...     2,
        ...     0,
        ...     0,
        ...     0,
        ...     0,
        ... ]
        >>> segmented_grid.plot(show_edges=True)

        Label the connected regions. The cells with a ``0`` value are excluded from the
        connected regions and labelled with ``0``. The remaining cells define 3 different
        regions that are labelled by decreasing size.

        >>> connected, labels, sizes = segmented_grid.label_connectivity(
        ...     scalar_range='foreground'
        ... )
        >>> pl = pv.Plotter()
        >>> _ = pl.add_mesh(connected.threshold(0.5), show_edges=True)
        >>> _ = pl.add_mesh(
        ...     connected.threshold(0.5, invert=True),
        ...     show_edges=True,
        ...     opacity=0.5,
        ... )
        >>> pl.show()

        Exclude the cell with a ``2`` value.

        >>> connected, labels, sizes = segmented_grid.label_connectivity(
        ...     scalar_range=[1, 1]
        ... )
        >>> pl = pv.Plotter()
        >>> _ = pl.add_mesh(connected.threshold(0.5), show_edges=True)
        >>> _ = pl.add_mesh(
        ...     connected.threshold(0.5, invert=True),
        ...     show_edges=True,
        ...     opacity=0.5,
        ... )
        >>> pl.show()

        Label all connected regions with a constant value.

        >>> connected, labels, sizes = segmented_grid.label_connectivity(
        ...     scalar_range='foreground',
        ...     label_mode='constant',
        ...     constant_value=10,
        ... )
        >>> pl = pv.Plotter()
        >>> _ = pl.add_mesh(connected.threshold(0.5), show_edges=True)
        >>> _ = pl.add_mesh(
        ...     connected.threshold(0.5, invert=True),
        ...     show_edges=True,
        ...     opacity=0.5,
        ... )
        >>> pl.show()

        Label only the regions that include seed points, by seed order.

        >>> points = [(2.0, 1.0, 0.0), (0.0, 0.0, 1.0)]
        >>> connected, labels, sizes = segmented_grid.label_connectivity(
        ...     scalar_range='foreground',
        ...     extraction_mode='seeded',
        ...     point_seeds=points,
        ... )
        >>> pl = pv.Plotter()
        >>> _ = pl.add_mesh(connected.threshold(0.5), show_edges=True)
        >>> _ = pl.add_mesh(
        ...     connected.threshold(0.5, invert=True),
        ...     show_edges=True,
        ...     opacity=0.5,
        ... )
        >>> pl.show()

        """
        # Get a copy of input to not overwrite data
        input_mesh = self.copy()  # type: ignore[attr-defined]

        if scalars is None:
            set_default_active_scalars(input_mesh)
        else:
            input_mesh.set_active_scalars(scalars)

        # Make sure we have point data (required by the filter)
        field, scalars = input_mesh.active_scalars_info
        if field == FieldAssociation.CELL:
            # Convert to point data
            input_mesh = input_mesh.cells_to_points(
                scalars=scalars, dimensionality=(True, True, True), copy=False
            )

        # Set vtk algorithm
        alg = _vtk.vtkImageConnectivityFilter()
        alg.SetInputDataObject(input_mesh)

        # Set the scalar range considered for connectivity
        # vtk default is 0.5 to VTK_DOUBLE_MAX
        # See https://vtk.org/doc/nightly/html/classvtkImageConnectivityFilter.html
        if scalar_range != 'vtk_default':
            if scalar_range == 'auto':
                scalar_range = input_mesh.get_data_range(scalars, preference='point')
            elif scalar_range == 'foreground':
                unique_scalars = np.unique(input_mesh.point_data[scalars])
                scalar_range = (unique_scalars[1], unique_scalars[-1])
            else:
                scalar_range = _validation.validate_data_range(scalar_range)  # type: ignore[arg-type]
            alg.SetScalarRange(*scalar_range)

        scalars_casted_to_float = False
        if (
            scalar_range == 'vtk_default'
            or not float(scalar_range[0]).is_integer()
            or not float(scalar_range[1]).is_integer()
        ) and np.issubdtype(input_mesh.point_data[scalars].dtype, np.integer):
            input_mesh.point_data[scalars] = input_mesh.point_data[scalars].astype(float)
            # Keep track of the operation to cast back to int when the operation is inplace
            scalars_casted_to_float = True

        alg.SetInputArrayToProcess(
            0,
            0,
            0,
            field.value,
            scalars,  # type: ignore[arg-type]
        )  # args: (idx, port, connection, field, name)

        if extraction_mode == 'all':
            alg.SetExtractionModeToAllRegions()
        elif extraction_mode == 'largest':
            alg.SetExtractionModeToLargestRegion()
        elif extraction_mode == 'seeded':
            if point_seeds is None:
                msg = '`point_seeds` must be specified when `extraction_mode="seeded"`.'
                raise ValueError(msg)

            # PointSet requires vtk >= 9.1.0
            # See https://docs.pyvista.org/api/core/_autosummary/pyvista.pointset#pyvista.PointSet
            elif not isinstance(point_seeds, _vtk.vtkDataSet):
                if pyvista.vtk_version_info >= (9, 1, 0):
                    point_seeds = pyvista.PointSet(point_seeds)
                else:
                    # Assign points outside the constructor to not create useless cells
                    tmp = point_seeds
                    point_seeds = pyvista.PolyData()
                    point_seeds.SetPoints(pyvista.vtk_points(tmp, force_float=True))

            alg.SetExtractionModeToSeededRegions()
            alg.SetSeedData(point_seeds)
        else:
            msg = (  # type: ignore[unreachable]
                f'Invalid `extraction_mode` "{extraction_mode}", use "all", "largest", or "seeded".'
            )
            raise ValueError(msg)

        if label_mode == 'size':
            alg.SetLabelModeToSizeRank()
        elif label_mode == 'constant':
            alg.SetLabelModeToConstantValue()
            if constant_value is None:
                msg = f'`constant_value` must be provided when `extraction_mode`is "{label_mode}".'
                raise ValueError(msg)
            alg.SetLabelConstantValue(int(constant_value))
        elif label_mode == 'seeds':
            if point_seeds is None:
                msg = '`point_seeds` must be specified when `label_mode="seeds"`.'
                raise ValueError(msg)
            alg.SetLabelModeToSeedScalar()
        else:
            msg = f'Invalid `label_mode` "{label_mode}", use "size", "constant", or "seeds".'  # type: ignore[unreachable]
            raise ValueError(msg)

        _update_alg(alg, progress_bar, 'Identifying and Labelling Connected Regions')

        output = _get_output(alg)

        labels: NDArray[int] = _vtk.vtk_to_numpy(alg.GetExtractedRegionLabels())

        sizes: NDArray[int] = _vtk.vtk_to_numpy(alg.GetExtractedRegionSizes())

        if field == FieldAssociation.CELL:
            # Convert back to cell data
            output = output.points_to_cells(dimensionality=(True, True, True), copy=False)
            # Add label `RegionId` to original dataset as cell data if required
            if inplace:
                self.cell_data['RegionId'] = output.cell_data['RegionId']  # type: ignore[attr-defined]
                self.set_active_scalars(name='RegionId', preference='cell')  # type: ignore[attr-defined]

        elif inplace:
            # Add label `RegionId` to original dataset as point data if required
            self.point_data['RegionId'] = output.point_data['RegionId']  # type: ignore[attr-defined]
            self.set_active_scalars(name='RegionId', preference='point')  # type: ignore[attr-defined]
            if scalars_casted_to_float:
                input_mesh.point_data[scalars] = input_mesh.point_data[scalars].astype(int)

        if inplace:
            return self, labels, sizes  # type: ignore[return-value]
        return output, labels, sizes

    def _validate_dimensional_operation(
        self,
        operation_mask: VectorLike[bool] | Literal[0, 1, 2, 3, '0D', '1D', '2D', '3D', 'preserve'],
        operator: Callable,  # type: ignore[type-arg]
        operation_size: int | VectorLike[int],
    ) -> tuple[NDArray[np.bool_], NDArray[np.bool_]]:
        """Validate dimensional operations (internal helper).

        Return a dimensional mask to apply the operation on the source ImageData as well
        as the resulting dimensions.

        Provide convenience aliases ``0``, ``1``, ``2``, ``3`` ``'0D'``, ``'1D'``,
        ``'2D'``, ``'3D'``, and ``'preserve'`` to automatically provide a result with
        the proper dimensions. Raise errors if the desired output cannot be obtained.

        .. versionadded:: 0.45.0

        Parameters
        ----------
        operation_mask : VectorLike[bool], Literal['0D', '1D', '2D', '3D', 'preserve']
            The desired mask to control whether to resize dimensions.

            - Can be specified as a sequence of 3 boolean to allow modification on a per
                dimension basis.
            - ``0`` or ``'0D'``: convenience alias to output a 0D ImageData with
              dimensions ``(1, 1, 1)``. Only valid for 0D inputs.
            - ``1`` or ``'1D'``: convenience alias to output a 1D ImageData where
              exactly one dimension is greater than one, e.g. ``(>1, 1, 1)``. Only valid
              for 0D or 1D inputs.
            - ``2`` or ``'2D'``: convenience alias to output a 2D ImageData where
              exactly two dimensions are greater than one, e.g. ``(>1, >1, 1)``. Only
              valid for 0D, 1D, or 2D inputs.
            - ``3`` or ``'3D'``: convenience alias to output a 3D ImageData, where all
              three dimensions are greater than one, e.g. ``(>1, >1, >1)``. Valid for
              any 0D, 1D, 2D, or 3D inputs.
            - ``'preserve'``: convenience alias to not modify singleton
              dimensions.

        operator: Callable
            The operation that will be perform on the dimensions. Must be a :module:`~operator`.

        operation_size : int, VectorLike[int]
            The size of the operation, applied to all dimensions if specified as a ``int``
            or applied on a per dimension basis.

        Returns
        -------
        NDArray[bool]
            A (3, ) shaped mask array that indicates which dimensions will be modified.

        NDArray[int]
            A (3, ) shaped array that with the new ImageData dimensions after applying
            the operation.

        Examples
        --------
        Get the dimensions on which to operate to obtain a 2D output while adding ``2``.

        >>> import pyvista as pv
        >>> import operator
        >>> image = pv.ImageData(dimensions=(4, 1, 4))
        >>> image._validate_dimensional_operation(
        ...     operation_mask='2D',
        ...     operator=operator.add,
        ...     operation_size=2,
        ... )
        (array([ True, False,  True]), array([6, 1, 6]))

        """
        dimensions = np.asarray(self.dimensions)  # type: ignore[attr-defined]
        # Build an array of the operation size
        operation_size = _validation.validate_array3(operation_size, reshape=True, broadcast=True)

        if not isinstance(operation_mask, str) and operation_mask not in [0, 1, 2, 3]:
            # Build a bool array of the mask
            dimensions_mask = _validation.validate_array3(
                operation_mask,
                reshape=True,
                broadcast=False,
                must_have_dtype=bool,
                must_be_real=False,
            )

        elif operation_mask == 'preserve':
            # Ensure that singleton dims remain unmodified
            dimensions_mask = dimensions > 1

        else:
            # Validate that the target dimensionality is valid
            try:
                target_dimensionality = _validation.validate_dimensionality(operation_mask)  # type: ignore[arg-type]
            except ValueError:
                msg = (
                    f'`{operation_mask}` is not a valid `operation_mask`.'
                    ' Use one of [0, 1, 2, 3, "0D", "1D", "2D", "3D", "preserve"].'
                )
                raise ValueError(msg)

            # Brute force all possible combinations: only 8 combinations to test
            # dimensions_masks is ordered such as the behavior is predictable
            dimensions_masks = np.array(
                [
                    [True, True, True],
                    [True, True, False],
                    [True, False, True],
                    [False, True, True],
                    [True, False, False],
                    [False, True, False],
                    [False, False, True],
                    [False, False, False],
                ]
            )

            # Predict the resulting dimensions for all possible masks
            result_dims = operator(dimensions, operation_size * dimensions_masks)

            # Required number of singleton dimensions to satisfy the desired dimensionality
            nof_non_singleton = target_dimensionality
            nof_singleton = 3 - nof_non_singleton

            # Select the first admissible mask that produces the desired dimensionality
            try:
                dimensions_mask = dimensions_masks[
                    ((result_dims == 1).sum(axis=1) == nof_singleton)
                    & ((result_dims > 1).sum(axis=1) == nof_non_singleton)
                ][0]

            except IndexError:
                desired_dimensions = {
                    0: '(1, 1, 1)',
                    1: '(>1, 1, 1)',
                    2: '(>1, >1, 1)',
                    3: '(>1, >1, >1)',
                }[target_dimensionality]
                msg = (
                    f'The operation requires to {operator.__name__} at least {operation_size} dimension(s) to {self.dimensions}.'  # type: ignore[attr-defined]
                    f' A {operation_mask} ImageData with dims {desired_dimensions} cannot be obtained.'
                )
                raise ValueError(msg)

        # Check that the resulting dimensions are admissible
        dimensions_result = operator(dimensions, operation_size * dimensions_mask)

        if not (dimensions_result >= 1).all():
            msg = (
                f'The mask {operation_mask}, size {operation_size}, and operation {operator.__name__}'
                f' would result in {dimensions_result} which contains <= 0 dimensions.'
            )
            raise ValueError(msg)

        return dimensions_mask, dimensions_result

    def resample(  # type: ignore[misc]
        self: ImageData,
        sample_rate: float | VectorLike[float] | None = None,
        interpolation: Literal[
            'nearest', 'linear', 'cubic', 'lanczos', 'hamming', 'blackman'
        ] = 'nearest',
        *,
        reference_image: ImageData | None = None,
        dimensions: VectorLike[int] | None = None,
        anti_aliasing: bool = False,
        extend_border: bool | None = None,
        scalars: str | None = None,
        preference: Literal['point', 'cell'] = 'point',
        inplace: bool = False,
        progress_bar: bool = False,
    ):
        """Resample the image to modify its dimensions and spacing.

        The resampling can be controlled in several ways:

        #. Specify the output geometry using a ``reference_image``.

        #. Specify the ``dimensions`` explicitly.

        #. Specify the ``sample_rate`` explicitly.

        Use ``reference_image`` for full control of the resampled geometry. For
        all other options, the geometry is implicitly defined such that the resampled
        image fits the bounds of the input.

        This filter may be used to resample either point or cell data. For point data,
        this filter assumes the data is from discrete samples in space which represent
        pixels or voxels; the resampled bounds are therefore extended by 1/2 voxel
        spacing by default though this may be disabled.

        .. note::

            Singleton dimensions are not resampled by this filter, e.g. 2D images
            will remain 2D.

        .. versionadded:: 0.45

        Parameters
        ----------
        sample_rate : float | VectorLike[float], optional
            Sampling rate(s) to use. Can be a single value or vector of three values
            for each axis. Values greater than ``1.0`` will up-sample the axis and
            values less than ``1.0`` will down-sample it. Values must be greater than ``0``.

        interpolation : 'nearest' | 'linear' | 'cubic', 'lanczos', 'hamming', 'blackman', default: 'nearest'
            Interpolation mode to use. By default, ``'nearest'`` is used which
            duplicates (if upsampling) or removes (if downsampling) values but
            does not modify them. The ``'linear'`` and ``'cubic'`` modes use linear
            and cubic interpolation, respectively, and may modify the values. The
            ``'lanczos'``, ``'hamming'``, and ``'blackman'`` use a windowed sinc filter
            and may be used to preserve sharp details and/or reduce image artifacts.

            .. note::

                - use ``'nearest'`` for pixel art or categorical data such as segmentation masks
                - use ``'linear'`` for speed-critical tasks
                - use ``'cubic'`` for upscaling or general-purpose resampling
                - use ``'lanczos'`` for high-detail downsampling (at the cost of some ringing)
                - use ``'blackman'`` for minimizing ringing artifacts (at the cost of some detail)
                - use ``'hamming'`` for a balance between detail-preservation and reducing ringing

        reference_image : ImageData, optional
            Reference image to use. If specified, the input is resampled
            to match the geometry of the reference. The :attr:`~pyvista.ImageData.dimensions`,
            :attr:`~pyvista.ImageData.spacing`, :attr:`~pyvista.ImageData.origin`,
            :attr:`~pyvista.ImageData.offset`, and :attr:`~pyvista.ImageData.direction_matrix`
            of the resampled image will all match the reference image.

        dimensions : VectorLike[int]
            Set the output :attr:`~pyvista.ImageData.dimensions` of the resampled image.

            .. note::

                Dimensions is the number of `points` along each axis. If resampling
                `cell` data, each dimension should be one more than the number of
                desired output cells (since there are ``N`` cells and ``N+1`` points
                along each axis). See examples.

        anti_aliasing : bool, default: False
            Enable antialiasing. This will blur the image as part of the resampling
            to reduce image artifacts when down-sampling. Has no effect when up-sampling.

        extend_border : bool, optional
            Extend the apparent input border by approximately half the
            :attr:`~pyvista.ImageData.spacing`. If enabled, the bounds of the
            resampled points will be larger than the input image bounds.
            Enabling this option also has the effect that the re-sampled spacing
            will directly correlate with the resampled dimensions, e.g. if
            the dimensions are doubled the spacing will be halved. See examples.

            This option is enabled by default when resampling point data. Has no effect
            when resampling cell data or when a ``reference_image`` is provided.

        scalars : str, optional
            Name of scalars to resample. Defaults to currently active scalars.

        preference : str, default: 'point'
            When scalars is specified, this is the preferred array type to search
            for in the dataset.  Must be either ``'point'`` or ``'cell'``.

        inplace : bool, default: False
            If ``True``, resample the image inplace. By default, a new
            :class:`~pyvista.ImageData` instance is returned.

        progress_bar : bool, default: False
            Display a progress bar to indicate progress.

        Returns
        -------
        ImageData
            Resampled image.

        See Also
        --------
        :meth:`~pyvista.DataSetFilters.sample`
            Resample array data from one mesh onto another.

        :meth:`~pyvista.DataSetFilters.interpolate`
            Interpolate values from one mesh onto another.

        :ref:`image_representations_example`
            Compare images represented as points vs. cells.

        Examples
        --------
        Create a small 2D grayscale image with dimensions ``3 x 2`` for demonstration.

        >>> import pyvista as pv
        >>> import numpy as np
        >>> from pyvista import examples
        >>> image = pv.ImageData(dimensions=(3, 2, 1))
        >>> image.point_data['data'] = np.linspace(0, 255, 6, dtype=np.uint8)

        Define a custom plotter to show the image. Although the image data is defined
        as point data, we use uses :meth:`points_to_cells` to display the image as
        :attr:`~pyvista.CellType.PIXEL` (or :attr:`~pyvista.CellType.VOXEL`) cells
        instead. Grayscale coloring is used and the camera is adjusted to fit the image.

        >>> def image_plotter(image: pv.ImageData) -> pv.Plotter:
        ...     pl = pv.Plotter()
        ...     image = image.points_to_cells()
        ...     pl.add_mesh(
        ...         image,
        ...         lighting=False,
        ...         show_edges=True,
        ...         cmap='grey',
        ...         show_scalar_bar=False,
        ...     )
        ...     pl.view_xy()
        ...     pl.camera.tight()
        ...     return pl

        Show the image.

        >>> plot = image_plotter(image)
        >>> plot.show()

        Use ``sample_rate`` to up-sample the image. ``'nearest'`` interpolation is
        used by default.

        >>> upsampled = image.resample(sample_rate=2.0)
        >>> plot = image_plotter(upsampled)
        >>> plot.show()

        Use ``'linear'`` interpolation. Note that the argument names ``sample_rate``
        and ``interpolation`` may be omitted.

        >>> upsampled = image.resample(2.0, 'linear')
        >>> plot = image_plotter(upsampled)
        >>> plot.show()

        Use ``'cubic'`` interpolation. Here we also specify the output
        ``dimensions`` explicitly instead of using ``sample_rate``.

        >>> upsampled = image.resample(dimensions=(6, 4, 1), interpolation='cubic')
        >>> plot = image_plotter(upsampled)
        >>> plot.show()

        Compare the relative physical size of the image before and after resampling.

        >>> image
        ImageData (...)
          N Cells:      2
          N Points:     6
          X Bounds:     0.000e+00, 2.000e+00
          Y Bounds:     0.000e+00, 1.000e+00
          Z Bounds:     0.000e+00, 0.000e+00
          Dimensions:   3, 2, 1
          Spacing:      1.000e+00, 1.000e+00, 1.000e+00
          N Arrays:     1

        >>> upsampled
        ImageData (...)
          N Cells:      15
          N Points:     24
          X Bounds:     -2.500e-01, 2.250e+00
          Y Bounds:     -2.500e-01, 1.250e+00
          Z Bounds:     0.000e+00, 0.000e+00
          Dimensions:   6, 4, 1
          Spacing:      5.000e-01, 5.000e-01, 1.000e+00
          N Arrays:     1

        Note that the upsampled :attr:`~pyvista.ImageData.dimensions` are doubled and
        the :attr:`~pyvista.ImageData.spacing` is halved (as expected). Also note,
        however, that the physical bounds of the input differ from the output.
        The upsampled :attr:`~pyvista.ImageData.origin` also differs:

        >>> image.origin
        (0.0, 0.0, 0.0)
        >>> upsampled.origin
        (-0.25, -0.25, 0.0)

        This is because the resampling is done with ``extend_border`` enabled by default
        which adds a half cell-width border to the image and adjusts the origin and
        spacing such that the bounds match when the image is represented as cells.

        Apply :meth:`points_to_cells` to the input and resampled images and show that
        the bounds match.

        >>> image_as_cells = image.points_to_cells()
        >>> image_as_cells.bounds
        BoundsTuple(x_min=-0.5, x_max=2.5, y_min=-0.5, y_max=1.5, z_min=0.0, z_max=0.0)

        >>> upsampled_as_cells = upsampled.points_to_cells()
        >>> upsampled_as_cells.bounds
        BoundsTuple(x_min=-0.5, x_max=2.5, y_min=-0.5, y_max=1.5, z_min=0.0, z_max=0.0)

        Plot the two images together as wireframe to visualize them. The original is in
        red, and the resampled image is in black.

        >>> plt = pv.Plotter()
        >>> _ = plt.add_mesh(
        ...     image_as_cells, style='wireframe', color='red', line_width=10
        ... )
        >>> _ = plt.add_mesh(
        ...     upsampled_as_cells, style='wireframe', color='black', line_width=2
        ... )
        >>> plt.view_xy()
        >>> plt.camera.tight()
        >>> plt.show()

        Disable ``extend_border`` to force the input and output bounds of the points
        to be the same instead.

        >>> upsampled = image.resample(sample_rate=2, extend_border=False)

        Compare the two images again.

        >>> image
        ImageData (...)
          N Cells:      2
          N Points:     6
          X Bounds:     0.000e+00, 2.000e+00
          Y Bounds:     0.000e+00, 1.000e+00
          Z Bounds:     0.000e+00, 0.000e+00
          Dimensions:   3, 2, 1
          Spacing:      1.000e+00, 1.000e+00, 1.000e+00
          N Arrays:     1

        >>> upsampled
        ImageData (...)
          N Cells:      15
          N Points:     24
          X Bounds:     0.000e+00, 2.000e+00
          Y Bounds:     0.000e+00, 1.000e+00
          Z Bounds:     0.000e+00, 0.000e+00
          Dimensions:   6, 4, 1
          Spacing:      4.000e-01, 3.333e-01, 1.000e+00
          N Arrays:     1

        This time the input and output bounds match without any further processing.
        Like before, the dimensions have doubled; unlike before, however, the spacing is
        not halved, but is instead smaller than half which is necessaru to ensure the
        bounds remain the same. Also unlike before, the origin is unaffected:

        >>> image.origin
        (0.0, 0.0, 0.0)
        >>> upsampled.origin
        (0.0, 0.0, 0.0)

        All the above examples are with 2D images with point data. However, the filter
        also works with 3D volumes and will also work with cell data.

        Convert the 2D image with point data into a 3D volume with cell data and plot
        it for context.

        >>> volume = image.points_to_cells(dimensionality='3D')
        >>> volume.plot(show_edges=True, cmap='grey')

        Up-sample the volume. Set the sampling rate for each axis separately.

        >>> resampled = volume.resample(sample_rate=(3.0, 2.0, 1.0))
        >>> resampled.plot(show_edges=True, cmap='grey')

        Alternatively, we could have set the dimensions explicitly. Since we want
        ``9 x 4 x 1`` cells along the x-y-z axes (respectively), we set the dimensions
        to ``(10, 5, 2)``, i.e. one more than the desired number of cells.

        >>> resampled = volume.resample(dimensions=(10, 5, 2))
        >>> resampled.plot(show_edges=True, cmap='grey')

        Compare the bounds before and after resampling. Unlike with point data, the
        bounds are not (and cannot be) extended.

        >>> volume.bounds
        BoundsTuple(x_min=-0.5, x_max=2.5, y_min=-0.5, y_max=1.5, z_min=-0.5, z_max=0.5)
        >>> resampled.bounds
        BoundsTuple(x_min=-0.5, x_max=2.5, y_min=-0.5, y_max=1.5, z_min=-0.5, z_max=0.5)

        Use a reference image to control the resampling instead. Here we load two
        images with different dimensions:
        :func:`~pyvista.examples.downloads.download_puppy` and
        :func:`~pyvista.examples.downloads.download_gourds`.

        >>> puppy = examples.download_puppy()
        >>> puppy.dimensions
        (1600, 1200, 1)

        >>> gourds = examples.download_gourds()
        >>> gourds.dimensions
        (640, 480, 1)

        Use ``reference_image`` to resample the puppy to match the gourds geometry or
        vice-versa.

        >>> puppy_resampled = puppy.resample(reference_image=gourds)
        >>> puppy_resampled.dimensions
        (640, 480, 1)

        >>> gourds_resampled = gourds.resample(reference_image=puppy)
        >>> gourds_resampled.dimensions
        (1600, 1200, 1)

        Downsample the puppy image to 1/10th its original resolution using ``'lanczos'``
        interpolation.

        >>> downsampled = puppy.resample(0.1, 'lanczos')
        >>> downsampled.dimensions
        (160, 120, 1)

        Compare the downsampled image to the original and zoom in to show detail.

        >>> def compare_images_plotter(image1, image2):
        ...     plt = pv.Plotter(shape=(1, 2))
        ...     _ = plt.add_mesh(image1, rgba=True, show_edges=False, lighting=False)
        ...     plt.subplot(0, 1)
        ...     _ = plt.add_mesh(image2, rgba=True, show_edges=False, lighting=False)
        ...     plt.link_views()
        ...     plt.view_xy()
        ...     plt.camera.zoom(3.0)
        ...     return plt

        >>> plt = compare_images_plotter(puppy, downsampled)
        >>> plt.show()

        Note that downsampling can create image artifacts caused by aliasing. Enable
        anti-aliasing to smooth the image before resampling.

        >>> downsampled2 = puppy.resample(0.1, 'lanczos', anti_aliasing=True)

        Compare down-sampling with aliasing (left) to without aliasing (right).

        >>> plt = compare_images_plotter(downsampled, downsampled2)
        >>> plt.show()

        """
        # Process scalars
        if scalars is None:
            field, name = set_default_active_scalars(self)
        else:
            name = scalars
            field = self.get_array_association(scalars, preference=preference)

        active_scalars = self.get_array(name, preference=field.name.lower())  # type: ignore[arg-type]

        # Validate interpolation and modify scalars as needed
        input_dtype = active_scalars.dtype
        has_int_scalars = input_dtype == np.int64
        _validation.check_contains(
            ['linear', 'nearest', 'cubic', 'lanczos', 'hamming', 'blackman'],
            must_contain=interpolation,
            name='interpolation',
        )
        if has_int_scalars:
            # int (long long) is not supported by the filter so we cast to float
            input_image = self.copy(deep=False)
            input_image[name] = active_scalars.astype(float)
        else:
            input_image = self

        # Make sure we have point scalars
        processing_cell_scalars = field == FieldAssociation.CELL
        if processing_cell_scalars:
            if extend_border:
                msg = '`extend_border` cannot be set when resampling cell data.'
                raise ValueError(msg)
            dimensionality = input_image.dimensionality
            input_image = input_image.cells_to_points(scalars=scalars, copy=False)

        # Set default extend_border value
        if extend_border is None:
            # Only extend border with point data
            extend_border = not processing_cell_scalars
        elif extend_border and reference_image is not None:
            msg = '`extend_border` cannot be set when a `image_reference` is provided.'
            raise ValueError(msg)

        # Setup reference image
        if reference_image is None:
            # Use the input as a reference
            reference_image = pyvista.ImageData()
            reference_image.copy_structure(input_image)
            reference_image_provided = False
        else:
            if dimensions is not None or sample_rate is not None:
                msg = (
                    'Cannot specify a reference image along with `dimensions` or `sample_rate` parameters.\n'
                    '`reference_image` must define the geometry exclusively.'
                )
                raise ValueError(msg)
            _validation.check_instance(reference_image, pyvista.ImageData, name='reference_image')
            reference_image_provided = True

        # Use SetMagnificationFactors to indirectly set the dimensions.
        # To compute the magnification factors we first define input (old) and output
        # (new) dimensions.
        old_dimensions = np.array(input_image.dimensions)
        if sample_rate is not None:
            if reference_image_provided or dimensions is not None:
                msg = (
                    'Cannot specify a sample rate along with `reference_image` or `sample_rate` parameters.\n'
                    '`sample_rate` must define the sampling geometry exclusively.'
                )
                raise ValueError(msg)
            # Set reference dimensions from the sample rate
            sample_rate_ = _validation.validate_array3(
                sample_rate,
                broadcast=True,
                must_be_in_range=[0, np.inf],
                strict_lower_bound=True,
                name='sample_rate',
            )
            new_dimensions = old_dimensions * sample_rate_
        else:
            if dimensions is not None:
                dimensions_ = np.array(dimensions)
                dimensions_ = dimensions_ - 1 if processing_cell_scalars else dimensions_
                reference_image.dimensions = dimensions_  # type: ignore[assignment]
            new_dimensions = np.array(reference_image.dimensions)

        # Compute the magnification factors to use with the filter
        # Note that SetMagnificationFactors will multiply the factors by the extent
        # but we want to multiply the dimensions. These values are off by one.
        singleton_dims = old_dimensions == 1
        with np.errstate(divide='ignore', invalid='ignore'):
            # Ignore division by zero, this is fixed with singleton_dims on the next line
            magnification_factors = (new_dimensions - 1) / (old_dimensions - 1)
        magnification_factors[singleton_dims] = 1

        resize_filter = _vtk.vtkImageResize()
        resize_filter.SetInputData(input_image)
        resize_filter.SetResizeMethodToMagnificationFactors()
        resize_filter.SetMagnificationFactors(*magnification_factors)

        # Set interpolation mode
        interpolator: _vtk.vtkAbstractImageInterpolator
        if interpolation == 'nearest':
            interpolator = _vtk.vtkImageInterpolator()
            interpolator.SetInterpolationModeToNearest()
        elif interpolation == 'linear':
            interpolator = _vtk.vtkImageInterpolator()
            interpolator.SetInterpolationModeToLinear()
        elif interpolation == 'cubic':
            interpolator = _vtk.vtkImageInterpolator()
            interpolator.SetInterpolationModeToCubic()
        elif interpolation == 'lanczos':
            interpolator = _vtk.vtkImageSincInterpolator()
            interpolator.SetWindowFunctionToLanczos()
        elif interpolation == 'hamming':
            interpolator = _vtk.vtkImageSincInterpolator()
            interpolator.SetWindowFunctionToHamming()
        elif interpolation == 'blackman':
            interpolator = _vtk.vtkImageSincInterpolator()
            interpolator.SetWindowFunctionToBlackman()
        else:  # pragma: no cover
            msg = f"Unexpected interpolation mode '{interpolation}'."  # type: ignore[unreachable]
            raise RuntimeError(msg)

        if anti_aliasing and np.any(magnification_factors < 1.0):
            if isinstance(interpolator, _vtk.vtkImageSincInterpolator):
                interpolator.AntialiasingOn()
            else:
                resize_filter.SetInputData(input_image.gaussian_smooth())

        resize_filter.SetInterpolator(interpolator)

        # Get output
        _update_alg(resize_filter, progress_bar=progress_bar)
        output_image = _get_output(resize_filter).copy(deep=False)

        # Set geometry from the reference
        output_image.direction_matrix = reference_image.direction_matrix
        output_image.origin = reference_image.origin
        output_image.offset = reference_image.offset

        if reference_image_provided:
            output_image.spacing = reference_image.spacing
        else:
            # Need to fixup the spacing
            old_spacing = np.array(input_image.spacing)
            output_dimensions = np.array(output_image.dimensions)

            if extend_border and not processing_cell_scalars:
                # Compute spacing to have the same effective sample rate as the dimensions
                actual_sample_rate = output_dimensions / old_dimensions
                new_spacing = old_spacing / actual_sample_rate

                # This will enlarge the image, so we need to shift the origin accordingly
                # Shift the origin by 1/2 of the old and new spacing, but keep the spacing
                # unchanged for singleton dimensions.
                shift_old = old_spacing[~singleton_dims] / 2
                shift_new = new_spacing[~singleton_dims] / 2
                new_origin = np.array(input_image.origin)
                new_origin[~singleton_dims] += shift_new - shift_old

                output_image.origin = new_origin
            else:
                # Compute spacing to match bounds of input and dimensions of output
                bnds = input_image.bounds
                size = np.array(
                    (bnds.x_max - bnds.x_min, bnds.y_max - bnds.y_min, bnds.z_max - bnds.z_min)
                )
                if processing_cell_scalars:
                    new_spacing = (size + input_image.spacing) / output_dimensions
                else:
                    with np.errstate(divide='ignore', invalid='ignore'):
                        # Ignore division by zero, this is fixed with singleton_dims on the next line
                        new_spacing = size / (output_dimensions - 1)

            # For singleton dimensions, keep the original spacing value
            new_spacing[singleton_dims] = old_spacing[singleton_dims]
            output_image.spacing = new_spacing

        if output_image.active_scalars_name == 'ImageScalars':
            output_image.rename_array('ImageScalars', name)

        if has_int_scalars:
            # Can safely cast to int to match input
            output_image.point_data[name] = output_image.point_data[name].astype(input_dtype)

        if processing_cell_scalars:
            # Convert back to cells. This modifies origin so we need to reset it.
            output_image = output_image.points_to_cells(
                scalars=name, copy=False, dimensionality=dimensionality
            )
            output_image.origin = (
                reference_image.origin if reference_image_provided else self.origin
            )
            output_image.point_data.clear()
        else:
            output_image.cell_data.clear()

        if inplace:
            self.copy_from(output_image)
            return self
        return output_image<|MERGE_RESOLUTION|>--- conflicted
+++ resolved
@@ -2102,18 +2102,6 @@
                     f' output {new_image.dimensions} and would require to map'
                     f' {self.n_points} points on {new_image.n_cells} cells.'
                 )
-<<<<<<< HEAD
-                raise ValueError(msg)
-        else:  # cells_to_points
-            if new_image.n_points != self.n_cells:
-                msg = (
-                    'Cannot re-mesh cells to points. The dimensions of the input'
-                    f' {self.dimensions} is not compatible with the dimensions of the'
-                    f' output {new_image.dimensions} and would require to map'
-                    f' {self.n_cells} cells on {new_image.n_points} points.'
-                )
-                raise ValueError(msg)
-=======
         elif new_image.n_points != self.n_cells:
             raise ValueError(
                 'Cannot re-mesh cells to points. The dimensions of the input'
@@ -2121,7 +2109,6 @@
                 f' output {new_image.dimensions} and would require to map'
                 f' {self.n_cells} cells on {new_image.n_points} points.'
             )
->>>>>>> b1956de4
 
         # Copy field data
         new_image.field_data.update(self.field_data)
