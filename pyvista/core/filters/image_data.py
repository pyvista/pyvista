"""Filters with a class to manage filters/algorithms for uniform grid datasets."""

from __future__ import annotations

from collections.abc import Iterable
import operator
from typing import TYPE_CHECKING
from typing import Callable
from typing import Literal
from typing import cast
import warnings

import numpy as np

import pyvista
from pyvista.core import _validation
from pyvista.core import _vtk_core as _vtk
from pyvista.core.errors import AmbiguousDataError
from pyvista.core.errors import MissingDataError
from pyvista.core.errors import PyVistaDeprecationWarning
from pyvista.core.filters import _get_output
from pyvista.core.filters import _update_alg
from pyvista.core.filters.data_set import DataSetFilters
from pyvista.core.utilities.arrays import FieldAssociation
from pyvista.core.utilities.arrays import set_default_active_scalars
from pyvista.core.utilities.helpers import wrap
from pyvista.core.utilities.misc import abstract_class

if TYPE_CHECKING:  # pragma: no cover
    from numpy.typing import NDArray

    from pyvista import ImageData
    from pyvista import PolyData
    from pyvista import pyvista_ndarray
    from pyvista.core._typing_core import MatrixLike
    from pyvista.core._typing_core import NumpyArray
    from pyvista.core._typing_core import VectorLike


@abstract_class
class ImageDataFilters(DataSetFilters):
    """An internal class to manage filters/algorithms for uniform grid datasets."""

    def gaussian_smooth(
        self, radius_factor=1.5, std_dev=2.0, scalars=None, progress_bar: bool = False
    ):
        """Smooth the data with a Gaussian kernel.

        Parameters
        ----------
        radius_factor : float | sequence[float], default: 1.5
            Unitless factor to limit the extent of the kernel.

        std_dev : float | sequence[float], default: 2.0
            Standard deviation of the kernel in pixel units.

        scalars : str, optional
            Name of scalars to process. Defaults to currently active scalars.

        progress_bar : bool, default: False
            Display a progress bar to indicate progress.

        Returns
        -------
        pyvista.ImageData
            Uniform grid with smoothed scalars.

        Notes
        -----
        This filter only supports point data. For inputs with cell data, consider
        re-meshing the cell data as point data with :meth:`~pyvista.ImageDataFilters.cells_to_points`
        or resampling the cell data to point data with :func:`~pyvista.DataSetFilters.cell_data_to_point_data`.

        Examples
        --------
        First, create sample data to smooth. Here, we use
        :func:`pyvista.perlin_noise() <pyvista.core.utilities.features.perlin_noise>`
        to create meaningful data.

        >>> import numpy as np
        >>> import pyvista as pv
        >>> noise = pv.perlin_noise(0.1, (2, 5, 8), (0, 0, 0))
        >>> grid = pv.sample_function(noise, [0, 1, 0, 1, 0, 1], dim=(20, 20, 20))
        >>> grid.plot(show_scalar_bar=False)

        Next, smooth the sample data.

        >>> smoothed = grid.gaussian_smooth()
        >>> smoothed.plot(show_scalar_bar=False)

        See :ref:`gaussian_smoothing_example` for a full example using this filter.

        """
        alg = _vtk.vtkImageGaussianSmooth()
        alg.SetInputDataObject(self)
        if scalars is None:
            set_default_active_scalars(self)  # type: ignore[arg-type]
            field, scalars = self.active_scalars_info  # type: ignore[attr-defined]
            if field.value == 1:
                raise ValueError('If `scalars` not given, active scalars must be point array.')
        else:
            field = self.get_array_association(scalars, preference='point')  # type: ignore[attr-defined]
            if field.value == 1:
                raise ValueError('Can only process point data, given `scalars` are cell data.')
        alg.SetInputArrayToProcess(
            0,
            0,
            0,
            field.value,
            scalars,
        )  # args: (idx, port, connection, field, name)
        if isinstance(radius_factor, Iterable):
            alg.SetRadiusFactors(radius_factor)  # type: ignore[call-overload]
        else:
            alg.SetRadiusFactors(radius_factor, radius_factor, radius_factor)
        if isinstance(std_dev, Iterable):
            alg.SetStandardDeviations(std_dev)  # type: ignore[call-overload]
        else:
            alg.SetStandardDeviations(std_dev, std_dev, std_dev)
        _update_alg(alg, progress_bar, 'Performing Gaussian Smoothing')
        return _get_output(alg)

    def median_smooth(
        self,
        kernel_size=(3, 3, 3),
        scalars=None,
        preference='point',
        progress_bar: bool = False,
    ):
        """Smooth data using a median filter.

        The Median filter that replaces each pixel with the median value from a
        rectangular neighborhood around that pixel. Neighborhoods can be no
        more than 3 dimensional. Setting one axis of the neighborhood
        kernelSize to 1 changes the filter into a 2D median.

        See `vtkImageMedian3D
        <https://vtk.org/doc/nightly/html/classvtkImageMedian3D.html#details>`_
        for more details.

        Parameters
        ----------
        kernel_size : sequence[int], default: (3, 3, 3)
            Size of the kernel in each dimension (units of voxels), for example
            ``(x_size, y_size, z_size)``. Default is a 3D median filter. If you
            want to do a 2D median filter, set the size to 1 in the dimension
            you don't want to filter over.

        scalars : str, optional
            Name of scalars to process. Defaults to currently active scalars.

        preference : str, default: "point"
            When scalars is specified, this is the preferred array
            type to search for in the dataset.  Must be either
            ``'point'`` or ``'cell'``.

        progress_bar : bool, default: False
            Display a progress bar to indicate progress.

        Returns
        -------
        pyvista.ImageData
            Uniform grid with smoothed scalars.

        Warnings
        --------
        Applying this filter to cell data will send the output to a new point
        array with the same name, overwriting any existing point data array
        with the same name.

        Examples
        --------
        First, create sample data to smooth. Here, we use
        :func:`pyvista.perlin_noise() <pyvista.core.utilities.features.perlin_noise>`
        to create meaningful data.

        >>> import numpy as np
        >>> import pyvista as pv
        >>> noise = pv.perlin_noise(0.1, (2, 5, 8), (0, 0, 0))
        >>> grid = pv.sample_function(noise, [0, 1, 0, 1, 0, 1], dim=(20, 20, 20))
        >>> grid.plot(show_scalar_bar=False)

        Next, smooth the sample data.

        >>> smoothed = grid.median_smooth(kernel_size=(10, 10, 10))
        >>> smoothed.plot(show_scalar_bar=False)

        """
        alg = _vtk.vtkImageMedian3D()
        alg.SetInputDataObject(self)
        if scalars is None:
            set_default_active_scalars(self)  # type: ignore[arg-type]
            field, scalars = self.active_scalars_info  # type: ignore[attr-defined]
        else:
            field = self.get_array_association(scalars, preference=preference)  # type: ignore[attr-defined]
        alg.SetInputArrayToProcess(
            0,
            0,
            0,
            field.value,
            scalars,
        )  # args: (idx, port, connection, field, name)
        alg.SetKernelSize(kernel_size[0], kernel_size[1], kernel_size[2])
        _update_alg(alg, progress_bar, 'Performing Median Smoothing')
        return _get_output(alg)

    def extract_subset(
        self, voi, rate=(1, 1, 1), boundary: bool = False, progress_bar: bool = False
    ):
        """Select piece (e.g., volume of interest).

        To use this filter set the VOI ivar which are i-j-k min/max indices
        that specify a rectangular region in the data. (Note that these are
        0-offset.) You can also specify a sampling rate to subsample the
        data.

        Typical applications of this filter are to extract a slice from a
        volume for image processing, subsampling large volumes to reduce data
        size, or extracting regions of a volume with interesting data.

        Parameters
        ----------
        voi : sequence[int]
            Length 6 iterable of ints: ``(x_min, x_max, y_min, y_max, z_min, z_max)``.
            These bounds specify the volume of interest in i-j-k min/max
            indices.

        rate : sequence[int], default: (1, 1, 1)
            Length 3 iterable of ints: ``(xrate, yrate, zrate)``.

        boundary : bool, default: False
            Control whether to enforce that the "boundary" of the grid
            is output in the subsampling process. This only has effect
            when the rate in any direction is not equal to 1. When
            this is enabled, the subsampling will always include the
            boundary of the grid even though the sample rate is not an
            even multiple of the grid dimensions. By default this is
            disabled.

        progress_bar : bool, default: False
            Display a progress bar to indicate progress.

        Returns
        -------
        pyvista.ImageData
            ImageData subset.

        """
        alg = _vtk.vtkExtractVOI()
        alg.SetVOI(voi)
        alg.SetInputDataObject(self)
        alg.SetSampleRate(rate)
        alg.SetIncludeBoundary(boundary)
        _update_alg(alg, progress_bar, 'Extracting Subset')
        result = _get_output(alg)
        # Adjust for the confusing issue with the extents
        #   see https://gitlab.kitware.com/vtk/vtk/-/issues/17938
        fixed = pyvista.ImageData()
        fixed.origin = result.bounds[::2]
        fixed.spacing = result.spacing
        fixed.dimensions = result.dimensions
        fixed.point_data.update(result.point_data)
        fixed.cell_data.update(result.cell_data)
        fixed.field_data.update(result.field_data)
        fixed.copy_meta_from(result, deep=True)
        return fixed

    def image_dilate_erode(
        self,
        dilate_value=1.0,
        erode_value=0.0,
        kernel_size=(3, 3, 3),
        scalars=None,
        progress_bar: bool = False,
    ):
        """Dilates one value and erodes another.

        ``image_dilate_erode`` will dilate one value and erode another. It uses
        an elliptical footprint, and only erodes/dilates on the boundary of the
        two values. The filter is restricted to the X, Y, and Z axes for now.
        It can degenerate to a 2 or 1-dimensional filter by setting the kernel
        size to 1 for a specific axis.

        Parameters
        ----------
        dilate_value : float, default: 1.0
            Dilate value in the dataset.

        erode_value : float, default: 0.0
            Erode value in the dataset.

        kernel_size : sequence[int], default: (3, 3, 3)
            Determines the size of the kernel along the three axes.

        scalars : str, optional
            Name of scalars to process. Defaults to currently active scalars.

        progress_bar : bool, default: False
            Display a progress bar to indicate progress.

        Returns
        -------
        pyvista.ImageData
            Dataset that has been dilated/eroded on the boundary of the specified scalars.

        Notes
        -----
        This filter only supports point data. For inputs with cell data, consider
        re-meshing the cell data as point data with :meth:`~pyvista.ImageDataFilters.cells_to_points`
        or resampling the cell data to point data with :func:`~pyvista.DataSetFilters.cell_data_to_point_data`.

        Examples
        --------
        Demonstrate image dilate/erode on an example dataset. First, plot
        the example dataset with the active scalars.

        >>> from pyvista import examples
        >>> uni = examples.load_uniform()
        >>> uni.plot()

        Now, plot the image threshold with ``threshold=[400, 600]``. Note how
        values within the threshold are 1 and outside are 0.

        >>> ithresh = uni.image_threshold([400, 600])
        >>> ithresh.plot()

        Note how there is a hole in the thresholded image. Apply a dilation/
        erosion filter with a large kernel to fill that hole in.

        >>> idilate = ithresh.image_dilate_erode(kernel_size=[5, 5, 5])
        >>> idilate.plot()

        """
        alg = _vtk.vtkImageDilateErode3D()
        alg.SetInputDataObject(self)
        if scalars is None:
            set_default_active_scalars(self)  # type: ignore[arg-type]
            field, scalars = self.active_scalars_info  # type: ignore[attr-defined]
            if field.value == 1:
                raise ValueError('If `scalars` not given, active scalars must be point array.')
        else:
            field = self.get_array_association(scalars, preference='point')  # type: ignore[attr-defined]
            if field.value == 1:
                raise ValueError('Can only process point data, given `scalars` are cell data.')
        alg.SetInputArrayToProcess(
            0,
            0,
            0,
            field.value,
            scalars,
        )  # args: (idx, port, connection, field, name)
        alg.SetKernelSize(*kernel_size)
        alg.SetDilateValue(dilate_value)
        alg.SetErodeValue(erode_value)
        _update_alg(alg, progress_bar, 'Performing Dilation and Erosion')
        return _get_output(alg)

    def image_threshold(
        self,
        threshold,
        in_value=1.0,
        out_value=0.0,
        scalars=None,
        preference='point',
        progress_bar: bool = False,
    ):
        """Apply a threshold to scalar values in a uniform grid.

        If a single value is given for threshold, scalar values above or equal
        to the threshold are ``'in'`` and scalar values below the threshold are ``'out'``.
        If two values are given for threshold (sequence) then values equal to
        or between the two values are ``'in'`` and values outside the range are ``'out'``.

        If ``None`` is given for ``in_value``, scalars that are ``'in'`` will not be replaced.
        If ``None`` is given for ``out_value``, scalars that are ``'out'`` will not be replaced.

        Warning: applying this filter to cell data will send the output to a
        new point array with the same name, overwriting any existing point data
        array with the same name.

        Parameters
        ----------
        threshold : float or sequence[float]
            Single value or (min, max) to be used for the data threshold.  If
            a sequence, then length must be 2. Threshold(s) for deciding which
            cells/points are ``'in'`` or ``'out'`` based on scalar data.

        in_value : float, default: 1.0
            Scalars that match the threshold criteria for ``'in'`` will be replaced with this.

        out_value : float, default: 0.0
            Scalars that match the threshold criteria for ``'out'`` will be replaced with this.

        scalars : str, optional
            Name of scalars to process. Defaults to currently active scalars.

        preference : str, default: "point"
            When scalars is specified, this is the preferred array
            type to search for in the dataset.  Must be either
            ``'point'`` or ``'cell'``.

        progress_bar : bool, default: False
            Display a progress bar to indicate progress.

        Returns
        -------
        pyvista.ImageData
            Dataset with the specified scalars thresholded.

        See Also
        --------
        :meth:`~pyvista.DataSetFilters.threshold`

        Examples
        --------
        Demonstrate image threshold on an example dataset. First, plot
        the example dataset with the active scalars.

        >>> from pyvista import examples
        >>> uni = examples.load_uniform()
        >>> uni.plot()

        Now, plot the image threshold with ``threshold=100``. Note how
        values above the threshold are 1 and below are 0.

        >>> ithresh = uni.image_threshold(100)
        >>> ithresh.plot()

        See :ref:`image_representations_example` for more examples using this filter.

        """
        if scalars is None:
            set_default_active_scalars(self)  # type: ignore[arg-type]
            field, scalars = self.active_scalars_info  # type: ignore[attr-defined]
        else:
            field = self.get_array_association(scalars, preference=preference)  # type: ignore[attr-defined]

        # For some systems integer scalars won't threshold
        # correctly. Cast to float to be robust.
        cast_dtype = np.issubdtype(
            array_dtype := self.active_scalars.dtype,  # type: ignore[attr-defined]
            int,
        ) and array_dtype != np.dtype(np.uint8)
        if cast_dtype:
            self[scalars] = self[scalars].astype(float, casting='safe')  # type: ignore[index]

        alg = _vtk.vtkImageThreshold()
        alg.SetInputDataObject(self)
        alg.SetInputArrayToProcess(
            0,
            0,
            0,
            field.value,
            scalars,
        )  # args: (idx, port, connection, field, name)
        # set the threshold(s) and mode
        threshold_val = np.atleast_1d(threshold)
        if (size := threshold_val.size) not in (1, 2):
            raise ValueError(
                f'Threshold must have one or two values, got {size}.',
            )
        if size == 2:
            alg.ThresholdBetween(threshold_val[0], threshold_val[1])
        else:
            alg.ThresholdByUpper(threshold_val[0])
        # set the replacement values / modes
        if in_value is not None:
            alg.SetReplaceIn(True)
            alg.SetInValue(np.array(in_value).astype(array_dtype))  # type: ignore[arg-type]
        else:
            alg.SetReplaceIn(False)
        if out_value is not None:
            alg.SetReplaceOut(True)
            alg.SetOutValue(np.array(out_value).astype(array_dtype))  # type: ignore[arg-type]
        else:
            alg.SetReplaceOut(False)
        # run the algorithm
        _update_alg(alg, progress_bar, 'Performing Image Thresholding')
        output = _get_output(alg)
        if cast_dtype:
            self[scalars] = self[scalars].astype(array_dtype)  # type: ignore[index]
            output[scalars] = output[scalars].astype(array_dtype)
        return output

    def fft(self, output_scalars_name=None, progress_bar: bool = False):
        """Apply a fast Fourier transform (FFT) to the active scalars.

        The input can be real or complex data, but the output is always
        :attr:`numpy.complex128`. The filter is fastest for images that have
        power of two sizes.

        The filter uses a butterfly diagram for each prime factor of the
        dimension. This makes images with prime number dimensions (i.e. 17x17)
        much slower to compute. FFTs of multidimensional meshes (i.e volumes)
        are decomposed so that each axis executes serially.

        The frequencies of the output assume standard order: along each axis
        first positive frequencies are assumed from 0 to the maximum, then
        negative frequencies are listed from the largest absolute value to
        smallest. This implies that the corners of the grid correspond to low
        frequencies, while the center of the grid corresponds to high
        frequencies.

        Parameters
        ----------
        output_scalars_name : str, optional
            The name of the output scalars. By default, this is the same as the
            active scalars of the dataset.

        progress_bar : bool, default: False
            Display a progress bar to indicate progress.

        Returns
        -------
        pyvista.ImageData
            :class:`pyvista.ImageData` with applied FFT.

        See Also
        --------
        rfft : The reverse transform.
        low_pass : Low-pass filtering of FFT output.
        high_pass : High-pass filtering of FFT output.

        Examples
        --------
        Apply FFT to an example image.

        >>> from pyvista import examples
        >>> image = examples.download_moonlanding_image()
        >>> fft_image = image.fft()
        >>> fft_image.point_data  # doctest:+SKIP
        pyvista DataSetAttributes
        Association     : POINT
        Active Scalars  : PNGImage
        Active Vectors  : None
        Active Texture  : None
        Active Normals  : None
        Contains arrays :
        PNGImage                complex128 (298620,)          SCALARS

        See :ref:`image_fft_example` for a full example using this filter.

        """
        # check for active scalars, otherwise risk of segfault
        if self.point_data.active_scalars_name is None:  # type: ignore[attr-defined]
            try:
                set_default_active_scalars(self)  # type: ignore[arg-type]
            except MissingDataError:
                raise MissingDataError('FFT filter requires point scalars.') from None

            # possible only cell scalars were made active
            if self.point_data.active_scalars_name is None:  # type: ignore[attr-defined]
                raise MissingDataError('FFT filter requires point scalars.')

        alg = _vtk.vtkImageFFT()
        alg.SetInputDataObject(self)
        _update_alg(alg, progress_bar, 'Performing Fast Fourier Transform')
        output = _get_output(alg)
        self._change_fft_output_scalars(
            output,
            self.point_data.active_scalars_name,  # type: ignore[attr-defined]
            output_scalars_name,
        )
        return output

    def rfft(self, output_scalars_name=None, progress_bar: bool = False):
        """Apply a reverse fast Fourier transform (RFFT) to the active scalars.

        The input can be real or complex data, but the output is always
        :attr:`numpy.complex128`. The filter is fastest for images that have power
        of two sizes.

        The filter uses a butterfly diagram for each prime factor of the
        dimension. This makes images with prime number dimensions (i.e. 17x17)
        much slower to compute. FFTs of multidimensional meshes (i.e volumes)
        are decomposed so that each axis executes serially.

        The frequencies of the input assume standard order: along each axis
        first positive frequencies are assumed from 0 to the maximum, then
        negative frequencies are listed from the largest absolute value to
        smallest. This implies that the corners of the grid correspond to low
        frequencies, while the center of the grid corresponds to high
        frequencies.

        Parameters
        ----------
        output_scalars_name : str, optional
            The name of the output scalars. By default, this is the same as the
            active scalars of the dataset.

        progress_bar : bool, default: False
            Display a progress bar to indicate progress.

        Returns
        -------
        pyvista.ImageData
            :class:`pyvista.ImageData` with the applied reverse FFT.

        See Also
        --------
        fft : The direct transform.
        low_pass : Low-pass filtering of FFT output.
        high_pass : High-pass filtering of FFT output.

        Examples
        --------
        Apply reverse FFT to an example image.

        >>> from pyvista import examples
        >>> image = examples.download_moonlanding_image()
        >>> fft_image = image.fft()
        >>> image_again = fft_image.rfft()
        >>> image_again.point_data  # doctest:+SKIP
        pyvista DataSetAttributes
        Association     : POINT
        Active Scalars  : PNGImage
        Active Vectors  : None
        Active Texture  : None
        Active Normals  : None
        Contains arrays :
            PNGImage                complex128 (298620,)            SCALARS

        See :ref:`image_fft_example` for a full example using this filter.

        """
        self._check_fft_scalars()
        alg = _vtk.vtkImageRFFT()
        alg.SetInputDataObject(self)
        _update_alg(alg, progress_bar, 'Performing Reverse Fast Fourier Transform.')
        output = _get_output(alg)
        self._change_fft_output_scalars(
            output,
            self.point_data.active_scalars_name,  # type: ignore[attr-defined]
            output_scalars_name,
        )
        return output

    def low_pass(
        self,
        x_cutoff,
        y_cutoff,
        z_cutoff,
        order=1,
        output_scalars_name=None,
        progress_bar: bool = False,
    ):
        """Perform a Butterworth low pass filter in the frequency domain.

        This filter requires that the :class:`ImageData` have a complex point
        scalars, usually generated after the :class:`ImageData` has been
        converted to the frequency domain by a :func:`ImageDataFilters.fft`
        filter.

        A :func:`ImageDataFilters.rfft` filter can be used to convert the
        output back into the spatial domain. This filter attenuates high
        frequency components.  Input and output are complex arrays with
        datatype :attr:`numpy.complex128`.

        The frequencies of the input assume standard order: along each axis
        first positive frequencies are assumed from 0 to the maximum, then
        negative frequencies are listed from the largest absolute value to
        smallest. This implies that the corners of the grid correspond to low
        frequencies, while the center of the grid corresponds to high
        frequencies.

        Parameters
        ----------
        x_cutoff : float
            The cutoff frequency for the x-axis.

        y_cutoff : float
            The cutoff frequency for the y-axis.

        z_cutoff : float
            The cutoff frequency for the z-axis.

        order : int, default: 1
            The order of the cutoff curve. Given from the equation
            ``1 + (cutoff/freq(i, j))**(2*order)``.

        output_scalars_name : str, optional
            The name of the output scalars. By default, this is the same as the
            active scalars of the dataset.

        progress_bar : bool, default: False
            Display a progress bar to indicate progress.

        Returns
        -------
        pyvista.ImageData
            :class:`pyvista.ImageData` with the applied low pass filter.

        See Also
        --------
        fft : Direct fast Fourier transform.
        rfft : Reverse fast Fourier transform.
        high_pass : High-pass filtering of FFT output.

        Examples
        --------
        See :ref:`image_fft_perlin_example` for a full example using this filter.

        """
        self._check_fft_scalars()
        alg = _vtk.vtkImageButterworthLowPass()
        alg.SetInputDataObject(self)
        alg.SetCutOff(x_cutoff, y_cutoff, z_cutoff)
        alg.SetOrder(order)
        _update_alg(alg, progress_bar, 'Performing Low Pass Filter')
        output = _get_output(alg)
        self._change_fft_output_scalars(
            output,
            self.point_data.active_scalars_name,  # type: ignore[attr-defined]
            output_scalars_name,
        )
        return output

    def high_pass(
        self,
        x_cutoff,
        y_cutoff,
        z_cutoff,
        order=1,
        output_scalars_name=None,
        progress_bar: bool = False,
    ):
        """Perform a Butterworth high pass filter in the frequency domain.

        This filter requires that the :class:`ImageData` have a complex point
        scalars, usually generated after the :class:`ImageData` has been
        converted to the frequency domain by a :func:`ImageDataFilters.fft`
        filter.

        A :func:`ImageDataFilters.rfft` filter can be used to convert the
        output back into the spatial domain. This filter attenuates low
        frequency components.  Input and output are complex arrays with
        datatype :attr:`numpy.complex128`.

        The frequencies of the input assume standard order: along each axis
        first positive frequencies are assumed from 0 to the maximum, then
        negative frequencies are listed from the largest absolute value to
        smallest. This implies that the corners of the grid correspond to low
        frequencies, while the center of the grid corresponds to high
        frequencies.

        Parameters
        ----------
        x_cutoff : float
            The cutoff frequency for the x-axis.

        y_cutoff : float
            The cutoff frequency for the y-axis.

        z_cutoff : float
            The cutoff frequency for the z-axis.

        order : int, default: 1
            The order of the cutoff curve. Given from the equation
            ``1/(1 + (cutoff/freq(i, j))**(2*order))``.

        output_scalars_name : str, optional
            The name of the output scalars. By default, this is the same as the
            active scalars of the dataset.

        progress_bar : bool, default: False
            Display a progress bar to indicate progress.

        Returns
        -------
        pyvista.ImageData
            :class:`pyvista.ImageData` with the applied high pass filter.

        See Also
        --------
        fft : Direct fast Fourier transform.
        rfft : Reverse fast Fourier transform.
        low_pass : Low-pass filtering of FFT output.

        Examples
        --------
        See :ref:`image_fft_perlin_example` for a full example using this filter.

        """
        self._check_fft_scalars()
        alg = _vtk.vtkImageButterworthHighPass()
        alg.SetInputDataObject(self)
        alg.SetCutOff(x_cutoff, y_cutoff, z_cutoff)
        alg.SetOrder(order)
        _update_alg(alg, progress_bar, 'Performing High Pass Filter')
        output = _get_output(alg)
        self._change_fft_output_scalars(
            output,
            self.point_data.active_scalars_name,  # type: ignore[attr-defined]
            output_scalars_name,
        )
        return output

    def _change_fft_output_scalars(self, dataset, orig_name, out_name) -> None:
        """Modify the name and dtype of the output scalars for an FFT filter."""
        name = orig_name if out_name is None else out_name
        pdata = dataset.point_data
        if pdata.active_scalars_name != name:
            pdata[name] = pdata.pop(pdata.active_scalars_name)

        # always view the datatype of the point_data as complex128
        dataset._association_complex_names['POINT'].add(name)

    def _check_fft_scalars(self):
        """Check for complex active scalars.

        This is necessary for rfft, low_pass, and high_pass filters.

        """
        # check for complex active point scalars, otherwise the risk of segfault
        if self.point_data.active_scalars_name is None:  # type: ignore[attr-defined]
            possible_scalars = self.point_data.keys()  # type: ignore[attr-defined]
            if len(possible_scalars) == 1:
                self.set_active_scalars(possible_scalars[0], preference='point')  # type: ignore[attr-defined]
            elif len(possible_scalars) > 1:
                raise AmbiguousDataError(
                    'There are multiple point scalars available. Set one to be '
                    'active with `point_data.active_scalars_name = `',
                )
            else:
                raise MissingDataError('FFT filters require point scalars.')

        if not np.issubdtype(self.point_data.active_scalars.dtype, np.complexfloating):  # type: ignore[attr-defined]
            raise ValueError(
                'Active scalars must be complex data for this filter, represented '
                'as an array with a datatype of `numpy.complex64` or '
                '`numpy.complex128`.',
            )

    def _flip_uniform(self, axis) -> pyvista.ImageData:
        """Flip the uniform grid along a specified axis and return a uniform grid.

        This varies from :func:`DataSet.flip_x` because it returns a ImageData.

        """
        alg = _vtk.vtkImageFlip()
        alg.SetInputData(self)
        alg.SetFilteredAxes(axis)
        alg.Update()
        return cast(pyvista.ImageData, wrap(alg.GetOutput()))

    def contour_labeled(
        self,
        n_labels: int | None = None,
        smoothing: bool = False,
        smoothing_num_iterations: int = 50,
        smoothing_relaxation_factor: float = 0.5,
        smoothing_constraint_distance: float = 1,
        output_mesh_type: Literal['quads', 'triangles'] = 'quads',
        output_style: Literal['default', 'boundary'] = 'default',
        scalars: str | None = None,
        progress_bar: bool = False,
    ) -> pyvista.PolyData:
        """Generate labeled contours from 3D label maps.

        SurfaceNets algorithm is used to extract contours preserving sharp
        boundaries for the selected labels from the label maps.
        Optionally, the boundaries can be smoothened to reduce the staircase
        appearance in case of low resolution input label maps.

        This filter requires that the :class:`ImageData` has integer point
        scalars, such as multi-label maps generated from image segmentation.

        .. note::
           Requires ``vtk>=9.3.0``.

        .. deprecated:: 0.45
            This filter produces unexpected results and is deprecated.
            Use :meth:`~pyvista.ImageDataFilters.contour_labels` instead.
            See https://github.com/pyvista/pyvista/issues/5981 for details.

            To replicate the default behavior from this filter, call `contour_labels`
            with the following arguments:

            .. code::

                image.contour_labels(
                    smoothing=False,  # old filter does not apply smoothing
                    output_mesh_type='quads',  # old filter generates quads
                    pad_background=False,  # old filter generates open surfaces at input edges
                    compute_normals=False,  # old filter does not compute normals
                    multi_component_output=True,  # old filter returns multi-component scalars
                )

        Parameters
        ----------
        n_labels : int, optional
            Number of labels to be extracted (all are extracted if None is given).

        smoothing : bool, default: False
            Apply smoothing to the meshes.

        smoothing_num_iterations : int, default: 50
            Number of smoothing iterations.

        smoothing_relaxation_factor : float, default: 0.5
            Relaxation factor of the smoothing.

        smoothing_constraint_distance : float, default: 1
            Constraint distance of the smoothing.

        output_mesh_type : str, default: 'quads'
            Type of the output mesh. Must be either ``'quads'``, or ``'triangles'``.

        output_style : str, default: 'default'
            Style of the output mesh. Must be either ``'default'`` or ``'boundary'``.
            When ``'default'`` is specified, the filter produces a mesh with both
            interior and exterior polygons. When ``'boundary'`` is selected, only
            polygons on the border with the background are produced (without interior
            polygons). Note that style ``'selected'`` is currently not implemented.

        scalars : str, optional
            Name of scalars to process. Defaults to currently active scalars.

        progress_bar : bool, default: False
            Display a progress bar to indicate progress.

        Returns
        -------
        pyvista.PolyData
            :class:`pyvista.PolyData` Labeled mesh with the segments labeled.

        References
        ----------
        Sarah F. Frisken, SurfaceNets for Multi-Label Segmentations with Preservation
        of Sharp Boundaries, Journal of Computer Graphics Techniques (JCGT), vol. 11,
        no. 1, 34-54, 2022. Available online http://jcgt.org/published/0011/01/03/

        https://www.kitware.com/really-fast-isocontouring/

        Examples
        --------
        See :ref:`contouring_example` for a full example using this filter.

        See Also
        --------
        pyvista.DataSetFilters.contour
            Generalized contouring method which uses MarchingCubes or FlyingEdges.

        pyvista.DataSetFilters.pack_labels
            Function used internally by SurfaceNets to generate contiguous label data.

        """
        warnings.warn(
            'This filter produces unexpected results and is deprecated. Use `contour_labels` instead.'
            '\nRefer to the documentation for `contour_labeled` for details on how to transition to the new filter.'
            '\nSee https://github.com/pyvista/pyvista/issues/5981 for details.',
            PyVistaDeprecationWarning,
        )

        if not hasattr(_vtk, 'vtkSurfaceNets3D'):  # pragma: no cover
            from pyvista.core.errors import VTKVersionError

            raise VTKVersionError('Surface nets 3D require VTK 9.3.0 or newer.')

        alg = _vtk.vtkSurfaceNets3D()
        if scalars is None:
            set_default_active_scalars(self)  # type: ignore[arg-type]
            field, scalars = self.active_scalars_info  # type: ignore[attr-defined]
            if field != FieldAssociation.POINT:
                raise ValueError('If `scalars` not given, active scalars must be point array.')
        else:
            field = self.get_array_association(scalars, preference='point')  # type: ignore[attr-defined]
            if field != FieldAssociation.POINT:
                raise ValueError(
                    f'Can only process point data, given `scalars` are {field.name.lower()} data.',
                )
        alg.SetInputArrayToProcess(
            0,
            0,
            0,
            field.value,
            scalars,
        )  # args: (idx, port, connection, field, name)
        alg.SetInputData(self)
        if n_labels is not None:
            alg.GenerateLabels(n_labels, 1, n_labels)
        if output_mesh_type == 'quads':
            alg.SetOutputMeshTypeToQuads()
        elif output_mesh_type == 'triangles':
            alg.SetOutputMeshTypeToTriangles()
        else:
            raise ValueError(
                f'Invalid output mesh type "{output_mesh_type}", use "quads" or "triangles"',
            )
        if output_style == 'default':
            alg.SetOutputStyleToDefault()
        elif output_style == 'boundary':
            alg.SetOutputStyleToBoundary()
        elif output_style == 'selected':  # type: ignore[unreachable]
            raise NotImplementedError(f'Output style "{output_style}" is not implemented')
        else:
            raise ValueError(f'Invalid output style "{output_style}", use "default" or "boundary"')
        if smoothing:
            alg.SmoothingOn()
            alg.GetSmoother().SetNumberOfIterations(smoothing_num_iterations)
            alg.GetSmoother().SetRelaxationFactor(smoothing_relaxation_factor)
            alg.GetSmoother().SetConstraintDistance(smoothing_constraint_distance)
        else:
            alg.SmoothingOff()
        # Suppress improperly used INFO for debugging messages in vtkSurfaceNets3D
        verbosity = _vtk.vtkLogger.GetCurrentVerbosityCutoff()
        _vtk.vtkLogger.SetStderrVerbosity(_vtk.vtkLogger.VERBOSITY_OFF)
        _update_alg(alg, progress_bar, 'Performing Labeled Surface Extraction')
        # Restore the original vtkLogger verbosity level
        _vtk.vtkLogger.SetStderrVerbosity(verbosity)
        return wrap(alg.GetOutput())

    def contour_labels(  # type: ignore[misc]
        self: ImageData,
        boundary_style: Literal['external', 'internal', 'all'] = 'external',
        *,
        background_value: int = 0,
        select_inputs: int | VectorLike[int] | None = None,
        select_outputs: int | VectorLike[int] | None = None,
        pad_background: bool = True,
        output_mesh_type: Literal['quads', 'triangles'] | None = None,
        scalars: str | None = None,
        compute_normals: bool = True,
        simplify_output: bool | None = None,
        smoothing: bool = True,
        smoothing_iterations: int = 16,
        smoothing_relaxation: float = 0.5,
        smoothing_distance: float | None = None,
        smoothing_scale: float = 1.0,
        progress_bar: bool = False,
    ) -> PolyData:
        """Generate surface contours from 3D image label maps.

        This filter uses `vtkSurfaceNets <https://vtk.org/doc/nightly/html/classvtkSurfaceNets3D.html#details>`__
        to extract polygonal surface contours from non-continuous label maps, which
        corresponds to discrete regions in an input 3D image (i.e., volume). It is
        designed to generate surfaces from image point data, e.g. voxel point
        samples from 3D medical images, though images with cell data are also supported.

        The generated surface is smoothed using a constrained smoothing filter, which
        may be fine-tuned to control the smoothing process. Optionally, smoothing may
        be disabled to generate a staircase-like surface.

        The output surface includes a two-component cell data array ``'boundary_labels'``.
        The array indicates the labels/regions on either side of the polygons composing
        the output. The array's values are structured as follows:

        External boundary values

            Polygons between a foreground region and the background have the
            form ``[foreground, background]``.

            E.g. ``[1, 0]`` for the boundary between region ``1`` and background ``0``.

        Internal boundary values

            Polygons between two connected foreground regions are sorted in ascending order.

            E.g. ``[1, 2]`` for the boundary between regions ``1`` and ``2``.


        By default, this filter returns ``'external'`` contours only. Optionally,
        only the ``'internal`'' contours or ``'all'`` contours (i.e. internal and
        external) may be returned.

        .. note::

            This filter requires VTK version ``9.3.0`` or greater.

        .. versionadded:: 0.45

        Parameters
        ----------
        boundary_style : 'external' | 'internal' | 'all', default: 'external'
            Style of boundary polygons to generate. ``'internal'`` polygons are generated
            between two connected foreground regions. ``'external'`` polygons are
            generated between foreground background. ``'all'``  includes both internal
            and external boundary polygons.

        background_value : int, default: 0
            Background value of the input image. All other values are considered
            as foreground.

        select_inputs : int | VectorLike[int], default: None
            Specify label ids to include as inputs to the filter. Labels that are not
            selected are removed from the input *before* generating the surface. By
            default, all label ids are used.

            Since the smoothing operation occurs across selected input regions, using
            this option to filter the input can result in smoother and more visually
            pleasing surfaces since non-selected inputs are not considered during
            smoothing. However, this also means that the generated surface will change
            shape depending on which inputs are selected.

            .. note::

                Selecting inputs can affect whether a boundary polygon is considered to
                be ``internal`` or ``external``. That is, an internal boundary becomes an
                external boundary when only one of the two foreground regions on the
                boundary is selected.

        select_outputs : int | VectorLike[int], default: None
            Specify label ids to include in the output of the filter. Labels that are
            not selected are removed from the output *after* generating the surface. By
            default, all label ids are used.

            Since the smoothing operation occurs across all input regions, using this
            option to filter the output means that the selected output regions will have
            the same shape (i.e. smoothed in the same manner), regardless of the outputs
            that are selected. This is useful for generating a surface for specific
            labels while also preserving sharp boundaries with non-selected outputs.

            .. note::

                Selecting outputs does not affect whether a boundary polygon is
                considered to be ``internal`` or ``external``. That is, an internal
                boundary remains internal even if only one of the two foreground regions
                on the boundary is selected.

        pad_background : bool, default: True
            :meth:`Pad <pyvista.ImageDataFilters.pad_image>` the image
            with ``background_value`` prior to contouring. This will
            generate polygons to "close" the surface at the boundaries of the image.
            This option is only relevant when there are foreground regions on the border
            of the image. Setting this value to ``False`` is useful if processing multiple
            volumes separately so that the generated surfaces fit together without
            creating surface overlap.

        output_mesh_type : str, default: None
            Type of the output mesh. Can be either ``'quads'``, or ``'triangles'``. By
            default, the output mesh has :attr:`~pyvista.CellType.TRIANGLE` cells when
            ``smoothing`` is enabled and :attr:`~pyvista.CellType.QUAD` cells (quads)
            otherwise. The mesh type can be forced to be triangles or quads; however,
            if smoothing is enabled and the type is ``'quads'``, the generated quads
            may not be planar.

        scalars : str, optional
            Name of scalars to process. Defaults to currently active scalars. If cell
            scalars are specified, the input image is first re-meshed with
            :meth:`~pyvista.ImageDataFilters.cells_to_points` to transform the cell
            data into point data.

        compute_normals : bool, default: True
            Compute point and cell normals for the contoured output using
            :meth:`~pyvista.PolyDataFilters.compute_normals` with ``auto_orient_normals``
            enabled by default. If ``False``, the generated polygons may have
            inconsistent ordering and orientation (and may negatively impact
            the shading used for rendering).

            .. warning::

                Enabling this option is likely to generate surfaces with normals
                pointing outward when ``pad_background`` is ``True`` and
                ``boundary_style`` is ``True`` (the default). However, this is
                not guaranteed if the generated surface is not closed or if internal
                boundaries are generated. Do not assume the normals will point outward
                in all cases.

        simplify_output : bool, optional
            Simplify the ``'boundary_labels'`` array as a single-component 1D array.
            If ``False``, the returned ``'boundary_labels'`` array is a two-component
<<<<<<< HEAD
            2D array. This simplification useful when only external boundaries
            are generated and/or when visuallizing internal boundaries.The
=======
            2D array. This simplification is useful when only external boundaries
            are generated and/or when visualizing internal boundaries. The
>>>>>>> f9fc22d3
            simplification is as follows:

            - External boundaries are simplified by keeping the first component and
              removing the second. Since external polygons may only share a boundary
              with the background, the second component is always ``background_value``
              and therefore can be dropped without loss of information. The values
              of external boundaries always match the foreground values of the input.

            - Internal boundaries are simplified by assigning them unique negative
              values sequentially. E.g. the boundary label ``[1, 2]`` is replaced with
              ``-1``, ``[1, 3]`` is replaced with ``-2``, etc. The mapping to negative
              values is not fixed, and can change depending on the input.

<<<<<<< HEAD
=======
              This simplification is particularly useful for unsigned integer labels
              (e.g. scalars with ``'uint8'`` dtype) since external boundaries
              will be positive and internal boundaries will be negative in this case.

>>>>>>> f9fc22d3
            By default, the output is simplified when ``boundary_type`` is
            ``'external'``, and is not simplified otherwise.

        smoothing : bool, default: True
            Smooth the generated surface using a constrained smoothing filter. Each
            point in the surface is smoothed as follows:

                For a point ``pi`` connected to a list of points ``pj`` via an edge, ``pi``
                is moved towards the average position of ``pj`` multiplied by the
                ``smoothing_relaxation`` factor, and limited by the ``smoothing_distance``
                constraint. This process is repeated either until convergence occurs, or
                the maximum number of ``smoothing_iterations`` is reached.

        smoothing_iterations : int, default: 16
            Maximum number of smoothing iterations to use.

        smoothing_relaxation : float, default: 0.5
            Relaxation factor used at each smoothing iteration.

        smoothing_distance : float, default: None
            Maximum distance each point is allowed to move (in any direction) during
            smoothing. This distance may be scaled with ``smoothing_scale``. By default,
            the distance is computed dynamically from the image spacing as:

                ``distance = norm(image_spacing) * smoothing_scale``.

        smoothing_scale : float, default: 1.0
            Relative scaling factor applied to ``smoothing_distance``. See that
            parameter for details.

        progress_bar : bool, default: False
            Display a progress bar to indicate progress.

        Returns
        -------
        pyvista.PolyData
            Surface mesh of labeled regions.

        See Also
        --------
        :meth:`~pyvista.PolyDataFilters.voxelize_binary_mask`
            Filter that generates binary labeled :class:`~pyvista.ImageData` from
            :class:`~pyvista.PolyData` surface contours. Can beloosely considered as
            an inverse of this filter.

        :meth:`~pyvista.ImageDataFilters.cells_to_points`
            Re-mesh :class:`~pyvista.ImageData` to a points-based representation.

        :meth:`~pyvista.DataSetFilters.extract_values`
            Threshold-like filter which can used to process the multi-component
            scalars generated by this filter.

        :meth:`~pyvista.DataSetFilters.contour`
            Generalized contouring method which uses MarchingCubes or FlyingEdges.

        :meth:`~pyvista.DataSetFilters.pack_labels`
            Function used internally by SurfaceNets to generate contiguous label data.

        :ref:`contouring_example`
            Additional contouring examples.

        References
        ----------
        S. Frisken, “SurfaceNets for Multi-Label Segmentations with Preservation of
        Sharp Boundaries”, J. Computer Graphics Techniques, 2022. Available online:
        http://jcgt.org/published/0011/01/03/

        W. Schroeder, S. Tsalikis, M. Halle, S. Frisken. A High-Performance SurfaceNets
        Discrete Isocontouring Algorithm. arXiv:2401.14906. 2024. Available online:
        `http://arxiv.org/abs/2401.14906 <http://arxiv.org/abs/2401.14906>`__

        Examples
        --------
        Load labeled image data with a background region ``0`` and four foreground
        regions.

        >>> import pyvista as pv
        >>> import numpy as np
        >>> from pyvista import examples
        >>> image = examples.load_channels()
        >>> label_ids = np.unique(image.active_scalars)
        >>> label_ids
        pyvista_ndarray([0, 1, 2, 3, 4])
        >>> image.dimensions
        (251, 251, 101)

        Crop the image to simplify the data.

        >>> image = image.extract_subset(voi=(75, 109, 75, 109, 85, 100))
        >>> image.dimensions
        (35, 35, 16)

        Plot the cropped image for context. Configure the color map to generate
        consistent coloring of the regions for all plots.

        >>> def labels_plotter(mesh, zoom=None):
        ...     colored_mesh = mesh.color_labels(negative_indexing=True)
        ...     plotter = pv.Plotter()
        ...     plotter.add_mesh(colored_mesh, show_edges=True)
        ...     if zoom:
        ...         plotter.camera.zoom(zoom)
        ...     return plotter
        >>>
        >>> labels_plotter(image).show()

        Generate surface contours of the foreground regions and plot it. Note that
        the ``background_value`` is ``0`` by default.

        >>> contours = image.contour_labels()
        >>> labels_plotter(contours, zoom=1.5).show()

        By default, only external boundary polygons are generated and the returned
        ``'boundary_labels'`` array is a single-component array. The output values
        match the input label values.
<<<<<<< HEAD

        >>> contours['boundary_labels'].ndim
        1
        >>> np.unique(contours['boundary_labels'])
        pyvista_ndarray([1, 2, 3, 4])
=======
>>>>>>> f9fc22d3

        Set ``simplify_output`` to ``False`` to generate a two-component
        array instead showing the two boundary regions associated with each polygon.

        >>> contours = image.contour_labels(simplify_output=False)
        >>> contours['boundary_labels'].ndim
        1
        >>> np.unique(contours['boundary_labels'])
        pyvista_ndarray([1, 2, 3, 4])

        Set ``simplify_output`` to ``False`` to generate a two-component
        array instead showing the two boundary regions associated with each polygon.

        >>> contours = image.contour_labels(simplify_output=False)
        >>> contours['boundary_labels'].ndim
        2

        Show the unique values. Since only ``'external'`` boundaries are generated
        by default, the second component is always ``0`` (i.e. the ``background_value``).
        Note that all four foreground regions share a boundary with the background.

        >>> np.unique(contours['boundary_labels'], axis=0)
        array([[1, 0],
               [2, 0],
               [3, 0],
               [4, 0]])

<<<<<<< HEAD
        Repeat the example but this time generate internal contours only. Since
        internal contours bound two foreground regions, the array is 2D by default.
=======
        Repeat the example but this time generate internal contours only. The generated
        array is 2D by default.
>>>>>>> f9fc22d3

        >>> contours = image.contour_labels('internal')
        >>> contours['boundary_labels'].ndim
        2

        Show the unique two-component boundary labels again. From these values we can
        determine that all foreground regions share an internal boundary with each
        other `except`  for regions ``1`` and ``3`` since the boundary value ``[1, 3]``
        is missing.

        >>> np.unique(contours['boundary_labels'], axis=0)
        array([[1, 2],
               [1, 4],
               [2, 3],
               [2, 4],
               [3, 4]])

<<<<<<< HEAD
        For plotting, however, we need to simplify the output so that array is a 1D
        categorical array which can be colored. When simplified, each internal
        multi-component boundary value is assigned a unique negative integer value
        instead.
=======
        Simplify the output so that each internal multi-component boundary value is
        assigned a unique negative integer value instead.
>>>>>>> f9fc22d3

        >>> contours = image.contour_labels('internal', simplify_output=True)
        >>> contours['boundary_labels'].ndim
        1
        >>> np.unique(contours['boundary_labels'])
        pyvista_ndarray([-5, -4, -3, -2, -1])

<<<<<<< HEAD
        >>> labels_plotter(contours, zoom=1.5).show()
=======
        Make the values positive for plotting.

        >>> contours['boundary_labels'] += 20

        >>> contours.plot(zoom=1.5, **plot_kwargs)
>>>>>>> f9fc22d3

        Generate contours for all boundaries, and use ``select_outputs`` to filter
        the output to only include polygons which share a boundary with region ``3``.

        >>> region_3 = image.contour_labels(
<<<<<<< HEAD
        ...     'all', select_outputs=3, simplify_output=True
        ... )
        >>> labels_plotter(region_3, zoom=3).show()
=======
        ...     'all', select_outputs=3, simplify_output=False
        ... )
        >>> region_3.plot(zoom=3, **plot_kwargs)
>>>>>>> f9fc22d3

        Note how using ``select_outputs`` preserves the sharp features and boundary
        labels for non-selected regions. If desired, use ``select_inputs`` instead to
        completely "ignore" non-selected regions.

        >>> region_3 = image.contour_labels(select_inputs=3)
        >>> labels_plotter(region_3, zoom=3).show()

        The sharp features are now smoothed and the internal boundaries are now labeled
        as external boundaries. Note that using ``'all'`` here is optional since
        using ``select_inputs`` converts previously-internal boundaries into external
        ones.

        Do not pad the image with background values before contouring. Since the input image
        has foreground regions visible at the edges of the image (e.g. the ``+Z`` bound),
        setting ``pad_background=False`` in this example causes the top and sides of
        the mesh to be "open".

        >>> surf = image.contour_labels(pad_background=False)
        >>> labels_plotter(surf, zoom=1.5).show()

        Disable smoothing to generate staircase-like surface. Without smoothing, the
        surface has quadrilateral cells by default.

        >>> surf = image.contour_labels(smoothing=False)
        >>> labels_plotter(surf, zoom=1.5).show()

        Keep smoothing enabled but reduce the smoothing scale. A smoothing scale
        less than one may help preserve sharp features (e.g. corners).

        >>> surf = image.contour_labels(smoothing_scale=0.5)
        >>> labels_plotter(surf, zoom=1.5).show()

        """
        temp_scalars_name = '_PYVISTA_TEMP'

        def _get_unique_labels_no_background(
            array: NumpyArray[int], background: int
        ) -> NumpyArray[int]:
            unique = np.unique(array)
            return unique[unique != background]

        def _get_alg_input(image: ImageData, scalars_: str | None) -> ImageData:
            if scalars_ is None:
                set_default_active_scalars(image)
                field, scalars_ = image.active_scalars_info
            else:
                field = image.get_array_association(scalars_, preference='point')

            return (
                image
                if field == FieldAssociation.POINT
                else image.cells_to_points(scalars=scalars_, copy=False)
            )

        def _process_select_inputs(
            image: ImageData,
            select_inputs_: int | VectorLike[int],
            scalars_: pyvista_ndarray,
        ) -> NumpyArray[int]:
            select_inputs = np.atleast_1d(select_inputs_)
            # Remove non-selected label ids from the input. We do this by setting
            # non-selected ids to the background value to remove them from the input
            temp_scalars = scalars_.copy()
            input_ids = _get_unique_labels_no_background(temp_scalars, background_value)
            keep_labels = [*select_inputs, background_value]
            for label in input_ids:
                if label not in keep_labels:
                    temp_scalars[temp_scalars == label] = background_value

            image.point_data[temp_scalars_name] = temp_scalars
            image.set_active_scalars(temp_scalars_name, preference='point')

            return input_ids

        def _set_output_mesh_type(alg_: _vtk.vtkSurfaceNets3D):
            if output_mesh_type is None:
                alg_.SetOutputMeshTypeToDefault()
            elif output_mesh_type == 'quads':
                alg_.SetOutputMeshTypeToQuads()
            else:  # output_mesh_type == 'triangles':
                alg_.SetOutputMeshTypeToTriangles()

        def _configure_boundaries(
            alg_: _vtk.vtkSurfaceNets3D,
            array_: pyvista_ndarray,
            select_inputs_: int | VectorLike[int] | None,
            select_outputs_: int | VectorLike[int] | None,
        ):
            # WARNING: Setting the output style to default or boundary does not really work
            # as expected. Specifically, `SetOutputStyleToDefault` by itself will not actually
            # produce meshes with interior faces at the boundaries between foreground regions
            # (even though this is what is suggested by the docs). Instead, simply calling
            # `SetLabels` below will enable internal boundaries, regardless of the value of
            # `OutputStyle`. Also, using `SetOutputStyleToBoundary` generates jagged/rough
            # 'lines' between two exterior regions; enabling internal boundaries fixes this.
            input_ids = (
                _process_select_inputs(alg_input, select_inputs_, array_)
                if select_inputs_ is not None
                else None
            )
            alg_.SetOutputStyleToSelected()
            if select_outputs_ is not None:
                # Use selected outputs
                output_ids = _get_unique_labels_no_background(
                    np.atleast_1d(select_outputs_),
                    background_value,
                )
            elif input_ids is not None:
                # Set outputs to be same as inputs
                output_ids = input_ids
            else:
                # Output all labels
                output_ids = _get_unique_labels_no_background(
                    array_,
                    background_value,
                )
            output_ids = output_ids.astype(float)

            # Add selected outputs
            [alg.AddSelectedLabel(label_id) for label_id in output_ids]  # type: ignore[func-returns-value]

            # The following logic enables the generation of internal boundaries
            if input_ids is not None:
                # Generate internal boundaries for selected inputs only
                internal_ids: NumpyArray[int] = input_ids
            elif select_outputs is None:
                # No inputs or outputs selected, so generate internal
                # boundaries for all labels in input array
                internal_ids = output_ids
            else:
                internal_ids = _get_unique_labels_no_background(
                    array_,
                    background_value,
                )

            [alg.SetLabel(int(val), val) for val in internal_ids]  # type: ignore[func-returns-value]

        def _configure_smoothing(
            alg_: _vtk.vtkSurfaceNets3D,
            spacing_: tuple[float, float, float],
            iterations_: int,
            relaxation_: float,
            scale_: float,
            distance_: float | None,
        ):
            def _is_small_number(num) -> bool | np.bool_:
                return isinstance(num, (float, int, np.floating, np.integer)) and num < 1e-8

            if smoothing and not _is_small_number(scale_) and not _is_small_number(distance_):
                # Only enable smoothing if distance is not very small, since a small
                # distance will actually result in large smoothing (suspected division
                # by zero error in vtk code)
                alg_.SmoothingOn()
                alg_.GetSmoother().SetNumberOfIterations(iterations_)
                alg_.GetSmoother().SetRelaxationFactor(relaxation_)

                # Auto-constraints are On by default which only allows you to scale
                # relative distance (with SetConstraintScale) but not set its value
                # directly. Here, we turn this off so that we can both set its value
                # and/or scale it independently
                alg_.AutomaticSmoothingConstraintsOff()

                # Dynamically calculate distance if not specified.
                # This emulates the auto-constraint calc from vtkSurfaceNets3D
                distance_ = distance_ if distance_ else np.linalg.norm(spacing_)
                alg_.GetSmoother().SetConstraintDistance(distance_ * scale_)
            else:
                alg_.SmoothingOff()

        if not hasattr(_vtk, 'vtkSurfaceNets3D'):  # pragma: no cover
            from pyvista.core.errors import VTKVersionError

            raise VTKVersionError('Surface nets 3D require VTK 9.3.0 or newer.')

        _validation.check_contains(
            ['all', 'internal', 'external'], must_contain=boundary_style, name='boundary_style'
        )
        _validation.check_contains(
            [None, 'quads', 'triangles'], must_contain=output_mesh_type, name='output_mesh_type'
        )

        alg_input = _get_alg_input(self, scalars)

        # Pad with background values to close surfaces at image boundaries
        alg_input = alg_input.pad_image(background_value) if pad_background else alg_input

        alg = _vtk.vtkSurfaceNets3D()
        alg.SetBackgroundLabel(background_value)
        alg.SetInputData(alg_input)

        _set_output_mesh_type(alg)
        _configure_boundaries(
            alg,
            cast(pyvista.pyvista_ndarray, alg_input.active_scalars),
            select_inputs,
            select_outputs,
        )
        _configure_smoothing(
            alg,
            alg_input.spacing,
            smoothing_iterations,
            smoothing_relaxation,
            smoothing_scale,
            smoothing_distance,
        )

        # Get output
        # Suppress improperly used INFO for debugging messages in vtkSurfaceNets3D
        verbosity = _vtk.vtkLogger.GetCurrentVerbosityCutoff()
        _vtk.vtkLogger.SetStderrVerbosity(_vtk.vtkLogger.VERBOSITY_OFF)
        _update_alg(alg, progress_bar, 'Generating label contours')
        # Restore the original vtkLogger verbosity level
        _vtk.vtkLogger.SetStderrVerbosity(verbosity)
        output: pyvista.PolyData = _get_output(alg)

        (  # Clear temp scalars from input
            alg_input.point_data.remove(temp_scalars_name)
            if temp_scalars_name in alg_input.point_data
            else None
        )

        VTK_NAME = 'BoundaryLabels'
        PV_NAME = 'boundary_labels'
        if VTK_NAME in output.cell_data.keys():
            output.rename_array(VTK_NAME, PV_NAME)
            if boundary_style in ['external', 'internal']:
                # Output contains all boundary cells, need to remove cells we don't want
                labels_array = output.cell_data[PV_NAME]
                is_external = np.any(labels_array == background_value, axis=1)
                remove = is_external if boundary_style == 'internal' else ~is_external
                output.remove_cells(remove, inplace=True)

        if simplify_output is None:
            simplify_output = boundary_style == 'external'
        if simplify_output:
            # Simplify scalars to a single component
            if boundary_style != 'external':
                # Replace internal boundary values with negative integers
                labels_array = output.cell_data[PV_NAME]
<<<<<<< HEAD
                if boundary_style == 'internal':
                    is_internal = np.full((output.n_cells,), True)
                else:
                    is_internal = np.all(labels_array != background_value, axis=1)
=======
                is_internal = (
                    np.full((output.n_cells,), True)
                    if boundary_style == 'internal'
                    else np.all(labels_array != background_value, axis=1)
                )
>>>>>>> f9fc22d3
                internal_values = labels_array[is_internal, :]
                unique_values = np.unique(internal_values, axis=0)
                for i, value in enumerate(unique_values):
                    is_value = np.all(labels_array == value, axis=1)
                    labels_array[is_value, 0] = -(i + 1)  # type: ignore[index]

            # Keep first component only
            output.cell_data[PV_NAME] = output.cell_data[PV_NAME][:, 0]

        if select_outputs is not None:
            # This option generates unused points
            # Use clean to remove these points (without merging points)
            output.clean(
                point_merging=False,
                lines_to_points=False,
                polys_to_lines=False,
                strips_to_polys=False,
                inplace=True,
            )

        if compute_normals and output.n_cells > 0:
            output.compute_normals(auto_orient_normals=True, inplace=True)
        return output

    def points_to_cells(  # type: ignore[misc]
        self: ImageData,
        scalars: str | None = None,
        *,
        dimensionality: VectorLike[bool]
        | Literal[0, 1, 2, 3, '0D', '1D', '2D', '3D', 'preserve'] = 'preserve',
        copy: bool = True,
    ):
        """Re-mesh image data from a point-based to a cell-based representation.

        This filter changes how image data is represented. Data represented as points
        at the input is re-meshed into an alternative representation as cells at the
        output. Only the :class:`~pyvista.ImageData` container is modified so that
        the number of input points equals the number of output cells. The re-meshing is
        otherwise lossless in the sense that point data at the input is passed through
        unmodified and stored as cell data at the output. Any cell data at the input is
        ignored and is not used by this filter.

        To change the image data's representation, the input points are used to
        represent the centers of the output cells. This has the effect of "growing" the
        input image dimensions by one along each axis (i.e. half the cell width on each
        side). For example, an image with 100 points and 99 cells along an axis at the
        input will have 101 points and 100 cells at the output. If the input has 1mm
        spacing, the axis size will also increase from 99mm to 100mm. By default,
        only non-singleton dimensions are increased such that 1D or 2D inputs remain
        1D or 2D at the output.

        Since filters may be inherently cell-based (e.g. some :class:`~pyvista.DataSetFilters`)
        or may operate on point data exclusively (e.g. most :class:`~pyvista.ImageDataFilters`),
        re-meshing enables the same data to be used with either kind of filter while
        ensuring the input data to those filters has the appropriate representation.
        This filter is also useful when plotting image data to achieve a desired visual
        effect, such as plotting images as voxel cells instead of as points.

        .. note::
            Only the input's :attr:`~pyvista.ImageData.dimensions`, and
            :attr:`~pyvista.ImageData.origin` are modified by this filter. Other spatial
            properties such as :attr:`~pyvista.ImageData.spacing` and
            :attr:`~pyvista.ImageData.direction_matrix` are not affected.

        .. versionadded:: 0.44.0

        See Also
        --------
        cells_to_points
            Inverse of this filter to represent cells as points.
        :meth:`~pyvista.DataSetFilters.point_data_to_cell_data`
            Resample point data as cell data without modifying the container.
        :meth:`~pyvista.DataSetFilters.cell_data_to_point_data`
            Resample cell data as point data without modifying the container.

        Parameters
        ----------
        scalars : str, optional
            Name of point data scalars to pass through to the output as cell data. Use
            this parameter to restrict the output to only include the specified array.
            By default, all point data arrays at the input are passed through as cell
            data at the output.

        dimensionality : VectorLike[bool], Literal[0, 1, 2, 3, "0D", "1D", "2D", "3D", "preserve"], default: 'preserve'
            Control which dimensions will be modified by the filter.

            - Can be specified as a sequence of 3 boolean to allow modification on a per
                dimension basis.
            - ``0`` or ``'0D'``: convenience alias to output a 0D ImageData with
              dimensions ``(1, 1, 1)``. Only valid for 0D inputs.
            - ``1`` or ``'1D'``: convenience alias to output a 1D ImageData where
              exactly one dimension is greater than one, e.g. ``(>1, 1, 1)``. Only valid
              for 0D or 1D inputs.
            - ``2`` or ``'2D'``: convenience alias to output a 2D ImageData where
              exactly two dimensions are greater than one, e.g. ``(>1, >1, 1)``. Only
              valid for 0D, 1D, or 2D inputs.
            - ``3`` or ``'3D'``: convenience alias to output a 3D ImageData, where all
              three dimensions are greater than one, e.g. ``(>1, >1, >1)``. Valid for
              any 0D, 1D, 2D, or 3D inputs.
            - ``'preserve'`` (default): convenience alias to not modify singleton
              dimensions.

        copy : bool, default: True
            Copy the input point data before associating it with the output cell data.
            If ``False``, the input and output will both refer to the same data array(s).

        Returns
        -------
        pyvista.ImageData
            Image with a cell-based representation.

        Examples
        --------
        Load an image with point data.

        >>> from pyvista import examples
        >>> image = examples.load_uniform()

        Show the current properties and point arrays of the image.

        >>> image
        ImageData (...)
          N Cells:      729
          N Points:     1000
          X Bounds:     0.000e+00, 9.000e+00
          Y Bounds:     0.000e+00, 9.000e+00
          Z Bounds:     0.000e+00, 9.000e+00
          Dimensions:   10, 10, 10
          Spacing:      1.000e+00, 1.000e+00, 1.000e+00
          N Arrays:     2

        >>> image.point_data.keys()
        ['Spatial Point Data']

        Re-mesh the points and point data as cells and cell data.

        >>> cells_image = image.points_to_cells()

        Show the properties and cell arrays of the re-meshed image.

        >>> cells_image
        ImageData (...)
          N Cells:      1000
          N Points:     1331
          X Bounds:     -5.000e-01, 9.500e+00
          Y Bounds:     -5.000e-01, 9.500e+00
          Z Bounds:     -5.000e-01, 9.500e+00
          Dimensions:   11, 11, 11
          Spacing:      1.000e+00, 1.000e+00, 1.000e+00
          N Arrays:     1

        >>> cells_image.cell_data.keys()
        ['Spatial Point Data']

        Observe that:

        - The input point array is now a cell array
        - The output has one less array (the input cell data is ignored)
        - The dimensions have increased by one
        - The bounds have increased by half the spacing
        - The output ``N Cells`` equals the input ``N Points``

        Since the input points are 3D (i.e. there are no singleton dimensions), the
        output cells are 3D :attr:`~pyvista.CellType.VOXEL` cells.

        >>> cells_image.get_cell(0).type
        <CellType.VOXEL: 11>

        If the input points are 2D (i.e. one dimension is singleton), the
        output cells are 2D :attr:`~pyvista.CellType.PIXEL` cells when ``dimensions`` is
        set to ``'preserve'``.

        >>> image2D = examples.load_logo()
        >>> image2D.dimensions
        (1920, 718, 1)

        >>> pixel_cells_image = image2D.points_to_cells(dimensionality='preserve')
        >>> pixel_cells_image.dimensions
        (1921, 719, 1)
        >>> pixel_cells_image.get_cell(0).type
        <CellType.PIXEL: 8>

        This is equivalent as requesting a 2D output.

        >>> pixel_cells_image = image2D.points_to_cells(dimensionality='2D')
        >>> pixel_cells_image.dimensions
        (1921, 719, 1)
        >>> pixel_cells_image.get_cell(0).type
        <CellType.PIXEL: 8>

        Use ``(True, True, True)`` to re-mesh 2D points as 3D cells.

        >>> voxel_cells_image = image2D.points_to_cells(
        ...     dimensionality=(True, True, True)
        ... )
        >>> voxel_cells_image.dimensions
        (1921, 719, 2)
        >>> voxel_cells_image.get_cell(0).type
        <CellType.VOXEL: 11>

        Or request a 3D output.

        >>> voxel_cells_image = image2D.points_to_cells(dimensionality='3D')
        >>> voxel_cells_image.dimensions
        (1921, 719, 2)
        >>> voxel_cells_image.get_cell(0).type
        <CellType.VOXEL: 11>

        See :ref:`image_representations_example` for more examples using this filter.

        """
        if scalars is not None:
            field = self.get_array_association(scalars, preference='point')
            if field != FieldAssociation.POINT:
                raise ValueError(
                    f"Scalars '{scalars}' must be associated with point data. Got {field.name.lower()} data instead.",
                )
        return self._remesh_points_cells(
            points_to_cells=True,
            scalars=scalars,
            dimensionality=dimensionality,
            copy=copy,
        )

    def cells_to_points(  # type: ignore[misc]
        self: ImageData,
        scalars: str | None = None,
        *,
        dimensionality: VectorLike[bool]
        | Literal[0, 1, 2, 3, '0D', '1D', '2D', '3D', 'preserve'] = 'preserve',
        copy: bool = True,
    ):
        """Re-mesh image data from a cell-based to a point-based representation.

        This filter changes how image data is represented. Data represented as cells
        at the input is re-meshed into an alternative representation as points at the
        output. Only the :class:`~pyvista.ImageData` container is modified so that
        the number of input cells equals the number of output points. The re-meshing is
        otherwise lossless in the sense that cell data at the input is passed through
        unmodified and stored as point data at the output. Any point data at the input is
        ignored and is not used by this filter.

        To change the image data's representation, the input cell centers are used to
        represent the output points. This has the effect of "shrinking" the
        input image dimensions by one along each axis (i.e. half the cell width on each
        side). For example, an image with 101 points and 100 cells along an axis at the
        input will have 100 points and 99 cells at the output. If the input has 1mm
        spacing, the axis size will also decrease from 100mm to 99mm.

        Since filters may be inherently cell-based (e.g. some :class:`~pyvista.DataSetFilters`)
        or may operate on point data exclusively (e.g. most :class:`~pyvista.ImageDataFilters`),
        re-meshing enables the same data to be used with either kind of filter while
        ensuring the input data to those filters has the appropriate representation.
        This filter is also useful when plotting image data to achieve a desired visual
        effect, such as plotting images as points instead of as voxel cells.

        .. note::
            Only the input's :attr:`~pyvista.ImageData.dimensions`, and
            :attr:`~pyvista.ImageData.origin` are modified by this filter. Other spatial
            properties such as :attr:`~pyvista.ImageData.spacing` and
            :attr:`~pyvista.ImageData.direction_matrix` are not affected.

        .. versionadded:: 0.44.0

        See Also
        --------
        points_to_cells
            Inverse of this filter to represent points as cells.
        :meth:`~pyvista.DataSetFilters.cell_data_to_point_data`
            Resample cell data as point data without modifying the container.
        :meth:`~pyvista.DataSetFilters.point_data_to_cell_data`
            Resample point data as cell data without modifying the container.

        Parameters
        ----------
        scalars : str, optional
            Name of cell data scalars to pass through to the output as point data. Use
            this parameter to restrict the output to only include the specified array.
            By default, all cell data arrays at the input are passed through as point
            data at the output.

        dimensionality : VectorLike[bool], Literal[0, 1, 2, 3, "0D", "1D", "2D", "3D", "preserve"], default: 'preserve'
            Control which dimensions will be modified by the filter.

            - Can be specified as a sequence of 3 boolean to allow modification on a per
                dimension basis.
            - ``0`` or ``'0D'``: convenience alias to output a 0D ImageData with
              dimensions ``(1, 1, 1)``. Only valid for 0D inputs.
            - ``1`` or ``'1D'``: convenience alias to output a 1D ImageData where
              exactly one dimension is greater than one, e.g. ``(>1, 1, 1)``. Only valid
              for 0D or 1D inputs.
            - ``2`` or ``'2D'``: convenience alias to output a 2D ImageData where
              exactly two dimensions are greater than one, e.g. ``(>1, >1, 1)``. Only
              valid for 0D, 1D, or 2D inputs.
            - ``3`` or ``'3D'``: convenience alias to output a 3D ImageData, where all
              three dimensions are greater than one, e.g. ``(>1, >1, >1)``. Valid for
              any 0D, 1D, 2D, or 3D inputs.
            - ``'preserve'`` (default): convenience alias to not modify singleton
              dimensions.

            .. note::
                This filter does not modify singleton dimensions with ``dimensionality``
                set as ``'preserve'`` by default.

        copy : bool, default: True
            Copy the input cell data before associating it with the output point data.
            If ``False``, the input and output will both refer to the same data array(s).

        Returns
        -------
        pyvista.ImageData
            Image with a point-based representation.

        Examples
        --------
        Load an image with cell data.

        >>> from pyvista import examples
        >>> image = examples.load_uniform()

        Show the current properties and cell arrays of the image.

        >>> image
        ImageData (...)
          N Cells:      729
          N Points:     1000
          X Bounds:     0.000e+00, 9.000e+00
          Y Bounds:     0.000e+00, 9.000e+00
          Z Bounds:     0.000e+00, 9.000e+00
          Dimensions:   10, 10, 10
          Spacing:      1.000e+00, 1.000e+00, 1.000e+00
          N Arrays:     2

        >>> image.cell_data.keys()
        ['Spatial Cell Data']

        Re-mesh the cells and cell data as points and point data.

        >>> points_image = image.cells_to_points()

        Show the properties and point arrays of the re-meshed image.

        >>> points_image
        ImageData (...)
          N Cells:      512
          N Points:     729
          X Bounds:     5.000e-01, 8.500e+00
          Y Bounds:     5.000e-01, 8.500e+00
          Z Bounds:     5.000e-01, 8.500e+00
          Dimensions:   9, 9, 9
          Spacing:      1.000e+00, 1.000e+00, 1.000e+00
          N Arrays:     1

        >>> points_image.point_data.keys()
        ['Spatial Cell Data']

        Observe that:

        - The input cell array is now a point array
        - The output has one less array (the input point data is ignored)
        - The dimensions have decreased by one
        - The bounds have decreased by half the spacing
        - The output ``N Points`` equals the input ``N Cells``

        See :ref:`image_representations_example` for more examples using this filter.

        """
        if scalars is not None:
            field = self.get_array_association(scalars, preference='cell')
            if field != FieldAssociation.CELL:
                raise ValueError(
                    f"Scalars '{scalars}' must be associated with cell data. Got {field.name.lower()} data instead.",
                )
        return self._remesh_points_cells(
            points_to_cells=False,
            scalars=scalars,
            dimensionality=dimensionality,
            copy=copy,
        )

    def _remesh_points_cells(  # type: ignore[misc]
        self: ImageData,
        points_to_cells: bool,
        scalars: str | None,
        dimensionality: VectorLike[bool] | Literal[0, 1, 2, 3, '0D', '1D', '2D', '3D', 'preserve'],
        copy: bool,
    ):
        """Re-mesh points to cells or vice-versa.

        The active cell or point scalars at the input will be set as active point or
        cell scalars at the output, respectively.

        Parameters
        ----------
        points_to_cells : bool
            Set to ``True`` to re-mesh points to cells.
            Set to ``False`` to re-mesh cells to points.

        scalars : str
            If set, only these scalars are passed through.

        dimensionality : VectorLike[bool], Literal[0, 1, 2, 3, '0D', '1D', '2D', '3D', 'preserve']
            Control which dimensions will be modified by the filter.

            - Can be specified as a sequence of 3 boolean to allow modification on a per
                dimension basis.
            - ``0`` or ``'0D'``: convenience alias to output a 0D ImageData with
              dimensions ``(1, 1, 1)``. Only valid for 0D inputs.
            - ``1`` or ``'1D'``: convenience alias to output a 1D ImageData where
              exactly one dimension is greater than one, e.g. ``(>1, 1, 1)``. Only valid
              for 0D or 1D inputs.
            - ``2`` or ``'2D'``: convenience alias to output a 2D ImageData where
              exactly two dimensions are greater than one, e.g. ``(>1, >1, 1)``. Only
              valid for 0D, 1D, or 2D inputs.
            - ``3`` or ``'3D'``: convenience alias to output a 3D ImageData, where all
              three dimensions are greater than one, e.g. ``(>1, >1, >1)``. Valid for
              any 0D, 1D, 2D, or 3D inputs.
            - ``'preserve'``: convenience alias to not modify singleton
              dimensions.

        copy : bool
            Copy the input data before associating it with the output data.

        Returns
        -------
        pyvista.ImageData
            Re-meshed image.

        """

        def _get_output_scalars(preference):
            active_scalars = self.active_scalars_name
            if active_scalars:
                field = self.get_array_association(
                    active_scalars,
                    preference=preference,
                )
                active_scalars = active_scalars if field.name.lower() == preference else None
            return active_scalars

        point_data = self.point_data
        cell_data = self.cell_data

        # Get data to use and operations to perform for the conversion
        new_image = pyvista.ImageData()

        if points_to_cells:
            output_scalars = scalars if scalars else _get_output_scalars('point')
            # Enlarge image so points become cell centers
            origin_operator = operator.sub
            dims_operator = operator.add  # Increase dimensions
            old_data = point_data
            new_data = new_image.cell_data
        else:  # cells_to_points
            output_scalars = scalars if scalars else _get_output_scalars('cell')
            # Shrink image so cell centers become points
            origin_operator = operator.add
            dims_operator = operator.sub  # Decrease dimensions
            old_data = cell_data
            new_data = new_image.point_data

        dims_mask, dims_result = self._validate_dimensional_operation(
            operation_mask=dimensionality, operator=dims_operator, operation_size=1
        )

        # Prepare the new image
        new_image.origin = origin_operator(
            self.origin,
            (np.array(self.spacing) / 2) * dims_mask,
        )
        new_image.dimensions = dims_result  # type: ignore[assignment]
        new_image.spacing = self.spacing
        new_image.direction_matrix = self.direction_matrix

        # Check the validity of the operation
        if points_to_cells:
            if new_image.n_cells != self.n_points:
                raise ValueError(
                    'Cannot re-mesh points to cells. The dimensions of the input'
                    f' {self.dimensions} is not compatible with the dimensions of the'
                    f' output {new_image.dimensions} and would require to map'
                    f' {self.n_points} points on {new_image.n_cells} cells.'
                )
        else:  # cells_to_points
            if new_image.n_points != self.n_cells:
                raise ValueError(
                    'Cannot re-mesh cells to points. The dimensions of the input'
                    f' {self.dimensions} is not compatible with the dimensions of the'
                    f' output {new_image.dimensions} and would require to map'
                    f' {self.n_cells} cells on {new_image.n_points} points.'
                )

        # Copy field data
        new_image.field_data.update(self.field_data)

        # Copy old data (point or cell) to new data (cell or point)
        array_names = [scalars] if scalars else old_data.keys()
        for array_name in array_names:
            new_data[array_name] = old_data[array_name].copy() if copy else old_data[array_name]

        new_image.set_active_scalars(output_scalars)
        return new_image

    def pad_image(
        self,
        pad_value: float | VectorLike[float] | Literal['wrap', 'mirror'] = 0.0,
        *,
        pad_size: int | VectorLike[int] = 1,
        dimensionality: VectorLike[bool]
        | Literal[0, 1, 2, 3, '0D', '1D', '2D', '3D', 'preserve'] = 'preserve',
        scalars: str | None = None,
        pad_all_scalars: bool = False,
        progress_bar: bool = False,
        pad_singleton_dims: bool | None = None,
    ) -> pyvista.ImageData:
        """Enlarge an image by padding its boundaries with new points.

        .. versionadded:: 0.44.0

        Padded points may be mirrored, wrapped, or filled with a constant value. By
        default, all boundaries of the image are padded with a single constant value.

        This filter is designed to work with 1D, 2D, or 3D image data and will only pad
        non-singleton dimensions unless otherwise specified.

        Parameters
        ----------
        pad_value : float | sequence[float] | 'mirror' | 'wrap', default: 0.0
            Padding value(s) given to new points outside the original image extent.
            Specify:

            - a number: New points are filled with the specified constant value.
            - a vector: New points are filled with the specified multi-component vector.
            - ``'wrap'``: New points are filled by wrapping around the padding axis.
            - ``'mirror'``: New points are filled by mirroring the padding axis.

        pad_size : int | sequence[int], default: 1
            Number of points to add to the image boundaries. Specify:

            - A single value to pad all boundaries equally.
            - Two values, one for each ``(X, Y)`` axis, to apply symmetric padding to
              each axis independently.
            - Three values, one for each ``(X, Y, Z)`` axis, to apply symmetric padding
              to each axis independently.
            - Four values, one for each ``(-X, +X, -Y, +Y)`` boundary, to apply
              padding to each boundary independently.
            - Six values, one for each ``(-X, +X, -Y, +Y, -Z, +Z)`` boundary, to apply
              padding to each boundary independently.

        dimensionality : VectorLike[bool], Literal[1, 2, 3, "1D", "2D", "3D", "preserve"], default: 'preserve'
            Control which dimensions will be padded by the filter.

            - Can be specified as a sequence of 3 boolean to apply padding on a per
                dimension basis.
            - ``1`` or ``'1D'``: apply padding such that the output is a 1D ImageData
              where exactly one dimension is greater than one, e.g. ``(>1, 1, 1)``.
              Only valid for 0D or 1D inputs.
            - ``2`` or ``'2D'``: apply padding such that the output is a 2D ImageData
              where exactly two dimensions are greater than one, e.g. ``(>1, >1, 1)``.
              Only valid for 0D, 1D, or 2D inputs.
            - ``3`` or ``'3D'``: apply padding such that the output is a 3D ImageData,
              where all three dimensions are greater than one, e.g. ``(>1, >1, >1)``.
              Valid for any 0D, 1D, 2D, or 3D inputs.

            .. note::
                The ``pad_size`` for singleton dimensions is set to ``0`` by default, even
                if non-zero pad sizes are specified for these axes with this parameter.
                Set ``dimensionality`` to a value different than ``'preserve'`` to
                override this behavior and enable padding any or all dimensions.

            .. versionadded:: 0.45.0

        scalars : str, optional
            Name of scalars to pad. Defaults to currently active scalars. Unless
            ``pad_all_scalars`` is ``True``, only the specified ``scalars`` are included
            in the output.

        pad_all_scalars : bool, default: False
            Pad all point data scalars and include them in the output. This is useful
            for padding images with multiple scalars. If ``False``, only the specified
            ``scalars`` are padded.

        progress_bar : bool, default: False
            Display a progress bar to indicate progress.

        pad_singleton_dims : bool, optional
            Control whether to pad singleton dimensions.

            .. deprecated:: 0.45.0
                Deprecated, use ``dimensionality='preserve'`` instead of
                ``pad_singleton_dims=True`` and ``dimensionality='3D'`` instead of
                ``pad_singleton_dims=False``.

                Estimated removal on v0.48.0.

        Returns
        -------
        pyvista.ImageData
            Padded image.

        Examples
        --------
        Pad a grayscale image with a 100-pixel wide border. The padding is black
        (i.e. has a value of ``0``) by default.

        >>> import pyvista as pv
        >>> from pyvista import examples
        >>>
        >>> gray_image = examples.download_moonlanding_image()
        >>> gray_image.dimensions
        (630, 474, 1)
        >>> padded = gray_image.pad_image(pad_size=100)
        >>> padded.dimensions
        (830, 674, 1)

        Plot the image. To show grayscale images correctly, we define a custom plotting
        method.

        >>> def grayscale_image_plotter(image):
        ...     import vtk
        ...
        ...     actor = vtk.vtkImageActor()
        ...     actor.GetMapper().SetInputData(image)
        ...     actor.GetProperty().SetInterpolationTypeToNearest()
        ...     plot = pv.Plotter()
        ...     plot.add_actor(actor)
        ...     plot.view_xy()
        ...     plot.camera.tight()
        ...     return plot
        >>>
        >>> plot = grayscale_image_plotter(padded)
        >>> plot.show()

        Pad only the x-axis with a white border.

        >>> padded = gray_image.pad_image(pad_value=255, pad_size=(200, 0))
        >>> plot = grayscale_image_plotter(padded)
        >>> plot.show()

        Pad with wrapping.

        >>> padded = gray_image.pad_image('wrap', pad_size=100)
        >>> plot = grayscale_image_plotter(padded)
        >>> plot.show()

        Pad with mirroring.

        >>> padded = gray_image.pad_image('mirror', pad_size=100)
        >>> plot = grayscale_image_plotter(padded)
        >>> plot.show()

        Pad a color image using multi-component color vectors. Here, RGBA values are
        used.

        >>> color_image = examples.load_logo()
        >>> red = (255, 0, 0, 255)  # RGBA
        >>> padded = color_image.pad_image(pad_value=red, pad_size=200)
        >>>
        >>> plot_kwargs = dict(cpos='xy', zoom='tight', rgb=True, show_axes=False)
        >>> padded.plot(**plot_kwargs)

        Pad each edge of the image separately with a different color.

        >>> orange = pv.Color('orange').int_rgba
        >>> purple = pv.Color('purple').int_rgba
        >>> blue = pv.Color('blue').int_rgba
        >>> green = pv.Color('green').int_rgba
        >>>
        >>> padded = color_image.pad_image(orange, pad_size=(100, 0, 0, 0))
        >>> padded = padded.pad_image(purple, pad_size=(0, 100, 0, 0))
        >>> padded = padded.pad_image(blue, pad_size=(0, 0, 100, 0))
        >>> padded = padded.pad_image(green, pad_size=(0, 0, 0, 100))
        >>>
        >>> padded.plot(**plot_kwargs)

        """
        # Deprecated on v0.45.0, estimated removal on v0.48.0
        if pad_singleton_dims is not None:
            if pad_singleton_dims:
                warnings.warn(
                    'Use of `pad_singleton_dims=True` is deprecated. Use `dimensionality="3D"` instead',
                    PyVistaDeprecationWarning,
                )
                dimensionality = '3D'
            else:
                warnings.warn(
                    'Use of `pad_singleton_dims=False` is deprecated. Use `dimensionality="preserve"` instead',
                    PyVistaDeprecationWarning,
                )
                dimensionality = 'preserve'

        def _get_num_components(array_):
            return 1 if array_.ndim == 1 else array_.shape[1]

        # Validate scalars
        if scalars is None:
            set_default_active_scalars(self)  # type: ignore[arg-type]
            field, scalars = self.active_scalars_info  # type: ignore[attr-defined]
        else:
            field = self.get_array_association(scalars, preference='point')  # type: ignore[attr-defined]
        if field != FieldAssociation.POINT:
            raise ValueError(
                f"Scalars '{scalars}' must be associated with point data. Got {field.name.lower()} data instead.",
            )

        # Process pad size to create a length-6 tuple (-X,+X,-Y,+Y,-Z,+Z)
        pad_sz = np.atleast_1d(pad_size)
        if not pad_sz.ndim == 1:
            raise ValueError(f'Pad size must be one dimensional. Got {pad_sz.ndim} dimensions.')
        if not np.issubdtype(pad_sz.dtype, np.integer):
            raise TypeError(f'Pad size must be integers. Got dtype {pad_sz.dtype.name}.')
        if np.any(pad_sz < 0):
            raise ValueError(f'Pad size cannot be negative. Got {pad_size}.')

        length = len(pad_sz)
        if length == 1:
            all_pad_sizes = np.broadcast_to(pad_sz, (6,)).copy()
        elif length == 2:
            all_pad_sizes = np.array(
                (pad_sz[0], pad_sz[0], pad_sz[1], pad_sz[1], 0, 0),
            )
        elif length == 3:
            all_pad_sizes = np.array(
                (pad_sz[0], pad_sz[0], pad_sz[1], pad_sz[1], pad_sz[2], pad_sz[2]),
            )
        elif length == 4:
            all_pad_sizes = np.array(
                (pad_sz[0], pad_sz[1], pad_sz[2], pad_sz[3], 0, 0),
            )
        elif length == 6:
            all_pad_sizes = pad_sz
        else:
            raise ValueError(f'Pad size must have 1, 2, 3, 4, or 6 values, got {length} instead.')

        # Combine size 2 by 2 to get a (3, ) shaped array
        dims_mask, _ = self._validate_dimensional_operation(
            operation_mask=dimensionality,
            operator=operator.add,
            operation_size=all_pad_sizes[::2] + all_pad_sizes[1::2],
        )
        all_pad_sizes = all_pad_sizes * np.repeat(dims_mask, 2)

        # Define new extents after padding
        pad_xn, pad_xp, pad_yn, pad_yp, pad_zn, pad_zp = all_pad_sizes
        ext_xn, ext_xp, ext_yn, ext_yp, ext_zn, ext_zp = self.GetExtent()  # type: ignore[attr-defined]

        padded_extents = (
            ext_xn - pad_xn,  # minX
            ext_xp + pad_xp,  # maxX
            ext_yn - pad_yn,  # minY
            ext_yp + pad_yp,  # maxY
            ext_zn - pad_zn,  # minZ
            ext_zp + pad_zp,  # maxZ
        )

        # Validate pad value
        pad_multi_component = None  # Flag for multi-component constants
        error_msg = (
            f"Invalid pad value {pad_value}. Must be 'mirror' or 'wrap', or a "
            f'number/component vector for constant padding.'
        )
        if isinstance(pad_value, str):
            if pad_value == 'mirror':
                alg = _vtk.vtkImageMirrorPad()
            elif pad_value == 'wrap':
                alg = _vtk.vtkImageWrapPad()  # type: ignore[assignment]
            else:
                raise ValueError(error_msg)
        else:
            val = np.atleast_1d(pad_value)
            num_input_components = _get_num_components(self.active_scalars)  # type: ignore[attr-defined]
            if not (
                val.ndim == 1
                and (np.issubdtype(val.dtype, np.floating) or np.issubdtype(val.dtype, np.integer))
            ):
                raise ValueError(error_msg)
            if (num_value_components := len(val)) not in [1, num_input_components]:
                raise ValueError(
                    f'Number of components ({num_value_components}) in pad value {pad_value} must '
                    f"match the number components ({num_input_components}) in array '{scalars}'.",
                )
            if num_input_components > 1:
                pad_multi_component = True
                data = self.point_data  # type: ignore[attr-defined]
                array_names = data.keys() if pad_all_scalars else [scalars]
                for array_name in array_names:
                    array = data[array_name]
                    if not np.array_equal(val, val.astype(array.dtype)):
                        raise TypeError(
                            f"Pad value {pad_value} with dtype '{val.dtype.name}' is not compatible with dtype '{array.dtype}' of array {array_name}.",
                        )
                    if (
                        not (n_comp := _get_num_components(data[array_name]))
                        == num_input_components
                    ):
                        raise ValueError(
                            f"Cannot pad array '{array_name}' with value {pad_value}. "
                            f"Number of components ({n_comp}) in '{array_name}' must match "
                            f'the number of components ({num_value_components}) in value.'
                            f'\nTry setting `pad_all_scalars=False` or update the array.',
                        )
            else:
                pad_multi_component = False
            alg = _vtk.vtkImageConstantPad()  # type: ignore[assignment]

        alg.SetInputDataObject(self)
        alg.SetOutputWholeExtent(*padded_extents)

        def _get_padded_output(scalars_):
            """Update the active scalars and get the output.

            Includes special handling for padding with multi-component values.
            """

            def _update_and_get_output():
                _update_alg(alg, progress_bar, 'Padding image')
                return _get_output(alg)

            # Set scalars since the filter only operates on the active scalars
            self.set_active_scalars(scalars_, preference='point')  # type: ignore[attr-defined]
            if pad_multi_component is None:
                return _update_and_get_output()
            else:
                # Constant padding
                alg.SetConstant(val[0])  # type: ignore[attr-defined]
                output = _update_and_get_output()
                if pad_multi_component is False:
                    # Single component padding
                    return output
                else:  # Mulit-component padding
                    # The constant pad filter only pads with a single value.
                    # We need to apply the filter multiple times for each component.
                    output_scalars = output.active_scalars
                    num_output_components = _get_num_components(output_scalars)
                    for component in range(1, num_output_components):
                        alg.SetConstant(val[component])  # type: ignore[attr-defined]
                        output_scalars[:, component] = _update_and_get_output()[scalars_][
                            :,
                            component,
                        ]
                    output.point_data[scalars_] = output_scalars
                    return output

        output = _get_padded_output(scalars)

        # This filter pads only the active scalars, other arrays are returned empty.
        # We need to pad those other arrays or remove them from the output.
        for point_array in self.point_data:  # type: ignore[attr-defined]
            if point_array != scalars:
                if pad_all_scalars:
                    output[point_array] = _get_padded_output(point_array)[point_array]
                else:
                    output.point_data.remove(point_array)
        for cell_array in (data := output.cell_data):
            data.remove(cell_array)

        # Restore active scalars
        self.set_active_scalars(scalars, preference='point')  # type: ignore[attr-defined]
        return output

    def label_connectivity(
        self,
        *,
        scalars: str | None = None,
        scalar_range: (Literal['auto', 'foreground', 'vtk_default'] | VectorLike[float]) = 'auto',
        extraction_mode: Literal['all', 'largest', 'seeded'] = 'all',
        point_seeds: (MatrixLike[float] | VectorLike[float] | _vtk.vtkDataSet | None) = None,
        label_mode: Literal['size', 'constant', 'seeds'] = 'size',
        constant_value: int | None = None,
        inplace: bool = False,
        progress_bar: bool = False,
    ) -> tuple[pyvista.ImageData, NDArray[int], NDArray[int]]:
        """Find and label connected regions in a :class:`~pyvista.ImageData`.

        Only points whose `scalar` value is within the `scalar_range` are considered for
        connectivity. A 4-connectivity is used for 2D images or a 6-connectivity for 3D
        images. This filter operates on point-based data. If cell-based data are provided,
        they are re-meshed to a point-based representation using
        :func:`~pyvista.ImageDataFilters.cells_to_points` and the output is meshed back
        to a cell-based representation with :func:`~pyvista.ImageDataFilters.points_to_cells`,
        effectively filtering based on face connectivity. The connected regions are
        extracted and labelled according to the strategy defined by ``extraction_mode``
        and ``label_mode``, respectively. Unconnected regions are labelled with ``0`` value.

        .. versionadded:: 0.45.0

        Notes
        -----
        This filter implements `vtkImageConnectivityFilter
        <https://vtk.org/doc/nightly/html/classvtkImageConnectivityFilter.html>`_.

        Parameters
        ----------
        scalars : str, optional
            Scalars to use to filter points. If ``None`` is provided, the scalars is
            automatically set, if possible.

        scalar_range : str, Literal['auto', 'foreground', 'vtk_default'], VectorLike[float], default: 'auto'
            Points whose scalars value is within ``'scalar_range'`` are considered for
            connectivity. The bounds are inclusive.

            - ``'auto'``: includes the full data range, similarly to :meth:`~pyvista.DataSetFilters.connectivity`.
            - ``'foreground'``: includes the full data range except the smallest value.
            - ``'vtk_default'``: default to [``0.5``, :const:`~vtk.VTK_DOUBLE_MAX`].
            - ``VectorLike[float]``: explicitly set the range.

            The bounds are always cast to floats since vtk expects doubles. The scalars
            data are also cast to floats to avoid unexpected behavior arising from implicit
            type conversion. The only exceptions is if both bounds are whole numbers, in
            which case the implicit conversion is safe. It will optimize resources consumption
            if the data are integers.

        extraction_mode : Literal['all', 'largest', 'seeded'], default: 'all'
            Determine how the connected regions are extracted. If ``'all'``, all connected
            regions are extracted. If ``'largest'``, only the largest region is extracted.
            If ``'seeded'``, only the regions that include the points defined with
            ``point_seeds`` are extracted.

        point_seeds : MatrixLike[float], VectorLike[float], _vtk.vtkDataSet, optional
            The point coordinates to use as seeds, specified as a (N, 3) array like or
            as a :class:`~vtk.vtkDataSet`. Has no effect if ``extraction_mode`` is not
            ``'seeded'``.

        label_mode : Literal['size', 'constant', 'seeds'], default: 'size'
            Determine how the extracted regions are labelled. If ``'size'``, label regions
            by decreasing size (i.e., count of cells), starting at ``1``. If ``'constant'``,
            label with the provided ``constant_value``. If ``'seeds'``, label according to
            the seed order, starting at ``1``.

        constant_value : int, optional
            The constant label value to use. Has no effect if ``label_mode`` is not ``'seeds'``.

        inplace : bool, default: False
            If ``True``, perform an inplace labelling of the ImageData. Else, returns a
            new ImageData.

        progress_bar : bool, default: False
            Display a progress bar to indicate progress.

        Returns
        -------
        pyvista.ImageData
            Either the input ImageData or a generated one where connected regions are
            labelled with a ``'RegionId'`` point-based or cell-based data.

        NDArray[int]
            The labels of each extracted regions.

        NDArray[int]
            The size (i.e., number of cells) of each extracted regions.

        See Also
        --------
        pyvista.DataSetFilters.connectivity
            Similar general-purpose filter that performs 1-connectivity.

        Examples
        --------
        Prepare a segmented grid.

        >>> import pyvista as pv
        >>> segmented_grid = pv.ImageData(dimensions=(4, 3, 3))
        >>> segmented_grid.cell_data['Data'] = [
        ...     0,
        ...     0,
        ...     0,
        ...     1,
        ...     0,
        ...     1,
        ...     1,
        ...     2,
        ...     0,
        ...     0,
        ...     0,
        ...     0,
        ... ]
        >>> segmented_grid.plot(show_edges=True)

        Label the connected regions. The cells with a ``0`` value are excluded from the
        connected regions and labelled with ``0``. The remaining cells define 3 different
        regions that are labelled by decreasing size.

        >>> connected, labels, sizes = segmented_grid.label_connectivity(
        ...     scalar_range='foreground'
        ... )
        >>> pl = pv.Plotter()
        >>> _ = pl.add_mesh(connected.threshold(0.5), show_edges=True)
        >>> _ = pl.add_mesh(
        ...     connected.threshold(0.5, invert=True),
        ...     show_edges=True,
        ...     opacity=0.5,
        ... )
        >>> pl.show()

        Exclude the cell with a ``2`` value.

        >>> connected, labels, sizes = segmented_grid.label_connectivity(
        ...     scalar_range=[1, 1]
        ... )
        >>> pl = pv.Plotter()
        >>> _ = pl.add_mesh(connected.threshold(0.5), show_edges=True)
        >>> _ = pl.add_mesh(
        ...     connected.threshold(0.5, invert=True),
        ...     show_edges=True,
        ...     opacity=0.5,
        ... )
        >>> pl.show()

        Label all connected regions with a constant value.

        >>> connected, labels, sizes = segmented_grid.label_connectivity(
        ...     scalar_range='foreground',
        ...     label_mode='constant',
        ...     constant_value=10,
        ... )
        >>> pl = pv.Plotter()
        >>> _ = pl.add_mesh(connected.threshold(0.5), show_edges=True)
        >>> _ = pl.add_mesh(
        ...     connected.threshold(0.5, invert=True),
        ...     show_edges=True,
        ...     opacity=0.5,
        ... )
        >>> pl.show()

        Label only the regions that include seed points, by seed order.

        >>> points = [(2, 1, 0), (0, 0, 1)]
        >>> connected, labels, sizes = segmented_grid.label_connectivity(
        ...     scalar_range='foreground',
        ...     extraction_mode='seeded',
        ...     point_seeds=points,
        ... )
        >>> pl = pv.Plotter()
        >>> _ = pl.add_mesh(connected.threshold(0.5), show_edges=True)
        >>> _ = pl.add_mesh(
        ...     connected.threshold(0.5, invert=True),
        ...     show_edges=True,
        ...     opacity=0.5,
        ... )
        >>> pl.show()

        """
        # Get a copy of input to not overwrite data
        input_mesh = self.copy()  # type: ignore[attr-defined]

        if scalars is None:
            set_default_active_scalars(input_mesh)
        else:
            input_mesh.set_active_scalars(scalars)

        # Make sure we have point data (required by the filter)
        field, scalars = input_mesh.active_scalars_info
        if field == FieldAssociation.CELL:
            # Convert to point data
            input_mesh = input_mesh.cells_to_points(
                scalars=scalars, dimensionality=(True, True, True), copy=False
            )

        # Set vtk algorithm
        alg = _vtk.vtkImageConnectivityFilter()
        alg.SetInputDataObject(input_mesh)

        # Set the scalar range considered for connectivity
        # vtk default is 0.5 to VTK_DOUBLE_MAX
        # See https://vtk.org/doc/nightly/html/classvtkImageConnectivityFilter.html
        if scalar_range != 'vtk_default':
            if scalar_range == 'auto':
                scalar_range = input_mesh.get_data_range(scalars, preference='point')
            elif scalar_range == 'foreground':
                unique_scalars = np.unique(input_mesh.point_data[scalars])
                scalar_range = (unique_scalars[1], unique_scalars[-1])
            else:
                scalar_range = _validation.validate_data_range(scalar_range)  # type: ignore[arg-type]
            alg.SetScalarRange(*scalar_range)

        scalars_casted_to_float = False
        if (
            scalar_range == 'vtk_default'
            or not float(scalar_range[0]).is_integer()
            or not float(scalar_range[1]).is_integer()
        ) and np.issubdtype(input_mesh.point_data[scalars].dtype, np.integer):
            input_mesh.point_data[scalars] = input_mesh.point_data[scalars].astype(float)
            # Keep track of the operation to cast back to int when the operation is inplace
            scalars_casted_to_float = True

        alg.SetInputArrayToProcess(
            0,
            0,
            0,
            field.value,
            scalars,  # type: ignore[arg-type]
        )  # args: (idx, port, connection, field, name)

        if extraction_mode == 'all':
            alg.SetExtractionModeToAllRegions()
        elif extraction_mode == 'largest':
            alg.SetExtractionModeToLargestRegion()
        elif extraction_mode == 'seeded':
            if point_seeds is None:
                raise ValueError(
                    '`point_seeds` must be specified when `extraction_mode="seeded"`.',
                )

            # PointSet requires vtk >= 9.1.0
            # See https://docs.pyvista.org/api/core/_autosummary/pyvista.pointset#pyvista.PointSet
            elif not isinstance(point_seeds, _vtk.vtkDataSet):
                if pyvista.vtk_version_info >= (9, 1, 0):
                    point_seeds = pyvista.PointSet(point_seeds)
                else:
                    # Assign points outside the constructor to not create useless cells
                    tmp = point_seeds
                    point_seeds = pyvista.PolyData()
                    point_seeds.SetPoints(pyvista.vtk_points(tmp, force_float=True))

            alg.SetExtractionModeToSeededRegions()
            alg.SetSeedData(point_seeds)
        else:
            raise ValueError(
                f'Invalid `extraction_mode` "{extraction_mode}",'
                ' use "all", "largest", or "seeded".'
            )

        if label_mode == 'size':
            alg.SetLabelModeToSizeRank()
        elif label_mode == 'constant':
            alg.SetLabelModeToConstantValue()
            if constant_value is None:
                raise ValueError(
                    f'`constant_value` must be provided when `extraction_mode`is "{label_mode}".'
                )
            alg.SetLabelConstantValue(int(constant_value))
        elif label_mode == 'seeds':
            if point_seeds is None:
                raise ValueError(
                    '`point_seeds` must be specified when `label_mode="seeds"`.',
                )
            alg.SetLabelModeToSeedScalar()
        else:
            raise ValueError(
                f'Invalid `label_mode` "{label_mode}", use "size", "constant", or "seeds".'
            )

        _update_alg(alg, progress_bar, 'Identifying and Labelling Connected Regions')

        output = _get_output(alg)

        labels: NDArray[int] = _vtk.vtk_to_numpy(alg.GetExtractedRegionLabels())

        sizes: NDArray[int] = _vtk.vtk_to_numpy(alg.GetExtractedRegionSizes())

        if field == FieldAssociation.CELL:
            # Convert back to cell data
            output = output.points_to_cells(dimensionality=(True, True, True), copy=False)
            # Add label `RegionId` to original dataset as cell data if required
            if inplace:
                self.cell_data['RegionId'] = output.cell_data['RegionId']  # type: ignore[attr-defined]
                self.set_active_scalars(name='RegionId', preference='cell')  # type: ignore[attr-defined]

        elif inplace:
            # Add label `RegionId` to original dataset as point data if required
            self.point_data['RegionId'] = output.point_data['RegionId']  # type: ignore[attr-defined]
            self.set_active_scalars(name='RegionId', preference='point')  # type: ignore[attr-defined]
            if scalars_casted_to_float:
                input_mesh.point_data[scalars] = input_mesh.point_data[scalars].astype(int)

        if inplace:
            return self, labels, sizes  # type: ignore[return-value]
        return output, labels, sizes

    def _validate_dimensional_operation(
        self,
        operation_mask: VectorLike[bool] | Literal[0, 1, 2, 3, '0D', '1D', '2D', '3D', 'preserve'],
        operator: Callable,  # type: ignore[type-arg]
        operation_size: int | VectorLike[int],
    ) -> tuple[NDArray[np.bool_], NDArray[np.bool_]]:
        """Validate dimensional operations (internal helper).

        Return a dimensional mask to apply the operation on the source ImageData as well
        as the resulting dimensions.

        Provide convenience aliases ``0``, ``1``, ``2``, ``3`` ``'0D'``, ``'1D'``,
        ``'2D'``, ``'3D'``, and ``'preserve'`` to automatically provide a result with
        the proper dimensions. Raise errors if the desired output cannot be obtained.

        .. versionadded:: 0.45.0

        Parameters
        ----------
        operation_mask : VectorLike[bool], Literal['0D', '1D', '2D', '3D', 'preserve']
            The desired mask to control whether to resize dimensions.

            - Can be specified as a sequence of 3 boolean to allow modification on a per
                dimension basis.
            - ``0`` or ``'0D'``: convenience alias to output a 0D ImageData with
              dimensions ``(1, 1, 1)``. Only valid for 0D inputs.
            - ``1`` or ``'1D'``: convenience alias to output a 1D ImageData where
              exactly one dimension is greater than one, e.g. ``(>1, 1, 1)``. Only valid
              for 0D or 1D inputs.
            - ``2`` or ``'2D'``: convenience alias to output a 2D ImageData where
              exactly two dimensions are greater than one, e.g. ``(>1, >1, 1)``. Only
              valid for 0D, 1D, or 2D inputs.
            - ``3`` or ``'3D'``: convenience alias to output a 3D ImageData, where all
              three dimensions are greater than one, e.g. ``(>1, >1, >1)``. Valid for
              any 0D, 1D, 2D, or 3D inputs.
            - ``'preserve'``: convenience alias to not modify singleton
              dimensions.

        operator: Callable
            The operation that will be perform on the dimensions. Must be a :module:`~operator`.

        operation_size : int, VectorLike[int]
            The size of the operation, applied to all dimensions if specified as a ``int``
            or applied on a per dimension basis.

        Returns
        -------
        NDArray[bool]
            A (3, ) shaped mask array that indicates which dimensions will be modified.

        NDArray[int]
            A (3, ) shaped array that with the new ImageData dimensions after applying
            the operation.

        Examples
        --------
        Get the dimensions on which to operate to obtain a 2D output while adding ``2``.

        >>> import pyvista as pv
        >>> import operator
        >>> image = pv.ImageData(dimensions=(4, 1, 4))
        >>> image._validate_dimensional_operation(
        ...     operation_mask='2D',
        ...     operator=operator.add,
        ...     operation_size=2,
        ... )
        (array([ True, False,  True]), array([6, 1, 6]))

        """
        dimensions = np.asarray(self.dimensions)  # type: ignore[attr-defined]
        # Build an array of the operation size
        operation_size = _validation.validate_array3(operation_size, reshape=True, broadcast=True)

        if not isinstance(operation_mask, str):
            # Build a bool array of the mask
            dimensions_mask = _validation.validate_array3(
                operation_mask,
                reshape=True,
                broadcast=False,
                must_have_dtype=bool,
                must_be_real=False,
            )

        elif operation_mask == 'preserve':
            # Ensure that singleton dims remain unmodified
            dimensions_mask = dimensions > 1

        else:
            # Validate that the target dimensionality is valid
            try:
                target_dimensionality = _validation.validate_dimensionality(operation_mask)
            except ValueError:
                raise ValueError(
                    f'`{operation_mask}` is not a valid `operation_mask`.'
                    ' Use one of [0, 1, 2, 3, "0D", "1D", "2D", "3D", "preserve"].'
                )

            # Brute force all possible combinations: only 8 combinations to test
            # dimensions_masks is ordered such as the behavior is predictable
            dimensions_masks = np.array(
                [
                    [True, True, True],
                    [True, True, False],
                    [True, False, True],
                    [False, True, True],
                    [True, False, False],
                    [False, True, False],
                    [False, False, True],
                    [False, False, False],
                ]
            )

            # Predict the resulting dimensions for all possible masks
            result_dims = operator(dimensions, operation_size * dimensions_masks)

            # Required number of singleton dimensions to satisfy the desired dimensionality
            nof_non_singleton = target_dimensionality
            nof_singleton = 3 - nof_non_singleton

            # Select the first admissible mask that produces the desired dimensionality
            try:
                dimensions_mask = dimensions_masks[
                    ((result_dims == 1).sum(axis=1) == nof_singleton)
                    & ((result_dims > 1).sum(axis=1) == nof_non_singleton)
                ][0]

            except IndexError:
                desired_dimensions = {
                    0: '(1, 1, 1)',
                    1: '(>1, 1, 1)',
                    2: '(>1, >1, 1)',
                    3: '(>1, >1, >1)',
                }[target_dimensionality]
                raise ValueError(
                    f'The operation requires to {operator.__name__} at least {operation_size} dimension(s) to {self.dimensions}.'  # type: ignore[attr-defined]
                    f' A {operation_mask} ImageData with dims {desired_dimensions} cannot be obtained.'
                )

        # Check that the resulting dimensions are admissible
        dimensions_result = operator(dimensions, operation_size * dimensions_mask)

        if not (dimensions_result >= 1).all():
            raise ValueError(
                f'The mask {operation_mask}, size {operation_size}, and operation {operator.__name__}'
                f' would result in {dimensions_result} which contains <= 0 dimensions.'
            )

        return dimensions_mask, dimensions_result<|MERGE_RESOLUTION|>--- conflicted
+++ resolved
@@ -1159,13 +1159,8 @@
         simplify_output : bool, optional
             Simplify the ``'boundary_labels'`` array as a single-component 1D array.
             If ``False``, the returned ``'boundary_labels'`` array is a two-component
-<<<<<<< HEAD
-            2D array. This simplification useful when only external boundaries
-            are generated and/or when visuallizing internal boundaries.The
-=======
             2D array. This simplification is useful when only external boundaries
             are generated and/or when visualizing internal boundaries. The
->>>>>>> f9fc22d3
             simplification is as follows:
 
             - External boundaries are simplified by keeping the first component and
@@ -1179,13 +1174,10 @@
               ``-1``, ``[1, 3]`` is replaced with ``-2``, etc. The mapping to negative
               values is not fixed, and can change depending on the input.
 
-<<<<<<< HEAD
-=======
               This simplification is particularly useful for unsigned integer labels
               (e.g. scalars with ``'uint8'`` dtype) since external boundaries
               will be positive and internal boundaries will be negative in this case.
 
->>>>>>> f9fc22d3
             By default, the output is simplified when ``boundary_type`` is
             ``'external'``, and is not simplified otherwise.
 
@@ -1300,19 +1292,7 @@
         By default, only external boundary polygons are generated and the returned
         ``'boundary_labels'`` array is a single-component array. The output values
         match the input label values.
-<<<<<<< HEAD
-
-        >>> contours['boundary_labels'].ndim
-        1
-        >>> np.unique(contours['boundary_labels'])
-        pyvista_ndarray([1, 2, 3, 4])
-=======
->>>>>>> f9fc22d3
-
-        Set ``simplify_output`` to ``False`` to generate a two-component
-        array instead showing the two boundary regions associated with each polygon.
-
-        >>> contours = image.contour_labels(simplify_output=False)
+
         >>> contours['boundary_labels'].ndim
         1
         >>> np.unique(contours['boundary_labels'])
@@ -1335,13 +1315,8 @@
                [3, 0],
                [4, 0]])
 
-<<<<<<< HEAD
-        Repeat the example but this time generate internal contours only. Since
-        internal contours bound two foreground regions, the array is 2D by default.
-=======
         Repeat the example but this time generate internal contours only. The generated
         array is 2D by default.
->>>>>>> f9fc22d3
 
         >>> contours = image.contour_labels('internal')
         >>> contours['boundary_labels'].ndim
@@ -1359,15 +1334,9 @@
                [2, 4],
                [3, 4]])
 
-<<<<<<< HEAD
-        For plotting, however, we need to simplify the output so that array is a 1D
-        categorical array which can be colored. When simplified, each internal
-        multi-component boundary value is assigned a unique negative integer value
-        instead.
-=======
         Simplify the output so that each internal multi-component boundary value is
-        assigned a unique negative integer value instead.
->>>>>>> f9fc22d3
+        assigned a unique negative integer value instead. This makes it easier to
+        visualize the result.
 
         >>> contours = image.contour_labels('internal', simplify_output=True)
         >>> contours['boundary_labels'].ndim
@@ -1375,29 +1344,15 @@
         >>> np.unique(contours['boundary_labels'])
         pyvista_ndarray([-5, -4, -3, -2, -1])
 
-<<<<<<< HEAD
         >>> labels_plotter(contours, zoom=1.5).show()
-=======
-        Make the values positive for plotting.
-
-        >>> contours['boundary_labels'] += 20
-
-        >>> contours.plot(zoom=1.5, **plot_kwargs)
->>>>>>> f9fc22d3
 
         Generate contours for all boundaries, and use ``select_outputs`` to filter
         the output to only include polygons which share a boundary with region ``3``.
 
         >>> region_3 = image.contour_labels(
-<<<<<<< HEAD
         ...     'all', select_outputs=3, simplify_output=True
         ... )
         >>> labels_plotter(region_3, zoom=3).show()
-=======
-        ...     'all', select_outputs=3, simplify_output=False
-        ... )
-        >>> region_3.plot(zoom=3, **plot_kwargs)
->>>>>>> f9fc22d3
 
         Note how using ``select_outputs`` preserves the sharp features and boundary
         labels for non-selected regions. If desired, use ``select_inputs`` instead to
@@ -1638,18 +1593,11 @@
             if boundary_style != 'external':
                 # Replace internal boundary values with negative integers
                 labels_array = output.cell_data[PV_NAME]
-<<<<<<< HEAD
-                if boundary_style == 'internal':
-                    is_internal = np.full((output.n_cells,), True)
-                else:
-                    is_internal = np.all(labels_array != background_value, axis=1)
-=======
                 is_internal = (
                     np.full((output.n_cells,), True)
                     if boundary_style == 'internal'
                     else np.all(labels_array != background_value, axis=1)
                 )
->>>>>>> f9fc22d3
                 internal_values = labels_array[is_internal, :]
                 unique_values = np.unique(internal_values, axis=0)
                 for i, value in enumerate(unique_values):
