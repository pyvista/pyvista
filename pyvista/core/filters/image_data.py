--- conflicted
+++ resolved
@@ -2261,13 +2261,8 @@
         alg = _vtk.vtkImageFlip()
         alg.SetInputData(self)
         alg.SetFilteredAxes(axis)
-<<<<<<< HEAD
         _update_alg(alg)
-        return cast('pyvista.ImageData', wrap(alg.GetOutput()))
-=======
-        alg.Update()
         return cast('pv.ImageData', wrap(alg.GetOutput()))
->>>>>>> 658be8da
 
     @_deprecate_positional_args
     def contour_labeled(  # noqa: PLR0917
