"""Filters with a class to manage filters/algorithms for uniform grid datasets."""

from __future__ import annotations

from collections.abc import Callable
from collections.abc import Iterable
import operator
from typing import TYPE_CHECKING
from typing import Literal
from typing import cast
import warnings

import numpy as np

import pyvista
from pyvista._deprecate_positional_args import _deprecate_positional_args
from pyvista.core import _validation
from pyvista.core import _vtk_core as _vtk
from pyvista.core.errors import AmbiguousDataError
from pyvista.core.errors import MissingDataError
from pyvista.core.errors import PyVistaDeprecationWarning
from pyvista.core.filters import _get_output
from pyvista.core.filters import _update_alg
from pyvista.core.filters.data_set import DataSetFilters
from pyvista.core.utilities.arrays import FieldAssociation
from pyvista.core.utilities.arrays import get_array
from pyvista.core.utilities.arrays import set_default_active_scalars
from pyvista.core.utilities.helpers import wrap
from pyvista.core.utilities.misc import abstract_class

if TYPE_CHECKING:
    from collections.abc import Sequence

    from numpy.typing import NDArray

    from pyvista import ImageData
    from pyvista import PolyData
    from pyvista import pyvista_ndarray
    from pyvista.core._typing_core import MatrixLike
    from pyvista.core._typing_core import NumpyArray
    from pyvista.core._typing_core import VectorLike


@abstract_class
class ImageDataFilters(DataSetFilters):
    """An internal class to manage filters/algorithms for uniform grid datasets."""

    @_deprecate_positional_args
    def gaussian_smooth(  # noqa: PLR0917
        self,
        radius_factor=1.5,
        std_dev=2.0,
        scalars=None,
        progress_bar: bool = False,  # noqa: FBT001, FBT002
    ):
        """Smooth the data with a Gaussian kernel.

        Parameters
        ----------
        radius_factor : float | sequence[float], default: 1.5
            Unitless factor to limit the extent of the kernel.

        std_dev : float | sequence[float], default: 2.0
            Standard deviation of the kernel in pixel units.

        scalars : str, optional
            Name of scalars to process. Defaults to currently active scalars.

        progress_bar : bool, default: False
            Display a progress bar to indicate progress.

        Returns
        -------
        pyvista.ImageData
            Uniform grid with smoothed scalars.

        Notes
        -----
        This filter only supports point data. For inputs with cell data, consider
        re-meshing the cell data as point data with
        :meth:`~pyvista.ImageDataFilters.cells_to_points`
        or resampling the cell data to point data with
        :func:`~pyvista.DataObjectFilters.cell_data_to_point_data`.

        Examples
        --------
        First, create sample data to smooth. Here, we use
        :func:`pyvista.perlin_noise() <pyvista.core.utilities.features.perlin_noise>`
        to create meaningful data.

        >>> import numpy as np
        >>> import pyvista as pv
        >>> noise = pv.perlin_noise(0.1, (2, 5, 8), (0, 0, 0))
        >>> grid = pv.sample_function(
        ...     noise, bounds=[0, 1, 0, 1, 0, 1], dim=(20, 20, 20)
        ... )
        >>> grid.plot(show_scalar_bar=False)

        Next, smooth the sample data.

        >>> smoothed = grid.gaussian_smooth()
        >>> smoothed.plot(show_scalar_bar=False)

        See :ref:`gaussian_smoothing_example` for a full example using this filter.

        """
        alg = _vtk.vtkImageGaussianSmooth()
        alg.SetInputDataObject(self)
        if scalars is None:
            set_default_active_scalars(self)  # type: ignore[arg-type]
            field, scalars = self.active_scalars_info  # type: ignore[attr-defined]
            if field.value == 1:
                msg = 'If `scalars` not given, active scalars must be point array.'
                raise ValueError(msg)
        else:
            field = self.get_array_association(scalars, preference='point')  # type: ignore[attr-defined]
            if field.value == 1:
                msg = 'Can only process point data, given `scalars` are cell data.'
                raise ValueError(msg)
        alg.SetInputArrayToProcess(
            0,
            0,
            0,
            field.value,
            scalars,
        )  # args: (idx, port, connection, field, name)
        if isinstance(radius_factor, Iterable):
            alg.SetRadiusFactors(radius_factor)  # type: ignore[call-overload]
        else:
            alg.SetRadiusFactors(radius_factor, radius_factor, radius_factor)
        if isinstance(std_dev, Iterable):
            alg.SetStandardDeviations(std_dev)  # type: ignore[call-overload]
        else:
            alg.SetStandardDeviations(std_dev, std_dev, std_dev)
        _update_alg(alg, progress_bar=progress_bar, message='Performing Gaussian Smoothing')
        return _get_output(alg)

    @_deprecate_positional_args
    def median_smooth(  # noqa: PLR0917
        self,
        kernel_size=(3, 3, 3),
        scalars=None,
        preference='point',
        progress_bar: bool = False,  # noqa: FBT001, FBT002
    ):
        """Smooth data using a median filter.

        The Median filter that replaces each pixel with the median value from a
        rectangular neighborhood around that pixel. Neighborhoods can be no
        more than 3 dimensional. Setting one axis of the neighborhood
        kernelSize to 1 changes the filter into a 2D median.

        See :vtk:`vtkImageMedian3D` for more details.

        Parameters
        ----------
        kernel_size : sequence[int], default: (3, 3, 3)
            Size of the kernel in each dimension (units of voxels), for example
            ``(x_size, y_size, z_size)``. Default is a 3D median filter. If you
            want to do a 2D median filter, set the size to 1 in the dimension
            you don't want to filter over.

        scalars : str, optional
            Name of scalars to process. Defaults to currently active scalars.

        preference : str, default: "point"
            When scalars is specified, this is the preferred array
            type to search for in the dataset.  Must be either
            ``'point'`` or ``'cell'``.

        progress_bar : bool, default: False
            Display a progress bar to indicate progress.

        Returns
        -------
        pyvista.ImageData
            Uniform grid with smoothed scalars.

        Warnings
        --------
        Applying this filter to cell data will send the output to a new point
        array with the same name, overwriting any existing point data array
        with the same name.

        Examples
        --------
        First, create sample data to smooth. Here, we use
        :func:`pyvista.perlin_noise() <pyvista.core.utilities.features.perlin_noise>`
        to create meaningful data.

        >>> import numpy as np
        >>> import pyvista as pv
        >>> noise = pv.perlin_noise(0.1, (2, 5, 8), (0, 0, 0))
        >>> grid = pv.sample_function(
        ...     noise, bounds=[0, 1, 0, 1, 0, 1], dim=(20, 20, 20)
        ... )
        >>> grid.plot(show_scalar_bar=False)

        Next, smooth the sample data.

        >>> smoothed = grid.median_smooth(kernel_size=(10, 10, 10))
        >>> smoothed.plot(show_scalar_bar=False)

        """
        alg = _vtk.vtkImageMedian3D()
        alg.SetInputDataObject(self)
        if scalars is None:
            set_default_active_scalars(self)  # type: ignore[arg-type]
            field, scalars = self.active_scalars_info  # type: ignore[attr-defined]
        else:
            field = self.get_array_association(scalars, preference=preference)  # type: ignore[attr-defined]
        alg.SetInputArrayToProcess(
            0,
            0,
            0,
            field.value,
            scalars,
        )  # args: (idx, port, connection, field, name)
        alg.SetKernelSize(kernel_size[0], kernel_size[1], kernel_size[2])
        _update_alg(alg, progress_bar=progress_bar, message='Performing Median Smoothing')
        return _get_output(alg)

    def slice_index(  # type: ignore[misc]
        self: ImageData,
        i: int | VectorLike[int] | slice | None = None,
        j: int | VectorLike[int] | slice | None = None,
        k: int | VectorLike[int] | slice | None = None,
        *,
        index_mode: Literal['extent', 'dimensions'] = 'dimensions',
        strict_index: bool = False,
        rebase_coordinates: bool = False,
        progress_bar: bool = False,
    ) -> ImageData:
        """Extract a subset using IJK indices.

        This filter enables slicing :class:`~pyvista.ImageData` with Python-style indexing using
        IJK coordinates. It can be used to extract a single slice, multiple contiguous slices, or
        a volume of interest. Unlike other slicing filters, this filter returns
        :class:`~pyvista.ImageData`.

        .. note::
            Slicing by index is also possible using the "get index" operator ``[]``. See examples.

        .. versionadded::0.46

        Parameters
        ----------
        i, j, k : int | VectorLike[int] | slice, optional
            Indices to slice along the I, J, and K coordinate axes, respectively. Specify an
            integer for a single index, or two integers ``[start, stop)`` for a range of indices.

            .. note::

                Like regular Python slicing:

                - Half-open intervals are used, i.e. the ``start`` index is included in the range
                  but the ``stop`` index is not.
                - Negative indexing is supported.
                - An ``IndexError`` is raised when a single integer is specified as the index and
                  the index is out-of-bounds.
                - An ``IndexError`` is `not` raised when a range is specified as the index and
                  the index is out-of-bounds. This default can be overridden by setting
                  ``strict_index=True``.
                - A copy of the data is returned (modifying the sliced output does `not` affect
                  the input data).

        index_mode : 'extent' | 'dimensions', default: 'dimensions'
            Mode to use when determining the range of values to index from.

            - Use ``'dimensions'`` to index values in the range ``[0, dimensions - 1]``.
            - Use ``'extent'`` to index values based on the :class:`~pyvista.ImageData.extent`,
              i.e. ``[offset, offset + dimensions - 1]``.

            The main difference between these modes is the inclusion or exclusion of the
            :attr:`~pyvista.ImageData.offset`. ``dimensions`` is more pythonic and is how the
            object's data arrays themselves would be indexed, whereas ``'extent'`` respects VTK's
            definition of ``extent`` and considers the object's geometry.

        strict_index : bool, default: False
            Raise an ``IndexError`` if `any` of the indices are out of range. By default, an
            ``IndexError`` is only raised if a single integer index is out of range, but not when
            a range of indices are specified; set this to ``True`` to raise in error in both cases.

        rebase_coordinates : bool, default: False
            Rebase the coordinate reference of the extracted subset:

            - the :attr:`~pyvista.ImageData.origin` is set to the minimum bounds of the subset
            - the :attr:`~pyvista.ImageData.offset` is reset to ``(0, 0, 0)``

            The rebasing effectively applies a positive translation in world (XYZ) coordinates and
            a similar (i.e. inverse) negative translation in voxel (IJK) coordinates. As a result,
            the :attr:`~pyvista.DataSet.bounds` of the output are unchanged, but the coordinate
            reference frame is modified.

            Set this to ``False`` to leave the origin unmodified and keep the offset specified by
            the indexing.

        progress_bar : bool, default: False
            Display a progress bar to indicate progress.

        Returns
        -------
        ImageData
            Sliced mesh.

        See Also
        --------
        crop
        extract_subset
        :meth:`~pyvista.DataObjectFilters.slice`
        :meth:`~pyvista.DataObjectFilters.slice_implicit`
        :meth:`~pyvista.DataObjectFilters.slice_orthogonal`
        :meth:`~pyvista.DataObjectFilters.slice_along_axis`
        :meth:`~pyvista.DataObjectFilters.slice_along_line`

        Examples
        --------
        Create a :class:`~pyvista.ImageData` mesh and give it some point data.

        >>> import pyvista as pv
        >>> mesh = pv.ImageData(dimensions=(10, 10, 10))
        >>> mesh['data'] = range(mesh.n_points)

        Extract a single slice along the k-axis.

        >>> sliced = mesh.slice_index(k=5)
        >>> sliced.dimensions
        (10, 10, 1)

        Equivalently:

        >>> sliced2 = mesh[:, :, 5]
        >>> sliced == sliced2
        True

        Extract a volume of interest.

        >>> sliced = mesh.slice_index(i=[1, 3], j=[2, 5], k=[5, 10])
        >>> sliced.dimensions
        (2, 3, 5)

        Equivalently:

        >>> sliced2 = mesh[1:3, 2:5, 5:10]
        >>> sliced == sliced2
        True

        Use ``None`` to implicitly define the start and/or stop indices.

        >>> sliced = mesh.slice_index(i=[None, 3], j=[2, None], k=None)
        >>> sliced.dimensions
        (3, 8, 10)

        Equivalently:

        >>> sliced2 = mesh[:3, 2:, :]
        >>> sliced == sliced2
        True

        See :ref:`slice_example` for more examples using this filter.

        """

        def _set_default_start_and_stop(rng, default_start, default_stop):
            if isinstance(rng, slice):
                return rng
            out = (default_start, default_stop) if rng is None else np.asanyarray(rng).tolist()
            if isinstance(out, list) and len(out) >= 2:
                if out[0] is None:
                    out[0] = default_start
                if out[1] is None:
                    out[1] = default_stop
            return out

        if i is None and j is None and k is None:
            msg = 'No indices were provided for slicing.'
            raise TypeError(msg)

        lower = (0, 0, 0) if index_mode == 'dimensions' else self.offset
        indices = tuple(
            _set_default_start_and_stop(slc, low, dim)
            for slc, low, dim in zip((i, j, k), lower, self.dimensions)
        )
        voi = self._compute_voi_from_index(
            indices, index_mode=index_mode, strict_index=strict_index
        )
        return self.extract_subset(
            voi, rebase_coordinates=rebase_coordinates, progress_bar=progress_bar
        )

    @_deprecate_positional_args(allowed=['voi', 'rate'])
    def extract_subset(  # noqa: PLR0917
        self,
        voi,
        rate=(1, 1, 1),
        boundary: bool = False,  # noqa: FBT001, FBT002
        rebase_coordinates: bool = True,  # noqa: FBT001, FBT002
        progress_bar: bool = False,  # noqa: FBT001, FBT002
    ):
        """Select piece (e.g., volume of interest).

        To use this filter set the VOI ivar which are i-j-k min/max indices
        that specify a rectangular region in the data. (Note that these are
        0-offset.) You can also specify a sampling rate to subsample the
        data.

        Typical applications of this filter are to extract a slice from a
        volume for image processing, subsampling large volumes to reduce data
        size, or extracting regions of a volume with interesting data.

        Parameters
        ----------
        voi : sequence[int]
            Length 6 iterable of ints: ``(x_min, x_max, y_min, y_max, z_min, z_max)``.
            These bounds specify the volume of interest in i-j-k min/max
            indices.

        rate : sequence[int], default: (1, 1, 1)
            Length 3 iterable of ints: ``(xrate, yrate, zrate)``.

        boundary : bool, default: False
            Control whether to enforce that the "boundary" of the grid
            is output in the subsampling process. This only has effect
            when the rate in any direction is not equal to 1. When
            this is enabled, the subsampling will always include the
            boundary of the grid even though the sample rate is not an
            even multiple of the grid dimensions. By default this is
            disabled.

        rebase_coordinates : bool, default: True
            If ``True`` (default), reset the coordinate reference of the extracted subset:

            - the :attr:`~pyvista.ImageData.origin` is set to the minimum bounds of the subset
            - the :attr:`~pyvista.ImageData.offset` is reset to ``(0, 0, 0)``

            The rebasing effectively applies a positive translation in world (XYZ) coordinates and
            a similar (i.e. inverse) negative translation in voxel (IJK) coordinates. As a result,
            the :attr:`~pyvista.DataSet.bounds` of the output are unchanged, but the coordinate
            reference frame is modified.

            Set this to ``False`` to leave the origin unmodified and keep the offset specified by
            the ``voi`` parameter.

            .. versionadded:: 0.46

        progress_bar : bool, default: False
            Display a progress bar to indicate progress.

        Returns
        -------
        pyvista.ImageData
            ImageData subset.

        See Also
        --------
        slice_index
        crop

        """
        alg = _vtk.vtkExtractVOI()
        alg.SetVOI(voi)
        alg.SetInputDataObject(self)
        alg.SetSampleRate(rate)
        alg.SetIncludeBoundary(boundary)
        _update_alg(alg, progress_bar=progress_bar, message='Extracting Subset')
        result = _get_output(alg)
        if rebase_coordinates:
            # Adjust for the confusing issue with the extents
            #   see https://gitlab.kitware.com/vtk/vtk/-/issues/17938
            result.origin = result.bounds[::2]
            result.offset = (0, 0, 0)
        return result

    @staticmethod
    def _clip_extent(extent: VectorLike[int], *, clip_to: VectorLike[int]) -> NumpyArray[int]:
        out = np.array(extent)
        for axis in range(3):
            min_ind = axis * 2
            max_ind = axis * 2 + 1

            out[min_ind] = np.max((clip_to[min_ind], extent[min_ind]))  # type: ignore[arg-type]
            out[max_ind] = np.min((clip_to[max_ind], extent[max_ind]))  # type: ignore[arg-type]
        return out

    def crop(  # type: ignore[misc]
        self: ImageData,
        *,
        factor: float | VectorLike[float] | None = None,
        margin: int | VectorLike[int] | None = None,
        offset: VectorLike[int] | None = None,
        dimensions: VectorLike[int] | None = None,
        extent: VectorLike[int] | None = None,
        normalized_bounds: VectorLike[float] | None = None,
        mask: str | ImageData | NumpyArray[float] | Literal[True] | None = None,
        padding: int | VectorLike[int] | None = None,
        background_value: float | None = None,
        keep_dimensions: bool = False,
        fill_value: float | VectorLike[float] | None = None,
        rebase_coordinates: bool = False,
        progress_bar: bool = False,
    ) -> ImageData:
        """Crop this image to remove points at its boundaries.

        This filter is useful for extracting a volume or region of interest. There are several ways
        to crop:

        #. Use ``factor`` to crop a portion of the image symmetrically.
        #. Use ``margin`` to remove points from the image border.
        #. Use ``dimensions`` (and optionally, ``offset``) to explicitly crop to the specified
           :attr:`~pyvista.ImageData.dimensions` and :attr:`~pyvista.ImageData.offset`.
        #. Use ``extent`` to explicitly crop to a specified :attr:`~pyvista.ImageData.extent`.
        #. Use ``normalized_bounds`` to crop a bounding box relative to the input size.
        #. Use ``mask``, ``padding``, and ``background_value`` to crop to this mesh using scalar
           values to define the cropping region.

        These methods are all independent, e.g. it is not possible to specify both ``factor`` and
        ``margin``.

        By default, the cropped output's :attr:`~pyvista.ImageData.dimensions` are typically less
        than the input's dimensions. Optionally, use ``keep_dimensions`` and ``fill_value`` to
        ensure the output dimensions always match the input.

        .. note::

            All cropping is performed using the image's ijk-indices, not physical xyz-bounds.

        .. versionadded:: 0.46

        Parameters
        ----------
        factor : float, optional
            Cropping factor in range ``[0.0, 1.0]`` which specifies the proportion of the image to
            keep along each axis. Use a single float for uniform cropping or a vector of three
            floats for cropping each xyz-axis independently. The crop is centered in the image.

        margin : int | VectorLike[int], optional
            Margin to remove from each side of each axis. Specify:

            - A single value to remove from all boundaries equally.
            - Two values, one for each ``(X, Y)`` axis, to remove margin from
              each axis independently.
            - Three values, one for each ``(X, Y, Z)`` axis, to remove margin from
              each axis independently.
            - Four values, one for each ``(-X, +X, -Y, +Y)`` boundary, to remove
              margin from each boundary independently.
            - Six values, one for each ``(-X, +X, -Y, +Y, -Z, +Z)`` boundary, to remove
              margin from each boundary independently.

        offset : VectorLike[int], optional
            Length-3 vector of integers specifying the :attr:`~pyvista.ImageData.offset` indices
            where the cropping region originates. If specified, then ``dimensions`` must also be
            provided.

        dimensions : VectorLike[int], optional
            Length-3 vector of integers specifying the :attr:`~pyvista.ImageData.dimensions` of
            the cropping region. ``offset`` may also be provided, but if it is not, the crop is
            centered in the image.

        extent : VectorLike[int], optional
            Length-6 vector of integers specifying the full :attr:`~pyvista.ImageData.extent` of
            the cropping region.

        normalized_bounds : VectorLike[float], optional
            Normalized bounds relative to the input. These are floats between ``0.0`` and ``1.0``
            that define a box relative to the input size. The input is cropped such that it fully
            fits within these bounds. Has the form ``(x_min, x_max, y_min, y_max, z_min, z_max)``.

        mask : str | ImageData | NumpyArray[float] | bool, optional
            Scalar values that define the cropping region. Set this option to:

            - a string denoting the name of scalars belonging to this mesh
            - ``True`` to use this mesh's default scalars
            - a separate image, in which case the other image's active scalars are used
            - a 1D or 2D (multi-component) array

            The length of the scalar array must equal the number of points.

            This mesh will be cropped to the bounds of the foreground values of the array, i.e.
            values that are not equal to the specified ``background_value``.

        padding : int | VectorLike[int], optional
            Padding to add to foreground region `before` cropping. Only valid when using a mask to
            crop the image. Specify:

            - A single value to pad all boundaries equally.
            - Two values, one for each ``(X, Y)`` axis, to apply symmetric padding to
              each axis independently.
            - Three values, one for each ``(X, Y, Z)`` axis, to apply symmetric padding
              to each axis independently.
            - Four values, one for each ``(-X, +X, -Y, +Y)`` boundary, to apply
              padding to each boundary independently.
            - Six values, one for each ``(-X, +X, -Y, +Y, -Z, +Z)`` boundary, to apply
              padding to each boundary independently.

            The specified value is the `maximum` padding that may be applied. If the padding
            extends beyond the actual extents of this mesh, it is clipped and does not extend
            outside the bounds of the image.

        background_value : float | VectorLike[float], optional
            Value or multi-component vector considered to be the background. Only valid when using
            a mask to crop the image.

        keep_dimensions : bool, default: False
            If ``True``, the cropped output is :meth:`padded <pad_image>` with ``fill_value`` to
            ensure the output dimensions match the input.

        fill_value : float | VectorLike[float], optional
            Value used when padding the cropped output if ``keep_dimensions`` is ``True``. May be
            a single float or a multi-component vector (e.g. RGB vector).

        rebase_coordinates : bool, default: False
            Rebase the coordinate reference of the cropped output:

            - the :attr:`~pyvista.ImageData.origin` is set to the minimum bounds of the subset
            - the :attr:`~pyvista.ImageData.offset` is reset to ``(0, 0, 0)``

            The rebasing effectively applies a positive translation in world (XYZ) coordinates and
            a similar (i.e. inverse) negative translation in voxel (IJK) coordinates. As a result,
            the :attr:`~pyvista.DataSet.bounds` of the output are unchanged, but the coordinate
            reference frame is modified.

            Set this to ``False`` to leave the origin unmodified and keep the offset used by the
            crop.

        progress_bar : bool, default: False
            Display a progress bar to indicate progress.

        Returns
        -------
        ImageData
            Cropped image.

        See Also
        --------
        pad_image
            Add points to image boundaries. This is the inverse operation of the ``margin`` crop.

        resample
            Modify an image's dimensions and spacing.

        select_values
            Threshold-like filter which may be used to generate a mask for cropping.

        extract_subset
            Equivalent filter to ``crop(extent=voi, rebase_coordinates=True)``.

        :ref:`crop_labeled_example`
            Example cropping :class:`~pyvista.ImageData` using a segmentation mask.

        Examples
        --------
        Load a grayscale image.

        >>> import numpy as np
        >>> import pyvista as pv
        >>> from pyvista import examples
        >>> gray_image = examples.download_yinyang()
        >>> gray_image.dimensions
        (512, 342, 1)

        Define a custom plotting helper to show the image as pixel cells.

        >>> def image_plotter(image):
        ...     pixel_cells = image.points_to_cells()
        ...
        ...     pl = pv.Plotter()
        ...     pl.add_mesh(
        ...         pixel_cells,
        ...         cmap='gray',
        ...         clim=[0, 255],
        ...         lighting=False,
        ...         show_scalar_bar=False,
        ...     )
        ...     pl.view_xy()
        ...     pl.camera.tight()
        ...     return pl

        Plot the image for context.

        >>> image_plotter(gray_image).show()

        Crop the white border around the image using active scalars as a mask. Here we specify a
        background value of ``255`` to correspond to white pixels. If this was an RGB image, we
        could also specify ``(255, 255, 255)`` as the background value.

        >>> cropped = gray_image.crop(mask=True, background_value=255)
        >>> cropped.dimensions
        (237, 238, 1)
        >>> image_plotter(cropped).show()

        Use ``margin`` instead to remove 100 and 20 pixels from each side of the x- and y-axis,
        respectively.

        >>> cropped = gray_image.crop(margin=(100, 20))
        >>> cropped.dimensions
        (312, 302, 1)
        >>> image_plotter(cropped).show()

        Use ``offset`` to select a starting location for the crop (from the origin at the
        bottom-left corner) along with ``dimensions`` to define the crop size.

        >>> cropped = gray_image.crop(offset=(50, 20, 0), dimensions=(300, 200, 1))
        >>> cropped.dimensions
        (300, 200, 1)
        >>> image_plotter(cropped).show()

        Use ``extent`` directly instead of using ``dimensions`` and ``offset`` to yield the same
        result as above.

        >>> cropped = gray_image.crop(extent=(50, 349, 20, 219, 0, 0))
        >>> cropped.extent
        (50, 349, 20, 219, 0, 0)
        >>> image_plotter(cropped).show()

        Use ``factor`` to crop 40% of the image. This `keeps` 40% of the pixels along each axis,
        and `removes` 60% (i.e. 30% from each side).

        >>> cropped = gray_image.crop(factor=0.4)
        >>> cropped.dimensions
        (204, 136, 1)
        >>> image_plotter(cropped).show()

        Use ``normalized_bounds`` to crop from 40% to 80% of the image along the x-axis, and
        from 30% to 90% of the image along the y-axis.

        >>> cropped = gray_image.crop(normalized_bounds=[0.4, 0.8, 0.3, 0.9, 0.0, 1.0])
        >>> cropped.extent
        (205, 408, 103, 306, 0, 0)
        >>> image_plotter(cropped).show()

        """
        CORE_METHOD_KWARGS = dict(
            factor=factor,
            margin=margin,
            offset=offset,
            dimensions=dimensions,
            extent=extent,
            normalized_bounds=normalized_bounds,
            mask=mask,
        )
        SUPPORTING_KWARGS = dict(padding=padding, background_value=background_value)
        MUTUALLY_EXCLUSIVE_KWARGS = CORE_METHOD_KWARGS | SUPPORTING_KWARGS

        def _raise_error_kwargs_not_none(arg_name, also_exclude: Sequence[str] = ()):
            args_to_check = MUTUALLY_EXCLUSIVE_KWARGS.copy()
            for arg in [arg_name, *also_exclude]:
                args_to_check.pop(arg)

            for key, val in args_to_check.items():
                if val is not None:
                    msg = (
                        f'When cropping with {arg_name}, the following parameters cannot be set:\n'
                        f'{list(args_to_check.keys())}.\n'
                        f'Got: {key}={val}'
                    )
                    raise TypeError(msg)

        def _validate_scalars(mesh: ImageData, scalars: str | None = None):
            if scalars is None:
                field, scalars = set_default_active_scalars(mesh)
            else:
                field = mesh.get_array_association(scalars, preference='point')
            if field != FieldAssociation.POINT:
                msg = (
                    f"Scalars '{scalars}' must be associated with point data. "
                    f'Got {field.name.lower()} data instead.'
                )
                raise ValueError(msg)
            return field, scalars

        def _voi_from_mask(mask_: str | ImageData | NumpyArray[float] | bool):  # noqa: FBT001
            _raise_error_kwargs_not_none('mask', also_exclude=['background_value', 'padding'])
            # Validate scalars
            if isinstance(mask_, (str, bool)):
                mesh = self
                if isinstance(mask_, str):
                    scalars = mask_
                elif mask_ is True:
                    scalars = None
                else:
                    msg = 'mask cannot be `False`.'
                    raise ValueError(msg)
            elif isinstance(mask_, pyvista.ImageData):
                mesh = mask_
                scalars = None
            else:
                mesh = pyvista.ImageData(dimensions=self.dimensions, offset=self.offset)
                scalars = 'scalars'
                mesh[scalars] = mask_

            field, scalars_ = _validate_scalars(mesh, scalars)
            array = cast(
                'pyvista.pyvista_ndarray', get_array(mesh, name=scalars_, preference=field)
            )
            num_components = 1 if array.ndim == 1 else array.shape[1]

            # Create a binary foreground/background mask array
            default_background = 0.0
            background = default_background if background_value is None else background_value
            if num_components > 1:
                background = _validation.validate_arrayN(
                    background, name='background_value', must_have_length=(1, num_components)
                )
                mask_array = np.any(array != background, axis=1)
            else:
                background = _validation.validate_number(background, name='background_value')
                mask_array = array != background

            # Get foreground voi
            shaped_array = mask_array.reshape(mesh.dimensions[::-1])
            coords = np.argwhere(shaped_array)
            if coords.size == 0:
                msg = (
                    f'Crop with mask failed, no foreground values found in array '
                    f'{scalars_!r} using background value {background}.'
                )
                raise ValueError(msg)

            zmin, ymin, xmin = coords.min(axis=0)
            zmax, ymax, xmax = coords.max(axis=0)
            voi = xmin, xmax, ymin, ymax, zmin, zmax

            if padding is not None:
                pad = _validate_padding(padding)
                voi = _pad_extent(voi, pad)

            # Add offset
            voi_array = np.array(voi)
            voi_array[[0, 1]] += mesh.offset[0]
            voi_array[[2, 3]] += mesh.offset[1]
            voi_array[[4, 5]] += mesh.offset[2]

            # Clip voi so it doesn't extend beyond the image's extent
            return ImageDataFilters._clip_extent(voi_array, clip_to=self.extent)

        def _voi_from_normalized_bounds(normalized_bounds_):
            _raise_error_kwargs_not_none('normalized_bounds')
            bounds = _validation.validate_arrayN(
                normalized_bounds_,
                must_have_dtype=float,
                must_be_in_range=[0.0, 1.0],
                must_have_length=6,
                name='normalized_bounds',
            )
            # Compute IJK bounds from normalized bounds
            # A small bias is added to account for numerical error
            # e.g. we want floor(0.29999999 * 10 + eps) = 3, not 2
            dims = np.array(self.dimensions)
            eps = 1e-6
            norm_starts = bounds[::2]
            norm_stops = bounds[1::2]
            starts = np.ceil(norm_starts * dims - eps).astype(int)
            stops = np.floor(norm_stops * dims + eps).astype(int) - 1

            # Ensure dimensions are not set to 0
            stops = np.maximum(stops, starts)

            # Apply image offset
            offset = self.offset
            xmin, ymin, zmin = starts + offset
            xmax, ymax, zmax = stops + offset

            return xmin, xmax, ymin, ymax, zmin, zmax

        def _voi_from_extent(extent_):
            _raise_error_kwargs_not_none('extent')
            return _validation.validate_arrayN(
                extent_,
                must_be_integer=True,
                must_have_length=6,
                dtype_out=int,
                name='extent',
            )

        def _voi_from_factor(factor_):
            _raise_error_kwargs_not_none('factor')
            valid_factor = _validation.validate_array3(
                factor_,
                broadcast=True,
                must_be_in_range=[0.0, 1.0],
                dtype_out=float,
                name='crop factor',
            )

            scale_dims = valid_factor * np.array(self.dimensions)
            new_dimensions = np.floor(scale_dims).astype(int)
            new_dimensions = np.maximum(new_dimensions, 1)  # avoid zero

            # Center of the current image in ijk coordinates
            center = self.offset + ((np.array(self.dimensions) - 1) // 2)
            # Offset to center the new cropped region around the original center
            new_offset = center - ((new_dimensions - 1) // 2)

            return pyvista.ImageData(dimensions=new_dimensions, offset=new_offset).extent

        def _voi_from_dimensions(dimensions_):
            valid_dims = _validation.validate_array3(
                dimensions_,
                broadcast=True,
                must_have_dtype=np.integer,
                must_be_in_range=[1, np.inf],
                dtype_out=int,
                name='dimensions',
            )

            new_dimensions = np.minimum(valid_dims, np.array(self.dimensions))

            # Center of the current image in ijk coordinates
            center = self.offset + ((np.array(self.dimensions) - 1) // 2)

            # Compute offset to center the new cropped region
            # When the difference is odd, place the extra point on the min side
            half_size = (new_dimensions - 1) // 2
            new_offset = center - half_size

            return pyvista.ImageData(dimensions=new_dimensions, offset=new_offset).extent

        def _voi_from_margin(margin_):
            _raise_error_kwargs_not_none('margin')
            padding = _validate_padding(margin_)
            # Do not pad singleton dims
            singleton_dims = np.array(self.dimensions) == 1
            mask = [x for pair in zip(singleton_dims, singleton_dims) for x in pair]
            padding[mask] = np.array(self.extent)[mask]
            return _pad_extent(self.extent, -padding)

        def _voi_from_dimensions_or_offset(dimensions_, offset_):
            _raise_error_kwargs_not_none('dimensions', also_exclude=['offset'])
            if dimensions_ is None:
                msg = 'Dimensions must also be specified when cropping with offset.'
                raise TypeError(msg)
            elif offset_ is None:
                return _voi_from_dimensions(dimensions_)
            else:
                return pyvista.ImageData(dimensions=dimensions, offset=offset).extent

        if factor is not None:
            voi = _voi_from_factor(factor)
        elif margin is not None:
            voi = _voi_from_margin(margin)
        elif mask is not None:
            voi = _voi_from_mask(mask)
        elif normalized_bounds is not None:
            voi = _voi_from_normalized_bounds(normalized_bounds)
        elif extent is not None:
            voi = _voi_from_extent(extent)
        elif dimensions is not None or offset is not None:
            voi = _voi_from_dimensions_or_offset(dimensions, offset)
        else:
            msg = (
                'No crop arguments provided. One of the following keywords must be provided:\n'
                f'{list(CORE_METHOD_KWARGS.keys())}'
            )
            raise TypeError(msg)

        # Ensure dimensions are all at least one
        voi = np.array(voi)
        voi[1] = max(voi[0:2])
        voi[3] = max(voi[2:4])
        voi[5] = max(voi[4:6])

        cropped = self.extract_subset(
            voi, rebase_coordinates=rebase_coordinates, progress_bar=progress_bar
        )
        if not keep_dimensions:
            return cropped

        # Compute padding required to make extents match the input
        off_before = self.offset
        off_after = cropped.offset
        dims_before = self.dimensions
        dims_after = cropped.dimensions
        padding = [
            off_after[0] - off_before[0],
            (off_before[0] + dims_before[0]) - (off_after[0] + dims_after[0]),
            off_after[1] - off_before[1],
            (off_before[1] + dims_before[1]) - (off_after[1] + dims_after[1]),
            off_after[2] - off_before[2],
            (off_before[2] + dims_before[2]) - (off_after[2] + dims_after[2]),
        ]

        # Pad the output
        fill = fill_value if fill_value is not None else 0
        result = cropped.pad_image(
            pad_value=fill,
            pad_size=padding,
            pad_all_scalars=True,
            dimensionality=self.dimensionality,
            progress_bar=progress_bar,
        )

        # The pad filter removes cell data, so copy it unchanged from input
        result.cell_data.update(self.cell_data)
        return result

    @_deprecate_positional_args(allowed=['dilate_value', 'erode_value'])
    def image_dilate_erode(  # noqa: PLR0917
        self,
        dilate_value=1.0,
        erode_value=0.0,
        kernel_size=(3, 3, 3),
        scalars=None,
        progress_bar: bool = False,  # noqa: FBT001, FBT002
    ):
        """Dilates one value and erodes another.

        ``image_dilate_erode`` will dilate one value and erode another. It uses
        an elliptical footprint, and only erodes/dilates on the boundary of the
        two values. The filter is restricted to the X, Y, and Z axes for now.
        It can degenerate to a 2 or 1-dimensional filter by setting the kernel
        size to 1 for a specific axis.

        Parameters
        ----------
        dilate_value : float, default: 1.0
            Dilate value in the dataset.

        erode_value : float, default: 0.0
            Erode value in the dataset.

        kernel_size : sequence[int], default: (3, 3, 3)
            Determines the size of the kernel along the three axes.

        scalars : str, optional
            Name of scalars to process. Defaults to currently active scalars.

        progress_bar : bool, default: False
            Display a progress bar to indicate progress.

        Returns
        -------
        pyvista.ImageData
            Dataset that has been dilated/eroded on the boundary of the specified scalars.

        Notes
        -----
        This filter only supports point data. For inputs with cell data, consider
        re-meshing the cell data as point data with
        :meth:`~pyvista.ImageDataFilters.cells_to_points`
        or resampling the cell data to point data with
        :func:`~pyvista.DataObjectFilters.cell_data_to_point_data`.

        Examples
        --------
        Demonstrate image dilate/erode on an example dataset. First, plot
        the example dataset with the active scalars.

        >>> from pyvista import examples
        >>> uni = examples.load_uniform()
        >>> uni.plot()

        Now, plot the image threshold with ``threshold=[400, 600]``. Note how
        values within the threshold are 1 and outside are 0.

        >>> ithresh = uni.image_threshold([400, 600])
        >>> ithresh.plot()

        Note how there is a hole in the thresholded image. Apply a dilation/
        erosion filter with a large kernel to fill that hole in.

        >>> idilate = ithresh.image_dilate_erode(kernel_size=[5, 5, 5])
        >>> idilate.plot()

        """
        alg = _vtk.vtkImageDilateErode3D()
        alg.SetInputDataObject(self)
        if scalars is None:
            set_default_active_scalars(self)  # type: ignore[arg-type]
            field, scalars = self.active_scalars_info  # type: ignore[attr-defined]
            if field.value == 1:
                msg = 'If `scalars` not given, active scalars must be point array.'
                raise ValueError(msg)
        else:
            field = self.get_array_association(scalars, preference='point')  # type: ignore[attr-defined]
            if field.value == 1:
                msg = 'Can only process point data, given `scalars` are cell data.'
                raise ValueError(msg)
        alg.SetInputArrayToProcess(
            0,
            0,
            0,
            field.value,
            scalars,
        )  # args: (idx, port, connection, field, name)
        alg.SetKernelSize(*kernel_size)
        alg.SetDilateValue(dilate_value)
        alg.SetErodeValue(erode_value)
        _update_alg(alg, progress_bar=progress_bar, message='Performing Dilation and Erosion')
        return _get_output(alg)

    @_deprecate_positional_args(allowed=['threshold'])
    def image_threshold(  # noqa: PLR0917
        self,
        threshold,
        in_value=1.0,
        out_value=0.0,
        scalars=None,
        preference='point',
        progress_bar: bool = False,  # noqa: FBT001, FBT002
    ):
        """Apply a threshold to scalar values in a uniform grid.

        If a single value is given for threshold, scalar values above or equal
        to the threshold are ``'in'`` and scalar values below the threshold are ``'out'``.
        If two values are given for threshold (sequence) then values equal to
        or between the two values are ``'in'`` and values outside the range are ``'out'``.

        If ``None`` is given for ``in_value``, scalars that are ``'in'`` will not be replaced.
        If ``None`` is given for ``out_value``, scalars that are ``'out'`` will not be replaced.

        Warning: applying this filter to cell data will send the output to a
        new point array with the same name, overwriting any existing point data
        array with the same name.

        Parameters
        ----------
        threshold : float or sequence[float]
            Single value or (min, max) to be used for the data threshold.  If
            a sequence, then length must be 2. Threshold(s) for deciding which
            cells/points are ``'in'`` or ``'out'`` based on scalar data.

        in_value : float, default: 1.0
            Scalars that match the threshold criteria for ``'in'`` will be replaced with this.

        out_value : float, default: 0.0
            Scalars that match the threshold criteria for ``'out'`` will be replaced with this.

        scalars : str, optional
            Name of scalars to process. Defaults to currently active scalars.

        preference : str, default: "point"
            When scalars is specified, this is the preferred array
            type to search for in the dataset.  Must be either
            ``'point'`` or ``'cell'``.

        progress_bar : bool, default: False
            Display a progress bar to indicate progress.

        Returns
        -------
        pyvista.ImageData
            Dataset with the specified scalars thresholded.

        See Also
        --------
        select_values
            Threshold-like method for keeping some values and replacing others.
        :meth:`~pyvista.DataSetFilters.threshold`
            General threshold method that returns a :class:`~pyvista.UnstructuredGrid`.

        Examples
        --------
        Demonstrate image threshold on an example dataset. First, plot
        the example dataset with the active scalars.

        >>> from pyvista import examples
        >>> uni = examples.load_uniform()
        >>> uni.plot()

        Now, plot the image threshold with ``threshold=100``. Note how
        values above the threshold are 1 and below are 0.

        >>> ithresh = uni.image_threshold(100)
        >>> ithresh.plot()

        See :ref:`image_representations_example` for more examples using this filter.

        """
        if scalars is None:
            set_default_active_scalars(self)  # type: ignore[arg-type]
            field, scalars = self.active_scalars_info  # type: ignore[attr-defined]
        else:
            field = self.get_array_association(scalars, preference=preference)  # type: ignore[attr-defined]

        # For some systems integer scalars won't threshold
        # correctly. Cast to float to be robust.
        cast_dtype = np.issubdtype(
            array_dtype := self.active_scalars.dtype,  # type: ignore[attr-defined]
            int,
        ) and array_dtype != np.dtype(np.uint8)
        if cast_dtype:
            self[scalars] = self[scalars].astype(float, casting='safe')  # type: ignore[index]

        alg = _vtk.vtkImageThreshold()
        alg.SetInputDataObject(self)
        alg.SetInputArrayToProcess(
            0,
            0,
            0,
            field.value,
            scalars,
        )  # args: (idx, port, connection, field, name)
        # set the threshold(s) and mode
        threshold_val = np.atleast_1d(threshold)
        if (size := threshold_val.size) not in (1, 2):
            msg = f'Threshold must have one or two values, got {size}.'
            raise ValueError(msg)
        if size == 2:
            alg.ThresholdBetween(threshold_val[0], threshold_val[1])
        else:
            alg.ThresholdByUpper(threshold_val[0])
        # set the replacement values / modes
        if in_value is not None:
            alg.SetReplaceIn(True)
            alg.SetInValue(np.array(in_value).astype(array_dtype))  # type: ignore[arg-type]
        else:
            alg.SetReplaceIn(False)
        if out_value is not None:
            alg.SetReplaceOut(True)
            alg.SetOutValue(np.array(out_value).astype(array_dtype))  # type: ignore[arg-type]
        else:
            alg.SetReplaceOut(False)
        # run the algorithm
        _update_alg(alg, progress_bar=progress_bar, message='Performing Image Thresholding')
        output = _get_output(alg)
        if cast_dtype:
            self[scalars] = self[scalars].astype(array_dtype)  # type: ignore[index]
            output[scalars] = output[scalars].astype(array_dtype)
        return output

    @_deprecate_positional_args
    def fft(self, output_scalars_name=None, progress_bar: bool = False):  # noqa: FBT001, FBT002
        """Apply a fast Fourier transform (FFT) to the active scalars.

        The input can be real or complex data, but the output is always
        :attr:`numpy.complex128`. The filter is fastest for images that have
        power of two sizes.

        The filter uses a butterfly diagram for each prime factor of the
        dimension. This makes images with prime number dimensions (i.e. 17x17)
        much slower to compute. FFTs of multidimensional meshes (i.e volumes)
        are decomposed so that each axis executes serially.

        The frequencies of the output assume standard order: along each axis
        first positive frequencies are assumed from 0 to the maximum, then
        negative frequencies are listed from the largest absolute value to
        smallest. This implies that the corners of the grid correspond to low
        frequencies, while the center of the grid corresponds to high
        frequencies.

        Parameters
        ----------
        output_scalars_name : str, optional
            The name of the output scalars. By default, this is the same as the
            active scalars of the dataset.

        progress_bar : bool, default: False
            Display a progress bar to indicate progress.

        Returns
        -------
        pyvista.ImageData
            :class:`pyvista.ImageData` with applied FFT.

        See Also
        --------
        rfft : The reverse transform.
        low_pass : Low-pass filtering of FFT output.
        high_pass : High-pass filtering of FFT output.

        Examples
        --------
        Apply FFT to an example image.

        >>> from pyvista import examples
        >>> image = examples.download_moonlanding_image()
        >>> fft_image = image.fft()
        >>> fft_image.point_data  # doctest:+SKIP
        pyvista DataSetAttributes
        Association     : POINT
        Active Scalars  : PNGImage
        Active Vectors  : None
        Active Texture  : None
        Active Normals  : None
        Contains arrays :
        PNGImage                complex128 (298620,)          SCALARS

        See :ref:`image_fft_example` for a full example using this filter.

        """
        # check for active scalars, otherwise risk of segfault
        if self.point_data.active_scalars_name is None:  # type: ignore[attr-defined]
            try:
                set_default_active_scalars(self)  # type: ignore[arg-type]
            except MissingDataError:
                msg = 'FFT filter requires point scalars.'
                raise MissingDataError(msg) from None

            # possible only cell scalars were made active
            if self.point_data.active_scalars_name is None:  # type: ignore[attr-defined]
                msg = 'FFT filter requires point scalars.'
                raise MissingDataError(msg)

        alg = _vtk.vtkImageFFT()
        alg.SetInputDataObject(self)
        _update_alg(alg, progress_bar=progress_bar, message='Performing Fast Fourier Transform')
        output = _get_output(alg)
        self._change_fft_output_scalars(
            output,
            self.point_data.active_scalars_name,  # type: ignore[attr-defined]
            output_scalars_name,
        )
        return output

    @_deprecate_positional_args
    def rfft(self, output_scalars_name=None, progress_bar: bool = False):  # noqa: FBT001, FBT002
        """Apply a reverse fast Fourier transform (RFFT) to the active scalars.

        The input can be real or complex data, but the output is always
        :attr:`numpy.complex128`. The filter is fastest for images that have power
        of two sizes.

        The filter uses a butterfly diagram for each prime factor of the
        dimension. This makes images with prime number dimensions (i.e. 17x17)
        much slower to compute. FFTs of multidimensional meshes (i.e volumes)
        are decomposed so that each axis executes serially.

        The frequencies of the input assume standard order: along each axis
        first positive frequencies are assumed from 0 to the maximum, then
        negative frequencies are listed from the largest absolute value to
        smallest. This implies that the corners of the grid correspond to low
        frequencies, while the center of the grid corresponds to high
        frequencies.

        Parameters
        ----------
        output_scalars_name : str, optional
            The name of the output scalars. By default, this is the same as the
            active scalars of the dataset.

        progress_bar : bool, default: False
            Display a progress bar to indicate progress.

        Returns
        -------
        pyvista.ImageData
            :class:`pyvista.ImageData` with the applied reverse FFT.

        See Also
        --------
        fft : The direct transform.
        low_pass : Low-pass filtering of FFT output.
        high_pass : High-pass filtering of FFT output.

        Examples
        --------
        Apply reverse FFT to an example image.

        >>> from pyvista import examples
        >>> image = examples.download_moonlanding_image()
        >>> fft_image = image.fft()
        >>> image_again = fft_image.rfft()
        >>> image_again.point_data  # doctest:+SKIP
        pyvista DataSetAttributes
        Association     : POINT
        Active Scalars  : PNGImage
        Active Vectors  : None
        Active Texture  : None
        Active Normals  : None
        Contains arrays :
            PNGImage                complex128 (298620,)            SCALARS

        See :ref:`image_fft_example` for a full example using this filter.

        """
        self._check_fft_scalars()
        alg = _vtk.vtkImageRFFT()
        alg.SetInputDataObject(self)
        _update_alg(
            alg, progress_bar=progress_bar, message='Performing Reverse Fast Fourier Transform.'
        )
        output = _get_output(alg)
        self._change_fft_output_scalars(
            output,
            self.point_data.active_scalars_name,  # type: ignore[attr-defined]
            output_scalars_name,
        )
        return output

    @_deprecate_positional_args(allowed=['x_cutoff', 'y_cutoff', 'z_cutoff'])
    def low_pass(  # noqa: PLR0917
        self,
        x_cutoff,
        y_cutoff,
        z_cutoff,
        order=1,
        output_scalars_name=None,
        progress_bar: bool = False,  # noqa: FBT001, FBT002
    ):
        """Perform a Butterworth low pass filter in the frequency domain.

        This filter requires that the :class:`ImageData` have a complex point
        scalars, usually generated after the :class:`ImageData` has been
        converted to the frequency domain by a :func:`ImageDataFilters.fft`
        filter.

        A :func:`ImageDataFilters.rfft` filter can be used to convert the
        output back into the spatial domain. This filter attenuates high
        frequency components.  Input and output are complex arrays with
        datatype :attr:`numpy.complex128`.

        The frequencies of the input assume standard order: along each axis
        first positive frequencies are assumed from 0 to the maximum, then
        negative frequencies are listed from the largest absolute value to
        smallest. This implies that the corners of the grid correspond to low
        frequencies, while the center of the grid corresponds to high
        frequencies.

        Parameters
        ----------
        x_cutoff : float
            The cutoff frequency for the x-axis.

        y_cutoff : float
            The cutoff frequency for the y-axis.

        z_cutoff : float
            The cutoff frequency for the z-axis.

        order : int, default: 1
            The order of the cutoff curve. Given from the equation
            ``1 + (cutoff/freq(i, j))**(2*order)``.

        output_scalars_name : str, optional
            The name of the output scalars. By default, this is the same as the
            active scalars of the dataset.

        progress_bar : bool, default: False
            Display a progress bar to indicate progress.

        Returns
        -------
        pyvista.ImageData
            :class:`pyvista.ImageData` with the applied low pass filter.

        See Also
        --------
        fft : Direct fast Fourier transform.
        rfft : Reverse fast Fourier transform.
        high_pass : High-pass filtering of FFT output.

        Examples
        --------
        See :ref:`image_fft_perlin_noise_example` for a full example using this filter.

        """
        self._check_fft_scalars()
        alg = _vtk.vtkImageButterworthLowPass()
        alg.SetInputDataObject(self)
        alg.SetCutOff(x_cutoff, y_cutoff, z_cutoff)
        alg.SetOrder(order)
        _update_alg(alg, progress_bar=progress_bar, message='Performing Low Pass Filter')
        output = _get_output(alg)
        self._change_fft_output_scalars(
            output,
            self.point_data.active_scalars_name,  # type: ignore[attr-defined]
            output_scalars_name,
        )
        return output

    @_deprecate_positional_args(allowed=['x_cutoff', 'y_cutoff', 'z_cutoff'])
    def high_pass(  # noqa: PLR0917
        self,
        x_cutoff,
        y_cutoff,
        z_cutoff,
        order=1,
        output_scalars_name=None,
        progress_bar: bool = False,  # noqa: FBT001, FBT002
    ):
        """Perform a Butterworth high pass filter in the frequency domain.

        This filter requires that the :class:`ImageData` have a complex point
        scalars, usually generated after the :class:`ImageData` has been
        converted to the frequency domain by a :func:`ImageDataFilters.fft`
        filter.

        A :func:`ImageDataFilters.rfft` filter can be used to convert the
        output back into the spatial domain. This filter attenuates low
        frequency components.  Input and output are complex arrays with
        datatype :attr:`numpy.complex128`.

        The frequencies of the input assume standard order: along each axis
        first positive frequencies are assumed from 0 to the maximum, then
        negative frequencies are listed from the largest absolute value to
        smallest. This implies that the corners of the grid correspond to low
        frequencies, while the center of the grid corresponds to high
        frequencies.

        Parameters
        ----------
        x_cutoff : float
            The cutoff frequency for the x-axis.

        y_cutoff : float
            The cutoff frequency for the y-axis.

        z_cutoff : float
            The cutoff frequency for the z-axis.

        order : int, default: 1
            The order of the cutoff curve. Given from the equation
            ``1/(1 + (cutoff/freq(i, j))**(2*order))``.

        output_scalars_name : str, optional
            The name of the output scalars. By default, this is the same as the
            active scalars of the dataset.

        progress_bar : bool, default: False
            Display a progress bar to indicate progress.

        Returns
        -------
        pyvista.ImageData
            :class:`pyvista.ImageData` with the applied high pass filter.

        See Also
        --------
        fft : Direct fast Fourier transform.
        rfft : Reverse fast Fourier transform.
        low_pass : Low-pass filtering of FFT output.

        Examples
        --------
        See :ref:`image_fft_perlin_noise_example` for a full example using this filter.

        """
        self._check_fft_scalars()
        alg = _vtk.vtkImageButterworthHighPass()
        alg.SetInputDataObject(self)
        alg.SetCutOff(x_cutoff, y_cutoff, z_cutoff)
        alg.SetOrder(order)
        _update_alg(alg, progress_bar=progress_bar, message='Performing High Pass Filter')
        output = _get_output(alg)
        self._change_fft_output_scalars(
            output,
            self.point_data.active_scalars_name,  # type: ignore[attr-defined]
            output_scalars_name,
        )
        return output

    def _change_fft_output_scalars(self, dataset, orig_name, out_name) -> None:
        """Modify the name and dtype of the output scalars for an FFT filter."""
        name = orig_name if out_name is None else out_name
        pdata = dataset.point_data
        if pdata.active_scalars_name != name:
            pdata[name] = pdata.pop(pdata.active_scalars_name)

        # always view the datatype of the point_data as complex128
        dataset._association_complex_names['POINT'].add(name)

    def _check_fft_scalars(self):
        """Check for complex active scalars.

        This is necessary for rfft, low_pass, and high_pass filters.

        """
        # check for complex active point scalars, otherwise the risk of segfault
        if self.point_data.active_scalars_name is None:  # type: ignore[attr-defined]
            possible_scalars = self.point_data.keys()  # type: ignore[attr-defined]
            if len(possible_scalars) == 1:
                self.set_active_scalars(possible_scalars[0], preference='point')  # type: ignore[attr-defined]
            elif len(possible_scalars) > 1:
                msg = (
                    'There are multiple point scalars available. Set one to be '
                    'active with `point_data.active_scalars_name = `'
                )
                raise AmbiguousDataError(msg)
            else:
                msg = 'FFT filters require point scalars.'
                raise MissingDataError(msg)

        if not np.issubdtype(self.point_data.active_scalars.dtype, np.complexfloating):  # type: ignore[attr-defined]
            msg = (
                'Active scalars must be complex data for this filter, represented '
                'as an array with a datatype of `numpy.complex64` or '
                '`numpy.complex128`.'
            )
            raise ValueError(msg)

    def _flip_uniform(self, axis) -> pyvista.ImageData:
        """Flip the uniform grid along a specified axis and return a uniform grid.

        This varies from :func:`DataSet.flip_x` because it returns a ImageData.

        """
        alg = _vtk.vtkImageFlip()
        alg.SetInputData(self)
        alg.SetFilteredAxes(axis)
        alg.Update()
        return cast('pyvista.ImageData', wrap(alg.GetOutput()))

    @_deprecate_positional_args
    def contour_labeled(  # noqa: PLR0917
        self,
        n_labels: int | None = None,
        smoothing: bool = False,  # noqa: FBT001, FBT002
        smoothing_num_iterations: int = 50,
        smoothing_relaxation_factor: float = 0.5,
        smoothing_constraint_distance: float = 1,
        output_mesh_type: Literal['quads', 'triangles'] = 'quads',
        output_style: Literal['default', 'boundary'] = 'default',
        scalars: str | None = None,
        progress_bar: bool = False,  # noqa: FBT001, FBT002
    ) -> pyvista.PolyData:
        """Generate labeled contours from 3D label maps.

        SurfaceNets algorithm is used to extract contours preserving sharp
        boundaries for the selected labels from the label maps.
        Optionally, the boundaries can be smoothened to reduce the staircase
        appearance in case of low resolution input label maps.

        This filter requires that the :class:`ImageData` has integer point
        scalars, such as multi-label maps generated from image segmentation.

        .. note::
           Requires ``vtk>=9.3.0``.

        .. deprecated:: 0.45
            This filter produces unexpected results and is deprecated.
            Use :meth:`~pyvista.ImageDataFilters.contour_labels` instead.
            See https://github.com/pyvista/pyvista/issues/5981 for details.

            To replicate the default behavior from this filter, call `contour_labels`
            with the following arguments:

            .. code-block:: python

                image.contour_labels(
                    boundary_style='strict_external',  # old filter strictly uses external polygons
                    smoothing=False,  # old filter does not apply smoothing
                    output_mesh_type='quads',  # old filter generates quads
                    pad_background=False,  # old filter generates open surfaces at input edges
                    orient_faces=False,  # old filter does not orient faces
                    simplify_output=False,  # old filter returns multi-component scalars
                )

        Parameters
        ----------
        n_labels : int, optional
            Number of labels to be extracted (all are extracted if None is given).

        smoothing : bool, default: False
            Apply smoothing to the meshes.

        smoothing_num_iterations : int, default: 50
            Number of smoothing iterations.

        smoothing_relaxation_factor : float, default: 0.5
            Relaxation factor of the smoothing.

        smoothing_constraint_distance : float, default: 1
            Constraint distance of the smoothing.

        output_mesh_type : str, default: 'quads'
            Type of the output mesh. Must be either ``'quads'``, or ``'triangles'``.

        output_style : str, default: 'default'
            Style of the output mesh. Must be either ``'default'`` or ``'boundary'``.
            When ``'default'`` is specified, the filter produces a mesh with both
            interior and exterior polygons. When ``'boundary'`` is selected, only
            polygons on the border with the background are produced (without interior
            polygons). Note that style ``'selected'`` is currently not implemented.

        scalars : str, optional
            Name of scalars to process. Defaults to currently active scalars.

        progress_bar : bool, default: False
            Display a progress bar to indicate progress.

        Returns
        -------
        pyvista.PolyData
            :class:`pyvista.PolyData` Labeled mesh with the segments labeled.

        References
        ----------
        Sarah F. Frisken, SurfaceNets for Multi-Label Segmentations with Preservation
        of Sharp Boundaries, Journal of Computer Graphics Techniques (JCGT), vol. 11,
        no. 1, 34-54, 2022. Available online http://jcgt.org/published/0011/01/03/

        https://www.kitware.com/really-fast-isocontouring/

        Examples
        --------
        See :ref:`contouring_example` for a full example using this filter.

        See Also
        --------
        pyvista.DataSetFilters.contour
            Generalized contouring method which uses MarchingCubes or FlyingEdges.

        pyvista.DataSetFilters.pack_labels
            Function used internally by SurfaceNets to generate contiguous label data.

        """
        warnings.warn(
            'This filter produces unexpected results and is deprecated. '
            'Use `contour_labels` instead.'
            '\nRefer to the documentation for `contour_labeled` for details on how to '
            'transition to the new filter.'
            '\nSee https://github.com/pyvista/pyvista/issues/5981 for details.',
            PyVistaDeprecationWarning,
        )

        if not hasattr(_vtk, 'vtkSurfaceNets3D'):  # pragma: no cover
            from pyvista.core.errors import VTKVersionError  # noqa: PLC0415

            msg = 'Surface nets 3D require VTK 9.3.0 or newer.'
            raise VTKVersionError(msg)

        alg = _vtk.vtkSurfaceNets3D()
        if scalars is None:
            set_default_active_scalars(self)  # type: ignore[arg-type]
            field, scalars = self.active_scalars_info  # type: ignore[attr-defined]
            if field != FieldAssociation.POINT:
                msg = 'If `scalars` not given, active scalars must be point array.'
                raise ValueError(msg)
        else:
            field = self.get_array_association(scalars, preference='point')  # type: ignore[attr-defined]
            if field != FieldAssociation.POINT:
                msg = (
                    f'Can only process point data, given `scalars` are {field.name.lower()} data.'
                )
                raise ValueError(msg)
        alg.SetInputArrayToProcess(
            0,
            0,
            0,
            field.value,
            scalars,
        )  # args: (idx, port, connection, field, name)
        alg.SetInputData(self)
        if n_labels is not None:
            alg.GenerateLabels(n_labels, 1, n_labels)
        if output_mesh_type == 'quads':
            alg.SetOutputMeshTypeToQuads()
        elif output_mesh_type == 'triangles':
            alg.SetOutputMeshTypeToTriangles()
        else:
            msg = f'Invalid output mesh type "{output_mesh_type}", use "quads" or "triangles"'  # type: ignore[unreachable]
            raise ValueError(msg)
        if output_style == 'default':
            alg.SetOutputStyleToDefault()
        elif output_style == 'boundary':
            alg.SetOutputStyleToBoundary()
        elif output_style == 'selected':  # type: ignore[unreachable]
            msg = f'Output style "{output_style}" is not implemented'
            raise NotImplementedError(msg)
        else:
            msg = f'Invalid output style "{output_style}", use "default" or "boundary"'
            raise ValueError(msg)
        if smoothing:
            alg.SmoothingOn()
            alg.GetSmoother().SetNumberOfIterations(smoothing_num_iterations)
            alg.GetSmoother().SetRelaxationFactor(smoothing_relaxation_factor)
            alg.GetSmoother().SetConstraintDistance(smoothing_constraint_distance)
        else:
            alg.SmoothingOff()
        # Suppress improperly used INFO for debugging messages in vtkSurfaceNets3D
        with pyvista.vtk_verbosity('off'):
            _update_alg(
                alg, progress_bar=progress_bar, message='Performing Labeled Surface Extraction'
            )
        return wrap(alg.GetOutput())

    def contour_labels(  # type: ignore[misc]
        self: ImageData,
        boundary_style: Literal['external', 'internal', 'all', 'strict_external'] = 'external',
        *,
        background_value: int = 0,
        select_inputs: int | VectorLike[int] | None = None,
        select_outputs: int | VectorLike[int] | None = None,
        pad_background: bool = True,
        output_mesh_type: Literal['quads', 'triangles'] | None = None,
        scalars: str | None = None,
        orient_faces: bool = True,
        simplify_output: bool | None = None,
        smoothing: bool = True,
        smoothing_iterations: int = 16,
        smoothing_relaxation: float = 0.5,
        smoothing_distance: float | None = None,
        smoothing_scale: float = 1.0,
        progress_bar: bool = False,
    ) -> PolyData:
        """Generate surface contours from 3D image label maps.

        This filter uses :vtk:`vtkSurfaceNets3D`
        to extract polygonal surface contours from non-continuous label maps, which
        corresponds to discrete regions in an input 3D image (i.e., volume). It is
        designed to generate surfaces from image point data, e.g. voxel point
        samples from 3D medical images, though images with cell data are also supported.

        The generated surface is smoothed using a constrained smoothing filter, which
        may be fine-tuned to control the smoothing process. Optionally, smoothing may
        be disabled to generate a staircase-like surface.

        The output surface includes a two-component cell data array ``'boundary_labels'``.
        The array indicates the labels/regions on either side of the polygons composing
        the output. The array's values are structured as follows:

        External boundary values

            Polygons between a foreground region and the background have the
            form ``[foreground, background]``.

            E.g. ``[1, 0]`` for the boundary between region ``1`` and background ``0``.

        Internal boundary values

            Polygons between two connected foreground regions are sorted in ascending order.

            E.g. ``[1, 2]`` for the boundary between regions ``1`` and ``2``.

        By default, this filter returns ``'external'`` contours only. Optionally,
        only the ``'internal'`` contours or ``'all'`` contours (i.e. internal and
        external) may be returned.

        .. note::

            This filter requires VTK version ``9.3.0`` or greater.

        .. versionadded:: 0.45

        Parameters
        ----------
        boundary_style : 'external' | 'internal' | 'all' | 'strict_external', default: 'external'
            Style of boundary polygons to generate. ``'internal'`` polygons are generated
            between two connected foreground regions. ``'external'`` polygons are
            generated between foreground and background regions. ``'all'``  includes
            both internal and external boundary polygons.

            These styles are generated such that ``internal + external = all``.
            Internally, the filter computes all boundary polygons by default and
            then removes any undesired polygons in post-processing.
            This improves the quality of the output, but can negatively affect the
            filter's performance since all boundaries are always initially computed.

            The ``'strict_external'`` style can be used as a fast alternative to
            ``'external'``. This style `strictly` generates external polygons and does
            not compute or consider internal boundaries. This computation is fast, but
            also results in jagged, non-smooth boundaries between regions. The
            ``select_inputs`` and ``select_outputs`` options cannot be used with this
            style.

        background_value : int, default: 0
            Background value of the input image. All other values are considered
            as foreground.

        select_inputs : int | VectorLike[int], default: None
            Specify label ids to include as inputs to the filter. Labels that are not
            selected are removed from the input *before* generating the surface. By
            default, all label ids are used.

            Since the smoothing operation occurs across selected input regions, using
            this option to filter the input can result in smoother and more visually
            pleasing surfaces since non-selected inputs are not considered during
            smoothing. However, this also means that the generated surface will change
            shape depending on which inputs are selected.

            .. note::

                Selecting inputs can affect whether a boundary polygon is considered to
                be ``internal`` or ``external``. That is, an internal boundary becomes an
                external boundary when only one of the two foreground regions on the
                boundary is selected.

        select_outputs : int | VectorLike[int], default: None
            Specify label ids to include in the output of the filter. Labels that are
            not selected are removed from the output *after* generating the surface. By
            default, all label ids are used.

            Since the smoothing operation occurs across all input regions, using this
            option to filter the output means that the selected output regions will have
            the same shape (i.e. smoothed in the same manner), regardless of the outputs
            that are selected. This is useful for generating a surface for specific
            labels while also preserving sharp boundaries with non-selected outputs.

            .. note::

                Selecting outputs does not affect whether a boundary polygon is
                considered to be ``internal`` or ``external``. That is, an internal
                boundary remains internal even if only one of the two foreground regions
                on the boundary is selected.

        pad_background : bool, default: True
            :meth:`Pad <pyvista.ImageDataFilters.pad_image>` the image
            with ``background_value`` prior to contouring. This will
            generate polygons to "close" the surface at the boundaries of the image.
            This option is only relevant when there are foreground regions on the border
            of the image. Setting this value to ``False`` is useful if processing multiple
            volumes separately so that the generated surfaces fit together without
            creating surface overlap.

        output_mesh_type : str, default: None
            Type of the output mesh. Can be either ``'quads'``, or ``'triangles'``. By
            default, the output mesh has :attr:`~pyvista.CellType.TRIANGLE` cells when
            ``smoothing`` is enabled and :attr:`~pyvista.CellType.QUAD` cells (quads)
            otherwise. The mesh type can be forced to be triangles or quads; however,
            if smoothing is enabled and the type is ``'quads'``, the generated quads
            may not be planar.

        scalars : str, optional
            Name of scalars to process. Defaults to currently active scalars. If cell
            scalars are specified, the input image is first re-meshed with
            :meth:`~pyvista.ImageDataFilters.cells_to_points` to transform the cell
            data into point data.

        orient_faces : bool, default: True
            Orient the faces of the generated contours so that they have consistent
            ordering and face outward. If ``False``, the generated polygons may have
            inconsistent ordering and orientation, which can negatively impact
            downstream calculations and the shading used for rendering.

            .. note::

                Orienting the faces can be computationally expensive for large meshes.
                Consider disabling this option to improve this filter's performance.

            .. warning::

                Enabling this option is `likely` to generate surfaces with normals
                pointing outward when ``pad_background`` is ``True`` and
                ``boundary_style`` is ``'external'`` (the default). However, this is
                not guaranteed if the generated surface is not closed or if internal
                boundaries are generated. Do not assume the normals will point outward
                in all cases.

        simplify_output : bool, optional
            Simplify the ``'boundary_labels'`` array as a single-component 1D array.
            If ``False``, the returned ``'boundary_labels'`` array is a two-component
            2D array. This simplification is useful when only external boundaries
            are generated and/or when visualizing internal boundaries. The
            simplification is as follows:

            - External boundaries are simplified by keeping the first component and
              removing the second. Since external polygons may only share a boundary
              with the background, the second component is always ``background_value``
              and therefore can be dropped without loss of information. The values
              of external boundaries always match the foreground values of the input.

            - Internal boundaries are simplified by assigning them unique negative
              values sequentially. E.g. the boundary label ``[1, 2]`` is replaced with
              ``-1``, ``[1, 3]`` is replaced with ``-2``, etc. The mapping to negative
              values is not fixed, and can change depending on the input.

              This simplification is particularly useful for unsigned integer labels
              (e.g. scalars with ``'uint8'`` dtype) since external boundaries
              will be positive and internal boundaries will be negative in this case.

            By default, the output is simplified when ``boundary_type`` is
            ``'external'`` or ``'strict_external'``, and is not simplified otherwise.

        smoothing : bool, default: True
            Smooth the generated surface using a constrained smoothing filter. Each
            point in the surface is smoothed as follows:

                For a point ``pi`` connected to a list of points ``pj`` via an edge, ``pi``
                is moved towards the average position of ``pj`` multiplied by the
                ``smoothing_relaxation`` factor, and limited by the ``smoothing_distance``
                constraint. This process is repeated either until convergence occurs, or
                the maximum number of ``smoothing_iterations`` is reached.

        smoothing_iterations : int, default: 16
            Maximum number of smoothing iterations to use.

        smoothing_relaxation : float, default: 0.5
            Relaxation factor used at each smoothing iteration.

        smoothing_distance : float, default: None
            Maximum distance each point is allowed to move (in any direction) during
            smoothing. This distance may be scaled with ``smoothing_scale``. By default,
            the distance is computed dynamically from the image spacing as:

                ``distance = norm(image_spacing) * smoothing_scale``.

        smoothing_scale : float, default: 1.0
            Relative scaling factor applied to ``smoothing_distance``. See that
            parameter for details.

        progress_bar : bool, default: False
            Display a progress bar to indicate progress.

        Returns
        -------
        pyvista.PolyData
            Surface mesh of labeled regions.

        See Also
        --------
        :meth:`~pyvista.DataSetFilters.voxelize_binary_mask`
            Filter that generates binary labeled :class:`~pyvista.ImageData` from
            :class:`~pyvista.PolyData` surface contours. Can beloosely considered as
            an inverse of this filter.

        :meth:`~pyvista.ImageDataFilters.cells_to_points`
            Re-mesh :class:`~pyvista.ImageData` to a points-based representation.

        :meth:`~pyvista.DataSetFilters.extract_values`
            Threshold-like filter which can used to process the multi-component
            scalars generated by this filter.

        :meth:`~pyvista.DataSetFilters.contour`
            Generalized contouring method which uses MarchingCubes or FlyingEdges.

        :meth:`~pyvista.DataSetFilters.pack_labels`
            Function used internally by SurfaceNets to generate contiguous label data.

        :meth:`~pyvista.DataSetFilters.color_labels`
            Color labeled data, e.g. labeled volumes or contours.

        :ref:`contouring_example`, :ref:`anatomical_groups_example`
            Additional examples using this filter.

        References
        ----------
        S. Frisken, “SurfaceNets for Multi-Label Segmentations with Preservation of
        Sharp Boundaries”, J. Computer Graphics Techniques, 2022. Available online:
        http://jcgt.org/published/0011/01/03/

        W. Schroeder, S. Tsalikis, M. Halle, S. Frisken. A High-Performance SurfaceNets
        Discrete Isocontouring Algorithm. arXiv:2401.14906. 2024. Available online:
        `http://arxiv.org/abs/2401.14906 <http://arxiv.org/abs/2401.14906>`__

        Examples
        --------
        Load labeled image data with a background region ``0`` and four foreground
        regions.

        >>> import pyvista as pv
        >>> import numpy as np
        >>> from pyvista import examples
        >>> image = examples.load_channels()
        >>> label_ids = np.unique(image.active_scalars)
        >>> label_ids
        pyvista_ndarray([0, 1, 2, 3, 4])
        >>> image.dimensions
        (251, 251, 101)

        Crop the image to simplify the data.

        >>> image = image.extract_subset(voi=(75, 109, 75, 109, 85, 100))
        >>> image.dimensions
        (35, 35, 16)

        Plot the cropped image for context. Use :meth:`~pyvista.DataSetFilters.color_labels`
        to generate consistent coloring of the regions for all plots. Negative indexing
        is used for plotting internal boundaries.

        >>> def labels_plotter(mesh, zoom=None):
        ...     colored_mesh = mesh.color_labels(negative_indexing=True)
        ...     plotter = pv.Plotter()
        ...     plotter.add_mesh(colored_mesh, show_edges=True)
        ...     if zoom:
        ...         plotter.camera.zoom(zoom)
        ...     return plotter
        >>>
        >>> labels_plotter(image).show()

        Generate surface contours of the foreground regions and plot it. Note that
        the ``background_value`` is ``0`` by default.

        >>> contours = image.contour_labels()
        >>> labels_plotter(contours, zoom=1.5).show()

        By default, only external boundary polygons are generated and the returned
        ``'boundary_labels'`` array is a single-component array. The output values
        match the input label values.

        >>> contours['boundary_labels'].ndim
        1
        >>> np.unique(contours['boundary_labels'])
        pyvista_ndarray([1, 2, 3, 4])

        Set ``simplify_output`` to ``False`` to generate a two-component
        array instead showing the two boundary regions associated with each polygon.

        >>> contours = image.contour_labels(simplify_output=False)
        >>> contours['boundary_labels'].ndim
        2

        Show the unique values. Since only ``'external'`` boundaries are generated
        by default, the second component is always ``0`` (i.e. the ``background_value``).
        Note that all four foreground regions share a boundary with the background.

        >>> np.unique(contours['boundary_labels'], axis=0)
        array([[1, 0],
               [2, 0],
               [3, 0],
               [4, 0]])

        Repeat the example but this time generate internal contours only. The generated
        array is 2D by default.

        >>> contours = image.contour_labels('internal')
        >>> contours['boundary_labels'].ndim
        2

        Show the unique two-component boundary labels again. From these values we can
        determine that all foreground regions share an internal boundary with each
        other `except`  for regions ``1`` and ``3`` since the boundary value ``[1, 3]``
        is missing.

        >>> np.unique(contours['boundary_labels'], axis=0)
        array([[1, 2],
               [1, 4],
               [2, 3],
               [2, 4],
               [3, 4]])

        Simplify the output so that each internal multi-component boundary value is
        assigned a unique negative integer value instead. This makes it easier to
        visualize the result with :meth:`~pyvista.DataSetFilters.color_labels` using
        the ``negative_indexing`` option.

        >>> contours = image.contour_labels('internal', simplify_output=True)
        >>> contours['boundary_labels'].ndim
        1
        >>> np.unique(contours['boundary_labels'])
        pyvista_ndarray([-5, -4, -3, -2, -1])

        >>> labels_plotter(contours, zoom=1.5).show()

        Generate contours for all boundaries, and use ``select_outputs`` to filter
        the output to only include polygons which share a boundary with region ``3``.

        >>> region_3 = image.contour_labels(
        ...     'all', select_outputs=3, simplify_output=True
        ... )
        >>> labels_plotter(region_3, zoom=3).show()

        Note how using ``select_outputs`` preserves the sharp features and boundary
        labels for non-selected regions. If desired, use ``select_inputs`` instead to
        completely "ignore" non-selected regions.

        >>> region_3 = image.contour_labels(select_inputs=3)
        >>> labels_plotter(region_3, zoom=3).show()

        The sharp features are now smoothed and the internal boundaries are now labeled
        as external boundaries. Note that using ``'all'`` here is optional since
        using ``select_inputs`` converts previously-internal boundaries into external
        ones.

        Do not pad the image with background values before contouring. Since the input image
        has foreground regions visible at the edges of the image (e.g. the ``+Z`` bound),
        setting ``pad_background=False`` in this example causes the top and sides of
        the mesh to be "open".

        >>> surf = image.contour_labels(pad_background=False)
        >>> labels_plotter(surf, zoom=1.5).show()

        Disable smoothing to generate staircase-like surface. Without smoothing, the
        surface has quadrilateral cells by default.

        >>> surf = image.contour_labels(smoothing=False)
        >>> labels_plotter(surf, zoom=1.5).show()

        Keep smoothing enabled but reduce the smoothing scale. A smoothing scale
        less than one may help preserve sharp features (e.g. corners).

        >>> surf = image.contour_labels(smoothing_scale=0.5)
        >>> labels_plotter(surf, zoom=1.5).show()

        Use the ``'strict_external'`` style to compute external contours quickly. Note
        that this produces jagged and non-smooth boundaries between regions, which may
        not be desirable. Also note how the top of the surface is perfectly flat compared
        to the default ``'external'`` style (see first example above) since the strict
        style ignores the smoothing effects of all internal boundaries.

        >>> surf = image.contour_labels('strict_external')
        >>> labels_plotter(surf, zoom=1.5).show()

        """
        temp_scalars_name = '_PYVISTA_TEMP'

        def _get_unique_labels_no_background(
            array: NumpyArray[int], background: int
        ) -> NumpyArray[int]:
            unique = np.unique(array)
            return unique[unique != background]

        def _get_alg_input(image: ImageData, scalars_: str | None) -> ImageData:
            if scalars_ is None:
                set_default_active_scalars(image)
                field, scalars_ = image.active_scalars_info
            else:
                field = image.get_array_association(scalars_, preference='point')

            return (
                image
                if field == FieldAssociation.POINT
                else image.cells_to_points(scalars=scalars_, copy=False)
            )

        def _process_select_inputs(
            image: ImageData,
            select_inputs_: int | VectorLike[int],
            scalars_: pyvista_ndarray,
        ) -> NumpyArray[int]:
            select_inputs = np.atleast_1d(select_inputs_)
            # Remove non-selected label ids from the input. We do this by setting
            # non-selected ids to the background value to remove them from the input
            temp_scalars = scalars_.copy()
            input_ids = _get_unique_labels_no_background(temp_scalars, background_value)
            keep_labels = [*select_inputs, background_value]
            for label in input_ids:
                if label not in keep_labels:
                    temp_scalars[temp_scalars == label] = background_value

            image.point_data[temp_scalars_name] = temp_scalars
            image.set_active_scalars(temp_scalars_name, preference='point')

            return input_ids

        def _set_output_mesh_type(alg_: _vtk.vtkSurfaceNets3D):
            if output_mesh_type is None:
                alg_.SetOutputMeshTypeToDefault()
            elif output_mesh_type == 'quads':
                alg_.SetOutputMeshTypeToQuads()
            else:  # output_mesh_type == 'triangles':
                alg_.SetOutputMeshTypeToTriangles()

        def _configure_boundaries(
            alg_: _vtk.vtkSurfaceNets3D,
            *,
            array_: pyvista_ndarray,
            select_inputs_: int | VectorLike[int] | None,
            select_outputs_: int | VectorLike[int] | None,
        ):
            # WARNING: Setting the output style to default or boundary does not really work
            # as expected. Specifically, `SetOutputStyleToDefault` by itself will not actually
            # produce meshes with interior faces at the boundaries between foreground regions
            # (even though this is what is suggested by the docs). Instead, simply calling
            # `SetLabels` below will enable internal boundaries, regardless of the value of
            # `OutputStyle`. Also, using `SetOutputStyleToBoundary` generates jagged/rough
            # 'lines' between two exterior regions; enabling internal boundaries fixes this.
            input_ids = (
                _process_select_inputs(alg_input, select_inputs_, array_)
                if select_inputs_ is not None
                else None
            )
            alg_.SetOutputStyleToSelected()
            if select_outputs_ is not None:
                # Use selected outputs
                output_ids = _get_unique_labels_no_background(
                    np.atleast_1d(select_outputs_),
                    background_value,
                )
            elif input_ids is not None:
                # Set outputs to be same as inputs
                output_ids = input_ids
            else:
                # Output all labels
                output_ids = _get_unique_labels_no_background(
                    array_,
                    background_value,
                )
            output_ids = output_ids.astype(float)

            # Add selected outputs
            [alg.AddSelectedLabel(label_id) for label_id in output_ids]  # type: ignore[func-returns-value]

            # The following logic enables the generation of internal boundaries
            if input_ids is not None:
                # Generate internal boundaries for selected inputs only
                internal_ids: NumpyArray[int] = input_ids
            elif select_outputs is None:
                # No inputs or outputs selected, so generate internal
                # boundaries for all labels in input array
                internal_ids = output_ids
            else:
                internal_ids = _get_unique_labels_no_background(
                    array_,
                    background_value,
                )

            [alg.SetLabel(int(val), val) for val in internal_ids]  # type: ignore[func-returns-value]

        def _configure_smoothing(
            alg_: _vtk.vtkSurfaceNets3D,
            *,
            spacing_: tuple[float, float, float],
            iterations_: int,
            relaxation_: float,
            scale_: float,
            distance_: float | None,
        ):
            def _is_small_number(num) -> bool | np.bool_:
                return isinstance(num, (float, int, np.floating, np.integer)) and num < 1e-8

            if smoothing and not _is_small_number(scale_) and not _is_small_number(distance_):
                # Only enable smoothing if distance is not very small, since a small
                # distance will actually result in large smoothing (suspected division
                # by zero error in vtk code)
                alg_.SmoothingOn()
                alg_.GetSmoother().SetNumberOfIterations(iterations_)
                alg_.GetSmoother().SetRelaxationFactor(relaxation_)

                # Auto-constraints are On by default which only allows you to scale
                # relative distance (with SetConstraintScale) but not set its value
                # directly. Here, we turn this off so that we can both set its value
                # and/or scale it independently
                alg_.AutomaticSmoothingConstraintsOff()

                # Dynamically calculate distance if not specified.
                # This emulates the auto-constraint calc from vtkSurfaceNets3D
                distance_ = distance_ or np.linalg.norm(spacing_)
                alg_.GetSmoother().SetConstraintDistance(distance_ * scale_)
            else:
                alg_.SmoothingOff()

        if not hasattr(_vtk, 'vtkSurfaceNets3D'):  # pragma: no cover
            from pyvista.core.errors import VTKVersionError  # noqa: PLC0415

            msg = 'Surface nets 3D require VTK 9.3.0 or newer.'
            raise VTKVersionError(msg)

        _validation.check_contains(
            ['all', 'internal', 'external', 'strict_external'],
            must_contain=boundary_style,
            name='boundary_style',
        )
        _validation.check_contains(
            [None, 'quads', 'triangles'],
            must_contain=output_mesh_type,
            name='output_mesh_type',
        )

        alg_input = _get_alg_input(self, scalars)
        active_scalars = cast('pyvista.pyvista_ndarray', alg_input.active_scalars)
        if np.allclose(active_scalars, background_value):
            # Empty input, no contour will be generated
            return pyvista.PolyData()

        # Pad with background values to close surfaces at image boundaries
        alg_input = alg_input.pad_image(background_value) if pad_background else alg_input

        alg = _vtk.vtkSurfaceNets3D()
        alg.SetBackgroundLabel(background_value)
        alg.SetInputData(alg_input)

        _set_output_mesh_type(alg)
        if boundary_style == 'strict_external':
            # Use default alg parameters
            if select_inputs is not None or select_outputs is not None:
                msg = 'Selecting inputs and/or outputs is not supported by `strict_external`.'
                raise TypeError(msg)
        else:
            _configure_boundaries(
                alg,
                array_=cast('pyvista.pyvista_ndarray', alg_input.active_scalars),
                select_inputs_=select_inputs,
                select_outputs_=select_outputs,
            )
        _configure_smoothing(
            alg,
            spacing_=alg_input.spacing,
            iterations_=smoothing_iterations,
            relaxation_=smoothing_relaxation,
            scale_=smoothing_scale,
            distance_=smoothing_distance,
        )

        # Get output
        # Suppress improperly used INFO for debugging messages in vtkSurfaceNets3D
        with pyvista.vtk_verbosity('off'):
            _update_alg(alg, progress_bar=progress_bar, message='Generating label contours')

        output: pyvista.PolyData = _get_output(alg)

        (  # Clear temp scalars from input
            alg_input.point_data.remove(temp_scalars_name)
            if temp_scalars_name in alg_input.point_data
            else None
        )

        VTK_NAME = 'BoundaryLabels'
        PV_NAME = 'boundary_labels'
        if VTK_NAME in output.cell_data.keys():
            labels_array = output.cell_data[VTK_NAME]
            if not all(labels_array.shape):
                # Array is empty but has non-zero shape, fix it here
                # Mesh may also have non-zero points but this is cleaned later
                output.cell_data[VTK_NAME] = np.empty((0, 0))
            output.rename_array(VTK_NAME, PV_NAME)
            if boundary_style in ['external', 'internal']:
                # Output contains all boundary cells, need to remove cells we don't want
                is_external = np.any(labels_array == background_value, axis=1)
                remove = is_external if boundary_style == 'internal' else ~is_external
                output.remove_cells(remove, inplace=True)

        is_external = 'external' in boundary_style
        if simplify_output is None:
            simplify_output = is_external
        if simplify_output:
            # Simplify scalars to a single component
            if not is_external:
                # Replace internal boundary values with negative integers
                labels_array = output.cell_data[PV_NAME]
                is_internal = (
                    np.full((output.n_cells,), True)
                    if boundary_style == 'internal'
                    else np.all(labels_array != background_value, axis=1)
                )
                internal_values = labels_array[is_internal, :]
                unique_values = np.unique(internal_values, axis=0)
                for i, value in enumerate(unique_values):
                    is_value = np.all(labels_array == value, axis=1)
                    labels_array[is_value, 0] = -(i + 1)  # type: ignore[index]

            # Keep first component only
            output.cell_data[PV_NAME] = output.cell_data[PV_NAME][:, 0]

        if select_outputs is not None:
            # This option generates unused points
            # Use clean to remove these points (without merging points)
            output.clean(
                point_merging=False,
                lines_to_points=False,
                polys_to_lines=False,
                strips_to_polys=False,
                inplace=True,
            )

        if orient_faces and output.n_cells > 0:
            if pyvista.vtk_version_info >= (9, 4):
                filter_ = _vtk.vtkOrientPolyData()
                filter_.SetInputData(output)
                filter_.ConsistencyOn()
                filter_.AutoOrientNormalsOn()
                filter_.NonManifoldTraversalOn()
                filter_.Update()
                oriented = wrap(filter_.GetOutput())
                output.points = oriented.points
                output.faces = oriented.faces
            else:
                # Orient the faces but discard the normals array
                output.compute_normals(
                    cell_normals=True,
                    point_normals=False,
                    consistent_normals=True,
                    auto_orient_normals=True,
                    non_manifold_traversal=True,
                    inplace=True,
                )
                del output.cell_data['Normals']
        return output

    def points_to_cells(  # type: ignore[misc]
        self: ImageData,
        scalars: str | None = None,
        *,
        dimensionality: VectorLike[bool]
        | Literal[0, 1, 2, 3, '0D', '1D', '2D', '3D', 'preserve'] = 'preserve',
        copy: bool = True,
    ):
        """Re-mesh image data from a point-based to a cell-based representation.

        This filter changes how image data is represented. Data represented as points
        at the input is re-meshed into an alternative representation as cells at the
        output. Only the :class:`~pyvista.ImageData` container is modified so that
        the number of input points equals the number of output cells. The re-meshing is
        otherwise lossless in the sense that point data at the input is passed through
        unmodified and stored as cell data at the output. Any cell data at the input is
        ignored and is not used by this filter.

        To change the image data's representation, the input points are used to
        represent the centers of the output cells. This has the effect of "growing" the
        input image dimensions by one along each axis (i.e. half the cell width on each
        side). For example, an image with 100 points and 99 cells along an axis at the
        input will have 101 points and 100 cells at the output. If the input has 1mm
        spacing, the axis size will also increase from 99mm to 100mm. By default,
        only non-singleton dimensions are increased such that 1D or 2D inputs remain
        1D or 2D at the output.

        Since filters may be inherently cell-based (e.g. some :class:`~pyvista.DataSetFilters`)
        or may operate on point data exclusively (e.g. most :class:`~pyvista.ImageDataFilters`),
        re-meshing enables the same data to be used with either kind of filter while
        ensuring the input data to those filters has the appropriate representation.
        This filter is also useful when plotting image data to achieve a desired visual
        effect, such as plotting images as voxel cells instead of as points.

        .. note::
            Only the input's :attr:`~pyvista.ImageData.dimensions`, and
            :attr:`~pyvista.ImageData.origin` are modified by this filter. Other spatial
            properties such as :attr:`~pyvista.ImageData.spacing` and
            :attr:`~pyvista.ImageData.direction_matrix` are not affected.

        .. versionadded:: 0.44.0

        See Also
        --------
        cells_to_points
            Inverse of this filter to represent cells as points.
        :meth:`~pyvista.DataObjectFilters.cell_data_to_point_data`
            Resample point data as cell data without modifying the container.
        :meth:`~pyvista.DataObjectFilters.cell_data_to_point_data`
            Resample cell data as point data without modifying the container.

        Parameters
        ----------
        scalars : str, optional
            Name of point data scalars to pass through to the output as cell data. Use
            this parameter to restrict the output to only include the specified array.
            By default, all point data arrays at the input are passed through as cell
            data at the output.

        dimensionality : VectorLike[bool], Literal[0, 1, 2, 3, "0D", "1D", "2D", "3D", "preserve"]
            Control which dimensions will be modified by the filter.
            ``'preserve'`` is used by default.

            - Can be specified as a sequence of 3 boolean to allow modification on a per
                dimension basis.
            - ``0`` or ``'0D'``: convenience alias to output a 0D ImageData with
              dimensions ``(1, 1, 1)``. Only valid for 0D inputs.
            - ``1`` or ``'1D'``: convenience alias to output a 1D ImageData where
              exactly one dimension is greater than one, e.g. ``(>1, 1, 1)``. Only valid
              for 0D or 1D inputs.
            - ``2`` or ``'2D'``: convenience alias to output a 2D ImageData where
              exactly two dimensions are greater than one, e.g. ``(>1, >1, 1)``. Only
              valid for 0D, 1D, or 2D inputs.
            - ``3`` or ``'3D'``: convenience alias to output a 3D ImageData, where all
              three dimensions are greater than one, e.g. ``(>1, >1, >1)``. Valid for
              any 0D, 1D, 2D, or 3D inputs.
            - ``'preserve'`` (default): convenience alias to not modify singleton
              dimensions.

        copy : bool, default: True
            Copy the input point data before associating it with the output cell data.
            If ``False``, the input and output will both refer to the same data array(s).

        Returns
        -------
        pyvista.ImageData
            Image with a cell-based representation.

        Examples
        --------
        Load an image with point data.

        >>> from pyvista import examples
        >>> image = examples.load_uniform()

        Show the current properties and point arrays of the image.

        >>> image
        ImageData (...)
          N Cells:      729
          N Points:     1000
          X Bounds:     0.000e+00, 9.000e+00
          Y Bounds:     0.000e+00, 9.000e+00
          Z Bounds:     0.000e+00, 9.000e+00
          Dimensions:   10, 10, 10
          Spacing:      1.000e+00, 1.000e+00, 1.000e+00
          N Arrays:     2

        >>> image.point_data.keys()
        ['Spatial Point Data']

        Re-mesh the points and point data as cells and cell data.

        >>> cells_image = image.points_to_cells()

        Show the properties and cell arrays of the re-meshed image.

        >>> cells_image
        ImageData (...)
          N Cells:      1000
          N Points:     1331
          X Bounds:     -5.000e-01, 9.500e+00
          Y Bounds:     -5.000e-01, 9.500e+00
          Z Bounds:     -5.000e-01, 9.500e+00
          Dimensions:   11, 11, 11
          Spacing:      1.000e+00, 1.000e+00, 1.000e+00
          N Arrays:     1

        >>> cells_image.cell_data.keys()
        ['Spatial Point Data']

        Observe that:

        - The input point array is now a cell array
        - The output has one less array (the input cell data is ignored)
        - The dimensions have increased by one
        - The bounds have increased by half the spacing
        - The output ``N Cells`` equals the input ``N Points``

        Since the input points are 3D (i.e. there are no singleton dimensions), the
        output cells are 3D :attr:`~pyvista.CellType.VOXEL` cells.

        >>> cells_image.get_cell(0).type
        <CellType.VOXEL: 11>

        If the input points are 2D (i.e. one dimension is singleton), the
        output cells are 2D :attr:`~pyvista.CellType.PIXEL` cells when ``dimensions`` is
        set to ``'preserve'``.

        >>> image2D = examples.download_beach()
        >>> image2D.dimensions
        (100, 100, 1)

        >>> pixel_cells_image = image2D.points_to_cells(dimensionality='preserve')
        >>> pixel_cells_image.dimensions
        (101, 101, 1)
        >>> pixel_cells_image.get_cell(0).type
        <CellType.PIXEL: 8>

        This is equivalent as requesting a 2D output.

        >>> pixel_cells_image = image2D.points_to_cells(dimensionality='2D')
        >>> pixel_cells_image.dimensions
        (101, 101, 1)
        >>> pixel_cells_image.get_cell(0).type
        <CellType.PIXEL: 8>

        Use ``(True, True, True)`` to re-mesh 2D points as 3D cells.

        >>> voxel_cells_image = image2D.points_to_cells(
        ...     dimensionality=(True, True, True)
        ... )
        >>> voxel_cells_image.dimensions
        (101, 101, 2)
        >>> voxel_cells_image.get_cell(0).type
        <CellType.VOXEL: 11>

        Or request a 3D output.

        >>> voxel_cells_image = image2D.points_to_cells(dimensionality='3D')
        >>> voxel_cells_image.dimensions
        (101, 101, 2)
        >>> voxel_cells_image.get_cell(0).type
        <CellType.VOXEL: 11>

        See :ref:`image_representations_example` for more examples using this filter.

        """
        if scalars is not None:
            field = self.get_array_association(scalars, preference='point')
            if field != FieldAssociation.POINT:
                msg = (
                    f"Scalars '{scalars}' must be associated with point data. "
                    f'Got {field.name.lower()} data instead.'
                )
                raise ValueError(msg)
        return self._remesh_points_cells(
            points_to_cells=True,
            scalars=scalars,
            dimensionality=dimensionality,
            copy=copy,
        )

    def cells_to_points(  # type: ignore[misc]
        self: ImageData,
        scalars: str | None = None,
        *,
        dimensionality: VectorLike[bool]
        | Literal[0, 1, 2, 3, '0D', '1D', '2D', '3D', 'preserve'] = 'preserve',
        copy: bool = True,
    ):
        """Re-mesh image data from a cell-based to a point-based representation.

        This filter changes how image data is represented. Data represented as cells
        at the input is re-meshed into an alternative representation as points at the
        output. Only the :class:`~pyvista.ImageData` container is modified so that
        the number of input cells equals the number of output points. The re-meshing is
        otherwise lossless in the sense that cell data at the input is passed through
        unmodified and stored as point data at the output. Any point data at the input is
        ignored and is not used by this filter.

        To change the image data's representation, the input cell centers are used to
        represent the output points. This has the effect of "shrinking" the
        input image dimensions by one along each axis (i.e. half the cell width on each
        side). For example, an image with 101 points and 100 cells along an axis at the
        input will have 100 points and 99 cells at the output. If the input has 1mm
        spacing, the axis size will also decrease from 100mm to 99mm.

        Since filters may be inherently cell-based (e.g. some :class:`~pyvista.DataSetFilters`)
        or may operate on point data exclusively (e.g. most :class:`~pyvista.ImageDataFilters`),
        re-meshing enables the same data to be used with either kind of filter while
        ensuring the input data to those filters has the appropriate representation.
        This filter is also useful when plotting image data to achieve a desired visual
        effect, such as plotting images as points instead of as voxel cells.

        .. note::
            Only the input's :attr:`~pyvista.ImageData.dimensions`, and
            :attr:`~pyvista.ImageData.origin` are modified by this filter. Other spatial
            properties such as :attr:`~pyvista.ImageData.spacing` and
            :attr:`~pyvista.ImageData.direction_matrix` are not affected.

        .. versionadded:: 0.44.0

        See Also
        --------
        points_to_cells
            Inverse of this filter to represent points as cells.
        :meth:`~pyvista.DataObjectFilters.cell_data_to_point_data`
            Resample cell data as point data without modifying the container.
        :meth:`~pyvista.DataObjectFilters.cell_data_to_point_data`
            Resample point data as cell data without modifying the container.

        Parameters
        ----------
        scalars : str, optional
            Name of cell data scalars to pass through to the output as point data. Use
            this parameter to restrict the output to only include the specified array.
            By default, all cell data arrays at the input are passed through as point
            data at the output.

        dimensionality : VectorLike[bool], Literal[0, 1, 2, 3, "0D", "1D", "2D", "3D", "preserve"]
            Control which dimensions will be modified by the filter.
            ``'preserve'`` is used by default.

            - Can be specified as a sequence of 3 boolean to allow modification on a per
                dimension basis.
            - ``0`` or ``'0D'``: convenience alias to output a 0D ImageData with
              dimensions ``(1, 1, 1)``. Only valid for 0D inputs.
            - ``1`` or ``'1D'``: convenience alias to output a 1D ImageData where
              exactly one dimension is greater than one, e.g. ``(>1, 1, 1)``. Only valid
              for 0D or 1D inputs.
            - ``2`` or ``'2D'``: convenience alias to output a 2D ImageData where
              exactly two dimensions are greater than one, e.g. ``(>1, >1, 1)``. Only
              valid for 0D, 1D, or 2D inputs.
            - ``3`` or ``'3D'``: convenience alias to output a 3D ImageData, where all
              three dimensions are greater than one, e.g. ``(>1, >1, >1)``. Valid for
              any 0D, 1D, 2D, or 3D inputs.
            - ``'preserve'`` (default): convenience alias to not modify singleton
              dimensions.

            .. note::
                This filter does not modify singleton dimensions with ``dimensionality``
                set as ``'preserve'`` by default.

        copy : bool, default: True
            Copy the input cell data before associating it with the output point data.
            If ``False``, the input and output will both refer to the same data array(s).

        Returns
        -------
        pyvista.ImageData
            Image with a point-based representation.

        Examples
        --------
        Load an image with cell data.

        >>> from pyvista import examples
        >>> image = examples.load_uniform()

        Show the current properties and cell arrays of the image.

        >>> image
        ImageData (...)
          N Cells:      729
          N Points:     1000
          X Bounds:     0.000e+00, 9.000e+00
          Y Bounds:     0.000e+00, 9.000e+00
          Z Bounds:     0.000e+00, 9.000e+00
          Dimensions:   10, 10, 10
          Spacing:      1.000e+00, 1.000e+00, 1.000e+00
          N Arrays:     2

        >>> image.cell_data.keys()
        ['Spatial Cell Data']

        Re-mesh the cells and cell data as points and point data.

        >>> points_image = image.cells_to_points()

        Show the properties and point arrays of the re-meshed image.

        >>> points_image
        ImageData (...)
          N Cells:      512
          N Points:     729
          X Bounds:     5.000e-01, 8.500e+00
          Y Bounds:     5.000e-01, 8.500e+00
          Z Bounds:     5.000e-01, 8.500e+00
          Dimensions:   9, 9, 9
          Spacing:      1.000e+00, 1.000e+00, 1.000e+00
          N Arrays:     1

        >>> points_image.point_data.keys()
        ['Spatial Cell Data']

        Observe that:

        - The input cell array is now a point array
        - The output has one less array (the input point data is ignored)
        - The dimensions have decreased by one
        - The bounds have decreased by half the spacing
        - The output ``N Points`` equals the input ``N Cells``

        See :ref:`image_representations_example` for more examples using this filter.

        """
        if scalars is not None:
            field = self.get_array_association(scalars, preference='cell')
            if field != FieldAssociation.CELL:
                msg = (
                    f"Scalars '{scalars}' must be associated with cell data. "
                    f'Got {field.name.lower()} data instead.'
                )
                raise ValueError(msg)
        return self._remesh_points_cells(
            points_to_cells=False,
            scalars=scalars,
            dimensionality=dimensionality,
            copy=copy,
        )

    def _remesh_points_cells(  # type: ignore[misc]
        self: ImageData,
        *,
        points_to_cells: bool,
        scalars: str | None,
        dimensionality: VectorLike[bool] | Literal[0, 1, 2, 3, '0D', '1D', '2D', '3D', 'preserve'],
        copy: bool,
    ):
        """Re-mesh points to cells or vice-versa.

        The active cell or point scalars at the input will be set as active point or
        cell scalars at the output, respectively.

        Parameters
        ----------
        points_to_cells : bool
            Set to ``True`` to re-mesh points to cells.
            Set to ``False`` to re-mesh cells to points.

        scalars : str
            If set, only these scalars are passed through.

        dimensionality : VectorLike[bool], Literal[0, 1, 2, 3, '0D', '1D', '2D', '3D', 'preserve']
            Control which dimensions will be modified by the filter.

            - Can be specified as a sequence of 3 boolean to allow modification on a per
                dimension basis.
            - ``0`` or ``'0D'``: convenience alias to output a 0D ImageData with
              dimensions ``(1, 1, 1)``. Only valid for 0D inputs.
            - ``1`` or ``'1D'``: convenience alias to output a 1D ImageData where
              exactly one dimension is greater than one, e.g. ``(>1, 1, 1)``. Only valid
              for 0D or 1D inputs.
            - ``2`` or ``'2D'``: convenience alias to output a 2D ImageData where
              exactly two dimensions are greater than one, e.g. ``(>1, >1, 1)``. Only
              valid for 0D, 1D, or 2D inputs.
            - ``3`` or ``'3D'``: convenience alias to output a 3D ImageData, where all
              three dimensions are greater than one, e.g. ``(>1, >1, >1)``. Valid for
              any 0D, 1D, 2D, or 3D inputs.
            - ``'preserve'``: convenience alias to not modify singleton
              dimensions.

        copy : bool
            Copy the input data before associating it with the output data.

        Returns
        -------
        pyvista.ImageData
            Re-meshed image.

        """

        def _get_output_scalars(preference):
            active_scalars = self.active_scalars_name
            if active_scalars:
                field = self.get_array_association(
                    active_scalars,
                    preference=preference,
                )
                active_scalars = active_scalars if field.name.lower() == preference else None
            return active_scalars

        point_data = self.point_data
        cell_data = self.cell_data

        # Get data to use and operations to perform for the conversion
        new_image = pyvista.ImageData()

        if points_to_cells:
            output_scalars = scalars or _get_output_scalars('point')
            # Enlarge image so points become cell centers
            origin_operator = operator.sub
            dims_operator = operator.add  # Increase dimensions
            old_data = point_data
            new_data = new_image.cell_data
        else:  # cells_to_points
            output_scalars = scalars or _get_output_scalars('cell')
            # Shrink image so cell centers become points
            origin_operator = operator.add
            dims_operator = operator.sub  # Decrease dimensions
            old_data = cell_data
            new_data = new_image.point_data

        dims_mask, dims_result = self._validate_dimensional_operation(
            operation_mask=dimensionality, operator=dims_operator, operation_size=1
        )

        # Prepare the new image
        new_image.origin = origin_operator(
            self.origin,
            (np.array(self.spacing) / 2) * dims_mask,
        )
        extent_min = self.extent[::2]
        new_image.extent = (
            extent_min[0],
            extent_min[0] + dims_result[0] - 1,
            extent_min[1],
            extent_min[1] + dims_result[1] - 1,
            extent_min[2],
            extent_min[2] + dims_result[2] - 1,
        )
        new_image.spacing = self.spacing
        new_image.direction_matrix = self.direction_matrix

        # Check the validity of the operation
        if points_to_cells:
            if new_image.n_cells != self.n_points:
                msg = (
                    'Cannot re-mesh points to cells. The dimensions of the input'
                    f' {self.dimensions} is not compatible with the dimensions of the'
                    f' output {new_image.dimensions} and would require to map'
                    f' {self.n_points} points on {new_image.n_cells} cells.'
                )
                raise ValueError(msg)
        elif new_image.n_points != self.n_cells:
            msg = (
                'Cannot re-mesh cells to points. The dimensions of the input'
                f' {self.dimensions} is not compatible with the dimensions of the'
                f' output {new_image.dimensions} and would require to map'
                f' {self.n_cells} cells on {new_image.n_points} points.'
            )
            raise ValueError(msg)

        # Copy field data
        new_image.field_data.update(self.field_data)

        # Copy old data (point or cell) to new data (cell or point)
        array_names = [scalars] if scalars else old_data.keys()
        for array_name in array_names:
            new_data[array_name] = old_data[array_name].copy() if copy else old_data[array_name]

        new_image.set_active_scalars(output_scalars)
        return new_image

    def pad_image(
        self,
        pad_value: float | VectorLike[float] | Literal['wrap', 'mirror'] = 0.0,
        *,
        pad_size: int | VectorLike[int] = 1,
        dimensionality: VectorLike[bool]
        | Literal[0, 1, 2, 3, '0D', '1D', '2D', '3D', 'preserve'] = 'preserve',
        scalars: str | None = None,
        pad_all_scalars: bool = False,
        progress_bar: bool = False,
        pad_singleton_dims: bool | None = None,
    ) -> pyvista.ImageData:
        """Enlarge an image by padding its boundaries with new points.

        .. versionadded:: 0.44.0

        Padded points may be mirrored, wrapped, or filled with a constant value. By
        default, all boundaries of the image are padded with a single constant value.

        This filter is designed to work with 1D, 2D, or 3D image data and will only pad
        non-singleton dimensions unless otherwise specified.

        Parameters
        ----------
        pad_value : float | sequence[float] | 'mirror' | 'wrap', default: 0.0
            Padding value(s) given to new points outside the original image extent.
            Specify:

            - a number: New points are filled with the specified constant value.
            - a vector: New points are filled with the specified multi-component vector.
            - ``'wrap'``: New points are filled by wrapping around the padding axis.
            - ``'mirror'``: New points are filled by mirroring the padding axis.

        pad_size : int | sequence[int], default: 1
            Number of points to add to the image boundaries. Specify:

            - A single value to pad all boundaries equally.
            - Two values, one for each ``(X, Y)`` axis, to apply symmetric padding to
              each axis independently.
            - Three values, one for each ``(X, Y, Z)`` axis, to apply symmetric padding
              to each axis independently.
            - Four values, one for each ``(-X, +X, -Y, +Y)`` boundary, to apply
              padding to each boundary independently.
            - Six values, one for each ``(-X, +X, -Y, +Y, -Z, +Z)`` boundary, to apply
              padding to each boundary independently.

        dimensionality : VectorLike[bool], Literal[1, 2, 3, "1D", "2D", "3D", "preserve"]
            Control which dimensions will be padded by the filter.
            ``'preserve'`` is used by default.

            - Can be specified as a sequence of 3 boolean to apply padding on a per
                dimension basis.
            - ``1`` or ``'1D'``: apply padding such that the output is a 1D ImageData
              where exactly one dimension is greater than one, e.g. ``(>1, 1, 1)``.
              Only valid for 0D or 1D inputs.
            - ``2`` or ``'2D'``: apply padding such that the output is a 2D ImageData
              where exactly two dimensions are greater than one, e.g. ``(>1, >1, 1)``.
              Only valid for 0D, 1D, or 2D inputs.
            - ``3`` or ``'3D'``: apply padding such that the output is a 3D ImageData,
              where all three dimensions are greater than one, e.g. ``(>1, >1, >1)``.
              Valid for any 0D, 1D, 2D, or 3D inputs.

            .. note::
                The ``pad_size`` for singleton dimensions is set to ``0`` by default, even
                if non-zero pad sizes are specified for these axes with this parameter.
                Set ``dimensionality`` to a value different than ``'preserve'`` to
                override this behavior and enable padding any or all dimensions.

            .. versionadded:: 0.45.0

        scalars : str, optional
            Name of scalars to pad. Defaults to currently active scalars. Unless
            ``pad_all_scalars`` is ``True``, only the specified ``scalars`` are included
            in the output.

        pad_all_scalars : bool, default: False
            Pad all point data scalars and include them in the output. This is useful
            for padding images with multiple scalars. If ``False``, only the specified
            ``scalars`` are padded.

        progress_bar : bool, default: False
            Display a progress bar to indicate progress.

        pad_singleton_dims : bool, optional
            Control whether to pad singleton dimensions.

            .. deprecated:: 0.45.0
                Deprecated, use ``dimensionality='preserve'`` instead of
                ``pad_singleton_dims=True`` and ``dimensionality='3D'`` instead of
                ``pad_singleton_dims=False``.

                Estimated removal on v0.48.0.

        Returns
        -------
        pyvista.ImageData
            Padded image.

        See Also
        --------
        crop, resample, contour_labels

        Examples
        --------
        Pad a grayscale image with a 100-pixel wide border. The padding is black
        (i.e. has a value of ``0``) by default.

        >>> import pyvista as pv
        >>> from pyvista import examples
        >>>
        >>> gray_image = examples.download_moonlanding_image()
        >>> gray_image.dimensions
        (630, 474, 1)
        >>> padded = gray_image.pad_image(pad_size=100)
        >>> padded.dimensions
        (830, 674, 1)

        Plot the image. To show grayscale images correctly, we define a custom plotting
        method.

        >>> def grayscale_image_plotter(image):
        ...     import vtk
        ...
        ...     actor = vtk.vtkImageActor()
        ...     actor.GetMapper().SetInputData(image)
        ...     actor.GetProperty().SetInterpolationTypeToNearest()
        ...     plot = pv.Plotter()
        ...     plot.add_actor(actor)
        ...     plot.view_xy()
        ...     plot.camera.tight()
        ...     return plot
        >>>
        >>> plot = grayscale_image_plotter(padded)
        >>> plot.show()

        Pad only the x-axis with a white border.

        >>> padded = gray_image.pad_image(pad_value=255, pad_size=(200, 0))
        >>> plot = grayscale_image_plotter(padded)
        >>> plot.show()

        Pad with wrapping.

        >>> padded = gray_image.pad_image('wrap', pad_size=100)
        >>> plot = grayscale_image_plotter(padded)
        >>> plot.show()

        Pad with mirroring.

        >>> padded = gray_image.pad_image('mirror', pad_size=100)
        >>> plot = grayscale_image_plotter(padded)
        >>> plot.show()

        Pad a color image using multi-component color vectors. Here, RGBA values are
        used.

        >>> color_image = examples.download_beach()
        >>> red = (255, 0, 0)  # RGB
        >>> padded = color_image.pad_image(pad_value=red, pad_size=50)
        >>>
        >>> plot_kwargs = dict(cpos='xy', zoom='tight', rgb=True, show_axes=False)
        >>> padded.plot(**plot_kwargs)

        Pad each edge of the image separately with a different color.

        >>> orange = pv.Color('orange').int_rgb
        >>> purple = pv.Color('purple').int_rgb
        >>> blue = pv.Color('blue').int_rgb
        >>> green = pv.Color('green').int_rgb
        >>>
        >>> padded = color_image.pad_image(orange, pad_size=(25, 0, 0, 0))
        >>> padded = padded.pad_image(purple, pad_size=(0, 25, 0, 0))
        >>> padded = padded.pad_image(blue, pad_size=(0, 0, 25, 0))
        >>> padded = padded.pad_image(green, pad_size=(0, 0, 0, 25))
        >>>
        >>> padded.plot(**plot_kwargs)

        """
        # Deprecated on v0.45.0, estimated removal on v0.48.0
        if pad_singleton_dims is not None:
            if pad_singleton_dims:
                warnings.warn(
                    'Use of `pad_singleton_dims=True` is deprecated. '
                    'Use `dimensionality="3D"` instead',
                    PyVistaDeprecationWarning,
                )
                dimensionality = '3D'
            else:
                warnings.warn(
                    'Use of `pad_singleton_dims=False` is deprecated. '
                    'Use `dimensionality="preserve"` instead',
                    PyVistaDeprecationWarning,
                )
                dimensionality = 'preserve'

        def _get_num_components(array_):
            return 1 if array_.ndim == 1 else array_.shape[1]

        # Validate scalars
        if scalars is None:
            set_default_active_scalars(self)  # type: ignore[arg-type]
            field, scalars = self.active_scalars_info  # type: ignore[attr-defined]
        else:
            field = self.get_array_association(scalars, preference='point')  # type: ignore[attr-defined]
        if field != FieldAssociation.POINT:
            msg = (
                f"Scalars '{scalars}' must be associated with point data. "
                f'Got {field.name.lower()} data instead.'
            )
            raise ValueError(msg)

        all_pad_sizes = _validate_padding(pad_size)

        # Combine size 2 by 2 to get a (3, ) shaped array
        dims_mask, _ = self._validate_dimensional_operation(
            operation_mask=dimensionality,
            operator=operator.add,
            operation_size=all_pad_sizes[::2] + all_pad_sizes[1::2],
        )
        all_pad_sizes = all_pad_sizes * np.repeat(dims_mask, 2)
        padded_extents = _pad_extent(self.GetExtent(), all_pad_sizes)  # type: ignore[attr-defined]

        # Validate pad value
        pad_multi_component = None  # Flag for multi-component constants
        error_msg = (
            f"Invalid pad value {pad_value}. Must be 'mirror' or 'wrap', or a "
            f'number/component vector for constant padding.'
        )
        if isinstance(pad_value, str):
            if pad_value == 'mirror':
                alg = _vtk.vtkImageMirrorPad()
            elif pad_value == 'wrap':
                alg = _vtk.vtkImageWrapPad()  # type: ignore[assignment]
            else:
                raise ValueError(error_msg)
        else:
            val = np.atleast_1d(pad_value)
            num_input_components = _get_num_components(self.active_scalars)  # type: ignore[attr-defined]
            if not (
                val.ndim == 1
                and (np.issubdtype(val.dtype, np.floating) or np.issubdtype(val.dtype, np.integer))
            ):
                raise ValueError(error_msg)
            if (num_value_components := len(val)) not in [1, num_input_components]:
                msg = (
                    f'Number of components ({num_value_components}) in pad value {pad_value} must '
                    f"match the number components ({num_input_components}) in array '{scalars}'."
                )
                raise ValueError(msg)
            val = np.broadcast_to(val, (num_input_components,))
            if num_input_components > 1:
                pad_multi_component = True
                data = self.point_data  # type: ignore[attr-defined]
                array_names = data.keys() if pad_all_scalars else [scalars]
                for array_name in array_names:
                    array = data[array_name]
                    if not np.array_equal(val, val.astype(array.dtype)):
                        msg = (
                            f"Pad value {pad_value} with dtype '{val.dtype.name}' is not "
                            f"compatible with dtype '{array.dtype}' of array {array_name}."
                        )
                        raise TypeError(msg)
                    if (n_comp := _get_num_components(data[array_name])) != num_input_components:
                        msg = (
                            f"Cannot pad array '{array_name}' with value {pad_value}. "
                            f"Number of components ({n_comp}) in '{array_name}' must match "
                            f'the number of components ({num_value_components}) in value.'
                            f'\nTry setting `pad_all_scalars=False` or update the array.'
                        )
                        raise ValueError(msg)
            else:
                pad_multi_component = False
            alg = _vtk.vtkImageConstantPad()  # type: ignore[assignment]

        alg.SetInputDataObject(self)
        alg.SetOutputWholeExtent(*padded_extents)

        def _get_padded_output(scalars_):
            """Update the active scalars and get the output.

            Includes special handling for padding with multi-component values.
            """

            def _update_and_get_output():
                _update_alg(alg, progress_bar=progress_bar, message='Padding image')
                return _get_output(alg)

            # Set scalars since the filter only operates on the active scalars
            self.set_active_scalars(scalars_, preference='point')  # type: ignore[attr-defined]
            if pad_multi_component is None:
                return _update_and_get_output()
            else:
                # Constant padding
                alg.SetConstant(val[0])  # type: ignore[attr-defined]
                output = _update_and_get_output()
                if pad_multi_component is False:
                    # Single component padding
                    return output
                else:  # Mulit-component padding
                    # The constant pad filter only pads with a single value.
                    # We need to apply the filter multiple times for each component.
                    output_scalars = output.active_scalars
                    num_output_components = _get_num_components(output_scalars)
                    for component in range(1, num_output_components):
                        alg.SetConstant(val[component])  # type: ignore[attr-defined]
                        output_scalars[:, component] = _update_and_get_output()[scalars_][
                            :,
                            component,
                        ]
                    output.point_data[scalars_] = output_scalars
                    return output

        output = _get_padded_output(scalars)

        # This filter pads only the active scalars, other arrays are returned empty.
        # We need to pad those other arrays or remove them from the output.
        for point_array in self.point_data:  # type: ignore[attr-defined]
            if point_array != scalars:
                if pad_all_scalars:
                    output[point_array] = _get_padded_output(point_array)[point_array]
                else:
                    output.point_data.remove(point_array)
        for cell_array in (data := output.cell_data):
            data.remove(cell_array)

        # Restore active scalars
        self.set_active_scalars(scalars, preference='point')  # type: ignore[attr-defined]
        return output

    def label_connectivity(
        self,
        *,
        scalars: str | None = None,
        scalar_range: (Literal['auto', 'foreground', 'vtk_default'] | VectorLike[float]) = 'auto',
        extraction_mode: Literal['all', 'largest', 'seeded'] = 'all',
        point_seeds: (MatrixLike[float] | VectorLike[float] | _vtk.vtkDataSet | None) = None,
        label_mode: Literal['size', 'constant', 'seeds'] = 'size',
        constant_value: int | None = None,
        inplace: bool = False,
        progress_bar: bool = False,
    ) -> tuple[pyvista.ImageData, NDArray[int], NDArray[int]]:
        """Find and label connected regions in a :class:`~pyvista.ImageData`.

        Only points whose `scalar` value is within the `scalar_range` are considered for
        connectivity. A 4-connectivity is used for 2D images or a 6-connectivity for 3D
        images. This filter operates on point-based data. If cell-based data are provided,
        they are re-meshed to a point-based representation using
        :func:`~pyvista.ImageDataFilters.cells_to_points` and the output is meshed back
        to a cell-based representation with :func:`~pyvista.ImageDataFilters.points_to_cells`,
        effectively filtering based on face connectivity. The connected regions are
        extracted and labelled according to the strategy defined by ``extraction_mode``
        and ``label_mode``, respectively. Unconnected regions are labelled with ``0`` value.

        .. versionadded:: 0.45.0

        Notes
        -----
        This filter implements :vtk:`vtkImageConnectivityFilter`.

        Parameters
        ----------
        scalars : str, optional
            Scalars to use to filter points. If ``None`` is provided, the scalars is
            automatically set, if possible.

        scalar_range : str, Literal['auto', 'foreground', 'vtk_default'], VectorLike[float]
            Points whose scalars value is within ``'scalar_range'`` are considered for
            connectivity. The bounds are inclusive.

            - ``'auto'``: (default) includes the full data range, similarly to
              :meth:`~pyvista.DataSetFilters.connectivity`.
            - ``'foreground'``: includes the full data range except the smallest value.
            - ``'vtk_default'``: default to [``0.5``, :const:`~vtk.VTK_DOUBLE_MAX`].
            - ``VectorLike[float]``: explicitly set the range.

            The bounds are always cast to floats since vtk expects doubles. The scalars
            data are also cast to floats to avoid unexpected behavior arising from implicit
            type conversion. The only exceptions is if both bounds are whole numbers, in
            which case the implicit conversion is safe. It will optimize resources consumption
            if the data are integers.

        extraction_mode : Literal['all', 'largest', 'seeded'], default: 'all'
            Determine how the connected regions are extracted. If ``'all'``, all connected
            regions are extracted. If ``'largest'``, only the largest region is extracted.
            If ``'seeded'``, only the regions that include the points defined with
            ``point_seeds`` are extracted.

        point_seeds : MatrixLike[float], VectorLike[float], :vtk:`vtkDataSet`, optional
            The point coordinates to use as seeds, specified as a (N, 3) array like or
            as a :vtk:`vtkDataSet`. Has no effect if ``extraction_mode`` is not
            ``'seeded'``.

        label_mode : Literal['size', 'constant', 'seeds'], default: 'size'
            Determine how the extracted regions are labelled. If ``'size'``, label regions
            by decreasing size (i.e., count of cells), starting at ``1``. If ``'constant'``,
            label with the provided ``constant_value``. If ``'seeds'``, label according to
            the seed order, starting at ``1``.

        constant_value : int, optional
            The constant label value to use. Has no effect if ``label_mode`` is not ``'seeds'``.

        inplace : bool, default: False
            If ``True``, perform an inplace labelling of the ImageData. Else, returns a
            new ImageData.

        progress_bar : bool, default: False
            Display a progress bar to indicate progress.

        Returns
        -------
        pyvista.ImageData
            Either the input ImageData or a generated one where connected regions are
            labelled with a ``'RegionId'`` point-based or cell-based data.

        NDArray[int]
            The labels of each extracted regions.

        NDArray[int]
            The size (i.e., number of cells) of each extracted regions.

        See Also
        --------
        pyvista.DataSetFilters.connectivity
            Similar general-purpose filter that performs 1-connectivity.

        Examples
        --------
        Prepare a segmented grid.

        >>> import pyvista as pv
        >>> segmented_grid = pv.ImageData(dimensions=(4, 3, 3))
        >>> segmented_grid.cell_data['Data'] = [
        ...     0,
        ...     0,
        ...     0,
        ...     1,
        ...     0,
        ...     1,
        ...     1,
        ...     2,
        ...     0,
        ...     0,
        ...     0,
        ...     0,
        ... ]
        >>> segmented_grid.plot(show_edges=True)

        Label the connected regions. The cells with a ``0`` value are excluded from the
        connected regions and labelled with ``0``. The remaining cells define 3 different
        regions that are labelled by decreasing size.

        >>> connected, labels, sizes = segmented_grid.label_connectivity(
        ...     scalar_range='foreground'
        ... )
        >>> pl = pv.Plotter()
        >>> _ = pl.add_mesh(connected.threshold(0.5), show_edges=True)
        >>> _ = pl.add_mesh(
        ...     connected.threshold(0.5, invert=True),
        ...     show_edges=True,
        ...     opacity=0.5,
        ... )
        >>> pl.show()

        Exclude the cell with a ``2`` value.

        >>> connected, labels, sizes = segmented_grid.label_connectivity(
        ...     scalar_range=[1, 1]
        ... )
        >>> pl = pv.Plotter()
        >>> _ = pl.add_mesh(connected.threshold(0.5), show_edges=True)
        >>> _ = pl.add_mesh(
        ...     connected.threshold(0.5, invert=True),
        ...     show_edges=True,
        ...     opacity=0.5,
        ... )
        >>> pl.show()

        Label all connected regions with a constant value.

        >>> connected, labels, sizes = segmented_grid.label_connectivity(
        ...     scalar_range='foreground',
        ...     label_mode='constant',
        ...     constant_value=10,
        ... )
        >>> pl = pv.Plotter()
        >>> _ = pl.add_mesh(connected.threshold(0.5), show_edges=True)
        >>> _ = pl.add_mesh(
        ...     connected.threshold(0.5, invert=True),
        ...     show_edges=True,
        ...     opacity=0.5,
        ... )
        >>> pl.show()

        Label only the regions that include seed points, by seed order.

        >>> points = [(2.0, 1.0, 0.0), (0.0, 0.0, 1.0)]
        >>> connected, labels, sizes = segmented_grid.label_connectivity(
        ...     scalar_range='foreground',
        ...     extraction_mode='seeded',
        ...     point_seeds=points,
        ... )
        >>> pl = pv.Plotter()
        >>> _ = pl.add_mesh(connected.threshold(0.5), show_edges=True)
        >>> _ = pl.add_mesh(
        ...     connected.threshold(0.5, invert=True),
        ...     show_edges=True,
        ...     opacity=0.5,
        ... )
        >>> pl.show()

        """
        # Get a copy of input to not overwrite data
        input_mesh = self.copy()  # type: ignore[attr-defined]

        if scalars is None:
            set_default_active_scalars(input_mesh)
        else:
            input_mesh.set_active_scalars(scalars)

        # Make sure we have point data (required by the filter)
        field, scalars = input_mesh.active_scalars_info
        if field == FieldAssociation.CELL:
            # Convert to point data
            input_mesh = input_mesh.cells_to_points(
                scalars=scalars, dimensionality=(True, True, True), copy=False
            )

        # Set vtk algorithm
        alg = _vtk.vtkImageConnectivityFilter()
        alg.SetInputDataObject(input_mesh)

        # Set the scalar range considered for connectivity
        # vtk default is 0.5 to VTK_DOUBLE_MAX
        # See https://vtk.org/doc/nightly/html/classvtkImageConnectivityFilter.html
        if scalar_range != 'vtk_default':
            if scalar_range == 'auto':
                scalar_range = input_mesh.get_data_range(scalars, preference='point')
            elif scalar_range == 'foreground':
                unique_scalars = np.unique(input_mesh.point_data[scalars])
                scalar_range = (unique_scalars[1], unique_scalars[-1])
            else:
                scalar_range = _validation.validate_data_range(scalar_range)  # type: ignore[arg-type]
            alg.SetScalarRange(*scalar_range)

        scalars_casted_to_float = False
        if (
            scalar_range == 'vtk_default'
            or not float(scalar_range[0]).is_integer()
            or not float(scalar_range[1]).is_integer()
        ) and np.issubdtype(input_mesh.point_data[scalars].dtype, np.integer):
            input_mesh.point_data[scalars] = input_mesh.point_data[scalars].astype(float)
            # Keep track of the operation to cast back to int when the operation is inplace
            scalars_casted_to_float = True

        alg.SetInputArrayToProcess(
            0,
            0,
            0,
            field.value,
            scalars,
        )  # args: (idx, port, connection, field, name)

        if extraction_mode == 'all':
            alg.SetExtractionModeToAllRegions()
        elif extraction_mode == 'largest':
            alg.SetExtractionModeToLargestRegion()
        elif extraction_mode == 'seeded':
            if point_seeds is None:
                msg = '`point_seeds` must be specified when `extraction_mode="seeded"`.'
                raise ValueError(msg)
            elif not isinstance(point_seeds, _vtk.vtkDataSet):
                point_seeds = pyvista.PointSet(point_seeds)

            alg.SetExtractionModeToSeededRegions()
            alg.SetSeedData(point_seeds)
        else:
            msg = (  # type: ignore[unreachable]
                f'Invalid `extraction_mode` "{extraction_mode}", '
                f'use "all", "largest", or "seeded".'
            )
            raise ValueError(msg)

        if label_mode == 'size':
            alg.SetLabelModeToSizeRank()
        elif label_mode == 'constant':
            alg.SetLabelModeToConstantValue()
            if constant_value is None:
                msg = f'`constant_value` must be provided when `extraction_mode`is "{label_mode}".'
                raise ValueError(msg)
            alg.SetLabelConstantValue(int(constant_value))
        elif label_mode == 'seeds':
            if point_seeds is None:
                msg = '`point_seeds` must be specified when `label_mode="seeds"`.'
                raise ValueError(msg)
            alg.SetLabelModeToSeedScalar()
        else:
            msg = f'Invalid `label_mode` "{label_mode}", use "size", "constant", or "seeds".'  # type: ignore[unreachable]
            raise ValueError(msg)

        _update_alg(
            alg, progress_bar=progress_bar, message='Identifying and Labelling Connected Regions'
        )

        output = _get_output(alg)

        labels: NDArray[int] = _vtk.vtk_to_numpy(alg.GetExtractedRegionLabels())

        sizes: NDArray[int] = _vtk.vtk_to_numpy(alg.GetExtractedRegionSizes())

        if field == FieldAssociation.CELL:
            # Convert back to cell data
            output = output.points_to_cells(dimensionality=(True, True, True), copy=False)
            # Add label `RegionId` to original dataset as cell data if required
            if inplace:
                self.cell_data['RegionId'] = output.cell_data['RegionId']  # type: ignore[attr-defined]
                self.set_active_scalars(name='RegionId', preference='cell')  # type: ignore[attr-defined]

        elif inplace:
            # Add label `RegionId` to original dataset as point data if required
            self.point_data['RegionId'] = output.point_data['RegionId']  # type: ignore[attr-defined]
            self.set_active_scalars(name='RegionId', preference='point')  # type: ignore[attr-defined]
            if scalars_casted_to_float:
                input_mesh.point_data[scalars] = input_mesh.point_data[scalars].astype(int)

        if inplace:
            return self, labels, sizes  # type: ignore[return-value]
        return output, labels, sizes

    def _validate_dimensional_operation(
        self,
        operation_mask: VectorLike[bool] | Literal[0, 1, 2, 3, '0D', '1D', '2D', '3D', 'preserve'],
        operator: Callable,  # type: ignore[type-arg]
        operation_size: int | VectorLike[int],
    ) -> tuple[NDArray[np.bool_], NDArray[np.bool_]]:
        """Validate dimensional operations (internal helper).

        Return a dimensional mask to apply the operation on the source ImageData as well
        as the resulting dimensions.

        Provide convenience aliases ``0``, ``1``, ``2``, ``3`` ``'0D'``, ``'1D'``,
        ``'2D'``, ``'3D'``, and ``'preserve'`` to automatically provide a result with
        the proper dimensions. Raise errors if the desired output cannot be obtained.

        .. versionadded:: 0.45.0

        Parameters
        ----------
        operation_mask : VectorLike[bool], Literal['0D', '1D', '2D', '3D', 'preserve']
            The desired mask to control whether to resize dimensions.

            - Can be specified as a sequence of 3 boolean to allow modification on a per
                dimension basis.
            - ``0`` or ``'0D'``: convenience alias to output a 0D ImageData with
              dimensions ``(1, 1, 1)``. Only valid for 0D inputs.
            - ``1`` or ``'1D'``: convenience alias to output a 1D ImageData where
              exactly one dimension is greater than one, e.g. ``(>1, 1, 1)``. Only valid
              for 0D or 1D inputs.
            - ``2`` or ``'2D'``: convenience alias to output a 2D ImageData where
              exactly two dimensions are greater than one, e.g. ``(>1, >1, 1)``. Only
              valid for 0D, 1D, or 2D inputs.
            - ``3`` or ``'3D'``: convenience alias to output a 3D ImageData, where all
              three dimensions are greater than one, e.g. ``(>1, >1, >1)``. Valid for
              any 0D, 1D, 2D, or 3D inputs.
            - ``'preserve'``: convenience alias to not modify singleton
              dimensions.

        operator: Callable
            The operation that will be perform on the dimensions. Must be a :module:`~operator`.

        operation_size : int, VectorLike[int]
            The size of the operation, applied to all dimensions if specified as a ``int``
            or applied on a per dimension basis.

        Returns
        -------
        NDArray[bool]
            A (3, ) shaped mask array that indicates which dimensions will be modified.

        NDArray[int]
            A (3, ) shaped array that with the new ImageData dimensions after applying
            the operation.

        Examples
        --------
        Get the dimensions on which to operate to obtain a 2D output while adding ``2``.

        >>> import pyvista as pv
        >>> import operator
        >>> image = pv.ImageData(dimensions=(4, 1, 4))
        >>> image._validate_dimensional_operation(
        ...     operation_mask='2D',
        ...     operator=operator.add,
        ...     operation_size=2,
        ... )
        (array([ True, False,  True]), array([6, 1, 6]))

        """
        dimensions = np.asarray(self.dimensions)  # type: ignore[attr-defined]
        # Build an array of the operation size
        operation_size = _validation.validate_array3(operation_size, reshape=True, broadcast=True)

        if not isinstance(operation_mask, str) and operation_mask not in [0, 1, 2, 3]:
            # Build a bool array of the mask
            dimensions_mask = _validation.validate_array3(
                operation_mask,
                reshape=True,
                broadcast=False,
                must_have_dtype=bool,
                must_be_real=False,
            )

        elif operation_mask == 'preserve':
            # Ensure that singleton dims remain unmodified
            dimensions_mask = dimensions > 1

        else:
            # Validate that the target dimensionality is valid
            try:
                target_dimensionality = _validation.validate_dimensionality(operation_mask)  # type: ignore[arg-type]
            except ValueError:
                msg = (
                    f'`{operation_mask}` is not a valid `operation_mask`.'
                    ' Use one of [0, 1, 2, 3, "0D", "1D", "2D", "3D", "preserve"].'
                )
                raise ValueError(msg)

            # Brute force all possible combinations: only 8 combinations to test
            # dimensions_masks is ordered such as the behavior is predictable
            dimensions_masks = np.array(
                [
                    [True, True, True],
                    [True, True, False],
                    [True, False, True],
                    [False, True, True],
                    [True, False, False],
                    [False, True, False],
                    [False, False, True],
                    [False, False, False],
                ]
            )

            # Predict the resulting dimensions for all possible masks
            result_dims = operator(dimensions, operation_size * dimensions_masks)

            # Required number of singleton dimensions to satisfy the desired dimensionality
            nof_non_singleton = target_dimensionality
            nof_singleton = 3 - nof_non_singleton

            # Select the first admissible mask that produces the desired dimensionality
            try:
                dimensions_mask = dimensions_masks[
                    ((result_dims == 1).sum(axis=1) == nof_singleton)
                    & ((result_dims > 1).sum(axis=1) == nof_non_singleton)
                ][0]

            except IndexError:
                desired_dimensions = {
                    0: '(1, 1, 1)',
                    1: '(>1, 1, 1)',
                    2: '(>1, >1, 1)',
                    3: '(>1, >1, >1)',
                }[target_dimensionality]
                msg = (
                    f'The operation requires to {operator.__name__} at least {operation_size} '
                    f'dimension(s) to {self.dimensions}. A {operation_mask} ImageData with dims '  # type: ignore[attr-defined]
                    f'{desired_dimensions} cannot be obtained.'
                )
                raise ValueError(msg)

        # Check that the resulting dimensions are admissible
        dimensions_result = operator(dimensions, operation_size * dimensions_mask)

        if not (dimensions_result >= 1).all():
            msg = (
                f'The mask {operation_mask}, size {operation_size}, and '
                f'operation {operator.__name__} would result in {dimensions_result} '
                f'which contains <= 0 dimensions.'
            )
            raise ValueError(msg)

        return dimensions_mask, dimensions_result

    def resample(  # type: ignore[misc]
        self: ImageData,
        sample_rate: float | VectorLike[float] | None = None,
        interpolation: Literal[
            'nearest', 'linear', 'cubic', 'bspline', 'lanczos', 'hamming', 'blackman'
        ] = 'nearest',
        *,
        border_mode: Literal['clamp', 'wrap', 'mirror'] = 'clamp',
        reference_image: ImageData | None = None,
        dimensions: VectorLike[int] | None = None,
        anti_aliasing: bool = False,
        extend_border: bool | None = None,
        scalars: str | None = None,
        preference: Literal['point', 'cell'] = 'point',
        inplace: bool = False,
        progress_bar: bool = False,
    ):
        """Resample the image to modify its dimensions and spacing.

        The resampling can be controlled in several ways:

        #. Specify the output geometry using a ``reference_image``.

        #. Specify the ``dimensions`` explicitly.

        #. Specify the ``sample_rate`` explicitly.

        Use ``reference_image`` for full control of the resampled geometry. For
        all other options, the geometry is implicitly defined such that the resampled
        image fits the bounds of the input.

        This filter may be used to resample either point or cell data. For point data,
        this filter assumes the data is from discrete samples in space which represent
        pixels or voxels; the resampled bounds are therefore extended by 1/2 voxel
        spacing by default though this may be disabled.

        .. note::

            Singleton dimensions are not resampled by this filter, e.g. 2D images
            will remain 2D.

        .. versionadded:: 0.45

        Parameters
        ----------
        sample_rate : float | VectorLike[float], optional
            Sampling rate(s) to use. Can be a single value or vector of three values
            for each axis. Values greater than ``1.0`` will up-sample the axis and
            values less than ``1.0`` will down-sample it. Values must be greater than ``0``.

<<<<<<< HEAD
        interpolation : 'nearest', 'linear', 'cubic', 'bspline', 'lanczos', 'hamming', 'blackman'
            Interpolation mode to use.

            - ``'nearest'`` (default) duplicates (if upsampling) or removes (if downsampling)
              values but does not modify them.
            - ``'linear'`` and ``'cubic'`` use linear and cubic interpolation, respectively
            - ``'bspline'`` uses a cubic spline to smoothly interpolate across points
            - ``'lanczos'``, ``'hamming'``, and ``'blackman'`` use a windowed sinc filter
              and may be used to preserve sharp details and/or reduce image artifacts.

            .. versionadded:: 0.47
                Added ``'bspline'`` interpolation.
=======
        interpolation : 'nearest' | 'linear' | 'cubic' | 'lanczos' | 'hamming' | 'blackman'
            Interpolation mode to use. By default, ``'nearest'`` is used which
            duplicates (if upsampling) or removes (if downsampling) values but
            does not modify them. The ``'linear'`` and ``'cubic'`` modes use linear
            and cubic interpolation, respectively, and may modify the values. The
            ``'lanczos'``, ``'hamming'``, and ``'blackman'`` use a windowed sinc filter
            and may be used to preserve sharp details and/or reduce image artifacts.
>>>>>>> fd01980e

            .. note::

                - use ``'nearest'`` for pixel art or categorical data such as segmentation masks
                - use ``'linear'`` for speed-critical tasks
                - use ``'cubic'`` for upscaling or general-purpose resampling
                - use ``'lanczos'`` for high-detail downsampling (at the cost of some ringing)
                - use ``'blackman'`` for minimizing ringing artifacts (at the cost of some detail)
                - use ``'hamming'`` for a balance between detail-preservation and reducing ringing

        border_mode : 'clamp' | 'wrap' | 'mirror', default: 'clamp'
            Controls the interpolation at the image's borders.

            - ``'clamp'`` - values outside the image are clamped to the nearest edge.
            - ``'wrap'`` - values outside the image are wrapped periodically along the axis.
            - ``'mirror'`` - values outside the image are mirrored at the boundary.

            .. versionadded:: 0.47

        reference_image : ImageData, optional
            Reference image to use. If specified, the input is resampled
            to match the geometry of the reference. The :attr:`~pyvista.ImageData.dimensions`,
            :attr:`~pyvista.ImageData.spacing`, :attr:`~pyvista.ImageData.origin`,
            :attr:`~pyvista.ImageData.offset`, and :attr:`~pyvista.ImageData.direction_matrix`
            of the resampled image will all match the reference image.

        dimensions : VectorLike[int], optional
            Set the output :attr:`~pyvista.ImageData.dimensions` of the resampled image.

            .. note::

                Dimensions is the number of `points` along each axis. If resampling
                `cell` data, each dimension should be one more than the number of
                desired output cells (since there are ``N`` cells and ``N+1`` points
                along each axis). See examples.

        anti_aliasing : bool, default: False
            Enable antialiasing. This will blur the image as part of the resampling
            to reduce image artifacts when down-sampling. Has no effect when up-sampling.

        extend_border : bool, optional
            Extend the apparent input border by approximately half the
            :attr:`~pyvista.ImageData.spacing`. If enabled, the bounds of the
            resampled points will be larger than the input image bounds.
            Enabling this option also has the effect that the re-sampled spacing
            will directly correlate with the resampled dimensions, e.g. if
            the dimensions are doubled the spacing will be halved. See examples.

            This option is enabled by default when resampling point data. Has no effect
            when resampling cell data or when a ``reference_image`` is provided.

        scalars : str, optional
            Name of scalars to resample. Defaults to currently active scalars.

        preference : str, default: 'point'
            When scalars is specified, this is the preferred array type to search
            for in the dataset.  Must be either ``'point'`` or ``'cell'``.

        inplace : bool, default: False
            If ``True``, resample the image inplace. By default, a new
            :class:`~pyvista.ImageData` instance is returned.

        progress_bar : bool, default: False
            Display a progress bar to indicate progress.

        Returns
        -------
        ImageData
            Resampled image.

        See Also
        --------
        crop
            Crop image to remove points at the image's boundaries.

        :meth:`~pyvista.DataObjectFilters.sample`
            Resample array data from one mesh onto another.

        :meth:`~pyvista.DataSetFilters.interpolate`
            Interpolate values from one mesh onto another.

        :ref:`image_representations_example`
            Compare images represented as points vs. cells.

        Examples
        --------
        Create a small 2D grayscale image with dimensions ``3 x 2`` for demonstration.

        >>> import pyvista as pv
        >>> import numpy as np
        >>> from pyvista import examples
        >>> image = pv.ImageData(dimensions=(3, 2, 1))
        >>> image.point_data['data'] = np.linspace(0, 255, 6, dtype=np.uint8)

        Define a custom plotter to show the image. Although the image data is defined
        as point data, we use :meth:`points_to_cells` to display the image as
        :attr:`~pyvista.CellType.PIXEL` (or :attr:`~pyvista.CellType.VOXEL`) cells
        instead. Grayscale coloring is used and the camera is adjusted to fit the image.

        >>> def image_plotter(image: pv.ImageData) -> pv.Plotter:
        ...     pl = pv.Plotter()
        ...     image = image.points_to_cells()
        ...     pl.add_mesh(
        ...         image,
        ...         lighting=False,
        ...         show_edges=True,
        ...         cmap='grey',
        ...         show_scalar_bar=False,
        ...     )
        ...     pl.view_xy()
        ...     pl.camera.tight()
        ...     return pl

        Show the image.

        >>> plot = image_plotter(image)
        >>> plot.show()

        Use ``sample_rate`` to up-sample the image. ``'nearest'`` interpolation is
        used by default.

        >>> upsampled = image.resample(sample_rate=2.0)
        >>> plot = image_plotter(upsampled)
        >>> plot.show()

        Use ``'linear'`` interpolation. Note that the argument names ``sample_rate``
        and ``interpolation`` may be omitted.

        >>> upsampled = image.resample(2.0, 'linear')
        >>> plot = image_plotter(upsampled)
        >>> plot.show()

        Use ``'cubic'`` interpolation. Here we also specify the output
        ``dimensions`` explicitly instead of using ``sample_rate``.

        >>> upsampled = image.resample(dimensions=(6, 4, 1), interpolation='cubic')
        >>> plot = image_plotter(upsampled)
        >>> plot.show()

        Use ``'bspline'`` interpolation instead.

        >>> upsampled = image.resample(dimensions=(6, 4, 1), interpolation='bspline')
        >>> plot = image_plotter(upsampled)
        >>> plot.show()

        Compare the relative physical size of the image before and after resampling.

        >>> image
        ImageData (...)
          N Cells:      2
          N Points:     6
          X Bounds:     0.000e+00, 2.000e+00
          Y Bounds:     0.000e+00, 1.000e+00
          Z Bounds:     0.000e+00, 0.000e+00
          Dimensions:   3, 2, 1
          Spacing:      1.000e+00, 1.000e+00, 1.000e+00
          N Arrays:     1

        >>> upsampled
        ImageData (...)
          N Cells:      15
          N Points:     24
          X Bounds:     -2.500e-01, 2.250e+00
          Y Bounds:     -2.500e-01, 1.250e+00
          Z Bounds:     0.000e+00, 0.000e+00
          Dimensions:   6, 4, 1
          Spacing:      5.000e-01, 5.000e-01, 1.000e+00
          N Arrays:     1

        Note that the upsampled :attr:`~pyvista.ImageData.dimensions` are doubled and
        the :attr:`~pyvista.ImageData.spacing` is halved (as expected). Also note,
        however, that the physical bounds of the input differ from the output.
        The upsampled :attr:`~pyvista.ImageData.origin` also differs:

        >>> image.origin
        (0.0, 0.0, 0.0)
        >>> upsampled.origin
        (-0.25, -0.25, 0.0)

        This is because the resampling is done with ``extend_border`` enabled by default
        which adds a half cell-width border to the image and adjusts the origin and
        spacing such that the bounds match when the image is represented as cells.

        Apply :meth:`points_to_cells` to the input and resampled images and show that
        the bounds match.

        >>> image_as_cells = image.points_to_cells()
        >>> image_as_cells.bounds
        BoundsTuple(x_min = -0.5,
                    x_max =  2.5,
                    y_min = -0.5,
                    y_max =  1.5,
                    z_min =  0.0,
                    z_max =  0.0)

        >>> upsampled_as_cells = upsampled.points_to_cells()
        >>> upsampled_as_cells.bounds
        BoundsTuple(x_min = -0.5,
                    x_max =  2.5,
                    y_min = -0.5,
                    y_max =  1.5,
                    z_min =  0.0,
                    z_max =  0.0)

        Plot the two images together as wireframe to visualize them. The original is in
        red, and the resampled image is in black.

        >>> plt = pv.Plotter()
        >>> _ = plt.add_mesh(
        ...     image_as_cells, style='wireframe', color='red', line_width=10
        ... )
        >>> _ = plt.add_mesh(
        ...     upsampled_as_cells, style='wireframe', color='black', line_width=2
        ... )
        >>> plt.view_xy()
        >>> plt.camera.tight()
        >>> plt.show()

        Disable ``extend_border`` to force the input and output bounds of the points
        to be the same instead.

        >>> upsampled = image.resample(sample_rate=2, extend_border=False)

        Compare the two images again.

        >>> image
        ImageData (...)
          N Cells:      2
          N Points:     6
          X Bounds:     0.000e+00, 2.000e+00
          Y Bounds:     0.000e+00, 1.000e+00
          Z Bounds:     0.000e+00, 0.000e+00
          Dimensions:   3, 2, 1
          Spacing:      1.000e+00, 1.000e+00, 1.000e+00
          N Arrays:     1

        >>> upsampled
        ImageData (...)
          N Cells:      15
          N Points:     24
          X Bounds:     0.000e+00, 2.000e+00
          Y Bounds:     0.000e+00, 1.000e+00
          Z Bounds:     0.000e+00, 0.000e+00
          Dimensions:   6, 4, 1
          Spacing:      4.000e-01, 3.333e-01, 1.000e+00
          N Arrays:     1

        This time the input and output bounds match without any further processing.
        Like before, the dimensions have doubled; unlike before, however, the spacing is
        not halved, but is instead smaller than half which is necessary to ensure the
        bounds remain the same. Also unlike before, the origin is unaffected:

        >>> image.origin
        (0.0, 0.0, 0.0)
        >>> upsampled.origin
        (0.0, 0.0, 0.0)

        All the above examples are with 2D images with point data. However, the filter
        also works with 3D volumes and will also work with cell data.

        Convert the 2D image with point data into a 3D volume with cell data and plot
        it for context.

        >>> volume = image.points_to_cells(dimensionality='3D')
        >>> volume.plot(show_edges=True, cmap='grey')

        Up-sample the volume. Set the sampling rate for each axis separately.

        >>> resampled = volume.resample(sample_rate=(3.0, 2.0, 1.0))
        >>> resampled.plot(show_edges=True, cmap='grey')

        Alternatively, we could have set the dimensions explicitly. Since we want
        ``9 x 4 x 1`` cells along the x-y-z axes (respectively), we set the dimensions
        to ``(10, 5, 2)``, i.e. one more than the desired number of cells.

        >>> resampled = volume.resample(dimensions=(10, 5, 2))
        >>> resampled.plot(show_edges=True, cmap='grey')

        Compare the bounds before and after resampling. Unlike with point data, the
        bounds are not (and cannot be) extended.

        >>> volume.bounds
        BoundsTuple(x_min = -0.5,
                    x_max =  2.5,
                    y_min = -0.5,
                    y_max =  1.5,
                    z_min = -0.5,
                    z_max =  0.5)
        >>> resampled.bounds
        BoundsTuple(x_min = -0.5,
                    x_max =  2.5,
                    y_min = -0.5,
                    y_max =  1.5,
                    z_min = -0.5,
                    z_max =  0.5)

        Use a reference image to control the resampling instead. Here we load two
        images with different dimensions:
        :func:`~pyvista.examples.downloads.download_puppy` and
        :func:`~pyvista.examples.downloads.download_gourds`.

        >>> puppy = examples.download_puppy()
        >>> puppy.dimensions
        (1600, 1200, 1)

        >>> gourds = examples.download_gourds()
        >>> gourds.dimensions
        (640, 480, 1)

        Use ``reference_image`` to resample the puppy to match the gourds geometry or
        vice-versa.

        >>> puppy_resampled = puppy.resample(reference_image=gourds)
        >>> puppy_resampled.dimensions
        (640, 480, 1)

        >>> gourds_resampled = gourds.resample(reference_image=puppy)
        >>> gourds_resampled.dimensions
        (1600, 1200, 1)

        Downsample the puppy image to 1/10th its original resolution using ``'lanczos'``
        interpolation.

        >>> downsampled = puppy.resample(0.1, 'lanczos')
        >>> downsampled.dimensions
        (160, 120, 1)

        Compare the downsampled image to the original and zoom in to show detail.

        >>> def compare_images_plotter(image1, image2):
        ...     plt = pv.Plotter(shape=(1, 2))
        ...     _ = plt.add_mesh(image1, rgba=True, show_edges=False, lighting=False)
        ...     plt.subplot(0, 1)
        ...     _ = plt.add_mesh(image2, rgba=True, show_edges=False, lighting=False)
        ...     plt.link_views()
        ...     plt.view_xy()
        ...     plt.camera.zoom(3.0)
        ...     return plt

        >>> plt = compare_images_plotter(puppy, downsampled)
        >>> plt.show()

        Note that downsampling can create image artifacts caused by aliasing. Enable
        anti-aliasing to smooth the image before resampling.

        >>> downsampled2 = puppy.resample(0.1, 'lanczos', anti_aliasing=True)

        Compare down-sampling with aliasing (left) to without aliasing (right).

        >>> plt = compare_images_plotter(downsampled, downsampled2)
        >>> plt.show()

        """
        # Process scalars
        if scalars is None:
            field, name = set_default_active_scalars(self)
        else:
            name = scalars
            field = self.get_array_association(scalars, preference=preference)

        active_scalars = self.get_array(name, preference=field.name.lower())  # type: ignore[arg-type]

        # Validate interpolation and modify scalars as needed
        input_dtype = active_scalars.dtype
        has_int_scalars = input_dtype == np.int64
        _validation.check_contains(
            ['linear', 'nearest', 'cubic', 'bspline', 'lanczos', 'hamming', 'blackman'],
            must_contain=interpolation,
            name='interpolation',
        )
        _validation.check_contains(
            ['clamp', 'wrap', 'mirror'],
            must_contain=border_mode,
            name='border_mode',
        )
        if has_int_scalars:
            # int (long long) is not supported by the filter so we cast to float
            input_image = self.copy(deep=False)
            input_image[name] = active_scalars.astype(float)
        else:
            input_image = self

        # Make sure we have point scalars
        processing_cell_scalars = field == FieldAssociation.CELL
        if processing_cell_scalars:
            if extend_border:
                msg = '`extend_border` cannot be set when resampling cell data.'
                raise ValueError(msg)
            dimensionality = input_image.dimensionality
            input_image = input_image.cells_to_points(scalars=scalars, copy=False)

        # Set default extend_border value
        if extend_border is None:
            # Only extend border with point data
            extend_border = not processing_cell_scalars
        elif extend_border and reference_image is not None:
            msg = '`extend_border` cannot be set when a `image_reference` is provided.'
            raise ValueError(msg)

        # Setup reference image
        if reference_image is None:
            # Use the input as a reference
            reference_image = pyvista.ImageData()
            reference_image.copy_structure(input_image)
            reference_image_provided = False
        else:
            if dimensions is not None or sample_rate is not None:
                msg = (
                    'Cannot specify a reference image along with `dimensions` or `sample_rate` '
                    'parameters.\n`reference_image` must define the geometry exclusively.'
                )
                raise ValueError(msg)
            _validation.check_instance(reference_image, pyvista.ImageData, name='reference_image')
            reference_image_provided = True

        # Use SetMagnificationFactors to indirectly set the dimensions.
        # To compute the magnification factors we first define input (old) and output
        # (new) dimensions.
        old_dimensions = np.array(input_image.dimensions)
        if sample_rate is not None:
            if reference_image_provided or dimensions is not None:
                msg = (
                    'Cannot specify a sample rate along with `reference_image` or `sample_rate` '
                    'parameters.\n`sample_rate` must define the sampling geometry exclusively.'
                )
                raise ValueError(msg)
            # Set reference dimensions from the sample rate
            sample_rate_ = _validation.validate_array3(
                sample_rate,
                broadcast=True,
                must_be_in_range=[0, np.inf],
                strict_lower_bound=True,
                name='sample_rate',
            )
            new_dimensions = old_dimensions * sample_rate_
        else:
            if dimensions is not None:
                dimensions_ = np.array(dimensions)
                dimensions_ = dimensions_ - 1 if processing_cell_scalars else dimensions_
                reference_image.dimensions = dimensions_
            new_dimensions = np.array(reference_image.dimensions)

        # Compute the magnification factors to use with the filter
        # Note that SetMagnificationFactors will multiply the factors by the extent
        # but we want to multiply the dimensions. These values are off by one.
        singleton_dims = old_dimensions == 1
        with np.errstate(divide='ignore', invalid='ignore'):
            # Ignore division by zero, this is fixed with singleton_dims on the next line
            magnification_factors = (new_dimensions - 1) / (old_dimensions - 1)
        magnification_factors[singleton_dims] = 1

        resize_filter = _vtk.vtkImageResize()
        resize_filter.SetInputData(input_image)
        resize_filter.SetResizeMethodToMagnificationFactors()
        resize_filter.SetMagnificationFactors(*magnification_factors)

        # Set interpolation mode
        interpolator: _vtk.vtkAbstractImageInterpolator
        if interpolation == 'nearest':
            interpolator = _vtk.vtkImageInterpolator()
            interpolator.SetInterpolationModeToNearest()
        elif interpolation == 'linear':
            interpolator = _vtk.vtkImageInterpolator()
            interpolator.SetInterpolationModeToLinear()
        elif interpolation == 'cubic':
            interpolator = _vtk.vtkImageInterpolator()
            interpolator.SetInterpolationModeToCubic()
        elif interpolation == 'bspline':
            interpolator = _vtk.vtkImageBSplineInterpolator()
            # Need to pre-compute coefficients
            coefficients = _vtk.vtkImageBSplineCoefficients()
            coefficients.SetInputData(input_image)
            _update_alg(
                coefficients, progress_bar=progress_bar, message='Computing spline coefficients.'
            )
            input_image = _get_output(coefficients)
        elif interpolation == 'lanczos':
            interpolator = _vtk.vtkImageSincInterpolator()
            interpolator.SetWindowFunctionToLanczos()
        elif interpolation == 'hamming':
            interpolator = _vtk.vtkImageSincInterpolator()
            interpolator.SetWindowFunctionToHamming()
        elif interpolation == 'blackman':
            interpolator = _vtk.vtkImageSincInterpolator()
            interpolator.SetWindowFunctionToBlackman()
        else:  # pragma: no cover
            msg = f"Unexpected interpolation mode '{interpolation}'."  # type: ignore[unreachable]
            raise RuntimeError(msg)

        if border_mode == 'clamp':
            interpolator.SetBorderModeToClamp()
        elif border_mode == 'mirror':
            interpolator.SetBorderModeToMirror()
        elif border_mode == 'wrap':
            interpolator.SetBorderModeToRepeat()
        else:  # pragma: no cover
            msg = f"Unexpected border mode '{border_mode}'."  # type: ignore[unreachable]
            raise RuntimeError(msg)

        if anti_aliasing and np.any(magnification_factors < 1.0):
            if isinstance(interpolator, _vtk.vtkImageSincInterpolator):
                interpolator.AntialiasingOn()
            else:
                resize_filter.SetInputData(input_image.gaussian_smooth())

        resize_filter.SetInterpolator(interpolator)

        # Get output
        _update_alg(resize_filter, progress_bar=progress_bar, message='Resampling image.')
        output_image = _get_output(resize_filter).copy(deep=False)

        # Set geometry from the reference
        output_image.direction_matrix = reference_image.direction_matrix
        output_image.origin = reference_image.origin
        output_image.offset = reference_image.offset

        if reference_image_provided:
            output_image.spacing = reference_image.spacing
        else:
            # Need to fixup the spacing
            old_spacing = np.array(input_image.spacing)
            output_dimensions = np.array(output_image.dimensions)

            if extend_border and not processing_cell_scalars:
                # Compute spacing to have the same effective sample rate as the dimensions
                actual_sample_rate = output_dimensions / old_dimensions
                new_spacing = old_spacing / actual_sample_rate

                # This will enlarge the image, so we need to shift the origin accordingly
                # Shift the origin by 1/2 of the old and new spacing, but keep the spacing
                # unchanged for singleton dimensions.
                shift_old = old_spacing[~singleton_dims] / 2
                shift_new = new_spacing[~singleton_dims] / 2
                new_origin = np.array(input_image.origin)
                new_origin[~singleton_dims] += shift_new - shift_old

                output_image.origin = new_origin
            else:
                # Compute spacing to match bounds of input and dimensions of output
                size = np.array(input_image.bounds_size)
                if processing_cell_scalars:
                    new_spacing = (size + input_image.spacing) / output_dimensions
                else:
                    with np.errstate(divide='ignore', invalid='ignore'):
                        # Ignore division by zero, this is fixed with
                        # singleton_dims on the next line
                        new_spacing = size / (output_dimensions - 1)

            # For singleton dimensions, keep the original spacing value
            new_spacing[singleton_dims] = old_spacing[singleton_dims]
            output_image.spacing = new_spacing

        if output_image.active_scalars_name == 'ImageScalars':
            output_image.rename_array('ImageScalars', name)

        if has_int_scalars:
            # Can safely cast to int to match input
            output_image.point_data[name] = output_image.point_data[name].astype(input_dtype)

        if processing_cell_scalars:
            # Convert back to cells. This modifies origin so we need to reset it.
            output_image = output_image.points_to_cells(
                scalars=name, copy=False, dimensionality=dimensionality
            )
            output_image.origin = (
                reference_image.origin if reference_image_provided else self.origin
            )
            output_image.point_data.clear()
        else:
            output_image.cell_data.clear()

        if inplace:
            self.copy_from(output_image)
            return self
        return output_image

    def select_values(  # type: ignore[misc]
        self: ImageData,
        values: (
            float | VectorLike[float] | MatrixLike[float] | dict[str, float] | dict[float, str]
        )
        | None = None,
        *,
        ranges: (
            VectorLike[float]
            | MatrixLike[float]
            | dict[str, VectorLike[float]]
            | dict[tuple[float, float], str]
        )
        | None = None,
        fill_value: float | VectorLike[float] = 0,
        replacement_value: float | VectorLike[float] | None = None,
        scalars: str | None = None,
        preference: Literal['point', 'cell'] = 'point',
        component_mode: Literal['any', 'all', 'multi'] | int = 'all',
        invert: bool = False,
        split: bool = False,
    ):
        """Select values of interest and fill the rest with a constant.

        Point or cell data may be selected with a single value, multiple values, a range
        of values, or any mix of values and ranges. This enables threshold-like
        filtering of data in a discontinuous manner to select a single label or groups
        of labels from categorical data, or to select multiple regions from continuous
        data. Selected values may optionally be split into separate meshes.

        The selected values are stored in an array with the same name as the input.

        .. versionadded:: 0.45

        Parameters
        ----------
        values : float | ArrayLike[float] | dict, optional
            Value(s) to select. Can be a number, an iterable of numbers, or a dictionary
            with numeric entries. For ``dict`` inputs, either its keys or values may be
            numeric, and the other field must be strings. The numeric field is used as
            the input for this parameter, and if ``split`` is ``True``, the string field
            is used to set the block names of the returned :class:`~pyvista.MultiBlock`.

            .. note::
                When selecting multi-component values with ``component_mode=multi``,
                each value is specified as a multi-component scalar. In this case,
                ``values`` can be a single vector or an array of row vectors.

        ranges : ArrayLike[float] | dict, optional
            Range(s) of values to select. Can be a single range (i.e. a sequence of
            two numbers in the form ``[lower, upper]``), a sequence of ranges, or a
            dictionary with range entries. Any combination of ``values`` and ``ranges``
            may be specified together. The endpoints of the ranges are included in the
            selection. Ranges cannot be set when ``component_mode=multi``.

            For ``dict`` inputs, either its keys or values may be numeric, and the other
            field must be strings. The numeric field is used as the input for this
            parameter, and if ``split`` is ``True``, the string field is used to set the
            block names of the returned :class:`~pyvista.MultiBlock`.

            .. note::
                Use ``+/-`` infinity to specify an unlimited bound, e.g.:

                - ``[0, float('inf')]`` to select values greater than or equal to zero.
                - ``[float('-inf'), 0]`` to select values less than or equal to zero.

        fill_value : float | VectorLike[float], default: 0
            Value used to fill the image. Can be a single value or a multi-component
            vector. Non-selected parts of the image will have this value.

        replacement_value : float | VectorLike[float], optional
            Replacement value for the output array. Can be a single value or a
            multi-component vector. If provided, selected values will be replaced with
            the given value. If no value is given, the selected values are retained and
            returned as-is. Setting this value is useful for generating a binarized
            output array.

        scalars : str, optional
            Name of scalars to select from. Defaults to currently active scalars.

        preference : str, default: 'point'
            When ``scalars`` is specified, this is the preferred array type to search
            for in the dataset.  Must be either ``'point'`` or ``'cell'``.

        component_mode : int | 'any' | 'all' | 'multi', default: 'all'
            Specify the component(s) to use when ``scalars`` is a multi-component array.
            Has no effect when the scalars have a single component. Must be one of:

            - number: specify the component number as a 0-indexed integer. The selected
              component must have the specified value(s).
            - ``'any'``: any single component can have the specified value(s).
            - ``'all'``: all individual components must have the specified values(s).
            - ``'multi'``: the entire multi-component item must have the specified value.

        invert : bool, default: False
            Invert the selection. If ``True`` values are selected which do *not* have
            the specified values.

        split : bool, default: False
            If ``True``, each value in ``values`` and each range in ``range`` is
            selected independently and returned as a :class:`~pyvista.MultiBlock`.
            The number of blocks returned equals the number of input values and ranges.
            The blocks may be named if a dictionary is used as input. See ``values``
            and ``ranges`` for details.

            .. note::
                Output blocks may contain meshes with only the ``fill_value`` if no
                values meet the selection criteria.

        See Also
        --------
        image_threshold
            Similar filter for thresholding :class:`~pyvista.ImageData`.
        :meth:`~pyvista.DataSetFilters.extract_values`
            Similar threshold-like filter for extracting values from any dataset.
        :meth:`~pyvista.DataSetFilters.split_values`
            Split a mesh by value into separate meshes.
        :meth:`~pyvista.DataSetFilters.threshold`
            Generalized thresholding filter which returns a :class:`~pyvista.UnstructuredGrid`.

        Returns
        -------
        pyvista.ImageData or pyvista.MultiBlock
            Image with selected values or a composite of meshes with selected
            values, depending on ``split``.

        Examples
        --------
        Load a CT image. Here we load
        :func:`~pyvista.examples.downloads.download_whole_body_ct_male`.

        >>> import pyvista as pv
        >>> from pyvista import examples
        >>> dataset = examples.download_whole_body_ct_male()
        >>> ct_image = dataset['ct']

        Show the initial data range.

        >>> ct_image.get_data_range()
        (np.int16(-1348), np.int16(3409))

        Select intensity values above ``150`` to select the bones.

        >>> bone_range = [150, float('inf')]
        >>> fill_value = -1000  # fill with intensity values corresponding to air
        >>> bone_image = ct_image.select_values(
        ...     ranges=bone_range, fill_value=fill_value
        ... )

        Show the new data range.

        >>> bone_image.get_data_range()
        (np.int16(-1000), np.int16(3409))

        Plot the selected values. Use ``'foreground'`` opacity to make the fill value
        transparent and the selected values opaque.

        >>> pl = pv.Plotter()
        >>> _ = pl.add_volume(
        ...     bone_image,
        ...     opacity='foreground',
        ...     cmap='bone',
        ... )
        >>> pl.view_zx()
        >>> pl.camera.up = (0, 0, 1)
        >>> pl.show()

        Use ``'replacement_value'`` to binarize the selected values instead. The fill
        value, or background, is ``0`` by default.

        >>> bone_mask = ct_image.select_values(ranges=bone_range, replacement_value=1)
        >>> bone_mask.get_data_range()
        (np.int16(0), np.int16(1))

        Generate a surface contour of the mask and plot it.

        >>> surf = bone_mask.contour_labels()

        >>> pl = pv.Plotter()
        >>> _ = pl.add_mesh(surf, color=True)
        >>> pl.view_zx()
        >>> pl.camera.up = (0, 0, 1)
        >>> pl.show()

        Load a color image. Here we load :func:`~pyvista.examples.downloads.download_beach`.

        >>> image = examples.download_beach()
        >>> plot_kwargs = dict(
        ...     cpos='xy', rgb=True, lighting=False, zoom='tight', show_axes=False
        ... )
        >>> image.plot(**plot_kwargs)

        Select components from the image which have a strong red component.
        Use ``replacement_value`` to replace these pixels with a pure red color
        and ``fill_value`` to fill the rest of the image with white pixels.

        >>> white = [255, 255, 255]
        >>> red = [255, 0, 0]
        >>> red_range = [200, 255]
        >>> red_component = 0
        >>> selected = image.select_values(
        ...     ranges=red_range,
        ...     component_mode=red_component,
        ...     replacement_value=red,
        ...     fill_value=white,
        ... )

        >>> selected.plot(**plot_kwargs)

        """
        validated = self._validate_extract_values(
            values=values,
            ranges=ranges,
            scalars=scalars,
            preference=preference,
            component_mode=component_mode,
            split=split,
            mesh_type=pyvista.ImageData,
        )
        if isinstance(validated, tuple):
            (
                valid_values,
                valid_ranges,
                value_names,
                range_names,
                array,
                array_name,
                association,
                component_logic,
            ) = validated
        else:
            # Return empty dataset
            return validated

        kwargs = dict(
            values=valid_values,
            ranges=valid_ranges,
            array=array,
            association=association,
            component_logic=component_logic,
            invert=invert,
            array_name=array_name,
            fill_value=fill_value,
            replacement_value=replacement_value,
        )

        if split:
            return self._split_values(
                method=self._select_values,
                value_names=value_names,
                range_names=range_names,
                **kwargs,
            )

        return self._select_values(**kwargs)

    def _select_values(  # type: ignore[misc]
        self: ImageData,
        *,
        values,
        ranges,
        array,
        component_logic,
        invert,
        association,
        array_name,
        fill_value,
        replacement_value,
    ):
        id_mask = self._apply_component_logic_to_array(
            values=values,
            ranges=ranges,
            array=array,
            component_logic=component_logic,
            invert=invert,
        )

        # Generate output array
        input_array = cast(
            'pyvista.pyvista_ndarray',
            get_array(self, name=array_name, preference=association),
        )
        array_out = np.full_like(input_array, fill_value=fill_value)
        replacement_values = (
            input_array[id_mask] if replacement_value is None else replacement_value
        )
        array_out[id_mask] = replacement_values

        output = pyvista.ImageData()
        output.copy_structure(self)
        output[array_name] = array_out
        return output


def _validate_padding(pad_size):
    # Process pad size to create a length-6 tuple (-X,+X,-Y,+Y,-Z,+Z)
    padding = np.atleast_1d(pad_size)
    if padding.ndim != 1:
        msg = f'Pad size must be one dimensional. Got {padding.ndim} dimensions.'
        raise ValueError(msg)
    if not np.issubdtype(padding.dtype, np.integer):
        msg = f'Pad size must be integers. Got dtype {padding.dtype.name}.'
        raise TypeError(msg)
    if np.any(padding < 0):
        msg = f'Pad size cannot be negative. Got {pad_size}.'
        raise ValueError(msg)

    length = len(padding)
    if length == 1:
        all_pad_sizes = np.broadcast_to(padding, (6,)).copy()
    elif length == 2:
        all_pad_sizes = np.array(
            (padding[0], padding[0], padding[1], padding[1], 0, 0),
        )
    elif length == 3:
        all_pad_sizes = np.array(
            (padding[0], padding[0], padding[1], padding[1], padding[2], padding[2]),
        )
    elif length == 4:
        all_pad_sizes = np.array(
            (padding[0], padding[1], padding[2], padding[3], 0, 0),
        )
    elif length == 6:
        all_pad_sizes = padding
    else:
        msg = f'Pad size must have 1, 2, 3, 4, or 6 values, got {length} instead.'
        raise ValueError(msg)
    return all_pad_sizes


def _pad_extent(extent, padding):
    pad_xn, pad_xp, pad_yn, pad_yp, pad_zn, pad_zp = padding
    ext_xn, ext_xp, ext_yn, ext_yp, ext_zn, ext_zp = extent

    return (
        ext_xn - pad_xn,  # minX
        ext_xp + pad_xp,  # maxX
        ext_yn - pad_yn,  # minY
        ext_yp + pad_yp,  # maxY
        ext_zn - pad_zn,  # minZ
        ext_zp + pad_zp,  # maxZ
    )<|MERGE_RESOLUTION|>--- conflicted
+++ resolved
@@ -3773,28 +3773,18 @@
             for each axis. Values greater than ``1.0`` will up-sample the axis and
             values less than ``1.0`` will down-sample it. Values must be greater than ``0``.
 
-<<<<<<< HEAD
         interpolation : 'nearest', 'linear', 'cubic', 'bspline', 'lanczos', 'hamming', 'blackman'
             Interpolation mode to use.
 
             - ``'nearest'`` (default) duplicates (if upsampling) or removes (if downsampling)
               values but does not modify them.
-            - ``'linear'`` and ``'cubic'`` use linear and cubic interpolation, respectively
-            - ``'bspline'`` uses a cubic spline to smoothly interpolate across points
+            - ``'linear'`` and ``'cubic'`` use linear and cubic interpolation, respectively.
+            - ``'bspline'`` uses a cubic spline to smoothly interpolate across points.
             - ``'lanczos'``, ``'hamming'``, and ``'blackman'`` use a windowed sinc filter
               and may be used to preserve sharp details and/or reduce image artifacts.
 
             .. versionadded:: 0.47
                 Added ``'bspline'`` interpolation.
-=======
-        interpolation : 'nearest' | 'linear' | 'cubic' | 'lanczos' | 'hamming' | 'blackman'
-            Interpolation mode to use. By default, ``'nearest'`` is used which
-            duplicates (if upsampling) or removes (if downsampling) values but
-            does not modify them. The ``'linear'`` and ``'cubic'`` modes use linear
-            and cubic interpolation, respectively, and may modify the values. The
-            ``'lanczos'``, ``'hamming'``, and ``'blackman'`` use a windowed sinc filter
-            and may be used to preserve sharp details and/or reduce image artifacts.
->>>>>>> fd01980e
 
             .. note::
 
@@ -4148,6 +4138,20 @@
         >>> plt.show()
 
         """
+
+        def set_border_mode(
+            obj: _vtk.vtkImageBSplineCoefficients | _vtk.vtkAbstractImageInterpolator,
+        ):
+            if border_mode == 'clamp':
+                obj.SetBorderModeToClamp()
+            elif border_mode == 'mirror':
+                obj.SetBorderModeToMirror()
+            elif border_mode == 'wrap':
+                obj.SetBorderModeToRepeat()
+            else:  # pragma: no cover
+                msg = f"Unexpected border mode '{border_mode}'."  # type: ignore[unreachable]
+                raise RuntimeError(msg)
+
         # Process scalars
         if scalars is None:
             field, name = set_default_active_scalars(self)
@@ -4267,6 +4271,7 @@
             # Need to pre-compute coefficients
             coefficients = _vtk.vtkImageBSplineCoefficients()
             coefficients.SetInputData(input_image)
+            set_border_mode(coefficients)
             _update_alg(
                 coefficients, progress_bar=progress_bar, message='Computing spline coefficients.'
             )
@@ -4284,16 +4289,7 @@
             msg = f"Unexpected interpolation mode '{interpolation}'."  # type: ignore[unreachable]
             raise RuntimeError(msg)
 
-        if border_mode == 'clamp':
-            interpolator.SetBorderModeToClamp()
-        elif border_mode == 'mirror':
-            interpolator.SetBorderModeToMirror()
-        elif border_mode == 'wrap':
-            interpolator.SetBorderModeToRepeat()
-        else:  # pragma: no cover
-            msg = f"Unexpected border mode '{border_mode}'."  # type: ignore[unreachable]
-            raise RuntimeError(msg)
-
+        set_border_mode(interpolator)
         if anti_aliasing and np.any(magnification_factors < 1.0):
             if isinstance(interpolator, _vtk.vtkImageSincInterpolator):
                 interpolator.AntialiasingOn()
