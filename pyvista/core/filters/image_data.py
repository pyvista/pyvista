--- conflicted
+++ resolved
@@ -2738,11 +2738,7 @@
             alg.SetExtractionModeToSeededRegions()
             alg.SetSeedData(point_seeds)
         else:
-<<<<<<< HEAD
-            msg = (  # type: ignore[unreachable]
-=======
             raise ValueError(
->>>>>>> d1c369dd
                 f'Invalid `extraction_mode` "{extraction_mode}", use "all", "largest", or "seeded".'
             )
             raise ValueError(msg)
