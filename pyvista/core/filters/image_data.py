--- conflicted
+++ resolved
@@ -995,11 +995,8 @@
         pad_background: bool = True,
         output_mesh_type: Literal['quads', 'triangles'] | None = None,
         scalars: str | None = None,
-<<<<<<< HEAD
+        compute_normals: bool = True,
         multi_component_output: bool | None = None,
-=======
-        compute_normals: bool = True,
->>>>>>> b47c5a0d
         progress_bar: bool = False,
     ) -> PolyData:
         """Generate surface contours from 3D image label maps.
@@ -1108,23 +1105,6 @@
             :meth:`~pyvista.ImageDataFilters.cells_to_points` to transform the cell
             data into point data.
 
-<<<<<<< HEAD
-        multi_component_output : bool, optional
-            If ``True``, the returned ``'boundary_labels'`` array is a two-component
-            2D array. If ``False``, the ``'boundary_labels'`` array is simplified as a
-            single-component 1D array. The simplification is as follows:
-
-            - When ``boundary_type`` is ``'external'``, only the first component is
-              returned. Since external polygons may only share a boundary with the
-              background, the second component is always ``background_value`` in this
-              case and can therefore be dropped without loss of information.
-
-            - When ``boundary_type`` is ``'internal'`` or ``'all'``, the array is
-              simplified by computing the vector norm of the values.
-
-            By default, ``multi_component_output`` is ``False`` when ``boundary_type``
-            is ``'external'``, and ``True`` otherwise.
-=======
         compute_normals : bool, default: True
             Compute point and cell normals for the contoured output using
             :meth:`~pyvista.PolyDataFilters.compute_normals` with ``auto_orient_normals``
@@ -1140,7 +1120,22 @@
                 not guaranteed if the generated surface is not closed or if internal
                 boundaries are generated. Do not assume the normals will point outward
                 in all cases.
->>>>>>> b47c5a0d
+
+        multi_component_output : bool, optional
+            If ``True``, the returned ``'boundary_labels'`` array is a two-component
+            2D array. If ``False``, the ``'boundary_labels'`` array is simplified as a
+            single-component 1D array. The simplification is as follows:
+
+            - When ``boundary_type`` is ``'external'``, only the first component is
+              returned. Since external polygons may only share a boundary with the
+              background, the second component is always ``background_value`` in this
+              case and can therefore be dropped without loss of information.
+
+            - When ``boundary_type`` is ``'internal'`` or ``'all'``, the array is
+              simplified by computing the vector norm of the values.
+
+            By default, ``multi_component_output`` is ``False`` when ``boundary_type``
+            is ``'external'``, and ``True`` otherwise.
 
         progress_bar : bool, default: False
             Display a progress bar to indicate progress.
