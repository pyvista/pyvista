--- conflicted
+++ resolved
@@ -464,20 +464,6 @@
             result.origin = result.bounds[::2]
             result.offset = (0, 0, 0)
         return result
-<<<<<<< HEAD
-
-    def _clip_voi(  # type: ignore[misc]
-        self: ImageData, voi: tuple[int, int, int, int, int, int] | list[int]
-    ) -> tuple[int, int, int, int, int, int]:
-        extent = self.extent
-        out = list(voi)
-        for axis in range(2):
-            min_ind = axis * 2
-            max_ind = axis * 2 + 1
-
-            out[min_ind] = max(voi[min_ind], extent[min_ind])
-            out[max_ind] = min(voi[max_ind], extent[max_ind])
-        return cast('tuple[int, int, int, int, int, int]', tuple(out))
 
     @staticmethod
     def _clip_extent(extent: VectorLike[int], *, clip_to: VectorLike[int]) -> NumpyArray[int]:
@@ -489,8 +475,6 @@
             out[min_ind] = np.max((clip_to[min_ind], extent[min_ind]))  # type: ignore[arg-type]
             out[max_ind] = np.min((clip_to[max_ind], extent[max_ind]))  # type: ignore[arg-type]
         return out
-=======
->>>>>>> eafabf3b
 
     @_deprecate_positional_args(allowed=['dilate_value', 'erode_value'])
     def image_dilate_erode(  # noqa: PLR0917
