"""Filters with a class to manage filters/algorithms for uniform grid datasets."""

from __future__ import annotations

from collections.abc import Iterable
import operator
from typing import TYPE_CHECKING
from typing import Callable
from typing import Literal
from typing import cast
import warnings

import numpy as np

import pyvista
from pyvista.core import _validation
from pyvista.core import _vtk_core as _vtk
from pyvista.core.errors import AmbiguousDataError
from pyvista.core.errors import MissingDataError
from pyvista.core.errors import PyVistaDeprecationWarning
from pyvista.core.filters import _get_output
from pyvista.core.filters import _update_alg
from pyvista.core.filters.data_set import DataSetFilters
from pyvista.core.utilities.arrays import FieldAssociation
from pyvista.core.utilities.arrays import set_default_active_scalars
from pyvista.core.utilities.helpers import wrap
from pyvista.core.utilities.misc import abstract_class

if TYPE_CHECKING:  # pragma: no cover
    from numpy.typing import NDArray

    from pyvista import ImageData
    from pyvista import PolyData
    from pyvista import pyvista_ndarray
    from pyvista.core._typing_core import MatrixLike
    from pyvista.core._typing_core import NumpyArray
    from pyvista.core._typing_core import VectorLike


@abstract_class
class ImageDataFilters(DataSetFilters):
    """An internal class to manage filters/algorithms for uniform grid datasets."""

    def gaussian_smooth(
        self, radius_factor=1.5, std_dev=2.0, scalars=None, progress_bar: bool = False
    ):
        """Smooth the data with a Gaussian kernel.

        Parameters
        ----------
        radius_factor : float | sequence[float], default: 1.5
            Unitless factor to limit the extent of the kernel.

        std_dev : float | sequence[float], default: 2.0
            Standard deviation of the kernel in pixel units.

        scalars : str, optional
            Name of scalars to process. Defaults to currently active scalars.

        progress_bar : bool, default: False
            Display a progress bar to indicate progress.

        Returns
        -------
        pyvista.ImageData
            Uniform grid with smoothed scalars.

        Notes
        -----
        This filter only supports point data. For inputs with cell data, consider
        re-meshing the cell data as point data with :meth:`~pyvista.ImageDataFilters.cells_to_points`
        or resampling the cell data to point data with :func:`~pyvista.DataSetFilters.cell_data_to_point_data`.

        Examples
        --------
        First, create sample data to smooth. Here, we use
        :func:`pyvista.perlin_noise() <pyvista.core.utilities.features.perlin_noise>`
        to create meaningful data.

        >>> import numpy as np
        >>> import pyvista as pv
        >>> noise = pv.perlin_noise(0.1, (2, 5, 8), (0, 0, 0))
        >>> grid = pv.sample_function(noise, [0, 1, 0, 1, 0, 1], dim=(20, 20, 20))
        >>> grid.plot(show_scalar_bar=False)

        Next, smooth the sample data.

        >>> smoothed = grid.gaussian_smooth()
        >>> smoothed.plot(show_scalar_bar=False)

        See :ref:`gaussian_smoothing_example` for a full example using this filter.

        """
        alg = _vtk.vtkImageGaussianSmooth()
        alg.SetInputDataObject(self)
        if scalars is None:
            set_default_active_scalars(self)  # type: ignore[arg-type]
            field, scalars = self.active_scalars_info  # type: ignore[attr-defined]
            if field.value == 1:
                raise ValueError('If `scalars` not given, active scalars must be point array.')
        else:
            field = self.get_array_association(scalars, preference='point')  # type: ignore[attr-defined]
            if field.value == 1:
                raise ValueError('Can only process point data, given `scalars` are cell data.')
        alg.SetInputArrayToProcess(
            0,
            0,
            0,
            field.value,
            scalars,
        )  # args: (idx, port, connection, field, name)
        if isinstance(radius_factor, Iterable):
            alg.SetRadiusFactors(radius_factor)  # type: ignore[call-overload]
        else:
            alg.SetRadiusFactors(radius_factor, radius_factor, radius_factor)
        if isinstance(std_dev, Iterable):
            alg.SetStandardDeviations(std_dev)  # type: ignore[call-overload]
        else:
            alg.SetStandardDeviations(std_dev, std_dev, std_dev)
        _update_alg(alg, progress_bar, 'Performing Gaussian Smoothing')
        return _get_output(alg)

    def median_smooth(
        self,
        kernel_size=(3, 3, 3),
        scalars=None,
        preference='point',
        progress_bar: bool = False,
    ):
        """Smooth data using a median filter.

        The Median filter that replaces each pixel with the median value from a
        rectangular neighborhood around that pixel. Neighborhoods can be no
        more than 3 dimensional. Setting one axis of the neighborhood
        kernelSize to 1 changes the filter into a 2D median.

        See `vtkImageMedian3D
        <https://vtk.org/doc/nightly/html/classvtkImageMedian3D.html#details>`_
        for more details.

        Parameters
        ----------
        kernel_size : sequence[int], default: (3, 3, 3)
            Size of the kernel in each dimension (units of voxels), for example
            ``(x_size, y_size, z_size)``. Default is a 3D median filter. If you
            want to do a 2D median filter, set the size to 1 in the dimension
            you don't want to filter over.

        scalars : str, optional
            Name of scalars to process. Defaults to currently active scalars.

        preference : str, default: "point"
            When scalars is specified, this is the preferred array
            type to search for in the dataset.  Must be either
            ``'point'`` or ``'cell'``.

        progress_bar : bool, default: False
            Display a progress bar to indicate progress.

        Returns
        -------
        pyvista.ImageData
            Uniform grid with smoothed scalars.

        Warnings
        --------
        Applying this filter to cell data will send the output to a new point
        array with the same name, overwriting any existing point data array
        with the same name.

        Examples
        --------
        First, create sample data to smooth. Here, we use
        :func:`pyvista.perlin_noise() <pyvista.core.utilities.features.perlin_noise>`
        to create meaningful data.

        >>> import numpy as np
        >>> import pyvista as pv
        >>> noise = pv.perlin_noise(0.1, (2, 5, 8), (0, 0, 0))
        >>> grid = pv.sample_function(noise, [0, 1, 0, 1, 0, 1], dim=(20, 20, 20))
        >>> grid.plot(show_scalar_bar=False)

        Next, smooth the sample data.

        >>> smoothed = grid.median_smooth(kernel_size=(10, 10, 10))
        >>> smoothed.plot(show_scalar_bar=False)

        """
        alg = _vtk.vtkImageMedian3D()
        alg.SetInputDataObject(self)
        if scalars is None:
            set_default_active_scalars(self)  # type: ignore[arg-type]
            field, scalars = self.active_scalars_info  # type: ignore[attr-defined]
        else:
            field = self.get_array_association(scalars, preference=preference)  # type: ignore[attr-defined]
        alg.SetInputArrayToProcess(
            0,
            0,
            0,
            field.value,
            scalars,
        )  # args: (idx, port, connection, field, name)
        alg.SetKernelSize(kernel_size[0], kernel_size[1], kernel_size[2])
        _update_alg(alg, progress_bar, 'Performing Median Smoothing')
        return _get_output(alg)

    def extract_subset(
        self, voi, rate=(1, 1, 1), boundary: bool = False, progress_bar: bool = False
    ):
        """Select piece (e.g., volume of interest).

        To use this filter set the VOI ivar which are i-j-k min/max indices
        that specify a rectangular region in the data. (Note that these are
        0-offset.) You can also specify a sampling rate to subsample the
        data.

        Typical applications of this filter are to extract a slice from a
        volume for image processing, subsampling large volumes to reduce data
        size, or extracting regions of a volume with interesting data.

        Parameters
        ----------
        voi : sequence[int]
            Length 6 iterable of ints: ``(x_min, x_max, y_min, y_max, z_min, z_max)``.
            These bounds specify the volume of interest in i-j-k min/max
            indices.

        rate : sequence[int], default: (1, 1, 1)
            Length 3 iterable of ints: ``(xrate, yrate, zrate)``.

        boundary : bool, default: False
            Control whether to enforce that the "boundary" of the grid
            is output in the subsampling process. This only has effect
            when the rate in any direction is not equal to 1. When
            this is enabled, the subsampling will always include the
            boundary of the grid even though the sample rate is not an
            even multiple of the grid dimensions. By default this is
            disabled.

        progress_bar : bool, default: False
            Display a progress bar to indicate progress.

        Returns
        -------
        pyvista.ImageData
            ImageData subset.

        """
        alg = _vtk.vtkExtractVOI()
        alg.SetVOI(voi)
        alg.SetInputDataObject(self)
        alg.SetSampleRate(rate)
        alg.SetIncludeBoundary(boundary)
        _update_alg(alg, progress_bar, 'Extracting Subset')
        result = _get_output(alg)
        # Adjust for the confusing issue with the extents
        #   see https://gitlab.kitware.com/vtk/vtk/-/issues/17938
        fixed = pyvista.ImageData()
        fixed.origin = result.bounds[::2]
        fixed.spacing = result.spacing
        fixed.dimensions = result.dimensions
        fixed.point_data.update(result.point_data)
        fixed.cell_data.update(result.cell_data)
        fixed.field_data.update(result.field_data)
        fixed.copy_meta_from(result, deep=True)
        return fixed

    def image_dilate_erode(
        self,
        dilate_value=1.0,
        erode_value=0.0,
        kernel_size=(3, 3, 3),
        scalars=None,
        progress_bar: bool = False,
    ):
        """Dilates one value and erodes another.

        ``image_dilate_erode`` will dilate one value and erode another. It uses
        an elliptical footprint, and only erodes/dilates on the boundary of the
        two values. The filter is restricted to the X, Y, and Z axes for now.
        It can degenerate to a 2 or 1-dimensional filter by setting the kernel
        size to 1 for a specific axis.

        Parameters
        ----------
        dilate_value : float, default: 1.0
            Dilate value in the dataset.

        erode_value : float, default: 0.0
            Erode value in the dataset.

        kernel_size : sequence[int], default: (3, 3, 3)
            Determines the size of the kernel along the three axes.

        scalars : str, optional
            Name of scalars to process. Defaults to currently active scalars.

        progress_bar : bool, default: False
            Display a progress bar to indicate progress.

        Returns
        -------
        pyvista.ImageData
            Dataset that has been dilated/eroded on the boundary of the specified scalars.

        Notes
        -----
        This filter only supports point data. For inputs with cell data, consider
        re-meshing the cell data as point data with :meth:`~pyvista.ImageDataFilters.cells_to_points`
        or resampling the cell data to point data with :func:`~pyvista.DataSetFilters.cell_data_to_point_data`.

        Examples
        --------
        Demonstrate image dilate/erode on an example dataset. First, plot
        the example dataset with the active scalars.

        >>> from pyvista import examples
        >>> uni = examples.load_uniform()
        >>> uni.plot()

        Now, plot the image threshold with ``threshold=[400, 600]``. Note how
        values within the threshold are 1 and outside are 0.

        >>> ithresh = uni.image_threshold([400, 600])
        >>> ithresh.plot()

        Note how there is a hole in the thresholded image. Apply a dilation/
        erosion filter with a large kernel to fill that hole in.

        >>> idilate = ithresh.image_dilate_erode(kernel_size=[5, 5, 5])
        >>> idilate.plot()

        """
        alg = _vtk.vtkImageDilateErode3D()
        alg.SetInputDataObject(self)
        if scalars is None:
            set_default_active_scalars(self)  # type: ignore[arg-type]
            field, scalars = self.active_scalars_info  # type: ignore[attr-defined]
            if field.value == 1:
                raise ValueError('If `scalars` not given, active scalars must be point array.')
        else:
            field = self.get_array_association(scalars, preference='point')  # type: ignore[attr-defined]
            if field.value == 1:
                raise ValueError('Can only process point data, given `scalars` are cell data.')
        alg.SetInputArrayToProcess(
            0,
            0,
            0,
            field.value,
            scalars,
        )  # args: (idx, port, connection, field, name)
        alg.SetKernelSize(*kernel_size)
        alg.SetDilateValue(dilate_value)
        alg.SetErodeValue(erode_value)
        _update_alg(alg, progress_bar, 'Performing Dilation and Erosion')
        return _get_output(alg)

    def image_threshold(
        self,
        threshold,
        in_value=1.0,
        out_value=0.0,
        scalars=None,
        preference='point',
        progress_bar: bool = False,
    ):
        """Apply a threshold to scalar values in a uniform grid.

        If a single value is given for threshold, scalar values above or equal
        to the threshold are ``'in'`` and scalar values below the threshold are ``'out'``.
        If two values are given for threshold (sequence) then values equal to
        or between the two values are ``'in'`` and values outside the range are ``'out'``.

        If ``None`` is given for ``in_value``, scalars that are ``'in'`` will not be replaced.
        If ``None`` is given for ``out_value``, scalars that are ``'out'`` will not be replaced.

        Warning: applying this filter to cell data will send the output to a
        new point array with the same name, overwriting any existing point data
        array with the same name.

        Parameters
        ----------
        threshold : float or sequence[float]
            Single value or (min, max) to be used for the data threshold.  If
            a sequence, then length must be 2. Threshold(s) for deciding which
            cells/points are ``'in'`` or ``'out'`` based on scalar data.

        in_value : float, default: 1.0
            Scalars that match the threshold criteria for ``'in'`` will be replaced with this.

        out_value : float, default: 0.0
            Scalars that match the threshold criteria for ``'out'`` will be replaced with this.

        scalars : str, optional
            Name of scalars to process. Defaults to currently active scalars.

        preference : str, default: "point"
            When scalars is specified, this is the preferred array
            type to search for in the dataset.  Must be either
            ``'point'`` or ``'cell'``.

        progress_bar : bool, default: False
            Display a progress bar to indicate progress.

        Returns
        -------
        pyvista.ImageData
            Dataset with the specified scalars thresholded.

        See Also
        --------
        :meth:`~pyvista.DataSetFilters.threshold`

        Examples
        --------
        Demonstrate image threshold on an example dataset. First, plot
        the example dataset with the active scalars.

        >>> from pyvista import examples
        >>> uni = examples.load_uniform()
        >>> uni.plot()

        Now, plot the image threshold with ``threshold=100``. Note how
        values above the threshold are 1 and below are 0.

        >>> ithresh = uni.image_threshold(100)
        >>> ithresh.plot()

        See :ref:`image_representations_example` for more examples using this filter.

        """
        if scalars is None:
            set_default_active_scalars(self)  # type: ignore[arg-type]
            field, scalars = self.active_scalars_info  # type: ignore[attr-defined]
        else:
            field = self.get_array_association(scalars, preference=preference)  # type: ignore[attr-defined]

        # For some systems integer scalars won't threshold
        # correctly. Cast to float to be robust.
        cast_dtype = np.issubdtype(
            array_dtype := self.active_scalars.dtype,  # type: ignore[attr-defined]
            int,
        ) and array_dtype != np.dtype(np.uint8)
        if cast_dtype:
            self[scalars] = self[scalars].astype(float, casting='safe')  # type: ignore[index]

        alg = _vtk.vtkImageThreshold()
        alg.SetInputDataObject(self)
        alg.SetInputArrayToProcess(
            0,
            0,
            0,
            field.value,
            scalars,
        )  # args: (idx, port, connection, field, name)
        # set the threshold(s) and mode
        threshold_val = np.atleast_1d(threshold)
        if (size := threshold_val.size) not in (1, 2):
            raise ValueError(
                f'Threshold must have one or two values, got {size}.',
            )
        if size == 2:
            alg.ThresholdBetween(threshold_val[0], threshold_val[1])
        else:
            alg.ThresholdByUpper(threshold_val[0])
        # set the replacement values / modes
        if in_value is not None:
            alg.SetReplaceIn(True)
            alg.SetInValue(np.array(in_value).astype(array_dtype))  # type: ignore[arg-type]
        else:
            alg.SetReplaceIn(False)
        if out_value is not None:
            alg.SetReplaceOut(True)
            alg.SetOutValue(np.array(out_value).astype(array_dtype))  # type: ignore[arg-type]
        else:
            alg.SetReplaceOut(False)
        # run the algorithm
        _update_alg(alg, progress_bar, 'Performing Image Thresholding')
        output = _get_output(alg)
        if cast_dtype:
            self[scalars] = self[scalars].astype(array_dtype)  # type: ignore[index]
            output[scalars] = output[scalars].astype(array_dtype)
        return output

    def fft(self, output_scalars_name=None, progress_bar: bool = False):
        """Apply a fast Fourier transform (FFT) to the active scalars.

        The input can be real or complex data, but the output is always
        :attr:`numpy.complex128`. The filter is fastest for images that have
        power of two sizes.

        The filter uses a butterfly diagram for each prime factor of the
        dimension. This makes images with prime number dimensions (i.e. 17x17)
        much slower to compute. FFTs of multidimensional meshes (i.e volumes)
        are decomposed so that each axis executes serially.

        The frequencies of the output assume standard order: along each axis
        first positive frequencies are assumed from 0 to the maximum, then
        negative frequencies are listed from the largest absolute value to
        smallest. This implies that the corners of the grid correspond to low
        frequencies, while the center of the grid corresponds to high
        frequencies.

        Parameters
        ----------
        output_scalars_name : str, optional
            The name of the output scalars. By default, this is the same as the
            active scalars of the dataset.

        progress_bar : bool, default: False
            Display a progress bar to indicate progress.

        Returns
        -------
        pyvista.ImageData
            :class:`pyvista.ImageData` with applied FFT.

        See Also
        --------
        rfft : The reverse transform.
        low_pass : Low-pass filtering of FFT output.
        high_pass : High-pass filtering of FFT output.

        Examples
        --------
        Apply FFT to an example image.

        >>> from pyvista import examples
        >>> image = examples.download_moonlanding_image()
        >>> fft_image = image.fft()
        >>> fft_image.point_data  # doctest:+SKIP
        pyvista DataSetAttributes
        Association     : POINT
        Active Scalars  : PNGImage
        Active Vectors  : None
        Active Texture  : None
        Active Normals  : None
        Contains arrays :
        PNGImage                complex128 (298620,)          SCALARS

        See :ref:`image_fft_example` for a full example using this filter.

        """
        # check for active scalars, otherwise risk of segfault
        if self.point_data.active_scalars_name is None:  # type: ignore[attr-defined]
            try:
                set_default_active_scalars(self)  # type: ignore[arg-type]
            except MissingDataError:
                raise MissingDataError('FFT filter requires point scalars.') from None

            # possible only cell scalars were made active
            if self.point_data.active_scalars_name is None:  # type: ignore[attr-defined]
                raise MissingDataError('FFT filter requires point scalars.')

        alg = _vtk.vtkImageFFT()
        alg.SetInputDataObject(self)
        _update_alg(alg, progress_bar, 'Performing Fast Fourier Transform')
        output = _get_output(alg)
        self._change_fft_output_scalars(
            output,
            self.point_data.active_scalars_name,  # type: ignore[attr-defined]
            output_scalars_name,
        )
        return output

    def rfft(self, output_scalars_name=None, progress_bar: bool = False):
        """Apply a reverse fast Fourier transform (RFFT) to the active scalars.

        The input can be real or complex data, but the output is always
        :attr:`numpy.complex128`. The filter is fastest for images that have power
        of two sizes.

        The filter uses a butterfly diagram for each prime factor of the
        dimension. This makes images with prime number dimensions (i.e. 17x17)
        much slower to compute. FFTs of multidimensional meshes (i.e volumes)
        are decomposed so that each axis executes serially.

        The frequencies of the input assume standard order: along each axis
        first positive frequencies are assumed from 0 to the maximum, then
        negative frequencies are listed from the largest absolute value to
        smallest. This implies that the corners of the grid correspond to low
        frequencies, while the center of the grid corresponds to high
        frequencies.

        Parameters
        ----------
        output_scalars_name : str, optional
            The name of the output scalars. By default, this is the same as the
            active scalars of the dataset.

        progress_bar : bool, default: False
            Display a progress bar to indicate progress.

        Returns
        -------
        pyvista.ImageData
            :class:`pyvista.ImageData` with the applied reverse FFT.

        See Also
        --------
        fft : The direct transform.
        low_pass : Low-pass filtering of FFT output.
        high_pass : High-pass filtering of FFT output.

        Examples
        --------
        Apply reverse FFT to an example image.

        >>> from pyvista import examples
        >>> image = examples.download_moonlanding_image()
        >>> fft_image = image.fft()
        >>> image_again = fft_image.rfft()
        >>> image_again.point_data  # doctest:+SKIP
        pyvista DataSetAttributes
        Association     : POINT
        Active Scalars  : PNGImage
        Active Vectors  : None
        Active Texture  : None
        Active Normals  : None
        Contains arrays :
            PNGImage                complex128 (298620,)            SCALARS

        See :ref:`image_fft_example` for a full example using this filter.

        """
        self._check_fft_scalars()
        alg = _vtk.vtkImageRFFT()
        alg.SetInputDataObject(self)
        _update_alg(alg, progress_bar, 'Performing Reverse Fast Fourier Transform.')
        output = _get_output(alg)
        self._change_fft_output_scalars(
            output,
            self.point_data.active_scalars_name,  # type: ignore[attr-defined]
            output_scalars_name,
        )
        return output

    def low_pass(
        self,
        x_cutoff,
        y_cutoff,
        z_cutoff,
        order=1,
        output_scalars_name=None,
        progress_bar: bool = False,
    ):
        """Perform a Butterworth low pass filter in the frequency domain.

        This filter requires that the :class:`ImageData` have a complex point
        scalars, usually generated after the :class:`ImageData` has been
        converted to the frequency domain by a :func:`ImageDataFilters.fft`
        filter.

        A :func:`ImageDataFilters.rfft` filter can be used to convert the
        output back into the spatial domain. This filter attenuates high
        frequency components.  Input and output are complex arrays with
        datatype :attr:`numpy.complex128`.

        The frequencies of the input assume standard order: along each axis
        first positive frequencies are assumed from 0 to the maximum, then
        negative frequencies are listed from the largest absolute value to
        smallest. This implies that the corners of the grid correspond to low
        frequencies, while the center of the grid corresponds to high
        frequencies.

        Parameters
        ----------
        x_cutoff : float
            The cutoff frequency for the x-axis.

        y_cutoff : float
            The cutoff frequency for the y-axis.

        z_cutoff : float
            The cutoff frequency for the z-axis.

        order : int, default: 1
            The order of the cutoff curve. Given from the equation
            ``1 + (cutoff/freq(i, j))**(2*order)``.

        output_scalars_name : str, optional
            The name of the output scalars. By default, this is the same as the
            active scalars of the dataset.

        progress_bar : bool, default: False
            Display a progress bar to indicate progress.

        Returns
        -------
        pyvista.ImageData
            :class:`pyvista.ImageData` with the applied low pass filter.

        See Also
        --------
        fft : Direct fast Fourier transform.
        rfft : Reverse fast Fourier transform.
        high_pass : High-pass filtering of FFT output.

        Examples
        --------
        See :ref:`image_fft_perlin_example` for a full example using this filter.

        """
        self._check_fft_scalars()
        alg = _vtk.vtkImageButterworthLowPass()
        alg.SetInputDataObject(self)
        alg.SetCutOff(x_cutoff, y_cutoff, z_cutoff)
        alg.SetOrder(order)
        _update_alg(alg, progress_bar, 'Performing Low Pass Filter')
        output = _get_output(alg)
        self._change_fft_output_scalars(
            output,
            self.point_data.active_scalars_name,  # type: ignore[attr-defined]
            output_scalars_name,
        )
        return output

    def high_pass(
        self,
        x_cutoff,
        y_cutoff,
        z_cutoff,
        order=1,
        output_scalars_name=None,
        progress_bar: bool = False,
    ):
        """Perform a Butterworth high pass filter in the frequency domain.

        This filter requires that the :class:`ImageData` have a complex point
        scalars, usually generated after the :class:`ImageData` has been
        converted to the frequency domain by a :func:`ImageDataFilters.fft`
        filter.

        A :func:`ImageDataFilters.rfft` filter can be used to convert the
        output back into the spatial domain. This filter attenuates low
        frequency components.  Input and output are complex arrays with
        datatype :attr:`numpy.complex128`.

        The frequencies of the input assume standard order: along each axis
        first positive frequencies are assumed from 0 to the maximum, then
        negative frequencies are listed from the largest absolute value to
        smallest. This implies that the corners of the grid correspond to low
        frequencies, while the center of the grid corresponds to high
        frequencies.

        Parameters
        ----------
        x_cutoff : float
            The cutoff frequency for the x-axis.

        y_cutoff : float
            The cutoff frequency for the y-axis.

        z_cutoff : float
            The cutoff frequency for the z-axis.

        order : int, default: 1
            The order of the cutoff curve. Given from the equation
            ``1/(1 + (cutoff/freq(i, j))**(2*order))``.

        output_scalars_name : str, optional
            The name of the output scalars. By default, this is the same as the
            active scalars of the dataset.

        progress_bar : bool, default: False
            Display a progress bar to indicate progress.

        Returns
        -------
        pyvista.ImageData
            :class:`pyvista.ImageData` with the applied high pass filter.

        See Also
        --------
        fft : Direct fast Fourier transform.
        rfft : Reverse fast Fourier transform.
        low_pass : Low-pass filtering of FFT output.

        Examples
        --------
        See :ref:`image_fft_perlin_example` for a full example using this filter.

        """
        self._check_fft_scalars()
        alg = _vtk.vtkImageButterworthHighPass()
        alg.SetInputDataObject(self)
        alg.SetCutOff(x_cutoff, y_cutoff, z_cutoff)
        alg.SetOrder(order)
        _update_alg(alg, progress_bar, 'Performing High Pass Filter')
        output = _get_output(alg)
        self._change_fft_output_scalars(
            output,
            self.point_data.active_scalars_name,  # type: ignore[attr-defined]
            output_scalars_name,
        )
        return output

    def _change_fft_output_scalars(self, dataset, orig_name, out_name) -> None:
        """Modify the name and dtype of the output scalars for an FFT filter."""
        name = orig_name if out_name is None else out_name
        pdata = dataset.point_data
        if pdata.active_scalars_name != name:
            pdata[name] = pdata.pop(pdata.active_scalars_name)

        # always view the datatype of the point_data as complex128
        dataset._association_complex_names['POINT'].add(name)

    def _check_fft_scalars(self):
        """Check for complex active scalars.

        This is necessary for rfft, low_pass, and high_pass filters.

        """
        # check for complex active point scalars, otherwise the risk of segfault
        if self.point_data.active_scalars_name is None:  # type: ignore[attr-defined]
            possible_scalars = self.point_data.keys()  # type: ignore[attr-defined]
            if len(possible_scalars) == 1:
                self.set_active_scalars(possible_scalars[0], preference='point')  # type: ignore[attr-defined]
            elif len(possible_scalars) > 1:
                raise AmbiguousDataError(
                    'There are multiple point scalars available. Set one to be '
                    'active with `point_data.active_scalars_name = `',
                )
            else:
                raise MissingDataError('FFT filters require point scalars.')

        if not np.issubdtype(self.point_data.active_scalars.dtype, np.complexfloating):  # type: ignore[attr-defined]
            raise ValueError(
                'Active scalars must be complex data for this filter, represented '
                'as an array with a datatype of `numpy.complex64` or '
                '`numpy.complex128`.',
            )

    def _flip_uniform(self, axis) -> pyvista.ImageData:
        """Flip the uniform grid along a specified axis and return a uniform grid.

        This varies from :func:`DataSet.flip_x` because it returns a ImageData.

        """
        alg = _vtk.vtkImageFlip()
        alg.SetInputData(self)
        alg.SetFilteredAxes(axis)
        alg.Update()
        return cast(pyvista.ImageData, wrap(alg.GetOutput()))

    def contour_labeled(  # pragma: no cover
        self,
        n_labels: int | None = None,
        smoothing: bool = False,
        smoothing_num_iterations: int = 50,
        smoothing_relaxation_factor: float = 0.5,
        smoothing_constraint_distance: float = 1,
        output_mesh_type: Literal['quads', 'triangles'] = 'quads',
        output_style: Literal['default', 'boundary'] = 'default',
        scalars: str | None = None,
        progress_bar: bool = False,
    ) -> PolyData:
        """Generate labeled contours from 3D label maps.

        SurfaceNets algorithm is used to extract contours preserving sharp
        boundaries for the selected labels from the label maps.
        Optionally, the boundaries can be smoothened to reduce the staircase
        appearance in case of low resolution input label maps.

        This filter requires that the :class:`ImageData` has integer point
        scalars, such as multi-label maps generated from image segmentation.

        .. note::
           Requires ``vtk>=9.3.0``.

        .. deprecated:: 0.45
            This filter produces unexpected results and is deprecated.
            Use :meth:`~pyvista.ImageDataFilters.contour_labels` instead.
            See https://github.com/pyvista/pyvista/issues/5981 for details.

            To replicate the default behavior from this filter, call `contour_labels`
            with the following arguments:

            .. code::

                image.contour_labels(
                    smoothing=False,  # old filter does not apply smoothing
                    output_mesh_type='quads',  # old filter generates quads
                    closed_surface=False,  # old filter generates open surfaces at input edges
                    compute_normals=False,  # old filter does not compute normals
                    multi_component_output=True,  # old filter returns multi-component scalars
                )

        Parameters
        ----------
        n_labels : int, optional
            Number of labels to be extracted (all are extracted if None is given).

        smoothing : bool, default: False
            Apply smoothing to the meshes.

        smoothing_num_iterations : int, default: 50
            Number of smoothing iterations.

        smoothing_relaxation_factor : float, default: 0.5
            Relaxation factor of the smoothing.

        smoothing_constraint_distance : float, default: 1
            Constraint distance of the smoothing.

        output_mesh_type : str, default: 'quads'
            Type of the output mesh. Must be either ``'quads'``, or ``'triangles'``.

        output_style : str, default: 'default'
            Style of the output mesh. Must be either ``'default'`` or ``'boundary'``.
            When ``'default'`` is specified, the filter produces a mesh with both
            interior and exterior polygons. When ``'boundary'`` is selected, only
            polygons on the border with the background are produced (without interior
            polygons). Note that style ``'selected'`` is currently not implemented.

        scalars : str, optional
            Name of scalars to process. Defaults to currently active scalars.

        progress_bar : bool, default: False
            Display a progress bar to indicate progress.

        Returns
        -------
        pyvista.PolyData
            :class:`pyvista.PolyData` Labeled mesh with the segments labeled.

        References
        ----------
        Sarah F. Frisken, SurfaceNets for Multi-Label Segmentations with Preservation
        of Sharp Boundaries, Journal of Computer Graphics Techniques (JCGT), vol. 11,
        no. 1, 34-54, 2022. Available online http://jcgt.org/published/0011/01/03/

        https://www.kitware.com/really-fast-isocontouring/

        Examples
        --------
        See :ref:`contouring_example` for a full example using this filter.

        See Also
        --------
        pyvista.DataSetFilters.contour
            Generalized contouring method which uses MarchingCubes or FlyingEdges.

        pyvista.DataSetFilters.pack_labels
            Function used internally by SurfaceNets to generate contiguous label data.

        """
        warnings.warn(
            'This filter produces unexpected results and is deprecated. Use `contour_labels` instead.'
            '\nRefer to the documentation for `contour_labeled` for details on how to transition to the new filter.'
            '\nSee https://github.com/pyvista/pyvista/issues/5981 for details.',
            PyVistaDeprecationWarning,
        )

        if not hasattr(_vtk, 'vtkSurfaceNets3D'):  # pragma: no cover
            from pyvista.core.errors import VTKVersionError

            raise VTKVersionError('Surface nets 3D require VTK 9.3.0 or newer.')

        alg = _vtk.vtkSurfaceNets3D()
        if scalars is None:
            set_default_active_scalars(self)  # type: ignore[arg-type]
            field, scalars = self.active_scalars_info  # type: ignore[attr-defined]
            if field != FieldAssociation.POINT:
                raise ValueError('If `scalars` not given, active scalars must be point array.')
        else:
            field = self.get_array_association(scalars, preference='point')  # type: ignore[attr-defined]
            if field != FieldAssociation.POINT:
                raise ValueError(
                    f'Can only process point data, given `scalars` are {field.name.lower()} data.',
                )
        alg.SetInputArrayToProcess(
            0,
            0,
            0,
            field.value,
            scalars,
        )  # args: (idx, port, connection, field, name)
        alg.SetInputData(self)
        if n_labels is not None:
            alg.GenerateLabels(n_labels, 1, n_labels)
        if output_mesh_type == 'quads':
            alg.SetOutputMeshTypeToQuads()
        elif output_mesh_type == 'triangles':
            alg.SetOutputMeshTypeToTriangles()
        else:
            raise ValueError(
                f'Invalid output mesh type "{output_mesh_type}", use "quads" or "triangles"',
            )
        if output_style == 'default':
            alg.SetOutputStyleToDefault()
        elif output_style == 'boundary':
            alg.SetOutputStyleToBoundary()
        elif output_style == 'selected':  # type: ignore[unreachable]
            raise NotImplementedError(f'Output style "{output_style}" is not implemented')
        else:
            raise ValueError(f'Invalid output style "{output_style}", use "default" or "boundary"')
        if smoothing:
            alg.SmoothingOn()
            alg.GetSmoother().SetNumberOfIterations(smoothing_num_iterations)
            alg.GetSmoother().SetRelaxationFactor(smoothing_relaxation_factor)
            alg.GetSmoother().SetConstraintDistance(smoothing_constraint_distance)
        else:
            alg.SmoothingOff()
        # Suppress improperly used INFO for debugging messages in vtkSurfaceNets3D
        verbosity = _vtk.vtkLogger.GetCurrentVerbosityCutoff()
        _vtk.vtkLogger.SetStderrVerbosity(_vtk.vtkLogger.VERBOSITY_OFF)
        _update_alg(alg, progress_bar, 'Performing Labeled Surface Extraction')
        # Restore the original vtkLogger verbosity level
        _vtk.vtkLogger.SetStderrVerbosity(verbosity)
        return wrap(alg.GetOutput())

    def contour_labels(  # type: ignore[misc]
        self: ImageData,
        boundary_style: Literal['external', 'internal', 'all'] = 'external',
        *,
        background_value: int = 0,
        select_inputs: int | VectorLike[int] | None = None,
        select_outputs: int | VectorLike[int] | None = None,
        closed_surface: bool = True,
        output_mesh_type: Literal['quads', 'triangles'] | None = None,
        scalars: str | None = None,
        compute_normals: bool = True,
        multi_component_output: bool | None = None,
        smoothing: bool = True,
        smoothing_iterations: int = 16,
        smoothing_relaxation: float = 0.5,
        smoothing_distance: float | None = None,
        smoothing_scale: float = 1.0,
        progress_bar: bool = False,
    ) -> PolyData:
        """Generate surface contours from 3D image label maps.

        This filter uses `vtkSurfaceNets <https://vtk.org/doc/nightly/html/classvtkSurfaceNets3D.html#details>`__
        to extract polygonal surface contours from non-continuous label maps, which
        corresponds to discrete regions in an input 3D image (i.e., volume). It is
        designed to generate surfaces from image point data, e.g. voxel point
        samples from 3D medical images, though images with cell data are also supported.

        The generated surface is smoothed using a constrained smoothing filter, which
        may be fine-tuned to control the smoothing process. Optionally, smoothing may
        be disabled to generate a staircase-like surface.

        The output surface includes a two-component cell data array ``'boundary_labels'``.
        The array indicates the labels/regions on either side of the polygons composing
        the output. The array's values are structured as follows:

        External boundary values

            Polygons between a foreground region and the background have the
            form ``[foreground, background]``.

            E.g. ``[1, 0]`` for the boundary between region ``1`` and background ``0``.

        Internal boundary values

            Polygons between two connected foreground regions are sorted in ascending order.

            E.g. ``[1, 2]`` for the boundary between regions ``1`` and ``2``.


        By default, this filter returns ``'external'`` contours only. Optionally,
        only the ``'internal`'' contours or ``'all'`` contours (i.e. internal and
        external) may be returned.

        .. note::

            This filter requires VTK version ``9.3.0`` or greater.

        .. versionadded:: 0.45

        Parameters
        ----------
        boundary_style : 'external' | 'internal' | 'all', default: 'external'
            Style of boundary polygons to generate. ``'internal'`` polygons are generated
            between two connected foreground regions. ``'external'`` polygons are
            generated between foreground background. ``'all'``  includes both internal
            and external boundary polygons.

        background_value : int, default: 0
            Background value of the input image. All other values are considered
            as foreground.

        select_inputs : int | VectorLike[int], default: None
            Specify label ids to include as inputs to the filter. Labels that are not
            selected are removed from the input *before* generating the surface. By
            default, all label ids are used.

            Since the smoothing operation occurs across selected input regions, using
            this option to filter the input can result in smoother and more visually
            pleasing surfaces since non-selected inputs are not considered during
            smoothing. However, this also means that the generated surface will change
            shape depending on which inputs are selected.

            .. note::

                Selecting inputs can affect whether a boundary polygon is considered to
                be ``internal`` or ``external``. That is, an internal boundary becomes an
                external boundary when only one of the two foreground regions on the
                boundary is selected.

        select_outputs : int | VectorLike[int], default: None
            Specify label ids to include in the output of the filter. Labels that are
            not selected are removed from the output *after* generating the surface. By
            default, all label ids are used.

            Since the smoothing operation occurs across all input regions, using this
            option to filter the output means that the selected output regions will have
            the same shape (i.e. smoothed in the same manner), regardless of the outputs
            that are selected. This is useful for generating a surface for specific
            labels while also preserving sharp boundaries with non-selected outputs.

            .. note::

                Selecting outputs does not affect whether a boundary polygon is
                considered to be ``internal`` or ``external``. That is, an internal
                boundary remains internal even if only one of the two foreground regions
                on the boundary is selected.

        closed_surface : bool, default: True
            Generate polygons to "close" the surface at the boundaries of the image.
            This option is only relevant when there are foreground regions on the border
            of the image. Setting this value to ``False`` is useful if processing multiple
            volumes separately so that the generated surfaces fit together without
            creating surface overlap.

        output_mesh_type : str, default: None
            Type of the output mesh. Can be either ``'quads'``, or ``'triangles'``. By
            default, the output mesh has :attr:`~pyvista.CellType.TRIANGLE` cells when
            ``smoothing`` is enabled and :attr:`~pyvista.CellType.QUAD` cells (quads)
            otherwise. The mesh type can be forced to be triangles or quads; however,
            if smoothing is enabled and the type is ``'quads'``, the generated quads
            may not be planar.

        scalars : str, optional
            Name of scalars to process. Defaults to currently active scalars. If cell
            scalars are specified, the input image is first re-meshed with
            :meth:`~pyvista.ImageDataFilters.cells_to_points` to transform the cell
            data into point data.

        compute_normals : bool, default: True
            Compute point and cell normals for the contoured output using
            :meth:`~pyvista.PolyDataFilters.compute_normals` with ``auto_orient_normals``
            enabled by default. If ``False``, the generated polygons may have
            inconsistent ordering and orientation (and may negatively impact
            the shading used for rendering).

            .. warning::

                Enabling this option is likely to generate surfaces with normals
                pointing outward when ``closed_surface`` is ``True`` and
                ``boundary_style`` is ``True`` (the default). However, this is
                not guaranteed if the generated surface is not closed or if internal
                boundaries are generated. Do not assume the normals will point outward
                in all cases.

        multi_component_output : bool, optional
            If ``True``, the returned ``'boundary_labels'`` array is a two-component
            2D array. If ``False``, the ``'boundary_labels'`` array is simplified as a
            single-component 1D array. The simplification is as follows:

            - When ``boundary_type`` is ``'external'``, only the first component is
              returned. In this case, all external polygons share a boundary with the
              background and the second component is equal to ``background_value`` for
              all values. The second component is therefore be dropped without loss of
              information.

            - When ``boundary_type`` is ``'internal'`` or ``'all'``, the array is
              simplified by computing the vector norm of the values.

            By default, ``multi_component_output`` is ``False`` when ``boundary_type``
            is ``'external'``, and ``True`` otherwise.

        smoothing : bool, default: True
            Smooth the generated surface using a constrained smoothing filter. Each
            point in the surface is smoothed as follows:

                For a point ``pi`` connected to a list of points ``pj`` via an edge, ``pi``
                is moved towards the average position of ``pj`` multiplied by the
                ``smoothing_relaxation`` factor, and limited by the ``smoothing_distance``
                constraint. This process is repeated either until convergence occurs, or
                the maximum number of ``smoothing_iterations`` is reached.

        smoothing_iterations : int, default: 16
            Maximum number of smoothing iterations to use.

        smoothing_relaxation : float, default: 0.5
            Relaxation factor used at each smoothing iteration.

        smoothing_distance : float, default: None
            Maximum distance each point is allowed to move (in any direction) during
            smoothing. This distance may be scaled with ``smoothing_scale``. By default,
            the distance is computed dynamically from the image spacing as:

                ``distance = norm(image_spacing) * smoothing_scale``.

        smoothing_scale : float, default: 1.0
            Relative scaling factor applied to ``smoothing_distance``. See that
            parameter for details.

        progress_bar : bool, default: False
            Display a progress bar to indicate progress.

        Returns
        -------
        pyvista.PolyData
            Surface mesh of labeled regions.

        See Also
        --------
        :meth:`~pyvista.PolyDataFilters.voxelize_binary_mask`
            Filter that generates binary labeled :class:`~pyvista.ImageData` from
            :class:`~pyvista.PolyData` surface contours. Can beloosely considered as
            an inverse of this filter.

        :meth:`~pyvista.ImageDataFilters.cells_to_points`
            Re-mesh :class:`~pyvista.ImageData` to a points-based representation.

        :meth:`~pyvista.DataSetFilters.extract_values`
            Threshold-like filter which can used to process the multi-component
            scalars generated by this filter.

        :meth:`~pyvista.DataSetFilters.contour`
            Generalized contouring method which uses MarchingCubes or FlyingEdges.

        :meth:`~pyvista.DataSetFilters.pack_labels`
            Function used internally by SurfaceNets to generate contiguous label data.

        :ref:`contouring_example`
            Additional contouring examples.

        References
        ----------
        S. Frisken, “SurfaceNets for Multi-Label Segmentations with Preservation of
        Sharp Boundaries”, J. Computer Graphics Techniques, 2022. Available online:
        http://jcgt.org/published/0011/01/03/

        W. Schroeder, S. Tsalikis, M. Halle, S. Frisken. A High-Performance SurfaceNets
        Discrete Isocontouring Algorithm. arXiv:2401.14906. 2024. Available online:
        `http://arxiv.org/abs/2401.14906 <http://arxiv.org/abs/2401.14906>`__

        Examples
        --------
        Load labeled image data with a background region ``0`` and four foreground
        regions.

        >>> import pyvista as pv
        >>> import numpy as np
        >>> from pyvista import examples
        >>> image = examples.load_channels()
        >>> label_ids = np.unique(image.active_scalars)
        >>> label_ids
        pyvista_ndarray([0, 1, 2, 3, 4])
        >>> image.dimensions
        (251, 251, 101)

        Crop the image to simplify the data.

        >>> image = image.extract_subset(voi=(75, 109, 75, 109, 85, 100))
        >>> image.dimensions
        (35, 35, 16)

        Plot the cropped image for context. Configure the color map to generate
        consistent coloring of the regions for all plots.

        >>> plot_kwargs = dict(
        ...     cmap='glasbey',
        ...     clim=[0, 77],
        ...     show_edges=True,
        ...     show_scalar_bar=False,
        ... )
        >>> image.plot(**plot_kwargs)

        Generate surface contours of the foreground regions and plot it. Note that
        the ``background_value`` is ``0`` by default.

        >>> contours = image.contour_labels()
        >>> contours.plot(zoom=1.5, **plot_kwargs)

        By default, only external boundary polygons are generated and the returned
        ``'boundary_labels'`` array is a single-component array.

        >>> contours['boundary_labels'].ndim
        1

        Set ``multi_component_output`` to ``True`` to generate a two-component
        array instead showing the two boundary regions associated with each polygon.

        >>> contours = image.contour_labels(multi_component_output=True)
        >>> contours['boundary_labels'].ndim
        2

        Show the unique values. Since only ``'external'`` boundaries are generated
        by default, the second component is always ``0`` (i.e. the ``background_value``).
        Note that all four foreground regions share a boundary with the background.

        >>> np.unique(contours['boundary_labels'], axis=0)
        array([[1, 0],
               [2, 0],
               [3, 0],
               [4, 0]])

        Repeat the example but this time generate internal contours only. By default,
        generating internal polygons will output a two-component array. Note that
        when plotting multi-component scalars, each component is normalized (vector norm)
        for visualization.

        >>> contours = image.contour_labels('internal')
        >>> contours['boundary_labels'].ndim
        2
        >>> contours.plot(zoom=1.5, **plot_kwargs)

        Show the unique two-component boundary labels again. From these values we can
        determine that all foreground regions share an internal boundary with each
        other `except`  for regions ``1`` and ``3`` since the boundary value ``[1, 3]``
        is missing.

        >>> np.unique(contours['boundary_labels'], axis=0)
        array([[1, 2],
               [1, 4],
               [2, 3],
               [2, 4],
               [3, 4]])

        Generate contours for all boundaries, and use ``select_outputs`` to filter
        the output to only include polygons which share a boundary with region ``3``.

        >>> region_3 = image.contour_labels('all', select_outputs=3)
        >>> region_3.plot(zoom=3, **plot_kwargs)

        Note how using ``select_outputs`` preserves the sharp features and boundary
        labels for non-selected regions. If desired, use ``select_inputs`` instead to
        completely "ignore" non-selected regions.

        >>> region_3 = image.contour_labels(select_inputs=3)
        >>> region_3.plot(zoom=3, **plot_kwargs)

        The sharp features are now smoothed and the internal boundaries are now labeled
        as external boundaries. Note that using ``'all'`` here is optional since
        using ``select_inputs`` converts previously-internal boundaries into external
        ones.

        Disable smoothing to generate staircase-like surface. Without smoothing, the
        surface has quadrilateral cells by default.

        >>> surf = image.contour_labels(smoothing=False)
        >>> surf.plot(zoom=1.5, **plot_kwargs)

        Disable the generation of a closed surface. Since the input image has
        foreground regions visible at the edges of the image (e.g. the ``+Z`` bound),
        setting ``closed_surface=False`` in this example causes the top and sides of
        the mesh to be "open".

        >>> surf = image.contour_labels(closed_surface=False)
        >>> surf.plot(zoom=1.5, **plot_kwargs)

        """
        temp_scalars_name = '_PYVISTA_TEMP'

        def _get_unique_labels_no_background(
            array: NumpyArray[int], background: int
        ) -> NumpyArray[int]:
            unique = np.unique(array)
            return unique[unique != background]

        def _get_alg_input(image: ImageData, scalars_: str | None) -> ImageData:
            if scalars_ is None:
                set_default_active_scalars(image)
                field, scalars_ = image.active_scalars_info
            else:
                field = image.get_array_association(scalars_, preference='point')

            return (
                image
                if field == FieldAssociation.POINT
                else image.cells_to_points(scalars=scalars_, copy=False)
            )

        def _process_select_inputs(
            image: ImageData,
            select_inputs_: int | VectorLike[int],
            scalars_: pyvista_ndarray,
        ) -> NumpyArray[int]:
            select_inputs = np.atleast_1d(select_inputs_)
            # Remove non-selected label ids from the input. We do this by setting
            # non-selected ids to the background value to remove them from the input
            temp_scalars = scalars_.copy()
            input_ids = _get_unique_labels_no_background(temp_scalars, background_value)
            keep_labels = [*select_inputs, background_value]
            for label in input_ids:
                if label not in keep_labels:
                    temp_scalars[temp_scalars == label] = background_value

            image.point_data[temp_scalars_name] = temp_scalars
            image.set_active_scalars(temp_scalars_name, preference='point')

            return input_ids

        def _set_output_mesh_type(alg_: _vtk.vtkSurfaceNets3D):
            if output_mesh_type is None:
                alg_.SetOutputMeshTypeToDefault()
            elif output_mesh_type == 'quads':
                alg_.SetOutputMeshTypeToQuads()
            else:  # output_mesh_type == 'triangles':
                alg_.SetOutputMeshTypeToTriangles()

        def _configure_boundaries(
            alg_: _vtk.vtkSurfaceNets3D,
            array_: pyvista_ndarray,
            select_inputs_: int | VectorLike[int] | None,
            select_outputs_: int | VectorLike[int] | None,
        ):
            # WARNING: Setting the output style to default or boundary does not really work
            # as expected. Specifically, `SetOutputStyleToDefault` by itself will not actually
            # produce meshes with interior faces at the boundaries between foreground regions
            # (even though this is what is suggested by the docs). Instead, simply calling
            # `SetLabels` below will enable internal boundaries, regardless of the value of
            # `OutputStyle`. Also, using `SetOutputStyleToBoundary` generates jagged/rough
            # 'lines' between two exterior regions; enabling internal boundaries fixes this.
            input_ids = (
                _process_select_inputs(alg_input, select_inputs_, array_)
                if select_inputs_ is not None
                else None
            )
            alg_.SetOutputStyleToSelected()
            if select_outputs_ is not None:
                # Use selected outputs
                output_ids = _get_unique_labels_no_background(
                    np.atleast_1d(select_outputs_),
                    background_value,
                )
            elif input_ids is not None:
                # Set outputs to be same as inputs
                output_ids = input_ids
            else:
                # Output all labels
                output_ids = _get_unique_labels_no_background(
                    array_,
                    background_value,
                )
            output_ids = output_ids.astype(float)

            # Add selected outputs
            [alg.AddSelectedLabel(label_id) for label_id in output_ids]  # type: ignore[func-returns-value]

            # The following logic enables the generation of internal boundaries
            if input_ids is not None:
                # Generate internal boundaries for selected inputs only
                internal_ids: NumpyArray[int] = input_ids
            elif select_outputs is None:
                # No inputs or outputs selected, so generate internal
                # boundaries for all labels in input array
                internal_ids = output_ids
            else:
                internal_ids = _get_unique_labels_no_background(
                    array_,
                    background_value,
                )

            [alg.SetLabel(int(val), val) for val in internal_ids]  # type: ignore[func-returns-value]

        def _configure_smoothing(
            alg_: _vtk.vtkSurfaceNets3D,
            spacing_: tuple[float, float, float],
            iterations_: int,
            relaxation_: float,
            scale_: float,
            distance_: float | None,
        ):
            def _is_small_number(num) -> bool | np.bool_:
                return isinstance(num, (float, int, np.floating, np.integer)) and num < 1e-8

            if smoothing and not _is_small_number(scale_) and not _is_small_number(distance_):
                # Only enable smoothing if distance is not very small, since a small
                # distance will actually result in large smoothing (suspected division
                # by zero error in vtk code)
                alg_.SmoothingOn()
                alg_.GetSmoother().SetNumberOfIterations(iterations_)
                alg_.GetSmoother().SetRelaxationFactor(relaxation_)

                # Auto-constraints are On by default which only allows you to scale
                # relative distance (with SetConstraintScale) but not set its value
                # directly. Here, we turn this off so that we can both set its value
                # and/or scale it independently
                alg_.AutomaticSmoothingConstraintsOff()

                # Dynamically calculate distance if not specified.
                # This emulates the auto-constraint calc from vtkSurfaceNets3D
                distance_ = distance_ if distance_ else np.linalg.norm(spacing_)
                alg_.GetSmoother().SetConstraintDistance(distance_ * scale_)
            else:
                alg_.SmoothingOff()

        if not hasattr(_vtk, 'vtkSurfaceNets3D'):  # pragma: no cover
            from pyvista.core.errors import VTKVersionError

            raise VTKVersionError('Surface nets 3D require VTK 9.3.0 or newer.')

        _validation.check_contains(
<<<<<<< HEAD
            ['all', 'internal', 'external'], must_contain=boundary_style, name='boundary_style'
        )
        _validation.check_contains(
            [None, 'quads', 'triangles'], must_contain=output_mesh_type, name='output_mesh_type'
=======
            container=['all', 'internal', 'external'], item=boundary_style, name='boundary_style'
        )
        _validation.check_contains(
            container=[None, 'quads', 'triangles'], item=output_mesh_type, name='output_mesh_type'
>>>>>>> 9a67f772
        )

        alg_input = _get_alg_input(self, scalars)

        # Pad with background values to close surfaces at image boundaries
        alg_input = alg_input.pad_image(background_value) if closed_surface else alg_input

        alg = _vtk.vtkSurfaceNets3D()
        alg.SetBackgroundLabel(background_value)
        alg.SetInputData(alg_input)

        _set_output_mesh_type(alg)
        _configure_boundaries(
            alg,
            cast(pyvista.pyvista_ndarray, alg_input.active_scalars),
            select_inputs,
            select_outputs,
        )
        _configure_smoothing(
            alg,
            alg_input.spacing,
            smoothing_iterations,
            smoothing_relaxation,
            smoothing_scale,
            smoothing_distance,
        )

        # Get output
        # Suppress improperly used INFO for debugging messages in vtkSurfaceNets3D
        verbosity = _vtk.vtkLogger.GetCurrentVerbosityCutoff()
        _vtk.vtkLogger.SetStderrVerbosity(_vtk.vtkLogger.VERBOSITY_OFF)
        _update_alg(alg, progress_bar, 'Generating label contours')
        # Restore the original vtkLogger verbosity level
        _vtk.vtkLogger.SetStderrVerbosity(verbosity)
        output: pyvista.PolyData = _get_output(alg)

        (  # Clear temp scalars from input
            alg_input.point_data.remove(temp_scalars_name)
            if temp_scalars_name in alg_input.point_data
            else None
        )

        VTK_NAME = 'BoundaryLabels'
        PV_NAME = 'boundary_labels'
        if VTK_NAME in output.cell_data.keys():
            output.rename_array(VTK_NAME, PV_NAME)
            if boundary_style in ['external', 'internal']:
                # Output contains all boundary cells, need to remove cells we don't want
                labels_array = output.cell_data[PV_NAME]
                is_external = np.any(labels_array == background_value, axis=1)
                remove = is_external if boundary_style == 'internal' else ~is_external
                output.remove_cells(remove, inplace=True)

            if multi_component_output is None:
                multi_component_output = boundary_style != 'external'
            if not multi_component_output:
                # Simplify scalars to a single component
                if boundary_style == 'external':
                    # Keep first component only
                    output.cell_data[PV_NAME] = output.cell_data[PV_NAME][:, 0]
                else:
                    # Compute norm
                    output.cell_data[PV_NAME] = np.linalg.norm(
                        output.cell_data['boundary_labels'], axis=1
                    )

        if select_outputs is not None:
            # This option generates unused points
            # Use clean to remove these points (without merging points)
            output.clean(
                point_merging=False,
                lines_to_points=False,
                polys_to_lines=False,
                strips_to_polys=False,
                inplace=True,
            )

        if compute_normals and output.n_cells > 0:
            output.compute_normals(auto_orient_normals=True, inplace=True)
        return output

    def points_to_cells(  # type: ignore[misc]
        self: ImageData,
        scalars: str | None = None,
        *,
        dimensionality: VectorLike[bool]
        | Literal[0, 1, 2, 3, '0D', '1D', '2D', '3D', 'preserve'] = 'preserve',
        copy: bool = True,
    ):
        """Re-mesh image data from a point-based to a cell-based representation.

        This filter changes how image data is represented. Data represented as points
        at the input is re-meshed into an alternative representation as cells at the
        output. Only the :class:`~pyvista.ImageData` container is modified so that
        the number of input points equals the number of output cells. The re-meshing is
        otherwise lossless in the sense that point data at the input is passed through
        unmodified and stored as cell data at the output. Any cell data at the input is
        ignored and is not used by this filter.

        To change the image data's representation, the input points are used to
        represent the centers of the output cells. This has the effect of "growing" the
        input image dimensions by one along each axis (i.e. half the cell width on each
        side). For example, an image with 100 points and 99 cells along an axis at the
        input will have 101 points and 100 cells at the output. If the input has 1mm
        spacing, the axis size will also increase from 99mm to 100mm. By default,
        only non-singleton dimensions are increased such that 1D or 2D inputs remain
        1D or 2D at the output.

        Since filters may be inherently cell-based (e.g. some :class:`~pyvista.DataSetFilters`)
        or may operate on point data exclusively (e.g. most :class:`~pyvista.ImageDataFilters`),
        re-meshing enables the same data to be used with either kind of filter while
        ensuring the input data to those filters has the appropriate representation.
        This filter is also useful when plotting image data to achieve a desired visual
        effect, such as plotting images as voxel cells instead of as points.

        .. note::
            Only the input's :attr:`~pyvista.ImageData.dimensions`, and
            :attr:`~pyvista.ImageData.origin` are modified by this filter. Other spatial
            properties such as :attr:`~pyvista.ImageData.spacing` and
            :attr:`~pyvista.ImageData.direction_matrix` are not affected.

        .. versionadded:: 0.44.0

        See Also
        --------
        cells_to_points
            Inverse of this filter to represent cells as points.
        :meth:`~pyvista.DataSetFilters.point_data_to_cell_data`
            Resample point data as cell data without modifying the container.
        :meth:`~pyvista.DataSetFilters.cell_data_to_point_data`
            Resample cell data as point data without modifying the container.

        Parameters
        ----------
        scalars : str, optional
            Name of point data scalars to pass through to the output as cell data. Use
            this parameter to restrict the output to only include the specified array.
            By default, all point data arrays at the input are passed through as cell
            data at the output.

        dimensionality : VectorLike[bool], Literal[0, 1, 2, 3, "0D", "1D", "2D", "3D", "preserve"], default: 'preserve'
            Control which dimensions will be modified by the filter.

            - Can be specified as a sequence of 3 boolean to allow modification on a per
                dimension basis.
            - ``0`` or ``'0D'``: convenience alias to output a 0D ImageData with
              dimensions ``(1, 1, 1)``. Only valid for 0D inputs.
            - ``1`` or ``'1D'``: convenience alias to output a 1D ImageData where
              exactly one dimension is greater than one, e.g. ``(>1, 1, 1)``. Only valid
              for 0D or 1D inputs.
            - ``2`` or ``'2D'``: convenience alias to output a 2D ImageData where
              exactly two dimensions are greater than one, e.g. ``(>1, >1, 1)``. Only
              valid for 0D, 1D, or 2D inputs.
            - ``3`` or ``'3D'``: convenience alias to output a 3D ImageData, where all
              three dimensions are greater than one, e.g. ``(>1, >1, >1)``. Valid for
              any 0D, 1D, 2D, or 3D inputs.
            - ``'preserve'`` (default): convenience alias to not modify singleton
              dimensions.

        copy : bool, default: True
            Copy the input point data before associating it with the output cell data.
            If ``False``, the input and output will both refer to the same data array(s).

        Returns
        -------
        pyvista.ImageData
            Image with a cell-based representation.

        Examples
        --------
        Load an image with point data.

        >>> from pyvista import examples
        >>> image = examples.load_uniform()

        Show the current properties and point arrays of the image.

        >>> image
        ImageData (...)
          N Cells:      729
          N Points:     1000
          X Bounds:     0.000e+00, 9.000e+00
          Y Bounds:     0.000e+00, 9.000e+00
          Z Bounds:     0.000e+00, 9.000e+00
          Dimensions:   10, 10, 10
          Spacing:      1.000e+00, 1.000e+00, 1.000e+00
          N Arrays:     2

        >>> image.point_data.keys()
        ['Spatial Point Data']

        Re-mesh the points and point data as cells and cell data.

        >>> cells_image = image.points_to_cells()

        Show the properties and cell arrays of the re-meshed image.

        >>> cells_image
        ImageData (...)
          N Cells:      1000
          N Points:     1331
          X Bounds:     -5.000e-01, 9.500e+00
          Y Bounds:     -5.000e-01, 9.500e+00
          Z Bounds:     -5.000e-01, 9.500e+00
          Dimensions:   11, 11, 11
          Spacing:      1.000e+00, 1.000e+00, 1.000e+00
          N Arrays:     1

        >>> cells_image.cell_data.keys()
        ['Spatial Point Data']

        Observe that:

        - The input point array is now a cell array
        - The output has one less array (the input cell data is ignored)
        - The dimensions have increased by one
        - The bounds have increased by half the spacing
        - The output ``N Cells`` equals the input ``N Points``

        Since the input points are 3D (i.e. there are no singleton dimensions), the
        output cells are 3D :attr:`~pyvista.CellType.VOXEL` cells.

        >>> cells_image.get_cell(0).type
        <CellType.VOXEL: 11>

        If the input points are 2D (i.e. one dimension is singleton), the
        output cells are 2D :attr:`~pyvista.CellType.PIXEL` cells when ``dimensions`` is
        set to ``'preserve'``.

        >>> image2D = examples.load_logo()
        >>> image2D.dimensions
        (1920, 718, 1)

        >>> pixel_cells_image = image2D.points_to_cells(dimensionality='preserve')
        >>> pixel_cells_image.dimensions
        (1921, 719, 1)
        >>> pixel_cells_image.get_cell(0).type
        <CellType.PIXEL: 8>

        This is equivalent as requesting a 2D output.

        >>> pixel_cells_image = image2D.points_to_cells(dimensionality='2D')
        >>> pixel_cells_image.dimensions
        (1921, 719, 1)
        >>> pixel_cells_image.get_cell(0).type
        <CellType.PIXEL: 8>

        Use ``(True, True, True)`` to re-mesh 2D points as 3D cells.

        >>> voxel_cells_image = image2D.points_to_cells(
        ...     dimensionality=(True, True, True)
        ... )
        >>> voxel_cells_image.dimensions
        (1921, 719, 2)
        >>> voxel_cells_image.get_cell(0).type
        <CellType.VOXEL: 11>

        Or request a 3D output.

        >>> voxel_cells_image = image2D.points_to_cells(dimensionality='3D')
        >>> voxel_cells_image.dimensions
        (1921, 719, 2)
        >>> voxel_cells_image.get_cell(0).type
        <CellType.VOXEL: 11>

        See :ref:`image_representations_example` for more examples using this filter.

        """
        if scalars is not None:
            field = self.get_array_association(scalars, preference='point')
            if field != FieldAssociation.POINT:
                raise ValueError(
                    f"Scalars '{scalars}' must be associated with point data. Got {field.name.lower()} data instead.",
                )
        return self._remesh_points_cells(
            points_to_cells=True,
            scalars=scalars,
            dimensionality=dimensionality,
            copy=copy,
        )

    def cells_to_points(  # type: ignore[misc]
        self: ImageData,
        scalars: str | None = None,
        *,
        dimensionality: VectorLike[bool]
        | Literal[0, 1, 2, 3, '0D', '1D', '2D', '3D', 'preserve'] = 'preserve',
        copy: bool = True,
    ):
        """Re-mesh image data from a cell-based to a point-based representation.

        This filter changes how image data is represented. Data represented as cells
        at the input is re-meshed into an alternative representation as points at the
        output. Only the :class:`~pyvista.ImageData` container is modified so that
        the number of input cells equals the number of output points. The re-meshing is
        otherwise lossless in the sense that cell data at the input is passed through
        unmodified and stored as point data at the output. Any point data at the input is
        ignored and is not used by this filter.

        To change the image data's representation, the input cell centers are used to
        represent the output points. This has the effect of "shrinking" the
        input image dimensions by one along each axis (i.e. half the cell width on each
        side). For example, an image with 101 points and 100 cells along an axis at the
        input will have 100 points and 99 cells at the output. If the input has 1mm
        spacing, the axis size will also decrease from 100mm to 99mm.

        Since filters may be inherently cell-based (e.g. some :class:`~pyvista.DataSetFilters`)
        or may operate on point data exclusively (e.g. most :class:`~pyvista.ImageDataFilters`),
        re-meshing enables the same data to be used with either kind of filter while
        ensuring the input data to those filters has the appropriate representation.
        This filter is also useful when plotting image data to achieve a desired visual
        effect, such as plotting images as points instead of as voxel cells.

        .. note::
            Only the input's :attr:`~pyvista.ImageData.dimensions`, and
            :attr:`~pyvista.ImageData.origin` are modified by this filter. Other spatial
            properties such as :attr:`~pyvista.ImageData.spacing` and
            :attr:`~pyvista.ImageData.direction_matrix` are not affected.

        .. versionadded:: 0.44.0

        See Also
        --------
        points_to_cells
            Inverse of this filter to represent points as cells.
        :meth:`~pyvista.DataSetFilters.cell_data_to_point_data`
            Resample cell data as point data without modifying the container.
        :meth:`~pyvista.DataSetFilters.point_data_to_cell_data`
            Resample point data as cell data without modifying the container.

        Parameters
        ----------
        scalars : str, optional
            Name of cell data scalars to pass through to the output as point data. Use
            this parameter to restrict the output to only include the specified array.
            By default, all cell data arrays at the input are passed through as point
            data at the output.

        dimensionality : VectorLike[bool], Literal[0, 1, 2, 3, "0D", "1D", "2D", "3D", "preserve"], default: 'preserve'
            Control which dimensions will be modified by the filter.

            - Can be specified as a sequence of 3 boolean to allow modification on a per
                dimension basis.
            - ``0`` or ``'0D'``: convenience alias to output a 0D ImageData with
              dimensions ``(1, 1, 1)``. Only valid for 0D inputs.
            - ``1`` or ``'1D'``: convenience alias to output a 1D ImageData where
              exactly one dimension is greater than one, e.g. ``(>1, 1, 1)``. Only valid
              for 0D or 1D inputs.
            - ``2`` or ``'2D'``: convenience alias to output a 2D ImageData where
              exactly two dimensions are greater than one, e.g. ``(>1, >1, 1)``. Only
              valid for 0D, 1D, or 2D inputs.
            - ``3`` or ``'3D'``: convenience alias to output a 3D ImageData, where all
              three dimensions are greater than one, e.g. ``(>1, >1, >1)``. Valid for
              any 0D, 1D, 2D, or 3D inputs.
            - ``'preserve'`` (default): convenience alias to not modify singleton
              dimensions.

            .. note::
                This filter does not modify singleton dimensions with ``dimensionality``
                set as ``'preserve'`` by default.

        copy : bool, default: True
            Copy the input cell data before associating it with the output point data.
            If ``False``, the input and output will both refer to the same data array(s).

        Returns
        -------
        pyvista.ImageData
            Image with a point-based representation.

        Examples
        --------
        Load an image with cell data.

        >>> from pyvista import examples
        >>> image = examples.load_uniform()

        Show the current properties and cell arrays of the image.

        >>> image
        ImageData (...)
          N Cells:      729
          N Points:     1000
          X Bounds:     0.000e+00, 9.000e+00
          Y Bounds:     0.000e+00, 9.000e+00
          Z Bounds:     0.000e+00, 9.000e+00
          Dimensions:   10, 10, 10
          Spacing:      1.000e+00, 1.000e+00, 1.000e+00
          N Arrays:     2

        >>> image.cell_data.keys()
        ['Spatial Cell Data']

        Re-mesh the cells and cell data as points and point data.

        >>> points_image = image.cells_to_points()

        Show the properties and point arrays of the re-meshed image.

        >>> points_image
        ImageData (...)
          N Cells:      512
          N Points:     729
          X Bounds:     5.000e-01, 8.500e+00
          Y Bounds:     5.000e-01, 8.500e+00
          Z Bounds:     5.000e-01, 8.500e+00
          Dimensions:   9, 9, 9
          Spacing:      1.000e+00, 1.000e+00, 1.000e+00
          N Arrays:     1

        >>> points_image.point_data.keys()
        ['Spatial Cell Data']

        Observe that:

        - The input cell array is now a point array
        - The output has one less array (the input point data is ignored)
        - The dimensions have decreased by one
        - The bounds have decreased by half the spacing
        - The output ``N Points`` equals the input ``N Cells``

        See :ref:`image_representations_example` for more examples using this filter.

        """
        if scalars is not None:
            field = self.get_array_association(scalars, preference='cell')
            if field != FieldAssociation.CELL:
                raise ValueError(
                    f"Scalars '{scalars}' must be associated with cell data. Got {field.name.lower()} data instead.",
                )
        return self._remesh_points_cells(
            points_to_cells=False,
            scalars=scalars,
            dimensionality=dimensionality,
            copy=copy,
        )

    def _remesh_points_cells(  # type: ignore[misc]
        self: ImageData,
        points_to_cells: bool,
        scalars: str | None,
        dimensionality: VectorLike[bool] | Literal[0, 1, 2, 3, '0D', '1D', '2D', '3D', 'preserve'],
        copy: bool,
    ):
        """Re-mesh points to cells or vice-versa.

        The active cell or point scalars at the input will be set as active point or
        cell scalars at the output, respectively.

        Parameters
        ----------
        points_to_cells : bool
            Set to ``True`` to re-mesh points to cells.
            Set to ``False`` to re-mesh cells to points.

        scalars : str
            If set, only these scalars are passed through.

        dimensionality : VectorLike[bool], Literal[0, 1, 2, 3, '0D', '1D', '2D', '3D', 'preserve']
            Control which dimensions will be modified by the filter.

            - Can be specified as a sequence of 3 boolean to allow modification on a per
                dimension basis.
            - ``0`` or ``'0D'``: convenience alias to output a 0D ImageData with
              dimensions ``(1, 1, 1)``. Only valid for 0D inputs.
            - ``1`` or ``'1D'``: convenience alias to output a 1D ImageData where
              exactly one dimension is greater than one, e.g. ``(>1, 1, 1)``. Only valid
              for 0D or 1D inputs.
            - ``2`` or ``'2D'``: convenience alias to output a 2D ImageData where
              exactly two dimensions are greater than one, e.g. ``(>1, >1, 1)``. Only
              valid for 0D, 1D, or 2D inputs.
            - ``3`` or ``'3D'``: convenience alias to output a 3D ImageData, where all
              three dimensions are greater than one, e.g. ``(>1, >1, >1)``. Valid for
              any 0D, 1D, 2D, or 3D inputs.
            - ``'preserve'``: convenience alias to not modify singleton
              dimensions.

        copy : bool
            Copy the input data before associating it with the output data.

        Returns
        -------
        pyvista.ImageData
            Re-meshed image.

        """

        def _get_output_scalars(preference):
            active_scalars = self.active_scalars_name
            if active_scalars:
                field = self.get_array_association(
                    active_scalars,
                    preference=preference,
                )
                active_scalars = active_scalars if field.name.lower() == preference else None
            return active_scalars

        point_data = self.point_data
        cell_data = self.cell_data

        # Get data to use and operations to perform for the conversion
        new_image = pyvista.ImageData()

        if points_to_cells:
            output_scalars = scalars if scalars else _get_output_scalars('point')
            # Enlarge image so points become cell centers
            origin_operator = operator.sub
            dims_operator = operator.add  # Increase dimensions
            old_data = point_data
            new_data = new_image.cell_data
        else:  # cells_to_points
            output_scalars = scalars if scalars else _get_output_scalars('cell')
            # Shrink image so cell centers become points
            origin_operator = operator.add
            dims_operator = operator.sub  # Decrease dimensions
            old_data = cell_data
            new_data = new_image.point_data

        dims_mask, dims_result = self._validate_dimensional_operation(
            operation_mask=dimensionality, operator=dims_operator, operation_size=1
        )

        # Prepare the new image
        new_image.origin = origin_operator(
            self.origin,
            (np.array(self.spacing) / 2) * dims_mask,
        )
        new_image.dimensions = dims_result  # type: ignore[assignment]
        new_image.spacing = self.spacing
        new_image.direction_matrix = self.direction_matrix

        # Check the validity of the operation
        if points_to_cells:
            if new_image.n_cells != self.n_points:
                raise ValueError(
                    'Cannot re-mesh points to cells. The dimensions of the input'
                    f' {self.dimensions} is not compatible with the dimensions of the'
                    f' output {new_image.dimensions} and would require to map'
                    f' {self.n_points} points on {new_image.n_cells} cells.'
                )
        else:  # cells_to_points
            if new_image.n_points != self.n_cells:
                raise ValueError(
                    'Cannot re-mesh cells to points. The dimensions of the input'
                    f' {self.dimensions} is not compatible with the dimensions of the'
                    f' output {new_image.dimensions} and would require to map'
                    f' {self.n_cells} cells on {new_image.n_points} points.'
                )

        # Copy field data
        new_image.field_data.update(self.field_data)

        # Copy old data (point or cell) to new data (cell or point)
        array_names = [scalars] if scalars else old_data.keys()
        for array_name in array_names:
            new_data[array_name] = old_data[array_name].copy() if copy else old_data[array_name]

        new_image.set_active_scalars(output_scalars)
        return new_image

    def pad_image(
        self,
        pad_value: float | VectorLike[float] | Literal['wrap', 'mirror'] = 0.0,
        *,
        pad_size: int | VectorLike[int] = 1,
        dimensionality: VectorLike[bool]
        | Literal[0, 1, 2, 3, '0D', '1D', '2D', '3D', 'preserve'] = 'preserve',
        scalars: str | None = None,
        pad_all_scalars: bool = False,
        progress_bar: bool = False,
        pad_singleton_dims: bool | None = None,
    ) -> pyvista.ImageData:
        """Enlarge an image by padding its boundaries with new points.

        .. versionadded:: 0.44.0

        Padded points may be mirrored, wrapped, or filled with a constant value. By
        default, all boundaries of the image are padded with a single constant value.

        This filter is designed to work with 1D, 2D, or 3D image data and will only pad
        non-singleton dimensions unless otherwise specified.

        Parameters
        ----------
        pad_value : float | sequence[float] | 'mirror' | 'wrap', default: 0.0
            Padding value(s) given to new points outside the original image extent.
            Specify:

            - a number: New points are filled with the specified constant value.
            - a vector: New points are filled with the specified multi-component vector.
            - ``'wrap'``: New points are filled by wrapping around the padding axis.
            - ``'mirror'``: New points are filled by mirroring the padding axis.

        pad_size : int | sequence[int], default: 1
            Number of points to add to the image boundaries. Specify:

            - A single value to pad all boundaries equally.
            - Two values, one for each ``(X, Y)`` axis, to apply symmetric padding to
              each axis independently.
            - Three values, one for each ``(X, Y, Z)`` axis, to apply symmetric padding
              to each axis independently.
            - Four values, one for each ``(-X, +X, -Y, +Y)`` boundary, to apply
              padding to each boundary independently.
            - Six values, one for each ``(-X, +X, -Y, +Y, -Z, +Z)`` boundary, to apply
              padding to each boundary independently.

        dimensionality : VectorLike[bool], Literal[1, 2, 3, "1D", "2D", "3D", "preserve"], default: 'preserve'
            Control which dimensions will be padded by the filter.

            - Can be specified as a sequence of 3 boolean to apply padding on a per
                dimension basis.
            - ``1`` or ``'1D'``: apply padding such that the output is a 1D ImageData
              where exactly one dimension is greater than one, e.g. ``(>1, 1, 1)``.
              Only valid for 0D or 1D inputs.
            - ``2`` or ``'2D'``: apply padding such that the output is a 2D ImageData
              where exactly two dimensions are greater than one, e.g. ``(>1, >1, 1)``.
              Only valid for 0D, 1D, or 2D inputs.
            - ``3`` or ``'3D'``: apply padding such that the output is a 3D ImageData,
              where all three dimensions are greater than one, e.g. ``(>1, >1, >1)``.
              Valid for any 0D, 1D, 2D, or 3D inputs.

            .. note::
                The ``pad_size`` for singleton dimensions is set to ``0`` by default, even
                if non-zero pad sizes are specified for these axes with this parameter.
                Set ``dimensionality`` to a value different than ``'preserve'`` to
                override this behavior and enable padding any or all dimensions.

            .. versionadded:: 0.45.0

        scalars : str, optional
            Name of scalars to pad. Defaults to currently active scalars. Unless
            ``pad_all_scalars`` is ``True``, only the specified ``scalars`` are included
            in the output.

        pad_all_scalars : bool, default: False
            Pad all point data scalars and include them in the output. This is useful
            for padding images with multiple scalars. If ``False``, only the specified
            ``scalars`` are padded.

        progress_bar : bool, default: False
            Display a progress bar to indicate progress.

        pad_singleton_dims : bool, optional
            Control whether to pad singleton dimensions.

            .. deprecated:: 0.45.0
                Deprecated, use ``dimensionality='preserve'`` instead of
                ``pad_singleton_dims=True`` and ``dimensionality='3D'`` instead of
                ``pad_singleton_dims=False``.

                Estimated removal on v0.48.0.

        Returns
        -------
        pyvista.ImageData
            Padded image.

        Examples
        --------
        Pad a grayscale image with a 100-pixel wide border. The padding is black
        (i.e. has a value of ``0``) by default.

        >>> import pyvista as pv
        >>> from pyvista import examples
        >>>
        >>> gray_image = examples.download_moonlanding_image()
        >>> gray_image.dimensions
        (630, 474, 1)
        >>> padded = gray_image.pad_image(pad_size=100)
        >>> padded.dimensions
        (830, 674, 1)

        Plot the image. To show grayscale images correctly, we define a custom plotting
        method.

        >>> def grayscale_image_plotter(image):
        ...     import vtk
        ...
        ...     actor = vtk.vtkImageActor()
        ...     actor.GetMapper().SetInputData(image)
        ...     actor.GetProperty().SetInterpolationTypeToNearest()
        ...     plot = pv.Plotter()
        ...     plot.add_actor(actor)
        ...     plot.view_xy()
        ...     plot.camera.tight()
        ...     return plot
        >>>
        >>> plot = grayscale_image_plotter(padded)
        >>> plot.show()

        Pad only the x-axis with a white border.

        >>> padded = gray_image.pad_image(pad_value=255, pad_size=(200, 0))
        >>> plot = grayscale_image_plotter(padded)
        >>> plot.show()

        Pad with wrapping.

        >>> padded = gray_image.pad_image('wrap', pad_size=100)
        >>> plot = grayscale_image_plotter(padded)
        >>> plot.show()

        Pad with mirroring.

        >>> padded = gray_image.pad_image('mirror', pad_size=100)
        >>> plot = grayscale_image_plotter(padded)
        >>> plot.show()

        Pad a color image using multi-component color vectors. Here, RGBA values are
        used.

        >>> color_image = examples.load_logo()
        >>> red = (255, 0, 0, 255)  # RGBA
        >>> padded = color_image.pad_image(pad_value=red, pad_size=200)
        >>>
        >>> plot_kwargs = dict(cpos='xy', zoom='tight', rgb=True, show_axes=False)
        >>> padded.plot(**plot_kwargs)

        Pad each edge of the image separately with a different color.

        >>> orange = pv.Color('orange').int_rgba
        >>> purple = pv.Color('purple').int_rgba
        >>> blue = pv.Color('blue').int_rgba
        >>> green = pv.Color('green').int_rgba
        >>>
        >>> padded = color_image.pad_image(orange, pad_size=(100, 0, 0, 0))
        >>> padded = padded.pad_image(purple, pad_size=(0, 100, 0, 0))
        >>> padded = padded.pad_image(blue, pad_size=(0, 0, 100, 0))
        >>> padded = padded.pad_image(green, pad_size=(0, 0, 0, 100))
        >>>
        >>> padded.plot(**plot_kwargs)

        """
        # Deprecated on v0.45.0, estimated removal on v0.48.0
        if pad_singleton_dims is not None:
            if pad_singleton_dims:
                warnings.warn(
                    'Use of `pad_singleton_dims=True` is deprecated. Use `dimensionality="3D"` instead',
                    PyVistaDeprecationWarning,
                )
                dimensionality = '3D'
            else:
                warnings.warn(
                    'Use of `pad_singleton_dims=False` is deprecated. Use `dimensionality="preserve"` instead',
                    PyVistaDeprecationWarning,
                )
                dimensionality = 'preserve'

        def _get_num_components(array_):
            return 1 if array_.ndim == 1 else array_.shape[1]

        # Validate scalars
        if scalars is None:
            set_default_active_scalars(self)  # type: ignore[arg-type]
            field, scalars = self.active_scalars_info  # type: ignore[attr-defined]
        else:
            field = self.get_array_association(  # type: ignore[attr-defined]
                scalars,
                preference='point',
            )
        if field != FieldAssociation.POINT:
            raise ValueError(
                f"Scalars '{scalars}' must be associated with point data. Got {field.name.lower()} data instead.",
            )

        # Process pad size to create a length-6 tuple (-X,+X,-Y,+Y,-Z,+Z)
        pad_sz = np.atleast_1d(pad_size)
        if not pad_sz.ndim == 1:
            raise ValueError(f'Pad size must be one dimensional. Got {pad_sz.ndim} dimensions.')
        if not np.issubdtype(pad_sz.dtype, np.integer):
            raise TypeError(f'Pad size must be integers. Got dtype {pad_sz.dtype.name}.')
        if np.any(pad_sz < 0):
            raise ValueError(f'Pad size cannot be negative. Got {pad_size}.')

        length = len(pad_sz)
        if length == 1:
            all_pad_sizes = np.broadcast_to(pad_sz, (6,)).copy()
        elif length == 2:
            all_pad_sizes = np.array(
                (pad_sz[0], pad_sz[0], pad_sz[1], pad_sz[1], 0, 0),
            )
        elif length == 3:
            all_pad_sizes = np.array(
                (pad_sz[0], pad_sz[0], pad_sz[1], pad_sz[1], pad_sz[2], pad_sz[2]),
            )
        elif length == 4:
            all_pad_sizes = np.array(
                (pad_sz[0], pad_sz[1], pad_sz[2], pad_sz[3], 0, 0),
            )
        elif length == 6:
            all_pad_sizes = pad_sz
        else:
            raise ValueError(f'Pad size must have 1, 2, 3, 4, or 6 values, got {length} instead.')

        # Combine size 2 by 2 to get a (3, ) shaped array
        dims_mask, _ = self._validate_dimensional_operation(
            operation_mask=dimensionality,
            operator=operator.add,
            operation_size=all_pad_sizes[::2] + all_pad_sizes[1::2],
        )
        all_pad_sizes = all_pad_sizes * np.repeat(dims_mask, 2)

        # Define new extents after padding
        pad_xn, pad_xp, pad_yn, pad_yp, pad_zn, pad_zp = all_pad_sizes
        ext_xn, ext_xp, ext_yn, ext_yp, ext_zn, ext_zp = self.GetExtent()  # type: ignore[attr-defined]

        padded_extents = (
            ext_xn - pad_xn,  # minX
            ext_xp + pad_xp,  # maxX
            ext_yn - pad_yn,  # minY
            ext_yp + pad_yp,  # maxY
            ext_zn - pad_zn,  # minZ
            ext_zp + pad_zp,  # maxZ
        )

        # Validate pad value
        pad_multi_component = None  # Flag for multi-component constants
        error_msg = (
            f"Invalid pad value {pad_value}. Must be 'mirror' or 'wrap', or a "
            f'number/component vector for constant padding.'
        )
        if isinstance(pad_value, str):
            if pad_value == 'mirror':
                alg = _vtk.vtkImageMirrorPad()
            elif pad_value == 'wrap':
                alg = _vtk.vtkImageWrapPad()  # type: ignore[assignment]
            else:
                raise ValueError(error_msg)
        else:
            val = np.atleast_1d(pad_value)
            num_input_components = _get_num_components(
                self.active_scalars,  # type: ignore[attr-defined]
            )
            if not (
                val.ndim == 1
                and (np.issubdtype(val.dtype, np.floating) or np.issubdtype(val.dtype, np.integer))
            ):
                raise ValueError(error_msg)
            if (num_value_components := len(val)) not in [1, num_input_components]:
                raise ValueError(
                    f'Number of components ({num_value_components}) in pad value {pad_value} must '
                    f"match the number components ({num_input_components}) in array '{scalars}'.",
                )
            if num_input_components > 1:
                pad_multi_component = True
                data = self.point_data  # type: ignore[attr-defined]
                array_names = data.keys() if pad_all_scalars else [scalars]
                for array_name in array_names:
                    array = data[array_name]
                    if not np.array_equal(val, val.astype(array.dtype)):
                        raise TypeError(
                            f"Pad value {pad_value} with dtype '{val.dtype.name}' is not compatible with dtype '{array.dtype}' of array {array_name}.",
                        )
                    if (
                        not (n_comp := _get_num_components(data[array_name]))
                        == num_input_components
                    ):
                        raise ValueError(
                            f"Cannot pad array '{array_name}' with value {pad_value}. "
                            f"Number of components ({n_comp}) in '{array_name}' must match "
                            f'the number of components ({num_value_components}) in value.'
                            f'\nTry setting `pad_all_scalars=False` or update the array.',
                        )
            else:
                pad_multi_component = False
            alg = _vtk.vtkImageConstantPad()  # type: ignore[assignment]

        alg.SetInputDataObject(self)
        alg.SetOutputWholeExtent(*padded_extents)

        def _get_padded_output(scalars_):
            """Update the active scalars and get the output.

            Includes special handling for padding with multi-component values.
            """

            def _update_and_get_output():
                _update_alg(alg, progress_bar, 'Padding image')
                return _get_output(alg)

            # Set scalars since the filter only operates on the active scalars
            self.set_active_scalars(scalars_, preference='point')  # type: ignore[attr-defined]
            if pad_multi_component is None:
                return _update_and_get_output()
            else:
                # Constant padding
                alg.SetConstant(val[0])  # type: ignore[attr-defined]
                output = _update_and_get_output()
                if pad_multi_component is False:
                    # Single component padding
                    return output
                else:  # Mulit-component padding
                    # The constant pad filter only pads with a single value.
                    # We need to apply the filter multiple times for each component.
                    output_scalars = output.active_scalars
                    num_output_components = _get_num_components(output_scalars)
                    for component in range(1, num_output_components):
                        alg.SetConstant(val[component])  # type: ignore[attr-defined]
                        output_scalars[:, component] = _update_and_get_output()[scalars_][
                            :,
                            component,
                        ]
                    output.point_data[scalars_] = output_scalars
                    return output

        output = _get_padded_output(scalars)

        # This filter pads only the active scalars, other arrays are returned empty.
        # We need to pad those other arrays or remove them from the output.
        for point_array in self.point_data:  # type: ignore[attr-defined]
            if point_array != scalars:
                if pad_all_scalars:
                    output[point_array] = _get_padded_output(point_array)[point_array]
                else:
                    output.point_data.remove(point_array)
        for cell_array in (data := output.cell_data):
            data.remove(cell_array)

        # Restore active scalars
        self.set_active_scalars(scalars, preference='point')  # type: ignore[attr-defined]
        return output

    def label_connectivity(
        self,
        *,
        scalars: str | None = None,
        scalar_range: (Literal['auto', 'foreground', 'vtk_default'] | VectorLike[float]) = 'auto',
        extraction_mode: Literal['all', 'largest', 'seeded'] = 'all',
        point_seeds: (MatrixLike[float] | VectorLike[float] | _vtk.vtkDataSet | None) = None,
        label_mode: Literal['size', 'constant', 'seeds'] = 'size',
        constant_value: int | None = None,
        inplace: bool = False,
        progress_bar: bool = False,
    ) -> tuple[pyvista.ImageData, NDArray[int], NDArray[int]]:
        """Find and label connected regions in a :class:`~pyvista.ImageData`.

        Only points whose `scalar` value is within the `scalar_range` are considered for
        connectivity. A 4-connectivity is used for 2D images or a 6-connectivity for 3D
        images. This filter operates on point-based data. If cell-based data are provided,
        they are re-meshed to a point-based representation using
        :func:`~pyvista.ImageDataFilters.cells_to_points` and the output is meshed back
        to a cell-based representation with :func:`~pyvista.ImageDataFilters.points_to_cells`,
        effectively filtering based on face connectivity. The connected regions are
        extracted and labelled according to the strategy defined by ``extraction_mode``
        and ``label_mode``, respectively. Unconnected regions are labelled with ``0`` value.

        .. versionadded:: 0.45.0

        Notes
        -----
        This filter implements `vtkImageConnectivityFilter
        <https://vtk.org/doc/nightly/html/classvtkImageConnectivityFilter.html>`_.

        Parameters
        ----------
        scalars : str, optional
            Scalars to use to filter points. If ``None`` is provided, the scalars is
            automatically set, if possible.

        scalar_range : str, Literal['auto', 'foreground', 'vtk_default'], VectorLike[float], default: 'auto'
            Points whose scalars value is within ``'scalar_range'`` are considered for
            connectivity. The bounds are inclusive.

            - ``'auto'``: includes the full data range, similarly to :meth:`~pyvista.DataSetFilters.connectivity`.
            - ``'foreground'``: includes the full data range except the smallest value.
            - ``'vtk_default'``: default to [``0.5``, :const:`~vtk.VTK_DOUBLE_MAX`].
            - ``VectorLike[float]``: explicitly set the range.

            The bounds are always cast to floats since vtk expects doubles. The scalars
            data are also cast to floats to avoid unexpected behavior arising from implicit
            type conversion. The only exceptions is if both bounds are whole numbers, in
            which case the implicit conversion is safe. It will optimize resources consumption
            if the data are integers.

        extraction_mode : Literal['all', 'largest', 'seeded'], default: 'all'
            Determine how the connected regions are extracted. If ``'all'``, all connected
            regions are extracted. If ``'largest'``, only the largest region is extracted.
            If ``'seeded'``, only the regions that include the points defined with
            ``point_seeds`` are extracted.

        point_seeds : MatrixLike[float], VectorLike[float], _vtk.vtkDataSet, optional
            The point coordinates to use as seeds, specified as a (N, 3) array like or
            as a :class:`~vtk.vtkDataSet`. Has no effect if ``extraction_mode`` is not
            ``'seeded'``.

        label_mode : Literal['size', 'constant', 'seeds'], default: 'size'
            Determine how the extracted regions are labelled. If ``'size'``, label regions
            by decreasing size (i.e., count of cells), starting at ``1``. If ``'constant'``,
            label with the provided ``constant_value``. If ``'seeds'``, label according to
            the seed order, starting at ``1``.

        constant_value : int, optional
            The constant label value to use. Has no effect if ``label_mode`` is not ``'seeds'``.

        inplace : bool, default: False
            If ``True``, perform an inplace labelling of the ImageData. Else, returns a
            new ImageData.

        progress_bar : bool, default: False
            Display a progress bar to indicate progress.

        Returns
        -------
        pyvista.ImageData
            Either the input ImageData or a generated one where connected regions are
            labelled with a ``'RegionId'`` point-based or cell-based data.

        NDArray[int]
            The labels of each extracted regions.

        NDArray[int]
            The size (i.e., number of cells) of each extracted regions.

        See Also
        --------
        pyvista.DataSetFilters.connectivity
            Similar general-purpose filter that performs 1-connectivity.

        Examples
        --------
        Prepare a segmented grid.

        >>> import pyvista as pv
        >>> segmented_grid = pv.ImageData(dimensions=(4, 3, 3))
        >>> segmented_grid.cell_data['Data'] = [
        ...     0,
        ...     0,
        ...     0,
        ...     1,
        ...     0,
        ...     1,
        ...     1,
        ...     2,
        ...     0,
        ...     0,
        ...     0,
        ...     0,
        ... ]
        >>> segmented_grid.plot(show_edges=True)

        Label the connected regions. The cells with a ``0`` value are excluded from the
        connected regions and labelled with ``0``. The remaining cells define 3 different
        regions that are labelled by decreasing size.

        >>> connected, labels, sizes = segmented_grid.label_connectivity(
        ...     scalar_range='foreground'
        ... )
        >>> pl = pv.Plotter()
        >>> _ = pl.add_mesh(connected.threshold(0.5), show_edges=True)
        >>> _ = pl.add_mesh(
        ...     connected.threshold(0.5, invert=True),
        ...     show_edges=True,
        ...     opacity=0.5,
        ... )
        >>> pl.show()

        Exclude the cell with a ``2`` value.

        >>> connected, labels, sizes = segmented_grid.label_connectivity(
        ...     scalar_range=[1, 1]
        ... )
        >>> pl = pv.Plotter()
        >>> _ = pl.add_mesh(connected.threshold(0.5), show_edges=True)
        >>> _ = pl.add_mesh(
        ...     connected.threshold(0.5, invert=True),
        ...     show_edges=True,
        ...     opacity=0.5,
        ... )
        >>> pl.show()

        Label all connected regions with a constant value.

        >>> connected, labels, sizes = segmented_grid.label_connectivity(
        ...     scalar_range='foreground',
        ...     label_mode='constant',
        ...     constant_value=10,
        ... )
        >>> pl = pv.Plotter()
        >>> _ = pl.add_mesh(connected.threshold(0.5), show_edges=True)
        >>> _ = pl.add_mesh(
        ...     connected.threshold(0.5, invert=True),
        ...     show_edges=True,
        ...     opacity=0.5,
        ... )
        >>> pl.show()

        Label only the regions that include seed points, by seed order.

        >>> points = [(2, 1, 0), (0, 0, 1)]
        >>> connected, labels, sizes = segmented_grid.label_connectivity(
        ...     scalar_range='foreground',
        ...     extraction_mode='seeded',
        ...     point_seeds=points,
        ... )
        >>> pl = pv.Plotter()
        >>> _ = pl.add_mesh(connected.threshold(0.5), show_edges=True)
        >>> _ = pl.add_mesh(
        ...     connected.threshold(0.5, invert=True),
        ...     show_edges=True,
        ...     opacity=0.5,
        ... )
        >>> pl.show()

        """
        # Get a copy of input to not overwrite data
        input_mesh = self.copy()  # type: ignore[attr-defined]

        if scalars is None:
            set_default_active_scalars(input_mesh)
        else:
            input_mesh.set_active_scalars(scalars)

        # Make sure we have point data (required by the filter)
        field, scalars = input_mesh.active_scalars_info
        if field == FieldAssociation.CELL:
            # Convert to point data
            input_mesh = input_mesh.cells_to_points(
                scalars=scalars, dimensionality=(True, True, True), copy=False
            )

        # Set vtk algorithm
        alg = _vtk.vtkImageConnectivityFilter()
        alg.SetInputDataObject(input_mesh)

        # Set the scalar range considered for connectivity
        # vtk default is 0.5 to VTK_DOUBLE_MAX
        # See https://vtk.org/doc/nightly/html/classvtkImageConnectivityFilter.html
        if scalar_range != 'vtk_default':
            if scalar_range == 'auto':
                scalar_range = input_mesh.get_data_range(scalars, preference='point')
            elif scalar_range == 'foreground':
                unique_scalars = np.unique(input_mesh.point_data[scalars])
                scalar_range = (unique_scalars[1], unique_scalars[-1])
            else:
                scalar_range = _validation.validate_data_range(scalar_range)  # type: ignore[arg-type]
            alg.SetScalarRange(*scalar_range)

        scalars_casted_to_float = False
        if (
            scalar_range == 'vtk_default'
            or not float(scalar_range[0]).is_integer()
            or not float(scalar_range[1]).is_integer()
        ) and np.issubdtype(input_mesh.point_data[scalars].dtype, np.integer):
            input_mesh.point_data[scalars] = input_mesh.point_data[scalars].astype(float)
            # Keep track of the operation to cast back to int when the operation is inplace
            scalars_casted_to_float = True

        alg.SetInputArrayToProcess(
            0,
            0,
            0,
            field.value,
            scalars,  # type: ignore[arg-type]
        )  # args: (idx, port, connection, field, name)

        if extraction_mode == 'all':
            alg.SetExtractionModeToAllRegions()
        elif extraction_mode == 'largest':
            alg.SetExtractionModeToLargestRegion()
        elif extraction_mode == 'seeded':
            if point_seeds is None:
                raise ValueError(
                    '`point_seeds` must be specified when `extraction_mode="seeded"`.',
                )

            # PointSet requires vtk >= 9.1.0
            # See https://docs.pyvista.org/api/core/_autosummary/pyvista.pointset#pyvista.PointSet
            elif not isinstance(point_seeds, _vtk.vtkDataSet):
                if pyvista.vtk_version_info >= (9, 1, 0):
                    point_seeds = pyvista.PointSet(point_seeds)
                else:
                    # Assign points outside the constructor to not create useless cells
                    tmp = point_seeds
                    point_seeds = pyvista.PolyData()
                    point_seeds.SetPoints(pyvista.vtk_points(tmp, force_float=True))

            alg.SetExtractionModeToSeededRegions()
            alg.SetSeedData(point_seeds)
        else:
            raise ValueError(
                f'Invalid `extraction_mode` "{extraction_mode}",'
                ' use "all", "largest", or "seeded".'
            )

        if label_mode == 'size':
            alg.SetLabelModeToSizeRank()
        elif label_mode == 'constant':
            alg.SetLabelModeToConstantValue()
            if constant_value is None:
                raise ValueError(
                    f'`constant_value` must be provided when `extraction_mode`is "{label_mode}".'
                )
            alg.SetLabelConstantValue(int(constant_value))
        elif label_mode == 'seeds':
            if point_seeds is None:
                raise ValueError(
                    '`point_seeds` must be specified when `label_mode="seeds"`.',
                )
            alg.SetLabelModeToSeedScalar()
        else:
            raise ValueError(
                f'Invalid `label_mode` "{label_mode}", use "size", "constant", or "seeds".'
            )

        _update_alg(alg, progress_bar, 'Identifying and Labelling Connected Regions')

        output = _get_output(alg)

        labels: NDArray[int] = _vtk.vtk_to_numpy(alg.GetExtractedRegionLabels())

        sizes: NDArray[int] = _vtk.vtk_to_numpy(alg.GetExtractedRegionSizes())

        if field == FieldAssociation.CELL:
            # Convert back to cell data
            output = output.points_to_cells(dimensionality=(True, True, True), copy=False)
            # Add label `RegionId` to original dataset as cell data if required
            if inplace:
                self.cell_data['RegionId'] = output.cell_data['RegionId']  # type: ignore[attr-defined]
                self.set_active_scalars(name='RegionId', preference='cell')  # type: ignore[attr-defined]

        elif inplace:
            # Add label `RegionId` to original dataset as point data if required
            self.point_data['RegionId'] = output.point_data['RegionId']  # type: ignore[attr-defined]
            self.set_active_scalars(name='RegionId', preference='point')  # type: ignore[attr-defined]
            if scalars_casted_to_float:
                input_mesh.point_data[scalars] = input_mesh.point_data[scalars].astype(int)

        if inplace:
            return self, labels, sizes  # type: ignore[return-value]
        return output, labels, sizes

    def _validate_dimensional_operation(
        self,
        operation_mask: VectorLike[bool] | Literal[0, 1, 2, 3, '0D', '1D', '2D', '3D', 'preserve'],
        operator: Callable,  # type: ignore[type-arg]
        operation_size: int | VectorLike[int],
    ) -> tuple[NDArray[np.bool_], NDArray[np.bool_]]:
        """Validate dimensional operations (internal helper).

        Return a dimensional mask to apply the operation on the source ImageData as well
        as the resulting dimensions.

        Provide convenience aliases ``0``, ``1``, ``2``, ``3`` ``'0D'``, ``'1D'``,
        ``'2D'``, ``'3D'``, and ``'preserve'`` to automatically provide a result with
        the proper dimensions. Raise errors if the desired output cannot be obtained.

        .. versionadded:: 0.45.0

        Parameters
        ----------
        operation_mask : VectorLike[bool], Literal['0D', '1D', '2D', '3D', 'preserve']
            The desired mask to control whether to resize dimensions.

            - Can be specified as a sequence of 3 boolean to allow modification on a per
                dimension basis.
            - ``0`` or ``'0D'``: convenience alias to output a 0D ImageData with
              dimensions ``(1, 1, 1)``. Only valid for 0D inputs.
            - ``1`` or ``'1D'``: convenience alias to output a 1D ImageData where
              exactly one dimension is greater than one, e.g. ``(>1, 1, 1)``. Only valid
              for 0D or 1D inputs.
            - ``2`` or ``'2D'``: convenience alias to output a 2D ImageData where
              exactly two dimensions are greater than one, e.g. ``(>1, >1, 1)``. Only
              valid for 0D, 1D, or 2D inputs.
            - ``3`` or ``'3D'``: convenience alias to output a 3D ImageData, where all
              three dimensions are greater than one, e.g. ``(>1, >1, >1)``. Valid for
              any 0D, 1D, 2D, or 3D inputs.
            - ``'preserve'``: convenience alias to not modify singleton
              dimensions.

        operator: Callable
            The operation that will be perform on the dimensions. Must be a :module:`~operator`.

        operation_size : int, VectorLike[int]
            The size of the operation, applied to all dimensions if specified as a ``int``
            or applied on a per dimension basis.

        Returns
        -------
        NDArray[bool]
            A (3, ) shaped mask array that indicates which dimensions will be modified.

        NDArray[int]
            A (3, ) shaped array that with the new ImageData dimensions after applying
            the operation.

        Examples
        --------
        Get the dimensions on which to operate to obtain a 2D output while adding ``2``.

        >>> import pyvista as pv
        >>> import operator
        >>> image = pv.ImageData(dimensions=(4, 1, 4))
        >>> image._validate_dimensional_operation(
        ...     operation_mask='2D',
        ...     operator=operator.add,
        ...     operation_size=2,
        ... )
        (array([ True, False,  True]), array([6, 1, 6]))

        """
        dimensions = np.asarray(self.dimensions)  # type: ignore[attr-defined]
        # Build an array of the operation size
        operation_size = _validation.validate_array3(operation_size, reshape=True, broadcast=True)

        if not isinstance(operation_mask, str):
            # Build a bool array of the mask
            dimensions_mask = _validation.validate_array3(
                operation_mask,
                reshape=True,
                broadcast=False,
                must_have_dtype=bool,
                must_be_real=False,
            )

        elif operation_mask == 'preserve':
            # Ensure that singleton dims remain unmodified
            dimensions_mask = dimensions > 1

        else:
            # Validate that the target dimensionality is valid
            try:
                target_dimensionality = _validation.validate_dimensionality(operation_mask)
            except ValueError:
                raise ValueError(
                    f'`{operation_mask}` is not a valid `operation_mask`.'
                    ' Use one of [0, 1, 2, 3, "0D", "1D", "2D", "3D", "preserve"].'
                )

            # Brute force all possible combinations: only 8 combinations to test
            # dimensions_masks is ordered such as the behavior is predictable
            dimensions_masks = np.array(
                [
                    [True, True, True],
                    [True, True, False],
                    [True, False, True],
                    [False, True, True],
                    [True, False, False],
                    [False, True, False],
                    [False, False, True],
                    [False, False, False],
                ]
            )

            # Predict the resulting dimensions for all possible masks
            result_dims = operator(dimensions, operation_size * dimensions_masks)

            # Required number of singleton dimensions to satisfy the desired dimensionality
            nof_non_singleton = target_dimensionality
            nof_singleton = 3 - nof_non_singleton

            # Select the first admissible mask that produces the desired dimensionality
            try:
                dimensions_mask = dimensions_masks[
                    ((result_dims == 1).sum(axis=1) == nof_singleton)
                    & ((result_dims > 1).sum(axis=1) == nof_non_singleton)
                ][0]

            except IndexError:
                desired_dimensions = {
                    0: '(1, 1, 1)',
                    1: '(>1, 1, 1)',
                    2: '(>1, >1, 1)',
                    3: '(>1, >1, >1)',
                }[target_dimensionality]
                raise ValueError(
                    f'The operation requires to {operator.__name__} at least {operation_size} dimension(s) to {self.dimensions}.'  # type: ignore[attr-defined]
                    f' A {operation_mask} ImageData with dims {desired_dimensions} cannot be obtained.'
                )

        # Check that the resulting dimensions are admissible
        dimensions_result = operator(dimensions, operation_size * dimensions_mask)

        if not (dimensions_result >= 1).all():
            raise ValueError(
                f'The mask {operation_mask}, size {operation_size}, and operation {operator.__name__}'
                f' would result in {dimensions_result} which contains <= 0 dimensions.'
            )

        return dimensions_mask, dimensions_result<|MERGE_RESOLUTION|>--- conflicted
+++ resolved
@@ -1497,17 +1497,10 @@
             raise VTKVersionError('Surface nets 3D require VTK 9.3.0 or newer.')
 
         _validation.check_contains(
-<<<<<<< HEAD
             ['all', 'internal', 'external'], must_contain=boundary_style, name='boundary_style'
         )
         _validation.check_contains(
             [None, 'quads', 'triangles'], must_contain=output_mesh_type, name='output_mesh_type'
-=======
-            container=['all', 'internal', 'external'], item=boundary_style, name='boundary_style'
-        )
-        _validation.check_contains(
-            container=[None, 'quads', 'triangles'], item=output_mesh_type, name='output_mesh_type'
->>>>>>> 9a67f772
         )
 
         alg_input = _get_alg_input(self, scalars)
