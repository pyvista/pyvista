--- conflicted
+++ resolved
@@ -1900,17 +1900,10 @@
 
     def elevation(
         self,
-<<<<<<< HEAD
         low_point: VectorLike[float] | None = None,
         high_point: VectorLike[float] | None = None,
         scalar_range: str | VectorLike[float] | None = None,
         preference: Literal['point', 'cell'] = 'point',
-=======
-        low_point=None,
-        high_point=None,
-        scalar_range=None,
-        preference='point',
->>>>>>> 4f09401c
         set_active: bool = True,
         progress_bar: bool = False,
     ):
