"""Filters module with a class of common filters that can be applied to any :vtk:`vtkDataSet`."""

from __future__ import annotations

from collections.abc import Callable
from collections.abc import Iterable
from collections.abc import Sequence
import contextlib
import functools
import itertools
from typing import TYPE_CHECKING
from typing import Any
from typing import Literal
from typing import cast

import numpy as np

import pyvista as pv
from pyvista._deprecate_positional_args import _deprecate_positional_args
from pyvista._warn_external import warn_external
from pyvista.core import _validation
import pyvista.core._vtk_core as _vtk
from pyvista.core.errors import AmbiguousDataError
from pyvista.core.errors import MissingDataError
from pyvista.core.errors import PyVistaDeprecationWarning
from pyvista.core.errors import VTKVersionError
from pyvista.core.filters import _get_output
from pyvista.core.filters.data_object import DataObjectFilters
from pyvista.core.filters.data_object import _cast_output_to_match_input_type
from pyvista.core.utilities.arrays import FieldAssociation
from pyvista.core.utilities.arrays import get_array
from pyvista.core.utilities.arrays import get_array_association
from pyvista.core.utilities.arrays import set_default_active_scalars
from pyvista.core.utilities.arrays import set_default_active_vectors
from pyvista.core.utilities.cells import numpy_to_idarr
from pyvista.core.utilities.geometric_objects import NORMALS
from pyvista.core.utilities.helpers import wrap
from pyvista.core.utilities.misc import _BoundsSizeMixin
from pyvista.core.utilities.misc import abstract_class
from pyvista.core.utilities.misc import assert_empty_kwargs
from pyvista.core.utilities.state_manager import _update_alg
from pyvista.core.utilities.transform import Transform

if TYPE_CHECKING:
    from pyvista import Color
    from pyvista import DataSet
    from pyvista import ImageData
    from pyvista import MultiBlock
    from pyvista import PolyData
    from pyvista import RectilinearGrid
    from pyvista import UnstructuredGrid
    from pyvista.core._typing_core import MatrixLike
    from pyvista.core._typing_core import NumpyArray
    from pyvista.core._typing_core import VectorLike
    from pyvista.core._typing_core import _DataObjectType
    from pyvista.core._typing_core import _DataSetType
    from pyvista.plotting._typing import ColorLike
    from pyvista.plotting._typing import ColormapOptions


@abstract_class
class DataSetFilters(_BoundsSizeMixin, DataObjectFilters):
    """A set of common filters that can be applied to any :vtk:`vtkDataSet`."""

    @_deprecate_positional_args(allowed=['target'])
    def align(  # type: ignore[misc]  # noqa: PLR0917
        self: _DataSetType,
        target: DataSet | _vtk.vtkDataSet,
        max_landmarks: int = 100,
        max_mean_distance: float = 1e-5,
        max_iterations: int = 500,
        check_mean_distance: bool = True,  # noqa: FBT001, FBT002
        start_by_matching_centroids: bool = True,  # noqa: FBT001, FBT002
        return_matrix: bool = False,  # noqa: FBT001, FBT002
    ):
        """Align a dataset to another.

        Uses the iterative closest point algorithm to align the points of the
        two meshes. See the VTK class :vtk:`vtkIterativeClosestPointTransform`.

        Parameters
        ----------
        target : pyvista.DataSet
            The target dataset to align to.

        max_landmarks : int, default: 100
            The maximum number of landmarks.

        max_mean_distance : float, default: 1e-5
            The maximum mean distance for convergence.

        max_iterations : int, default: 500
            The maximum number of iterations.

        check_mean_distance : bool, default: True
            Whether to check the mean distance for convergence.

        start_by_matching_centroids : bool, default: True
            Whether to start the alignment by matching centroids. Default is True.

        return_matrix : bool, default: False
            Return the transform matrix as well as the aligned mesh.

        Returns
        -------
        aligned : pyvista.DataSet
            The dataset aligned to the target mesh.

        matrix : numpy.ndarray
            Transform matrix to transform the input dataset to the target dataset.

        See Also
        --------
        align_xyz
            Align a dataset to the x-y-z axes.

        Examples
        --------
        Create a cylinder, translate it, and use iterative closest point to
        align mesh to its original position.

        >>> import pyvista as pv
        >>> import numpy as np
        >>> source = pv.Cylinder(resolution=30).triangulate().subdivide(1)
        >>> transformed = source.rotate_y(20).translate([-0.75, -0.5, 0.5])
        >>> aligned = transformed.align(source)
        >>> _, closest_points = aligned.find_closest_cell(
        ...     source.points, return_closest_point=True
        ... )
        >>> dist = np.linalg.norm(source.points - closest_points, axis=1)

        Visualize the source, transformed, and aligned meshes.

        >>> pl = pv.Plotter(shape=(1, 2))
        >>> _ = pl.add_text('Before Alignment')
        >>> _ = pl.add_mesh(source, style='wireframe', opacity=0.5, line_width=2)
        >>> _ = pl.add_mesh(transformed)
        >>> pl.subplot(0, 1)
        >>> _ = pl.add_text('After Alignment')
        >>> _ = pl.add_mesh(source, style='wireframe', opacity=0.5, line_width=2)
        >>> _ = pl.add_mesh(
        ...     aligned,
        ...     scalars=dist,
        ...     scalar_bar_args={
        ...         'title': 'Distance to Source',
        ...         'fmt': '%.1E',
        ...     },
        ... )
        >>> pl.show()

        Show that the mean distance between the source and the target is
        nearly zero.

        >>> np.abs(dist).mean()  # doctest:+SKIP
        9.997635192915073e-05

        """
        icp = _vtk.vtkIterativeClosestPointTransform()
        icp.SetSource(self)
        icp.SetTarget(wrap(target))
        icp.GetLandmarkTransform().SetModeToRigidBody()
        icp.SetMaximumNumberOfLandmarks(max_landmarks)
        icp.SetMaximumMeanDistance(max_mean_distance)
        icp.SetMaximumNumberOfIterations(max_iterations)
        icp.SetCheckMeanDistance(check_mean_distance)
        icp.SetStartByMatchingCentroids(start_by_matching_centroids)
<<<<<<< HEAD
        _update_alg(icp)
        matrix = pyvista.array_from_vtkmatrix(icp.GetMatrix())
=======
        icp.Update()
        matrix = pv.array_from_vtkmatrix(icp.GetMatrix())
>>>>>>> 658be8da
        if return_matrix:
            return self.transform(matrix, inplace=False), matrix
        return self.transform(matrix, inplace=False)

    def align_xyz(  # type: ignore[misc]
        self: _DataSetType,
        *,
        centered: bool = True,
        axis_0_direction: VectorLike[float] | str | None = None,
        axis_1_direction: VectorLike[float] | str | None = None,
        axis_2_direction: VectorLike[float] | str | None = None,
        return_matrix: bool = False,
    ):
        """Align a dataset to the x-y-z axes.

        This filter aligns a mesh's :func:`~pyvista.principal_axes` to the world x-y-z
        axes. The principal axes are effectively used as a rotation matrix to rotate
        the dataset for the alignment. The transformation matrix used for the alignment
        can optionally be returned.

        Note that the transformation is not unique, since the signs of the principal
        axes are arbitrary. Consequently, applying this filter to similar meshes
        may result in dissimilar alignment (e.g. one axis may point up instead of down).
        To address this, the sign of one or two axes may optionally be "seeded" with a
        vector which approximates the axis or axes of the input. This can be useful
        for cases where the orientation of the input has a clear physical meaning.

        .. versionadded:: 0.45

        Parameters
        ----------
        centered : bool, default: True
            Center the mesh at the origin. If ``False``, the aligned dataset has the
            same center as the input.

        axis_0_direction : VectorLike[float] | str, optional
            Approximate direction vector of this mesh's primary axis prior to
            alignment. If set, this axis is flipped such that it best aligns with
            the specified vector. Can be a vector or string specifying the axis by
            name (e.g. ``'x'`` or ``'-x'``, etc.).

        axis_1_direction : VectorLike[float] | str, optional
            Approximate direction vector of this mesh's secondary axis prior to
            alignment. If set, this axis is flipped such that it best aligns with
            the specified vector. Can be a vector or string specifying the axis by
            name (e.g. ``'x'`` or ``'-x'``, etc.).

        axis_2_direction : VectorLike[float] | str, optional
            Approximate direction vector of this mesh's third axis prior to
            alignment. If set, this axis is flipped such that it best aligns with
            the specified vector. Can be a vector or string specifying the axis by
            name (e.g. ``'x'`` or ``'-x'``, etc.).

        return_matrix : bool, default: False
            Return the transform matrix as well as the aligned mesh.

        Returns
        -------
        pyvista.DataSet
            The dataset aligned to the x-y-z axes.

        numpy.ndarray
            Transform matrix to transform the input dataset to the x-y-z axes if
            ``return_matrix`` is ``True``.

        See Also
        --------
        pyvista.principal_axes
            Best-fit axes used by this filter for the alignment.

        align
            Align a source mesh to a target mesh using iterative closest point (ICP).

        Examples
        --------
        Create a dataset and align it to the x-y-z axes.

        >>> import pyvista as pv
        >>> from pyvista import examples
        >>> mesh = examples.download_oblique_cone()
        >>> aligned = mesh.align_xyz()

        Plot the aligned mesh along with the original. Show axes at the origin for
        context.

        >>> axes = pv.AxesAssembly(scale=aligned.length)
        >>> pl = pv.Plotter()
        >>> _ = pl.add_mesh(aligned)
        >>> _ = pl.add_mesh(mesh, style='wireframe', color='black', line_width=3)
        >>> _ = pl.add_actor(axes)
        >>> pl.show()

        Align the mesh but don't center it.

        >>> aligned = mesh.align_xyz(centered=False)

        Plot the result again. The aligned mesh has the same position as the input.

        >>> axes = pv.AxesAssembly(position=mesh.center, scale=aligned.length)
        >>> pl = pv.Plotter()
        >>> _ = pl.add_mesh(aligned)
        >>> _ = pl.add_mesh(mesh, style='wireframe', color='black', line_width=3)
        >>> _ = pl.add_actor(axes)
        >>> pl.show()

        Note how the tip of the cone is pointing along the z-axis. This indicates that
        the cone's axis is the third principal axis. It is also pointing in the negative
        z-direction. To control the alignment so that the cone points upward, we can
        seed an approximate direction specifying what "up" means for the original mesh
        in world coordinates prior to the alignment.

        We can see that the cone is originally pointing downward, somewhat in the
        negative z-direction. Therefore, we can specify the ``'-z'`` vector
        as the "up" direction of the mesh's third axis prior to alignment.

        >>> aligned = mesh.align_xyz(axis_2_direction='-z')

        Plot the mesh. The cone is now pointing upward in the desired direction.

        >>> axes = pv.AxesAssembly(scale=aligned.length)
        >>> pl = pv.Plotter()
        >>> _ = pl.add_mesh(aligned)
        >>> _ = pl.add_actor(axes)
        >>> pl.show()

        The specified direction only needs to be approximate. For example, we get the
        same result by specifying the ``'y'`` direction as the mesh's original "up"
        direction.

        >>> aligned, matrix = mesh.align_xyz(axis_2_direction='y', return_matrix=True)
        >>> axes = pv.AxesAssembly(scale=aligned.length)
        >>> pl = pv.Plotter()
        >>> _ = pl.add_mesh(aligned)
        >>> _ = pl.add_actor(axes)
        >>> pl.show()

        We can optionally return the transformation matrix.

        >>> aligned, matrix = mesh.align_xyz(axis_2_direction='y', return_matrix=True)

        The matrix can be inverted, for example, to transform objects from the world
        axes back to the original mesh's local coordinate system.

        >>> inverse = pv.Transform(matrix).inverse_matrix

        Use the inverse to label the object's axes prior to alignment. For actors,
        we set the :attr:`~pyvista.Prop3D.user_matrix` as the inverse.

        >>> axes_local = pv.AxesAssembly(
        ...     scale=aligned.length,
        ...     user_matrix=inverse,
        ...     labels=["X'", "Y'", "Z'"],
        ... )

        Plot the original mesh with its local axes, along with the algned mesh and its
        axes.

        >>> axes_aligned = pv.AxesAssembly(scale=aligned.length)
        >>> pl = pv.Plotter()
        >>> # Add aligned mesh with axes
        >>> _ = pl.add_mesh(aligned)
        >>> _ = pl.add_actor(axes_aligned)
        >>> # Add original mesh with axes
        >>> _ = pl.add_mesh(mesh, style='wireframe', color='black', line_width=3)
        >>> _ = pl.add_actor(axes_local)
        >>> pl.show()

        """

        def _validate_vector(
            vector: VectorLike[float] | str | None, name: str
        ) -> NumpyArray[float] | None:
            if vector is None:
                vector_ = vector
            else:
                if isinstance(vector, str):
                    vector = vector.lower()
                    valid_strings = list(NORMALS.keys())
                    _validation.check_contains(valid_strings, must_contain=vector, name=name)
                    vector = NORMALS[vector]
                vector_ = _validation.validate_array3(vector, dtype_out=float, name=name)
            return vector_

        axes, std = pv.principal_axes(self.points, return_std=True)

        if axis_0_direction is None and axis_1_direction is None and axis_2_direction is None:
            # Set directions of first two axes to +X,+Y by default
            # Keep third axis as None (direction cannot be set if first two are set)
            axis_0_direction = (1.0, 0.0, 0.0)
            axis_1_direction = (0.0, 1.0, 0.0)
        else:
            axis_0_direction = _validate_vector(axis_0_direction, name='axis 0 direction')
            axis_1_direction = _validate_vector(axis_1_direction, name='axis 1 direction')
            axis_2_direction = _validate_vector(axis_2_direction, name='axis 2 direction')

        # Swap any axes which have equal std (e.g. so that we XYZ order instead of YXZ order)
        # Note: Swapping may create a left-handed coordinate frame. This is fixed later.
        axes = _swap_axes(axes, std)

        # Maybe flip directions of first two axes
        if axis_0_direction is not None and np.dot(axes[0], axis_0_direction) < 0:
            axes[0] *= -1
        if axis_1_direction is not None and np.dot(axes[1], axis_1_direction) < 0:
            axes[1] *= -1

        # Ensure axes form a right-handed coordinate frame
        if np.linalg.det(axes) < 0:
            axes[2] *= -1

        # Maybe flip direction of third axis
        if axis_2_direction is not None:
            if np.dot(axes[2], axis_2_direction) >= 0:
                pass  # nothing to do, sign is correct
            elif axis_0_direction is not None and axis_1_direction is not None:
                msg = (
                    f'Invalid `axis_2_direction` {axis_2_direction}. '
                    f'This direction results in a left-handed transformation.'
                )
                raise ValueError(msg)
            else:
                axes[2] *= -1
                # Need to also flip a second vector to keep system as right-handed
                if axis_1_direction is not None:
                    # Second axis has been set, so modify first axis
                    axes[0] *= -1
                else:
                    # First axis has been set, so modify second axis
                    axes[1] *= -1

        rotation = Transform().rotate(axes)
        aligned = self.transform(rotation, inplace=False)
        translation = Transform().translate(-np.array(aligned.center))
        if not centered:
            translation.translate(self.center)
        aligned.transform(translation, inplace=True)

        if return_matrix:
            return aligned, rotation.compose(translation).matrix
        return aligned

    @_deprecate_positional_args(allowed=['surface'])
    def compute_implicit_distance(  # type: ignore[misc]
        self: _DataSetType,
        surface: DataSet | _vtk.vtkDataSet,
        inplace: bool = False,  # noqa: FBT001, FBT002
    ):
        """Compute the implicit distance from the points to a surface.

        This filter will compute the implicit distance from all of the
        nodes of this mesh to a given surface. This distance will be
        added as a point array called ``'implicit_distance'``.

        Nodes of this mesh which are interior to the input surface
        geometry have a negative distance, and nodes on the exterior
        have a positive distance. Nodes which intersect the input
        surface has a distance of zero.

        Parameters
        ----------
        surface : pyvista.DataSet
            The surface used to compute the distance.

        inplace : bool, default: False
            If ``True``, a new scalar array will be added to the
            ``point_data`` of this mesh and the modified mesh will
            be returned. Otherwise a copy of this mesh is returned
            with that scalar field added.

        Returns
        -------
        pyvista.DataSet
            Dataset containing the ``'implicit_distance'`` array in
            ``point_data``.

        Examples
        --------
        Compute the distance between all the points on a sphere and a
        plane.

        >>> import pyvista as pv
        >>> sphere = pv.Sphere(radius=0.35)
        >>> plane = pv.Plane()
        >>> _ = sphere.compute_implicit_distance(plane, inplace=True)
        >>> dist = sphere['implicit_distance']
        >>> type(dist)
        <class 'pyvista.core.pyvista_ndarray.pyvista_ndarray'>

        Plot these distances as a heatmap. Note how distances above the
        plane are positive, and distances below the plane are negative.

        >>> pl = pv.Plotter()
        >>> _ = pl.add_mesh(sphere, scalars='implicit_distance', cmap='bwr')
        >>> _ = pl.add_mesh(plane, color='w', style='wireframe')
        >>> pl.show()

        We can also compute the distance from all the points on the
        plane to the sphere.

        >>> _ = plane.compute_implicit_distance(sphere, inplace=True)

        Again, we can plot these distances as a heatmap. Note how
        distances inside the sphere are negative and distances outside
        the sphere are positive.

        >>> pl = pv.Plotter()
        >>> _ = pl.add_mesh(
        ...     plane,
        ...     scalars='implicit_distance',
        ...     cmap='bwr',
        ...     clim=[-0.35, 0.35],
        ... )
        >>> _ = pl.add_mesh(sphere, color='w', style='wireframe')
        >>> pl.show()

        See :ref:`clip_with_surface_example` and
        :ref:`voxelize_example` for more examples using
        this filter.

        """
        function = _vtk.vtkImplicitPolyDataDistance()
        function.SetInput(surface)
        points = pv.convert_array(self.points)
        dists = _vtk.vtkDoubleArray()
        function.FunctionValue(points, dists)
        if inplace:
            self.point_data['implicit_distance'] = pv.convert_array(dists)
            return self
        result = self.copy()
        result.point_data['implicit_distance'] = pv.convert_array(dists)
        return result

    @_deprecate_positional_args
    def clip_scalar(  # type: ignore[misc]  # noqa: PLR0917
        self: _DataSetType,
        scalars: str | None = None,
        invert: bool = True,  # noqa: FBT001, FBT002
        value: float = 0.0,
        inplace: bool = False,  # noqa: FBT001, FBT002
        progress_bar: bool = False,  # noqa: FBT001, FBT002
        both: bool = False,  # noqa: FBT001, FBT002
    ):
        """Clip a dataset by a scalar.

        Parameters
        ----------
        scalars : str, optional
            Name of scalars to clip on.  Defaults to currently active scalars.

        invert : bool, default: True
            Flag on whether to flip/invert the clip.  When ``True``,
            only the mesh below ``value`` will be kept.  When
            ``False``, only values above ``value`` will be kept.

        value : float, default: 0.0
            Set the clipping value.

        inplace : bool, default: False
            Update mesh in-place.

        progress_bar : bool, default: False
            Display a progress bar to indicate progress.

        both : bool, default: False
            If ``True``, also returns the complementary clipped mesh.

        Returns
        -------
        output : pyvista.PolyData | tuple
            Clipped dataset if ``both=False``.  If ``both=True`` then
            returns a tuple of both clipped datasets.

        Examples
        --------
        Remove the part of the mesh with "sample_point_scalars" above 100.

        >>> import pyvista as pv
        >>> from pyvista import examples
        >>> dataset = examples.load_hexbeam()
        >>> clipped = dataset.clip_scalar(scalars='sample_point_scalars', value=100)
        >>> clipped.plot()

        Get clipped meshes corresponding to the portions of the mesh above and below 100.

        >>> import pyvista as pv
        >>> from pyvista import examples
        >>> dataset = examples.load_hexbeam()
        >>> _below, _above = dataset.clip_scalar(
        ...     scalars='sample_point_scalars', value=100, both=True
        ... )

        Remove the part of the mesh with "sample_point_scalars" below 100.

        >>> import pyvista as pv
        >>> from pyvista import examples
        >>> dataset = examples.load_hexbeam()
        >>> clipped = dataset.clip_scalar(
        ...     scalars='sample_point_scalars', value=100, invert=False
        ... )
        >>> clipped.plot()

        """
        if isinstance(self, _vtk.vtkPolyData):
            alg: _vtk.vtkClipPolyData | _vtk.vtkTableBasedClipDataSet = _vtk.vtkClipPolyData()  # type: ignore[unreachable]
        else:
            alg = _vtk.vtkTableBasedClipDataSet()

        alg.SetInputDataObject(self)
        alg.SetValue(value)
        if scalars is None:
            set_default_active_scalars(self)
        else:
            self.set_active_scalars(scalars)

        alg.SetInsideOut(invert)  # invert the clip if needed
        alg.SetGenerateClippedOutput(both)

        _update_alg(alg, progress_bar=progress_bar, message='Clipping by a Scalar')
        result0 = _get_output(alg)

        if inplace:
            self.copy_from(result0, deep=False)
            result0 = self

        if both:
            result1 = _get_output(alg, oport=1)
            if isinstance(self, _vtk.vtkPolyData):
                # For some reason vtkClipPolyData with SetGenerateClippedOutput on
                # leaves unreferenced vertices
                result0, result1 = (r.clean() for r in (result0, result1))  # type: ignore[unreachable]
            return result0, result1
        return result0

    @_deprecate_positional_args(allowed=['surface'])
    def clip_surface(  # type: ignore[misc]  # noqa: PLR0917
        self: _DataSetType,
        surface: DataSet | _vtk.vtkDataSet,
        invert: bool = True,  # noqa: FBT001, FBT002
        value: float = 0.0,
        compute_distance: bool = False,  # noqa: FBT001, FBT002
        progress_bar: bool = False,  # noqa: FBT001, FBT002
        crinkle: bool = False,  # noqa: FBT001, FBT002
    ):
        """Clip any mesh type using a :class:`pyvista.PolyData` surface mesh.

        The clipped mesh type matches the input type for :class:`~pyvista.PointSet` and
        :class:`~pyvista.PolyData`, otherwise the output type is
        :class:`~pyvista.UnstructuredGrid`.
        Geometry of the input dataset will be preserved where possible.
        Geometries near the clip intersection will be triangulated/tessellated.

        Parameters
        ----------
        surface : pyvista.PolyData
            The ``PolyData`` surface mesh to use as a clipping
            function.  If this input mesh is not a :class:`pyvista.PolyData`,
            the external surface will be extracted.

        invert : bool, default: True
            Flag on whether to flip/invert the clip.

        value : float, default: 0.0
            Set the clipping value of the implicit function (if
            clipping with implicit function) or scalar value (if
            clipping with scalars).

        compute_distance : bool, default: False
            Compute the implicit distance from the mesh onto the input
            dataset.  A new array called ``'implicit_distance'`` will
            be added to the output clipped mesh.

        progress_bar : bool, default: False
            Display a progress bar to indicate progress.

        crinkle : bool, default: False
            Crinkle the clip by extracting the entire cells along the
            clip. This adds the ``"cell_ids"`` array to the ``cell_data``
            attribute that tracks the original cell IDs of the original
            dataset.

        Returns
        -------
        DataSet
            Clipped mesh. Output type matches input type for
            :class:`~pyvista.PointSet`, :class:`~pyvista.PolyData`, and
            :class:`~pyvista.MultiBlock`; otherwise the output type is
            :class:`~pyvista.UnstructuredGrid`.

        Examples
        --------
        Clip a cube with a sphere.

        >>> import pyvista as pv
        >>> sphere = pv.Sphere(center=(-0.4, -0.4, -0.4))
        >>> cube = pv.Cube().triangulate().subdivide(3)
        >>> clipped = cube.clip_surface(sphere)
        >>> clipped.plot(show_edges=True, cpos='xy', line_width=3)

        See :ref:`clip_with_surface_example` for more examples using
        this filter.

        """
        if not isinstance(surface, _vtk.vtkPolyData):
            surface = wrap(surface).extract_geometry()
        function = _vtk.vtkImplicitPolyDataDistance()
        function.SetInput(surface)
        if compute_distance:
            points = pv.convert_array(self.points)
            dists = _vtk.vtkDoubleArray()
            function.FunctionValue(points, dists)
            self['implicit_distance'] = pv.convert_array(dists)
        # run the clip
        clipped = DataSetFilters._clip_with_function(
            self,
            function,
            invert=invert,
            value=value,
            progress_bar=progress_bar,
            crinkle=crinkle,
        )
        return _cast_output_to_match_input_type(clipped, self)

    @_deprecate_positional_args(allowed=['value'])
    def threshold(  # type: ignore[misc]  # noqa: PLR0917
        self: _DataSetType,
        value: float | VectorLike[float] | None = None,
        scalars: str | None = None,
        invert: bool = False,  # noqa: FBT001, FBT002
        continuous: bool = False,  # noqa: FBT001, FBT002
        preference: Literal['point', 'cell'] = 'cell',
        all_scalars: bool = False,  # noqa: FBT001, FBT002
        component_mode: Literal['component', 'all', 'any'] = 'all',
        component: int = 0,
        method: Literal['upper', 'lower'] = 'upper',
        progress_bar: bool = False,  # noqa: FBT001, FBT002
    ):
        """Apply a :vtk:`vtkThreshold` filter to the input dataset.

        This filter will apply a :vtk:`vtkThreshold` filter to the input
        dataset and return the resulting object. This extracts cells
        where the scalar value in each cell satisfies the threshold
        criterion.  If ``scalars`` is ``None``, the input's active
        scalars array is used.

        .. warning::
           Thresholding is inherently a cell operation, even though it can use
           associated point data for determining whether to keep a cell. In
           other words, whether or not a given point is included after
           thresholding depends on whether that point is part of a cell that
           is kept after thresholding.

           Please also note the default ``preference`` choice for CELL data
           over POINT data. This is contrary to most other places in PyVista's
           API where the preference typically defaults to POINT data. We chose
           to prefer CELL data here so that if thresholding by a named array
           that exists for both the POINT and CELL data, this filter will
           default to the CELL data array while performing the CELL-wise
           operation.

        Parameters
        ----------
        value : float | sequence[float], optional
            Single value or ``(min, max)`` to be used for the data threshold. If
            a sequence, then length must be 2. If no value is specified, the
            non-NaN data range will be used to remove any NaN values.
            Please reference the ``method`` parameter for how single values
            are handled.

        scalars : str, optional
            Name of scalars to threshold on. Defaults to currently active scalars.

        invert : bool, default: False
            Invert the threshold results. That is, cells that would have been
            in the output with this option off are excluded, while cells that
            would have been excluded from the output are included.

        continuous : bool, default: False
            When True, the continuous interval [minimum cell scalar,
            maximum cell scalar] will be used to intersect the threshold bound,
            rather than the set of discrete scalar values from the vertices.

        preference : str, default: 'cell'
            When ``scalars`` is specified, this is the preferred array
            type to search for in the dataset.  Must be either
            ``'point'`` or ``'cell'``. Throughout PyVista, the preference
            is typically ``'point'`` but since the threshold filter is a
            cell-wise operation, we prefer cell data for thresholding
            operations.

        all_scalars : bool, default: False
            If using scalars from point data, all
            points in a cell must satisfy the threshold when this
            value is ``True``.  When ``False``, any point of the cell
            with a scalar value satisfying the threshold criterion
            will extract the cell. Has no effect when using cell data.

        component_mode : {'component', 'all', 'any'}
            The method to satisfy the criteria for the threshold of
            multicomponent scalars.  'component' (default)
            uses only the ``component``.  'all' requires all
            components to meet criteria.  'any' is when
            any component satisfies the criteria.

        component : int, default: 0
            When using ``component_mode='component'``, this sets
            which component to threshold on.

        method : str, default: 'upper'
            Set the threshold method for single-values, defining which
            threshold bounds to use. If the ``value`` is a range, this
            parameter will be ignored, extracting data between the two
            values. For single values, ``'lower'`` will extract data
            lower than the  ``value``. ``'upper'`` will extract data
            larger than the ``value``.

        progress_bar : bool, default: False
            Display a progress bar to indicate progress.

        See Also
        --------
        threshold_percent
            Threshold a dataset by a percentage of its scalar range.
        :meth:`~pyvista.DataSetFilters.extract_values`
            Threshold-like filter for extracting specific values and ranges.
        :meth:`~pyvista.ImageDataFilters.image_threshold`
            Similar method for thresholding :class:`~pyvista.ImageData`.
        :meth:`~pyvista.ImageDataFilters.select_values`
            Threshold-like filter for ``ImageData`` to keep some values and replace others.

        Returns
        -------
        pyvista.UnstructuredGrid
            Dataset containing geometry that meets the threshold requirements.

        Examples
        --------
        >>> import pyvista as pv
        >>> import numpy as np
        >>> volume = np.zeros([10, 10, 10])
        >>> volume[:3] = 1
        >>> vol = pv.wrap(volume)
        >>> threshed = vol.threshold(0.1)
        >>> threshed
        UnstructuredGrid (...)
          N Cells:    243
          N Points:   400
          X Bounds:   0.000e+00, 3.000e+00
          Y Bounds:   0.000e+00, 9.000e+00
          Z Bounds:   0.000e+00, 9.000e+00
          N Arrays:   1

        Apply the threshold filter to Perlin noise.  First generate
        the structured grid.

        >>> import pyvista as pv
        >>> noise = pv.perlin_noise(0.1, (1, 1, 1), (0, 0, 0))
        >>> grid = pv.sample_function(
        ...     noise, bounds=[0, 1.0, -0, 1.0, 0, 1.0], dim=(20, 20, 20)
        ... )
        >>> grid.plot(
        ...     cmap='gist_earth_r',
        ...     show_scalar_bar=True,
        ...     show_edges=False,
        ... )

        Next, apply the threshold.

        >>> import pyvista as pv
        >>> noise = pv.perlin_noise(0.1, (1, 1, 1), (0, 0, 0))
        >>> grid = pv.sample_function(
        ...     noise, bounds=[0, 1.0, -0, 1.0, 0, 1.0], dim=(20, 20, 20)
        ... )
        >>> threshed = grid.threshold(value=0.02)
        >>> threshed.plot(
        ...     cmap='gist_earth_r',
        ...     show_scalar_bar=False,
        ...     show_edges=True,
        ... )

        See :ref:`using_filters_example` and :ref:`image_representations_example`
        for more examples using this filter.

        """
        # set the scalars to threshold on
        scalars_ = set_default_active_scalars(self).name if scalars is None else scalars
        arr = get_array(self, scalars_, preference=preference, err=False)
        if arr is None:
            msg = 'No arrays present to threshold.'
            raise ValueError(msg)

        field = get_array_association(self, scalars_, preference=preference)

        # Run a standard threshold algorithm
        alg = _vtk.vtkThreshold()
        alg.SetAllScalars(all_scalars)
        alg.SetInputDataObject(self)
        alg.SetInputArrayToProcess(
            0,
            0,
            0,
            field.value,
            scalars_,
        )  # args: (idx, port, connection, field, name)
        # set thresholding parameters
        alg.SetUseContinuousCellRange(continuous)
        # use valid range if no value given
        if value is None:
            value = self.get_data_range(scalars)

        _set_threshold_limit(alg, value=value, method=method, invert=invert)

        if component_mode == 'component':
            alg.SetComponentModeToUseSelected()
            dim = arr.shape[1]
            if not isinstance(component, (int, np.integer)):
                msg = 'component must be int'  # type: ignore[unreachable]
                raise TypeError(msg)
            if component > (dim - 1) or component < 0:
                msg = f'scalars has {dim} components: supplied component {component} not in range'
                raise ValueError(msg)
            alg.SetSelectedComponent(component)
        elif component_mode == 'all':
            alg.SetComponentModeToUseAll()
        elif component_mode == 'any':
            alg.SetComponentModeToUseAny()
        else:
            msg = f"component_mode must be 'component', 'all', or 'any' got: {component_mode}"  # type: ignore[unreachable]
            raise ValueError(msg)

        # Run the threshold
        _update_alg(alg, progress_bar=progress_bar, message='Thresholding')
        return _get_output(alg)

    @_deprecate_positional_args(allowed=['percent'])
    def threshold_percent(  # type: ignore[misc]  # noqa: PLR0917
        self: _DataSetType,
        percent: float = 0.50,
        scalars: str | None = None,
        invert: bool = False,  # noqa: FBT001, FBT002
        continuous: bool = False,  # noqa: FBT001, FBT002
        preference: Literal['point', 'cell'] = 'cell',
        method: Literal['upper', 'lower'] = 'upper',
        progress_bar: bool = False,  # noqa: FBT001, FBT002
    ):
        """Threshold the dataset by a percentage of its range on the active scalars array.

        .. warning::
           Thresholding is inherently a cell operation, even though it can use
           associated point data for determining whether to keep a cell. In
           other words, whether or not a given point is included after
           thresholding depends on whether that point is part of a cell that
           is kept after thresholding.

        Parameters
        ----------
        percent : float | sequence[float], optional
            The percentage in the range ``(0, 1)`` to threshold. If value is
            out of 0 to 1 range, then it will be divided by 100 and checked to
            be in that range.

        scalars : str, optional
            Name of scalars to threshold on. Defaults to currently active scalars.

        invert : bool, default: False
            Invert the threshold results. That is, cells that would have been
            in the output with this option off are excluded, while cells that
            would have been excluded from the output are included.

        continuous : bool, default: False
            When True, the continuous interval [minimum cell scalar,
            maximum cell scalar] will be used to intersect the threshold bound,
            rather than the set of discrete scalar values from the vertices.

        preference : str, default: 'cell'
            When ``scalars`` is specified, this is the preferred array
            type to search for in the dataset.  Must be either
            ``'point'`` or ``'cell'``. Throughout PyVista, the preference
            is typically ``'point'`` but since the threshold filter is a
            cell-wise operation, we prefer cell data for thresholding
            operations.

        method : str, default: 'upper'
            Set the threshold method for single-values, defining which
            threshold bounds to use. If the ``value`` is a range, this
            parameter will be ignored, extracting data between the two
            values. For single values, ``'lower'`` will extract data
            lower than the  ``value``. ``'upper'`` will extract data
            larger than the ``value``.

        progress_bar : bool, default: False
            Display a progress bar to indicate progress.

        Returns
        -------
        pyvista.UnstructuredGrid
            Dataset containing geometry that meets the threshold requirements.

        See Also
        --------
        threshold
            Threshold a dataset by value.

        Examples
        --------
        Apply a 50% threshold filter.

        >>> import pyvista as pv
        >>> noise = pv.perlin_noise(0.1, (2, 2, 2), (0, 0, 0))
        >>> grid = pv.sample_function(
        ...     noise, bounds=[0, 1.0, -0, 1.0, 0, 1.0], dim=(30, 30, 30)
        ... )
        >>> threshed = grid.threshold_percent(0.5)
        >>> threshed.plot(
        ...     cmap='gist_earth_r',
        ...     show_scalar_bar=False,
        ...     show_edges=True,
        ... )

        Apply a 80% threshold filter.

        >>> threshed = grid.threshold_percent(0.8)
        >>> threshed.plot(
        ...     cmap='gist_earth_r',
        ...     show_scalar_bar=False,
        ...     show_edges=True,
        ... )

        See :ref:`using_filters_example` for more examples using a similar filter.

        """
        tscalars = set_default_active_scalars(self).name if scalars is None else scalars
        dmin, dmax = self.get_data_range(arr_var=tscalars, preference=preference)

        def _check_percent(percent):
            """Make sure percent is between 0 and 1 or fix if between 0 and 100."""
            if percent >= 1:
                percent = float(percent) / 100.0
                if percent > 1:
                    msg = f'Percentage ({percent}) is out of range (0, 1).'
                    raise ValueError(msg)
            if percent < 1e-10:
                msg = f'Percentage ({percent}) is too close to zero or negative.'
                raise ValueError(msg)
            return percent

        def _get_val(percent, dmin, dmax):
            """Get the value from a percentage of a range."""
            percent = _check_percent(percent)
            return dmin + float(percent) * (dmax - dmin)

        # Compute the values
        if isinstance(percent, (np.ndarray, Sequence)):
            # Get two values
            value = [_get_val(percent[0], dmin, dmax), _get_val(percent[1], dmin, dmax)]
        elif isinstance(percent, Iterable):
            msg = 'Percent must either be a single scalar or a sequence.'
            raise TypeError(msg)
        else:
            # Compute one value to threshold
            value = _get_val(percent, dmin, dmax)
        # Use the normal thresholding function on these values
        return DataSetFilters.threshold(
            self,
            value=value,
            scalars=scalars,
            invert=invert,
            continuous=continuous,
            preference=preference,
            method=method,
            progress_bar=progress_bar,
        )

    @_deprecate_positional_args
    def outline(  # type: ignore[misc]
        self: _DataObjectType,
        generate_faces: bool = False,  # noqa: FBT001, FBT002
        progress_bar: bool = False,  # noqa: FBT001, FBT002
    ):
        """Produce an outline of the full extent for the input dataset.

        Parameters
        ----------
        generate_faces : bool, default: False
            Generate solid faces for the box. This is disabled by default.

        progress_bar : bool, default: False
            Display a progress bar to indicate progress.

        Returns
        -------
        pyvista.PolyData
            Mesh containing an outline of the original dataset.

        See Also
        --------
        bounding_box
            Similar filter with additional options.

        Examples
        --------
        Generate and plot the outline of a sphere.  This is
        effectively the ``(x, y, z)`` bounds of the mesh.

        >>> import pyvista as pv
        >>> sphere = pv.Sphere()
        >>> outline = sphere.outline()
        >>> pv.plot([sphere, outline], line_width=5)

        See :ref:`using_filters_example` for more examples using this filter.

        """
        alg = _vtk.vtkOutlineFilter()
        alg.SetInputDataObject(self)
        alg.SetGenerateFaces(generate_faces)
        _update_alg(alg, progress_bar=progress_bar, message='Producing an outline')
        return wrap(alg.GetOutputDataObject(0))

    @_deprecate_positional_args
    def outline_corners(  # type: ignore[misc]
        self: _DataObjectType,
        factor: float = 0.2,
        progress_bar: bool = False,  # noqa: FBT001, FBT002
    ):
        """Produce an outline of the corners for the input dataset.

        Parameters
        ----------
        factor : float, default: 0.2
            Controls the relative size of the corners to the length of
            the corresponding bounds.

        progress_bar : bool, default: False
            Display a progress bar to indicate progress.

        Returns
        -------
        pyvista.PolyData
            Mesh containing outlined corners.

        Examples
        --------
        Generate and plot the corners of a sphere.  This is
        effectively the ``(x, y, z)`` bounds of the mesh.

        >>> import pyvista as pv
        >>> sphere = pv.Sphere()
        >>> corners = sphere.outline_corners(factor=0.1)
        >>> pv.plot([sphere, corners], line_width=5)

        """
        alg = _vtk.vtkOutlineCornerFilter()
        alg.SetInputDataObject(self)
        alg.SetCornerFactor(factor)
        _update_alg(alg, progress_bar=progress_bar, message='Producing an Outline of the Corners')
        return wrap(alg.GetOutputDataObject(0))

    def gaussian_splatting(  # type: ignore[misc]
        self: _DataSetType,
        *,
        radius: float = 0.1,
        dimensions: VectorLike[int] = (50, 50, 50),
        progress_bar: bool = False,
    ):
        """Splat points into a volume using a Gaussian distribution.

        This filter uses :vtk:`vtkGaussianSplatter` to splat points into a volume
        dataset. Each point is surrounded with a Gaussian distribution function
        weighted by input scalar data. The distribution function is volumetrically
        sampled to create a structured dataset.

        .. versionadded:: 0.46

        Parameters
        ----------
        radius : float, default: 0.1
            This value is expressed as a percentage of the length of the longest side of
            the sampling volume. This determines the "width" of the splatter in
            terms of the distribution. Smaller numbers greatly reduce execution time.

        dimensions : VectorLike[int], default: (50, 50, 50)
            Sampling dimensions of the structured point set. Higher values produce better
            results but are much slower. This is the :attr:`~pyvista.ImageData.dimensions`
            of the returned :class:`~pyvista.ImageData`.

        progress_bar : bool, default: False
            Display a progress bar to indicate progress.

        Returns
        -------
        pyvista.ImageData
            Image data with scalar values representing the splatting
            of the points.

        See Also
        --------
        voxelize_binary_mask
            Alternative method for generating :class:`~pyvista.ImageData` from a dataset.

        Examples
        --------
        Create an image data volume from a point cloud using gaussian splatter.

        >>> import pyvista as pv

        Load the Stanford Bunny mesh.

        >>> bunny = pv.examples.download_bunny()

        Apply Gaussian splatter to generate a volumetric representation.

        >>> volume = bunny.gaussian_splatting(radius=0.01)

        Threshold the volume to filter out low-density regions.

        >>> threshed = volume.threshold(0.05)

        Visualize the thresholded volume with semi-transparency and no scalar bar.

        >>> threshed.plot(opacity=0.5, show_scalar_bar=False)

        """
        from pyvista.core import _validation  # noqa: PLC0415

        _validation.check_range(radius, [0.0, 1.0], name='radius')
        dimensions_ = _validation.validate_array3(dimensions, name='dimensions')
        alg = _vtk.vtkGaussianSplatter()
        alg.SetInputDataObject(self)
        alg.SetRadius(radius)
        alg.SetSampleDimensions(list(dimensions_))
        message = 'Splatting Points with Gaussian Distribution'
        _update_alg(alg, progress_bar=progress_bar, message=message)
        return _get_output(alg)

    @_deprecate_positional_args
    def extract_geometry(  # type: ignore[misc]
        self: _DataSetType,
        extent: VectorLike[float] | None = None,
        progress_bar: bool = False,  # noqa: FBT001, FBT002
    ) -> PolyData:
        """Extract the outer surface of a volume or structured grid dataset.

        This will extract all 0D, 1D, and 2D cells producing the
        boundary faces of the dataset.

        .. note::
            This tends to be less efficient than :func:`extract_surface`.

        Parameters
        ----------
        extent : VectorLike[float], optional
            Specify a ``(x_min, x_max, y_min, y_max, z_min, z_max)`` bounding box to
            clip data.

        progress_bar : bool, default: False
            Display a progress bar to indicate progress.

        Returns
        -------
        pyvista.PolyData
            Surface of the dataset.

        Examples
        --------
        Extract the surface of a sample unstructured grid.

        >>> import pyvista as pv
        >>> from pyvista import examples
        >>> hex_beam = pv.read(examples.hexbeamfile)
        >>> hex_beam.extract_geometry()
        PolyData (...)
          N Cells:    88
          N Points:   90
          N Strips:   0
          X Bounds:   0.000e+00, 1.000e+00
          Y Bounds:   0.000e+00, 1.000e+00
          Z Bounds:   0.000e+00, 5.000e+00
          N Arrays:   3

        See :ref:`surface_smoothing_example` for more examples using this filter.

        """
        alg = _vtk.vtkGeometryFilter()
        alg.SetInputDataObject(self)
        if extent is not None:
            extent_ = _validation.validate_arrayN(extent, must_have_length=6, to_list=True)
            alg.SetExtent(extent_)
            alg.SetExtentClipping(True)
        _update_alg(alg, progress_bar=progress_bar, message='Extracting Geometry')
        return _get_output(alg)

    @_deprecate_positional_args(allowed=['isosurfaces', 'scalars'])
    def contour(  # type: ignore[misc]  # noqa: PLR0917
        self: _DataSetType,
        isosurfaces: int | Sequence[float] = 10,
        scalars: str | NumpyArray[float] | None = None,
        compute_normals: bool = False,  # noqa: FBT001, FBT002
        compute_gradients: bool = False,  # noqa: FBT001, FBT002
        compute_scalars: bool = True,  # noqa: FBT001, FBT002
        rng: VectorLike[float] | None = None,
        preference: Literal['point', 'cell'] = 'point',
        method: Literal['contour', 'marching_cubes', 'flying_edges'] = 'contour',
        progress_bar: bool = False,  # noqa: FBT001, FBT002
    ):
        """Contour an input self by an array.

        ``isosurfaces`` can be an integer specifying the number of
        isosurfaces in the data range or a sequence of values for
        explicitly setting the isosurfaces.

        Parameters
        ----------
        isosurfaces : int | sequence[float], optional
            Number of isosurfaces to compute across valid data range or a
            sequence of float values to explicitly use as the isosurfaces.

        scalars : str | array_like[float], optional
            Name or array of scalars to threshold on. If this is an array, the
            output of this filter will save them as ``"Contour Data"``.
            Defaults to currently active scalars.

        compute_normals : bool, default: False
            Compute normals for the dataset.

        compute_gradients : bool, default: False
            Compute gradients for the dataset.

        compute_scalars : bool, default: True
            Preserves the scalar values that are being contoured.

        rng : sequence[float], optional
            If an integer number of isosurfaces is specified, this is
            the range over which to generate contours. Default is the
            scalars array's full data range.

        preference : str, default: "point"
            When ``scalars`` is specified, this is the preferred array
            type to search for in the dataset.  Must be either
            ``'point'`` or ``'cell'``.

        method : str, default:  "contour"
            Specify to choose which vtk filter is used to create the contour.
            Must be one of ``'contour'``, ``'marching_cubes'`` and
            ``'flying_edges'``.

        progress_bar : bool, default: False
            Display a progress bar to indicate progress.

        Returns
        -------
        pyvista.PolyData
            Contoured surface.

        Examples
        --------
        Generate contours for the random hills dataset.

        >>> from pyvista import examples
        >>> hills = examples.load_random_hills()
        >>> contours = hills.contour()
        >>> contours.plot(line_width=5)

        Generate the surface of a mobius strip using flying edges.

        >>> import pyvista as pv
        >>> a = 0.4
        >>> b = 0.1
        >>> def f(x, y, z):
        ...     xx = x * x
        ...     yy = y * y
        ...     zz = z * z
        ...     xyz = x * y * z
        ...     xx_yy = xx + yy
        ...     a_xx = a * xx
        ...     b_yy = b * yy
        ...     return (
        ...         (xx_yy + 1) * (a_xx + b_yy)
        ...         + zz * (b * xx + a * yy)
        ...         - 2 * (a - b) * xyz
        ...         - a * b * xx_yy
        ...     ) ** 2 - 4 * (xx + yy) * (a_xx + b_yy - xyz * (a - b)) ** 2
        >>> n = 100
        >>> x_min, y_min, z_min = -1.35, -1.7, -0.65
        >>> grid = pv.ImageData(
        ...     dimensions=(n, n, n),
        ...     spacing=(
        ...         abs(x_min) / n * 2,
        ...         abs(y_min) / n * 2,
        ...         abs(z_min) / n * 2,
        ...     ),
        ...     origin=(x_min, y_min, z_min),
        ... )
        >>> x, y, z = grid.points.T
        >>> values = f(x, y, z)
        >>> out = grid.contour(
        ...     1,
        ...     scalars=values,
        ...     rng=[0, 0],
        ...     method='flying_edges',
        ... )
        >>> out.plot(color='lightblue', smooth_shading=True)

        See :ref:`using_filters_example` or
        :ref:`marching_cubes_example` for more examples using this
        filter.

        """
        if method == 'contour':
            alg = _vtk.vtkContourFilter()
        elif method == 'marching_cubes':
            alg = _vtk.vtkMarchingCubes()  # type: ignore[assignment]
        elif method == 'flying_edges':
            alg = _vtk.vtkFlyingEdges3D()  # type: ignore[assignment]
        else:
            msg = f"Method '{method}' is not supported"  # type: ignore[unreachable]
            raise ValueError(msg)

        if isinstance(scalars, str):
            scalars_name = scalars
        elif isinstance(scalars, (Sequence, np.ndarray)) and not isinstance(scalars, str):
            scalars_name = 'Contour Data'
            self[scalars_name] = scalars
        elif scalars is None:
            scalars_name = set_default_active_scalars(self).name
        else:
            msg = (
                f'Invalid type for `scalars` ({type(scalars)}). Should be either '
                'a numpy.ndarray, a string, or None.'
            )
            raise TypeError(msg)

        # Make sure the input has scalars to contour on
        if self.n_arrays < 1:
            msg = 'Input dataset for the contour filter must have scalar.'
            raise ValueError(msg)

        alg.SetInputDataObject(self)
        alg.SetComputeNormals(compute_normals)
        alg.SetComputeGradients(compute_gradients)
        alg.SetComputeScalars(compute_scalars)
        # NOTE: only point data is allowed? well cells works but seems buggy?
        field = get_array_association(self, scalars_name, preference=preference)
        if field != FieldAssociation.POINT:
            msg = 'Contour filter only works on point data.'
            raise TypeError(msg)
        alg.SetInputArrayToProcess(
            0,
            0,
            0,
            field.value,
            scalars_name,
        )  # args: (idx, port, connection, field, name)
        # set the isosurfaces
        if isinstance(isosurfaces, int):
            # generate values
            if rng is None:
                rng_: list[float] = list(self.get_data_range(scalars_name))
            else:
                rng_ = list(_validation.validate_data_range(rng, name='rng'))
            alg.GenerateValues(isosurfaces, rng_)
        else:
            isosurfaces_ = _validation.validate_arrayN(
                isosurfaces, dtype_out=float, name='isosurfaces'
            )

            alg.SetNumberOfContours(len(isosurfaces_))
            for i, val in enumerate(isosurfaces_):
                alg.SetValue(i, val)

        _update_alg(alg, progress_bar=progress_bar, message='Computing Contour')
        output = _get_output(alg)

        # some of these filters fail to correctly name the array
        if scalars_name not in output.point_data and 'Unnamed_0' in output.point_data:
            output.point_data[scalars_name] = output.point_data.pop('Unnamed_0')

        return output

    @_deprecate_positional_args
    def texture_map_to_plane(  # type: ignore[misc]  # noqa: PLR0917
        self: _DataSetType,
        origin: VectorLike[float] | None = None,
        point_u: VectorLike[float] | None = None,
        point_v: VectorLike[float] | None = None,
        inplace: bool = False,  # noqa: FBT001, FBT002
        name: str = 'Texture Coordinates',
        use_bounds: bool = False,  # noqa: FBT001, FBT002
        progress_bar: bool = False,  # noqa: FBT001, FBT002
    ):
        """Texture map this dataset to a user defined plane.

        This is often used to define a plane to texture map an image
        to this dataset.  The plane defines the spatial reference and
        extent of that image.

        Parameters
        ----------
        origin : sequence[float], optional
            Length 3 iterable of floats defining the XYZ coordinates of the
            bottom left corner of the plane.

        point_u : sequence[float], optional
            Length 3 iterable of floats defining the XYZ coordinates of the
            bottom right corner of the plane.

        point_v : sequence[float], optional
            Length 3 iterable of floats defining the XYZ coordinates of the
            top left corner of the plane.

        inplace : bool, default: False
            If ``True``, the new texture coordinates will be added to this
            dataset. If ``False``, a new dataset is returned with the texture
            coordinates.

        name : str, default: "Texture Coordinates"
            The string name to give the new texture coordinates if applying
            the filter inplace.

        use_bounds : bool, default: False
            Use the bounds to set the mapping plane by default (bottom plane
            of the bounding box).

        progress_bar : bool, default: False
            Display a progress bar to indicate progress.

        Returns
        -------
        pyvista.DataSet
            Original dataset with texture coordinates if
            ``inplace=True``, otherwise a copied dataset.

        Examples
        --------
        See :ref:`topo_map_example`

        """
        if use_bounds:
            _validation.check_instance(use_bounds, bool, name='use_bounds')
            bounds = self.bounds
            origin = [bounds.x_min, bounds.y_min, bounds.z_min]  # BOTTOM LEFT CORNER
            point_u = [bounds.x_max, bounds.y_min, bounds.z_min]  # BOTTOM RIGHT CORNER
            point_v = [bounds.x_min, bounds.y_max, bounds.z_min]  # TOP LEFT CORNER
        alg = _vtk.vtkTextureMapToPlane()
        if origin is None or point_u is None or point_v is None:
            alg.SetAutomaticPlaneGeneration(True)
        else:
            alg.SetOrigin(*origin)  # BOTTOM LEFT CORNER
            alg.SetPoint1(*point_u)  # BOTTOM RIGHT CORNER
            alg.SetPoint2(*point_v)  # TOP LEFT CORNER
        alg.SetInputDataObject(self)
        _update_alg(alg, progress_bar=progress_bar, message='Texturing Map to Plane')
        output = _get_output(alg)
        if not inplace:
            return output
        texture_coordinates = output.GetPointData().GetTCoords()
        texture_coordinates.SetName(name)
        otc = self.GetPointData().GetTCoords()
        self.GetPointData().SetTCoords(texture_coordinates)
        self.GetPointData().AddArray(texture_coordinates)
        # CRITICAL:
        if otc and otc.GetName() != name:
            # Add old ones back at the end if different name
            self.GetPointData().AddArray(otc)
        return self

    @_deprecate_positional_args
    def texture_map_to_sphere(  # type: ignore[misc]  # noqa: PLR0917
        self: _DataSetType,
        center: VectorLike[float] | None = None,
        prevent_seam: bool = True,  # noqa: FBT001, FBT002
        inplace: bool = False,  # noqa: FBT001, FBT002
        name: str = 'Texture Coordinates',
        progress_bar: bool = False,  # noqa: FBT001, FBT002
    ):
        """Texture map this dataset to a user defined sphere.

        This is often used to define a sphere to texture map an image
        to this dataset. The sphere defines the spatial reference and
        extent of that image.

        Parameters
        ----------
        center : sequence[float], optional
            Length 3 iterable of floats defining the XYZ coordinates of the
            center of the sphere. If ``None``, this will be automatically
            calculated.

        prevent_seam : bool, default: True
            Control how the texture coordinates are generated.  If
            set, the s-coordinate ranges from 0 to 1 and 1 to 0
            corresponding to the theta angle variation between 0 to
            180 and 180 to 0 degrees.  Otherwise, the s-coordinate
            ranges from 0 to 1 between 0 to 360 degrees.

        inplace : bool, default: False
            If ``True``, the new texture coordinates will be added to
            the dataset inplace. If ``False`` (default), a new dataset
            is returned with the texture coordinates.

        name : str, default: "Texture Coordinates"
            The string name to give the new texture coordinates if applying
            the filter inplace.

        progress_bar : bool, default: False
            Display a progress bar to indicate progress.

        Returns
        -------
        pyvista.DataSet
            Dataset containing the texture mapped to a sphere.  Return
            type matches input.

        Examples
        --------
        See :ref:`texture_example`.

        """
        alg = _vtk.vtkTextureMapToSphere()
        if center is None:
            alg.SetAutomaticSphereGeneration(True)
        else:
            alg.SetAutomaticSphereGeneration(False)
            alg.SetCenter(*center)
        alg.SetPreventSeam(prevent_seam)
        alg.SetInputDataObject(self)
        _update_alg(alg, progress_bar=progress_bar, message='Mapping texture to sphere')
        output = _get_output(alg)
        if not inplace:
            return output
        texture_coordinates = output.GetPointData().GetTCoords()
        texture_coordinates.SetName(name)
        otc = self.GetPointData().GetTCoords()
        self.GetPointData().SetTCoords(texture_coordinates)
        self.GetPointData().AddArray(texture_coordinates)
        # CRITICAL:
        if otc and otc.GetName() != name:
            # Add old ones back at the end if different name
            self.GetPointData().AddArray(otc)
        return self

    @_deprecate_positional_args
    def glyph(  # type: ignore[misc]  # noqa: PLR0917
        self: _DataSetType,
        orient: bool | str = True,  # noqa: FBT001, FBT002
        scale: bool | str = True,  # noqa: FBT001, FBT002
        factor: float = 1.0,
        geom: _vtk.vtkDataSet | DataSet | Sequence[_vtk.vtkDataSet | DataSet] | None = None,
        indices: VectorLike[int] | None = None,
        tolerance: float | None = None,
        absolute: bool = False,  # noqa: FBT001, FBT002
        clamping: bool = False,  # noqa: FBT001, FBT002
        rng: VectorLike[float] | None = None,
        color_mode: Literal['scale', 'scalar', 'vector'] = 'scale',
        progress_bar: bool = False,  # noqa: FBT001, FBT002
    ):
        """Copy a geometric representation (called a glyph) to the input dataset.

        The glyph may be oriented along the input vectors, and it may
        be scaled according to scalar data or vector
        magnitude. Passing a table of glyphs to choose from based on
        scalars or vector magnitudes is also supported.  The arrays
        used for ``orient`` and ``scale`` must be either both point data
        or both cell data.

        Parameters
        ----------
        orient : bool | str, default: True
            If ``True``, use the active vectors array to orient the glyphs.
            If string, the vector array to use to orient the glyphs.
            If ``False``, the glyphs will not be orientated.

        scale : bool | str | sequence[float], default: True
            If ``True``, use the active scalars to scale the glyphs.
            If string, the scalar array to use to scale the glyphs.
            If ``False``, the glyphs will not be scaled.

        factor : float, default: 1.0
            Scale factor applied to scaling array.

        geom : :vtk:`vtkDataSet` | tuple[:vtk:`vtkDataSet`], optional
            The geometry to use for the glyph. If missing, an arrow glyph
            is used. If a sequence, the datasets inside define a table of
            geometries to choose from based on scalars or vectors. In this
            case a sequence of numbers of the same length must be passed as
            ``indices``. The values of the range (see ``rng``) affect lookup
            in the table.

            .. note::

                The reference direction is relative to ``(1, 0, 0)`` on the
                provided geometry. That is, the provided geometry will be rotated
                from ``(1, 0, 0)`` to the direction of the ``orient`` vector at
                each point.

        indices : sequence[float], optional
            Specifies the index of each glyph in the table for lookup in case
            ``geom`` is a sequence. If given, must be the same length as
            ``geom``. If missing, a default value of ``range(len(geom))`` is
            used. Indices are interpreted in terms of the scalar range
            (see ``rng``). Ignored if ``geom`` has length 1.

        tolerance : float, optional
            Specify tolerance in terms of fraction of bounding box length.
            Float value is between 0 and 1. Default is None. If ``absolute``
            is ``True`` then the tolerance can be an absolute distance.
            If ``None``, points merging as a preprocessing step is disabled.

        absolute : bool, default: False
            Control if ``tolerance`` is an absolute distance or a fraction.

        clamping : bool, default: False
            Turn on/off clamping of "scalar" values to range.

        rng : sequence[float], optional
            Set the range of values to be considered by the filter
            when scalars values are provided.

        color_mode : str, optional, default: ``'scale'``
            If ``'scale'`` , color the glyphs by scale.
            If ``'scalar'`` , color the glyphs by scalar.
            If ``'vector'`` , color the glyphs by vector.

            .. versionadded:: 0.44

        progress_bar : bool, default: False
            Display a progress bar to indicate progress.

        Returns
        -------
        pyvista.PolyData
            Glyphs at either the cell centers or points.

        Examples
        --------
        Create arrow glyphs oriented by vectors and scaled by scalars.
        Factor parameter is used to reduce the size of the arrows.

        >>> import pyvista as pv
        >>> from pyvista import examples
        >>> mesh = examples.load_random_hills()
        >>> arrows = mesh.glyph(scale='Normals', orient='Normals', tolerance=0.05)
        >>> pl = pv.Plotter()
        >>> actor = pl.add_mesh(arrows, color='black')
        >>> actor = pl.add_mesh(
        ...     mesh,
        ...     scalars='Elevation',
        ...     cmap='terrain',
        ...     show_scalar_bar=False,
        ... )
        >>> pl.show()

        See :ref:`glyph_example`, :ref:`movie_glyphs_example`, and
        :ref:`glyph_table_example` for more examples using this filter.

        """
        dataset = self

        # Make glyphing geometry if necessary
        if geom is None:
            arrow = _vtk.vtkArrowSource()
            _update_alg(arrow, progress_bar=progress_bar, message='Making Arrow')
            geoms: Sequence[_vtk.vtkDataSet] = [arrow.GetOutput()]
        # Check if a table of geometries was passed
        elif isinstance(geom, (np.ndarray, Sequence)):
            geoms = geom
        else:
            geoms = [geom]

        if indices is None:
            # use default "categorical" indices
            indices = np.arange(len(geoms))
        elif not isinstance(indices, (np.ndarray, Sequence)):
            msg = (  # type: ignore[unreachable]
                'If "geom" is a sequence then "indices" must also be a '
                'sequence of the same length.'
            )
            raise TypeError(msg)
        if len(indices) != len(geoms) and len(geoms) != 1:
            msg = 'The sequence "indices" must be the same length as "geom".'
            raise ValueError(msg)

        if any(not isinstance(subgeom, _vtk.vtkPolyData) for subgeom in geoms):
            msg = 'Only PolyData objects can be used as glyphs.'
            raise TypeError(msg)

        # Run the algorithm
        alg = _vtk.vtkGlyph3D()

        if len(geoms) == 1:
            # use a single glyph, ignore indices
            alg.SetSourceData(geoms[0])
        else:
            for index, subgeom in zip(indices, geoms, strict=True):
                alg.SetSourceData(index, subgeom)
            if dataset.active_scalars is not None:
                if dataset.active_scalars.ndim > 1:
                    alg.SetIndexModeToVector()
                else:
                    alg.SetIndexModeToScalar()
            else:
                alg.SetIndexModeToOff()

        if isinstance(scale, str):
            dataset.set_active_scalars(scale, preference='cell')
            do_scale = True
        elif scale:
            try:
                set_default_active_scalars(self)
            except MissingDataError:
                warn_external(
                    'No data to use for scale. scale will be set to False.'
                )  # pragma: no cover
                do_scale = False
            except AmbiguousDataError as err:
                warn_external(
                    f'{err}\nIt is unclear which one to use. scale will be set to False.'
                )
                do_scale = False
            else:
                do_scale = True
        else:
            do_scale = False

        if do_scale:
            if dataset.active_scalars is not None:
                if dataset.active_scalars.ndim > 1:
                    alg.SetScaleModeToScaleByVector()
                else:
                    alg.SetScaleModeToScaleByScalar()
        else:
            alg.SetScaleModeToDataScalingOff()

        if isinstance(orient, str):
            if scale and dataset.active_scalars_info.association == FieldAssociation.CELL:
                prefer = 'cell'
            else:
                prefer = 'point'
            dataset.set_active_vectors(orient, preference=prefer)  # type: ignore[arg-type]
            orient = True

        if orient:
            try:
                set_default_active_vectors(dataset)
            except MissingDataError:
                warn_external(
                    'No vector-like data to use for orient. orient will be set to False.'
                )
                orient = False
            except AmbiguousDataError as err:
                warn_external(
                    f'{err}\nIt is unclear which one to use. orient will be set to False.'
                )
                orient = False

        if (
            scale
            and orient
            and dataset.active_vectors_info.association != dataset.active_scalars_info.association
        ):
            msg = 'Both ``scale`` and ``orient`` must use point data or cell data.'
            raise ValueError(msg)

        source_data = dataset
        set_actives_on_source_data = False

        if (scale and dataset.active_scalars_info.association == FieldAssociation.CELL) or (
            orient and dataset.active_vectors_info.association == FieldAssociation.CELL
        ):
            source_data = dataset.cell_centers()
            set_actives_on_source_data = True

        # Clean the points before glyphing
        if tolerance is not None:
            small = pv.PolyData(source_data.points)
            small.point_data.update(source_data.point_data)
            source_data = small.clean(
                point_merging=True,
                merge_tol=tolerance,
                lines_to_points=False,
                polys_to_lines=False,
                strips_to_polys=False,
                inplace=False,
                absolute=absolute,
                progress_bar=progress_bar,
            )
            set_actives_on_source_data = True

        # upstream operations (cell to point conversion, point merging) may have unset
        # the correct active scalars/vectors, so set them again
        if set_actives_on_source_data:
            if scale:
                source_data.set_active_scalars(dataset.active_scalars_name, preference='point')
            if orient:
                source_data.set_active_vectors(dataset.active_vectors_name, preference='point')

        if color_mode == 'scale':
            alg.SetColorModeToColorByScale()
        elif color_mode == 'scalar':
            alg.SetColorModeToColorByScalar()
        elif color_mode == 'vector':
            alg.SetColorModeToColorByVector()
        else:
            msg = f"Invalid color mode '{color_mode}'"  # type: ignore[unreachable]
            raise ValueError(msg)

        if rng is not None:
            valid_range = _validation.validate_data_range(rng)
            alg.SetRange(valid_range)
        alg.SetOrient(orient)
        alg.SetInputData(source_data)
        alg.SetVectorModeToUseVector()
        alg.SetScaleFactor(factor)
        alg.SetClamping(clamping)
        _update_alg(alg, progress_bar=progress_bar, message='Computing Glyphs')

        output = _get_output(alg)

        # Storing geom on the algorithm, for later use in legends.
        output._glyph_geom = geoms

        return output

    @_deprecate_positional_args(allowed=['extraction_mode', 'variable_input'])
    def connectivity(  # type: ignore[misc]  # noqa: PLR0917
        self: _DataSetType,
        extraction_mode: Literal[
            'all',
            'largest',
            'specified',
            'cell_seed',
            'point_seed',
            'closest',
        ] = 'all',
        variable_input: float | VectorLike[float] | None = None,
        scalar_range: VectorLike[float] | None = None,
        scalars: str | None = None,
        label_regions: bool = True,  # noqa: FBT001, FBT002
        region_assignment_mode: Literal['ascending', 'descending', 'unspecified'] = 'descending',
        region_ids: VectorLike[int] | None = None,
        point_ids: VectorLike[int] | None = None,
        cell_ids: VectorLike[int] | None = None,
        closest_point: VectorLike[float] | None = None,
        inplace: bool = False,  # noqa: FBT001, FBT002
        progress_bar: bool = False,  # noqa: FBT001, FBT002
        **kwargs,
    ):
        """Find and label connected regions.

        This filter extracts cell regions based on a specified connectivity
        criterion. The extraction criterion can be controlled with
        ``extraction_mode`` to extract the largest region or the closest
        region to a seed point, for example.

        In general, cells are considered to be connected if they
        share a point. However, if a ``scalar_range`` is provided, cells
        must also have at least one point with scalar values in the
        specified range to be considered connected.

        See :ref:`connectivity_example` and :ref:`volumetric_analysis_example` for
        more examples using this filter.

        .. versionadded:: 0.43.0

           * New extraction modes: ``'specified'``, ``'cell_seed'``, ``'point_seed'``,
             and ``'closest'``.
           * Extracted regions are now sorted in descending order by
             cell count.
           * Region connectivity can be controlled using ``scalar_range``.

        .. deprecated:: 0.43.0
           Parameter ``largest`` is deprecated. Use ``'largest'`` or
           ``extraction_mode='largest'`` instead.

        Parameters
        ----------
        extraction_mode : str, default: "all"
            * ``'all'``: Extract all connected regions.
            * ``'largest'`` : Extract the largest connected region (by cell
              count).
            * ``'specified'``: Extract specific region IDs. Use ``region_ids``
              to specify the region IDs to extract.
            * ``'cell_seed'``: Extract all regions sharing the specified cell
              ids. Use ``cell_ids`` to specify the cell ids.
            * ``'point_seed'`` : Extract all regions sharing the specified
              point ids. Use ``point_ids`` to specify the point ids.
            * ``'closest'`` : Extract the region closest to the specified
              point. Use ``closest_point`` to specify the point.

        variable_input : float | sequence[float], optional
            The convenience parameter used for specifying any required input
            values for some values of ``extraction_mode``. Setting
            ``variable_input`` is equivalent to setting:

            * ``'region_ids'`` if mode is ``'specified'``.
            * ``'cell_ids'`` if mode is ``'cell_seed'``.
            * ``'point_ids'`` if mode is ``'point_seed'``.
            * ``'closest_point'`` if mode is ``'closest'``.

            It has no effect if the mode is ``'all'`` or ``'largest'``.

        scalar_range : sequence[float], optional
            Scalar range in the form ``[min, max]``. If set, the connectivity is
            restricted to cells with at least one point with scalar values in
            the specified range.

        scalars : str, optional
            Name of scalars to use if ``scalar_range`` is specified. Defaults
            to currently active scalars.

            .. note::
               This filter requires point scalars to determine region
               connectivity. If cell scalars are provided, they are first
               converted to point scalars with
               :func:`~pyvista.DataObjectFilters.cell_data_to_point_data`
               before applying the filter. The converted point scalars are
               removed from the output after applying the filter.

        label_regions : bool, default: True
            If ``True``, ``'RegionId'`` point and cell scalar arrays are stored.
            Each region is assigned a unique ID. IDs are zero-indexed and are
            assigned by region cell count in descending order (i.e. the largest
            region has ID ``0``).

        region_assignment_mode : str, default: "descending"
            Strategy used to assign connected region IDs if ``label_regions`` is True.
            Can be either:

            - ``"ascending"``: IDs are sorted by increasing order of cell count
            - ``"descending"``: IDs are sorted by decreasing order of cell counts
            - ``"unspecified"``: no particular order

            .. versionadded:: 0.47

            .. admonition:: ParaView compatibility
                :class: note dropdown

                The default value ``"descending"`` differs from ParaView's, which
                is set to ``"unspecified"`` (verified for 5.11 and 6.0 versions).

        region_ids : sequence[int], optional
            Region ids to extract. Only used if ``extraction_mode`` is
            ``specified``.

        point_ids : sequence[int], optional
            Point ids to use as seeds. Only used if ``extraction_mode`` is
            ``point_seed``.

        cell_ids : sequence[int], optional
            Cell ids to use as seeds. Only used if ``extraction_mode`` is
            ``cell_seed``.

        closest_point : sequence[int], optional
            Point coordinates in ``(x, y, z)``. Only used if
            ``extraction_mode`` is ``closest``.

        inplace : bool, default: False
            If ``True`` the mesh is updated in-place, otherwise a copy
            is returned. A copy is always returned if the input type is
            not ``pyvista.PolyData`` or ``pyvista.UnstructuredGrid``.

        progress_bar : bool, default: False
            Display a progress bar.

        **kwargs : dict, optional
            Used for handling deprecated parameters.

        Returns
        -------
        pyvista.DataSet
            Dataset with labeled connected regions. Return type is
            ``pyvista.PolyData`` if input type is ``pyvista.PolyData`` and
            ``pyvista.UnstructuredGrid`` otherwise.

        See Also
        --------
        extract_largest, split_bodies, threshold, extract_values

        Examples
        --------
        Create a single mesh with three disconnected regions where each
        region has a different cell count.

        >>> import pyvista as pv
        >>> large = pv.Sphere(
        ...     center=(-4, 0, 0), phi_resolution=40, theta_resolution=40
        ... )
        >>> medium = pv.Sphere(
        ...     center=(-2, 0, 0), phi_resolution=15, theta_resolution=15
        ... )
        >>> small = pv.Sphere(center=(0, 0, 0), phi_resolution=7, theta_resolution=7)
        >>> mesh = large + medium + small

        Plot their connectivity.

        >>> conn = mesh.connectivity('all')
        >>> conn.plot(cmap=['red', 'green', 'blue'], show_edges=True)

        Restrict connectivity to a scalar range.

        >>> mesh['y_coordinates'] = mesh.points[:, 1]
        >>> conn = mesh.connectivity('all', scalar_range=[-1, 0])
        >>> conn.plot(cmap=['red', 'green', 'blue'], show_edges=True)

        Extract the region closest to the origin.

        >>> conn = mesh.connectivity('closest', (0, 0, 0))
        >>> conn.plot(color='blue', show_edges=True)

        Extract a region using a cell ID ``3100`` as a seed.

        >>> conn = mesh.connectivity('cell_seed', 3100)
        >>> conn.plot(color='green', show_edges=True)

        Extract the largest region.

        >>> conn = mesh.connectivity('largest')
        >>> conn.plot(color='red', show_edges=True)

        Extract the largest and smallest regions by specifying their
        region IDs. Note that the region IDs of the output differ from
        the specified IDs since the input has three regions but the output
        only has two.

        >>> large_id = 0  # largest always has ID '0'
        >>> small_id = 2  # smallest has ID 'N-1' with N=3 regions
        >>> conn = mesh.connectivity('specified', (small_id, large_id))
        >>> conn.plot(cmap=['red', 'blue'], show_edges=True)

        """
        # Deprecated on v0.43.0
        keep_largest = kwargs.pop('largest', False)
        if keep_largest:  # pragma: no cover
            warn_external(
                "Use of `largest=True` is deprecated. Use 'largest' or "
                "`extraction_mode='largest'` instead.",
                PyVistaDeprecationWarning,
            )
            extraction_mode = 'largest'

        def _unravel_and_validate_ids(ids):
            ids = np.asarray(ids).ravel()
            is_all_integers = np.issubdtype(ids.dtype, np.integer)
            is_all_positive = not np.any(ids < 0)
            if not (is_all_positive and is_all_integers):
                msg = 'IDs must be positive integer values.'
                raise ValueError(msg)
            return np.unique(ids)

        def _post_process_extract_values(before_extraction, extracted):
            # Output is UnstructuredGrid, so apply vtkRemovePolyData
            # to input to cast the output as PolyData type instead
            has_cells = extracted.n_cells != 0
            if isinstance(before_extraction, pv.PolyData):
                all_ids = set(range(before_extraction.n_cells))

                ids_to_keep = set()
                if has_cells:
                    ids_to_keep |= set(extracted['vtkOriginalCellIds'])
                ids_to_remove = list(all_ids - ids_to_keep)
                if len(ids_to_remove) != 0:
                    remove = _vtk.vtkRemovePolyData()
                    remove.SetInputData(before_extraction)
                    remove.SetCellIds(numpy_to_idarr(ids_to_remove))
                    _update_alg(remove, progress_bar=progress_bar, message='Removing Cells.')
                    extracted = _get_output(remove)
                    extracted.clean(
                        point_merging=False,
                        inplace=True,
                        progress_bar=progress_bar,
                    )  # remove unused points

            return extracted

        # Store active scalars info to restore later if needed
        active_field, active_name = self.active_scalars_info

        # Set scalars
        if scalar_range is None:
            input_mesh = self.copy(deep=False)
        else:
            if isinstance(scalar_range, np.ndarray):
                num_elements = scalar_range.size
            elif isinstance(scalar_range, Sequence):
                num_elements = len(scalar_range)
            else:
                msg = 'Scalar range must be a numpy array or a sequence.'  # type: ignore[unreachable]
                raise TypeError(msg)
            if num_elements != 2:
                msg = 'Scalar range must have two elements defining the min and max.'
                raise ValueError(msg)
            if scalar_range[0] > scalar_range[1]:
                msg = (
                    f'Lower value of scalar range {scalar_range[0]} cannot be greater '
                    f'than the upper value {scalar_range[0]}'
                )
                raise ValueError(msg)

            # Input will be modified, so copy first
            input_mesh = self.copy()
            if scalars is None:
                set_default_active_scalars(input_mesh)
            else:
                input_mesh.set_active_scalars(scalars)
            # Make sure we have point data (required by the filter)
            field, name = input_mesh.active_scalars_info
            if field == FieldAssociation.CELL:
                # Convert to point data with a unique name
                # The point array will be removed later
                point_data = input_mesh.cell_data_to_point_data(progress_bar=progress_bar)[name]
                input_mesh.point_data['__point_data'] = point_data
                input_mesh.set_active_scalars('__point_data')

            if extraction_mode in ['all', 'specified', 'closest']:
                # Scalar connectivity has no effect if SetExtractionModeToAllRegions
                # (which applies to 'all' and 'specified') and 'closest'
                # can sometimes fail for some datasets/scalar values.
                # So, we filter scalar values beforehand
                if scalar_range is not None:
                    # Use extract_values to ensure that cells with at least one
                    # point within the range are kept (this is consistent
                    # with how the filter operates for other modes)
                    extracted = DataSetFilters.extract_values(
                        input_mesh,
                        ranges=scalar_range,
                        progress_bar=progress_bar,
                    )
                    input_mesh = _post_process_extract_values(input_mesh, extracted)

        alg = _vtk.vtkConnectivityFilter()
        alg.SetInputDataObject(input_mesh)

        # Due to inconsistent/buggy output, always keep this on and
        # remove scalars later as needed
        alg.ColorRegionsOn()  # This will create 'RegionId' scalars

        # Sort region ids
        modes = {
            'ascending': alg.CELL_COUNT_ASCENDING,
            'descending': alg.CELL_COUNT_DESCENDING,
            'unspecified': alg.UNSPECIFIED,
        }
        if region_assignment_mode not in modes:
            msg = f"Invalid `region_assignment_mode` '{region_assignment_mode}' . Must be in {list(modes.keys())}"  # noqa: E501
            raise ValueError(msg)

        if region_assignment_mode == 'unspecified' and extraction_mode == 'specified':
            warn_external(
                'Using the `unspecified` region assignment mode with the `specified` extraction mode can be unintuitive. Ignore this warning if this was intentional.',  # noqa: E501
                UserWarning,
            )

        alg.SetRegionIdAssignmentMode(modes[region_assignment_mode])

        if scalar_range is not None:
            alg.ScalarConnectivityOn()
            alg.SetScalarRange(*scalar_range)

        if extraction_mode == 'all':
            alg.SetExtractionModeToAllRegions()

        elif extraction_mode == 'largest':
            alg.SetExtractionModeToLargestRegion()

        elif extraction_mode == 'specified':
            if region_ids is None:
                if variable_input is None:
                    msg = "`region_ids` must be specified when `extraction_mode='specified'`."
                    raise ValueError(msg)
                else:
                    region_ids = cast('NumpyArray[int]', variable_input)
            # this mode returns scalar data with shape that may not match
            # the number of cells/points, so we extract all and filter later
            # alg.SetExtractionModeToSpecifiedRegions()
            region_ids = _unravel_and_validate_ids(region_ids)
            # [alg.AddSpecifiedRegion(i) for i in region_ids]
            alg.SetExtractionModeToAllRegions()

        elif extraction_mode == 'cell_seed':
            if cell_ids is None:
                if variable_input is None:
                    msg = "`cell_ids` must be specified when `extraction_mode='cell_seed'`."
                    raise ValueError(msg)
                else:
                    cell_ids = cast('NumpyArray[int]', variable_input)
            alg.SetExtractionModeToCellSeededRegions()
            alg.InitializeSeedList()
            for i in _unravel_and_validate_ids(cell_ids):
                alg.AddSeed(i)

        elif extraction_mode == 'point_seed':
            if point_ids is None:
                if variable_input is None:
                    msg = "`point_ids` must be specified when `extraction_mode='point_seed'`."
                    raise ValueError(msg)
                else:
                    point_ids = cast('NumpyArray[int]', variable_input)
            alg.SetExtractionModeToPointSeededRegions()
            alg.InitializeSeedList()
            for i in _unravel_and_validate_ids(point_ids):
                alg.AddSeed(i)

        elif extraction_mode == 'closest':
            if closest_point is None:
                if variable_input is None:
                    msg = "`closest_point` must be specified when `extraction_mode='closest'`."
                    raise ValueError(msg)
                else:
                    closest_point = cast('NumpyArray[float]', variable_input)
            alg.SetExtractionModeToClosestPointRegion()
            alg.SetClosestPoint(*closest_point)

        else:
            msg = (  # type: ignore[unreachable]
                f"Invalid value for `extraction_mode` '{extraction_mode}'. "
                f"Expected one of the following: 'all', 'largest', 'specified', "
                f"'cell_seed', 'point_seed', or 'closest'"
            )
            raise ValueError(msg)

        _update_alg(
            alg, progress_bar=progress_bar, message='Finding and Labeling Connected Regions.'
        )
        output = _get_output(alg)

        # Process output
        output_needs_fixing = False  # initialize flag if output needs to be fixed
        if extraction_mode == 'all':
            pass  # Output is good
        elif extraction_mode == 'specified':
            # All regions were initially extracted, so extract only the
            # specified regions
            extracted = DataSetFilters.extract_values(
                output,
                values=region_ids,
                progress_bar=progress_bar,
            )
            output = _post_process_extract_values(output, extracted)

            if label_regions:
                # Extracted regions may not be contiguous and zero-based
                # which will need to be fixed
                output_needs_fixing = True

        elif extraction_mode == 'largest' and isinstance(output, pv.PolyData):
            # PolyData with 'largest' mode generates bad output with unreferenced points
            output_needs_fixing = True

        # All other extraction modes / cases may generate incorrect scalar arrays
        # e.g. 'largest' may output scalars with shape that does not match output mesh
        # e.g. 'seed' method scalars may have one RegionId, yet may contain many
        # disconnected regions. Therefore, check for correct scalars size
        elif label_regions:
            invalid_cell_scalars = output.n_cells != output.cell_data['RegionId'].size
            invalid_point_scalars = output.n_points != output.point_data['RegionId'].size
            if invalid_cell_scalars or invalid_point_scalars:
                output_needs_fixing = True

        if output_needs_fixing and output.n_cells > 0:
            # Fix bad output recursively using 'all' mode which has known good output
            output.point_data.remove('RegionId')
            output.cell_data.remove('RegionId')
            output = output.connectivity(
                'all',
                label_regions=True,
                inplace=inplace,
                region_assignment_mode=region_assignment_mode,
            )

        # Remove temp point array
        with contextlib.suppress(KeyError):
            output.point_data.remove('__point_data')

        if not label_regions and output.n_cells > 0:
            output.point_data.remove('RegionId')
            output.cell_data.remove('RegionId')

            # restore previously active scalars
            output.set_active_scalars(active_name, preference=active_field)

        output.cell_data.pop('vtkOriginalCellIds', None)
        output.point_data.pop('vtkOriginalPointIds', None)

        if inplace:
            try:
                self.copy_from(output, deep=False)
            except TypeError:
                pass
            else:
                return self
        return output

    @_deprecate_positional_args
    def extract_largest(  # type: ignore[misc]
        self: _DataSetType,
        inplace: bool = False,  # noqa: FBT001, FBT002
        progress_bar: bool = False,  # noqa: FBT001, FBT002
    ):
        """Extract largest connected set in mesh.

        Can be used to reduce residues obtained when generating an
        isosurface.  Works only if residues are not connected (share
        at least one point with) the main component of the image.

        Parameters
        ----------
        inplace : bool, default: False
            Updates mesh in-place.

        progress_bar : bool, default: False
            Display a progress bar to indicate progress.

        Returns
        -------
        pyvista.DataSet
            Largest connected set in the dataset.  Return type matches input.

        Examples
        --------
        Join two meshes together, extract the largest, and plot it.

        >>> import pyvista as pv
        >>> mesh = pv.Sphere() + pv.Cube()
        >>> largest = mesh.extract_largest()
        >>> largest.plot()

        See :ref:`connectivity_example` and :ref:`volumetric_analysis_example` for
        more examples using this filter.

        .. seealso::
            :func:`pyvista.DataSetFilters.connectivity`

        """
        return DataSetFilters.connectivity(
            self,
            'largest',
            label_regions=False,
            inplace=inplace,
            progress_bar=progress_bar,
        )

    @_deprecate_positional_args
    def split_bodies(  # type: ignore[misc]
        self: _DataSetType,
        label: bool = False,  # noqa: FBT001, FBT002
        progress_bar: bool = False,  # noqa: FBT001, FBT002
    ):
        """Find, label, and split connected bodies/volumes.

        This splits different connected bodies into blocks in a
        :class:`pyvista.MultiBlock` dataset.

        Parameters
        ----------
        label : bool, default: False
            A flag on whether to keep the ID arrays given by the
            ``connectivity`` filter.

        progress_bar : bool, default: False
            Display a progress bar to indicate progress.

        See Also
        --------
        extract_values, partition, connectivity

        Returns
        -------
        pyvista.MultiBlock
            MultiBlock with a split bodies.

        Examples
        --------
        Split a uniform grid thresholded to be non-connected.

        >>> from pyvista import examples
        >>> dataset = examples.load_uniform()
        >>> _ = dataset.set_active_scalars('Spatial Cell Data')
        >>> threshed = dataset.threshold_percent([0.15, 0.50], invert=True)
        >>> bodies = threshed.split_bodies()
        >>> len(bodies)
        2

        See :ref:`split_vol` for more examples using this filter.

        """
        # Get the connectivity and label different bodies
        labeled = DataSetFilters.connectivity(self)
        classifier = labeled.cell_data['RegionId']
        bodies = pv.MultiBlock()
        for vid in np.unique(classifier):
            # Now extract it:
            b = labeled.threshold(
                [vid - 0.5, vid + 0.5],
                scalars='RegionId',
                progress_bar=progress_bar,
            )
            if not label:
                # strange behavior:
                # must use this method rather than deleting from the point_data
                # or else object is collected.
                b.cell_data.remove('RegionId')
                b.point_data.remove('RegionId')
            bodies.append(b)

        return bodies

    @_deprecate_positional_args(allowed=['scalars'])
    def warp_by_scalar(  # type: ignore[misc]  # noqa: PLR0917
        self: _DataSetType,
        scalars: str | None = None,
        factor: float = 1.0,
        normal: VectorLike[float] | None = None,
        inplace: bool = False,  # noqa: FBT001, FBT002
        progress_bar: bool = False,  # noqa: FBT001, FBT002
        **kwargs,
    ):
        """Warp the dataset's points by a point data scalars array's values.

        This modifies point coordinates by moving points along point
        normals by the scalar amount times the scale factor.

        Parameters
        ----------
        scalars : str, optional
            Name of scalars to warp by. Defaults to currently active scalars.

        factor : float, default: 1.0
            A scaling factor to increase the scaling effect. Alias
            ``scale_factor`` also accepted - if present, overrides ``factor``.

        normal : sequence, optional
            User specified normal. If given, data normals will be
            ignored and the given normal will be used to project the
            warp.

        inplace : bool, default: False
            If ``True``, the points of the given dataset will be updated.

        progress_bar : bool, default: False
            Display a progress bar to indicate progress.

        **kwargs : dict, optional
            Accepts ``scale_factor`` instead of ``factor``.

        Returns
        -------
        pyvista.DataSet
            Warped Dataset.  Return type matches input.

        Examples
        --------
        First, plot the unwarped mesh.

        >>> from pyvista import examples
        >>> mesh = examples.download_st_helens()
        >>> mesh.plot(cmap='gist_earth', show_scalar_bar=False)

        Now, warp the mesh by the ``'Elevation'`` scalars.

        >>> warped = mesh.warp_by_scalar('Elevation')
        >>> warped.plot(cmap='gist_earth', show_scalar_bar=False)

        See :ref:`compute_normals_example` for more examples using this filter.

        """
        factor = kwargs.pop('scale_factor', factor)
        assert_empty_kwargs(**kwargs)
        scalars_ = set_default_active_scalars(self).name if scalars is None else scalars
        _ = get_array(self, scalars_, preference='point', err=True)

        field = get_array_association(self, scalars_, preference='point')
        if field != FieldAssociation.POINT:
            msg = 'Dataset can only by warped by a point data array.'
            raise TypeError(msg)
        # Run the algorithm
        alg = _vtk.vtkWarpScalar()
        alg.SetInputDataObject(self)
        alg.SetInputArrayToProcess(
            0,
            0,
            0,
            field.value,
            scalars_,
        )  # args: (idx, port, connection, field, name)
        alg.SetScaleFactor(factor)
        if normal is not None:
            alg.SetNormal(*normal)
            alg.SetUseNormal(True)
        _update_alg(alg, progress_bar=progress_bar, message='Warping by Scalar')
        output = _get_output(alg)
        if inplace:
            if isinstance(self, (_vtk.vtkImageData, _vtk.vtkRectilinearGrid)):
                msg = 'This filter cannot be applied inplace for this mesh type.'  # type: ignore[unreachable]
                raise TypeError(msg)
            self.copy_from(output, deep=False)
            return self
        return output

    @_deprecate_positional_args(allowed=['vectors'])
    def warp_by_vector(  # type: ignore[misc]  # noqa: PLR0917
        self: _DataSetType,
        vectors: str | None = None,
        factor: float = 1.0,
        inplace: bool = False,  # noqa: FBT001, FBT002
        progress_bar: bool = False,  # noqa: FBT001, FBT002
    ):
        """Warp the dataset's points by a point data vectors array's values.

        This modifies point coordinates by moving points along point
        vectors by the local vector times the scale factor.

        A classical application of this transform is to visualize
        eigenmodes in mechanics.

        Parameters
        ----------
        vectors : str, optional
            Name of vector to warp by. Defaults to currently active vector.

        factor : float, default: 1.0
            A scaling factor that multiplies the vectors to warp by. Can
            be used to enhance the warping effect.

        inplace : bool, default: False
            If ``True``, the function will update the mesh in-place.

        progress_bar : bool, default: False
            Display a progress bar to indicate progress.

        Returns
        -------
        pyvista.PolyData
            The warped mesh resulting from the operation.

        Examples
        --------
        Warp a sphere by vectors.

        >>> import pyvista as pv
        >>> from pyvista import examples
        >>> sphere = examples.load_sphere_vectors()
        >>> warped = sphere.warp_by_vector()
        >>> pl = pv.Plotter(shape=(1, 2))
        >>> pl.subplot(0, 0)
        >>> actor = pl.add_text('Before warp')
        >>> actor = pl.add_mesh(sphere, color='white')
        >>> pl.subplot(0, 1)
        >>> actor = pl.add_text('After warp')
        >>> actor = pl.add_mesh(warped, color='white')
        >>> pl.show()

        See :ref:`warp_by_vector_example` and :ref:`warp_by_vector_eigenmodes_example` for
        more examples using this filter.

        """
        vectors_ = set_default_active_vectors(self).name if vectors is None else vectors
        arr = get_array(self, vectors_, preference='point')
        field = get_array_association(self, vectors_, preference='point')
        if arr is None:
            msg = 'No vectors present to warp by vector.'
            raise ValueError(msg)

        # check that this is indeed a vector field
        if arr.ndim != 2 or arr.shape[1] != 3:
            msg = (
                'Dataset can only by warped by a 3D vector point data array. '
                'The values you provided do not satisfy this requirement'
            )
            raise ValueError(msg)
        alg = _vtk.vtkWarpVector()
        alg.SetInputDataObject(self)
        alg.SetInputArrayToProcess(0, 0, 0, field.value, vectors_)
        alg.SetScaleFactor(factor)
        _update_alg(alg, progress_bar=progress_bar, message='Warping by Vector')
        warped_mesh = _get_output(alg)
        if inplace:
            self.copy_from(warped_mesh, deep=False)
            return self
        else:
            return warped_mesh

    @_deprecate_positional_args
    def delaunay_3d(  # type: ignore[misc]  # noqa: PLR0917
        self: _DataSetType,
        alpha: float = 0.0,
        tol: float = 0.001,
        offset: float = 2.5,
        progress_bar: bool = False,  # noqa: FBT001, FBT002
    ):
        """Construct a 3D Delaunay triangulation of the mesh.

        This filter can be used to generate a 3D tetrahedral mesh from
        a surface or scattered points.  If you want to create a
        surface from a point cloud, see
        :func:`pyvista.PolyDataFilters.reconstruct_surface`.

        Parameters
        ----------
        alpha : float, default: 0.0
            Distance value to control output of this filter. For a
            non-zero alpha value, only vertices, edges, faces, or
            tetrahedra contained within the circumsphere (of radius
            alpha) will be output. Otherwise, only tetrahedra will be
            output.

        tol : float, default: 0.001
            Tolerance to control discarding of closely spaced points.
            This tolerance is specified as a fraction of the diagonal
            length of the bounding box of the points.

        offset : float, default: 2.5
            Multiplier to control the size of the initial, bounding
            Delaunay triangulation.

        progress_bar : bool, default: False
            Display a progress bar to indicate progress.

        Returns
        -------
        pyvista.UnstructuredGrid
            UnstructuredGrid containing the Delaunay triangulation.

        Examples
        --------
        Generate a 3D Delaunay triangulation of a surface mesh of a
        sphere and plot the interior edges generated.

        >>> import pyvista as pv
        >>> sphere = pv.Sphere(theta_resolution=5, phi_resolution=5)
        >>> grid = sphere.delaunay_3d()
        >>> edges = grid.extract_all_edges()
        >>> edges.plot(line_width=5, color='k')

        """
        alg = _vtk.vtkDelaunay3D()
        alg.SetInputData(self)
        alg.SetAlpha(alpha)
        alg.SetTolerance(tol)
        alg.SetOffset(offset)
        _update_alg(alg, progress_bar=progress_bar, message='Computing 3D Triangulation')
        return _get_output(alg)

    @_deprecate_positional_args(allowed=['surface'])
    def select_enclosed_points(  # type: ignore[misc]  # noqa: PLR0917
        self: _DataSetType,
        surface: PolyData,
        tolerance: float = 0.001,
        inside_out: bool = False,  # noqa: FBT001, FBT002
        check_surface: bool = True,  # noqa: FBT001, FBT002
        progress_bar: bool = False,  # noqa: FBT001, FBT002
    ):
        """Mark points as to whether they are inside a closed surface.

        This evaluates all the input points to determine whether they are in an
        enclosed surface. The filter produces a (0,1) mask
        (in the form of a :vtk:`vtkDataArray`) that indicates whether points are
        outside (mask value=0) or inside (mask value=1) a provided surface.
        (The name of the output :vtk:`vtkDataArray` is ``"SelectedPoints"``.)

        This filter produces and output data array, but does not modify the
        input dataset. If you wish to extract cells or poinrs, various
        threshold filters are available (i.e., threshold the output array).

        .. warning::
           The filter assumes that the surface is closed and
           manifold. A boolean flag can be set to force the filter to
           first check whether this is true. If ``False`` and not manifold,
           an error will be raised.

        Parameters
        ----------
        surface : pyvista.PolyData
            Set the surface to be used to test for containment. This must be a
            :class:`pyvista.PolyData` object.

        tolerance : float, default: 0.001
            The tolerance on the intersection. The tolerance is expressed as a
            fraction of the bounding box of the enclosing surface.

        inside_out : bool, default: False
            By default, points inside the surface are marked inside or sent
            to the output. If ``inside_out`` is ``True``, then the points
            outside the surface are marked inside.

        check_surface : bool, default: True
            Specify whether to check the surface for closure. When ``True``, the
            algorithm first checks to see if the surface is closed and
            manifold. If the surface is not closed and manifold, a runtime
            error is raised.

        progress_bar : bool, default: False
            Display a progress bar to indicate progress.

        Returns
        -------
        pyvista.PolyData
            Mesh containing the ``point_data['SelectedPoints']`` array.

        See Also
        --------
        :ref:`extract_cells_inside_surface_example`

        Examples
        --------
        Determine which points on a plane are inside a manifold sphere
        surface mesh.  Extract these points using the
        :func:`DataSetFilters.extract_points` filter and then plot them.

        >>> import pyvista as pv
        >>> sphere = pv.Sphere()
        >>> plane = pv.Plane()
        >>> selected = plane.select_enclosed_points(sphere)
        >>> pts = plane.extract_points(
        ...     selected['SelectedPoints'].view(bool),
        ...     adjacent_cells=False,
        ... )
        >>> pl = pv.Plotter()
        >>> _ = pl.add_mesh(sphere, style='wireframe')
        >>> _ = pl.add_points(pts, color='r')
        >>> pl.show()

        """
        if not isinstance(surface, pv.PolyData):
            msg = '`surface` must be `pyvista.PolyData`'  # type: ignore[unreachable]
            raise TypeError(msg)
        if check_surface and surface.n_open_edges > 0:
            msg = (
                'Surface is not closed. Please read the warning in the '
                'documentation for this function and either pass '
                '`check_surface=False` or repair the surface.'
            )
            raise RuntimeError(msg)
        alg = _vtk.vtkSelectEnclosedPoints()
        alg.SetInputData(self)
        alg.SetSurfaceData(surface)
        alg.SetTolerance(tolerance)
        alg.SetInsideOut(inside_out)
        _update_alg(alg, progress_bar=progress_bar, message='Selecting Enclosed Points')
        result = _get_output(alg)
        out = self.copy()
        bools = result['SelectedPoints'].astype(np.uint8)
        if len(bools) < 1:
            bools = np.zeros(out.n_points, dtype=np.uint8)
        out['SelectedPoints'] = bools
        return out

    @_deprecate_positional_args(allowed=['target'])
    def interpolate(  # type: ignore[misc]  # noqa: PLR0917
        self: _DataSetType,
        target: DataSet | _vtk.vtkDataSet,
        sharpness: float = 2.0,
        radius: float = 1.0,
        strategy: Literal['null_value', 'mask_points', 'closest_point'] = 'null_value',
        null_value: float = 0.0,
        n_points: int | None = None,
        pass_cell_data: bool = True,  # noqa: FBT001, FBT002
        pass_point_data: bool = True,  # noqa: FBT001, FBT002
        progress_bar: bool = False,  # noqa: FBT001, FBT002
    ):
        """Interpolate values onto this mesh from a given dataset.

        The ``target`` dataset is typically a point cloud. Only point data from
        the ``target`` mesh will be interpolated onto points of this mesh. Whether
        preexisting point and cell data of this mesh are preserved in the
        output can be customized with the ``pass_point_data`` and
        ``pass_cell_data`` parameters.

        This uses a Gaussian interpolation kernel. Use the ``sharpness`` and
        ``radius`` parameters to adjust this kernel. You can also switch this
        kernel to use an N closest points approach.

        If the cell topology is more useful for interpolating, e.g. from a
        discretized FEM or CFD simulation, use
        :func:`pyvista.DataObjectFilters.sample` instead.

        Parameters
        ----------
        target : pyvista.DataSet
            The vtk data object to sample from. Point and cell arrays from
            this object are interpolated onto this mesh.

        sharpness : float, default: 2.0
            Set the sharpness (i.e., falloff) of the Gaussian kernel. As the
            sharpness increases the effects of distant points are reduced.

        radius : float, optional
            Specify the radius within which the basis points must lie.

        strategy : str, default: "null_value"
            Specify a strategy to use when encountering a "null" point during
            the interpolation process. Null points occur when the local
            neighborhood (of nearby points to interpolate from) is empty. If
            the strategy is set to ``'mask_points'``, then an output array is
            created that marks points as being valid (=1) or null (invalid =0)
            (and the NullValue is set as well). If the strategy is set to
            ``'null_value'``, then the output data value(s) are set to the
            ``null_value`` (specified in the output point data). Finally, the
            strategy ``'closest_point'`` is to simply use the closest point to
            perform the interpolation.

        null_value : float, default: 0.0
            Specify the null point value. When a null point is encountered
            then all components of each null tuple are set to this value.

        n_points : int, optional
            If given, specifies the number of the closest points used to form
            the interpolation basis. This will invalidate the radius argument
            in favor of an N closest points approach. This typically has poorer
            results.

        pass_cell_data : bool, default: True
            Preserve input mesh's original cell data arrays.

        pass_point_data : bool, default: True
            Preserve input mesh's original point data arrays.

        progress_bar : bool, default: False
            Display a progress bar to indicate progress.

        Returns
        -------
        pyvista.DataSet
            Interpolated dataset.  Return type matches input.

        See Also
        --------
        pyvista.DataObjectFilters.sample
            Resample array data from one mesh onto another.

        :meth:`pyvista.ImageDataFilters.resample`
            Resample image data to modify its dimensions and spacing.

        Examples
        --------
        Interpolate the values of 5 points onto a sample plane.

        >>> import pyvista as pv
        >>> import numpy as np
        >>> rng = np.random.default_rng(7)
        >>> point_cloud = rng.random((5, 3))
        >>> point_cloud[:, 2] = 0
        >>> point_cloud -= point_cloud.mean(0)
        >>> pdata = pv.PolyData(point_cloud)
        >>> pdata['values'] = rng.random(5)
        >>> plane = pv.Plane()
        >>> plane.clear_data()
        >>> plane = plane.interpolate(pdata, sharpness=3)
        >>> pl = pv.Plotter()
        >>> _ = pl.add_mesh(pdata, render_points_as_spheres=True, point_size=50)
        >>> _ = pl.add_mesh(plane, style='wireframe', line_width=5)
        >>> pl.show()

        See :ref:`interpolate_example`, :ref:`interpolate_sample_example`,
        and :ref:`resampling_example` for more examples using this filter.

        """
        # Must cast to UnstructuredGrid in some cases (e.g. vtkImageData/vtkRectilinearGrid)
        # I believe the locator and the interpolator call `GetPoints` and not all mesh types
        # have that method
        target_ = wrap(target)
        target_ = (
            target_.cast_to_unstructured_grid()
            if isinstance(target_, (pv.ImageData, pv.RectilinearGrid))
            else target_
        )

        gaussian_kernel = _vtk.vtkGaussianKernel()
        gaussian_kernel.SetSharpness(sharpness)
        gaussian_kernel.SetRadius(radius)
        gaussian_kernel.SetKernelFootprintToRadius()
        if n_points:
            gaussian_kernel.SetNumberOfPoints(n_points)
            gaussian_kernel.SetKernelFootprintToNClosest()

        locator = _vtk.vtkStaticPointLocator()
        locator.SetDataSet(target_)
        locator.BuildLocator()

        interpolator = _vtk.vtkPointInterpolator()
        interpolator.SetInputData(self)
        interpolator.SetSourceData(target)
        interpolator.SetKernel(gaussian_kernel)
        interpolator.SetLocator(locator)
        interpolator.SetNullValue(null_value)
        if strategy == 'null_value':
            interpolator.SetNullPointsStrategyToNullValue()
        elif strategy == 'mask_points':
            interpolator.SetNullPointsStrategyToMaskPoints()
        elif strategy == 'closest_point':
            interpolator.SetNullPointsStrategyToClosestPoint()
        else:
            msg = f'strategy `{strategy}` not supported.'  # type: ignore[unreachable]
            raise ValueError(msg)
        interpolator.SetPassPointArrays(pass_point_data)
        interpolator.SetPassCellArrays(pass_cell_data)
        _update_alg(interpolator, progress_bar=progress_bar, message='Interpolating')
        return _get_output(interpolator)

    @_deprecate_positional_args(allowed=['vectors'])
    def streamlines(  # type: ignore[misc]  # noqa: PLR0917
        self: _DataSetType,
        vectors: str | None = None,
        source_center: VectorLike[float] | None = None,
        source_radius: float | None = None,
        n_points: int = 100,
        start_position: VectorLike[float] | None = None,
        return_source: bool = False,  # noqa: FBT001, FBT002
        pointa: VectorLike[float] | None = None,
        pointb: VectorLike[float] | None = None,
        progress_bar: bool = False,  # noqa: FBT001, FBT002
        **kwargs,
    ):
        """Integrate a vector field to generate streamlines.

        The default behavior uses a sphere as the source - set its
        location and radius via the ``source_center`` and
        ``source_radius`` keyword arguments.  ``n_points`` defines the
        number of starting points on the sphere surface.
        Alternatively, a line source can be used by specifying
        ``pointa`` and ``pointb``.  ``n_points`` again defines the
        number of points on the line.

        You can retrieve the source by specifying
        ``return_source=True``.

        Optional keyword parameters from
        :func:`pyvista.DataSetFilters.streamlines_from_source` can be
        used here to control the generation of streamlines.

        Parameters
        ----------
        vectors : str, optional
            The string name of the active vector field to integrate across.

        source_center : sequence[float], optional
            Length 3 tuple of floats defining the center of the source
            particles. Defaults to the center of the dataset.

        source_radius : float, optional
            Float radius of the source particle cloud. Defaults to one-tenth of
            the diagonal of the dataset's spatial extent.

        n_points : int, default: 100
            Number of particles present in source sphere or line.

        start_position : sequence[float], optional
            A single point.  This will override the sphere point source.

        return_source : bool, default: False
            Return the source particles as :class:`pyvista.PolyData` as well as the
            streamlines. This will be the second value returned if ``True``.

        pointa, pointb : sequence[float], optional
            The coordinates of a start and end point for a line source. This
            will override the sphere and start_position point source.

        progress_bar : bool, default: False
            Display a progress bar to indicate progress.

        **kwargs : dict, optional
            See :func:`pyvista.DataSetFilters.streamlines_from_source`.

        Returns
        -------
        streamlines : pyvista.PolyData
            This produces polylines as the output, with each cell
            (i.e., polyline) representing a streamline. The attribute values
            associated with each streamline are stored in the cell data, whereas
            those associated with streamline-points are stored in the point data.

        source : pyvista.PolyData
            The points of the source are the seed points for the streamlines.
            Only returned if ``return_source=True``.

        Examples
        --------
        See the :ref:`streamlines_example` example.

        """
        if source_center is None:
            source_center = self.center
        if source_radius is None:
            source_radius = self.length / 10.0

        # A single point at start_position
        if start_position is not None:
            source_center = start_position
            source_radius = 0.0
            n_points = 1

        alg: _vtk.vtkAlgorithm
        if (pointa is not None and pointb is None) or (pointa is None and pointb is not None):
            msg = 'Both pointa and pointb must be provided'
            raise ValueError(msg)
        elif pointa is not None and pointb is not None:
            line_source = _vtk.vtkLineSource()
            line_source.SetPoint1(*pointa)
            line_source.SetPoint2(*pointb)
            line_source.SetResolution(n_points)
            alg = line_source
        else:
            point_source = _vtk.vtkPointSource()
            point_source.SetCenter(*source_center)
            point_source.SetRadius(source_radius)
            point_source.SetNumberOfPoints(n_points)
            alg = point_source

<<<<<<< HEAD
        _update_alg(alg)
        input_source = cast('pyvista.DataSet', wrap(alg.GetOutput()))
=======
        alg.Update()
        input_source = cast('pv.DataSet', wrap(alg.GetOutput()))
>>>>>>> 658be8da

        output = self.streamlines_from_source(
            input_source,
            vectors,
            progress_bar=progress_bar,
            **kwargs,
        )
        if return_source:
            return output, input_source
        return output

    @_deprecate_positional_args(allowed=['source', 'vectors'])
    def streamlines_from_source(  # type: ignore[misc]  # noqa: PLR0917
        self: _DataSetType,
        source: _vtk.vtkDataSet,
        vectors: str | None = None,
        integrator_type: Literal[45, 2, 4] = 45,
        integration_direction: Literal['both', 'backward', 'forward'] = 'both',
        surface_streamlines: bool = False,  # noqa: FBT001, FBT002
        initial_step_length: float = 0.5,
        step_unit: Literal['cl', 'l'] = 'cl',
        min_step_length: float = 0.01,
        max_step_length: float = 1.0,
        max_steps: int = 2000,
        terminal_speed: float = 1e-12,
        max_error: float = 1e-6,
        max_time: float | None = None,
        compute_vorticity: bool = True,  # noqa: FBT001, FBT002
        rotation_scale: float = 1.0,
        interpolator_type: Literal['point', 'cell', 'p', 'c'] = 'point',
        progress_bar: bool = False,  # noqa: FBT001, FBT002
        max_length: float | None = None,
    ):
        """Generate streamlines of vectors from the points of a source mesh.

        The integration is performed using a specified integrator, by default
        Runge-Kutta45. This supports integration through any type of dataset.
        If the dataset contains 2D cells like polygons or triangles and the
        ``surface_streamlines`` parameter is used, the integration is constrained
        to lie on the surface defined by 2D cells.

        Parameters
        ----------
        source : pyvista.DataSet
            The points of the source provide the starting points of the
            streamlines.  This will override both sphere and line sources.

        vectors : str, optional
            The string name of the active vector field to integrate across.

        integrator_type : {45, 2, 4}, default: 45
            The integrator type to be used for streamline generation.
            The default is Runge-Kutta45. The recognized solvers are:
            RUNGE_KUTTA2 (``2``),  RUNGE_KUTTA4 (``4``), and RUNGE_KUTTA45
            (``45``). Options are ``2``, ``4``, or ``45``.

        integration_direction : str, default: "both"
            Specify whether the streamline is integrated in the upstream or
            downstream directions (or both). Options are ``'both'``,
            ``'backward'``, or ``'forward'``.

        surface_streamlines : bool, default: False
            Compute streamlines on a surface.

        initial_step_length : float, default: 0.5
            Initial step size used for line integration, expressed ib length
            unitsL or cell length units (see ``step_unit`` parameter).
            either the starting size for an adaptive integrator, e.g., RK45, or
            the constant / fixed size for non-adaptive ones, i.e., RK2 and RK4).

        step_unit : {'cl', 'l'}, default: "cl"
            Uniform integration step unit. The valid unit is now limited to
            only LENGTH_UNIT (``'l'``) and CELL_LENGTH_UNIT (``'cl'``).
            Default is CELL_LENGTH_UNIT.

        min_step_length : float, default: 0.01
            Minimum step size used for line integration, expressed in length or
            cell length units. Only valid for an adaptive integrator, e.g., RK45.

        max_step_length : float, default: 1.0
            Maximum step size used for line integration, expressed in length or
            cell length units. Only valid for an adaptive integrator, e.g., RK45.

        max_steps : int, default: 2000
            Maximum number of steps for integrating a streamline.

        terminal_speed : float, default: 1e-12
            Terminal speed value, below which integration is terminated.

        max_error : float, 1e-6
            Maximum error tolerated throughout streamline integration.

        max_time : float, optional
            Specify the maximum length of a streamline expressed in physical length.

            .. deprecated:: 0.45.0
               ``max_time`` parameter is deprecated. Use ``max_length`` instead.
                It will be removed in v0.48. Default for ``max_time`` changed in v0.45.0.

        compute_vorticity : bool, default: True
            Vorticity computation at streamline points. Necessary for generating
            proper stream-ribbons using the :vtk:`vtkRibbonFilter`.

        rotation_scale : float, default: 1.0
            This can be used to scale the rate with which the streamribbons
            twist.

        interpolator_type : str, default: "point"
            Set the type of the velocity field interpolator to locate cells
            during streamline integration either by points or cells.
            The cell locator is more robust then the point locator. Options
            are ``'point'`` or ``'cell'`` (abbreviations of ``'p'`` and ``'c'``
            are also supported).

        progress_bar : bool, default: False
            Display a progress bar to indicate progress.

        max_length : float, optional
            Specify the maximum length of a streamline expressed in physical length.
            Default is 4 times the diagonal length of the bounding box of the ``source``
            dataset.

        Returns
        -------
        pyvista.PolyData
            Streamlines. This produces polylines as the output, with
            each cell (i.e., polyline) representing a streamline. The
            attribute values associated with each streamline are
            stored in the cell data, whereas those associated with
            streamline-points are stored in the point data.

        Examples
        --------
        See the :ref:`streamlines_example` example.

        """
        integration_direction_lower = str(integration_direction).strip().lower()
        if integration_direction_lower not in ['both', 'back', 'backward', 'forward']:
            msg = (
                "Integration direction must be one of:\n 'backward', "
                f"'forward', or 'both' - not '{integration_direction_lower}'."
            )
            raise ValueError(msg)
        else:
            integration_direction_ = cast(
                'Literal["both", "back", "backward", "forward"]', integration_direction
            )
        if integrator_type not in [2, 4, 45]:
            msg = 'Integrator type must be one of `2`, `4`, or `45`.'
            raise ValueError(msg)
        if interpolator_type not in ['c', 'cell', 'p', 'point']:
            msg = "Interpolator type must be either 'cell' or 'point'"
            raise ValueError(msg)
        if step_unit not in ['l', 'cl']:
            msg = "Step unit must be either 'l' or 'cl'"
            raise ValueError(msg)
        step_unit_val = {
            'cl': _vtk.vtkStreamTracer.CELL_LENGTH_UNIT,
            'l': _vtk.vtkStreamTracer.LENGTH_UNIT,
        }[step_unit]
        if isinstance(vectors, str):
            self.set_active_scalars(vectors)
            self.set_active_vectors(vectors)
        elif vectors is None:
            set_default_active_vectors(self)

        if max_time is not None:
            if max_length is not None:
                warn_external(
                    '``max_length`` and ``max_time`` provided. Ignoring deprecated ``max_time``.',
                    PyVistaDeprecationWarning,
                )
            else:
                warn_external(
                    '``max_time`` parameter is deprecated.  It will be removed in v0.48',
                    PyVistaDeprecationWarning,
                )
                max_length = max_time

        if max_length is None:
            max_length = 4.0 * self.GetLength()

        source = wrap(source)
        # vtk throws error with two Structured Grids
        # See: https://github.com/pyvista/pyvista/issues/1373
        if isinstance(self, pv.StructuredGrid) and isinstance(source, pv.StructuredGrid):
            source = source.cast_to_unstructured_grid()

        # Build the algorithm
        alg = _vtk.vtkStreamTracer()
        # Inputs
        alg.SetInputDataObject(self)
        alg.SetSourceData(source)

        # general parameters
        alg.SetComputeVorticity(compute_vorticity)
        alg.SetInitialIntegrationStep(initial_step_length)
        alg.SetIntegrationStepUnit(step_unit_val)
        alg.SetMaximumError(max_error)
        alg.SetMaximumIntegrationStep(max_step_length)
        alg.SetMaximumNumberOfSteps(max_steps)
        alg.SetMaximumPropagation(max_length)
        alg.SetMinimumIntegrationStep(min_step_length)
        alg.SetRotationScale(rotation_scale)
        alg.SetSurfaceStreamlines(surface_streamlines)
        alg.SetTerminalSpeed(terminal_speed)
        # Model parameters
        if integration_direction_ == 'forward':
            alg.SetIntegrationDirectionToForward()
        elif integration_direction_ in ['backward', 'back']:
            alg.SetIntegrationDirectionToBackward()
        else:
            alg.SetIntegrationDirectionToBoth()
        # set integrator type
        if integrator_type == 2:
            alg.SetIntegratorTypeToRungeKutta2()
        elif integrator_type == 4:
            alg.SetIntegratorTypeToRungeKutta4()
        else:
            alg.SetIntegratorTypeToRungeKutta45()
        # set interpolator type
        if interpolator_type in ['c', 'cell']:
            alg.SetInterpolatorTypeToCellLocator()
        else:
            alg.SetInterpolatorTypeToDataSetPointLocator()
        # run the algorithm
        _update_alg(alg, progress_bar=progress_bar, message='Generating Streamlines')
        return _get_output(alg)

    @_deprecate_positional_args(allowed=['vectors'])
    def streamlines_evenly_spaced_2D(  # type: ignore[misc]  # noqa: N802, PLR0917
        self: _DataSetType,
        vectors: str | None = None,
        start_position: VectorLike[float] | None = None,
        integrator_type: Literal[2, 4] = 2,
        step_length: float = 0.5,
        step_unit: Literal['cl', 'l'] = 'cl',
        max_steps: int = 2000,
        terminal_speed: float = 1e-12,
        interpolator_type: Literal['point', 'cell', 'p', 'c'] = 'point',
        separating_distance: float = 10.0,
        separating_distance_ratio: float = 0.5,
        closed_loop_maximum_distance: float = 0.5,
        loop_angle: float = 20.0,
        minimum_number_of_loop_points: int = 4,
        compute_vorticity: bool = True,  # noqa: FBT001, FBT002
        progress_bar: bool = False,  # noqa: FBT001, FBT002
    ):
        """Generate evenly spaced streamlines on a 2D dataset.

        This filter only supports datasets that lie on the xy plane, i.e. ``z=0``.
        Particular care must be used to choose a `separating_distance`
        that do not result in too much memory being utilized.  The
        default unit is cell length.

        Parameters
        ----------
        vectors : str, optional
            The string name of the active vector field to integrate across.

        start_position : sequence[float], optional
            The seed point for generating evenly spaced streamlines.
            If not supplied, a random position in the dataset is chosen.

        integrator_type : {2, 4}, default: 2
            The integrator type to be used for streamline generation.
            The default is Runge-Kutta2. The recognized solvers are:
            RUNGE_KUTTA2 (``2``) and RUNGE_KUTTA4 (``4``).

        step_length : float, default: 0.5
            Constant Step size used for line integration, expressed in length
            units or cell length units (see ``step_unit`` parameter).

        step_unit : {'cl', 'l'}, default: "cl"
            Uniform integration step unit. The valid unit is now limited to
            only LENGTH_UNIT (``'l'``) and CELL_LENGTH_UNIT (``'cl'``).
            Default is CELL_LENGTH_UNIT.

        max_steps : int, default: 2000
            Maximum number of steps for integrating a streamline.

        terminal_speed : float, default: 1e-12
            Terminal speed value, below which integration is terminated.

        interpolator_type : str, optional
            Set the type of the velocity field interpolator to locate cells
            during streamline integration either by points or cells.
            The cell locator is more robust then the point locator. Options
            are ``'point'`` or ``'cell'`` (abbreviations of ``'p'`` and ``'c'``
            are also supported).

        separating_distance : float, default: 10
            The distance between streamlines expressed in ``step_unit``.

        separating_distance_ratio : float, default: 0.5
            Streamline integration is stopped if streamlines are closer than
            ``SeparatingDistance*SeparatingDistanceRatio`` to other streamlines.

        closed_loop_maximum_distance : float, default: 0.5
            The distance between points on a streamline to determine a
            closed loop.

        loop_angle : float, default: 20
            The maximum angle in degrees between points to determine a closed loop.

        minimum_number_of_loop_points : int, default: 4
            The minimum number of points before which a closed loop will
            be determined.

        compute_vorticity : bool, default: True
            Vorticity computation at streamline points. Necessary for generating
            proper stream-ribbons using the :vtk:`vtkRibbonFilter`.

        progress_bar : bool, default: False
            Display a progress bar to indicate progress.

        Returns
        -------
        pyvista.PolyData
            This produces polylines as the output, with each cell
            (i.e., polyline) representing a streamline. The attribute
            values associated with each streamline are stored in the
            cell data, whereas those associated with streamline-points
            are stored in the point data.

        Examples
        --------
        Plot evenly spaced streamlines for cylinder in a crossflow.
        This dataset is a multiblock dataset, and the fluid velocity is in the
        first block.

        >>> import pyvista as pv
        >>> from pyvista import examples
        >>> mesh = examples.download_cylinder_crossflow()
        >>> streams = mesh[0].streamlines_evenly_spaced_2D(
        ...     start_position=(4, 0.1, 0.0),
        ...     separating_distance=3,
        ...     separating_distance_ratio=0.2,
        ... )
        >>> pl = pv.Plotter()
        >>> _ = pl.add_mesh(streams.tube(radius=0.02), scalars='vorticity_mag')
        >>> pl.view_xy()
        >>> pl.show()

        See :ref:`streamlines_2D_example` for more examples using this filter.

        """
        if integrator_type not in [2, 4]:
            msg = 'Integrator type must be one of `2` or `4`.'
            raise ValueError(msg)
        if interpolator_type not in ['c', 'cell', 'p', 'point']:
            msg = "Interpolator type must be either 'cell' or 'point'"
            raise ValueError(msg)
        if step_unit not in ['l', 'cl']:
            msg = "Step unit must be either 'l' or 'cl'"
            raise ValueError(msg)
        step_unit_ = {
            'cl': _vtk.vtkStreamTracer.CELL_LENGTH_UNIT,
            'l': _vtk.vtkStreamTracer.LENGTH_UNIT,
        }[step_unit]
        if isinstance(vectors, str):
            self.set_active_scalars(vectors)
            self.set_active_vectors(vectors)
        elif vectors is None:
            set_default_active_vectors(self)

        loop_angle = loop_angle * np.pi / 180

        # Build the algorithm
        alg = _vtk.vtkEvenlySpacedStreamlines2D()
        # Inputs
        alg.SetInputDataObject(self)

        # Seed for starting position
        if start_position is not None:
            alg.SetStartPosition(*start_position)

        # Integrator controls
        if integrator_type == 2:
            alg.SetIntegratorTypeToRungeKutta2()
        else:
            alg.SetIntegratorTypeToRungeKutta4()
        alg.SetInitialIntegrationStep(step_length)
        alg.SetIntegrationStepUnit(step_unit_)
        alg.SetMaximumNumberOfSteps(max_steps)

        # Stopping criteria
        alg.SetTerminalSpeed(terminal_speed)
        alg.SetClosedLoopMaximumDistance(closed_loop_maximum_distance)
        alg.SetLoopAngle(loop_angle)
        alg.SetMinimumNumberOfLoopPoints(minimum_number_of_loop_points)

        # Separation criteria
        alg.SetSeparatingDistance(separating_distance)
        if separating_distance_ratio is not None:
            alg.SetSeparatingDistanceRatio(separating_distance_ratio)

        alg.SetComputeVorticity(compute_vorticity)

        # Set interpolator type
        if interpolator_type in ['c', 'cell']:
            alg.SetInterpolatorTypeToCellLocator()
        else:
            alg.SetInterpolatorTypeToDataSetPointLocator()

        # Run the algorithm
        _update_alg(
            alg,
            progress_bar=progress_bar,
            message='Generating Evenly Spaced Streamlines on a 2D Dataset',
        )
        return _get_output(alg)

    @_deprecate_positional_args(allowed=['target_reduction'])
    def decimate_boundary(  # type: ignore[misc]
        self: _DataSetType,
        target_reduction: float = 0.5,
        progress_bar: bool = False,  # noqa: FBT001, FBT002
    ):
        """Return a decimated version of a triangulation of the boundary.

        Only the outer surface of the input dataset will be considered.

        Parameters
        ----------
        target_reduction : float, default: 0.5
            Fraction of the original mesh to remove.
            TargetReduction is set to ``0.9``, this filter will try to reduce
            the data set to 10% of its original size and will remove 90%
            of the input triangles.

        progress_bar : bool, default: False
            Display a progress bar to indicate progress.

        Returns
        -------
        pyvista.PolyData
            Decimated boundary.

        Examples
        --------
        See the :ref:`linked_views_example` example.

        """
        return (
            self.extract_geometry(progress_bar=progress_bar)
            .triangulate()
            .decimate(target_reduction)
        )

    @_deprecate_positional_args(allowed=['pointa', 'pointb'])
    def sample_over_line(  # type: ignore[misc]  # noqa: PLR0917
        self: _DataSetType,
        pointa: VectorLike[float],
        pointb: VectorLike[float],
        resolution: int | None = None,
        tolerance: float | None = None,
        progress_bar: bool = False,  # noqa: FBT001, FBT002
    ):
        """Sample a dataset onto a line.

        Parameters
        ----------
        pointa : sequence[float]
            Location in ``[x, y, z]``.

        pointb : sequence[float]
            Location in ``[x, y, z]``.

        resolution : int, optional
            Number of pieces to divide line into. Defaults to number of cells
            in the input mesh. Must be a positive integer.

        tolerance : float, optional
            Tolerance used to compute whether a point in the source is in a
            cell of the input.  If not given, tolerance is automatically generated.

        progress_bar : bool, default: False
            Display a progress bar to indicate progress.

        Returns
        -------
        pyvista.PolyData
            Line object with sampled data from dataset.

        Examples
        --------
        Sample over a plane that is interpolating a point cloud.

        >>> import pyvista as pv
        >>> import numpy as np
        >>> rng = np.random.default_rng(12)
        >>> point_cloud = rng.random((5, 3))
        >>> point_cloud[:, 2] = 0
        >>> point_cloud -= point_cloud.mean(0)
        >>> pdata = pv.PolyData(point_cloud)
        >>> pdata['values'] = rng.random(5)
        >>> plane = pv.Plane()
        >>> plane.clear_data()
        >>> plane = plane.interpolate(pdata, sharpness=3.5)
        >>> sample = plane.sample_over_line((-0.5, -0.5, 0), (0.5, 0.5, 0))
        >>> pl = pv.Plotter()
        >>> _ = pl.add_mesh(pdata, render_points_as_spheres=True, point_size=50)
        >>> _ = pl.add_mesh(sample, scalars='values', line_width=10)
        >>> _ = pl.add_mesh(plane, scalars='values', style='wireframe')
        >>> pl.show()

        """
        if resolution is None:
            resolution = int(self.n_cells)
        # Make a line and sample the dataset
        line = pv.Line(pointa, pointb, resolution=resolution)
        return line.sample(self, tolerance=tolerance, progress_bar=progress_bar)

    @_deprecate_positional_args(allowed=['pointa', 'pointb'])
    def plot_over_line(  # type: ignore[misc]  # noqa: PLR0917
        self: _DataSetType,
        pointa: VectorLike[float],
        pointb: VectorLike[float],
        resolution: int | None = None,
        scalars: str | None = None,
        title: str | None = None,
        ylabel: str | None = None,
        figsize: tuple[int, int] | None = None,
        figure: bool = True,  # noqa: FBT001, FBT002
        show: bool = True,  # noqa: FBT001, FBT002
        tolerance: float | None = None,
        fname: str | None = None,
        progress_bar: bool = False,  # noqa: FBT001, FBT002
    ) -> None:
        """Sample a dataset along a high resolution line and plot.

        Plot the variables of interest in 2D using matplotlib where the
        X-axis is distance from Point A and the Y-axis is the variable
        of interest. Note that this filter returns ``None``.

        Parameters
        ----------
        pointa : sequence[float]
            Location in ``[x, y, z]``.

        pointb : sequence[float]
            Location in ``[x, y, z]``.

        resolution : int, optional
            Number of pieces to divide line into. Defaults to number of cells
            in the input mesh. Must be a positive integer.

        scalars : str, optional
            The string name of the variable in the input dataset to probe. The
            active scalar is used by default.

        title : str, optional
            The string title of the matplotlib figure.

        ylabel : str, optional
            The string label of the Y-axis. Defaults to variable name.

        figsize : tuple(int, int), optional
            The size of the new figure.

        figure : bool, default: True
            Flag on whether or not to create a new figure.

        show : bool, default: True
            Shows the matplotlib figure.

        tolerance : float, optional
            Tolerance used to compute whether a point in the source is in a
            cell of the input.  If not given, tolerance is automatically generated.

        fname : str, optional
            Save the figure this file name when set.

        progress_bar : bool, default: False
            Display a progress bar to indicate progress.

        Examples
        --------
        See the :ref:`plot_over_line_example` example.

        """
        from matplotlib import pyplot as plt  # noqa: PLC0415

        # Sample on line
        sampled = DataSetFilters.sample_over_line(
            self,
            pointa,
            pointb,
            resolution=resolution,
            tolerance=tolerance,
            progress_bar=progress_bar,
        )

        # Get variable of interest
        scalars_ = set_default_active_scalars(self).name if scalars is None else scalars
        values = sampled.get_array(scalars_)
        distance = sampled['Distance']

        # Remainder is plotting
        if figure:
            plt.figure(figsize=figsize)
        # Plot it in 2D
        if values.ndim > 1:
            for i in range(values.shape[1]):
                plt.plot(distance, values[:, i], label=f'Component {i}')
            plt.legend()
        else:
            plt.plot(distance, values)
        plt.xlabel('Distance')
        if ylabel is None:
            plt.ylabel(scalars_)
        else:
            plt.ylabel(ylabel)
        if title is None:
            plt.title(f'{scalars_} Profile')
        else:
            plt.title(title)
        if fname:
            plt.savefig(fname)
        if show:  # pragma: no cover
            plt.show()

    @_deprecate_positional_args(allowed=['points'])
    def sample_over_multiple_lines(  # type: ignore[misc]
        self: _DataSetType,
        points: MatrixLike[float],
        tolerance: float | None = None,
        progress_bar: bool = False,  # noqa: FBT001, FBT002
    ):
        """Sample a dataset onto a multiple lines.

        Parameters
        ----------
        points : array_like[float]
            List of points defining multiple lines.

        tolerance : float, optional
            Tolerance used to compute whether a point in the source is in a
            cell of the input.  If not given, tolerance is automatically generated.

        progress_bar : bool, default: False
            Display a progress bar to indicate progress.

        Returns
        -------
        pyvista.PolyData
            Line object with sampled data from dataset.

        Examples
        --------
        Sample over a plane that is interpolating a point cloud.

        >>> import pyvista as pv
        >>> import numpy as np
        >>> rng = np.random.default_rng(12)
        >>> point_cloud = rng.random((5, 3))
        >>> point_cloud[:, 2] = 0
        >>> point_cloud -= point_cloud.mean(0)
        >>> pdata = pv.PolyData(point_cloud)
        >>> pdata['values'] = rng.random(5)
        >>> plane = pv.Plane()
        >>> plane.clear_data()
        >>> plane = plane.interpolate(pdata, sharpness=3.5)
        >>> sample = plane.sample_over_multiple_lines(
        ...     [
        ...         [-0.5, -0.5, 0],
        ...         [0.5, -0.5, 0],
        ...         [0.5, 0.5, 0],
        ...     ]
        ... )
        >>> pl = pv.Plotter()
        >>> _ = pl.add_mesh(pdata, render_points_as_spheres=True, point_size=50)
        >>> _ = pl.add_mesh(sample, scalars='values', line_width=10)
        >>> _ = pl.add_mesh(plane, scalars='values', style='wireframe')
        >>> pl.show()

        """
        # Make a multiple lines and sample the dataset
        multiple_lines = pv.MultipleLines(points=points)
        return multiple_lines.sample(self, tolerance=tolerance, progress_bar=progress_bar)

    @_deprecate_positional_args
    def sample_over_circular_arc(  # type: ignore[misc]  # noqa: PLR0917
        self: _DataSetType,
        pointa: VectorLike[float],
        pointb: VectorLike[float],
        center: VectorLike[float],
        resolution: int | None = None,
        tolerance: float | None = None,
        progress_bar: bool = False,  # noqa: FBT001, FBT002
    ):
        """Sample a dataset over a circular arc.

        Parameters
        ----------
        pointa : sequence[float]
            Location in ``[x, y, z]``.

        pointb : sequence[float]
            Location in ``[x, y, z]``.

        center : sequence[float]
            Location in ``[x, y, z]``.

        resolution : int, optional
            Number of pieces to divide circular arc into. Defaults to
            number of cells in the input mesh. Must be a positive
            integer.

        tolerance : float, optional
            Tolerance used to compute whether a point in the source is
            in a cell of the input.  If not given, tolerance is
            automatically generated.

        progress_bar : bool, default: False
            Display a progress bar to indicate progress.

        Returns
        -------
        pyvista.PolyData
            Arc containing the sampled data.

        Examples
        --------
        Sample a dataset over a circular arc and plot it.

        >>> import pyvista as pv
        >>> from pyvista import examples
        >>> uniform = examples.load_uniform()
        >>> uniform['height'] = uniform.points[:, 2]
        >>> pointa = [
        ...     uniform.bounds.x_max,
        ...     uniform.bounds.y_min,
        ...     uniform.bounds.z_max,
        ... ]
        >>> pointb = [
        ...     uniform.bounds.x_max,
        ...     uniform.bounds.y_max,
        ...     uniform.bounds.z_min,
        ... ]
        >>> center = [
        ...     uniform.bounds.x_max,
        ...     uniform.bounds.y_min,
        ...     uniform.bounds.z_min,
        ... ]
        >>> sampled_arc = uniform.sample_over_circular_arc(
        ...     pointa=pointa, pointb=pointb, center=center
        ... )
        >>> pl = pv.Plotter()
        >>> _ = pl.add_mesh(uniform, style='wireframe')
        >>> _ = pl.add_mesh(sampled_arc, line_width=10)
        >>> pl.show_axes()
        >>> pl.show()

        """
        if resolution is None:
            resolution = int(self.n_cells)
        # Make a circular arc and sample the dataset
        circular_arc = pv.CircularArc(
            pointa=pointa, pointb=pointb, center=center, resolution=resolution
        )
        return circular_arc.sample(self, tolerance=tolerance, progress_bar=progress_bar)

    @_deprecate_positional_args
    def sample_over_circular_arc_normal(  # type: ignore[misc]  # noqa: PLR0917
        self: _DataSetType,
        center: VectorLike[float],
        resolution: int | None = None,
        normal: VectorLike[float] | None = None,
        polar: VectorLike[float] | None = None,
        angle: float | None = None,
        tolerance: float | None = None,
        progress_bar: bool = False,  # noqa: FBT001, FBT002
    ):
        """Sample a dataset over a circular arc defined by a normal and polar vector and plot it.

        The number of segments composing the polyline is controlled by
        setting the object resolution.

        Parameters
        ----------
        center : sequence[float]
            Location in ``[x, y, z]``.

        resolution : int, optional
            Number of pieces to divide circular arc into. Defaults to
            number of cells in the input mesh. Must be a positive
            integer.

        normal : sequence[float], optional
            The normal vector to the plane of the arc.  By default it
            points in the positive Z direction.

        polar : sequence[float], optional
            Starting point of the arc in polar coordinates.  By
            default it is the unit vector in the positive x direction.

        angle : float, optional
            Arc length (in degrees), beginning at the polar vector.  The
            direction is counterclockwise.  By default it is 360.

        tolerance : float, optional
            Tolerance used to compute whether a point in the source is
            in a cell of the input.  If not given, tolerance is
            automatically generated.

        progress_bar : bool, default: False
            Display a progress bar to indicate progress.

        Returns
        -------
        pyvista.PolyData
            Sampled Dataset.

        Examples
        --------
        Sample a dataset over a circular arc.

        >>> import pyvista as pv
        >>> from pyvista import examples
        >>> uniform = examples.load_uniform()
        >>> uniform['height'] = uniform.points[:, 2]
        >>> normal = [0, 0, 1]
        >>> polar = [0, 9, 0]
        >>> center = [
        ...     uniform.bounds.x_max,
        ...     uniform.bounds.y_min,
        ...     uniform.bounds.z_max,
        ... ]
        >>> arc = uniform.sample_over_circular_arc_normal(
        ...     center=center, normal=normal, polar=polar
        ... )
        >>> pl = pv.Plotter()
        >>> _ = pl.add_mesh(uniform, style='wireframe')
        >>> _ = pl.add_mesh(arc, line_width=10)
        >>> pl.show_axes()
        >>> pl.show()

        """
        if resolution is None:
            resolution = int(self.n_cells)
        # Make a circular arc and sample the dataset
        circular_arc = pv.CircularArcFromNormal(
            center=center,
            resolution=resolution,
            normal=normal,
            polar=polar,
            angle=angle,
        )
        return circular_arc.sample(self, tolerance=tolerance, progress_bar=progress_bar)

    @_deprecate_positional_args
    def plot_over_circular_arc(  # type: ignore[misc]  # noqa: PLR0917
        self: _DataSetType,
        pointa: VectorLike[float],
        pointb: VectorLike[float],
        center: VectorLike[float],
        resolution: int | None = None,
        scalars: str | None = None,
        title: str | None = None,
        ylabel: str | None = None,
        figsize: tuple[int, int] | None = None,
        figure: bool = True,  # noqa: FBT001, FBT002
        show: bool = True,  # noqa: FBT001, FBT002
        tolerance: float | None = None,
        fname: str | None = None,
        progress_bar: bool = False,  # noqa: FBT001, FBT002
    ) -> None:
        """Sample a dataset along a circular arc and plot it.

        Plot the variables of interest in 2D where the X-axis is
        distance from Point A and the Y-axis is the variable of
        interest. Note that this filter returns ``None``.

        Parameters
        ----------
        pointa : sequence[float]
            Location in ``[x, y, z]``.

        pointb : sequence[float]
            Location in ``[x, y, z]``.

        center : sequence[float]
            Location in ``[x, y, z]``.

        resolution : int, optional
            Number of pieces to divide the circular arc into. Defaults
            to number of cells in the input mesh. Must be a positive
            integer.

        scalars : str, optional
            The string name of the variable in the input dataset to
            probe. The active scalar is used by default.

        title : str, optional
            The string title of the ``matplotlib`` figure.

        ylabel : str, optional
            The string label of the Y-axis. Defaults to the variable name.

        figsize : tuple(int), optional
            The size of the new figure.

        figure : bool, default: True
            Flag on whether or not to create a new figure.

        show : bool, default: True
            Shows the ``matplotlib`` figure when ``True``.

        tolerance : float, optional
            Tolerance used to compute whether a point in the source is
            in a cell of the input.  If not given, tolerance is
            automatically generated.

        fname : str, optional
            Save the figure this file name when set.

        progress_bar : bool, default: False
            Display a progress bar to indicate progress.

        Examples
        --------
        Sample a dataset along a high resolution circular arc and plot.

        >>> from pyvista import examples
        >>> mesh = examples.load_uniform()
        >>> a = [mesh.bounds.x_min, mesh.bounds.y_min, mesh.bounds.z_max]
        >>> b = [mesh.bounds.x_max, mesh.bounds.y_min, mesh.bounds.z_min]
        >>> center = [
        ...     mesh.bounds.x_min,
        ...     mesh.bounds.y_min,
        ...     mesh.bounds.z_min,
        ... ]
        >>> mesh.plot_over_circular_arc(
        ...     a, b, center, resolution=1000, show=False
        ... )  # doctest:+SKIP

        """
        from matplotlib import pyplot as plt  # noqa: PLC0415

        # Sample on circular arc
        sampled = DataSetFilters.sample_over_circular_arc(
            self,
            pointa=pointa,
            pointb=pointb,
            center=center,
            resolution=resolution,
            tolerance=tolerance,
            progress_bar=progress_bar,
        )

        # Get variable of interest
        scalars_ = set_default_active_scalars(self).name if scalars is None else scalars
        values = sampled.get_array(scalars_)
        distance = sampled['Distance']

        # create the matplotlib figure
        if figure:
            plt.figure(figsize=figsize)
        # Plot it in 2D
        if values.ndim > 1:
            for i in range(values.shape[1]):
                plt.plot(distance, values[:, i], label=f'Component {i}')
            plt.legend()
        else:
            plt.plot(distance, values)
        plt.xlabel('Distance')
        if ylabel is None:
            plt.ylabel(scalars_)
        else:
            plt.ylabel(ylabel)
        if title is None:
            plt.title(f'{scalars_} Profile')
        else:
            plt.title(title)
        if fname:
            plt.savefig(fname)
        if show:  # pragma: no cover
            plt.show()

    @_deprecate_positional_args
    def plot_over_circular_arc_normal(  # type: ignore[misc]  # noqa: PLR0917
        self: _DataSetType,
        center: VectorLike[float],
        resolution: int | None = None,
        normal: VectorLike[float] | None = None,
        polar: VectorLike[float] | None = None,
        angle: float | None = None,
        scalars: str | None = None,
        title: str | None = None,
        ylabel: str | None = None,
        figsize: tuple[int, int] | None = None,
        figure: bool = True,  # noqa: FBT001, FBT002
        show: bool = True,  # noqa: FBT001, FBT002
        tolerance: float | None = None,
        fname: str | None = None,
        progress_bar: bool = False,  # noqa: FBT001, FBT002
    ) -> None:
        """Sample a dataset along a circular arc defined by a normal and polar vector and plot it.

        Plot the variables of interest in 2D where the X-axis is
        distance from Point A and the Y-axis is the variable of
        interest. Note that this filter returns ``None``.

        Parameters
        ----------
        center : sequence[int]
            Location in ``[x, y, z]``.

        resolution : int, optional
            Number of pieces to divide circular arc into. Defaults to
            number of cells in the input mesh. Must be a positive
            integer.

        normal : sequence[float], optional
            The normal vector to the plane of the arc.  By default it
            points in the positive Z direction.

        polar : sequence[float], optional
            Starting point of the arc in polar coordinates.  By
            default it is the unit vector in the positive x direction.

        angle : float, optional
            Arc length (in degrees), beginning at the polar vector.  The
            direction is counterclockwise.  By default it is 360.

        scalars : str, optional
            The string name of the variable in the input dataset to
            probe. The active scalar is used by default.

        title : str, optional
            The string title of the `matplotlib` figure.

        ylabel : str, optional
            The string label of the Y-axis. Defaults to variable name.

        figsize : tuple(int), optional
            The size of the new figure.

        figure : bool, optional
            Flag on whether or not to create a new figure.

        show : bool, default: True
            Shows the matplotlib figure.

        tolerance : float, optional
            Tolerance used to compute whether a point in the source is
            in a cell of the input.  If not given, tolerance is
            automatically generated.

        fname : str, optional
            Save the figure this file name when set.

        progress_bar : bool, default: False
            Display a progress bar to indicate progress.

        See Also
        --------
        :ref:`plot_over_circular_arc_example`

        Examples
        --------
        Sample a dataset along a high resolution circular arc and plot.

        >>> from pyvista import examples
        >>> mesh = examples.load_uniform()
        >>> normal = normal = [0, 0, 1]
        >>> polar = [0, 9, 0]
        >>> angle = 90
        >>> center = [
        ...     mesh.bounds.x_min,
        ...     mesh.bounds.y_min,
        ...     mesh.bounds.z_min,
        ... ]
        >>> mesh.plot_over_circular_arc_normal(
        ...     center, polar=polar, angle=angle
        ... )  # doctest:+SKIP

        """
        from matplotlib import pyplot as plt  # noqa: PLC0415

        # Sample on circular arc
        sampled = DataSetFilters.sample_over_circular_arc_normal(
            self,
            center=center,
            resolution=resolution,
            normal=normal,
            polar=polar,
            angle=angle,
            tolerance=tolerance,
            progress_bar=progress_bar,
        )

        # Get variable of interest
        scalars_ = set_default_active_scalars(self).name if scalars is None else scalars
        values = sampled.get_array(scalars_)
        distance = sampled['Distance']

        # create the matplotlib figure
        if figure:
            plt.figure(figsize=figsize)
        # Plot it in 2D
        if values.ndim > 1:
            for i in range(values.shape[1]):
                plt.plot(distance, values[:, i], label=f'Component {i}')
            plt.legend()
        else:
            plt.plot(distance, values)
        plt.xlabel('Distance')
        if ylabel is None:
            plt.ylabel(scalars_)
        else:
            plt.ylabel(ylabel)
        if title is None:
            plt.title(f'{scalars_} Profile')
        else:
            plt.title(title)
        if fname:
            plt.savefig(fname)
        if show:  # pragma: no cover
            plt.show()

    @_deprecate_positional_args(allowed=['ind'])
    def extract_cells(  # type: ignore[misc]  # noqa: PLR0917
        self: _DataSetType,
        ind: int | VectorLike[int],
        invert: bool = False,  # noqa: FBT001, FBT002
        pass_cell_ids: bool = True,  # noqa: FBT001, FBT002
        pass_point_ids: bool = True,  # noqa: FBT001, FBT002
        progress_bar: bool = False,  # noqa: FBT001, FBT002
    ):
        """Return a subset of the grid.

        Parameters
        ----------
        ind : sequence[int]
            Numpy array of cell indices to be extracted.

        invert : bool, default: False
            Invert the selection.

        pass_point_ids : bool, default: True
            Add a point array ``'vtkOriginalPointIds'`` that identifies the original
            points the extracted points correspond to.

            .. versionadded:: 0.47

        pass_cell_ids : bool, default: True
            Add a cell array ``'vtkOriginalCellIds'`` that identifies the original cells
            the extracted cells correspond to.

            .. versionadded:: 0.47

        progress_bar : bool, default: False
            Display a progress bar to indicate progress.

        See Also
        --------
        extract_points, extract_values

        Returns
        -------
        pyvista.UnstructuredGrid
            Subselected grid.

        Examples
        --------
        >>> import pyvista as pv
        >>> from pyvista import examples
        >>> grid = pv.read(examples.hexbeamfile)
        >>> subset = grid.extract_cells(range(20))
        >>> subset.n_cells
        20
        >>> pl = pv.Plotter()
        >>> actor = pl.add_mesh(grid, style='wireframe', line_width=5, color='black')
        >>> actor = pl.add_mesh(subset, color='grey')
        >>> pl.show()

        """
        if invert:
            ind_: VectorLike[int]
            _, ind_ = numpy_to_idarr(ind, return_ind=True)  # type: ignore[misc]
            mask = np.ones(self.n_cells, bool)
            mask[ind_] = False
            ids = numpy_to_idarr(mask)
        else:
            ids = numpy_to_idarr(ind)

        # Create selection objects
        selectionNode = _vtk.vtkSelectionNode()
        selectionNode.SetFieldType(_vtk.vtkSelectionNode.CELL)
        selectionNode.SetContentType(_vtk.vtkSelectionNode.INDICES)
        selectionNode.SetSelectionList(ids)

        selection = _vtk.vtkSelection()
        selection.AddNode(selectionNode)

        # Extract using a shallow copy to avoid the side effect of creating the
        # vtkOriginalPointIds and vtkOriginalCellIds arrays in the input
        # dataset.
        #
        # See: https://github.com/pyvista/pyvista/pull/7946
        ds_copy = self.copy(deep=False)

        extract_sel = _vtk.vtkExtractSelection()
        extract_sel.SetInputData(0, ds_copy)
        extract_sel.SetInputData(1, selection)
        _update_alg(extract_sel, progress_bar=progress_bar, message='Extracting Cells')
        subgrid = _get_output(extract_sel)

        # extracts only in float32
        if subgrid.n_points and self.points.dtype != np.dtype('float32'):
            ind = subgrid.point_data['vtkOriginalPointIds']
            subgrid.points = self.points[ind]

        # Process output arrays
        if (name := 'vtkOriginalPointIds') in (data := subgrid.point_data) and not pass_point_ids:
            del data[name]
        if (name := 'vtkOriginalCellIds') in (data := subgrid.cell_data) and not pass_cell_ids:
            del data[name]
        return subgrid

    @_deprecate_positional_args(allowed=['ind'])
    def extract_points(  # type: ignore[misc]  # noqa: PLR0917
        self: _DataSetType,
        ind: int | VectorLike[int] | VectorLike[bool],
        adjacent_cells: bool = True,  # noqa: FBT001, FBT002
        include_cells: bool = True,  # noqa: FBT001, FBT002
        pass_cell_ids: bool = True,  # noqa: FBT001, FBT002
        pass_point_ids: bool = True,  # noqa: FBT001, FBT002
        progress_bar: bool = False,  # noqa: FBT001, FBT002
    ):
        """Return a subset of the grid (with cells) that contains any of the given point indices.

        Parameters
        ----------
        ind : sequence[int]
            Sequence of point indices to be extracted.

        adjacent_cells : bool, default: True
            If ``True``, extract the cells that contain at least one of
            the extracted points. If ``False``, extract the cells that
            contain exclusively points from the extracted points list.
            Has no effect if ``include_cells`` is ``False``.

        include_cells : bool, default: True
            Specifies if the cells shall be returned or not.

        pass_point_ids : bool, default: True
            Add a point array ``'vtkOriginalPointIds'`` that identifies the original
            points the extracted points correspond to.

            .. versionadded:: 0.47

        pass_cell_ids : bool, default: True
            Add a cell array ``'vtkOriginalCellIds'`` that identifies the original cells
            the extracted cells correspond to.

            .. versionadded:: 0.47

        progress_bar : bool, default: False
            Display a progress bar to indicate progress.

        See Also
        --------
        extract_cells, extract_values

        Returns
        -------
        pyvista.UnstructuredGrid
            Subselected grid.

        Examples
        --------
        Extract all the points of a sphere with a Z coordinate greater than 0

        >>> import pyvista as pv
        >>> sphere = pv.Sphere()
        >>> extracted = sphere.extract_points(
        ...     sphere.points[:, 2] > 0, include_cells=False
        ... )
        >>> extracted.clear_data()  # clear for plotting
        >>> extracted.plot()

        """
        ind = np.array(ind)
        # Create selection objects
        selectionNode = _vtk.vtkSelectionNode()
        selectionNode.SetFieldType(_vtk.vtkSelectionNode.POINT)
        selectionNode.SetContentType(_vtk.vtkSelectionNode.INDICES)
        if not include_cells:
            adjacent_cells = True
        if not adjacent_cells:
            # Build array of point indices to be removed.
            ind_rem = np.ones(self.n_points, dtype='bool')
            ind_rem[ind] = False
            ind = np.arange(self.n_points)[ind_rem]
            # Invert selection
            selectionNode.GetProperties().Set(_vtk.vtkSelectionNode.INVERSE(), 1)
        selectionNode.SetSelectionList(numpy_to_idarr(ind))
        if include_cells:
            selectionNode.GetProperties().Set(_vtk.vtkSelectionNode.CONTAINING_CELLS(), 1)

        selection = _vtk.vtkSelection()
        selection.AddNode(selectionNode)

        # extract
        extract_sel = _vtk.vtkExtractSelection()
        extract_sel.SetInputData(0, self.copy(deep=False))
        extract_sel.SetInputData(1, selection)
        _update_alg(extract_sel, progress_bar=progress_bar, message='Extracting Points')
        output = _get_output(extract_sel)

        # Process output arrays
        if (name := 'vtkOriginalPointIds') in (data := output.point_data) and not pass_point_ids:
            del data[name]
        if (name := 'vtkOriginalCellIds') in (data := output.cell_data) and not pass_cell_ids:
            del data[name]
        return output

    def split_values(  # type: ignore[misc]
        self: _DataSetType,
        values: None
        | (
            float | VectorLike[float] | MatrixLike[float] | dict[str, float] | dict[float, str]
        ) = None,
        *,
        ranges: None
        | (
            VectorLike[float]
            | MatrixLike[float]
            | dict[str, VectorLike[float]]
            | dict[tuple[float, float], str]
        ) = None,
        scalars: str | None = None,
        preference: Literal['point', 'cell'] = 'point',
        component_mode: Literal['any', 'all', 'multi'] | int = 'all',
        **kwargs,
    ):
        """Split mesh into separate sub-meshes using point or cell data.

        By default, this filter generates a separate mesh for each unique value in the
        data array and combines them as blocks in a :class:`~pyvista.MultiBlock`
        dataset. Optionally, specific values and/or ranges of values may be specified to
        control which values to split from the input.

        This filter is a convenience method for :meth:`~pyvista.DataSetFilters.extract_values`
        with ``split`` set to ``True`` by default. Refer to that filter's documentation
        for more details.

        .. versionadded:: 0.44

        Parameters
        ----------
        values : float | ArrayLike[float] | dict, optional
            Value(s) to extract. Can be a number, an iterable of numbers, or a dictionary
            with numeric entries. For ``dict`` inputs, either its keys or values may be
            numeric, and the other field must be strings. The numeric field is used as
            the input for this parameter, and if ``split`` is ``True``, the string field
            is used to set the block names of the returned :class:`~pyvista.MultiBlock`.

            .. note::
                When extracting multi-component values with ``component_mode=multi``,
                each value is specified as a multi-component scalar. In this case,
                ``values`` can be a single vector or an array of row vectors.

        ranges : array_like | dict, optional
            Range(s) of values to extract. Can be a single range (i.e. a sequence of
            two numbers in the form ``[lower, upper]``), a sequence of ranges, or a
            dictionary with range entries. Any combination of ``values`` and ``ranges``
            may be specified together. The endpoints of the ranges are included in the
            extraction. Ranges cannot be set when ``component_mode=multi``.

            For ``dict`` inputs, either its keys or values may be numeric, and the other
            field must be strings. The numeric field is used as the input for this
            parameter, and if ``split`` is ``True``, the string field is used to set the
            block names of the returned :class:`~pyvista.MultiBlock`.

            .. note::
                Use ``+/-`` infinity to specify an unlimited bound, e.g.:

                - ``[0, float('inf')]`` to extract values greater than or equal to zero.
                - ``[float('-inf'), 0]`` to extract values less than or equal to zero.

        scalars : str, optional
            Name of scalars to extract with. Defaults to currently active scalars.

        preference : str, default: 'point'
            When ``scalars`` is specified, this is the preferred array type to search
            for in the dataset.  Must be either ``'point'`` or ``'cell'``.

        component_mode : int | 'any' | 'all' | 'multi', default: 'all'
            Specify the component(s) to use when ``scalars`` is a multi-component array.
            Has no effect when the scalars have a single component. Must be one of:

            - number: specify the component number as a 0-indexed integer. The selected
              component must have the specified value(s).
            - ``'any'``: any single component can have the specified value(s).
            - ``'all'``: all individual components must have the specified values(s).
            - ``'multi'``: the entire multi-component item must have the specified value.

        **kwargs : dict, optional
            Additional keyword arguments passed to :meth:`~pyvista.DataSetFilters.extract_values`.

        See Also
        --------
        extract_values, split_bodies, partition

        Returns
        -------
        pyvista.MultiBlock
            Composite of split meshes with :class:`pyvista.UnstructuredGrid` blocks.

        Examples
        --------
        Load image with labeled regions.

        >>> import numpy as np
        >>> import pyvista as pv
        >>> from pyvista import examples
        >>> image = examples.load_channels()
        >>> np.unique(image.active_scalars)
        pyvista_ndarray([0, 1, 2, 3, 4])

        Split the image into its separate regions. Here, we also remove the first
        region for visualization.

        >>> multiblock = image.split_values()
        >>> _ = multiblock.pop(0)  # Remove first region

        Plot the regions.

        >>> plot = pv.Plotter()
        >>> _ = plot.add_composite(multiblock, multi_colors=True)
        >>> _ = plot.show_grid()
        >>> plot.show()

        Note that the block names are generic by default.

        >>> multiblock.keys()
        ['Block-01', 'Block-02', 'Block-03', 'Block-04']

        To name the output blocks, use a dictionary as input instead.

        Here, we also explicitly omit the region with ``0`` values from the input
        instead of removing it from the output.

        >>> labels = dict(region1=1, region2=2, region3=3, region4=4)
        >>>
        >>> multiblock = image.split_values(labels)
        >>> multiblock.keys()
        ['region1', 'region2', 'region3', 'region4']

        Plot the regions as separate meshes using the labels instead of plotting
        the MultiBlock directly.

        Clear scalar data so we can color each mesh using a single color

        >>> _ = [block.clear_data() for block in multiblock]
        >>>
        >>> plot = pv.Plotter()
        >>> plot.set_color_cycler('default')
        >>> _ = [
        ...     plot.add_mesh(block, label=label)
        ...     for block, label in zip(multiblock, labels)
        ... ]
        >>> _ = plot.add_legend()
        >>> plot.show()

        """
        if values is None and ranges is None:
            values = '_unique'  # type: ignore[assignment]
        return self.extract_values(
            values=values,
            ranges=ranges,
            scalars=scalars,
            preference=preference,
            component_mode=component_mode,
            split=True,
            **kwargs,
        )

    def extract_values(  # type: ignore[misc]
        self: _DataSetType,
        values: (
            float | VectorLike[float] | MatrixLike[float] | dict[str, float] | dict[float, str]
        )
        | None = None,
        *,
        ranges: (
            VectorLike[float]
            | MatrixLike[float]
            | dict[str, VectorLike[float]]
            | dict[tuple[float, float], str]
        )
        | None = None,
        scalars: str | None = None,
        preference: Literal['point', 'cell'] = 'point',
        component_mode: Literal['any', 'all', 'multi'] | int = 'all',
        invert: bool = False,
        adjacent_cells: bool = True,
        include_cells: bool | None = None,
        split: bool = False,
        pass_point_ids: bool = True,
        pass_cell_ids: bool = True,
        progress_bar: bool = False,
    ):
        """Return a subset of the mesh based on the value(s) of point or cell data.

        Points and cells may be extracted with a single value, multiple values, a range
        of values, or any mix of values and ranges. This enables threshold-like
        filtering of data in a discontinuous manner to extract a single label or groups
        of labels from categorical data, or to extract multiple regions from continuous
        data. Extracted values may optionally be split into separate meshes.

        This filter operates on point data and cell data distinctly:

        **Point data**

            All cells with at least one point with the specified value(s) are returned.
            Optionally, set ``adjacent_cells`` to ``False`` to only extract points from
            cells where all points in the cell strictly have the specified value(s).
            In these cases, a point is only included in the output if that point is part
            of an extracted cell.

            Alternatively, set ``include_cells`` to ``False`` to exclude cells from
            the operation completely and extract all points with a specified value.

        **Cell Data**

            Only the cells (and their points) with the specified values(s) are included
            in the output.

        Internally, :meth:`~pyvista.DataSetFilters.extract_points` is called to extract
        points for point data, and :meth:`~pyvista.DataSetFilters.extract_cells` is
        called to extract cells for cell data.

        By default, two arrays are included with the output: ``'vtkOriginalPointIds'``
        and ``'vtkOriginalCellIds'``. These arrays can be used to link the filtered
        points or cells directly to the input.

        .. versionadded:: 0.44

        Parameters
        ----------
        values : float | ArrayLike[float] | dict, optional
            Value(s) to extract. Can be a number, an iterable of numbers, or a dictionary
            with numeric entries. For ``dict`` inputs, either its keys or values may be
            numeric, and the other field must be strings. The numeric field is used as
            the input for this parameter, and if ``split`` is ``True``, the string field
            is used to set the block names of the returned :class:`~pyvista.MultiBlock`.

            .. note::
                When extracting multi-component values with ``component_mode=multi``,
                each value is specified as a multi-component scalar. In this case,
                ``values`` can be a single vector or an array of row vectors.

        ranges : ArrayLike[float] | dict, optional
            Range(s) of values to extract. Can be a single range (i.e. a sequence of
            two numbers in the form ``[lower, upper]``), a sequence of ranges, or a
            dictionary with range entries. Any combination of ``values`` and ``ranges``
            may be specified together. The endpoints of the ranges are included in the
            extraction. Ranges cannot be set when ``component_mode=multi``.

            For ``dict`` inputs, either its keys or values may be numeric, and the other
            field must be strings. The numeric field is used as the input for this
            parameter, and if ``split`` is ``True``, the string field is used to set the
            block names of the returned :class:`~pyvista.MultiBlock`.

            .. note::
                Use ``+/-`` infinity to specify an unlimited bound, e.g.:

                - ``[0, float('inf')]`` to extract values greater than or equal to zero.
                - ``[float('-inf'), 0]`` to extract values less than or equal to zero.

        scalars : str, optional
            Name of scalars to extract with. Defaults to currently active scalars.

        preference : str, default: 'point'
            When ``scalars`` is specified, this is the preferred array type to search
            for in the dataset.  Must be either ``'point'`` or ``'cell'``.

        component_mode : int | 'any' | 'all' | 'multi', default: 'all'
            Specify the component(s) to use when ``scalars`` is a multi-component array.
            Has no effect when the scalars have a single component. Must be one of:

            - number: specify the component number as a 0-indexed integer. The selected
              component must have the specified value(s).
            - ``'any'``: any single component can have the specified value(s).
            - ``'all'``: all individual components must have the specified values(s).
            - ``'multi'``: the entire multi-component item must have the specified value.

        invert : bool, default: False
            Invert the extraction values. If ``True`` extract the points (with cells)
            which do *not* have the specified values.

        adjacent_cells : bool, default: True
            If ``True``, include cells (and their points) that contain at least one of
            the extracted points. If ``False``, only include cells that contain
            exclusively points from the extracted points list. Has no effect if
            ``include_cells`` is ``False``. Has no effect when extracting values from
            cell data.

        include_cells : bool, default: None
            Specify if cells shall be used for extraction or not. If ``False``, points
            with the specified values are extracted regardless of their cell
            connectivity, and all cells at the output will be vertex cells (one for each
            point.) Has no effect when extracting values from cell data.

            By default, this value is ``True`` if the input has at least one cell and
            ``False`` otherwise.

        split : bool, default: False
            If ``True``, each value in ``values`` and each range in ``range`` is
            extracted independently and returned as a :class:`~pyvista.MultiBlock`.
            The number of blocks returned equals the number of input values and ranges.
            The blocks may be named if a dictionary is used as input. See ``values``
            and ``ranges`` for details.

            .. note::
                Output blocks may contain empty meshes if no values meet the extraction
                criteria. This can impact plotting since empty meshes cannot be plotted
                by default. Use :meth:`pyvista.MultiBlock.clean` on the output to remove
                empty meshes, or set ``pv.global_theme.allow_empty_mesh = True`` to
                enable plotting empty meshes.

        pass_point_ids : bool, default: True
            Add a point array ``'vtkOriginalPointIds'`` that identifies the original
            points the extracted points correspond to.

        pass_cell_ids : bool, default: True
            Add a cell array ``'vtkOriginalCellIds'`` that identifies the original cells
            the extracted cells correspond to.

        progress_bar : bool, default: False
            Display a progress bar to indicate progress.

        See Also
        --------
        split_values
            Wrapper around this filter to split values and return a :class:`~pyvista.MultiBlock`.
        :meth:`~pyvista.ImageDataFilters.select_values`
            Similar filter specialized for :class:`~pyvista.ImageData`.
        extract_points
            Extract a subset of a mesh's points.
        extract_cells
            Extract a subset of a mesh's cells.
        threshold
            Similar filter for thresholding a mesh by value.
        partition
            Split a mesh into a number of sub-parts.

        Returns
        -------
        output : pyvista.UnstructuredGrid | pyvista.MultiBlock
            An extracted mesh or a composite of extracted meshes, depending on ``split``.

        Examples
        --------
        Extract a single value from a grid's point data.

        >>> import numpy as np
        >>> import pyvista as pv
        >>> from pyvista import examples
        >>> mesh = examples.load_uniform()
        >>> extracted = mesh.extract_values(0)

        Plot extracted values. Since adjacent cells are included by default, points with
        values other than ``0`` are included in the output.

        >>> extracted.get_data_range()
        (np.float64(0.0), np.float64(81.0))
        >>> extracted.plot()

        Set ``include_cells=False`` to only extract points. The output scalars now
        strictly contain zeros.

        >>> extracted = mesh.extract_values(0, include_cells=False)
        >>> extracted.get_data_range()
        (np.float64(0.0), np.float64(0.0))
        >>> extracted.plot(render_points_as_spheres=True, point_size=100)

        Use ``ranges`` to extract values from a grid's point data in range.

        Here, we use ``+/-`` infinity to extract all values of ``100`` or less.

        >>> extracted = mesh.extract_values(ranges=[-np.inf, 100])
        >>> extracted.plot()

        Extract every third cell value from cell data.

        >>> mesh = examples.load_hexbeam()
        >>> lower, upper = mesh.get_data_range()
        >>> step = 3
        >>> extracted = mesh.extract_values(
        ...     range(lower, upper, step)  # values 0, 3, 6, ...
        ... )

        Plot result and show an outline of the input for context.

        >>> pl = pv.Plotter()
        >>> _ = pl.add_mesh(extracted)
        >>> _ = pl.add_mesh(mesh.extract_all_edges())
        >>> pl.show()

        Any combination of values and ranges may be specified.

        E.g. extract a single value and two ranges, and split the result into separate
        blocks of a MultiBlock.

        >>> extracted = mesh.extract_values(
        ...     values=18, ranges=[[0, 8], [29, 40]], split=True
        ... )
        >>> extracted
        MultiBlock (...)
          N Blocks:   3
          X Bounds:   0.000e+00, 1.000e+00
          Y Bounds:   0.000e+00, 1.000e+00
          Z Bounds:   0.000e+00, 5.000e+00
        >>> extracted.plot(multi_colors=True)

        Extract values from multi-component scalars.

        First, create a point cloud with a 3-component RGB color array.

        >>> rng = np.random.default_rng(seed=1)
        >>> points = rng.random((30, 3))
        >>> colors = rng.random((30, 3))
        >>> point_cloud = pv.PointSet(points)
        >>> point_cloud['colors'] = colors
        >>> plot_kwargs = dict(render_points_as_spheres=True, point_size=50, rgb=True)
        >>> point_cloud.plot(**plot_kwargs)

        Extract values from a single component.

        E.g. extract points with a strong red component (i.e. > 0.8).

        >>> extracted = point_cloud.extract_values(ranges=[0.8, 1.0], component_mode=0)
        >>> extracted.plot(**plot_kwargs)

        Extract values from all components.

        E.g. extract points where all RGB components are dark (i.e. < 0.5).

        >>> extracted = point_cloud.extract_values(
        ...     ranges=[0.0, 0.5], component_mode='all'
        ... )
        >>> extracted.plot(**plot_kwargs)

        Extract specific multi-component values.

        E.g. round the scalars to create binary RGB components, and extract only green
        and blue components.

        >>> point_cloud['colors'] = np.round(point_cloud['colors'])
        >>> green = [0, 1, 0]
        >>> blue = [0, 0, 1]
        >>>
        >>> extracted = point_cloud.extract_values(
        ...     values=[blue, green],
        ...     component_mode='multi',
        ... )
        >>> extracted.plot(**plot_kwargs)

        Use the original IDs returned by the extraction to modify the original point
        cloud.

        For example, change the color of the blue and green points to yellow.

        >>> point_ids = extracted['vtkOriginalPointIds']
        >>> yellow = [1, 1, 0]
        >>> point_cloud['colors'][point_ids] = yellow
        >>> point_cloud.plot(**plot_kwargs)

        """
        validated = self._validate_extract_values(
            values=values,
            ranges=ranges,
            scalars=scalars,
            preference=preference,
            component_mode=component_mode,
            split=split,
        )
        if isinstance(validated, tuple):
            (
                valid_values,
                valid_ranges,
                value_names,
                range_names,
                array,
                _,
                association,
                component_logic,
            ) = validated
        else:
            # Return empty dataset
            return validated

        # Set default for include cells
        if include_cells is None:
            include_cells = self.n_cells > 0

        kwargs = dict(
            values=valid_values,
            ranges=valid_ranges,
            array=array,
            association=association,
            component_logic=component_logic,
            invert=invert,
            adjacent_cells=adjacent_cells,
            include_cells=include_cells,
            pass_point_ids=pass_point_ids,
            pass_cell_ids=pass_cell_ids,
            progress_bar=progress_bar,
        )

        if split:
            return self._split_values(
                method=self._extract_values,
                value_names=value_names,
                range_names=range_names,
                **kwargs,
            )

        return self._extract_values(**kwargs)

    def _validate_extract_values(  # type: ignore[misc]
        self: _DataSetType,
        *,
        values,
        ranges,
        scalars,
        preference,
        component_mode,
        split,
        mesh_type=None,
    ):
        def _validate_scalar_array(scalars_, preference_):
            # Get the scalar array and field association to use for extraction
            scalars_ = set_default_active_scalars(self).name if scalars_ is None else scalars_
            array_ = get_array(self, scalars_, preference=preference_, err=True)
            association_ = get_array_association(self, scalars_, preference=preference_)
            return array_, scalars_, association_

        def _validate_component_mode(array_, component_mode_):
            # Validate component mode and return logic function
            num_components = 1 if array_.ndim == 1 else array_.shape[1]
            if isinstance(component_mode_, (int, np.integer)) or component_mode_ in [
                '0',
                '1',
                '2',
            ]:
                component_mode_ = int(component_mode_)
                if component_mode_ > num_components - 1 or component_mode_ < 0:
                    msg = (
                        f"Invalid component index '{component_mode_}' specified for "
                        f'scalars with {num_components} component(s). '
                        f'Value must be one of: {tuple(range(num_components))}.'
                    )
                    raise ValueError(msg)
                array_ = array_[:, component_mode_] if num_components > 1 else array_
                component_logic_function = None
            elif isinstance(component_mode_, str) and component_mode_ in [
                'any',
                'all',
                'multi',
            ]:
                if array_.ndim == 1:
                    component_logic_function = None
                elif component_mode_ == 'any':
                    component_logic_function = functools.partial(np.any, axis=1)
                elif component_mode_ in ['all', 'multi']:
                    component_logic_function = functools.partial(np.all, axis=1)
            else:
                msg = (
                    f"Invalid component '{component_mode_}'. "
                    f"Must be an integer, 'any', 'all', or 'multi'."
                )
                raise ValueError(msg)
            return array_, num_components, component_logic_function

        def _get_inputs_from_dict(input_):
            # Get extraction values from dict if applicable.
            # If dict, also validate names/labels mapped to the values
            if not isinstance(input_, dict):
                return None, input_
            else:
                dict_keys, dict_values = list(input_.keys()), list(input_.values())
                if all(isinstance(key, str) for key in dict_keys):
                    return dict_keys, dict_values
                elif all(isinstance(val, str) for val in dict_values):
                    return dict_values, dict_keys
                else:
                    msg = "Invalid dict mapping. The dict's keys or values must contain strings."
                    raise TypeError(msg)

        def _validate_values_and_ranges(
            array_, *, values_, ranges_, num_components_, component_mode_
        ):
            # Make sure we have input values to extract
            is_multi_mode = component_mode_ == 'multi'
            if values_ is None:
                if ranges_ is None:
                    msg = 'No ranges or values were specified. At least one must be specified.'
                    raise TypeError(msg)
                elif is_multi_mode:
                    msg = (
                        f"Ranges cannot be extracted using component mode '{component_mode_}'. "
                        f'Expected {None}, got {ranges_}.'
                    )
                    raise TypeError(msg)
            elif (
                isinstance(values_, str) and values_ == '_unique'
            ):  # Private flag used by `split_values` to use unique values
                axis = 0 if is_multi_mode else None
                values_ = np.unique(array_, axis=axis)

            # Validate values
            if values_ is not None:
                if is_multi_mode:
                    values_ = np.atleast_2d(values_)
                    if values_.ndim > 2:
                        msg = (
                            f'Component values cannot be more than 2 dimensions. '
                            f'Got {values_.ndim}.'
                        )
                        raise ValueError(msg)
                    if values_.shape[1] != num_components_:
                        msg = (
                            f'Num components in values array ({values_.shape[1]}) must match '
                            f'num components in data array ({num_components_}).'
                        )
                        raise ValueError(msg)
                else:
                    values_ = np.atleast_1d(values_)
                    if values_.ndim > 1:
                        msg = f'Values must be one-dimensional. Got {values_.ndim}d values.'
                        raise ValueError(msg)
                if not (
                    np.issubdtype(dtype := values_.dtype, np.floating)
                    or np.issubdtype(dtype, np.integer)
                ):
                    msg = 'Values must be numeric.'
                    raise TypeError(msg)

            # Validate ranges
            if ranges_ is not None:
                ranges_ = np.atleast_2d(ranges_)
                if (ndim := ranges_.ndim) > 2:
                    msg = f'Ranges must be 2 dimensional. Got {ndim}.'
                    raise ValueError(msg)
                if not (
                    np.issubdtype(dtype := ranges_.dtype, np.floating)
                    or np.issubdtype(dtype, np.integer)
                ):
                    msg = 'Ranges must be numeric.'
                    raise TypeError(msg)
                is_valid_range = ranges_[:, 0] <= ranges_[:, 1]
                not_valid = np.invert(is_valid_range)
                if np.any(not_valid):
                    invalid_ranges = ranges_[not_valid]
                    msg = (
                        f'Invalid range {invalid_ranges[0]} specified. '
                        f'Lower value cannot be greater than upper value.'
                    )
                    raise ValueError(msg)
            return values_, ranges_

        if self.is_empty:
            # Empty input, return empty output
            mesh_type = pv.UnstructuredGrid if mesh_type is None else mesh_type
            out = mesh_type()
            if split:
                # Do basic validation just to get num blocks for multiblock
                _, values_ = _get_inputs_from_dict(values)
                _, ranges_ = _get_inputs_from_dict(ranges)
                n_values = len(np.atleast_1d(values_)) if values_ is not None else 0
                n_ranges = len(np.atleast_2d(ranges_)) if ranges_ is not None else 0
                return pv.MultiBlock([out.copy() for _ in range(n_values + n_ranges)])
            return out

        array, array_name, association = _validate_scalar_array(scalars, preference)
        array, num_components, component_logic = _validate_component_mode(array, component_mode)
        value_names, values = _get_inputs_from_dict(values)
        range_names, ranges = _get_inputs_from_dict(ranges)
        valid_values, valid_ranges = _validate_values_and_ranges(
            array,
            values_=values,
            ranges_=ranges,
            num_components_=num_components,
            component_mode_=component_mode,
        )

        return (
            valid_values,
            valid_ranges,
            value_names,
            range_names,
            array,
            array_name,
            association,
            component_logic,
        )

    def _split_values(  # type:ignore[misc]
        self: _DataSetType,
        *,
        method,
        values,
        ranges,
        value_names,
        range_names,
        **kwargs,
    ):
        # Split values and ranges separately and combine into single multiblock
        multi = pv.MultiBlock()
        if values is not None:
            value_names = value_names or [None] * len(values)
            for name, val in zip(value_names, values, strict=True):
                multi.append(method(values=[val], ranges=None, **kwargs), name)
        if ranges is not None:
            range_names = range_names or [None] * len(ranges)
            for name, rng in zip(range_names, ranges, strict=True):
                multi.append(method(values=None, ranges=[rng], **kwargs), name)
        return multi

    def _apply_component_logic_to_array(  # type: ignore[misc]
        self: _DataSetType,
        *,
        values,
        ranges,
        array,
        component_logic,
        invert,
    ):
        """Extract values using validated input.

        Internal method for extract_values filter to avoid repeated calls to input
        validation methods.
        """

        def _update_id_mask(logic_) -> None:
            """Apply component logic and update the id mask."""
            logic_ = component_logic(logic_) if component_logic else logic_
            id_mask[logic_] = True

        # Determine which ids to keep
        id_mask = np.zeros((len(array),), dtype=bool)
        if values is not None:
            for val in values:
                logic = array == val
                _update_id_mask(logic)

        if ranges is not None:
            for lower, upper in ranges:
                finite_lower, finite_upper = np.isfinite(lower), np.isfinite(upper)
                if finite_lower and finite_upper:
                    logic = np.logical_and(array >= lower, array <= upper)
                elif not finite_lower and finite_upper:
                    logic = array <= upper
                elif finite_lower and not finite_upper:
                    logic = array >= lower
                else:
                    # Extract all
                    logic = np.ones_like(array, dtype=np.bool_)
                _update_id_mask(logic)

        return np.invert(id_mask) if invert else id_mask

    def _extract_values(  # type: ignore[misc]
        self: _DataSetType,
        *,
        values,
        ranges,
        array,
        component_logic,
        invert,
        association,
        adjacent_cells,
        include_cells,
        progress_bar,
        pass_point_ids,
        pass_cell_ids,
    ):
        id_mask = self._apply_component_logic_to_array(
            values=values,
            ranges=ranges,
            array=array,
            component_logic=component_logic,
            invert=invert,
        )

        # Extract point or cell ids
        if association == FieldAssociation.POINT:
            output = self.extract_points(
                id_mask,
                adjacent_cells=adjacent_cells,
                include_cells=include_cells,
                pass_point_ids=pass_point_ids,
                pass_cell_ids=pass_cell_ids,
                progress_bar=progress_bar,
            )
        else:
            output = self.extract_cells(
                id_mask,
                pass_point_ids=pass_point_ids,
                pass_cell_ids=pass_cell_ids,
                progress_bar=progress_bar,
            )

        return output

    @_deprecate_positional_args
    def extract_surface(  # type: ignore[misc]  # noqa: PLR0917
        self: _DataSetType,
        pass_pointid: bool = True,  # noqa: FBT001, FBT002
        pass_cellid: bool = True,  # noqa: FBT001, FBT002
        nonlinear_subdivision: int = 1,
        progress_bar: bool = False,  # noqa: FBT001, FBT002
    ):
        """Extract surface mesh of the grid.

        Parameters
        ----------
        pass_pointid : bool, default: True
            Adds a point array ``"vtkOriginalPointIds"`` that
            identifies which original points these surface points
            correspond to.

        pass_cellid : bool, default: True
            Adds a cell array ``"vtkOriginalCellIds"`` that
            identifies which original cells these surface cells
            correspond to.

        nonlinear_subdivision : int, default: 1
            If the input is an unstructured grid with nonlinear faces,
            this parameter determines how many times the face is
            subdivided into linear faces.

            If 0, the output is the equivalent of its linear
            counterpart (and the midpoints determining the nonlinear
            interpolation are discarded). If 1 (the default), the
            nonlinear face is triangulated based on the midpoints. If
            greater than 1, the triangulated pieces are recursively
            subdivided to reach the desired subdivision. Setting the
            value to greater than 1 may cause some point data to not
            be passed even if no nonlinear faces exist. This option
            has no effect if the input is not an unstructured grid.

        progress_bar : bool, default: False
            Display a progress bar to indicate progress.

        Returns
        -------
        pyvista.PolyData
            Surface mesh of the grid.

        Warnings
        --------
        Both ``"vtkOriginalPointIds"`` and ``"vtkOriginalCellIds"`` may be
        affected by other VTK operations. See `issue 1164
        <https://github.com/pyvista/pyvista/issues/1164>`_ for
        recommendations on tracking indices across operations.

        Examples
        --------
        Extract the surface of an UnstructuredGrid.

        >>> import pyvista as pv
        >>> from pyvista import examples
        >>> grid = examples.load_hexbeam()
        >>> surf = grid.extract_surface()
        >>> type(surf)
        <class 'pyvista.core.pointset.PolyData'>
        >>> surf['vtkOriginalPointIds']
        pyvista_ndarray([ 0,  2, 36, 27,  7,  8, 81,  1, 18,  4, 54,  3,  6, 45,
                         72,  5, 63,  9, 35, 44, 11, 16, 89, 17, 10, 26, 62, 13,
                         12, 53, 80, 15, 14, 71, 19, 37, 55, 20, 38, 56, 21, 39,
                         57, 22, 40, 58, 23, 41, 59, 24, 42, 60, 25, 43, 61, 28,
                         82, 29, 83, 30, 84, 31, 85, 32, 86, 33, 87, 34, 88, 46,
                         73, 47, 74, 48, 75, 49, 76, 50, 77, 51, 78, 52, 79, 64,
                         65, 66, 67, 68, 69, 70])
        >>> surf['vtkOriginalCellIds']
        pyvista_ndarray([ 0,  0,  0,  1,  1,  1,  3,  3,  3,  2,  2,  2, 36, 36,
                         36, 37, 37, 37, 39, 39, 39, 38, 38, 38,  5,  5,  9,  9,
                         13, 13, 17, 17, 21, 21, 25, 25, 29, 29, 33, 33,  4,  4,
                          8,  8, 12, 12, 16, 16, 20, 20, 24, 24, 28, 28, 32, 32,
                          7,  7, 11, 11, 15, 15, 19, 19, 23, 23, 27, 27, 31, 31,
                         35, 35,  6,  6, 10, 10, 14, 14, 18, 18, 22, 22, 26, 26,
                         30, 30, 34, 34])

        Note that in the "vtkOriginalCellIds" array, the same original cells
        appears multiple times since this array represents the original cell of
        each surface cell extracted.

        See the :ref:`extract_surface_example` for more examples using this filter.

        """
        surf_filter = _vtk.vtkDataSetSurfaceFilter()
        surf_filter.SetInputData(self)
        surf_filter.SetPassThroughPointIds(pass_pointid)
        surf_filter.SetPassThroughCellIds(pass_cellid)

        if nonlinear_subdivision != 1:
            surf_filter.SetNonlinearSubdivisionLevel(nonlinear_subdivision)

        # available in 9.0.2
        # surf_filter.SetDelegation(delegation)

        _update_alg(surf_filter, progress_bar=progress_bar, message='Extracting Surface')
        return _get_output(surf_filter)

    @_deprecate_positional_args
    def surface_indices(  # type: ignore[misc]
        self: _DataSetType,
        progress_bar: bool = False,  # noqa: FBT001, FBT002
    ):
        """Return the surface indices of a grid.

        Parameters
        ----------
        progress_bar : bool, default: False
            Display a progress bar to indicate progress.

        Returns
        -------
        numpy.ndarray
            Indices of the surface points.

        Examples
        --------
        Return the first 10 surface indices of an UnstructuredGrid.

        >>> from pyvista import examples
        >>> grid = examples.load_hexbeam()
        >>> ind = grid.surface_indices()
        >>> ind[:10]  # doctest:+SKIP
        pyvista_ndarray([ 0,  2, 36, 27,  7,  8, 81,  1, 18,  4])

        """
        surf = DataSetFilters.extract_surface(self, pass_cellid=True, progress_bar=progress_bar)
        return surf.point_data['vtkOriginalPointIds']

    @_deprecate_positional_args(allowed=['feature_angle'])
    def extract_feature_edges(  # type: ignore[misc]  # noqa: PLR0917
        self: _DataSetType,
        feature_angle: float = 30.0,
        boundary_edges: bool = True,  # noqa: FBT001, FBT002
        non_manifold_edges: bool = True,  # noqa: FBT001, FBT002
        feature_edges: bool = True,  # noqa: FBT001, FBT002
        manifold_edges: bool = True,  # noqa: FBT001, FBT002
        clear_data: bool = False,  # noqa: FBT001, FBT002
        progress_bar: bool = False,  # noqa: FBT001, FBT002
    ):
        """Extract edges from the surface of the mesh.

        If the given mesh is not PolyData, the external surface of the given
        mesh is extracted and used.

        From vtk documentation, the edges are one of the following:

            1) Boundary (used by one polygon) or a line cell.
            2) Non-manifold (used by three or more polygons).
            3) Feature edges (edges used by two triangles and whose
               dihedral angle > feature_angle).
            4) Manifold edges (edges used by exactly two polygons).

        Parameters
        ----------
        feature_angle : float, default: 30.0
            Feature angle (in degrees) used to detect sharp edges on
            the mesh. Used only when ``feature_edges=True``.

        boundary_edges : bool, default: True
            Extract the boundary edges.

        non_manifold_edges : bool, default: True
            Extract non-manifold edges.

        feature_edges : bool, default: True
            Extract edges exceeding ``feature_angle``.

        manifold_edges : bool, default: True
            Extract manifold edges.

        clear_data : bool, default: False
            Clear any point, cell, or field data. This is useful
            if wanting to strictly extract the edges.

        progress_bar : bool, default: False
            Display a progress bar to indicate progress.

        Returns
        -------
        pyvista.PolyData
            Extracted edges.

        Examples
        --------
        Extract the edges from an unstructured grid.

        >>> import pyvista as pv
        >>> from pyvista import examples
        >>> hex_beam = pv.read(examples.hexbeamfile)
        >>> feat_edges = hex_beam.extract_feature_edges()
        >>> feat_edges.clear_data()  # clear array data for plotting
        >>> feat_edges.plot(line_width=10)

        See the :ref:`extract_edges_example` for more examples using this filter.

        """
        dataset = self
        if not isinstance(dataset, _vtk.vtkPolyData):
            dataset = DataSetFilters.extract_surface(dataset)
        featureEdges = _vtk.vtkFeatureEdges()
        featureEdges.SetInputData(dataset)
        featureEdges.SetFeatureAngle(feature_angle)
        featureEdges.SetManifoldEdges(manifold_edges)
        featureEdges.SetNonManifoldEdges(non_manifold_edges)
        featureEdges.SetBoundaryEdges(boundary_edges)
        featureEdges.SetFeatureEdges(feature_edges)
        featureEdges.SetColoring(False)
        _update_alg(featureEdges, progress_bar=progress_bar, message='Extracting Feature Edges')
        output = _get_output(featureEdges)
        if clear_data:
            output.clear_data()
        return output

    @_deprecate_positional_args
    def merge_points(  # type: ignore[misc]
        self: _DataSetType,
        tolerance: float = 0.0,
        inplace: bool = False,  # noqa: FBT001, FBT002
        progress_bar: bool = False,  # noqa: FBT001, FBT002
    ):
        """Merge duplicate points in this mesh.

        .. versionadded:: 0.45

        Parameters
        ----------
        tolerance : float, optional
            Specify a tolerance to use when comparing points. Points within
            this tolerance will be merged.

        inplace : bool, default: False
            Overwrite the original mesh with the result. Only possible if the input
            is :class:`~pyvista.PolyData` or :class:`~pyvista.UnstructuredGrid`.

        progress_bar : bool, default: False
            Display a progress bar to indicate progress.

        Returns
        -------
        output : pyvista.PolyData | pyvista.UnstructuredGrid
            Mesh with merged points. PolyData is returned only if the input is PolyData.

        Examples
        --------
        Merge duplicate points in a mesh.

        >>> import pyvista as pv
        >>> mesh = pv.Cylinder(resolution=4)
        >>> mesh.n_points
        16
        >>> _ = mesh.merge_points(inplace=True)
        >>> mesh.n_points
        8

        """
        # Create a second mesh with points. This is required for the merge
        # to work correctly. Additional points are not required for PolyData inputs
        other_points = None if isinstance(self, pv.PolyData) else self.points
        other_mesh = pv.PolyData(other_points)
        return self.merge(
            other_mesh,
            merge_points=True,
            tolerance=tolerance,
            inplace=inplace,
            main_has_priority=None,
            progress_bar=progress_bar,
        )

    @_deprecate_positional_args(allowed=['grid'])
    def merge(  # type: ignore[misc]  # noqa: PLR0917
        self: _DataSetType,
        grid: DataSet
        | _vtk.vtkDataSet
        | MultiBlock
        | Sequence[DataSet | _vtk.vtkDataSet]
        | None = None,
        merge_points: bool = True,  # noqa: FBT001, FBT002
        tolerance: float = 0.0,
        inplace: bool = False,  # noqa: FBT001, FBT002
        main_has_priority: bool | None = None,  # noqa: FBT001
        progress_bar: bool = False,  # noqa: FBT001, FBT002
    ):
        """Join one or many other grids to this grid.

        Can be used to merge points of adjacent cells when no grids
        are input.

        .. note::
           The ``+`` operator between two meshes uses this filter with
           the default parameters. When the target mesh is already a
           :class:`pyvista.UnstructuredGrid`, in-place merging via
           ``+=`` is similarly possible.


        .. warning::

            The merge order of this filter depends on the installed version
            of VTK. For example, if merging meshes ``a``, ``b``, and ``c``,
            the merged order is ``bca`` for VTK<9.5 and ``abc`` for VTK>=9.5.
            This may be a breaking change for some applications. If only
            merging two meshes, it may be possible to maintain `some` backwards
            compatibility by swapping the input order of the two meshes,
            though this may also affect the merged arrays and is therefore
            not fully backwards-compatible.

        Parameters
        ----------
        grid : :vtk:`vtkUnstructuredGrid` | list[:vtk:`vtkUnstructuredGrid`], optional
            Grids to merge to this grid.

        merge_points : bool, default: True
            Points in exactly the same location will be merged between
            the two meshes. Warning: this can leave degenerate point data.

        tolerance : float, default: 0.0
            The absolute tolerance to use to find coincident points when
            ``merge_points=True``.

        inplace : bool, default: False
            Updates grid inplace when True if the input type is an
            :class:`pyvista.UnstructuredGrid`.

        main_has_priority : bool, default: True
            When this parameter is true and merge_points is true,
            the arrays of the merging grids will be overwritten
            by the original main mesh.

            .. deprecated:: 0.46

                This keyword will be removed in a future version. The main mesh
                always has priority with VTK 9.5.0 or later.

        progress_bar : bool, default: False
            Display a progress bar to indicate progress.

        Returns
        -------
        pyvista.UnstructuredGrid
            Merged grid.

        Notes
        -----
        When two or more grids are joined, the type and name of each
        array must match or the arrays will be ignored and not
        included in the final merged mesh.

        Examples
        --------
        Merge three separate spheres into a single mesh.

        >>> import pyvista as pv
        >>> sphere_a = pv.Sphere(center=(1, 0, 0))
        >>> sphere_b = pv.Sphere(center=(0, 1, 0))
        >>> sphere_c = pv.Sphere(center=(0, 0, 1))
        >>> merged = sphere_a.merge([sphere_b, sphere_c])
        >>> merged.plot()

        """
        vtk_at_least_95 = _vtk.vtk_version_info >= (9, 5, 0)
        if main_has_priority is not None:
            msg = (
                "The keyword 'main_has_priority' is deprecated and should not be used.\n"
                'The main mesh will always have priority in a future version, and this keyword '
                'will be removed.'
            )
            if main_has_priority is False and vtk_at_least_95:
                msg += '\nIts value cannot be False for vtk>=9.5.0.'
                raise ValueError(msg)
            else:
                warn_external(msg, pv.PyVistaDeprecationWarning)
        elif not vtk_at_least_95:
            # Set default for older VTK:
            main_has_priority = True

        append_filter = _vtk.vtkAppendFilter()
        append_filter.SetMergePoints(merge_points)
        append_filter.SetTolerance(tolerance)

        # For vtk < 9.5, the last appended mesh has priority.
        # For newer vtk, the first appended mesh has priority. We apply
        # logic accordingly to ensure the main mesh is appended in the
        # correct order
        append_main_first = (not main_has_priority) or vtk_at_least_95
        if append_main_first:
            append_filter.AddInputData(self)

        if isinstance(grid, _vtk.vtkDataSet):
            append_filter.AddInputData(grid)
        elif isinstance(grid, (list, tuple, pv.MultiBlock)):
            grids = grid
            for grid_ in grids:
                append_filter.AddInputData(grid_)

        if not append_main_first:
            append_filter.AddInputData(self)

        _update_alg(append_filter, progress_bar=progress_bar, message='Merging')
        merged = _get_output(append_filter)

        if not vtk_at_least_95:
            # Update field data
            priority = (
                grid if (isinstance(grid, pv.DataObject) and not main_has_priority) else self
            )
            for array in merged.field_data:
                merged.field_data[array] = priority.field_data[array]

        if inplace:
            if type(self) is type(merged):
                self.deep_copy(merged)
                return self
            else:
                msg = f'Mesh type {type(self)} cannot be overridden by output.'
                raise TypeError(msg)
        return merged

    def __add__(  # type: ignore[misc]
        self: _DataSetType, dataset
    ):
        """Combine this mesh with another into a :class:`pyvista.UnstructuredGrid`."""
        return DataSetFilters.merge(self, dataset)

    def __iadd__(  # type: ignore[misc]
        self: _DataSetType, dataset
    ):
        """Merge another mesh into this one if possible.

        "If possible" means that ``self`` is a :class:`pyvista.UnstructuredGrid`.
        Otherwise we have to return a new object, and the attempted in-place
        merge will raise.

        """
        try:
            merged = DataSetFilters.merge(self, dataset, inplace=True)
        except TypeError:
            msg = (
                'In-place merge only possible if the target mesh '
                'is an UnstructuredGrid.\nPlease use `mesh + other_mesh` '
                'instead, which returns a new UnstructuredGrid.'
            )
            raise TypeError(msg) from None
        return merged

    @_deprecate_positional_args(allowed=['quality_measure'])
    def compute_cell_quality(  # type: ignore[misc]
        self: _DataSetType,
        quality_measure: str = 'scaled_jacobian',
        null_value: float = -1.0,
        progress_bar: bool = False,  # noqa: FBT001, FBT002
    ):
        """Compute a function of (geometric) quality for each cell of a mesh.

        The per-cell quality is added to the mesh's cell data, in an
        array named ``"CellQuality"``. Cell types not supported by this
        filter or undefined quality of supported cell types will have an
        entry of -1.

        Defaults to computing the scaled Jacobian.

        Options for cell quality measure:

        - ``'area'``
        - ``'aspect_beta'``
        - ``'aspect_frobenius'``
        - ``'aspect_gamma'``
        - ``'aspect_ratio'``
        - ``'collapse_ratio'``
        - ``'condition'``
        - ``'diagonal'``
        - ``'dimension'``
        - ``'distortion'``
        - ``'jacobian'``
        - ``'max_angle'``
        - ``'max_aspect_frobenius'``
        - ``'max_edge_ratio'``
        - ``'med_aspect_frobenius'``
        - ``'min_angle'``
        - ``'oddy'``
        - ``'radius_ratio'``
        - ``'relative_size_squared'``
        - ``'scaled_jacobian'``
        - ``'shape'``
        - ``'shape_and_size'``
        - ``'shear'``
        - ``'shear_and_size'``
        - ``'skew'``
        - ``'stretch'``
        - ``'taper'``
        - ``'volume'``
        - ``'warpage'``

        .. note::

            Refer to the `Verdict Library Reference Manual <https://public.kitware.com/Wiki/images/6/6b/VerdictManual-revA.pdf>`_
            for low-level technical information about how each metric is computed,
            which :class:`~pyvista.CellType` it applies to as well as the metric's
            full, normal, and acceptable range of values.

        .. deprecated:: 0.45

            Use :meth:`~pyvista.DataObjectFilters.cell_quality` instead. Note that
            this new filter does not include an array named ``'CellQuality'``.

        Parameters
        ----------
        quality_measure : str, default: 'scaled_jacobian'
            The cell quality measure to use.

        null_value : float, default: -1.0
            Float value for undefined quality. Undefined quality are qualities
            that could be addressed by this filter but is not well defined for
            the particular geometry of cell in question, e.g. a volume query
            for a triangle. Undefined quality will always be undefined.
            The default value is -1.

        progress_bar : bool, default: False
            Display a progress bar to indicate progress.

        Returns
        -------
        pyvista.DataSet
            Dataset with the computed mesh quality in the
            ``cell_data`` as the ``"CellQuality"`` array.

        Examples
        --------
        Compute and plot the minimum angle of a sample sphere mesh.

        >>> import pyvista as pv
        >>> sphere = pv.Sphere(theta_resolution=20, phi_resolution=20)
        >>> cqual = sphere.compute_cell_quality('min_angle')  # doctest:+SKIP
        >>> cqual.plot(show_edges=True)  # doctest:+SKIP

        See the :ref:`mesh_quality_example` for more examples using this filter.

        """
        if pv.version_info >= (0, 48):  # pragma: no cover
            msg = 'Convert this deprecation warning into an error.'
            raise RuntimeError(msg)
        if pv.version_info >= (0, 49):  # pragma: no cover
            msg = 'Remove this filter.'
            raise RuntimeError(msg)

        msg = (
            'This filter is deprecated. Use `cell_quality` instead. Note that this\n'
            "new filter does not include an array named ``'CellQuality'`"
        )
        warn_external(msg, PyVistaDeprecationWarning)

        alg = _vtk.vtkCellQuality()
        possible_measure_setters = {
            'area': 'SetQualityMeasureToArea',
            'aspect_beta': 'SetQualityMeasureToAspectBeta',
            'aspect_frobenius': 'SetQualityMeasureToAspectFrobenius',
            'aspect_gamma': 'SetQualityMeasureToAspectGamma',
            'aspect_ratio': 'SetQualityMeasureToAspectRatio',
            'collapse_ratio': 'SetQualityMeasureToCollapseRatio',
            'condition': 'SetQualityMeasureToCondition',
            'diagonal': 'SetQualityMeasureToDiagonal',
            'dimension': 'SetQualityMeasureToDimension',
            'distortion': 'SetQualityMeasureToDistortion',
            'jacobian': 'SetQualityMeasureToJacobian',
            'max_angle': 'SetQualityMeasureToMaxAngle',
            'max_aspect_frobenius': 'SetQualityMeasureToMaxAspectFrobenius',
            'max_edge_ratio': 'SetQualityMeasureToMaxEdgeRatio',
            'med_aspect_frobenius': 'SetQualityMeasureToMedAspectFrobenius',
            'min_angle': 'SetQualityMeasureToMinAngle',
            'oddy': 'SetQualityMeasureToOddy',
            'radius_ratio': 'SetQualityMeasureToRadiusRatio',
            'relative_size_squared': 'SetQualityMeasureToRelativeSizeSquared',
            'scaled_jacobian': 'SetQualityMeasureToScaledJacobian',
            'shape': 'SetQualityMeasureToShape',
            'shape_and_size': 'SetQualityMeasureToShapeAndSize',
            'shear': 'SetQualityMeasureToShear',
            'shear_and_size': 'SetQualityMeasureToShearAndSize',
            'skew': 'SetQualityMeasureToSkew',
            'stretch': 'SetQualityMeasureToStretch',
            'taper': 'SetQualityMeasureToTaper',
            'volume': 'SetQualityMeasureToVolume',
            'warpage': 'SetQualityMeasureToWarpage',
        }

        # we need to check if these quality measures exist as VTK API changes
        measure_setters = {}
        for name, attr in possible_measure_setters.items():
            setter_candidate = getattr(alg, attr, None)
            if setter_candidate:
                measure_setters[name] = setter_candidate

        try:
            # Set user specified quality measure
            measure_setters[quality_measure]()
        except (KeyError, IndexError):
            options = ', '.join([f"'{s}'" for s in list(measure_setters.keys())])
            msg = f'Cell quality type ({quality_measure}) not available. Options are: {options}'
            raise KeyError(msg)
        alg.SetInputData(self)
        alg.SetUndefinedQuality(null_value)
        _update_alg(alg, progress_bar=progress_bar, message='Computing Cell Quality')
        return _get_output(alg)

    def compute_boundary_mesh_quality(  # type: ignore[misc]
        self: _DataSetType, *, progress_bar: bool = False
    ):
        """Compute metrics on the boundary faces of a mesh.

        The metrics that can be computed on the boundary faces of the mesh and are:

        - Distance from cell center to face center
        - Distance from cell center to face plane
        - Angle of faces plane normal and cell center to face center vector

        Parameters
        ----------
        progress_bar : bool, default: False
            Display a progress bar to indicate progress.

        Returns
        -------
        pyvista.DataSet
            Dataset with the computed metrics on the boundary faces of a mesh.
            ``cell_data`` as the ``"CellQuality"`` array.

        Examples
        --------
        >>> import pyvista as pv
        >>> from pyvista import examples
        >>> mesh = examples.download_can_crushed_vtu()
        >>> cqual = mesh.compute_boundary_mesh_quality()
        >>> pl = pv.Plotter(shape=(2, 2))
        >>> _ = pl.add_mesh(mesh, show_edges=True)
        >>> pl.subplot(1, 0)
        >>> _ = pl.add_mesh(cqual, scalars='DistanceFromCellCenterToFaceCenter')
        >>> pl.subplot(0, 1)
        >>> _ = pl.add_mesh(cqual, scalars='DistanceFromCellCenterToFacePlane')
        >>> pl.subplot(1, 1)
        >>> _ = pl.add_mesh(
        ...     cqual,
        ...     scalars='AngleFaceNormalAndCellCenterToFaceCenterVector',
        ... )
        >>> pl.show()

        """
        if pv.vtk_version_info < (9, 3, 0):  # pragma: no cover
            msg = '`vtkBoundaryMeshQuality` requires vtk>=9.3.0'
            raise VTKVersionError(msg)
        alg = _vtk.vtkBoundaryMeshQuality()
        alg.SetInputData(self)
        _update_alg(alg, progress_bar=progress_bar, message='Compute Boundary Mesh Quality')
        return _get_output(alg)

    @_deprecate_positional_args(allowed=['scalars'])
    def compute_derivative(  # type: ignore[misc]  # noqa: PLR0917
        self: _DataSetType,
        scalars: str | None = None,
        gradient: bool | str = True,  # noqa: FBT001, FBT002
        divergence: bool | str = False,  # noqa: FBT001, FBT002
        vorticity: bool | str = False,  # noqa: FBT001, FBT002
        qcriterion: bool | str = False,  # noqa: FBT001, FBT002
        faster: bool = False,  # noqa: FBT001, FBT002
        preference: Literal['point', 'cell'] = 'point',
        progress_bar: bool = False,  # noqa: FBT001, FBT002
    ):
        """Compute derivative-based quantities of point/cell scalar field.

        Utilize :vtk:`vtkGradientFilter` to compute derivative-based quantities,
        such as gradient, divergence, vorticity, and Q-criterion, of the
        selected point or cell scalar field.

        Parameters
        ----------
        scalars : str, optional
            String name of the scalars array to use when computing the
            derivative quantities.  Defaults to the active scalars in
            the dataset.

        gradient : bool | str, default: True
            Calculate gradient. If a string is passed, the string will be used
            for the resulting array name. Otherwise, array name will be
            ``'gradient'``. Default ``True``.

        divergence : bool | str, optional
            Calculate divergence. If a string is passed, the string will be
            used for the resulting array name. Otherwise, default array name
            will be ``'divergence'``.

        vorticity : bool | str, optional
            Calculate vorticity. If a string is passed, the string will be used
            for the resulting array name. Otherwise, default array name will be
            ``'vorticity'``.

        qcriterion : bool | str, optional
            Calculate qcriterion. If a string is passed, the string will be
            used for the resulting array name. Otherwise, default array name
            will be ``'qcriterion'``.

        faster : bool, default: False
            Use faster algorithm for computing derivative quantities. Result is
            less accurate and performs fewer derivative calculations,
            increasing computation speed. The error will feature smoothing of
            the output and possibly errors at boundaries. Option has no effect
            if DataSet is not :class:`pyvista.UnstructuredGrid`.

        preference : str, default: "point"
            Data type preference. Either ``'point'`` or ``'cell'``.

        progress_bar : bool, default: False
            Display a progress bar to indicate progress.

        Returns
        -------
        pyvista.DataSet
            Dataset with calculated derivative.

        Examples
        --------
        First, plot the random hills dataset with the active elevation
        scalars.  These scalars will be used for the derivative
        calculations.

        >>> from pyvista import examples
        >>> hills = examples.load_random_hills()
        >>> hills.plot(smooth_shading=True)

        Compute and plot the gradient of the active scalars.

        >>> from pyvista import examples
        >>> hills = examples.load_random_hills()
        >>> deriv = hills.compute_derivative()
        >>> deriv.plot(scalars='gradient')

        See the :ref:`gradients_example` for more examples using this filter.

        """
        alg = _vtk.vtkGradientFilter()
        # Check if scalars array given
        scalars_ = set_default_active_scalars(self).name if scalars is None else scalars
        if not isinstance(scalars_, str):
            msg = 'scalars array must be given as a string name'  # type: ignore[unreachable]
            raise TypeError(msg)
        if not any((gradient, divergence, vorticity, qcriterion)):
            msg = 'must set at least one of gradient, divergence, vorticity, or qcriterion'
            raise ValueError(msg)

            # bool(non-empty string/True) == True, bool(None/False) == False
        alg.SetComputeGradient(bool(gradient))
        alg.SetResultArrayName('gradient' if isinstance(gradient, bool) else gradient)

        alg.SetComputeDivergence(bool(divergence))
        alg.SetDivergenceArrayName('divergence' if isinstance(divergence, bool) else divergence)

        alg.SetComputeVorticity(bool(vorticity))
        alg.SetVorticityArrayName('vorticity' if isinstance(vorticity, bool) else vorticity)

        alg.SetComputeQCriterion(bool(qcriterion))
        alg.SetQCriterionArrayName('qcriterion' if isinstance(qcriterion, bool) else qcriterion)

        alg.SetFasterApproximation(faster)
        field = get_array_association(self, scalars_, preference=preference)
        # args: (idx, port, connection, field, name)
        alg.SetInputArrayToProcess(0, 0, 0, field.value, scalars_)
        alg.SetInputData(self)
        _update_alg(alg, progress_bar=progress_bar, message='Computing Derivative')
        return _get_output(alg)

    @_deprecate_positional_args(allowed=['shrink_factor'])
    def shrink(  # type: ignore[misc]
        self: _DataSetType,
        shrink_factor: float = 1.0,
        progress_bar: bool = False,  # noqa: FBT001, FBT002
    ):
        """Shrink the individual faces of a mesh.

        This filter shrinks the individual faces of a mesh rather than
        scaling the entire mesh.

        Parameters
        ----------
        shrink_factor : float, default: 1.0
            Fraction of shrink for each cell. Default does not modify the
            faces.

        progress_bar : bool, default: False
            Display a progress bar to indicate progress.

        Returns
        -------
        pyvista.DataSet
            Dataset with shrunk faces.  Return type matches input.

        Examples
        --------
        First, plot the original cube.

        >>> import pyvista as pv
        >>> mesh = pv.Cube()
        >>> mesh.plot(show_edges=True, line_width=5)

        Now, plot the mesh with shrunk faces.

        >>> shrunk = mesh.shrink(0.5)
        >>> shrunk.clear_data()  # cleans up plot
        >>> shrunk.plot(show_edges=True, line_width=5)

        """
        shrink_factor = _validation.validate_number(
            shrink_factor,
            must_have_dtype=float,
            must_be_in_range=[0.0, 1.0],
        )
        alg = _vtk.vtkShrinkFilter()
        alg.SetInputData(self)
        alg.SetShrinkFactor(shrink_factor)
        _update_alg(alg, progress_bar=progress_bar, message='Shrinking Mesh')
        output = _get_output(alg)
        if isinstance(self, _vtk.vtkPolyData):
            return output.extract_surface()  # type: ignore[unreachable]
        return output

    @_deprecate_positional_args
    def tessellate(  # type: ignore[misc]
        self: _DataSetType,
        max_n_subdivide: int = 3,
        merge_points: bool = True,  # noqa: FBT001, FBT002
        progress_bar: bool = False,  # noqa: FBT001, FBT002
    ):
        """Tessellate a mesh.

        This filter approximates nonlinear FEM-like elements with linear
        simplices. The output mesh will have geometry and any fields specified
        as attributes in the input mesh's point data. The attribute's copy
        flags are honored, except for normals.

        For more details see :vtk:`vtkTessellatorFilter`.

        Parameters
        ----------
        max_n_subdivide : int, default: 3
            Maximum number of subdivisions.

        merge_points : bool, default: True
            The adaptive tessellation will output vertices that are not shared among cells,
            even where they should be. This can be corrected to some extent.

        progress_bar : bool, default: False
            Display a progress bar to indicate progress.

        Returns
        -------
        pyvista.DataSet
            Dataset with tessellated mesh.  Return type matches input.

        Examples
        --------
        First, plot the high order FEM-like elements.

        >>> import pyvista as pv
        >>> import numpy as np
        >>> points = np.array(
        ...     [
        ...         [0.0, 0.0, 0.0],
        ...         [2.0, 0.0, 0.0],
        ...         [1.0, 2.0, 0.0],
        ...         [1.0, 0.5, 0.0],
        ...         [1.5, 1.5, 0.0],
        ...         [0.5, 1.5, 0.0],
        ...     ]
        ... )
        >>> cells = np.array([6, 0, 1, 2, 3, 4, 5])
        >>> cell_types = np.array([69])
        >>> mesh = pv.UnstructuredGrid(cells, cell_types, points)
        >>> mesh.plot(show_edges=True, line_width=5)

        Now, plot the tessellated mesh.

        >>> tessellated = mesh.tessellate()
        >>> tessellated.clear_data()  # cleans up plot
        >>> tessellated.plot(show_edges=True, line_width=5)

        """
        if isinstance(self, _vtk.vtkPolyData):
            msg = 'Tessellate filter is not supported for PolyData objects.'  # type: ignore[unreachable]
            raise TypeError(msg)
        alg = _vtk.vtkTessellatorFilter()
        alg.SetInputData(self)
        alg.SetMergePoints(merge_points)
        alg.SetMaximumNumberOfSubdivisions(max_n_subdivide)
        _update_alg(alg, progress_bar=progress_bar, message='Tessellating Mesh')
        return _get_output(alg)

    @_deprecate_positional_args
    def integrate_data(  # type: ignore[misc]
        self: _DataSetType,
        progress_bar: bool = False,  # noqa: FBT001, FBT002
    ):
        """Integrate point and cell data.

        Area or volume is also provided in point data.

        This filter uses :vtk:`vtkIntegrateAttributes`.

        Parameters
        ----------
        progress_bar : bool, default: False
            Display a progress bar to indicate progress.

        Returns
        -------
        pyvista.UnstructuredGrid
            Mesh with 1 point and 1 vertex cell with integrated data in point
            and cell data.

        Examples
        --------
        Integrate data on a sphere mesh.

        >>> import pyvista as pv
        >>> import numpy as np
        >>> sphere = pv.Sphere(theta_resolution=100, phi_resolution=100)
        >>> sphere.point_data['data'] = 2 * np.ones(sphere.n_points)
        >>> integrated = sphere.integrate_data()

        There is only 1 point and cell, so access the only value.

        >>> integrated['Area'][0]
        np.float64(3.14)
        >>> integrated['data'][0]
        np.float64(6.28)

        See the :ref:`integrate_data_example` for more examples using this filter.

        """
        alg = _vtk.vtkIntegrateAttributes()
        alg.SetInputData(self)
        alg.SetDivideAllCellDataByVolume(False)
        _update_alg(alg, progress_bar=progress_bar, message='Integrating Variables')
        return _get_output(alg)

    @_deprecate_positional_args(allowed=['n_partitions'])
    def partition(  # type: ignore[misc]
        self: _DataSetType,
        n_partitions: int,
        generate_global_id: bool = False,  # noqa: FBT001, FBT002
        as_composite: bool = True,  # noqa: FBT001, FBT002
    ):
        """Break down input dataset into a requested number of partitions.

        Cells on boundaries are uniquely assigned to each partition without duplication.

        It uses a kdtree implementation that builds balances the cell
        centers among a requested number of partitions. The current implementation
        only supports power-of-2 target partition. If a non-power of two value
        is specified for ``n_partitions``, then the load balancing simply
        uses the power-of-two greater than the requested value

        For more details, see :vtk:`vtkRedistributeDataSetFilter`.

        Parameters
        ----------
        n_partitions : int
            Specify the number of partitions to split the input dataset
            into. Current implementation results in a number of partitions equal
            to the power of 2 greater than or equal to the chosen value.

        generate_global_id : bool, default: False
            Generate global cell ids if ``None`` are present in the input.  If
            global cell ids are present in the input then this flag is
            ignored.

            This is stored as ``"vtkGlobalCellIds"`` within the ``cell_data``
            of the output dataset(s).

        as_composite : bool, default: True
            Return the partitioned dataset as a :class:`pyvista.MultiBlock`.

        See Also
        --------
        split_bodies, extract_values

        Returns
        -------
        output : pyvista.MultiBlock | pyvista.UnstructuredGrid
            UnStructuredGrid if ``as_composite=False`` and MultiBlock when ``True``.

        Examples
        --------
        Partition a simple ImageData into a :class:`pyvista.MultiBlock`
        containing each partition.

        >>> import pyvista as pv
        >>> grid = pv.ImageData(dimensions=(5, 5, 5))
        >>> out = grid.partition(4, as_composite=True)
        >>> out.plot(multi_colors=True, show_edges=True)

        Partition of the Stanford bunny.

        >>> from pyvista import examples
        >>> mesh = examples.download_bunny()
        >>> out = mesh.partition(4, as_composite=True)
        >>> out.plot(multi_colors=True, cpos='xy')

        """
        if not hasattr(_vtk, 'vtkRedistributeDataSetFilter'):  # pragma: no cover
            msg = (
                '`partition` requires vtkRedistributeDataSetFilter, but it '
                f'was not found in VTK {pv.vtk_version_info}'
            )
            raise VTKVersionError(msg)

        alg = _vtk.vtkRedistributeDataSetFilter()
        alg.SetInputData(self)
        alg.SetNumberOfPartitions(n_partitions)
        alg.SetPreservePartitionsInOutput(True)
        alg.SetGenerateGlobalCellIds(generate_global_id)
        _update_alg(alg)

        # pyvista does not yet support vtkPartitionedDataSet
        part = alg.GetOutput()
        datasets = [part.GetPartition(ii) for ii in range(part.GetNumberOfPartitions())]
        output = pv.MultiBlock(datasets)
        if not as_composite:
            # note, SetPreservePartitionsInOutput does not work correctly in
            # vtk 9.2.0, so instead we set it to True always and simply merge
            # the result. See:
            # https://gitlab.kitware.com/vtk/vtk/-/issues/18632
            return pv.merge(list(output), merge_points=False)
        return output

    def oriented_bounding_box(  # type: ignore[misc]
        self: _DataSetType,
        box_style: Literal['frame', 'outline', 'face'] = 'face',
        *,
        axis_0_direction: VectorLike[float] | str | None = None,
        axis_1_direction: VectorLike[float] | str | None = None,
        axis_2_direction: VectorLike[float] | str | None = None,
        frame_width: float = 0.1,
        return_meta: bool = False,
        as_composite: bool = True,
    ):
        """Return an oriented bounding box (OBB) for this dataset.

        By default, the bounding box is a :class:`~pyvista.MultiBlock` with six
        :class:`PolyData` comprising the faces of a cube. The blocks are named and
        ordered as ``('+X','-X','+Y','-Y','+Z','-Z')``.

        The box can optionally be styled as an outline or frame.

        .. note::

            The names of the blocks of the returned :class:`~pyvista.MultiBlock`
            correspond to the oriented box's local axes, not the global x-y-z axes.
            E.g. the normal of the ``'+X'`` face of the returned box has the same
            direction as the box's primary axis, and is not necessarily pointing in
            the +x direction ``(1, 0, 0)``.

        .. versionadded:: 0.45

        Parameters
        ----------
        box_style : 'frame' | 'outline' | 'face', default: 'face'
            Choose the style of the box. If ``'face'`` (default), each face of the box
            is a single quad cell. If ``'outline'``, the edges of each face are returned
            as line cells. If ``'frame'``, the center portion of each face is removed to
            create a picture-frame style border with each face having four quads (one
            for each side of the frame). Use ``frame_width`` to control the size of the
            frame.

        axis_0_direction : VectorLike[float] | str, optional
            Approximate direction vector of this mesh's primary axis. If set, the first
            axis in the returned ``axes`` metadata is flipped such that it best aligns
            with the specified vector. Can be a vector or string specifying the axis by
            name (e.g. ``'x'`` or ``'-x'``, etc.).

        axis_1_direction : VectorLike[float] | str, optional
            Approximate direction vector of this mesh's secondary axis. If set, the second
            axis in the returned ``axes`` metadata is flipped such that it best aligns
            with the specified vector. Can be a vector or string specifying the axis by
            name (e.g. ``'x'`` or ``'-x'``, etc.).

        axis_2_direction : VectorLike[float] | str, optional
            Approximate direction vector of this mesh's third axis. If set, the third
            axis in the returned ``axes`` metadata is flipped such that it best aligns
            with the specified vector. Can be a vector or string specifying the axis by
            name (e.g. ``'x'`` or ``'-x'``, etc.).

        frame_width : float, optional
            Set the width of the frame. Only has an effect if ``box_style`` is
            ``'frame'``. Values must be between ``0.0`` (minimal frame) and ``1.0``
            (large frame). The frame is scaled to ensure it has a constant width.

        return_meta : bool, default: False
            If ``True``, also returns the corner point and the three axes vectors
            defining the orientation of the box. The sign of the axes vectors can be
            controlled using the ``axis_#_direction`` arguments.

        as_composite : bool, default: True
            Return the box as a :class:`pyvista.MultiBlock` with six blocks: one for
            each face. Set this ``False`` to merge the output and return
            :class:`~pyvista.PolyData`.

        See Also
        --------
        bounding_box
            Similar filter for an axis-aligned bounding box (AABB).

        align_xyz
            Align a mesh to the world x-y-z axes. Used internally by this filter.

        pyvista.Plotter.add_bounding_box
            Add a bounding box to a scene.

        pyvista.CubeFacesSource
            Generate the faces of a cube. Used internally by this filter.

        Returns
        -------
        output : pyvista.MultiBlock | pyvista.PolyData
            MultiBlock with six named cube faces when ``as_composite=True`` and
            PolyData otherwise.

        numpy.ndarray
            The box's corner point corresponding to the origin of its axes if
            ``return_meta=True``.

        numpy.ndarray
            The box's orthonormal axes vectors if ``return_meta=True``.

        Examples
        --------
        Create a bounding box for a dataset.

        >>> import pyvista as pv
        >>> from pyvista import examples
        >>> mesh = examples.download_oblique_cone()
        >>> box = mesh.oriented_bounding_box()

        Plot the mesh and its bounding box.

        >>> pl = pv.Plotter()
        >>> _ = pl.add_mesh(mesh, color='red')
        >>> _ = pl.add_mesh(box, opacity=0.5)
        >>> pl.show()

        Return the metadata for the box.

        >>> box, point, axes = mesh.oriented_bounding_box('outline', return_meta=True)

        Use the metadata to plot the box's axes using :class:`~pyvista.AxesAssembly`.
        The assembly is aligned with the x-y-z axes and positioned at the origin by
        default. Create a transformation to scale, then rotate, then translate the
        assembly to the corner point of the box. The transpose of the axes is used
        as an inverted rotation matrix.

        >>> scale = box.length / 4
        >>> transform = pv.Transform().scale(scale).rotate(axes.T).translate(point)
        >>> axes_assembly = pv.AxesAssembly(user_matrix=transform.matrix)

        Plot the box and the axes.

        >>> pl = pv.Plotter()
        >>> _ = pl.add_mesh(mesh)
        >>> _ = pl.add_mesh(box, color='black', line_width=5)
        >>> _ = pl.add_actor(axes_assembly)
        >>> pl.show()

        Note how the box's z-axis is pointing from the cone's tip to its base. If we
        want to flip this axis, we can "seed" its direction as the ``'-z'`` direction.

        >>> box, _, axes = mesh.oriented_bounding_box(
        ...     'outline', axis_2_direction='-z', return_meta=True
        ... )
        >>>

        Plot the box and axes again. This time, use :class:`~pyvista.AxesAssemblySymmetric`
        and position the axes in the center of the box.

        >>> center = pv.merge(box).points.mean(axis=0)
        >>> scale = box.length / 2
        >>> transform = pv.Transform().scale(scale).rotate(axes.T).translate(center)
        >>> axes_assembly = pv.AxesAssemblySymmetric(user_matrix=transform.matrix)

        >>> pl = pv.Plotter()
        >>> _ = pl.add_mesh(mesh)
        >>> _ = pl.add_mesh(box, color='black', line_width=5)
        >>> _ = pl.add_actor(axes_assembly)
        >>> pl.show()

        """
        alg_input, matrix = self.align_xyz(
            axis_0_direction=axis_0_direction,
            axis_1_direction=axis_1_direction,
            axis_2_direction=axis_2_direction,
            return_matrix=True,
        )
        oriented = True
        inverse_matrix = Transform(matrix).inverse_matrix

        return alg_input._bounding_box(
            matrix=matrix,
            inverse_matrix=inverse_matrix,
            box_style=box_style,
            oriented=oriented,
            frame_width=frame_width,
            return_meta=return_meta,
            as_composite=as_composite,
        )

    def bounding_box(  # type: ignore[misc]
        self: _DataSetType,
        box_style: Literal['frame', 'outline', 'face'] = 'face',
        *,
        oriented: bool = False,
        frame_width: float = 0.1,
        return_meta: bool = False,
        as_composite: bool = True,
    ):
        """Return a bounding box for this dataset.

        By default, the box is an axis-aligned bounding box (AABB) returned as a
        :class:`~pyvista.MultiBlock` with six :class:`PolyData` comprising the faces of
        the box. The blocks are named and ordered as ``('+X','-X','+Y','-Y','+Z','-Z')``.

        The box can optionally be styled as an outline or frame. It may also be
        oriented to generate an oriented bounding box (OBB).

        .. versionadded:: 0.45

        Parameters
        ----------
        box_style : 'frame' | 'outline' | 'face', default: 'face'
            Choose the style of the box. If ``'face'`` (default), each face of the box
            is a single quad cell. If ``'outline'``, the edges of each face are returned
            as line cells. If ``'frame'``, the center portion of each face is removed to
            create a picture-frame style border with each face having four quads (one
            for each side of the frame). Use ``frame_width`` to control the size of the
            frame.

        oriented : bool, default: False
            Orient the box using this dataset's :func:`~pyvista.principal_axes`. This
            will generate a box that best fits this dataset's points. See
            :meth:`oriented_bounding_box` for more details.

        frame_width : float, optional
            Set the width of the frame. Only has an effect if ``box_style`` is
            ``'frame'``. Values must be between ``0.0`` (minimal frame) and ``1.0``
            (large frame). The frame is scaled to ensure it has a constant width.

        return_meta : bool, default: False
            If ``True``, also returns the corner point and the three axes vectors
            defining the orientation of the box.

        as_composite : bool, default: True
            Return the box as a :class:`pyvista.MultiBlock` with six blocks: one for
            each face. Set this ``False`` to merge the output and return
            :class:`~pyvista.PolyData` with six cells instead. The faces in both
            outputs are separate, i.e. there are duplicate points at the corners.

        See Also
        --------
        outline
            Lightweight version of this filter with fewer options.

        oriented_bounding_box
            Similar filter with ``oriented=True`` by default and more options.

        pyvista.Plotter.add_bounding_box
            Add a bounding box to a scene.

        pyvista.CubeFacesSource
            Generate the faces of a cube. Used internally by this filter.

        Returns
        -------
        output : pyvista.MultiBlock | pyvista.PolyData
            MultiBlock with six named cube faces when ``as_composite=True`` and
            PolyData otherwise.

        numpy.ndarray
            The box's corner point corresponding to the origin of its axes if
            ``return_meta=True``.

        numpy.ndarray
            The box's orthonormal axes vectors if ``return_meta=True``.

        Examples
        --------
        Create a bounding box for a dataset.

        >>> import pyvista as pv
        >>> from pyvista import examples
        >>> mesh = examples.download_oblique_cone()
        >>> box = mesh.bounding_box()

        Plot the mesh and its bounding box.

        >>> pl = pv.Plotter()
        >>> _ = pl.add_mesh(mesh, color='red')
        >>> _ = pl.add_mesh(box, opacity=0.5)
        >>> pl.show()

        Create a frame instead.

        >>> frame = mesh.bounding_box('frame')

        >>> pl = pv.Plotter()
        >>> _ = pl.add_mesh(mesh, color='red')
        >>> _ = pl.add_mesh(frame, show_edges=True)
        >>> pl.show()

        Create an oriented bounding box (OBB) and compare it to the non-oriented one.
        Use the outline style for both.

        >>> box = mesh.bounding_box('outline')
        >>> obb = mesh.bounding_box('outline', oriented=True)

        >>> pl = pv.Plotter()
        >>> _ = pl.add_mesh(mesh)
        >>> _ = pl.add_mesh(box, color='red', line_width=5)
        >>> _ = pl.add_mesh(obb, color='blue', line_width=5)
        >>> pl.show()

        Return the metadata for the box.

        >>> box, point, axes = mesh.bounding_box('outline', return_meta=True)

        Use the metadata to plot the box's axes using :class:`~pyvista.AxesAssembly`.
        Create the assembly and position it at the box's corner. Scale it to a fraction
        of the box's length.

        >>> scale = box.length / 4
        >>> axes_assembly = pv.AxesAssembly(position=point, scale=scale)

        Plot the box and the axes.

        >>> pl = pv.Plotter()
        >>> _ = pl.add_mesh(mesh)
        >>> _ = pl.add_mesh(box, color='black', line_width=5)
        >>> _ = pl.add_actor(axes_assembly)
        >>> _ = pl.view_yz()
        >>> pl.show()

        """
        if oriented:
            return self.oriented_bounding_box(
                box_style=box_style,
                frame_width=frame_width,
                return_meta=return_meta,
                as_composite=as_composite,
            )
        else:
            alg_input = self
            matrix = None
            inverse_matrix = None

            return alg_input._bounding_box(
                matrix=matrix,
                inverse_matrix=inverse_matrix,
                box_style=box_style,
                oriented=oriented,
                frame_width=frame_width,
                return_meta=return_meta,
                as_composite=as_composite,
            )

    def _bounding_box(  # type: ignore[misc]
        self: _DataSetType,
        *,
        matrix: NumpyArray[float] | None,
        inverse_matrix: NumpyArray[float] | None,
        box_style: Literal['frame', 'outline', 'face'],
        oriented: bool,
        frame_width: float,
        return_meta: bool,
        as_composite: bool,
    ):
        def _multiblock_to_polydata(multiblock):
            return multiblock.combine(merge_points=False).extract_geometry()

        # Validate style
        _validation.check_contains(['frame', 'outline', 'face'], must_contain=box_style)

        # Create box
        source = pv.CubeFacesSource(bounds=self.bounds)
        if box_style == 'frame':
            source.frame_width = frame_width
        box = source.output

        # Modify box
        for face in box:
            face = cast('pv.PolyData', face)
            if box_style == 'outline':
                face.copy_from(pv.lines_from_points(face.points))
            if oriented:
                face.transform(inverse_matrix, inplace=True)

        # Get output
        alg_output = box if as_composite else _multiblock_to_polydata(box)
        if return_meta:
            if not oriented:
                axes = np.eye(3)
                point = np.reshape(alg_output.bounds, (3, 2))[:, 0]  # point at min bounds
            else:
                matrix = cast('NumpyArray[float]', matrix)
                inverse_matrix = cast('NumpyArray[float]', inverse_matrix)
                axes = matrix[:3, :3]  # type: ignore[assignment]
                # We need to figure out which corner of the box to position the axes
                # To do this we compare output axes to expected axes for all 8 corners
                # of the box
                diagonals = [
                    [1, 1, 1],
                    [-1, 1, 1],
                    [1, -1, 1],
                    [1, 1, -1],
                    [1, -1, -1],
                    [-1, -1, 1],
                    [-1, 1, -1],
                    [-1, -1, -1],
                ]
                # Choose the best-aligned axes (whichever has the largest combined dot product)
                dots = [np.dot(axes, diag) for diag in diagonals]
                match = diagonals[np.argmax(np.sum(dots, axis=1))]
                # Choose min bound for positive direction, max bound for negative
                bnds = self.bounds
                point = np.ones(3)
                point[0] = bnds.x_min if match[0] == 1 else bnds.x_max
                point[1] = bnds.y_min if match[1] == 1 else bnds.y_max
                point[2] = bnds.z_min if match[2] == 1 else bnds.z_max

                # Transform point
                point = (inverse_matrix @ [*point, 1])[:3]
                # Make sure the point we return is one of the box's points
                box_poly = (
                    _multiblock_to_polydata(alg_output)
                    if isinstance(alg_output, pv.MultiBlock)
                    else alg_output
                )
                point_id = box_poly.find_closest_point(point)
                point = box_poly.points[point_id]

            return alg_output, point, axes
        return alg_output

    def explode(  # type: ignore[misc]
        self: _DataSetType, factor: float = 0.1
    ):
        """Push each individual cell away from the center of the dataset.

        Parameters
        ----------
        factor : float, default: 0.1
            How much each cell will move from the center of the dataset
            relative to its distance from it. Increase this number to push the
            cells farther away.

        Returns
        -------
        pyvista.UnstructuredGrid
            UnstructuredGrid containing the exploded cells.

        Notes
        -----
        This is similar to :func:`shrink <pyvista.DataSetFilters.shrink>`
        except that it does not change the size of the cells.

        Examples
        --------
        >>> import numpy as np
        >>> import pyvista as pv
        >>> xrng = np.linspace(0, 1, 3)
        >>> yrng = np.linspace(0, 2, 4)
        >>> zrng = np.linspace(0, 3, 5)
        >>> grid = pv.RectilinearGrid(xrng, yrng, zrng)
        >>> exploded = grid.explode()
        >>> exploded.plot(show_edges=True)

        """
        split = self.separate_cells()
        if not isinstance(split, pv.UnstructuredGrid):
            split = split.cast_to_unstructured_grid()

        vec = (split.cell_centers().points - split.center) * factor
        split.points += np.repeat(vec, np.diff(split.offset), axis=0)
        return split

    def separate_cells(  # type: ignore[misc]
        self: _DataSetType,
    ):
        """Return a copy of the dataset with separated cells with no shared points.

        This method may be useful when datasets have scalars that need to be
        associated to each point of each cell rather than either each cell or
        just the points of the dataset.

        Returns
        -------
        pyvista.UnstructuredGrid
            UnstructuredGrid with isolated cells.

        Examples
        --------
        Load the example hex beam and separate its cells. This increases the
        total number of points in the dataset since points are no longer
        shared.

        >>> from pyvista import examples
        >>> grid = examples.load_hexbeam()
        >>> grid.n_points
        99
        >>> sep_grid = grid.separate_cells()
        >>> sep_grid.n_points
        320

        See the :ref:`point_cell_scalars_example` for a more detailed example
        using this filter.

        """
        return self.shrink(1.0)

    @_deprecate_positional_args(allowed=['cell_types'])
    def extract_cells_by_type(  # type: ignore[misc]
        self: _DataSetType,
        cell_types: int | VectorLike[int],
        progress_bar: bool = False,  # noqa: FBT001, FBT002
    ):
        """Extract cells of a specified type.

        Given an input dataset and a list of cell types, produce an output
        dataset containing only cells of the specified type(s). Note that if
        the input dataset is homogeneous (e.g., all cells are of the same type)
        and the cell type is one of the cells specified, then the input dataset
        is shallow copied to the output.

        The type of output dataset is always the same as the input type. Since
        structured types of data (i.e., :class:`pyvista.ImageData`,
        :class:`pyvista.StructuredGrid`, :class:`pyvista.RectilinearGrid`)
        are all composed of a cell of the same
        type, the output is either empty, or a shallow copy of the input.
        Unstructured data (:class:`pyvista.UnstructuredGrid`,
        :class:`pyvista.PolyData`) input may produce a subset of the input data
        (depending on the selected cell types).

        Parameters
        ----------
        cell_types :  int | VectorLike[int]
            The cell types to extract. Must be a single or list of integer cell
            types. See :class:`pyvista.CellType`.

        progress_bar : bool, default: False
            Display a progress bar to indicate progress.

        Returns
        -------
        pyvista.DataSet
            Dataset with the extracted cells. Type is the same as the input.

        Notes
        -----
        Unlike :func:`pyvista.DataSetFilters.extract_cells` which always
        produces a :class:`pyvista.UnstructuredGrid` output, this filter
        produces the same output type as input type.

        Examples
        --------
        Create an unstructured grid with both hexahedral and tetrahedral
        cells and then extract each individual cell type.

        >>> import pyvista as pv
        >>> from pyvista import examples
        >>> beam = examples.load_hexbeam()
        >>> beam = beam.translate([1, 0, 0])
        >>> ugrid = beam + examples.load_tetbeam()
        >>> hex_cells = ugrid.extract_cells_by_type(pv.CellType.HEXAHEDRON)
        >>> tet_cells = ugrid.extract_cells_by_type(pv.CellType.TETRA)
        >>> pl = pv.Plotter(shape=(1, 2))
        >>> _ = pl.add_text('Extracted Hexahedron cells')
        >>> _ = pl.add_mesh(hex_cells, show_edges=True)
        >>> pl.subplot(0, 1)
        >>> _ = pl.add_text('Extracted Tetrahedron cells')
        >>> _ = pl.add_mesh(tet_cells, show_edges=True)
        >>> pl.show()

        """
        alg = _vtk.vtkExtractCellsByType()
        alg.SetInputDataObject(self)
        valid_cell_types = _validation.validate_arrayN(
            cell_types,
            must_be_integer=True,
            name='cell_types',
        )
        for cell_type in valid_cell_types:
            alg.AddCellType(int(cell_type))
        _update_alg(alg, progress_bar=progress_bar, message='Extracting cell types')
        return _get_output(alg)

    @_deprecate_positional_args(allowed=['scalars'])
    def sort_labels(  # type: ignore[misc]  # noqa: PLR0917
        self: _DataSetType,
        scalars: str | None = None,
        preference: Literal['point', 'cell'] = 'point',
        output_scalars: str | None = None,
        progress_bar: bool = False,  # noqa: FBT001, FBT002
        inplace: bool = False,  # noqa: FBT001, FBT002
    ):
        """Sort labeled data by number of points or cells.

        This filter renumbers scalar label data of any type with ``N`` labels
        such that the output labels are contiguous from ``[0, N)`` and
        sorted in descending order from largest to smallest (by label count).
        I.e., the largest label will have a value of ``0`` and the smallest
        label will have a value of ``N-1``.

        The filter is a convenience method for :func:`pyvista.DataSetFilters.pack_labels`
        with ``sort=True``.

        Parameters
        ----------
        scalars : str, optional
            Name of scalars to sort. Defaults to currently active scalars.

        preference : str, default: "point"
            When ``scalars`` is specified, this is the preferred array
            type to search for in the dataset.  Must be either
            ``'point'`` or ``'cell'``.

        output_scalars : str, None
            Name of the sorted output scalars. By default, the output is
            saved to ``'packed_labels'``.

        progress_bar : bool, default: False
            If ``True``, display a progress bar. Has no effect if VTK
            version is lower than 9.3.

        inplace : bool, default: False
            If ``True``, the mesh is updated in-place.

        Returns
        -------
        pyvista.DataSet
            Dataset with sorted labels.

        Examples
        --------
        Sort segmented image labels.

        Load image labels

        >>> from pyvista import examples
        >>> import numpy as np
        >>> image_labels = examples.load_frog_tissues()

        Show label info for first four labels

        >>> label_number, label_size = np.unique(
        ...     image_labels['MetaImage'], return_counts=True
        ... )
        >>> label_number[:4]
        pyvista_ndarray([0, 1, 2, 3], dtype=uint8)
        >>> label_size[:4]
        array([30805713,    35279,    19172,    38129])

        Sort labels

        >>> sorted_labels = image_labels.sort_labels()

        Show sorted label info for the four largest labels. Note
        the difference in label size after sorting.

        >>> sorted_label_number, sorted_label_size = np.unique(
        ...     sorted_labels['packed_labels'], return_counts=True
        ... )
        >>> sorted_label_number[:4]
        pyvista_ndarray([0, 1, 2, 3], dtype=uint8)
        >>> sorted_label_size[:4]
        array([30805713,   438052,   204672,   133880])

        """
        return self.pack_labels(
            scalars=scalars,
            output_scalars=output_scalars,
            preference=preference,
            progress_bar=progress_bar,
            inplace=inplace,
            sort=True,
        )

    @_deprecate_positional_args
    def pack_labels(  # type: ignore[misc]  # noqa: PLR0917
        self: _DataSetType,
        sort: bool = False,  # noqa: FBT001, FBT002
        scalars: str | None = None,
        preference: Literal['point', 'cell'] = 'point',
        output_scalars: str | None = None,
        progress_bar: bool = False,  # noqa: FBT001, FBT002
        inplace: bool = False,  # noqa: FBT001, FBT002
    ):
        """Renumber labeled data such that labels are contiguous.

        This filter renumbers scalar label data of any type with ``N`` labels
        such that the output labels are contiguous from ``[0, N)``. The
        output may optionally be sorted by label count.

        The output array ``'packed_labels'`` is added to the output by default,
        and is automatically set as the active scalars.

        See Also
        --------
        sort_labels
            Similar function with ``sort=True`` by default.

        Notes
        -----
        This filter uses :vtk:`vtkPackLabels` as the underlying method which
        requires VTK version 9.3 or higher. If :vtk:`vtkPackLabels` is not
        available, packing is done with ``NumPy`` instead which may be
        slower. For best performance, consider upgrading VTK.

        .. versionadded:: 0.43

        Parameters
        ----------
        sort : bool, default: False
            Whether to sort the output by label count in descending order
            (i.e. from largest to smallest).

        scalars : str, optional
            Name of scalars to pack. Defaults to currently active scalars.

        preference : str, default: "point"
            When ``scalars`` is specified, this is the preferred array
            type to search for in the dataset.  Must be either
            ``'point'`` or ``'cell'``.

        output_scalars : str, None
            Name of the packed output scalars. By default, the output is
            saved to ``'packed_labels'``.

        progress_bar : bool, default: False
            If ``True``, display a progress bar. Has no effect if VTK
            version is lower than 9.3.

        inplace : bool, default: False
            If ``True``, the mesh is updated in-place.

        Returns
        -------
        pyvista.DataSet
            Dataset with packed labels.

        Examples
        --------
        Pack segmented image labels.

        Load non-contiguous image labels

        >>> from pyvista import examples
        >>> import numpy as np
        >>> image_labels = examples.load_frog_tissues()

        Show range of labels

        >>> image_labels.get_data_range()
        (np.uint8(0), np.uint8(29))

        Find 'gaps' in the labels

        >>> label_numbers = np.unique(image_labels.active_scalars)
        >>> label_max = np.max(label_numbers)
        >>> missing_labels = set(range(label_max)) - set(label_numbers)
        >>> len(missing_labels)
        4

        Pack labels to remove gaps

        >>> packed_labels = image_labels.pack_labels()

        Show range of packed labels

        >>> packed_labels.get_data_range()
        (np.uint8(0), np.uint8(25))

        """
        # Set a input scalars
        scalars = set_default_active_scalars(self).name if scalars is None else scalars
        field = get_array_association(self, scalars, preference=preference)

        # Determine output scalars
        default_output_scalars = 'packed_labels'
        if output_scalars is None:
            output_scalars = default_output_scalars
        if not isinstance(output_scalars, str):
            msg = f'Output scalars must be a string, got {type(output_scalars)} instead.'  # type: ignore[unreachable]
            raise TypeError(msg)

        # Do packing
        if hasattr(_vtk, 'vtkPackLabels'):  # pragma: no cover
            alg = _vtk.vtkPackLabels()
            alg.SetInputDataObject(self)
            alg.SetInputArrayToProcess(0, 0, 0, field.value, scalars)
            if sort:
                alg.SortByLabelCount()
            alg.PassFieldDataOn()
            alg.PassCellDataOn()
            alg.PassPointDataOn()
            _update_alg(alg, progress_bar=progress_bar, message='Packing labels')
            result = _get_output(alg)

            if output_scalars is not scalars:
                # vtkPackLabels does not pass un-packed labels through to the
                # output, so add it back here
                if field == FieldAssociation.POINT:
                    result.point_data[scalars] = self.point_data[scalars]
                else:
                    result.cell_data[scalars] = self.cell_data[scalars]
            result.rename_array('PackedLabels', output_scalars)

            if inplace:
                self.copy_from(result, deep=False)
                return self
            return result

        else:  # Use numpy
            # Get mapping from input ID to output ID
            arr = cast(
                'pv.pyvista_ndarray',
                get_array(self, scalars, preference=preference, err=True),
            )
            label_numbers_in, label_sizes = np.unique(arr, return_counts=True)
            if sort:
                label_numbers_in = label_numbers_in[np.argsort(label_sizes)[::-1]]
            label_range_in = np.arange(0, np.max(label_numbers_in))
            label_numbers_out = label_range_in[: len(label_numbers_in)]

            # Pack/sort array
            packed_array = np.zeros_like(arr)
            for num_in, num_out in zip(label_numbers_in, label_numbers_out, strict=False):
                packed_array[arr == num_in] = num_out

            result = self if inplace else self.copy(deep=True)

            # Add output to mesh
            if field == FieldAssociation.POINT:
                result.point_data[output_scalars] = packed_array
            else:
                result.cell_data[output_scalars] = packed_array

            # vtkPackLabels sets active scalars by default, so do the same here
            result.set_active_scalars(output_scalars, preference=field)  # type: ignore[arg-type]

            return result

    def color_labels(  # type: ignore[misc]
        self: DataSet,
        colors: str
        | ColorLike
        | Sequence[ColorLike]
        | dict[float, ColorLike] = 'glasbey_category10',
        *,
        coloring_mode: Literal['index', 'cycle'] | None = None,
        color_type: Literal['int_rgb', 'float_rgb', 'int_rgba', 'float_rgba'] = 'int_rgb',
        negative_indexing: bool = False,
        scalars: str | None = None,
        preference: Literal['point', 'cell'] = 'cell',
        output_scalars: str | None = None,
        return_dict: bool = False,
        inplace: bool = False,
    ):
        """Add RGB(A) scalars to labeled data.

        This filter adds a color array to map label values to specific colors.
        The mapping can be specified explicitly with a dictionary or implicitly
        with a colormap or sequence of colors. The implicit mapping is controlled
        with two coloring modes:

        -   ``'index'`` : The input scalar values (label ids) are used as index values for
            indexing the specified ``colors``. This creates a direct relationship
            between labels and colors such that a given label will always have the same
            color, regardless of the number of labels present in the dataset.

            This option is used by default for unsigned 8-bit integer inputs, i.e.
            scalars with whole numbers and a maximum range of ``[0, 255]``.

        -   ``'cycle'`` : The specified ``colors`` are cycled through sequentially,
            and each unique value in the input scalars is assigned a color in increasing
            order. Unlike with ``'index'`` mode, the colors are not directly mapped to
            the labels, but instead depends on the number of labels at the input.

            This option is used by default for floating-point inputs or for inputs
            with values out of the range ``[0, 255]``.

        By default, a new ``'int_rgb'`` array is added with the same name as the
        specified ``scalars`` but with ``_rgb`` appended.

        .. note::
            The package ``colorcet`` is required to use the default colors from the
            ``'glasbey_category10'`` colormap. For a similar, but very limited,
            alternative that does not require ``colorcet``, set ``colors='tab10'``
            and consider setting the coloring mode explicitly.

        .. versionadded:: 0.45

        See Also
        --------
        pyvista.DataSetFilters.connectivity
            Label data based on its connectivity.

        pyvista.ImageDataFilters.contour_labels
            Generate contours from labeled images. The contours may be colored with this filter.

        pack_labels
            Make labeled data contiguous. May be used as a pre-processing step before
            coloring.

        :ref:`anatomical_groups_example`
            Additional examples using this filter.

        Parameters
        ----------
        colors : str | ColorLike | Sequence[ColorLike] | dict[float, ColorLike],
            Color(s) to use. Specify a dictionary to explicitly control the mapping
            from label values to colors. Alternatively, specify colors only using a
            colormap or a sequence of colors and use ``coloring_mode`` to implicitly
            control the mapping. A single color is also supported to color the entire
            mesh with one color.

            By default,the ``'glasbey_category10'`` categorical colormap is used
            where the first 10 colors are the same default colors used by ``matplotlib``.
            See `colorcet categorical colormaps <https://colorcet.holoviz.org/user_guide/Categorical.html#>`_
            for more information.

            .. note::
                When a dictionary is specified, any scalar values for which a key is
                not provided is assigned default RGB(A) values of ``nan`` for float colors
                or ``0``  for integer colors (see ``color_type``). To ensure the color
                array has no default values, be sure to provide a mapping for any and
                all possible input label values.

        coloring_mode : 'index' | 'cycle', optional
            Control how colors are mapped to label values. Has no effect if ``colors``
            is a dictionary. Specify one of:

            - ``'index'``: The input scalar values (label ids) are used as index
              values for indexing the specified ``colors``.
            - ``'cycle'``: The specified ``colors`` are cycled through sequentially,
              and each unique value in the input scalars is assigned a color in increasing
              order. Colors are repeated if there are fewer colors than unique values
              in the input ``scalars``.

            By default, ``'index'`` mode is used if the values can be used to index
            the input ``colors``, and ``'cycle'`` mode is used otherwise.

        color_type : 'int_rgb' | 'float_rgb' | 'int_rgba' | 'float_rgba', default: 'int_rgb'
            Type of the color array to store. By default, the colors are stored as
            RGB integers to reduce memory usage.

            .. note::
                The color type affects the default value for unspecified colors when
                a dictionary is used. See ``colors`` for details.

        negative_indexing : bool, default: False
            Allow indexing ``colors`` with negative values. Only valid when
            ``coloring_mode`` is ``'index'``. This option is useful for coloring data
            with two independent categories since positive values will be colored
            differently than negative values.

        scalars : str, optional
            Name of scalars with labels. Defaults to currently active scalars.

        preference : str, default: "cell"
            When ``scalars`` is specified, this is the preferred array
            type to search for in the dataset.  Must be either
            ``'point'`` or ``'cell'``.

        output_scalars : str, optional
            Name of the color scalars array. By default, the output array
            is the same as ``scalars`` with ``_rgb`` or ``_rgba`` appended
            depending on ``color_type``.

        return_dict : bool, default: False
            Return a dictionary with a mapping from label values to the
            colors applied by the filter. The colors have the same type
            specified by ``color_type``.

            .. versionadded:: 0.46

        inplace : bool, default: False
            If ``True``, the mesh is updated in-place.

        Returns
        -------
        pyvista.DataSet
            Dataset with RGB(A) scalars. Output type matches input type.

        Examples
        --------
        Load labeled data and crop it with :meth:`~pyvista.ImageDataFilters.extract_subset`
        to simplify the data.

        >>> import pyvista as pv
        >>> from pyvista import examples
        >>> import numpy as np
        >>> image_labels = examples.load_channels()
        >>> image_labels = image_labels.extract_subset(voi=(75, 109, 75, 109, 85, 100))

        Plot the dataset with default coloring using a categorical color map. The
        plotter by default uniformly samples from all 256 colors in the color map based
        on the data's range.

        >>> image_labels.plot(cmap='glasbey_category10')

        Show label ids of the dataset.

        >>> label_ids = np.unique(image_labels.active_scalars)
        >>> label_ids
        pyvista_ndarray([0, 1, 2, 3, 4])

        Color the labels with the filter. Note that the
        ``'glasbey_category10'`` color map is used by default.

        >>> colored_labels, color_dict = image_labels.color_labels(return_dict=True)

        Plot the labels. We define a helper function to include a legend with the plot.

        >>> def labels_plotter(mesh, color_dict):
        ...     pl = pv.Plotter()
        ...     pl.add_mesh(mesh)
        ...     pl.add_legend(color_dict)
        ...     return pl

        >>> labels_plotter(colored_labels, color_dict).show()

        Since the labels are unsigned integers, the ``'index'`` coloring mode is used
        by default. Unlike the uniform sampling used by the plotter in the previous
        plot, the colormap is instead indexed using the label values. This ensures
        that labels have a consistent coloring regardless of the input. For example,
        we can crop the dataset further.

        >>> subset_labels = image_labels.extract_subset(voi=(15, 34, 28, 34, 12, 15))

        And show that only three labels remain.

        >>> label_ids = np.unique(subset_labels.active_scalars)
        >>> label_ids
        pyvista_ndarray([1, 2, 3])

        Despite the changes to the dataset, the regions have the same coloring
        as before.

        >>> colored_labels, color_dict = subset_labels.color_labels(return_dict=True)
        >>> labels_plotter(colored_labels, color_dict).show()

        Use the ``'cycle'`` coloring mode instead to map label values to colors
        sequentially.

        >>> colored_labels, color_dict = subset_labels.color_labels(
        ...     coloring_mode='cycle', return_dict=True
        ... )
        >>> labels_plotter(colored_labels, color_dict).show()

        Map the colors explicitly using a dictionary.

        >>> color_dict = {0: 'black', 1: 'red', 2: 'lime', 3: 'blue', 4: 'gold'}
        >>> colored_labels = image_labels.color_labels(color_dict)
        >>> labels_plotter(colored_labels, color_dict).show()

        Omit the background value from the mapping and specify float colors. When
        floats are specified, values without a mapping are assigned ``nan`` values
        and are not plotted by default.

        >>> color_dict.pop(0)
        'black'
        >>> colored_labels = image_labels.color_labels(
        ...     color_dict, color_type='float_rgba'
        ... )
        >>> labels_plotter(colored_labels, color_dict).show()

        Modify the scalars and make two of the labels negative.

        >>> scalars = image_labels.active_scalars
        >>> scalars[scalars > 2] *= -1
        >>> np.unique(scalars)
        pyvista_ndarray([-4, -3,  0,  1,  2])

        Color the mesh and enable ``negative_indexing``. With this option enabled,
        the ``'index'`` coloring mode is used by default, and therefore the positive
        values ``0``, ``1``, and ``2`` are colored with the first, second, and third
        color in the colormap, respectively. Negative values ``-3`` and ``-4`` are
        colored with the third-last and fourth-last color in the colormap, respectively.

        >>> colored_labels, color_dict = image_labels.color_labels(
        ...     negative_indexing=True, return_dict=True
        ... )
        >>> labels_plotter(colored_labels, color_dict).show()

        If ``negative_indexing`` is disabled, the coloring defaults to the
        ``'cycle'`` coloring mode instead.

        >>> colored_labels, color_dict = image_labels.color_labels(
        ...     negative_indexing=False, return_dict=True
        ... )
        >>> labels_plotter(colored_labels, color_dict).show()

        Load the :func:`~pyvista.examples.downloads.download_foot_bones` dataset.

        >>> dataset = examples.download_foot_bones()

        Label the bones using :meth:`~pyvista.DataSetFilters.connectivity` and show
        the label values.

        >>> labeled_data = dataset.connectivity()
        >>> np.unique(labeled_data.active_scalars)
        pyvista_ndarray([ 0,  1,  2,  3,  4,  5,  6,  7,  8,  9, 10, 11, 12, 13,
                         14, 15, 16, 17, 18, 19, 20, 21, 22, 23, 24, 25])

        Color the dataset with default arguments. Despite having 26 separately colored
        regions, the colors from the default glasbey-style colormap are all relatively
        distinct.

        >>> colored_labels = labeled_data.color_labels()
        >>> colored_labels.plot()

        Color the mesh with fewer colors than there are label values. In this case
        the ``'cycle'`` mode is used by default and the colors are reused.

        >>> colored_labels = labeled_data.color_labels(['red', 'lime', 'blue'])
        >>> colored_labels.plot()

        Color all labels with a single color.

        >>> colored_labels = labeled_data.color_labels('red')
        >>> colored_labels.plot()


        """
        # Lazy import since these are from plotting module
        import matplotlib.colors  # noqa: PLC0415

        from pyvista.core._validation.validate import _validate_color_sequence  # noqa: PLC0415
        from pyvista.plotting.colors import get_cmap_safe  # noqa: PLC0415

        def _local_validate_color_sequence(
            seq: ColorLike | Sequence[ColorLike],
        ) -> Sequence[Color]:
            try:
                return _validate_color_sequence(seq)
            except ValueError:
                msg = (
                    'Invalid colors. Colors must be one of:\n'
                    '  - sequence of color-like values,\n'
                    '  - dict with color-like values,\n'
                    '  - named colormap string.\n'
                    f'Got: {seq}'
                )
                raise ValueError(msg)

        def _is_index_like(array_, max_value):
            min_value = -max_value if negative_indexing else 0
            return (array_ == np.floor(array_)) & (array_ >= min_value) & (array_ <= max_value)

        _validation.check_contains(
            ['int_rgb', 'float_rgb', 'int_rgba', 'float_rgba'],
            must_contain=color_type,
            name='color_type',
        )

        if 'rgba' in color_type:
            num_components = 4
            scalars_suffix = '_rgba'
        else:
            num_components = 3
            scalars_suffix = '_rgb'
        if 'float' in color_type:
            default_channel_value = np.nan
            color_dtype = 'float'
        else:
            default_channel_value = 0
            color_dtype = 'uint8'

        if scalars is None:
            field, name = set_default_active_scalars(self)
        else:
            name = scalars
            field = get_array_association(self, name, preference=preference, err=True)
        output_mesh = self if inplace else self.copy()
        data = output_mesh.point_data if field == FieldAssociation.POINT else output_mesh.cell_data
        array = data[name]

        if isinstance(colors, dict):
            if coloring_mode is not None:
                msg = 'Coloring mode cannot be set when a color dictionary is specified.'
                raise TypeError(msg)
            colors_ = _local_validate_color_sequence(
                cast('list[ColorLike]', list(colors.values()))
            )
            color_rgb_sequence = [getattr(c, color_type) for c in colors_]
            items = zip(colors.keys(), color_rgb_sequence, strict=True)

        else:
            if array.ndim > 1:
                msg = (
                    f'Multi-component scalars are not supported for coloring. '
                    f'Scalar array {scalars} must be one-dimensional.'
                )
                raise ValueError(msg)
            _is_rgb_sequence = False
            if isinstance(colors, str):
                try:
                    cmap = get_cmap_safe(cast('ColormapOptions', colors))
                except ValueError:
                    pass
                else:
                    if not isinstance(cmap, matplotlib.colors.ListedColormap):
                        msg = (
                            f"Colormap '{colors}' must be a ListedColormap, "
                            f'got {cmap.__class__.__name__} instead.'
                        )
                        raise TypeError(msg)
                    # Avoid unnecessary conversion and set color sequence directly in float cases
                    cmap_colors = cast('list[list[float]]', cmap.colors)
                    if color_type == 'float_rgb':
                        color_rgb_sequence = cmap_colors
                        _is_rgb_sequence = True
                    elif color_type == 'float_rgba':
                        color_rgb_sequence = [(*c, 1.0) for c in cmap_colors]
                        _is_rgb_sequence = True
                    else:
                        colors = cmap_colors

            if not _is_rgb_sequence:
                color_rgb_sequence = [
                    getattr(c, color_type) for c in _local_validate_color_sequence(colors)
                ]
                if len(color_rgb_sequence) == 1:
                    color_rgb_sequence = color_rgb_sequence * len(array)

            n_colors = len(color_rgb_sequence)
            if coloring_mode is None:
                coloring_mode = (
                    'index' if np.all(_is_index_like(array, max_value=n_colors)) else 'cycle'
                )

            _validation.check_contains(
                ['index', 'cycle'], must_contain=coloring_mode, name='coloring_mode'
            )
            if coloring_mode == 'index':
                if not np.all(_is_index_like(array, max_value=n_colors)):
                    msg = (
                        f"Index coloring mode cannot be used with scalars '{name}'. "
                        f'Scalars must be positive integers \n'
                        f'and the max value ({self.get_data_range(name)[1]}) must be less '
                        f'than the number of colors ({n_colors}).'
                    )
                    raise ValueError(msg)
                keys: Iterable[float]
                values: Iterable[Any]

                keys_ = np.arange(n_colors)
                values_ = color_rgb_sequence
                if negative_indexing:
                    keys_ = np.append(keys_, keys_[::-1] - len(keys_))
                    values_.extend(values_[::-1])
                keys = keys_
                values = values_
            elif coloring_mode == 'cycle':
                if negative_indexing:
                    msg = "Negative indexing is not supported with 'cycle' mode enabled."
                    raise ValueError(msg)
                keys = np.unique(array)
                values = itertools.cycle(color_rgb_sequence)

            items = zip(keys, values, strict=False)

        colors_out = np.full(
            (len(array), num_components), default_channel_value, dtype=color_dtype
        )
        mapping = {}
        for label, color in items:
            mask = array == label
            if np.any(mask):
                colors_out[mask, :] = color
                if return_dict:
                    mapping[label] = color

        colors_name = name + scalars_suffix if output_scalars is None else output_scalars
        data[colors_name] = colors_out
        output_mesh.set_active_scalars(colors_name)

        if return_dict:
            return output_mesh, mapping
        return output_mesh

    def voxelize_binary_mask(  # type: ignore[misc]
        self: DataSet,
        *,
        background_value: int | float = 0,  # noqa: PYI041
        foreground_value: int | float = 1,  # noqa: PYI041
        reference_volume: ImageData | None = None,
        dimensions: VectorLike[int] | None = None,
        spacing: float | VectorLike[float] | None = None,
        rounding_func: Callable[[VectorLike[float]], VectorLike[int]] | None = None,
        cell_length_percentile: float | None = None,
        cell_length_sample_size: int | None = None,
        progress_bar: bool = False,
    ):
        """Voxelize mesh as a binary :class:`~pyvista.ImageData` mask.

        The binary mask is a point data array where points inside and outside of the
        input surface are labelled with ``foreground_value`` and ``background_value``,
        respectively.

        This filter implements :vtk:`vtkPolyDataToImageStencil`. This
        algorithm operates as follows:

        * The algorithm iterates through the z-slice of the ``reference_volume``.
        * For each slice, it cuts the input :class:`~pyvista.PolyData` surface to create
          2D polylines at that z position. It attempts to close any open polylines.
        * For each x position along the polylines, the corresponding y positions are
          determined.
        * For each slice, the grid points are labelled as foreground or background based
          on their xy coordinates.

        The voxelization can be controlled in several ways:

        #. Specify the output geometry using a ``reference_volume``.

        #. Specify the ``spacing`` explicitly.

        #. Specify the ``dimensions`` explicitly.

        #. Specify the ``cell_length_percentile``. The spacing is estimated from the
           surface's cells using the specified percentile.

        Use ``reference_volume`` for full control of the output mask's geometry. For
        all other options, the geometry is implicitly defined such that the generated
        mask fits the bounds of the input surface.

        If no inputs are provided, ``cell_length_percentile=0.1`` (10th percentile) is
        used by default to estimate the spacing. On systems with VTK < 9.2, the default
        spacing is set to ``1/100`` of the input mesh's length.

        .. versionadded:: 0.45.0

        .. note::
            For best results, ensure the input surface is a closed surface. The
            surface is considered closed if it has zero :attr:`~pyvista.PolyData.n_open_edges`.

        .. note::
            This filter returns voxels represented as point data, not
            :attr:`~pyvista.CellType.VOXEL` cells.
            This differs from :func:`~pyvista.voxelize` and :func:`~pyvista.voxelize_volume`
            which return meshes with voxel cells. See :ref:`image_representations_example`
            for examples demonstrating the difference.

        .. note::
            This filter does not discard internal surfaces, due, for instance, to
            intersecting meshes. Instead, the intersection will be considered as
            background which may produce unexpected results. See `Examples`.

        Parameters
        ----------
        background_value : int, default: 0
            Background value of the generated mask.

        foreground_value : int, default: 1
            Foreground value of the generated mask.

        reference_volume : ImageData, optional
            Volume to use as a reference. The output will have the same ``dimensions``,
            ``origin``, ``spacing``, and ``direction_matrix`` as the reference.

        dimensions : VectorLike[int], optional
            Dimensions of the generated mask image. Set this value to control the
            dimensions explicitly. If unset, the dimensions are defined implicitly
            through other parameter. See summary and examples for details.

        spacing : float | VectorLike[float], optional
            Approximate spacing to use for the generated mask image. Set this value
            to control the spacing explicitly. If unset, the spacing is defined
            implicitly through other parameters. See summary and examples for details.

        rounding_func : Callable[VectorLike[float], VectorLike[int]], optional
            Control how the dimensions are rounded to integers based on the provided or
            calculated ``spacing``. Should accept a length-3 vector containing the
            dimension values along the three directions and return a length-3 vector.
            :func:`numpy.round` is used by default.

            Rounding the dimensions implies rounding the actual spacing.

            Has no effect if ``reference_volume`` or ``dimensions`` are specified.

        cell_length_percentile : float, optional
            Cell length percentage ``p`` to use for computing the default ``spacing``.
            Default is ``0.1`` (10th percentile) and must be between ``0`` and ``1``.
            The ``p``-th percentile is computed from the cumulative distribution function
            (CDF) of lengths which are representative of the cell length scales present
            in the input. The CDF is computed by:

            #. Triangulating the input cells.
            #. Sampling a subset of up to ``cell_length_sample_size`` cells.
            #. Computing the distance between two random points in each cell.
            #. Inserting the distance into an ordered set to create the CDF.

            Has no effect if ``dimensions`` or ``reference_volume`` are specified.

            .. note::
                This option is only available for VTK 9.2 or greater.

        cell_length_sample_size : int, optional
            Number of samples to use for the cumulative distribution function (CDF)
            when using the ``cell_length_percentile`` option. ``100 000`` samples are
            used by default.

        progress_bar : bool, default: False
            Display a progress bar to indicate progress.

        Returns
        -------
        ImageData
            Generated binary mask with a ``'mask'``  point data array. The data array
            has dtype :class:`numpy.uint8` if the foreground and background values are
            unsigned and less than 256.

        See Also
        --------
        voxelize
            Similar function that returns a :class:`~pyvista.UnstructuredGrid` of
            :attr:`~pyvista.CellType.VOXEL` cells.

        voxelize_rectilinear
            Similar function that returns a :class:`~pyvista.RectilinearGrid` with cell data.

        pyvista.ImageDataFilters.contour_labels
            Filter that generates surface contours from labeled image data. Can be
            loosely considered as an inverse of this filter.

        pyvista.ImageDataFilters.points_to_cells
            Convert voxels represented as points to :attr:`~pyvista.CellType.VOXEL`
            cells.

        ImageData
            Class used to build custom ``reference_volume``.

        Examples
        --------
        Generate a binary mask from a coarse mesh.

        >>> import numpy as np
        >>> import pyvista as pv
        >>> from pyvista import examples
        >>> poly = examples.download_bunny_coarse()
        >>> mask = poly.voxelize_binary_mask()

        The mask is stored as :class:`~pyvista.ImageData` with point data scalars
        (zeros for background, ones for foreground).

        >>> mask
        ImageData (...)
          N Cells:      7056
          N Points:     8228
          X Bounds:     -1.245e-01, 1.731e-01
          Y Bounds:     -1.135e-01, 1.807e-01
          Z Bounds:     -1.359e-01, 9.140e-02
          Dimensions:   22, 22, 17
          Spacing:      1.417e-02, 1.401e-02, 1.421e-02
          N Arrays:     1

        >>> np.unique(mask.point_data['mask'])
        pyvista_ndarray([0, 1], dtype=uint8)

        To visualize it as voxel cells, use :meth:`~pyvista.ImageDataFilters.points_to_cells`,
        then use :meth:`~pyvista.DataSetFilters.threshold` to extract the foreground.

        We also plot the voxel cells in blue and the input poly data in green for
        comparison.

        >>> def mask_and_polydata_plotter(mask, poly):
        ...     voxel_cells = mask.points_to_cells().threshold(0.5)
        ...
        ...     plot = pv.Plotter()
        ...     _ = plot.add_mesh(voxel_cells, color='blue')
        ...     _ = plot.add_mesh(poly, color='lime')
        ...     plot.camera_position = 'xy'
        ...     return plot

        >>> plot = mask_and_polydata_plotter(mask, poly)
        >>> plot.show()

        The spacing of the mask image is automatically adjusted to match the
        density of the input.

        Repeat the previous example with a finer mesh.

        >>> poly = examples.download_bunny()
        >>> mask = poly.voxelize_binary_mask()
        >>> plot = mask_and_polydata_plotter(mask, poly)
        >>> plot.show()

        Control the spacing manually instead. Here, a very coarse spacing is used.

        >>> mask = poly.voxelize_binary_mask(spacing=(0.01, 0.04, 0.02))
        >>> plot = mask_and_polydata_plotter(mask, poly)
        >>> plot.show()

        Note that the spacing is only approximate. Check the mask's actual spacing.

        >>> mask.spacing
        (0.009731187485158443, 0.03858340159058571, 0.020112216472625732)

        The actual values may be greater or less than the specified values. Use
        ``rounding_func=np.floor`` to force all values to be greater.

        >>> mask = poly.voxelize_binary_mask(
        ...     spacing=(0.01, 0.04, 0.02), rounding_func=np.floor
        ... )
        >>> mask.spacing
        (0.01037993331750234, 0.05144453545411428, 0.020112216472625732)

        Set the dimensions instead of the spacing.

        >>> mask = poly.voxelize_binary_mask(dimensions=(10, 20, 30))
        >>> plot = mask_and_polydata_plotter(mask, poly)
        >>> plot.show()

        >>> mask.dimensions
        (10, 20, 30)

        Create a mask using a reference volume. First generate polydata from
        an existing mask.

        >>> volume = examples.load_frog_tissues()
        >>> poly = volume.contour_labels()

        Now create the mask from the polydata using the volume as a reference.

        >>> mask = poly.voxelize_binary_mask(reference_volume=volume)
        >>> plot = mask_and_polydata_plotter(mask, poly)
        >>> plot.show()

        Visualize the effect of internal surfaces.

        >>> mesh = pv.Cylinder() + pv.Cylinder(center=(0, 0.75, 0))
        >>> binary_mask = mesh.voxelize_binary_mask(
        ...     dimensions=(1, 100, 50)
        ... ).points_to_cells()
        >>> plot = pv.Plotter()
        >>> _ = plot.add_mesh(binary_mask)
        >>> _ = plot.add_mesh(mesh.slice(), color='red')
        >>> plot.show(cpos='yz')

        Note how the intersection is excluded from the mask.
        To include the voxels delimited by internal surfaces in the foreground, the internal
        surfaces should be removed, for instance by applying a boolean union. Note that
        this operation in unreliable in VTK but may be performed with external tools such
        as `vtkbool <https://github.com/zippy84/vtkbool>`_.

        Alternatively, the intersecting parts of the mesh can be processed sequentially.

        >>> cylinder_1 = pv.Cylinder()
        >>> cylinder_2 = pv.Cylinder(center=(0, 0.75, 0))

        >>> reference_volume = pv.ImageData(
        ...     dimensions=(1, 100, 50),
        ...     spacing=(1, 0.0175, 0.02),
        ...     origin=(0, -0.5 + 0.0175 / 2, -0.5 + 0.02 / 2),
        ... )

        >>> binary_mask_1 = cylinder_1.voxelize_binary_mask(
        ...     reference_volume=reference_volume
        ... ).points_to_cells()
        >>> binary_mask_2 = cylinder_2.voxelize_binary_mask(
        ...     reference_volume=reference_volume
        ... ).points_to_cells()

        >>> binary_mask_1['mask'] = binary_mask_1['mask'] | binary_mask_2['mask']

        >>> plot = pv.Plotter()
        >>> _ = plot.add_mesh(binary_mask_1)
        >>> _ = plot.add_mesh(cylinder_1.slice(), color='red')
        >>> _ = plot.add_mesh(cylinder_2.slice(), color='red')
        >>> plot.show(cpos='yz')

        When multiple internal surfaces are nested, they are successively treated as
        interfaces between background and foreground.

        >>> mesh = pv.Tube(radius=2) + pv.Tube(radius=3) + pv.Tube(radius=4)
        >>> binary_mask = mesh.voxelize_binary_mask(
        ...     dimensions=(1, 50, 50)
        ... ).points_to_cells()
        >>> plot = pv.Plotter()
        >>> _ = plot.add_mesh(binary_mask)
        >>> _ = plot.add_mesh(mesh.slice(), color='red')
        >>> plot.show(cpos='yz')

        """
        surface = wrap(self).extract_geometry()
        if not (surface.faces.size or surface.strips.size):
            # we have a point cloud or an empty mesh
            msg = 'Input mesh must have faces for voxelization.'
            raise ValueError(msg)

        def _preprocess_polydata(poly_in):
            return poly_in.compute_normals().triangulate()

        if reference_volume is not None:
            if (
                dimensions is not None
                or spacing is not None
                or rounding_func is not None
                or cell_length_percentile is not None
                or cell_length_sample_size is not None
            ):
                msg = (
                    'Cannot specify a reference volume with other geometry parameters. '
                    '`reference_volume` must define the geometry exclusively.'
                )
                raise TypeError(msg)
            _validation.check_instance(reference_volume, pv.ImageData, name='reference volume')
            # The image stencil filters do not support orientation, so we apply the
            # inverse direction matrix to "remove" orientation from the polydata
            poly_ijk = surface.transform(reference_volume.direction_matrix.T, inplace=False)
            poly_ijk = _preprocess_polydata(poly_ijk)
        else:
            # Compute reference volume geometry
            if spacing is not None and dimensions is not None:
                msg = 'Spacing and dimensions cannot both be set. Set one or the other.'
                raise TypeError(msg)

            # Need to preprocess so that we have a triangle mesh for computing
            # cell length percentile
            poly_ijk = _preprocess_polydata(surface)

            if spacing is None:
                # Estimate spacing from cell length percentile
                cell_length_percentile = (
                    0.1 if cell_length_percentile is None else cell_length_percentile
                )
                cell_length_sample_size = (
                    100_000 if cell_length_sample_size is None else cell_length_sample_size
                )
                spacing = _length_distribution_percentile(
                    poly_ijk,
                    cell_length_percentile,
                    cell_length_sample_size,
                    progress_bar=progress_bar,
                )
            # Spacing is specified directly. Make sure other params are not set.
            elif cell_length_percentile is not None or cell_length_sample_size is not None:
                msg = 'Spacing and cell length options cannot both be set. Set one or the other.'
                raise TypeError(msg)

            # Get initial spacing (will be adjusted later)
            initial_spacing = _validation.validate_array3(spacing, broadcast=True)

            # Get size of poly data for computing dimensions
            size = np.array(surface.bounds_size)

            if dimensions is None:
                rounding_func = np.round if rounding_func is None else rounding_func
                initial_dimensions = size / initial_spacing
                # Make sure we don't round dimensions to zero, make it one instead
                initial_dimensions[initial_dimensions < 1] = 1
                dimensions = np.array(rounding_func(initial_dimensions), dtype=int)
            elif rounding_func is not None:
                msg = (
                    'Rounding func cannot be set when dimensions is specified. '
                    'Set one or the other.'
                )
                raise TypeError(msg)

            reference_volume = pv.ImageData()
            reference_volume.dimensions = dimensions
            # Dimensions are now fixed, now adjust spacing to match poly data bounds
            # Since we are dealing with voxels as points, we want the bounds of the
            # points to be 1/2 spacing width smaller than the polydata bounds
            final_spacing = size / np.array(reference_volume.dimensions)
            reference_volume.spacing = final_spacing
            reference_volume.origin = np.array(surface.bounds[::2]) + final_spacing / 2

        # Init output structure. The image stencil filters do not support
        # orientation, so we do not set the direction matrix
        binary_mask = pv.ImageData()
        binary_mask.dimensions = reference_volume.dimensions
        binary_mask.spacing = reference_volume.spacing
        binary_mask.origin = reference_volume.origin

        # Init output scalars. Use uint8 dtype if possible.
        scalars_shape = (binary_mask.n_points,)
        scalars_dtype: type[np.uint8 | float | int]
        if all(
            isinstance(val, int) and val < 256 and val >= 0
            for val in (background_value, foreground_value)
        ):
            scalars_dtype = np.uint8
        elif all(round(val) == val for val in (background_value, foreground_value)):
            scalars_dtype = np.int_
        else:
            scalars_dtype = np.float64
        scalars = (  # Init with background value
            np.zeros(scalars_shape, dtype=scalars_dtype)
            if background_value == 0
            else np.ones(scalars_shape, dtype=scalars_dtype) * background_value
        )
        binary_mask['mask'] = scalars  # type: ignore[assignment]
        # Make sure that we have a clean triangle-strip polydata
        # Note: Poly was partially pre-processed earlier
        poly_ijk = poly_ijk.strip()

        # Convert polydata to stencil
        poly_to_stencil = _vtk.vtkPolyDataToImageStencil()
        poly_to_stencil.SetInputData(poly_ijk)
        poly_to_stencil.SetOutputSpacing(*reference_volume.spacing)
        poly_to_stencil.SetOutputOrigin(*reference_volume.origin)  # type: ignore[call-overload]
        poly_to_stencil.SetOutputWholeExtent(*reference_volume.extent)
        _update_alg(poly_to_stencil, progress_bar=progress_bar, message='Converting polydata')

        # Convert stencil to image
        stencil = _vtk.vtkImageStencil()
        stencil.SetInputData(binary_mask)
        stencil.SetStencilConnection(poly_to_stencil.GetOutputPort())
        stencil.ReverseStencilOn()
        stencil.SetBackgroundValue(foreground_value)
        _update_alg(stencil, progress_bar=progress_bar, message='Generating binary mask')
        output_volume = _get_output(stencil)

        # Set the orientation of the output
        output_volume.direction_matrix = reference_volume.direction_matrix

        return output_volume

    def _voxelize_binary_mask_cells(  # type: ignore[misc]
        self: DataSet,
        *,
        background_value: float = 0.0,
        foreground_value: float = 1.0,
        reference_volume: ImageData | None,
        dimensions: VectorLike[int] | None,
        spacing: float | VectorLike[float] | None,
        rounding_func: Callable[[VectorLike[float]], VectorLike[int]] | None,
        cell_length_percentile: float | None,
        cell_length_sample_size: int | None,
        progress_bar: bool,
    ):
        if dimensions is not None:
            dimensions_ = _validation.validate_array3(
                dimensions, must_be_integer=True, dtype_out=int, name='dimensions'
            )
            dimensions = cast('NumpyArray[int]', dimensions_) - 1

        binary_mask = self.voxelize_binary_mask(
            background_value=background_value,
            foreground_value=foreground_value,
            reference_volume=reference_volume,
            dimensions=dimensions,
            spacing=spacing,
            rounding_func=rounding_func,
            cell_length_percentile=cell_length_percentile,
            cell_length_sample_size=cell_length_sample_size,
            progress_bar=progress_bar,
        )
        return binary_mask.points_to_cells(dimensionality='3D', copy=False)

    def voxelize_rectilinear(  # type: ignore[misc]
        self: DataSet,
        *,
        background_value: int | float = 0,  # noqa: PYI041
        foreground_value: int | float = 1,  # noqa: PYI041
        reference_volume: ImageData | None = None,
        dimensions: VectorLike[int] | None = None,
        spacing: float | VectorLike[float] | None = None,
        rounding_func: Callable[[VectorLike[float]], VectorLike[int]] | None = None,
        cell_length_percentile: float | None = None,
        cell_length_sample_size: int | None = None,
        progress_bar: bool = False,
    ) -> RectilinearGrid:
        """Voxelize mesh to create a RectilinearGrid voxel volume.

        The voxelization can be controlled in several ways:

        #. Specify the output geometry using a ``reference_volume``.

        #. Specify the ``spacing`` explicitly.

        #. Specify the ``dimensions`` explicitly.

        #. Specify the ``cell_length_percentile``. The spacing is estimated from the
           surface's cells using the specified percentile.

        Use ``reference_volume`` for full control of the output grid's geometry. For
        all other options, the geometry is implicitly defined such that the generated
        grid fits the bounds of the input mesh.

        If no inputs are provided, ``cell_length_percentile=0.1`` (10th percentile) is
        used by default to estimate the spacing. On systems with VTK < 9.2, the default
        spacing is set to ``1/100`` of the input mesh's length.

        A point data array ``mask`` is included where points inside and outside of the
        input surface are labelled with ``foreground_value`` and ``background_value``,
        respectively.

        .. versionadded:: 0.46

        .. note::

            This method is a wrapper around :meth:`voxelize_binary_mask`. See that
            method for additional information.

        Parameters
        ----------
        background_value : int, default: 0
            Background value of the generated grid.

        foreground_value : int, default: 1
            Foreground value of the generated grid.

        reference_volume : ImageData, optional
            Volume to use as a reference. The output will have the same ``dimensions``,
            ``origin``, and ``spacing`` as the reference.

        dimensions : VectorLike[int], optional
            Dimensions of the generated rectilinear grid. Set this value to control the
            dimensions explicitly. If unset, the dimensions are defined implicitly
            through other parameter. See summary and examples for details.

            .. note::

                Dimensions is the number of points along each axis, not cells. Set
                dimensions to ``N+1`` instead for ``N`` cells along each axis.

        spacing : float | VectorLike[float], optional
            Approximate spacing to use for the generated grid. Set this value
            to control the spacing explicitly. If unset, the spacing is defined
            implicitly through other parameters. See summary and examples for details.

        rounding_func : Callable[VectorLike[float], VectorLike[int]], optional
            Control how the dimensions are rounded to integers based on the provided or
            calculated ``spacing``. Should accept a length-3 vector containing the
            dimension values along the three directions and return a length-3 vector.
            :func:`numpy.round` is used by default.

            Rounding the dimensions implies rounding the actual spacing.

            Has no effect if ``reference_volume`` or ``dimensions`` are specified.

        cell_length_percentile : float, optional
            Cell length percentage ``p`` to use for computing the default ``spacing``.
            Default is ``0.1`` (10th percentile) and must be between ``0`` and ``1``.
            The ``p``-th percentile is computed from the cumulative distribution function
            (CDF) of lengths which are representative of the cell length scales present
            in the input. The CDF is computed by:

            #. Triangulating the input cells.
            #. Sampling a subset of up to ``cell_length_sample_size`` cells.
            #. Computing the distance between two random points in each cell.
            #. Inserting the distance into an ordered set to create the CDF.

            Has no effect if ``dimensions`` or ``reference_volume`` are specified.

            .. note::
                This option is only available for VTK 9.2 or greater.

        cell_length_sample_size : int, optional
            Number of samples to use for the cumulative distribution function (CDF)
            when using the ``cell_length_percentile`` option. ``100 000`` samples are
            used by default.

        progress_bar : bool, default: False
            Display a progress bar to indicate progress.

        Returns
        -------
        RectilinearGrid
            RectilinearGrid as voxelized volume with discretized cells.

        See Also
        --------
        voxelize
            Similar function that returns a :class:`~pyvista.UnstructuredGrid` of
            :attr:`~pyvista.CellType.VOXEL` cells.

        voxelize_binary_mask
            Similar function that returns a :class:`~pyvista.ImageData` with point data.

        Examples
        --------
        Create a voxel volume of a nut. By default, the spacing is automatically
        estimated.

        >>> import pyvista as pv
        >>> from pyvista import examples
        >>> mesh = pv.examples.load_nut()
        >>> vox = mesh.voxelize_rectilinear()

        Plot the mesh together with its volume.

        >>> pl = pv.Plotter()
        >>> _ = pl.add_mesh(mesh=vox, show_edges=True)
        >>> _ = pl.add_mesh(mesh=mesh, show_edges=True, opacity=1)
        >>> pl.show()

        Load a mesh of a cow.

        >>> mesh = examples.download_cow()

        Create an equal density voxel volume and plot the result.

        >>> vox = mesh.voxelize_rectilinear(spacing=0.15)
        >>> cpos = pv.CameraPosition(
        ...     position=(15, 3, 15), focal_point=(0, 0, 0), viewup=(0, 0, 0)
        ... )
        >>> vox.plot(scalars='mask', show_edges=True, cpos=cpos)

        Slice the voxel volume to view the ``mask`` scalars.

        >>> slices = vox.slice_orthogonal()
        >>> slices.plot(scalars='mask', show_edges=True)

        Create a voxel volume from unequal density dimensions and plot result.

        >>> vox = mesh.voxelize_rectilinear(spacing=(0.15, 0.15, 0.5))
        >>> vox.plot(scalars='mask', show_edges=True, cpos=cpos)

        Slice the unequal density voxel volume to view the ``mask`` scalars.

        >>> slices = vox.slice_orthogonal()
        >>> slices.plot(scalars='mask', show_edges=True, cpos=cpos)

        """
        voxel_cells = self._voxelize_binary_mask_cells(
            background_value=background_value,
            foreground_value=foreground_value,
            reference_volume=reference_volume,
            dimensions=dimensions,
            spacing=spacing,
            rounding_func=rounding_func,
            cell_length_percentile=cell_length_percentile,
            cell_length_sample_size=cell_length_sample_size,
            progress_bar=progress_bar,
        )
        return voxel_cells.cast_to_rectilinear_grid()

    def voxelize(  # type: ignore[misc]
        self: DataSet,
        *,
        reference_volume: ImageData | None = None,
        dimensions: VectorLike[int] | None = None,
        spacing: float | VectorLike[float] | None = None,
        rounding_func: Callable[[VectorLike[float]], VectorLike[int]] | None = None,
        cell_length_percentile: float | None = None,
        cell_length_sample_size: int | None = None,
        progress_bar: bool = False,
    ) -> UnstructuredGrid:
        """Voxelize mesh to UnstructuredGrid.

        The voxelization can be controlled in several ways:

        #. Specify the output geometry using a ``reference_volume``.

        #. Specify the ``spacing`` explicitly.

        #. Specify the ``dimensions`` explicitly.

        #. Specify the ``cell_length_percentile``. The spacing is estimated from the
           surface's cells using the specified percentile.

        Use ``reference_volume`` for full control of the output geometry. For
        all other options, the geometry is implicitly defined such that the generated
        mesh fits the bounds of the input mesh.

        If no inputs are provided, ``cell_length_percentile=0.1`` (10th percentile) is
        used by default to estimate the spacing.

        .. versionadded:: 0.46

        .. note::

            This method is a wrapper around :meth:`voxelize_binary_mask`. See that
            method for additional information.

        Parameters
        ----------
        reference_volume : ImageData, optional
            Volume to use as a reference. The output will have the same ``dimensions``,
            and ``spacing`` as the reference.

        dimensions : VectorLike[int], optional
            Dimensions of the voxelized mesh. Set this value to control the
            dimensions explicitly. If unset, the dimensions are defined implicitly
            through other parameter. See summary and examples for details.

            .. note::

                Dimensions is the number of points along each axis, not cells. Set
                dimensions to ``N+1`` instead for ``N`` cells along each axis.

        spacing : float | VectorLike[float], optional
            Approximate spacing to use for the generated mesh. Set this value
            to control the spacing explicitly. If unset, the spacing is defined
            implicitly through other parameters. See summary and examples for details.

        rounding_func : Callable[VectorLike[float], VectorLike[int]], optional
            Control how the dimensions are rounded to integers based on the provided or
            calculated ``spacing``. Should accept a length-3 vector containing the
            dimension values along the three directions and return a length-3 vector.
            :func:`numpy.round` is used by default.

            Rounding the dimensions implies rounding the actual spacing.

            Has no effect if ``dimensions`` is specified.

        cell_length_percentile : float, optional
            Cell length percentage ``p`` to use for computing the default ``spacing``.
            Default is ``0.1`` (10th percentile) and must be between ``0`` and ``1``.
            The ``p``-th percentile is computed from the cumulative distribution function
            (CDF) of lengths which are representative of the cell length scales present
            in the input. The CDF is computed by:

            #. Triangulating the input cells.
            #. Sampling a subset of up to ``cell_length_sample_size`` cells.
            #. Computing the distance between two random points in each cell.
            #. Inserting the distance into an ordered set to create the CDF.

            Has no effect if ``dimensions`` is specified.

        cell_length_sample_size : int, optional
            Number of samples to use for the cumulative distribution function (CDF)
            when using the ``cell_length_percentile`` option. ``100 000`` samples are
            used by default.

        progress_bar : bool, default: False
            Display a progress bar to indicate progress.

        Returns
        -------
        UnstructuredGrid
            Voxelized unstructured grid of the original mesh.

        See Also
        --------
        voxelize_rectilinear
            Similar function that returns a :class:`~pyvista.RectilinearGrid` with cell data.

        voxelize_binary_mask
            Similar function that returns a :class:`~pyvista.ImageData` with point data.

        Examples
        --------
        Create a voxelized mesh with uniform spacing.

        >>> import numpy as np
        >>> import pyvista as pv
        >>> from pyvista import examples
        >>> mesh = examples.download_bunny_coarse()
        >>> vox = mesh.voxelize(spacing=0.01)
        >>> vox.plot(show_edges=True)

        Create a voxelized mesh using non-uniform spacing.

        >>> vox = mesh.voxelize(spacing=(0.01, 0.005, 0.002))
        >>> vox.plot(show_edges=True)

        The bounds of the voxelized mesh always match the bounds of the input.

        >>> mesh.bounds
        BoundsTuple(x_min = -0.13155962526798248,
                    x_max =  0.18016336858272552,
                    y_min = -0.12048563361167908,
                    y_max =  0.18769524991512299,
                    z_min = -0.14300920069217682,
                    z_max =  0.09850578755140305)

        >>> vox.bounds
        BoundsTuple(x_min = -0.13155962526798248,
                    x_max =  0.18016336858272552,
                    y_min = -0.12048563361167908,
                    y_max =  0.18769524991512299,
                    z_min = -0.14300920069217682,
                    z_max =  0.09650979936122894)

        Create a voxelized mesh with ``3 x 4 x 5`` cells. Since ``dimensions`` is the
        number of points, not cells, we need to add ``1`` to get the number of desired cells.

        >>> mesh = pv.Box()
        >>> cell_dimensions = np.array((3, 4, 5))
        >>> vox = mesh.voxelize(dimensions=cell_dimensions + 1)
        >>> vox.plot(show_edges=True)

        """
        voxel_cells = self._voxelize_binary_mask_cells(
            reference_volume=reference_volume,
            dimensions=dimensions,
            spacing=spacing,
            rounding_func=rounding_func,
            cell_length_percentile=cell_length_percentile,
            cell_length_sample_size=cell_length_sample_size,
            progress_bar=progress_bar,
        )
        ugrid = voxel_cells.threshold(0.5)
        del ugrid.cell_data['mask']
        return ugrid


def _length_distribution_percentile(poly, percentile, cell_length_sample_size, *, progress_bar):
    percentile = _validation.validate_number(
        percentile, must_be_in_range=[0.0, 1.0], name='percentile'
    )
    distribution = _vtk.vtkLengthDistribution()
    distribution.SetInputData(poly)
    distribution.SetSampleSize(cell_length_sample_size)
    _update_alg(
        distribution, progress_bar=progress_bar, message='Computing cell length distribution'
    )
    return distribution.GetLengthQuantile(percentile)


def _set_threshold_limit(alg, *, value, method, invert):
    """Set vtkThreshold limits and function.

    Addresses VTK API deprecations and previous PyVista inconsistencies with ParaView. Reference:

    * https://github.com/pyvista/pyvista/issues/2850
    * https://github.com/pyvista/pyvista/issues/3610
    * https://discourse.vtk.org/t/unnecessary-vtk-api-change/9929

    """
    # Check value
    if isinstance(value, (np.ndarray, Sequence)):
        if len(value) != 2:
            msg = (
                f'Value range must be length one for a float value '
                f'or two for min/max; not ({value}).'
            )
            raise ValueError(msg)
        # Check range
        if value[0] > value[1]:
            msg = (
                'Value sequence is invalid, please use (min, max). '
                'The provided first value is greater than the second.'
            )
            raise ValueError(msg)
    elif isinstance(value, Iterable):
        msg = 'Value must either be a single scalar or a sequence.'
        raise TypeError(msg)
    alg.SetInvert(invert)
    # Set values and function
    if isinstance(value, (np.ndarray, Sequence)):
        alg.SetThresholdFunction(_vtk.vtkThreshold.THRESHOLD_BETWEEN)
        alg.SetLowerThreshold(value[0])
        alg.SetUpperThreshold(value[1])
    # Single value
    elif method.lower() == 'lower':
        alg.SetLowerThreshold(value)
        alg.SetThresholdFunction(_vtk.vtkThreshold.THRESHOLD_LOWER)
    elif method.lower() == 'upper':
        alg.SetUpperThreshold(value)
        alg.SetThresholdFunction(_vtk.vtkThreshold.THRESHOLD_UPPER)
    else:
        msg = 'Invalid method choice. Either `lower` or `upper`'
        raise ValueError(msg)


def _swap_axes(vectors, values):
    """Swap axes vectors based on their respective values.

    The vector with the larger component along its projected axis is selected to precede
    the vector with the smaller component. E.g. a symmetric point cloud with equal
    std in any direction could have its principal axes computed such that the first
    axis is +Y, second is +X, and third is +Z. This function will swap the first two
    axes so that the order is XYZ instead of YXZ.

    This function is intended to be used by `align_xyz` and is only exposed as a
    module-level function for testing purposes.
    """

    def _swap(axis_a, axis_b) -> None:
        axis_order = np.argmax(np.abs(vectors), axis=1)
        if axis_order[axis_a] > axis_order[axis_b]:
            vectors[[axis_a, axis_b]] = vectors[[axis_b, axis_a]]

    if np.isclose(values[0], values[1]) and np.isclose(values[1], values[2]):
        # Sort all axes by largest 'x' component
        vectors = vectors[np.argsort(np.abs(vectors)[:, 0])[::-1]]
        _swap(1, 2)
    elif np.isclose(values[0], values[1]):
        _swap(0, 1)
    elif np.isclose(values[1], values[2]):
        _swap(1, 2)
    return vectors<|MERGE_RESOLUTION|>--- conflicted
+++ resolved
@@ -164,13 +164,8 @@
         icp.SetMaximumNumberOfIterations(max_iterations)
         icp.SetCheckMeanDistance(check_mean_distance)
         icp.SetStartByMatchingCentroids(start_by_matching_centroids)
-<<<<<<< HEAD
         _update_alg(icp)
-        matrix = pyvista.array_from_vtkmatrix(icp.GetMatrix())
-=======
-        icp.Update()
         matrix = pv.array_from_vtkmatrix(icp.GetMatrix())
->>>>>>> 658be8da
         if return_matrix:
             return self.transform(matrix, inplace=False), matrix
         return self.transform(matrix, inplace=False)
@@ -3075,13 +3070,8 @@
             point_source.SetNumberOfPoints(n_points)
             alg = point_source
 
-<<<<<<< HEAD
         _update_alg(alg)
-        input_source = cast('pyvista.DataSet', wrap(alg.GetOutput()))
-=======
-        alg.Update()
         input_source = cast('pv.DataSet', wrap(alg.GetOutput()))
->>>>>>> 658be8da
 
         output = self.streamlines_from_source(
             input_source,
