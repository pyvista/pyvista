"""Filters module with a class of common filters that can be applied to any :vtk:`vtkDataSet`."""

from __future__ import annotations

from collections.abc import Callable
from collections.abc import Iterable
from collections.abc import Sequence
import contextlib
import functools
import itertools
from typing import TYPE_CHECKING
from typing import Any
from typing import Literal
from typing import cast
import warnings

import numpy as np

import pyvista
from pyvista._deprecate_positional_args import _deprecate_positional_args
from pyvista.core import _validation
import pyvista.core._vtk_core as _vtk
from pyvista.core.errors import AmbiguousDataError
from pyvista.core.errors import MissingDataError
from pyvista.core.errors import PyVistaDeprecationWarning
from pyvista.core.errors import VTKVersionError
from pyvista.core.filters import _get_output
from pyvista.core.filters import _update_alg
from pyvista.core.filters.data_object import DataObjectFilters
from pyvista.core.filters.data_object import _cast_output_to_match_input_type
from pyvista.core.utilities.arrays import FieldAssociation
from pyvista.core.utilities.arrays import get_array
from pyvista.core.utilities.arrays import get_array_association
from pyvista.core.utilities.arrays import set_default_active_scalars
from pyvista.core.utilities.arrays import set_default_active_vectors
from pyvista.core.utilities.cells import numpy_to_idarr
from pyvista.core.utilities.geometric_objects import NORMALS
from pyvista.core.utilities.helpers import wrap
from pyvista.core.utilities.misc import _BoundsSizeMixin
from pyvista.core.utilities.misc import abstract_class
from pyvista.core.utilities.misc import assert_empty_kwargs
from pyvista.core.utilities.transform import Transform

if TYPE_CHECKING:
    from pyvista import Color
    from pyvista import DataSet
    from pyvista import ImageData
    from pyvista import MultiBlock
    from pyvista import PolyData
    from pyvista import RectilinearGrid
    from pyvista import UnstructuredGrid
    from pyvista.core._typing_core import MatrixLike
    from pyvista.core._typing_core import NumpyArray
    from pyvista.core._typing_core import VectorLike
    from pyvista.core._typing_core import _DataObjectType
    from pyvista.core._typing_core import _DataSetType
    from pyvista.plotting._typing import ColorLike
    from pyvista.plotting._typing import ColormapOptions


@abstract_class
class DataSetFilters(_BoundsSizeMixin, DataObjectFilters):
    """A set of common filters that can be applied to any :vtk:`vtkDataSet`."""

    @_deprecate_positional_args(allowed=['target'])
    def align(  # type: ignore[misc]  # noqa: PLR0917
        self: _DataSetType,
        target: DataSet | _vtk.vtkDataSet,
        max_landmarks: int = 100,
        max_mean_distance: float = 1e-5,
        max_iterations: int = 500,
        check_mean_distance: bool = True,  # noqa: FBT001, FBT002
        start_by_matching_centroids: bool = True,  # noqa: FBT001, FBT002
        return_matrix: bool = False,  # noqa: FBT001, FBT002
    ):
        """Align a dataset to another.

        Uses the iterative closest point algorithm to align the points of the
        two meshes. See the VTK class :vtk:`vtkIterativeClosestPointTransform`.

        Parameters
        ----------
        target : pyvista.DataSet
            The target dataset to align to.

        max_landmarks : int, default: 100
            The maximum number of landmarks.

        max_mean_distance : float, default: 1e-5
            The maximum mean distance for convergence.

        max_iterations : int, default: 500
            The maximum number of iterations.

        check_mean_distance : bool, default: True
            Whether to check the mean distance for convergence.

        start_by_matching_centroids : bool, default: True
            Whether to start the alignment by matching centroids. Default is True.

        return_matrix : bool, default: False
            Return the transform matrix as well as the aligned mesh.

        Returns
        -------
        aligned : pyvista.DataSet
            The dataset aligned to the target mesh.

        matrix : numpy.ndarray
            Transform matrix to transform the input dataset to the target dataset.

        See Also
        --------
        align_xyz
            Align a dataset to the x-y-z axes.

        Examples
        --------
        Create a cylinder, translate it, and use iterative closest point to
        align mesh to its original position.

        >>> import pyvista as pv
        >>> import numpy as np
        >>> source = pv.Cylinder(resolution=30).triangulate().subdivide(1)
        >>> transformed = source.rotate_y(20).translate([-0.75, -0.5, 0.5])
        >>> aligned = transformed.align(source)
        >>> _, closest_points = aligned.find_closest_cell(
        ...     source.points, return_closest_point=True
        ... )
        >>> dist = np.linalg.norm(source.points - closest_points, axis=1)

        Visualize the source, transformed, and aligned meshes.

        >>> pl = pv.Plotter(shape=(1, 2))
        >>> _ = pl.add_text('Before Alignment')
        >>> _ = pl.add_mesh(source, style='wireframe', opacity=0.5, line_width=2)
        >>> _ = pl.add_mesh(transformed)
        >>> pl.subplot(0, 1)
        >>> _ = pl.add_text('After Alignment')
        >>> _ = pl.add_mesh(source, style='wireframe', opacity=0.5, line_width=2)
        >>> _ = pl.add_mesh(
        ...     aligned,
        ...     scalars=dist,
        ...     scalar_bar_args={
        ...         'title': 'Distance to Source',
        ...         'fmt': '%.1E',
        ...     },
        ... )
        >>> pl.show()

        Show that the mean distance between the source and the target is
        nearly zero.

        >>> np.abs(dist).mean()  # doctest:+SKIP
        9.997635192915073e-05

        """
        icp = _vtk.vtkIterativeClosestPointTransform()
        icp.SetSource(self)
        icp.SetTarget(wrap(target))
        icp.GetLandmarkTransform().SetModeToRigidBody()
        icp.SetMaximumNumberOfLandmarks(max_landmarks)
        icp.SetMaximumMeanDistance(max_mean_distance)
        icp.SetMaximumNumberOfIterations(max_iterations)
        icp.SetCheckMeanDistance(check_mean_distance)
        icp.SetStartByMatchingCentroids(start_by_matching_centroids)
        icp.Update()
        matrix = pyvista.array_from_vtkmatrix(icp.GetMatrix())
        if return_matrix:
            return self.transform(matrix, inplace=False), matrix
        return self.transform(matrix, inplace=False)

    def align_xyz(  # type: ignore[misc]
        self: _DataSetType,
        *,
        centered: bool = True,
        axis_0_direction: VectorLike[float] | str | None = None,
        axis_1_direction: VectorLike[float] | str | None = None,
        axis_2_direction: VectorLike[float] | str | None = None,
        return_matrix: bool = False,
    ):
        """Align a dataset to the x-y-z axes.

        This filter aligns a mesh's :func:`~pyvista.principal_axes` to the world x-y-z
        axes. The principal axes are effectively used as a rotation matrix to rotate
        the dataset for the alignment. The transformation matrix used for the alignment
        can optionally be returned.

        Note that the transformation is not unique, since the signs of the principal
        axes are arbitrary. Consequently, applying this filter to similar meshes
        may result in dissimilar alignment (e.g. one axis may point up instead of down).
        To address this, the sign of one or two axes may optionally be "seeded" with a
        vector which approximates the axis or axes of the input. This can be useful
        for cases where the orientation of the input has a clear physical meaning.

        .. versionadded:: 0.45

        Parameters
        ----------
        centered : bool, default: True
            Center the mesh at the origin. If ``False``, the aligned dataset has the
            same center as the input.

        axis_0_direction : VectorLike[float] | str, optional
            Approximate direction vector of this mesh's primary axis prior to
            alignment. If set, this axis is flipped such that it best aligns with
            the specified vector. Can be a vector or string specifying the axis by
            name (e.g. ``'x'`` or ``'-x'``, etc.).

        axis_1_direction : VectorLike[float] | str, optional
            Approximate direction vector of this mesh's secondary axis prior to
            alignment. If set, this axis is flipped such that it best aligns with
            the specified vector. Can be a vector or string specifying the axis by
            name (e.g. ``'x'`` or ``'-x'``, etc.).

        axis_2_direction : VectorLike[float] | str, optional
            Approximate direction vector of this mesh's third axis prior to
            alignment. If set, this axis is flipped such that it best aligns with
            the specified vector. Can be a vector or string specifying the axis by
            name (e.g. ``'x'`` or ``'-x'``, etc.).

        return_matrix : bool, default: False
            Return the transform matrix as well as the aligned mesh.

        Returns
        -------
        pyvista.DataSet
            The dataset aligned to the x-y-z axes.

        numpy.ndarray
            Transform matrix to transform the input dataset to the x-y-z axes if
            ``return_matrix`` is ``True``.

        See Also
        --------
        pyvista.principal_axes
            Best-fit axes used by this filter for the alignment.

        align
            Align a source mesh to a target mesh using iterative closest point (ICP).

        Examples
        --------
        Create a dataset and align it to the x-y-z axes.

        >>> import pyvista as pv
        >>> from pyvista import examples
        >>> mesh = examples.download_oblique_cone()
        >>> aligned = mesh.align_xyz()

        Plot the aligned mesh along with the original. Show axes at the origin for
        context.

        >>> axes = pv.AxesAssembly(scale=aligned.length)
        >>> pl = pv.Plotter()
        >>> _ = pl.add_mesh(aligned)
        >>> _ = pl.add_mesh(mesh, style='wireframe', color='black', line_width=3)
        >>> _ = pl.add_actor(axes)
        >>> pl.show()

        Align the mesh but don't center it.

        >>> aligned = mesh.align_xyz(centered=False)

        Plot the result again. The aligned mesh has the same position as the input.

        >>> axes = pv.AxesAssembly(position=mesh.center, scale=aligned.length)
        >>> pl = pv.Plotter()
        >>> _ = pl.add_mesh(aligned)
        >>> _ = pl.add_mesh(mesh, style='wireframe', color='black', line_width=3)
        >>> _ = pl.add_actor(axes)
        >>> pl.show()

        Note how the tip of the cone is pointing along the z-axis. This indicates that
        the cone's axis is the third principal axis. It is also pointing in the negative
        z-direction. To control the alignment so that the cone points upward, we can
        seed an approximate direction specifying what "up" means for the original mesh
        in world coordinates prior to the alignment.

        We can see that the cone is originally pointing downward, somewhat in the
        negative z-direction. Therefore, we can specify the ``'-z'`` vector
        as the "up" direction of the mesh's third axis prior to alignment.

        >>> aligned = mesh.align_xyz(axis_2_direction='-z')

        Plot the mesh. The cone is now pointing upward in the desired direction.

        >>> axes = pv.AxesAssembly(scale=aligned.length)
        >>> pl = pv.Plotter()
        >>> _ = pl.add_mesh(aligned)
        >>> _ = pl.add_actor(axes)
        >>> pl.show()

        The specified direction only needs to be approximate. For example, we get the
        same result by specifying the ``'y'`` direction as the mesh's original "up"
        direction.

        >>> aligned, matrix = mesh.align_xyz(axis_2_direction='y', return_matrix=True)
        >>> axes = pv.AxesAssembly(scale=aligned.length)
        >>> pl = pv.Plotter()
        >>> _ = pl.add_mesh(aligned)
        >>> _ = pl.add_actor(axes)
        >>> pl.show()

        We can optionally return the transformation matrix.

        >>> aligned, matrix = mesh.align_xyz(axis_2_direction='y', return_matrix=True)

        The matrix can be inverted, for example, to transform objects from the world
        axes back to the original mesh's local coordinate system.

        >>> inverse = pv.Transform(matrix).inverse_matrix

        Use the inverse to label the object's axes prior to alignment. For actors,
        we set the :attr:`~pyvista.Prop3D.user_matrix` as the inverse.

        >>> axes_local = pv.AxesAssembly(
        ...     scale=aligned.length,
        ...     user_matrix=inverse,
        ...     labels=["X'", "Y'", "Z'"],
        ... )

        Plot the original mesh with its local axes, along with the algned mesh and its
        axes.

        >>> axes_aligned = pv.AxesAssembly(scale=aligned.length)
        >>> pl = pv.Plotter()
        >>> # Add aligned mesh with axes
        >>> _ = pl.add_mesh(aligned)
        >>> _ = pl.add_actor(axes_aligned)
        >>> # Add original mesh with axes
        >>> _ = pl.add_mesh(mesh, style='wireframe', color='black', line_width=3)
        >>> _ = pl.add_actor(axes_local)
        >>> pl.show()

        """

        def _validate_vector(
            vector: VectorLike[float] | str | None, name: str
        ) -> NumpyArray[float] | None:
            if vector is None:
                vector_ = vector
            else:
                if isinstance(vector, str):
                    vector = vector.lower()
                    valid_strings = list(NORMALS.keys())
                    _validation.check_contains(valid_strings, must_contain=vector, name=name)
                    vector = NORMALS[vector]
                vector_ = _validation.validate_array3(vector, dtype_out=float, name=name)
            return vector_

        axes, std = pyvista.principal_axes(self.points, return_std=True)

        if axis_0_direction is None and axis_1_direction is None and axis_2_direction is None:
            # Set directions of first two axes to +X,+Y by default
            # Keep third axis as None (direction cannot be set if first two are set)
            axis_0_direction = (1.0, 0.0, 0.0)
            axis_1_direction = (0.0, 1.0, 0.0)
        else:
            axis_0_direction = _validate_vector(axis_0_direction, name='axis 0 direction')
            axis_1_direction = _validate_vector(axis_1_direction, name='axis 1 direction')
            axis_2_direction = _validate_vector(axis_2_direction, name='axis 2 direction')

        # Swap any axes which have equal std (e.g. so that we XYZ order instead of YXZ order)
        # Note: Swapping may create a left-handed coordinate frame. This is fixed later.
        axes = _swap_axes(axes, std)

        # Maybe flip directions of first two axes
        if axis_0_direction is not None and np.dot(axes[0], axis_0_direction) < 0:
            axes[0] *= -1
        if axis_1_direction is not None and np.dot(axes[1], axis_1_direction) < 0:
            axes[1] *= -1

        # Ensure axes form a right-handed coordinate frame
        if np.linalg.det(axes) < 0:
            axes[2] *= -1

        # Maybe flip direction of third axis
        if axis_2_direction is not None:
            if np.dot(axes[2], axis_2_direction) >= 0:
                pass  # nothing to do, sign is correct
            elif axis_0_direction is not None and axis_1_direction is not None:
                msg = (
                    f'Invalid `axis_2_direction` {axis_2_direction}. '
                    f'This direction results in a left-handed transformation.'
                )
                raise ValueError(msg)
            else:
                axes[2] *= -1
                # Need to also flip a second vector to keep system as right-handed
                if axis_1_direction is not None:
                    # Second axis has been set, so modify first axis
                    axes[0] *= -1
                else:
                    # First axis has been set, so modify second axis
                    axes[1] *= -1

        rotation = Transform().rotate(axes)
        aligned = self.transform(rotation, inplace=False)
        translation = Transform().translate(-np.array(aligned.center))
        if not centered:
            translation.translate(self.center)
        aligned.transform(translation, inplace=True)

        if return_matrix:
            return aligned, rotation.compose(translation).matrix
        return aligned

    @_deprecate_positional_args(allowed=['surface'])
    def compute_implicit_distance(  # type: ignore[misc]
        self: _DataSetType,
        surface: DataSet | _vtk.vtkDataSet,
        inplace: bool = False,  # noqa: FBT001, FBT002
    ):
        """Compute the implicit distance from the points to a surface.

        This filter will compute the implicit distance from all of the
        nodes of this mesh to a given surface. This distance will be
        added as a point array called ``'implicit_distance'``.

        Nodes of this mesh which are interior to the input surface
        geometry have a negative distance, and nodes on the exterior
        have a positive distance. Nodes which intersect the input
        surface has a distance of zero.

        Parameters
        ----------
        surface : pyvista.DataSet
            The surface used to compute the distance.

        inplace : bool, default: False
            If ``True``, a new scalar array will be added to the
            ``point_data`` of this mesh and the modified mesh will
            be returned. Otherwise a copy of this mesh is returned
            with that scalar field added.

        Returns
        -------
        pyvista.DataSet
            Dataset containing the ``'implicit_distance'`` array in
            ``point_data``.

        Examples
        --------
        Compute the distance between all the points on a sphere and a
        plane.

        >>> import pyvista as pv
        >>> sphere = pv.Sphere(radius=0.35)
        >>> plane = pv.Plane()
        >>> _ = sphere.compute_implicit_distance(plane, inplace=True)
        >>> dist = sphere['implicit_distance']
        >>> type(dist)
        <class 'pyvista.core.pyvista_ndarray.pyvista_ndarray'>

        Plot these distances as a heatmap. Note how distances above the
        plane are positive, and distances below the plane are negative.

        >>> pl = pv.Plotter()
        >>> _ = pl.add_mesh(sphere, scalars='implicit_distance', cmap='bwr')
        >>> _ = pl.add_mesh(plane, color='w', style='wireframe')
        >>> pl.show()

        We can also compute the distance from all the points on the
        plane to the sphere.

        >>> _ = plane.compute_implicit_distance(sphere, inplace=True)

        Again, we can plot these distances as a heatmap. Note how
        distances inside the sphere are negative and distances outside
        the sphere are positive.

        >>> pl = pv.Plotter()
        >>> _ = pl.add_mesh(
        ...     plane,
        ...     scalars='implicit_distance',
        ...     cmap='bwr',
        ...     clim=[-0.35, 0.35],
        ... )
        >>> _ = pl.add_mesh(sphere, color='w', style='wireframe')
        >>> pl.show()

        See :ref:`clip_with_surface_example` and
        :ref:`voxelize_example` for more examples using
        this filter.

        """
        function = _vtk.vtkImplicitPolyDataDistance()
        function.SetInput(surface)
        points = pyvista.convert_array(self.points)
        dists = _vtk.vtkDoubleArray()
        function.FunctionValue(points, dists)
        if inplace:
            self.point_data['implicit_distance'] = pyvista.convert_array(dists)
            return self
        result = self.copy()
        result.point_data['implicit_distance'] = pyvista.convert_array(dists)
        return result

    @_deprecate_positional_args
    def clip_scalar(  # type: ignore[misc]  # noqa: PLR0917
        self: _DataSetType,
        scalars: str | None = None,
        invert: bool = True,  # noqa: FBT001, FBT002
        value: float = 0.0,
        inplace: bool = False,  # noqa: FBT001, FBT002
        progress_bar: bool = False,  # noqa: FBT001, FBT002
        both: bool = False,  # noqa: FBT001, FBT002
    ):
        """Clip a dataset by a scalar.

        Parameters
        ----------
        scalars : str, optional
            Name of scalars to clip on.  Defaults to currently active scalars.

        invert : bool, default: True
            Flag on whether to flip/invert the clip.  When ``True``,
            only the mesh below ``value`` will be kept.  When
            ``False``, only values above ``value`` will be kept.

        value : float, default: 0.0
            Set the clipping value.

        inplace : bool, default: False
            Update mesh in-place.

        progress_bar : bool, default: False
            Display a progress bar to indicate progress.

        both : bool, default: False
            If ``True``, also returns the complementary clipped mesh.

        Returns
        -------
        pyvista.PolyData or tuple
            Clipped dataset if ``both=False``.  If ``both=True`` then
            returns a tuple of both clipped datasets.

        Examples
        --------
        Remove the part of the mesh with "sample_point_scalars" above 100.

        >>> import pyvista as pv
        >>> from pyvista import examples
        >>> dataset = examples.load_hexbeam()
        >>> clipped = dataset.clip_scalar(scalars='sample_point_scalars', value=100)
        >>> clipped.plot()

        Get clipped meshes corresponding to the portions of the mesh above and below 100.

        >>> import pyvista as pv
        >>> from pyvista import examples
        >>> dataset = examples.load_hexbeam()
        >>> _below, _above = dataset.clip_scalar(
        ...     scalars='sample_point_scalars', value=100, both=True
        ... )

        Remove the part of the mesh with "sample_point_scalars" below 100.

        >>> import pyvista as pv
        >>> from pyvista import examples
        >>> dataset = examples.load_hexbeam()
        >>> clipped = dataset.clip_scalar(
        ...     scalars='sample_point_scalars', value=100, invert=False
        ... )
        >>> clipped.plot()

        """
        if isinstance(self, _vtk.vtkPolyData):
            alg: _vtk.vtkClipPolyData | _vtk.vtkTableBasedClipDataSet = _vtk.vtkClipPolyData()  # type: ignore[unreachable]
        else:
            alg = _vtk.vtkTableBasedClipDataSet()

        alg.SetInputDataObject(self)
        alg.SetValue(value)
        if scalars is None:
            set_default_active_scalars(self)
        else:
            self.set_active_scalars(scalars)

        alg.SetInsideOut(invert)  # invert the clip if needed
        alg.SetGenerateClippedOutput(both)

        _update_alg(alg, progress_bar=progress_bar, message='Clipping by a Scalar')
        result0 = _get_output(alg)

        if inplace:
            self.copy_from(result0, deep=False)
            result0 = self

        if both:
            result1 = _get_output(alg, oport=1)
            if isinstance(self, _vtk.vtkPolyData):
                # For some reason vtkClipPolyData with SetGenerateClippedOutput on
                # leaves unreferenced vertices
                result0, result1 = (r.clean() for r in (result0, result1))  # type: ignore[unreachable]
            return result0, result1
        return result0

    @_deprecate_positional_args(allowed=['surface'])
    def clip_surface(  # type: ignore[misc]  # noqa: PLR0917
        self: _DataSetType,
        surface: DataSet | _vtk.vtkDataSet,
        invert: bool = True,  # noqa: FBT001, FBT002
        value: float = 0.0,
        compute_distance: bool = False,  # noqa: FBT001, FBT002
        progress_bar: bool = False,  # noqa: FBT001, FBT002
        crinkle: bool = False,  # noqa: FBT001, FBT002
    ):
        """Clip any mesh type using a :class:`pyvista.PolyData` surface mesh.

        The clipped mesh type matches the input type for :class:`~pyvista.PointSet` and
        :class:`~pyvista.PolyData`, otherwise the output type is
        :class:`~pyvista.UnstructuredGrid`.
        Geometry of the input dataset will be preserved where possible.
        Geometries near the clip intersection will be triangulated/tessellated.

        Parameters
        ----------
        surface : pyvista.PolyData
            The ``PolyData`` surface mesh to use as a clipping
            function.  If this input mesh is not a :class:`pyvista.PolyData`,
            the external surface will be extracted.

        invert : bool, default: True
            Flag on whether to flip/invert the clip.

        value : float, default: 0.0
            Set the clipping value of the implicit function (if
            clipping with implicit function) or scalar value (if
            clipping with scalars).

        compute_distance : bool, default: False
            Compute the implicit distance from the mesh onto the input
            dataset.  A new array called ``'implicit_distance'`` will
            be added to the output clipped mesh.

        progress_bar : bool, default: False
            Display a progress bar to indicate progress.

        crinkle : bool, default: False
            Crinkle the clip by extracting the entire cells along the
            clip. This adds the ``"cell_ids"`` array to the ``cell_data``
            attribute that tracks the original cell IDs of the original
            dataset.

        Returns
        -------
        DataSet
            Clipped mesh. Output type matches input type for
            :class:`~pyvista.PointSet`, :class:`~pyvista.PolyData`, and
            :class:`~pyvista.MultiBlock`; otherwise the output type is
            :class:`~pyvista.UnstructuredGrid`.

        Examples
        --------
        Clip a cube with a sphere.

        >>> import pyvista as pv
        >>> sphere = pv.Sphere(center=(-0.4, -0.4, -0.4))
        >>> cube = pv.Cube().triangulate().subdivide(3)
        >>> clipped = cube.clip_surface(sphere)
        >>> clipped.plot(show_edges=True, cpos='xy', line_width=3)

        See :ref:`clip_with_surface_example` for more examples using
        this filter.

        """
        if not isinstance(surface, _vtk.vtkPolyData):
            surface = wrap(surface).extract_geometry()
        function = _vtk.vtkImplicitPolyDataDistance()
        function.SetInput(surface)
        if compute_distance:
            points = pyvista.convert_array(self.points)
            dists = _vtk.vtkDoubleArray()
            function.FunctionValue(points, dists)
            self['implicit_distance'] = pyvista.convert_array(dists)
        # run the clip
        clipped = DataSetFilters._clip_with_function(
            self,
            function,
            invert=invert,
            value=value,
            progress_bar=progress_bar,
            crinkle=crinkle,
        )
        return _cast_output_to_match_input_type(clipped, self)

    @_deprecate_positional_args(allowed=['value'])
    def threshold(  # type: ignore[misc]  # noqa: PLR0917
        self: _DataSetType,
        value: float | VectorLike[float] | None = None,
        scalars: str | None = None,
        invert: bool = False,  # noqa: FBT001, FBT002
        continuous: bool = False,  # noqa: FBT001, FBT002
        preference: Literal['point', 'cell'] = 'cell',
        all_scalars: bool = False,  # noqa: FBT001, FBT002
        component_mode: Literal['component', 'all', 'any'] = 'all',
        component: int = 0,
        method: Literal['upper', 'lower'] = 'upper',
        progress_bar: bool = False,  # noqa: FBT001, FBT002
    ):
        """Apply a :vtk:`vtkThreshold` filter to the input dataset.

        This filter will apply a :vtk:`vtkThreshold` filter to the input
        dataset and return the resulting object. This extracts cells
        where the scalar value in each cell satisfies the threshold
        criterion.  If ``scalars`` is ``None``, the input's active
        scalars array is used.

        .. warning::
           Thresholding is inherently a cell operation, even though it can use
           associated point data for determining whether to keep a cell. In
           other words, whether or not a given point is included after
           thresholding depends on whether that point is part of a cell that
           is kept after thresholding.

           Please also note the default ``preference`` choice for CELL data
           over POINT data. This is contrary to most other places in PyVista's
           API where the preference typically defaults to POINT data. We chose
           to prefer CELL data here so that if thresholding by a named array
           that exists for both the POINT and CELL data, this filter will
           default to the CELL data array while performing the CELL-wise
           operation.

        Parameters
        ----------
        value : float | sequence[float], optional
            Single value or ``(min, max)`` to be used for the data threshold. If
            a sequence, then length must be 2. If no value is specified, the
            non-NaN data range will be used to remove any NaN values.
            Please reference the ``method`` parameter for how single values
            are handled.

        scalars : str, optional
            Name of scalars to threshold on. Defaults to currently active scalars.

        invert : bool, default: False
            Invert the threshold results. That is, cells that would have been
            in the output with this option off are excluded, while cells that
            would have been excluded from the output are included.

        continuous : bool, default: False
            When True, the continuous interval [minimum cell scalar,
            maximum cell scalar] will be used to intersect the threshold bound,
            rather than the set of discrete scalar values from the vertices.

        preference : str, default: 'cell'
            When ``scalars`` is specified, this is the preferred array
            type to search for in the dataset.  Must be either
            ``'point'`` or ``'cell'``. Throughout PyVista, the preference
            is typically ``'point'`` but since the threshold filter is a
            cell-wise operation, we prefer cell data for thresholding
            operations.

        all_scalars : bool, default: False
            If using scalars from point data, all
            points in a cell must satisfy the threshold when this
            value is ``True``.  When ``False``, any point of the cell
            with a scalar value satisfying the threshold criterion
            will extract the cell. Has no effect when using cell data.

        component_mode : {'component', 'all', 'any'}
            The method to satisfy the criteria for the threshold of
            multicomponent scalars.  'component' (default)
            uses only the ``component``.  'all' requires all
            components to meet criteria.  'any' is when
            any component satisfies the criteria.

        component : int, default: 0
            When using ``component_mode='component'``, this sets
            which component to threshold on.

        method : str, default: 'upper'
            Set the threshold method for single-values, defining which
            threshold bounds to use. If the ``value`` is a range, this
            parameter will be ignored, extracting data between the two
            values. For single values, ``'lower'`` will extract data
            lower than the  ``value``. ``'upper'`` will extract data
            larger than the ``value``.

        progress_bar : bool, default: False
            Display a progress bar to indicate progress.

        See Also
        --------
        threshold_percent
            Threshold a dataset by a percentage of its scalar range.
        :meth:`~pyvista.DataSetFilters.extract_values`
            Threshold-like filter for extracting specific values and ranges.
        :meth:`~pyvista.ImageDataFilters.image_threshold`
            Similar method for thresholding :class:`~pyvista.ImageData`.
        :meth:`~pyvista.ImageDataFilters.select_values`
            Threshold-like filter for ``ImageData`` to keep some values and replace others.

        Returns
        -------
        pyvista.UnstructuredGrid
            Dataset containing geometry that meets the threshold requirements.

        Examples
        --------
        >>> import pyvista as pv
        >>> import numpy as np
        >>> volume = np.zeros([10, 10, 10])
        >>> volume[:3] = 1
        >>> vol = pv.wrap(volume)
        >>> threshed = vol.threshold(0.1)
        >>> threshed
        UnstructuredGrid (...)
          N Cells:    243
          N Points:   400
          X Bounds:   0.000e+00, 3.000e+00
          Y Bounds:   0.000e+00, 9.000e+00
          Z Bounds:   0.000e+00, 9.000e+00
          N Arrays:   1

        Apply the threshold filter to Perlin noise.  First generate
        the structured grid.

        >>> import pyvista as pv
        >>> noise = pv.perlin_noise(0.1, (1, 1, 1), (0, 0, 0))
        >>> grid = pv.sample_function(
        ...     noise, bounds=[0, 1.0, -0, 1.0, 0, 1.0], dim=(20, 20, 20)
        ... )
        >>> grid.plot(
        ...     cmap='gist_earth_r',
        ...     show_scalar_bar=True,
        ...     show_edges=False,
        ... )

        Next, apply the threshold.

        >>> import pyvista as pv
        >>> noise = pv.perlin_noise(0.1, (1, 1, 1), (0, 0, 0))
        >>> grid = pv.sample_function(
        ...     noise, bounds=[0, 1.0, -0, 1.0, 0, 1.0], dim=(20, 20, 20)
        ... )
        >>> threshed = grid.threshold(value=0.02)
        >>> threshed.plot(
        ...     cmap='gist_earth_r',
        ...     show_scalar_bar=False,
        ...     show_edges=True,
        ... )

        See :ref:`using_filters_example` and :ref:`image_representations_example`
        for more examples using this filter.

        """
        # set the scalars to threshold on
        scalars_ = set_default_active_scalars(self).name if scalars is None else scalars
        arr = get_array(self, scalars_, preference=preference, err=False)
        if arr is None:
            msg = 'No arrays present to threshold.'
            raise ValueError(msg)

        field = get_array_association(self, scalars_, preference=preference)

        # Run a standard threshold algorithm
        alg = _vtk.vtkThreshold()
        alg.SetAllScalars(all_scalars)
        alg.SetInputDataObject(self)
        alg.SetInputArrayToProcess(
            0,
            0,
            0,
            field.value,
            scalars_,
        )  # args: (idx, port, connection, field, name)
        # set thresholding parameters
        alg.SetUseContinuousCellRange(continuous)
        # use valid range if no value given
        if value is None:
            value = self.get_data_range(scalars)

        _set_threshold_limit(alg, value=value, method=method, invert=invert)

        if component_mode == 'component':
            alg.SetComponentModeToUseSelected()
            dim = arr.shape[1]
            if not isinstance(component, (int, np.integer)):
                msg = 'component must be int'  # type: ignore[unreachable]
                raise TypeError(msg)
            if component > (dim - 1) or component < 0:
                msg = f'scalars has {dim} components: supplied component {component} not in range'
                raise ValueError(msg)
            alg.SetSelectedComponent(component)
        elif component_mode == 'all':
            alg.SetComponentModeToUseAll()
        elif component_mode == 'any':
            alg.SetComponentModeToUseAny()
        else:
            msg = f"component_mode must be 'component', 'all', or 'any' got: {component_mode}"  # type: ignore[unreachable]
            raise ValueError(msg)

        # Run the threshold
        _update_alg(alg, progress_bar=progress_bar, message='Thresholding')
        return _get_output(alg)

    @_deprecate_positional_args(allowed=['percent'])
    def threshold_percent(  # type: ignore[misc]  # noqa: PLR0917
        self: _DataSetType,
        percent: float = 0.50,
        scalars: str | None = None,
        invert: bool = False,  # noqa: FBT001, FBT002
        continuous: bool = False,  # noqa: FBT001, FBT002
        preference: Literal['point', 'cell'] = 'cell',
        method: Literal['upper', 'lower'] = 'upper',
        progress_bar: bool = False,  # noqa: FBT001, FBT002
    ):
        """Threshold the dataset by a percentage of its range on the active scalars array.

        .. warning::
           Thresholding is inherently a cell operation, even though it can use
           associated point data for determining whether to keep a cell. In
           other words, whether or not a given point is included after
           thresholding depends on whether that point is part of a cell that
           is kept after thresholding.

        Parameters
        ----------
        percent : float | sequence[float], optional
            The percentage in the range ``(0, 1)`` to threshold. If value is
            out of 0 to 1 range, then it will be divided by 100 and checked to
            be in that range.

        scalars : str, optional
            Name of scalars to threshold on. Defaults to currently active scalars.

        invert : bool, default: False
            Invert the threshold results. That is, cells that would have been
            in the output with this option off are excluded, while cells that
            would have been excluded from the output are included.

        continuous : bool, default: False
            When True, the continuous interval [minimum cell scalar,
            maximum cell scalar] will be used to intersect the threshold bound,
            rather than the set of discrete scalar values from the vertices.

        preference : str, default: 'cell'
            When ``scalars`` is specified, this is the preferred array
            type to search for in the dataset.  Must be either
            ``'point'`` or ``'cell'``. Throughout PyVista, the preference
            is typically ``'point'`` but since the threshold filter is a
            cell-wise operation, we prefer cell data for thresholding
            operations.

        method : str, default: 'upper'
            Set the threshold method for single-values, defining which
            threshold bounds to use. If the ``value`` is a range, this
            parameter will be ignored, extracting data between the two
            values. For single values, ``'lower'`` will extract data
            lower than the  ``value``. ``'upper'`` will extract data
            larger than the ``value``.

        progress_bar : bool, default: False
            Display a progress bar to indicate progress.

        Returns
        -------
        pyvista.UnstructuredGrid
            Dataset containing geometry that meets the threshold requirements.

        See Also
        --------
        threshold
            Threshold a dataset by value.

        Examples
        --------
        Apply a 50% threshold filter.

        >>> import pyvista as pv
        >>> noise = pv.perlin_noise(0.1, (2, 2, 2), (0, 0, 0))
        >>> grid = pv.sample_function(
        ...     noise, bounds=[0, 1.0, -0, 1.0, 0, 1.0], dim=(30, 30, 30)
        ... )
        >>> threshed = grid.threshold_percent(0.5)
        >>> threshed.plot(
        ...     cmap='gist_earth_r',
        ...     show_scalar_bar=False,
        ...     show_edges=True,
        ... )

        Apply a 80% threshold filter.

        >>> threshed = grid.threshold_percent(0.8)
        >>> threshed.plot(
        ...     cmap='gist_earth_r',
        ...     show_scalar_bar=False,
        ...     show_edges=True,
        ... )

        See :ref:`using_filters_example` for more examples using a similar filter.

        """
        tscalars = set_default_active_scalars(self).name if scalars is None else scalars
        dmin, dmax = self.get_data_range(arr_var=tscalars, preference=preference)

        def _check_percent(percent):
            """Make sure percent is between 0 and 1 or fix if between 0 and 100."""
            if percent >= 1:
                percent = float(percent) / 100.0
                if percent > 1:
                    msg = f'Percentage ({percent}) is out of range (0, 1).'
                    raise ValueError(msg)
            if percent < 1e-10:
                msg = f'Percentage ({percent}) is too close to zero or negative.'
                raise ValueError(msg)
            return percent

        def _get_val(percent, dmin, dmax):
            """Get the value from a percentage of a range."""
            percent = _check_percent(percent)
            return dmin + float(percent) * (dmax - dmin)

        # Compute the values
        if isinstance(percent, (np.ndarray, Sequence)):
            # Get two values
            value = [_get_val(percent[0], dmin, dmax), _get_val(percent[1], dmin, dmax)]
        elif isinstance(percent, Iterable):
            msg = 'Percent must either be a single scalar or a sequence.'
            raise TypeError(msg)
        else:
            # Compute one value to threshold
            value = _get_val(percent, dmin, dmax)
        # Use the normal thresholding function on these values
        return DataSetFilters.threshold(
            self,
            value=value,
            scalars=scalars,
            invert=invert,
            continuous=continuous,
            preference=preference,
            method=method,
            progress_bar=progress_bar,
        )

    @_deprecate_positional_args
    def outline(  # type: ignore[misc]
        self: _DataObjectType,
        generate_faces: bool = False,  # noqa: FBT001, FBT002
        progress_bar: bool = False,  # noqa: FBT001, FBT002
    ):
        """Produce an outline of the full extent for the input dataset.

        Parameters
        ----------
        generate_faces : bool, default: False
            Generate solid faces for the box. This is disabled by default.

        progress_bar : bool, default: False
            Display a progress bar to indicate progress.

        Returns
        -------
        pyvista.PolyData
            Mesh containing an outline of the original dataset.

        See Also
        --------
        bounding_box
            Similar filter with additional options.

        Examples
        --------
        Generate and plot the outline of a sphere.  This is
        effectively the ``(x, y, z)`` bounds of the mesh.

        >>> import pyvista as pv
        >>> sphere = pv.Sphere()
        >>> outline = sphere.outline()
        >>> pv.plot([sphere, outline], line_width=5)

        See :ref:`using_filters_example` for more examples using this filter.

        """
        alg = _vtk.vtkOutlineFilter()
        alg.SetInputDataObject(self)
        alg.SetGenerateFaces(generate_faces)
        _update_alg(alg, progress_bar=progress_bar, message='Producing an outline')
        return wrap(alg.GetOutputDataObject(0))

    @_deprecate_positional_args
    def outline_corners(  # type: ignore[misc]
        self: _DataObjectType,
        factor: float = 0.2,
        progress_bar: bool = False,  # noqa: FBT001, FBT002
    ):
        """Produce an outline of the corners for the input dataset.

        Parameters
        ----------
        factor : float, default: 0.2
            Controls the relative size of the corners to the length of
            the corresponding bounds.

        progress_bar : bool, default: False
            Display a progress bar to indicate progress.

        Returns
        -------
        pyvista.PolyData
            Mesh containing outlined corners.

        Examples
        --------
        Generate and plot the corners of a sphere.  This is
        effectively the ``(x, y, z)`` bounds of the mesh.

        >>> import pyvista as pv
        >>> sphere = pv.Sphere()
        >>> corners = sphere.outline_corners(factor=0.1)
        >>> pv.plot([sphere, corners], line_width=5)

        """
        alg = _vtk.vtkOutlineCornerFilter()
        alg.SetInputDataObject(self)
        alg.SetCornerFactor(factor)
        _update_alg(alg, progress_bar=progress_bar, message='Producing an Outline of the Corners')
        return wrap(alg.GetOutputDataObject(0))

    def gaussian_splatting(  # type: ignore[misc]
        self: _DataSetType,
        *,
        radius: float = 0.1,
        dimensions: VectorLike[int] = (50, 50, 50),
        progress_bar: bool = False,
    ):
        """Splat points into a volume using a Gaussian distribution.

        This filter uses :vtk:`vtkGaussianSplatter` to splat points into a volume
        dataset. Each point is surrounded with a Gaussian distribution function
        weighted by input scalar data. The distribution function is volumetrically
        sampled to create a structured dataset.

        .. versionadded:: 0.46

        Parameters
        ----------
        radius : float, default: 0.1
            This value is expressed as a percentage of the length of the longest side of
            the sampling volume. This determines the "width" of the splatter in
            terms of the distribution. Smaller numbers greatly reduce execution time.

        dimensions : VectorLike[int], default: (50, 50, 50)
            Sampling dimensions of the structured point set. Higher values produce better
            results but are much slower. This is the :attr:`~pyvista.ImageData.dimensions`
            of the returned :class:`~pyvista.ImageData`.

        progress_bar : bool, default: False
            Display a progress bar to indicate progress.

        Returns
        -------
        pyvista.ImageData
            Image data with scalar values representing the splatting
            of the points.

        See Also
        --------
        voxelize_binary_mask
            Alternative method for generating :class:`~pyvista.ImageData` from a dataset.

        Examples
        --------
        Create an image data volume from a point cloud using gaussian splatter.

        >>> import pyvista as pv

        Load the Stanford Bunny mesh.

        >>> bunny = pv.examples.download_bunny()

        Apply Gaussian splatter to generate a volumetric representation.

        >>> volume = bunny.gaussian_splatting(radius=0.01)

        Threshold the volume to filter out low-density regions.

        >>> threshed = volume.threshold(0.05)

        Visualize the thresholded volume with semi-transparency and no scalar bar.

        >>> threshed.plot(opacity=0.5, show_scalar_bar=False)

        """
        from pyvista.core import _validation  # noqa: PLC0415

        _validation.check_range(radius, [0.0, 1.0], name='radius')
        dimensions_ = _validation.validate_array3(dimensions, name='dimensions')
        alg = _vtk.vtkGaussianSplatter()
        alg.SetInputDataObject(self)
        alg.SetRadius(radius)
        alg.SetSampleDimensions(list(dimensions_))
        message = 'Splatting Points with Gaussian Distribution'
        _update_alg(alg, progress_bar=progress_bar, message=message)
        return _get_output(alg)

    @_deprecate_positional_args
    def extract_geometry(  # type: ignore[misc]
        self: _DataSetType,
        extent: VectorLike[float] | None = None,
        progress_bar: bool = False,  # noqa: FBT001, FBT002
    ) -> PolyData:
        """Extract the outer surface of a volume or structured grid dataset.

        This will extract all 0D, 1D, and 2D cells producing the
        boundary faces of the dataset.

        .. note::
            This tends to be less efficient than :func:`extract_surface`.

        Parameters
        ----------
        extent : VectorLike[float], optional
            Specify a ``(x_min, x_max, y_min, y_max, z_min, z_max)`` bounding box to
            clip data.

        progress_bar : bool, default: False
            Display a progress bar to indicate progress.

        Returns
        -------
        pyvista.PolyData
            Surface of the dataset.

        Examples
        --------
        Extract the surface of a sample unstructured grid.

        >>> import pyvista as pv
        >>> from pyvista import examples
        >>> hex_beam = pv.read(examples.hexbeamfile)
        >>> hex_beam.extract_geometry()
        PolyData (...)
          N Cells:    88
          N Points:   90
          N Strips:   0
          X Bounds:   0.000e+00, 1.000e+00
          Y Bounds:   0.000e+00, 1.000e+00
          Z Bounds:   0.000e+00, 5.000e+00
          N Arrays:   3

        See :ref:`surface_smoothing_example` for more examples using this filter.

        """
        alg = _vtk.vtkGeometryFilter()
        alg.SetInputDataObject(self)
        if extent is not None:
            extent_ = _validation.validate_arrayN(extent, must_have_length=6, to_list=True)
            alg.SetExtent(extent_)
            alg.SetExtentClipping(True)
        _update_alg(alg, progress_bar=progress_bar, message='Extracting Geometry')
        return _get_output(alg)

    @_deprecate_positional_args(allowed=['isosurfaces', 'scalars'])
    def contour(  # type: ignore[misc]  # noqa: PLR0917
        self: _DataSetType,
        isosurfaces: int | Sequence[float] = 10,
        scalars: str | NumpyArray[float] | None = None,
        compute_normals: bool = False,  # noqa: FBT001, FBT002
        compute_gradients: bool = False,  # noqa: FBT001, FBT002
        compute_scalars: bool = True,  # noqa: FBT001, FBT002
        rng: VectorLike[float] | None = None,
        preference: Literal['point', 'cell'] = 'point',
        method: Literal['contour', 'marching_cubes', 'flying_edges'] = 'contour',
        progress_bar: bool = False,  # noqa: FBT001, FBT002
    ):
        """Contour an input self by an array.

        ``isosurfaces`` can be an integer specifying the number of
        isosurfaces in the data range or a sequence of values for
        explicitly setting the isosurfaces.

        Parameters
        ----------
        isosurfaces : int | sequence[float], optional
            Number of isosurfaces to compute across valid data range or a
            sequence of float values to explicitly use as the isosurfaces.

        scalars : str | array_like[float], optional
            Name or array of scalars to threshold on. If this is an array, the
            output of this filter will save them as ``"Contour Data"``.
            Defaults to currently active scalars.

        compute_normals : bool, default: False
            Compute normals for the dataset.

        compute_gradients : bool, default: False
            Compute gradients for the dataset.

        compute_scalars : bool, default: True
            Preserves the scalar values that are being contoured.

        rng : sequence[float], optional
            If an integer number of isosurfaces is specified, this is
            the range over which to generate contours. Default is the
            scalars array's full data range.

        preference : str, default: "point"
            When ``scalars`` is specified, this is the preferred array
            type to search for in the dataset.  Must be either
            ``'point'`` or ``'cell'``.

        method : str, default:  "contour"
            Specify to choose which vtk filter is used to create the contour.
            Must be one of ``'contour'``, ``'marching_cubes'`` and
            ``'flying_edges'``.

        progress_bar : bool, default: False
            Display a progress bar to indicate progress.

        Returns
        -------
        pyvista.PolyData
            Contoured surface.

        Examples
        --------
        Generate contours for the random hills dataset.

        >>> from pyvista import examples
        >>> hills = examples.load_random_hills()
        >>> contours = hills.contour()
        >>> contours.plot(line_width=5)

        Generate the surface of a mobius strip using flying edges.

        >>> import pyvista as pv
        >>> a = 0.4
        >>> b = 0.1
        >>> def f(x, y, z):
        ...     xx = x * x
        ...     yy = y * y
        ...     zz = z * z
        ...     xyz = x * y * z
        ...     xx_yy = xx + yy
        ...     a_xx = a * xx
        ...     b_yy = b * yy
        ...     return (
        ...         (xx_yy + 1) * (a_xx + b_yy)
        ...         + zz * (b * xx + a * yy)
        ...         - 2 * (a - b) * xyz
        ...         - a * b * xx_yy
        ...     ) ** 2 - 4 * (xx + yy) * (a_xx + b_yy - xyz * (a - b)) ** 2
        >>> n = 100
        >>> x_min, y_min, z_min = -1.35, -1.7, -0.65
        >>> grid = pv.ImageData(
        ...     dimensions=(n, n, n),
        ...     spacing=(
        ...         abs(x_min) / n * 2,
        ...         abs(y_min) / n * 2,
        ...         abs(z_min) / n * 2,
        ...     ),
        ...     origin=(x_min, y_min, z_min),
        ... )
        >>> x, y, z = grid.points.T
        >>> values = f(x, y, z)
        >>> out = grid.contour(
        ...     1,
        ...     scalars=values,
        ...     rng=[0, 0],
        ...     method='flying_edges',
        ... )
        >>> out.plot(color='lightblue', smooth_shading=True)

        See :ref:`using_filters_example` or
        :ref:`marching_cubes_example` for more examples using this
        filter.

        """
        if method == 'contour':
            alg = _vtk.vtkContourFilter()
        elif method == 'marching_cubes':
            alg = _vtk.vtkMarchingCubes()  # type: ignore[assignment]
        elif method == 'flying_edges':
            alg = _vtk.vtkFlyingEdges3D()  # type: ignore[assignment]
        else:
            msg = f"Method '{method}' is not supported"  # type: ignore[unreachable]
            raise ValueError(msg)

        if isinstance(scalars, str):
            scalars_name = scalars
        elif isinstance(scalars, (Sequence, np.ndarray)) and not isinstance(scalars, str):
            scalars_name = 'Contour Data'
            self[scalars_name] = scalars
        elif scalars is None:
            scalars_name = set_default_active_scalars(self).name
        else:
            msg = (
                f'Invalid type for `scalars` ({type(scalars)}). Should be either '
                'a numpy.ndarray, a string, or None.'
            )
            raise TypeError(msg)

        # Make sure the input has scalars to contour on
        if self.n_arrays < 1:
            msg = 'Input dataset for the contour filter must have scalar.'
            raise ValueError(msg)

        alg.SetInputDataObject(self)
        alg.SetComputeNormals(compute_normals)
        alg.SetComputeGradients(compute_gradients)
        alg.SetComputeScalars(compute_scalars)
        # NOTE: only point data is allowed? well cells works but seems buggy?
        field = get_array_association(self, scalars_name, preference=preference)
        if field != FieldAssociation.POINT:
            msg = 'Contour filter only works on point data.'
            raise TypeError(msg)
        alg.SetInputArrayToProcess(
            0,
            0,
            0,
            field.value,
            scalars_name,
        )  # args: (idx, port, connection, field, name)
        # set the isosurfaces
        if isinstance(isosurfaces, int):
            # generate values
            if rng is None:
                rng_: list[float] = list(self.get_data_range(scalars_name))
            else:
                rng_ = list(_validation.validate_data_range(rng, name='rng'))
            alg.GenerateValues(isosurfaces, rng_)
        else:
            isosurfaces_ = _validation.validate_arrayN(
                isosurfaces, dtype_out=float, name='isosurfaces'
            )

            alg.SetNumberOfContours(len(isosurfaces_))
            for i, val in enumerate(isosurfaces_):
                alg.SetValue(i, val)

        _update_alg(alg, progress_bar=progress_bar, message='Computing Contour')
        output = _get_output(alg)

        # some of these filters fail to correctly name the array
        if scalars_name not in output.point_data and 'Unnamed_0' in output.point_data:
            output.point_data[scalars_name] = output.point_data.pop('Unnamed_0')

        return output

    @_deprecate_positional_args
    def texture_map_to_plane(  # type: ignore[misc]  # noqa: PLR0917
        self: _DataSetType,
        origin: VectorLike[float] | None = None,
        point_u: VectorLike[float] | None = None,
        point_v: VectorLike[float] | None = None,
        inplace: bool = False,  # noqa: FBT001, FBT002
        name: str = 'Texture Coordinates',
        use_bounds: bool = False,  # noqa: FBT001, FBT002
        progress_bar: bool = False,  # noqa: FBT001, FBT002
    ):
        """Texture map this dataset to a user defined plane.

        This is often used to define a plane to texture map an image
        to this dataset.  The plane defines the spatial reference and
        extent of that image.

        Parameters
        ----------
        origin : sequence[float], optional
            Length 3 iterable of floats defining the XYZ coordinates of the
            bottom left corner of the plane.

        point_u : sequence[float], optional
            Length 3 iterable of floats defining the XYZ coordinates of the
            bottom right corner of the plane.

        point_v : sequence[float], optional
            Length 3 iterable of floats defining the XYZ coordinates of the
            top left corner of the plane.

        inplace : bool, default: False
            If ``True``, the new texture coordinates will be added to this
            dataset. If ``False``, a new dataset is returned with the texture
            coordinates.

        name : str, default: "Texture Coordinates"
            The string name to give the new texture coordinates if applying
            the filter inplace.

        use_bounds : bool, default: False
            Use the bounds to set the mapping plane by default (bottom plane
            of the bounding box).

        progress_bar : bool, default: False
            Display a progress bar to indicate progress.

        Returns
        -------
        pyvista.DataSet
            Original dataset with texture coordinates if
            ``inplace=True``, otherwise a copied dataset.

        Examples
        --------
        See :ref:`topo_map_example`

        """
        if use_bounds:
            _validation.check_instance(use_bounds, bool, name='use_bounds')
            bounds = self.bounds
            origin = [bounds.x_min, bounds.y_min, bounds.z_min]  # BOTTOM LEFT CORNER
            point_u = [bounds.x_max, bounds.y_min, bounds.z_min]  # BOTTOM RIGHT CORNER
            point_v = [bounds.x_min, bounds.y_max, bounds.z_min]  # TOP LEFT CORNER
        alg = _vtk.vtkTextureMapToPlane()
        if origin is None or point_u is None or point_v is None:
            alg.SetAutomaticPlaneGeneration(True)
        else:
            alg.SetOrigin(*origin)  # BOTTOM LEFT CORNER
            alg.SetPoint1(*point_u)  # BOTTOM RIGHT CORNER
            alg.SetPoint2(*point_v)  # TOP LEFT CORNER
        alg.SetInputDataObject(self)
        _update_alg(alg, progress_bar=progress_bar, message='Texturing Map to Plane')
        output = _get_output(alg)
        if not inplace:
            return output
        texture_coordinates = output.GetPointData().GetTCoords()
        texture_coordinates.SetName(name)
        otc = self.GetPointData().GetTCoords()
        self.GetPointData().SetTCoords(texture_coordinates)
        self.GetPointData().AddArray(texture_coordinates)
        # CRITICAL:
        if otc and otc.GetName() != name:
            # Add old ones back at the end if different name
            self.GetPointData().AddArray(otc)
        return self

    @_deprecate_positional_args
    def texture_map_to_sphere(  # type: ignore[misc]  # noqa: PLR0917
        self: _DataSetType,
        center: VectorLike[float] | None = None,
        prevent_seam: bool = True,  # noqa: FBT001, FBT002
        inplace: bool = False,  # noqa: FBT001, FBT002
        name: str = 'Texture Coordinates',
        progress_bar: bool = False,  # noqa: FBT001, FBT002
    ):
        """Texture map this dataset to a user defined sphere.

        This is often used to define a sphere to texture map an image
        to this dataset. The sphere defines the spatial reference and
        extent of that image.

        Parameters
        ----------
        center : sequence[float], optional
            Length 3 iterable of floats defining the XYZ coordinates of the
            center of the sphere. If ``None``, this will be automatically
            calculated.

        prevent_seam : bool, default: True
            Control how the texture coordinates are generated.  If
            set, the s-coordinate ranges from 0 to 1 and 1 to 0
            corresponding to the theta angle variation between 0 to
            180 and 180 to 0 degrees.  Otherwise, the s-coordinate
            ranges from 0 to 1 between 0 to 360 degrees.

        inplace : bool, default: False
            If ``True``, the new texture coordinates will be added to
            the dataset inplace. If ``False`` (default), a new dataset
            is returned with the texture coordinates.

        name : str, default: "Texture Coordinates"
            The string name to give the new texture coordinates if applying
            the filter inplace.

        progress_bar : bool, default: False
            Display a progress bar to indicate progress.

        Returns
        -------
        pyvista.DataSet
            Dataset containing the texture mapped to a sphere.  Return
            type matches input.

        Examples
        --------
        See :ref:`texture_example`.

        """
        alg = _vtk.vtkTextureMapToSphere()
        if center is None:
            alg.SetAutomaticSphereGeneration(True)
        else:
            alg.SetAutomaticSphereGeneration(False)
            alg.SetCenter(*center)
        alg.SetPreventSeam(prevent_seam)
        alg.SetInputDataObject(self)
        _update_alg(alg, progress_bar=progress_bar, message='Mapping texture to sphere')
        output = _get_output(alg)
        if not inplace:
            return output
        texture_coordinates = output.GetPointData().GetTCoords()
        texture_coordinates.SetName(name)
        otc = self.GetPointData().GetTCoords()
        self.GetPointData().SetTCoords(texture_coordinates)
        self.GetPointData().AddArray(texture_coordinates)
        # CRITICAL:
        if otc and otc.GetName() != name:
            # Add old ones back at the end if different name
            self.GetPointData().AddArray(otc)
        return self

    @_deprecate_positional_args
    def glyph(  # type: ignore[misc]  # noqa: PLR0917
        self: _DataSetType,
        orient: bool | str = True,  # noqa: FBT001, FBT002
        scale: bool | str = True,  # noqa: FBT001, FBT002
        factor: float = 1.0,
        geom: _vtk.vtkDataSet | DataSet | Sequence[_vtk.vtkDataSet | DataSet] | None = None,
        indices: VectorLike[int] | None = None,
        tolerance: float | None = None,
        absolute: bool = False,  # noqa: FBT001, FBT002
        clamping: bool = False,  # noqa: FBT001, FBT002
        rng: VectorLike[float] | None = None,
        color_mode: Literal['scale', 'scalar', 'vector'] = 'scale',
        progress_bar: bool = False,  # noqa: FBT001, FBT002
    ):
        """Copy a geometric representation (called a glyph) to the input dataset.

        The glyph may be oriented along the input vectors, and it may
        be scaled according to scalar data or vector
        magnitude. Passing a table of glyphs to choose from based on
        scalars or vector magnitudes is also supported.  The arrays
        used for ``orient`` and ``scale`` must be either both point data
        or both cell data.

        Parameters
        ----------
        orient : bool | str, default: True
            If ``True``, use the active vectors array to orient the glyphs.
            If string, the vector array to use to orient the glyphs.
            If ``False``, the glyphs will not be orientated.

        scale : bool | str | sequence[float], default: True
            If ``True``, use the active scalars to scale the glyphs.
            If string, the scalar array to use to scale the glyphs.
            If ``False``, the glyphs will not be scaled.

        factor : float, default: 1.0
            Scale factor applied to scaling array.

        geom : :vtk:`vtkDataSet` | tuple[:vtk:`vtkDataSet`], optional
            The geometry to use for the glyph. If missing, an arrow glyph
            is used. If a sequence, the datasets inside define a table of
            geometries to choose from based on scalars or vectors. In this
            case a sequence of numbers of the same length must be passed as
            ``indices``. The values of the range (see ``rng``) affect lookup
            in the table.

            .. note::

                The reference direction is relative to ``(1, 0, 0)`` on the
                provided geometry. That is, the provided geometry will be rotated
                from ``(1, 0, 0)`` to the direction of the ``orient`` vector at
                each point.

        indices : sequence[float], optional
            Specifies the index of each glyph in the table for lookup in case
            ``geom`` is a sequence. If given, must be the same length as
            ``geom``. If missing, a default value of ``range(len(geom))`` is
            used. Indices are interpreted in terms of the scalar range
            (see ``rng``). Ignored if ``geom`` has length 1.

        tolerance : float, optional
            Specify tolerance in terms of fraction of bounding box length.
            Float value is between 0 and 1. Default is None. If ``absolute``
            is ``True`` then the tolerance can be an absolute distance.
            If ``None``, points merging as a preprocessing step is disabled.

        absolute : bool, default: False
            Control if ``tolerance`` is an absolute distance or a fraction.

        clamping : bool, default: False
            Turn on/off clamping of "scalar" values to range.

        rng : sequence[float], optional
            Set the range of values to be considered by the filter
            when scalars values are provided.

        color_mode : str, optional, default: ``'scale'``
            If ``'scale'`` , color the glyphs by scale.
            If ``'scalar'`` , color the glyphs by scalar.
            If ``'vector'`` , color the glyphs by vector.

            .. versionadded:: 0.44

        progress_bar : bool, default: False
            Display a progress bar to indicate progress.

        Returns
        -------
        pyvista.PolyData
            Glyphs at either the cell centers or points.

        Examples
        --------
        Create arrow glyphs oriented by vectors and scaled by scalars.
        Factor parameter is used to reduce the size of the arrows.

        >>> import pyvista as pv
        >>> from pyvista import examples
        >>> mesh = examples.load_random_hills()
        >>> arrows = mesh.glyph(scale='Normals', orient='Normals', tolerance=0.05)
        >>> pl = pv.Plotter()
        >>> actor = pl.add_mesh(arrows, color='black')
        >>> actor = pl.add_mesh(
        ...     mesh,
        ...     scalars='Elevation',
        ...     cmap='terrain',
        ...     show_scalar_bar=False,
        ... )
        >>> pl.show()

        See :ref:`glyph_example`, :ref:`movie_glyphs_example`, and
        :ref:`glyph_table_example` for more examples using this filter.

        """
        dataset = self

        # Make glyphing geometry if necessary
        if geom is None:
            arrow = _vtk.vtkArrowSource()
            _update_alg(arrow, progress_bar=progress_bar, message='Making Arrow')
            geoms: Sequence[_vtk.vtkDataSet] = [arrow.GetOutput()]
        # Check if a table of geometries was passed
        elif isinstance(geom, (np.ndarray, Sequence)):
            geoms = geom
        else:
            geoms = [geom]

        if indices is None:
            # use default "categorical" indices
            indices = np.arange(len(geoms))
        elif not isinstance(indices, (np.ndarray, Sequence)):
            msg = (  # type: ignore[unreachable]
                'If "geom" is a sequence then "indices" must also be a '
                'sequence of the same length.'
            )
            raise TypeError(msg)
        if len(indices) != len(geoms) and len(geoms) != 1:
            msg = 'The sequence "indices" must be the same length as "geom".'
            raise ValueError(msg)

        if any(not isinstance(subgeom, _vtk.vtkPolyData) for subgeom in geoms):
            msg = 'Only PolyData objects can be used as glyphs.'
            raise TypeError(msg)

        # Run the algorithm
        alg = _vtk.vtkGlyph3D()

        if len(geoms) == 1:
            # use a single glyph, ignore indices
            alg.SetSourceData(geoms[0])
        else:
            for index, subgeom in zip(indices, geoms):
                alg.SetSourceData(index, subgeom)
            if dataset.active_scalars is not None:
                if dataset.active_scalars.ndim > 1:
                    alg.SetIndexModeToVector()
                else:
                    alg.SetIndexModeToScalar()
            else:
                alg.SetIndexModeToOff()

        if isinstance(scale, str):
            dataset.set_active_scalars(scale, preference='cell')
            do_scale = True
        elif scale:
            try:
                set_default_active_scalars(self)
            except MissingDataError:
                warnings.warn(
                    'No data to use for scale. scale will be set to False.', stacklevel=2
                )  # pragma: no cover
                do_scale = False
            except AmbiguousDataError as err:
                warnings.warn(
                    f'{err}\nIt is unclear which one to use. scale will be set to False.',
                    stacklevel=2,
                )
                do_scale = False
            else:
                do_scale = True
        else:
            do_scale = False

        if do_scale:
            if dataset.active_scalars is not None:
                if dataset.active_scalars.ndim > 1:
                    alg.SetScaleModeToScaleByVector()
                else:
                    alg.SetScaleModeToScaleByScalar()
        else:
            alg.SetScaleModeToDataScalingOff()

        if isinstance(orient, str):
            if scale and dataset.active_scalars_info.association == FieldAssociation.CELL:
                prefer = 'cell'
            else:
                prefer = 'point'
            dataset.set_active_vectors(orient, preference=prefer)  # type: ignore[arg-type]
            orient = True

        if orient:
            try:
                set_default_active_vectors(dataset)
            except MissingDataError:
                warnings.warn(
                    'No vector-like data to use for orient. orient will be set to False.',
                    stacklevel=2,
                )
                orient = False
            except AmbiguousDataError as err:
                warnings.warn(
                    f'{err}\nIt is unclear which one to use. orient will be set to False.',
                    stacklevel=2,
                )
                orient = False

        if (
            scale
            and orient
            and dataset.active_vectors_info.association != dataset.active_scalars_info.association
        ):
            msg = 'Both ``scale`` and ``orient`` must use point data or cell data.'
            raise ValueError(msg)

        source_data = dataset
        set_actives_on_source_data = False

        if (scale and dataset.active_scalars_info.association == FieldAssociation.CELL) or (
            orient and dataset.active_vectors_info.association == FieldAssociation.CELL
        ):
            source_data = dataset.cell_centers()
            set_actives_on_source_data = True

        # Clean the points before glyphing
        if tolerance is not None:
            small = pyvista.PolyData(source_data.points)
            small.point_data.update(source_data.point_data)
            source_data = small.clean(
                point_merging=True,
                merge_tol=tolerance,
                lines_to_points=False,
                polys_to_lines=False,
                strips_to_polys=False,
                inplace=False,
                absolute=absolute,
                progress_bar=progress_bar,
            )
            set_actives_on_source_data = True

        # upstream operations (cell to point conversion, point merging) may have unset
        # the correct active scalars/vectors, so set them again
        if set_actives_on_source_data:
            if scale:
                source_data.set_active_scalars(dataset.active_scalars_name, preference='point')
            if orient:
                source_data.set_active_vectors(dataset.active_vectors_name, preference='point')

        if color_mode == 'scale':
            alg.SetColorModeToColorByScale()
        elif color_mode == 'scalar':
            alg.SetColorModeToColorByScalar()
        elif color_mode == 'vector':
            alg.SetColorModeToColorByVector()
        else:
            msg = f"Invalid color mode '{color_mode}'"  # type: ignore[unreachable]
            raise ValueError(msg)

        if rng is not None:
            valid_range = _validation.validate_data_range(rng)
            alg.SetRange(valid_range)
        alg.SetOrient(orient)
        alg.SetInputData(source_data)
        alg.SetVectorModeToUseVector()
        alg.SetScaleFactor(factor)
        alg.SetClamping(clamping)
        _update_alg(alg, progress_bar=progress_bar, message='Computing Glyphs')

        output = _get_output(alg)

        # Storing geom on the algorithm, for later use in legends.
        output._glyph_geom = geoms

        return output

    @_deprecate_positional_args(allowed=['extraction_mode', 'variable_input'])
    def connectivity(  # type: ignore[misc]  # noqa: PLR0917
        self: _DataSetType,
        extraction_mode: Literal[
            'all',
            'largest',
            'specified',
            'cell_seed',
            'point_seed',
            'closest',
        ] = 'all',
        variable_input: float | VectorLike[float] | None = None,
        scalar_range: VectorLike[float] | None = None,
        scalars: str | None = None,
        label_regions: bool = True,  # noqa: FBT001, FBT002
        region_assignment_mode: Literal['ascending', 'descending', 'unspecified'] = 'descending',
        region_ids: VectorLike[int] | None = None,
        point_ids: VectorLike[int] | None = None,
        cell_ids: VectorLike[int] | None = None,
        closest_point: VectorLike[float] | None = None,
        inplace: bool = False,  # noqa: FBT001, FBT002
        progress_bar: bool = False,  # noqa: FBT001, FBT002
        **kwargs,
    ):
        """Find and label connected regions.

        This filter extracts cell regions based on a specified connectivity
        criterion. The extraction criterion can be controlled with
        ``extraction_mode`` to extract the largest region or the closest
        region to a seed point, for example.

        In general, cells are considered to be connected if they
        share a point. However, if a ``scalar_range`` is provided, cells
        must also have at least one point with scalar values in the
        specified range to be considered connected.

        See :ref:`connectivity_example` and :ref:`volumetric_analysis_example` for
        more examples using this filter.

        .. versionadded:: 0.43.0

           * New extraction modes: ``'specified'``, ``'cell_seed'``, ``'point_seed'``,
             and ``'closest'``.
           * Extracted regions are now sorted in descending order by
             cell count.
           * Region connectivity can be controlled using ``scalar_range``.

        .. deprecated:: 0.43.0
           Parameter ``largest`` is deprecated. Use ``'largest'`` or
           ``extraction_mode='largest'`` instead.

        Parameters
        ----------
        extraction_mode : str, default: "all"
            * ``'all'``: Extract all connected regions.
            * ``'largest'`` : Extract the largest connected region (by cell
              count).
            * ``'specified'``: Extract specific region IDs. Use ``region_ids``
              to specify the region IDs to extract.
            * ``'cell_seed'``: Extract all regions sharing the specified cell
              ids. Use ``cell_ids`` to specify the cell ids.
            * ``'point_seed'`` : Extract all regions sharing the specified
              point ids. Use ``point_ids`` to specify the point ids.
            * ``'closest'`` : Extract the region closest to the specified
              point. Use ``closest_point`` to specify the point.

        variable_input : float | sequence[float], optional
            The convenience parameter used for specifying any required input
            values for some values of ``extraction_mode``. Setting
            ``variable_input`` is equivalent to setting:

            * ``'region_ids'`` if mode is ``'specified'``.
            * ``'cell_ids'`` if mode is ``'cell_seed'``.
            * ``'point_ids'`` if mode is ``'point_seed'``.
            * ``'closest_point'`` if mode is ``'closest'``.

            It has no effect if the mode is ``'all'`` or ``'largest'``.

        scalar_range : sequence[float], optional
            Scalar range in the form ``[min, max]``. If set, the connectivity is
            restricted to cells with at least one point with scalar values in
            the specified range.

        scalars : str, optional
            Name of scalars to use if ``scalar_range`` is specified. Defaults
            to currently active scalars.

            .. note::
               This filter requires point scalars to determine region
               connectivity. If cell scalars are provided, they are first
               converted to point scalars with
               :func:`~pyvista.DataObjectFilters.cell_data_to_point_data`
               before applying the filter. The converted point scalars are
               removed from the output after applying the filter.

        label_regions : bool, default: True
            If ``True``, ``'RegionId'`` point and cell scalar arrays are stored.
            Each region is assigned a unique ID. IDs are zero-indexed and are
            assigned by region cell count in descending order (i.e. the largest
            region has ID ``0``).

        region_assignment_mode : str, default: "descending"
            Strategy used to assign connected region IDs if ``label_regions`` is True.
            Can be either:

            - ``"ascending"``: IDs are sorted by increasing order of cell count
            - ``"descending"``: IDs are sorted by decreasing order of cell counts
            - ``"unspecified"``: no particular order

            .. versionadded:: 0.47

            .. admonition:: ParaView compatibility
                :class: note dropdown

                The default value ``"descending"`` differs from ParaView's, which
                is set to ``"unspecified"`` (verified for 5.11 and 6.0 versions).

        region_ids : sequence[int], optional
            Region ids to extract. Only used if ``extraction_mode`` is
            ``specified``.

        point_ids : sequence[int], optional
            Point ids to use as seeds. Only used if ``extraction_mode`` is
            ``point_seed``.

        cell_ids : sequence[int], optional
            Cell ids to use as seeds. Only used if ``extraction_mode`` is
            ``cell_seed``.

        closest_point : sequence[int], optional
            Point coordinates in ``(x, y, z)``. Only used if
            ``extraction_mode`` is ``closest``.

        inplace : bool, default: False
            If ``True`` the mesh is updated in-place, otherwise a copy
            is returned. A copy is always returned if the input type is
            not ``pyvista.PolyData`` or ``pyvista.UnstructuredGrid``.

        progress_bar : bool, default: False
            Display a progress bar.

        **kwargs : dict, optional
            Used for handling deprecated parameters.

        Returns
        -------
        pyvista.DataSet
            Dataset with labeled connected regions. Return type is
            ``pyvista.PolyData`` if input type is ``pyvista.PolyData`` and
            ``pyvista.UnstructuredGrid`` otherwise.

        See Also
        --------
        extract_largest, split_bodies, threshold, extract_values

        Examples
        --------
        Create a single mesh with three disconnected regions where each
        region has a different cell count.

        >>> import pyvista as pv
        >>> large = pv.Sphere(
        ...     center=(-4, 0, 0), phi_resolution=40, theta_resolution=40
        ... )
        >>> medium = pv.Sphere(
        ...     center=(-2, 0, 0), phi_resolution=15, theta_resolution=15
        ... )
        >>> small = pv.Sphere(center=(0, 0, 0), phi_resolution=7, theta_resolution=7)
        >>> mesh = large + medium + small

        Plot their connectivity.

        >>> conn = mesh.connectivity('all')
        >>> conn.plot(cmap=['red', 'green', 'blue'], show_edges=True)

        Restrict connectivity to a scalar range.

        >>> mesh['y_coordinates'] = mesh.points[:, 1]
        >>> conn = mesh.connectivity('all', scalar_range=[-1, 0])
        >>> conn.plot(cmap=['red', 'green', 'blue'], show_edges=True)

        Extract the region closest to the origin.

        >>> conn = mesh.connectivity('closest', (0, 0, 0))
        >>> conn.plot(color='blue', show_edges=True)

        Extract a region using a cell ID ``3100`` as a seed.

        >>> conn = mesh.connectivity('cell_seed', 3100)
        >>> conn.plot(color='green', show_edges=True)

        Extract the largest region.

        >>> conn = mesh.connectivity('largest')
        >>> conn.plot(color='red', show_edges=True)

        Extract the largest and smallest regions by specifying their
        region IDs. Note that the region IDs of the output differ from
        the specified IDs since the input has three regions but the output
        only has two.

        >>> large_id = 0  # largest always has ID '0'
        >>> small_id = 2  # smallest has ID 'N-1' with N=3 regions
        >>> conn = mesh.connectivity('specified', (small_id, large_id))
        >>> conn.plot(cmap=['red', 'blue'], show_edges=True)

        """
        # Deprecated on v0.43.0
        keep_largest = kwargs.pop('largest', False)
        if keep_largest:  # pragma: no cover
            warnings.warn(
                "Use of `largest=True` is deprecated. Use 'largest' or "
                "`extraction_mode='largest'` instead.",
                PyVistaDeprecationWarning,
                stacklevel=2,
            )
            extraction_mode = 'largest'

        def _unravel_and_validate_ids(ids):
            ids = np.asarray(ids).ravel()
            is_all_integers = np.issubdtype(ids.dtype, np.integer)
            is_all_positive = not np.any(ids < 0)
            if not (is_all_positive and is_all_integers):
                msg = 'IDs must be positive integer values.'
                raise ValueError(msg)
            return np.unique(ids)

        def _post_process_extract_values(before_extraction, extracted):
            # Output is UnstructuredGrid, so apply vtkRemovePolyData
            # to input to cast the output as PolyData type instead
            has_cells = extracted.n_cells != 0
            if isinstance(before_extraction, pyvista.PolyData):
                all_ids = set(range(before_extraction.n_cells))

                ids_to_keep = set()
                if has_cells:
                    ids_to_keep |= set(extracted['vtkOriginalCellIds'])
                ids_to_remove = list(all_ids - ids_to_keep)
                if len(ids_to_remove) != 0:
                    remove = _vtk.vtkRemovePolyData()
                    remove.SetInputData(before_extraction)
                    remove.SetCellIds(numpy_to_idarr(ids_to_remove))
                    _update_alg(remove, progress_bar=progress_bar, message='Removing Cells.')
                    extracted = _get_output(remove)
                    extracted.clean(
                        point_merging=False,
                        inplace=True,
                        progress_bar=progress_bar,
                    )  # remove unused points

            return extracted

        # Store active scalars info to restore later if needed
        active_field, active_name = self.active_scalars_info

        # Set scalars
        if scalar_range is None:
            input_mesh = self.copy(deep=False)
        else:
            if isinstance(scalar_range, np.ndarray):
                num_elements = scalar_range.size
            elif isinstance(scalar_range, Sequence):
                num_elements = len(scalar_range)
            else:
                msg = 'Scalar range must be a numpy array or a sequence.'  # type: ignore[unreachable]
                raise TypeError(msg)
            if num_elements != 2:
                msg = 'Scalar range must have two elements defining the min and max.'
                raise ValueError(msg)
            if scalar_range[0] > scalar_range[1]:
                msg = (
                    f'Lower value of scalar range {scalar_range[0]} cannot be greater '
                    f'than the upper value {scalar_range[0]}'
                )
                raise ValueError(msg)

            # Input will be modified, so copy first
            input_mesh = self.copy()
            if scalars is None:
                set_default_active_scalars(input_mesh)
            else:
                input_mesh.set_active_scalars(scalars)
            # Make sure we have point data (required by the filter)
            field, name = input_mesh.active_scalars_info
            if field == FieldAssociation.CELL:
                # Convert to point data with a unique name
                # The point array will be removed later
                point_data = input_mesh.cell_data_to_point_data(progress_bar=progress_bar)[name]
                input_mesh.point_data['__point_data'] = point_data
                input_mesh.set_active_scalars('__point_data')

            if extraction_mode in ['all', 'specified', 'closest']:
                # Scalar connectivity has no effect if SetExtractionModeToAllRegions
                # (which applies to 'all' and 'specified') and 'closest'
                # can sometimes fail for some datasets/scalar values.
                # So, we filter scalar values beforehand
                if scalar_range is not None:
                    # Use extract_values to ensure that cells with at least one
                    # point within the range are kept (this is consistent
                    # with how the filter operates for other modes)
                    extracted = DataSetFilters.extract_values(
                        input_mesh,
                        ranges=scalar_range,
                        progress_bar=progress_bar,
                    )
                    input_mesh = _post_process_extract_values(input_mesh, extracted)

        alg = _vtk.vtkConnectivityFilter()
        alg.SetInputDataObject(input_mesh)

        # Due to inconsistent/buggy output, always keep this on and
        # remove scalars later as needed
        alg.ColorRegionsOn()  # This will create 'RegionId' scalars

        # Sort region ids
        modes = {
            'ascending': alg.CELL_COUNT_ASCENDING,
            'descending': alg.CELL_COUNT_DESCENDING,
            'unspecified': alg.UNSPECIFIED,
        }
        if region_assignment_mode not in modes:
            msg = f"Invalid `region_assignment_mode` '{region_assignment_mode}' . Must be in {list(modes.keys())}"  # noqa: E501
            raise ValueError(msg)

        if region_assignment_mode == 'unspecified' and extraction_mode == 'specified':
            warnings.warn(
                'Using the `unspecified` region assignment mode with the `specified` extraction mode can be unintuitive. Ignore this warning if this was intentional.',  # noqa: E501
                UserWarning,
                stacklevel=2,
            )

        alg.SetRegionIdAssignmentMode(modes[region_assignment_mode])

        if scalar_range is not None:
            alg.ScalarConnectivityOn()
            alg.SetScalarRange(*scalar_range)

        if extraction_mode == 'all':
            alg.SetExtractionModeToAllRegions()

        elif extraction_mode == 'largest':
            alg.SetExtractionModeToLargestRegion()

        elif extraction_mode == 'specified':
            if region_ids is None:
                if variable_input is None:
                    msg = "`region_ids` must be specified when `extraction_mode='specified'`."
                    raise ValueError(msg)
                else:
                    region_ids = cast('NumpyArray[int]', variable_input)
            # this mode returns scalar data with shape that may not match
            # the number of cells/points, so we extract all and filter later
            # alg.SetExtractionModeToSpecifiedRegions()
            region_ids = _unravel_and_validate_ids(region_ids)
            # [alg.AddSpecifiedRegion(i) for i in region_ids]
            alg.SetExtractionModeToAllRegions()

        elif extraction_mode == 'cell_seed':
            if cell_ids is None:
                if variable_input is None:
                    msg = "`cell_ids` must be specified when `extraction_mode='cell_seed'`."
                    raise ValueError(msg)
                else:
                    cell_ids = cast('NumpyArray[int]', variable_input)
            alg.SetExtractionModeToCellSeededRegions()
            alg.InitializeSeedList()
            for i in _unravel_and_validate_ids(cell_ids):
                alg.AddSeed(i)

        elif extraction_mode == 'point_seed':
            if point_ids is None:
                if variable_input is None:
                    msg = "`point_ids` must be specified when `extraction_mode='point_seed'`."
                    raise ValueError(msg)
                else:
                    point_ids = cast('NumpyArray[int]', variable_input)
            alg.SetExtractionModeToPointSeededRegions()
            alg.InitializeSeedList()
            for i in _unravel_and_validate_ids(point_ids):
                alg.AddSeed(i)

        elif extraction_mode == 'closest':
            if closest_point is None:
                if variable_input is None:
                    msg = "`closest_point` must be specified when `extraction_mode='closest'`."
                    raise ValueError(msg)
                else:
                    closest_point = cast('NumpyArray[float]', variable_input)
            alg.SetExtractionModeToClosestPointRegion()
            alg.SetClosestPoint(*closest_point)

        else:
            msg = (  # type: ignore[unreachable]
                f"Invalid value for `extraction_mode` '{extraction_mode}'. "
                f"Expected one of the following: 'all', 'largest', 'specified', "
                f"'cell_seed', 'point_seed', or 'closest'"
            )
            raise ValueError(msg)

        _update_alg(
            alg, progress_bar=progress_bar, message='Finding and Labeling Connected Regions.'
        )
        output = _get_output(alg)

        # Process output
        output_needs_fixing = False  # initialize flag if output needs to be fixed
        if extraction_mode == 'all':
            pass  # Output is good
        elif extraction_mode == 'specified':
            # All regions were initially extracted, so extract only the
            # specified regions
            extracted = DataSetFilters.extract_values(
                output,
                values=region_ids,
                progress_bar=progress_bar,
            )
            output = _post_process_extract_values(output, extracted)

            if label_regions:
                # Extracted regions may not be contiguous and zero-based
                # which will need to be fixed
                output_needs_fixing = True

        elif extraction_mode == 'largest' and isinstance(output, pyvista.PolyData):
            # PolyData with 'largest' mode generates bad output with unreferenced points
            output_needs_fixing = True

        # All other extraction modes / cases may generate incorrect scalar arrays
        # e.g. 'largest' may output scalars with shape that does not match output mesh
        # e.g. 'seed' method scalars may have one RegionId, yet may contain many
        # disconnected regions. Therefore, check for correct scalars size
        elif label_regions:
            invalid_cell_scalars = output.n_cells != output.cell_data['RegionId'].size
            invalid_point_scalars = output.n_points != output.point_data['RegionId'].size
            if invalid_cell_scalars or invalid_point_scalars:
                output_needs_fixing = True

        if output_needs_fixing and output.n_cells > 0:
            # Fix bad output recursively using 'all' mode which has known good output
            output.point_data.remove('RegionId')
            output.cell_data.remove('RegionId')
            output = output.connectivity(
                'all',
                label_regions=True,
                inplace=inplace,
                region_assignment_mode=region_assignment_mode,
            )

        # Remove temp point array
        with contextlib.suppress(KeyError):
            output.point_data.remove('__point_data')

        if not label_regions and output.n_cells > 0:
            output.point_data.remove('RegionId')
            output.cell_data.remove('RegionId')

            # restore previously active scalars
            output.set_active_scalars(active_name, preference=active_field)

        output.cell_data.pop('vtkOriginalCellIds', None)
        output.point_data.pop('vtkOriginalPointIds', None)

        if inplace:
            try:
                self.copy_from(output, deep=False)
            except TypeError:
                pass
            else:
                return self
        return output

    @_deprecate_positional_args
    def extract_largest(  # type: ignore[misc]
        self: _DataSetType,
        inplace: bool = False,  # noqa: FBT001, FBT002
        progress_bar: bool = False,  # noqa: FBT001, FBT002
    ):
        """Extract largest connected set in mesh.

        Can be used to reduce residues obtained when generating an
        isosurface.  Works only if residues are not connected (share
        at least one point with) the main component of the image.

        Parameters
        ----------
        inplace : bool, default: False
            Updates mesh in-place.

        progress_bar : bool, default: False
            Display a progress bar to indicate progress.

        Returns
        -------
        pyvista.DataSet
            Largest connected set in the dataset.  Return type matches input.

        Examples
        --------
        Join two meshes together, extract the largest, and plot it.

        >>> import pyvista as pv
        >>> mesh = pv.Sphere() + pv.Cube()
        >>> largest = mesh.extract_largest()
        >>> largest.plot()

        See :ref:`connectivity_example` and :ref:`volumetric_analysis_example` for
        more examples using this filter.

        .. seealso::
            :func:`pyvista.DataSetFilters.connectivity`

        """
        return DataSetFilters.connectivity(
            self,
            'largest',
            label_regions=False,
            inplace=inplace,
            progress_bar=progress_bar,
        )

    @_deprecate_positional_args
    def split_bodies(  # type: ignore[misc]
        self: _DataSetType,
        label: bool = False,  # noqa: FBT001, FBT002
        progress_bar: bool = False,  # noqa: FBT001, FBT002
    ):
        """Find, label, and split connected bodies/volumes.

        This splits different connected bodies into blocks in a
        :class:`pyvista.MultiBlock` dataset.

        Parameters
        ----------
        label : bool, default: False
            A flag on whether to keep the ID arrays given by the
            ``connectivity`` filter.

        progress_bar : bool, default: False
            Display a progress bar to indicate progress.

        See Also
        --------
        extract_values, partition, connectivity

        Returns
        -------
        pyvista.MultiBlock
            MultiBlock with a split bodies.

        Examples
        --------
        Split a uniform grid thresholded to be non-connected.

        >>> from pyvista import examples
        >>> dataset = examples.load_uniform()
        >>> _ = dataset.set_active_scalars('Spatial Cell Data')
        >>> threshed = dataset.threshold_percent([0.15, 0.50], invert=True)
        >>> bodies = threshed.split_bodies()
        >>> len(bodies)
        2

        See :ref:`split_vol` for more examples using this filter.

        """
        # Get the connectivity and label different bodies
        labeled = DataSetFilters.connectivity(self)
        classifier = labeled.cell_data['RegionId']
        bodies = pyvista.MultiBlock()
        for vid in np.unique(classifier):
            # Now extract it:
            b = labeled.threshold(
                [vid - 0.5, vid + 0.5],
                scalars='RegionId',
                progress_bar=progress_bar,
            )
            if not label:
                # strange behavior:
                # must use this method rather than deleting from the point_data
                # or else object is collected.
                b.cell_data.remove('RegionId')
                b.point_data.remove('RegionId')
            bodies.append(b)

        return bodies

    @_deprecate_positional_args(allowed=['scalars'])
    def warp_by_scalar(  # type: ignore[misc]  # noqa: PLR0917
        self: _DataSetType,
        scalars: str | None = None,
        factor: float = 1.0,
        normal: VectorLike[float] | None = None,
        inplace: bool = False,  # noqa: FBT001, FBT002
        progress_bar: bool = False,  # noqa: FBT001, FBT002
        **kwargs,
    ):
        """Warp the dataset's points by a point data scalars array's values.

        This modifies point coordinates by moving points along point
        normals by the scalar amount times the scale factor.

        Parameters
        ----------
        scalars : str, optional
            Name of scalars to warp by. Defaults to currently active scalars.

        factor : float, default: 1.0
            A scaling factor to increase the scaling effect. Alias
            ``scale_factor`` also accepted - if present, overrides ``factor``.

        normal : sequence, optional
            User specified normal. If given, data normals will be
            ignored and the given normal will be used to project the
            warp.

        inplace : bool, default: False
            If ``True``, the points of the given dataset will be updated.

        progress_bar : bool, default: False
            Display a progress bar to indicate progress.

        **kwargs : dict, optional
            Accepts ``scale_factor`` instead of ``factor``.

        Returns
        -------
        pyvista.DataSet
            Warped Dataset.  Return type matches input.

        Examples
        --------
        First, plot the unwarped mesh.

        >>> from pyvista import examples
        >>> mesh = examples.download_st_helens()
        >>> mesh.plot(cmap='gist_earth', show_scalar_bar=False)

        Now, warp the mesh by the ``'Elevation'`` scalars.

        >>> warped = mesh.warp_by_scalar('Elevation')
        >>> warped.plot(cmap='gist_earth', show_scalar_bar=False)

        See :ref:`compute_normals_example` for more examples using this filter.

        """
        factor = kwargs.pop('scale_factor', factor)
        assert_empty_kwargs(**kwargs)
        scalars_ = set_default_active_scalars(self).name if scalars is None else scalars
        _ = get_array(self, scalars_, preference='point', err=True)

        field = get_array_association(self, scalars_, preference='point')
        if field != FieldAssociation.POINT:
            msg = 'Dataset can only by warped by a point data array.'
            raise TypeError(msg)
        # Run the algorithm
        alg = _vtk.vtkWarpScalar()
        alg.SetInputDataObject(self)
        alg.SetInputArrayToProcess(
            0,
            0,
            0,
            field.value,
            scalars_,
        )  # args: (idx, port, connection, field, name)
        alg.SetScaleFactor(factor)
        if normal is not None:
            alg.SetNormal(*normal)
            alg.SetUseNormal(True)
        _update_alg(alg, progress_bar=progress_bar, message='Warping by Scalar')
        output = _get_output(alg)
        if inplace:
            if isinstance(self, (_vtk.vtkImageData, _vtk.vtkRectilinearGrid)):
                msg = 'This filter cannot be applied inplace for this mesh type.'  # type: ignore[unreachable]
                raise TypeError(msg)
            self.copy_from(output, deep=False)
            return self
        return output

    @_deprecate_positional_args(allowed=['vectors'])
    def warp_by_vector(  # type: ignore[misc]  # noqa: PLR0917
        self: _DataSetType,
        vectors: str | None = None,
        factor: float = 1.0,
        inplace: bool = False,  # noqa: FBT001, FBT002
        progress_bar: bool = False,  # noqa: FBT001, FBT002
    ):
        """Warp the dataset's points by a point data vectors array's values.

        This modifies point coordinates by moving points along point
        vectors by the local vector times the scale factor.

        A classical application of this transform is to visualize
        eigenmodes in mechanics.

        Parameters
        ----------
        vectors : str, optional
            Name of vector to warp by. Defaults to currently active vector.

        factor : float, default: 1.0
            A scaling factor that multiplies the vectors to warp by. Can
            be used to enhance the warping effect.

        inplace : bool, default: False
            If ``True``, the function will update the mesh in-place.

        progress_bar : bool, default: False
            Display a progress bar to indicate progress.

        Returns
        -------
        pyvista.PolyData
            The warped mesh resulting from the operation.

        Examples
        --------
        Warp a sphere by vectors.

        >>> import pyvista as pv
        >>> from pyvista import examples
        >>> sphere = examples.load_sphere_vectors()
        >>> warped = sphere.warp_by_vector()
        >>> pl = pv.Plotter(shape=(1, 2))
        >>> pl.subplot(0, 0)
        >>> actor = pl.add_text('Before warp')
        >>> actor = pl.add_mesh(sphere, color='white')
        >>> pl.subplot(0, 1)
        >>> actor = pl.add_text('After warp')
        >>> actor = pl.add_mesh(warped, color='white')
        >>> pl.show()

        See :ref:`warp_by_vector_example` and :ref:`warp_by_vector_eigenmodes_example` for
        more examples using this filter.

        """
        vectors_ = set_default_active_vectors(self).name if vectors is None else vectors
        arr = get_array(self, vectors_, preference='point')
        field = get_array_association(self, vectors_, preference='point')
        if arr is None:
            msg = 'No vectors present to warp by vector.'
            raise ValueError(msg)

        # check that this is indeed a vector field
        if arr.ndim != 2 or arr.shape[1] != 3:
            msg = (
                'Dataset can only by warped by a 3D vector point data array. '
                'The values you provided do not satisfy this requirement'
            )
            raise ValueError(msg)
        alg = _vtk.vtkWarpVector()
        alg.SetInputDataObject(self)
        alg.SetInputArrayToProcess(0, 0, 0, field.value, vectors_)
        alg.SetScaleFactor(factor)
        _update_alg(alg, progress_bar=progress_bar, message='Warping by Vector')
        warped_mesh = _get_output(alg)
        if inplace:
            self.copy_from(warped_mesh, deep=False)
            return self
        else:
            return warped_mesh

    @_deprecate_positional_args
    def delaunay_3d(  # type: ignore[misc]  # noqa: PLR0917
        self: _DataSetType,
        alpha: float = 0.0,
        tol: float = 0.001,
        offset: float = 2.5,
        progress_bar: bool = False,  # noqa: FBT001, FBT002
    ):
        """Construct a 3D Delaunay triangulation of the mesh.

        This filter can be used to generate a 3D tetrahedral mesh from
        a surface or scattered points.  If you want to create a
        surface from a point cloud, see
        :func:`pyvista.PolyDataFilters.reconstruct_surface`.

        Parameters
        ----------
        alpha : float, default: 0.0
            Distance value to control output of this filter. For a
            non-zero alpha value, only vertices, edges, faces, or
            tetrahedra contained within the circumsphere (of radius
            alpha) will be output. Otherwise, only tetrahedra will be
            output.

        tol : float, default: 0.001
            Tolerance to control discarding of closely spaced points.
            This tolerance is specified as a fraction of the diagonal
            length of the bounding box of the points.

        offset : float, default: 2.5
            Multiplier to control the size of the initial, bounding
            Delaunay triangulation.

        progress_bar : bool, default: False
            Display a progress bar to indicate progress.

        Returns
        -------
        pyvista.UnstructuredGrid
            UnstructuredGrid containing the Delaunay triangulation.

        Examples
        --------
        Generate a 3D Delaunay triangulation of a surface mesh of a
        sphere and plot the interior edges generated.

        >>> import pyvista as pv
        >>> sphere = pv.Sphere(theta_resolution=5, phi_resolution=5)
        >>> grid = sphere.delaunay_3d()
        >>> edges = grid.extract_all_edges()
        >>> edges.plot(line_width=5, color='k')

        """
        alg = _vtk.vtkDelaunay3D()
        alg.SetInputData(self)
        alg.SetAlpha(alpha)
        alg.SetTolerance(tol)
        alg.SetOffset(offset)
        _update_alg(alg, progress_bar=progress_bar, message='Computing 3D Triangulation')
        return _get_output(alg)

    @_deprecate_positional_args(allowed=['surface'])
    def select_enclosed_points(  # type: ignore[misc]  # noqa: PLR0917
        self: _DataSetType,
        surface: PolyData,
        tolerance: float = 0.001,
        inside_out: bool = False,  # noqa: FBT001, FBT002
        check_surface: bool = True,  # noqa: FBT001, FBT002
        progress_bar: bool = False,  # noqa: FBT001, FBT002
    ):
        """Mark points as to whether they are inside a closed surface.

        This evaluates all the input points to determine whether they are in an
        enclosed surface. The filter produces a (0,1) mask
        (in the form of a :vtk:`vtkDataArray`) that indicates whether points are
        outside (mask value=0) or inside (mask value=1) a provided surface.
        (The name of the output :vtk:`vtkDataArray` is ``"SelectedPoints"``.)

        This filter produces and output data array, but does not modify the
        input dataset. If you wish to extract cells or poinrs, various
        threshold filters are available (i.e., threshold the output array).

        .. warning::
           The filter assumes that the surface is closed and
           manifold. A boolean flag can be set to force the filter to
           first check whether this is true. If ``False`` and not manifold,
           an error will be raised.

        Parameters
        ----------
        surface : pyvista.PolyData
            Set the surface to be used to test for containment. This must be a
            :class:`pyvista.PolyData` object.

        tolerance : float, default: 0.001
            The tolerance on the intersection. The tolerance is expressed as a
            fraction of the bounding box of the enclosing surface.

        inside_out : bool, default: False
            By default, points inside the surface are marked inside or sent
            to the output. If ``inside_out`` is ``True``, then the points
            outside the surface are marked inside.

        check_surface : bool, default: True
            Specify whether to check the surface for closure. When ``True``, the
            algorithm first checks to see if the surface is closed and
            manifold. If the surface is not closed and manifold, a runtime
            error is raised.

        progress_bar : bool, default: False
            Display a progress bar to indicate progress.

        Returns
        -------
        pyvista.PolyData
            Mesh containing the ``point_data['SelectedPoints']`` array.

        See Also
        --------
        :ref:`extract_cells_inside_surface_example`

        Examples
        --------
        Determine which points on a plane are inside a manifold sphere
        surface mesh.  Extract these points using the
        :func:`DataSetFilters.extract_points` filter and then plot them.

        >>> import pyvista as pv
        >>> sphere = pv.Sphere()
        >>> plane = pv.Plane()
        >>> selected = plane.select_enclosed_points(sphere)
        >>> pts = plane.extract_points(
        ...     selected['SelectedPoints'].view(bool),
        ...     adjacent_cells=False,
        ... )
        >>> pl = pv.Plotter()
        >>> _ = pl.add_mesh(sphere, style='wireframe')
        >>> _ = pl.add_points(pts, color='r')
        >>> pl.show()

        """
        if not isinstance(surface, pyvista.PolyData):
            msg = '`surface` must be `pyvista.PolyData`'  # type: ignore[unreachable]
            raise TypeError(msg)
        if check_surface and surface.n_open_edges > 0:
            msg = (
                'Surface is not closed. Please read the warning in the '
                'documentation for this function and either pass '
                '`check_surface=False` or repair the surface.'
            )
            raise RuntimeError(msg)
        alg = _vtk.vtkSelectEnclosedPoints()
        alg.SetInputData(self)
        alg.SetSurfaceData(surface)
        alg.SetTolerance(tolerance)
        alg.SetInsideOut(inside_out)
        _update_alg(alg, progress_bar=progress_bar, message='Selecting Enclosed Points')
        result = _get_output(alg)
        out = self.copy()
        bools = result['SelectedPoints'].astype(np.uint8)
        if len(bools) < 1:
            bools = np.zeros(out.n_points, dtype=np.uint8)
        out['SelectedPoints'] = bools
        return out

    @_deprecate_positional_args(allowed=['target'])
    def interpolate(  # type: ignore[misc]  # noqa: PLR0917
        self: _DataSetType,
        target: DataSet | _vtk.vtkDataSet,
        sharpness: float = 2.0,
        radius: float = 1.0,
        strategy: Literal['null_value', 'mask_points', 'closest_point'] = 'null_value',
        null_value: float = 0.0,
        n_points: int | None = None,
        pass_cell_data: bool = True,  # noqa: FBT001, FBT002
        pass_point_data: bool = True,  # noqa: FBT001, FBT002
        progress_bar: bool = False,  # noqa: FBT001, FBT002
    ):
        """Interpolate values onto this mesh from a given dataset.

        The ``target`` dataset is typically a point cloud. Only point data from
        the ``target`` mesh will be interpolated onto points of this mesh. Whether
        preexisting point and cell data of this mesh are preserved in the
        output can be customized with the ``pass_point_data`` and
        ``pass_cell_data`` parameters.

        This uses a Gaussian interpolation kernel. Use the ``sharpness`` and
        ``radius`` parameters to adjust this kernel. You can also switch this
        kernel to use an N closest points approach.

        If the cell topology is more useful for interpolating, e.g. from a
        discretized FEM or CFD simulation, use
        :func:`pyvista.DataObjectFilters.sample` instead.

        Parameters
        ----------
        target : pyvista.DataSet
            The vtk data object to sample from. Point and cell arrays from
            this object are interpolated onto this mesh.

        sharpness : float, default: 2.0
            Set the sharpness (i.e., falloff) of the Gaussian kernel. As the
            sharpness increases the effects of distant points are reduced.

        radius : float, optional
            Specify the radius within which the basis points must lie.

        strategy : str, default: "null_value"
            Specify a strategy to use when encountering a "null" point during
            the interpolation process. Null points occur when the local
            neighborhood (of nearby points to interpolate from) is empty. If
            the strategy is set to ``'mask_points'``, then an output array is
            created that marks points as being valid (=1) or null (invalid =0)
            (and the NullValue is set as well). If the strategy is set to
            ``'null_value'``, then the output data value(s) are set to the
            ``null_value`` (specified in the output point data). Finally, the
            strategy ``'closest_point'`` is to simply use the closest point to
            perform the interpolation.

        null_value : float, default: 0.0
            Specify the null point value. When a null point is encountered
            then all components of each null tuple are set to this value.

        n_points : int, optional
            If given, specifies the number of the closest points used to form
            the interpolation basis. This will invalidate the radius argument
            in favor of an N closest points approach. This typically has poorer
            results.

        pass_cell_data : bool, default: True
            Preserve input mesh's original cell data arrays.

        pass_point_data : bool, default: True
            Preserve input mesh's original point data arrays.

        progress_bar : bool, default: False
            Display a progress bar to indicate progress.

        Returns
        -------
        pyvista.DataSet
            Interpolated dataset.  Return type matches input.

        See Also
        --------
        pyvista.DataObjectFilters.sample
            Resample array data from one mesh onto another.

        :meth:`pyvista.ImageDataFilters.resample`
            Resample image data to modify its dimensions and spacing.

        Examples
        --------
        Interpolate the values of 5 points onto a sample plane.

        >>> import pyvista as pv
        >>> import numpy as np
        >>> rng = np.random.default_rng(7)
        >>> point_cloud = rng.random((5, 3))
        >>> point_cloud[:, 2] = 0
        >>> point_cloud -= point_cloud.mean(0)
        >>> pdata = pv.PolyData(point_cloud)
        >>> pdata['values'] = rng.random(5)
        >>> plane = pv.Plane()
        >>> plane.clear_data()
        >>> plane = plane.interpolate(pdata, sharpness=3)
        >>> pl = pv.Plotter()
        >>> _ = pl.add_mesh(pdata, render_points_as_spheres=True, point_size=50)
        >>> _ = pl.add_mesh(plane, style='wireframe', line_width=5)
        >>> pl.show()

        See :ref:`interpolate_example`, :ref:`interpolate_sample_example`,
        and :ref:`resampling_example` for more examples using this filter.

        """
        # Must cast to UnstructuredGrid in some cases (e.g. vtkImageData/vtkRectilinearGrid)
        # I believe the locator and the interpolator call `GetPoints` and not all mesh types
        # have that method
        target_ = wrap(target)
        target_ = (
            target_.cast_to_unstructured_grid()
            if isinstance(target_, (pyvista.ImageData, pyvista.RectilinearGrid))
            else target_
        )

        gaussian_kernel = _vtk.vtkGaussianKernel()
        gaussian_kernel.SetSharpness(sharpness)
        gaussian_kernel.SetRadius(radius)
        gaussian_kernel.SetKernelFootprintToRadius()
        if n_points:
            gaussian_kernel.SetNumberOfPoints(n_points)
            gaussian_kernel.SetKernelFootprintToNClosest()

        locator = _vtk.vtkStaticPointLocator()
        locator.SetDataSet(target_)
        locator.BuildLocator()

        interpolator = _vtk.vtkPointInterpolator()
        interpolator.SetInputData(self)
        interpolator.SetSourceData(target)
        interpolator.SetKernel(gaussian_kernel)
        interpolator.SetLocator(locator)
        interpolator.SetNullValue(null_value)
        if strategy == 'null_value':
            interpolator.SetNullPointsStrategyToNullValue()
        elif strategy == 'mask_points':
            interpolator.SetNullPointsStrategyToMaskPoints()
        elif strategy == 'closest_point':
            interpolator.SetNullPointsStrategyToClosestPoint()
        else:
            msg = f'strategy `{strategy}` not supported.'  # type: ignore[unreachable]
            raise ValueError(msg)
        interpolator.SetPassPointArrays(pass_point_data)
        interpolator.SetPassCellArrays(pass_cell_data)
        _update_alg(interpolator, progress_bar=progress_bar, message='Interpolating')
        return _get_output(interpolator)

    @_deprecate_positional_args(allowed=['vectors'])
    def streamlines(  # type: ignore[misc]  # noqa: PLR0917
        self: _DataSetType,
        vectors: str | None = None,
        source_center: VectorLike[float] | None = None,
        source_radius: float | None = None,
        n_points: int = 100,
        start_position: VectorLike[float] | None = None,
        return_source: bool = False,  # noqa: FBT001, FBT002
        pointa: VectorLike[float] | None = None,
        pointb: VectorLike[float] | None = None,
        progress_bar: bool = False,  # noqa: FBT001, FBT002
        **kwargs,
    ):
        """Integrate a vector field to generate streamlines.

        The default behavior uses a sphere as the source - set its
        location and radius via the ``source_center`` and
        ``source_radius`` keyword arguments.  ``n_points`` defines the
        number of starting points on the sphere surface.
        Alternatively, a line source can be used by specifying
        ``pointa`` and ``pointb``.  ``n_points`` again defines the
        number of points on the line.

        You can retrieve the source by specifying
        ``return_source=True``.

        Optional keyword parameters from
        :func:`pyvista.DataSetFilters.streamlines_from_source` can be
        used here to control the generation of streamlines.

        Parameters
        ----------
        vectors : str, optional
            The string name of the active vector field to integrate across.

        source_center : sequence[float], optional
            Length 3 tuple of floats defining the center of the source
            particles. Defaults to the center of the dataset.

        source_radius : float, optional
            Float radius of the source particle cloud. Defaults to one-tenth of
            the diagonal of the dataset's spatial extent.

        n_points : int, default: 100
            Number of particles present in source sphere or line.

        start_position : sequence[float], optional
            A single point.  This will override the sphere point source.

        return_source : bool, default: False
            Return the source particles as :class:`pyvista.PolyData` as well as the
            streamlines. This will be the second value returned if ``True``.

        pointa, pointb : sequence[float], optional
            The coordinates of a start and end point for a line source. This
            will override the sphere and start_position point source.

        progress_bar : bool, default: False
            Display a progress bar to indicate progress.

        **kwargs : dict, optional
            See :func:`pyvista.DataSetFilters.streamlines_from_source`.

        Returns
        -------
        streamlines : pyvista.PolyData
            This produces polylines as the output, with each cell
            (i.e., polyline) representing a streamline. The attribute values
            associated with each streamline are stored in the cell data, whereas
            those associated with streamline-points are stored in the point data.

        source : pyvista.PolyData
            The points of the source are the seed points for the streamlines.
            Only returned if ``return_source=True``.

        Examples
        --------
        See the :ref:`streamlines_example` example.

        """
        if source_center is None:
            source_center = self.center
        if source_radius is None:
            source_radius = self.length / 10.0

        # A single point at start_position
        if start_position is not None:
            source_center = start_position
            source_radius = 0.0
            n_points = 1

        alg: _vtk.vtkAlgorithm
        if (pointa is not None and pointb is None) or (pointa is None and pointb is not None):
            msg = 'Both pointa and pointb must be provided'
            raise ValueError(msg)
        elif pointa is not None and pointb is not None:
            line_source = _vtk.vtkLineSource()
            line_source.SetPoint1(*pointa)
            line_source.SetPoint2(*pointb)
            line_source.SetResolution(n_points)
            alg = line_source
        else:
            point_source = _vtk.vtkPointSource()
            point_source.SetCenter(*source_center)
            point_source.SetRadius(source_radius)
            point_source.SetNumberOfPoints(n_points)
            alg = point_source

        alg.Update()
        input_source = cast('pyvista.DataSet', wrap(alg.GetOutput()))

        output = self.streamlines_from_source(
            input_source,
            vectors,
            progress_bar=progress_bar,
            **kwargs,
        )
        if return_source:
            return output, input_source
        return output

    @_deprecate_positional_args(allowed=['source', 'vectors'])
    def streamlines_from_source(  # type: ignore[misc]  # noqa: PLR0917
        self: _DataSetType,
        source: _vtk.vtkDataSet,
        vectors: str | None = None,
        integrator_type: Literal[45, 2, 4] = 45,
        integration_direction: Literal['both', 'backward', 'forward'] = 'both',
        surface_streamlines: bool = False,  # noqa: FBT001, FBT002
        initial_step_length: float = 0.5,
        step_unit: Literal['cl', 'l'] = 'cl',
        min_step_length: float = 0.01,
        max_step_length: float = 1.0,
        max_steps: int = 2000,
        terminal_speed: float = 1e-12,
        max_error: float = 1e-6,
        max_time: float | None = None,
        compute_vorticity: bool = True,  # noqa: FBT001, FBT002
        rotation_scale: float = 1.0,
        interpolator_type: Literal['point', 'cell', 'p', 'c'] = 'point',
        progress_bar: bool = False,  # noqa: FBT001, FBT002
        max_length: float | None = None,
    ):
        """Generate streamlines of vectors from the points of a source mesh.

        The integration is performed using a specified integrator, by default
        Runge-Kutta45. This supports integration through any type of dataset.
        If the dataset contains 2D cells like polygons or triangles and the
        ``surface_streamlines`` parameter is used, the integration is constrained
        to lie on the surface defined by 2D cells.

        Parameters
        ----------
        source : pyvista.DataSet
            The points of the source provide the starting points of the
            streamlines.  This will override both sphere and line sources.

        vectors : str, optional
            The string name of the active vector field to integrate across.

        integrator_type : {45, 2, 4}, default: 45
            The integrator type to be used for streamline generation.
            The default is Runge-Kutta45. The recognized solvers are:
            RUNGE_KUTTA2 (``2``),  RUNGE_KUTTA4 (``4``), and RUNGE_KUTTA45
            (``45``). Options are ``2``, ``4``, or ``45``.

        integration_direction : str, default: "both"
            Specify whether the streamline is integrated in the upstream or
            downstream directions (or both). Options are ``'both'``,
            ``'backward'``, or ``'forward'``.

        surface_streamlines : bool, default: False
            Compute streamlines on a surface.

        initial_step_length : float, default: 0.5
            Initial step size used for line integration, expressed ib length
            unitsL or cell length units (see ``step_unit`` parameter).
            either the starting size for an adaptive integrator, e.g., RK45, or
            the constant / fixed size for non-adaptive ones, i.e., RK2 and RK4).

        step_unit : {'cl', 'l'}, default: "cl"
            Uniform integration step unit. The valid unit is now limited to
            only LENGTH_UNIT (``'l'``) and CELL_LENGTH_UNIT (``'cl'``).
            Default is CELL_LENGTH_UNIT.

        min_step_length : float, default: 0.01
            Minimum step size used for line integration, expressed in length or
            cell length units. Only valid for an adaptive integrator, e.g., RK45.

        max_step_length : float, default: 1.0
            Maximum step size used for line integration, expressed in length or
            cell length units. Only valid for an adaptive integrator, e.g., RK45.

        max_steps : int, default: 2000
            Maximum number of steps for integrating a streamline.

        terminal_speed : float, default: 1e-12
            Terminal speed value, below which integration is terminated.

        max_error : float, 1e-6
            Maximum error tolerated throughout streamline integration.

        max_time : float, optional
            Specify the maximum length of a streamline expressed in physical length.

            .. deprecated:: 0.45.0
               ``max_time`` parameter is deprecated. Use ``max_length`` instead.
                It will be removed in v0.48. Default for ``max_time`` changed in v0.45.0.

        compute_vorticity : bool, default: True
            Vorticity computation at streamline points. Necessary for generating
            proper stream-ribbons using the :vtk:`vtkRibbonFilter`.

        rotation_scale : float, default: 1.0
            This can be used to scale the rate with which the streamribbons
            twist.

        interpolator_type : str, default: "point"
            Set the type of the velocity field interpolator to locate cells
            during streamline integration either by points or cells.
            The cell locator is more robust then the point locator. Options
            are ``'point'`` or ``'cell'`` (abbreviations of ``'p'`` and ``'c'``
            are also supported).

        progress_bar : bool, default: False
            Display a progress bar to indicate progress.

        max_length : float, optional
            Specify the maximum length of a streamline expressed in physical length.
            Default is 4 times the diagonal length of the bounding box of the ``source``
            dataset.

        Returns
        -------
        pyvista.PolyData
            Streamlines. This produces polylines as the output, with
            each cell (i.e., polyline) representing a streamline. The
            attribute values associated with each streamline are
            stored in the cell data, whereas those associated with
            streamline-points are stored in the point data.

        Examples
        --------
        See the :ref:`streamlines_example` example.

        """
        integration_direction_lower = str(integration_direction).strip().lower()
        if integration_direction_lower not in ['both', 'back', 'backward', 'forward']:
            msg = (
                "Integration direction must be one of:\n 'backward', "
                f"'forward', or 'both' - not '{integration_direction_lower}'."
            )
            raise ValueError(msg)
        else:
            integration_direction_ = cast(
                'Literal["both", "back", "backward", "forward"]', integration_direction
            )
        if integrator_type not in [2, 4, 45]:
            msg = 'Integrator type must be one of `2`, `4`, or `45`.'
            raise ValueError(msg)
        if interpolator_type not in ['c', 'cell', 'p', 'point']:
            msg = "Interpolator type must be either 'cell' or 'point'"
            raise ValueError(msg)
        if step_unit not in ['l', 'cl']:
            msg = "Step unit must be either 'l' or 'cl'"
            raise ValueError(msg)
        step_unit_val = {
            'cl': _vtk.vtkStreamTracer.CELL_LENGTH_UNIT,
            'l': _vtk.vtkStreamTracer.LENGTH_UNIT,
        }[step_unit]
        if isinstance(vectors, str):
            self.set_active_scalars(vectors)
            self.set_active_vectors(vectors)
        elif vectors is None:
            set_default_active_vectors(self)

        if max_time is not None:
            if max_length is not None:
                warnings.warn(
                    '``max_length`` and ``max_time`` provided. Ignoring deprecated ``max_time``.',
                    PyVistaDeprecationWarning,
                    stacklevel=2,
                )
            else:
                warnings.warn(
                    '``max_time`` parameter is deprecated.  It will be removed in v0.48',
                    PyVistaDeprecationWarning,
                    stacklevel=2,
                )
                max_length = max_time

        if max_length is None:
            max_length = 4.0 * self.GetLength()

        source = wrap(source)
        # vtk throws error with two Structured Grids
        # See: https://github.com/pyvista/pyvista/issues/1373
        if isinstance(self, pyvista.StructuredGrid) and isinstance(source, pyvista.StructuredGrid):
            source = source.cast_to_unstructured_grid()

        # Build the algorithm
        alg = _vtk.vtkStreamTracer()
        # Inputs
        alg.SetInputDataObject(self)
        alg.SetSourceData(source)

        # general parameters
        alg.SetComputeVorticity(compute_vorticity)
        alg.SetInitialIntegrationStep(initial_step_length)
        alg.SetIntegrationStepUnit(step_unit_val)
        alg.SetMaximumError(max_error)
        alg.SetMaximumIntegrationStep(max_step_length)
        alg.SetMaximumNumberOfSteps(max_steps)
        alg.SetMaximumPropagation(max_length)
        alg.SetMinimumIntegrationStep(min_step_length)
        alg.SetRotationScale(rotation_scale)
        alg.SetSurfaceStreamlines(surface_streamlines)
        alg.SetTerminalSpeed(terminal_speed)
        # Model parameters
        if integration_direction_ == 'forward':
            alg.SetIntegrationDirectionToForward()
        elif integration_direction_ in ['backward', 'back']:
            alg.SetIntegrationDirectionToBackward()
        else:
            alg.SetIntegrationDirectionToBoth()
        # set integrator type
        if integrator_type == 2:
            alg.SetIntegratorTypeToRungeKutta2()
        elif integrator_type == 4:
            alg.SetIntegratorTypeToRungeKutta4()
        else:
            alg.SetIntegratorTypeToRungeKutta45()
        # set interpolator type
        if interpolator_type in ['c', 'cell']:
            alg.SetInterpolatorTypeToCellLocator()
        else:
            alg.SetInterpolatorTypeToDataSetPointLocator()
        # run the algorithm
        _update_alg(alg, progress_bar=progress_bar, message='Generating Streamlines')
        return _get_output(alg)

    @_deprecate_positional_args(allowed=['vectors'])
    def streamlines_evenly_spaced_2D(  # type: ignore[misc]  # noqa: N802, PLR0917
        self: _DataSetType,
        vectors: str | None = None,
        start_position: VectorLike[float] | None = None,
        integrator_type: Literal[2, 4] = 2,
        step_length: float = 0.5,
        step_unit: Literal['cl', 'l'] = 'cl',
        max_steps: int = 2000,
        terminal_speed: float = 1e-12,
        interpolator_type: Literal['point', 'cell', 'p', 'c'] = 'point',
        separating_distance: float = 10.0,
        separating_distance_ratio: float = 0.5,
        closed_loop_maximum_distance: float = 0.5,
        loop_angle: float = 20.0,
        minimum_number_of_loop_points: int = 4,
        compute_vorticity: bool = True,  # noqa: FBT001, FBT002
        progress_bar: bool = False,  # noqa: FBT001, FBT002
    ):
        """Generate evenly spaced streamlines on a 2D dataset.

        This filter only supports datasets that lie on the xy plane, i.e. ``z=0``.
        Particular care must be used to choose a `separating_distance`
        that do not result in too much memory being utilized.  The
        default unit is cell length.

        Parameters
        ----------
        vectors : str, optional
            The string name of the active vector field to integrate across.

        start_position : sequence[float], optional
            The seed point for generating evenly spaced streamlines.
            If not supplied, a random position in the dataset is chosen.

        integrator_type : {2, 4}, default: 2
            The integrator type to be used for streamline generation.
            The default is Runge-Kutta2. The recognized solvers are:
            RUNGE_KUTTA2 (``2``) and RUNGE_KUTTA4 (``4``).

        step_length : float, default: 0.5
            Constant Step size used for line integration, expressed in length
            units or cell length units (see ``step_unit`` parameter).

        step_unit : {'cl', 'l'}, default: "cl"
            Uniform integration step unit. The valid unit is now limited to
            only LENGTH_UNIT (``'l'``) and CELL_LENGTH_UNIT (``'cl'``).
            Default is CELL_LENGTH_UNIT.

        max_steps : int, default: 2000
            Maximum number of steps for integrating a streamline.

        terminal_speed : float, default: 1e-12
            Terminal speed value, below which integration is terminated.

        interpolator_type : str, optional
            Set the type of the velocity field interpolator to locate cells
            during streamline integration either by points or cells.
            The cell locator is more robust then the point locator. Options
            are ``'point'`` or ``'cell'`` (abbreviations of ``'p'`` and ``'c'``
            are also supported).

        separating_distance : float, default: 10
            The distance between streamlines expressed in ``step_unit``.

        separating_distance_ratio : float, default: 0.5
            Streamline integration is stopped if streamlines are closer than
            ``SeparatingDistance*SeparatingDistanceRatio`` to other streamlines.

        closed_loop_maximum_distance : float, default: 0.5
            The distance between points on a streamline to determine a
            closed loop.

        loop_angle : float, default: 20
            The maximum angle in degrees between points to determine a closed loop.

        minimum_number_of_loop_points : int, default: 4
            The minimum number of points before which a closed loop will
            be determined.

        compute_vorticity : bool, default: True
            Vorticity computation at streamline points. Necessary for generating
            proper stream-ribbons using the :vtk:`vtkRibbonFilter`.

        progress_bar : bool, default: False
            Display a progress bar to indicate progress.

        Returns
        -------
        pyvista.PolyData
            This produces polylines as the output, with each cell
            (i.e., polyline) representing a streamline. The attribute
            values associated with each streamline are stored in the
            cell data, whereas those associated with streamline-points
            are stored in the point data.

        Examples
        --------
        Plot evenly spaced streamlines for cylinder in a crossflow.
        This dataset is a multiblock dataset, and the fluid velocity is in the
        first block.

        >>> import pyvista as pv
        >>> from pyvista import examples
        >>> mesh = examples.download_cylinder_crossflow()
        >>> streams = mesh[0].streamlines_evenly_spaced_2D(
        ...     start_position=(4, 0.1, 0.0),
        ...     separating_distance=3,
        ...     separating_distance_ratio=0.2,
        ... )
        >>> plotter = pv.Plotter()
        >>> _ = plotter.add_mesh(streams.tube(radius=0.02), scalars='vorticity_mag')
        >>> plotter.view_xy()
        >>> plotter.show()

        See :ref:`streamlines_2D_example` for more examples using this filter.

        """
        if integrator_type not in [2, 4]:
            msg = 'Integrator type must be one of `2` or `4`.'
            raise ValueError(msg)
        if interpolator_type not in ['c', 'cell', 'p', 'point']:
            msg = "Interpolator type must be either 'cell' or 'point'"
            raise ValueError(msg)
        if step_unit not in ['l', 'cl']:
            msg = "Step unit must be either 'l' or 'cl'"
            raise ValueError(msg)
        step_unit_ = {
            'cl': _vtk.vtkStreamTracer.CELL_LENGTH_UNIT,
            'l': _vtk.vtkStreamTracer.LENGTH_UNIT,
        }[step_unit]
        if isinstance(vectors, str):
            self.set_active_scalars(vectors)
            self.set_active_vectors(vectors)
        elif vectors is None:
            set_default_active_vectors(self)

        loop_angle = loop_angle * np.pi / 180

        # Build the algorithm
        alg = _vtk.vtkEvenlySpacedStreamlines2D()
        # Inputs
        alg.SetInputDataObject(self)

        # Seed for starting position
        if start_position is not None:
            alg.SetStartPosition(*start_position)

        # Integrator controls
        if integrator_type == 2:
            alg.SetIntegratorTypeToRungeKutta2()
        else:
            alg.SetIntegratorTypeToRungeKutta4()
        alg.SetInitialIntegrationStep(step_length)
        alg.SetIntegrationStepUnit(step_unit_)
        alg.SetMaximumNumberOfSteps(max_steps)

        # Stopping criteria
        alg.SetTerminalSpeed(terminal_speed)
        alg.SetClosedLoopMaximumDistance(closed_loop_maximum_distance)
        alg.SetLoopAngle(loop_angle)
        alg.SetMinimumNumberOfLoopPoints(minimum_number_of_loop_points)

        # Separation criteria
        alg.SetSeparatingDistance(separating_distance)
        if separating_distance_ratio is not None:
            alg.SetSeparatingDistanceRatio(separating_distance_ratio)

        alg.SetComputeVorticity(compute_vorticity)

        # Set interpolator type
        if interpolator_type in ['c', 'cell']:
            alg.SetInterpolatorTypeToCellLocator()
        else:
            alg.SetInterpolatorTypeToDataSetPointLocator()

        # Run the algorithm
        _update_alg(
            alg,
            progress_bar=progress_bar,
            message='Generating Evenly Spaced Streamlines on a 2D Dataset',
        )
        return _get_output(alg)

    @_deprecate_positional_args(allowed=['target_reduction'])
    def decimate_boundary(  # type: ignore[misc]
        self: _DataSetType,
        target_reduction: float = 0.5,
        progress_bar: bool = False,  # noqa: FBT001, FBT002
    ):
        """Return a decimated version of a triangulation of the boundary.

        Only the outer surface of the input dataset will be considered.

        Parameters
        ----------
        target_reduction : float, default: 0.5
            Fraction of the original mesh to remove.
            TargetReduction is set to ``0.9``, this filter will try to reduce
            the data set to 10% of its original size and will remove 90%
            of the input triangles.

        progress_bar : bool, default: False
            Display a progress bar to indicate progress.

        Returns
        -------
        pyvista.PolyData
            Decimated boundary.

        Examples
        --------
        See the :ref:`linked_views_example` example.

        """
        return (
            self.extract_geometry(progress_bar=progress_bar)
            .triangulate()
            .decimate(target_reduction)
        )

    @_deprecate_positional_args(allowed=['pointa', 'pointb'])
    def sample_over_line(  # type: ignore[misc]  # noqa: PLR0917
        self: _DataSetType,
        pointa: VectorLike[float],
        pointb: VectorLike[float],
        resolution: int | None = None,
        tolerance: float | None = None,
        progress_bar: bool = False,  # noqa: FBT001, FBT002
    ):
        """Sample a dataset onto a line.

        Parameters
        ----------
        pointa : sequence[float]
            Location in ``[x, y, z]``.

        pointb : sequence[float]
            Location in ``[x, y, z]``.

        resolution : int, optional
            Number of pieces to divide line into. Defaults to number of cells
            in the input mesh. Must be a positive integer.

        tolerance : float, optional
            Tolerance used to compute whether a point in the source is in a
            cell of the input.  If not given, tolerance is automatically generated.

        progress_bar : bool, default: False
            Display a progress bar to indicate progress.

        Returns
        -------
        pyvista.PolyData
            Line object with sampled data from dataset.

        Examples
        --------
        Sample over a plane that is interpolating a point cloud.

        >>> import pyvista as pv
        >>> import numpy as np
        >>> rng = np.random.default_rng(12)
        >>> point_cloud = rng.random((5, 3))
        >>> point_cloud[:, 2] = 0
        >>> point_cloud -= point_cloud.mean(0)
        >>> pdata = pv.PolyData(point_cloud)
        >>> pdata['values'] = rng.random(5)
        >>> plane = pv.Plane()
        >>> plane.clear_data()
        >>> plane = plane.interpolate(pdata, sharpness=3.5)
        >>> sample = plane.sample_over_line((-0.5, -0.5, 0), (0.5, 0.5, 0))
        >>> pl = pv.Plotter()
        >>> _ = pl.add_mesh(pdata, render_points_as_spheres=True, point_size=50)
        >>> _ = pl.add_mesh(sample, scalars='values', line_width=10)
        >>> _ = pl.add_mesh(plane, scalars='values', style='wireframe')
        >>> pl.show()

        """
        if resolution is None:
            resolution = int(self.n_cells)
        # Make a line and sample the dataset
        line = pyvista.Line(pointa, pointb, resolution=resolution)
        return line.sample(self, tolerance=tolerance, progress_bar=progress_bar)

    @_deprecate_positional_args(allowed=['pointa', 'pointb'])
    def plot_over_line(  # type: ignore[misc]  # noqa: PLR0917
        self: _DataSetType,
        pointa: VectorLike[float],
        pointb: VectorLike[float],
        resolution: int | None = None,
        scalars: str | None = None,
        title: str | None = None,
        ylabel: str | None = None,
        figsize: tuple[int, int] | None = None,
        figure: bool = True,  # noqa: FBT001, FBT002
        show: bool = True,  # noqa: FBT001, FBT002
        tolerance: float | None = None,
        fname: str | None = None,
        progress_bar: bool = False,  # noqa: FBT001, FBT002
    ) -> None:
        """Sample a dataset along a high resolution line and plot.

        Plot the variables of interest in 2D using matplotlib where the
        X-axis is distance from Point A and the Y-axis is the variable
        of interest. Note that this filter returns ``None``.

        Parameters
        ----------
        pointa : sequence[float]
            Location in ``[x, y, z]``.

        pointb : sequence[float]
            Location in ``[x, y, z]``.

        resolution : int, optional
            Number of pieces to divide line into. Defaults to number of cells
            in the input mesh. Must be a positive integer.

        scalars : str, optional
            The string name of the variable in the input dataset to probe. The
            active scalar is used by default.

        title : str, optional
            The string title of the matplotlib figure.

        ylabel : str, optional
            The string label of the Y-axis. Defaults to variable name.

        figsize : tuple(int, int), optional
            The size of the new figure.

        figure : bool, default: True
            Flag on whether or not to create a new figure.

        show : bool, default: True
            Shows the matplotlib figure.

        tolerance : float, optional
            Tolerance used to compute whether a point in the source is in a
            cell of the input.  If not given, tolerance is automatically generated.

        fname : str, optional
            Save the figure this file name when set.

        progress_bar : bool, default: False
            Display a progress bar to indicate progress.

        Examples
        --------
        See the :ref:`plot_over_line_example` example.

        """
        from matplotlib import pyplot as plt  # noqa: PLC0415

        # Sample on line
        sampled = DataSetFilters.sample_over_line(
            self,
            pointa,
            pointb,
            resolution=resolution,
            tolerance=tolerance,
            progress_bar=progress_bar,
        )

        # Get variable of interest
        scalars_ = set_default_active_scalars(self).name if scalars is None else scalars
        values = sampled.get_array(scalars_)
        distance = sampled['Distance']

        # Remainder is plotting
        if figure:
            plt.figure(figsize=figsize)
        # Plot it in 2D
        if values.ndim > 1:
            for i in range(values.shape[1]):
                plt.plot(distance, values[:, i], label=f'Component {i}')
            plt.legend()
        else:
            plt.plot(distance, values)
        plt.xlabel('Distance')
        if ylabel is None:
            plt.ylabel(scalars_)
        else:
            plt.ylabel(ylabel)
        if title is None:
            plt.title(f'{scalars_} Profile')
        else:
            plt.title(title)
        if fname:
            plt.savefig(fname)
        if show:  # pragma: no cover
            plt.show()

    @_deprecate_positional_args(allowed=['points'])
    def sample_over_multiple_lines(  # type: ignore[misc]
        self: _DataSetType,
        points: MatrixLike[float],
        tolerance: float | None = None,
        progress_bar: bool = False,  # noqa: FBT001, FBT002
    ):
        """Sample a dataset onto a multiple lines.

        Parameters
        ----------
        points : array_like[float]
            List of points defining multiple lines.

        tolerance : float, optional
            Tolerance used to compute whether a point in the source is in a
            cell of the input.  If not given, tolerance is automatically generated.

        progress_bar : bool, default: False
            Display a progress bar to indicate progress.

        Returns
        -------
        pyvista.PolyData
            Line object with sampled data from dataset.

        Examples
        --------
        Sample over a plane that is interpolating a point cloud.

        >>> import pyvista as pv
        >>> import numpy as np
        >>> rng = np.random.default_rng(12)
        >>> point_cloud = rng.random((5, 3))
        >>> point_cloud[:, 2] = 0
        >>> point_cloud -= point_cloud.mean(0)
        >>> pdata = pv.PolyData(point_cloud)
        >>> pdata['values'] = rng.random(5)
        >>> plane = pv.Plane()
        >>> plane.clear_data()
        >>> plane = plane.interpolate(pdata, sharpness=3.5)
        >>> sample = plane.sample_over_multiple_lines(
        ...     [
        ...         [-0.5, -0.5, 0],
        ...         [0.5, -0.5, 0],
        ...         [0.5, 0.5, 0],
        ...     ]
        ... )
        >>> pl = pv.Plotter()
        >>> _ = pl.add_mesh(pdata, render_points_as_spheres=True, point_size=50)
        >>> _ = pl.add_mesh(sample, scalars='values', line_width=10)
        >>> _ = pl.add_mesh(plane, scalars='values', style='wireframe')
        >>> pl.show()

        """
        # Make a multiple lines and sample the dataset
        multiple_lines = pyvista.MultipleLines(points=points)
        return multiple_lines.sample(self, tolerance=tolerance, progress_bar=progress_bar)

    @_deprecate_positional_args
    def sample_over_circular_arc(  # type: ignore[misc]  # noqa: PLR0917
        self: _DataSetType,
        pointa: VectorLike[float],
        pointb: VectorLike[float],
        center: VectorLike[float],
        resolution: int | None = None,
        tolerance: float | None = None,
        progress_bar: bool = False,  # noqa: FBT001, FBT002
    ):
        """Sample a dataset over a circular arc.

        Parameters
        ----------
        pointa : sequence[float]
            Location in ``[x, y, z]``.

        pointb : sequence[float]
            Location in ``[x, y, z]``.

        center : sequence[float]
            Location in ``[x, y, z]``.

        resolution : int, optional
            Number of pieces to divide circular arc into. Defaults to
            number of cells in the input mesh. Must be a positive
            integer.

        tolerance : float, optional
            Tolerance used to compute whether a point in the source is
            in a cell of the input.  If not given, tolerance is
            automatically generated.

        progress_bar : bool, default: False
            Display a progress bar to indicate progress.

        Returns
        -------
        pyvista.PolyData
            Arc containing the sampled data.

        Examples
        --------
        Sample a dataset over a circular arc and plot it.

        >>> import pyvista as pv
        >>> from pyvista import examples
        >>> uniform = examples.load_uniform()
        >>> uniform['height'] = uniform.points[:, 2]
        >>> pointa = [
        ...     uniform.bounds.x_max,
        ...     uniform.bounds.y_min,
        ...     uniform.bounds.z_max,
        ... ]
        >>> pointb = [
        ...     uniform.bounds.x_max,
        ...     uniform.bounds.y_max,
        ...     uniform.bounds.z_min,
        ... ]
        >>> center = [
        ...     uniform.bounds.x_max,
        ...     uniform.bounds.y_min,
        ...     uniform.bounds.z_min,
        ... ]
        >>> sampled_arc = uniform.sample_over_circular_arc(
        ...     pointa=pointa, pointb=pointb, center=center
        ... )
        >>> pl = pv.Plotter()
        >>> _ = pl.add_mesh(uniform, style='wireframe')
        >>> _ = pl.add_mesh(sampled_arc, line_width=10)
        >>> pl.show_axes()
        >>> pl.show()

        """
        if resolution is None:
            resolution = int(self.n_cells)
        # Make a circular arc and sample the dataset
        circular_arc = pyvista.CircularArc(
            pointa=pointa, pointb=pointb, center=center, resolution=resolution
        )
        return circular_arc.sample(self, tolerance=tolerance, progress_bar=progress_bar)

    @_deprecate_positional_args
    def sample_over_circular_arc_normal(  # type: ignore[misc]  # noqa: PLR0917
        self: _DataSetType,
        center: VectorLike[float],
        resolution: int | None = None,
        normal: VectorLike[float] | None = None,
        polar: VectorLike[float] | None = None,
        angle: float | None = None,
        tolerance: float | None = None,
        progress_bar: bool = False,  # noqa: FBT001, FBT002
    ):
        """Sample a dataset over a circular arc defined by a normal and polar vector and plot it.

        The number of segments composing the polyline is controlled by
        setting the object resolution.

        Parameters
        ----------
        center : sequence[float]
            Location in ``[x, y, z]``.

        resolution : int, optional
            Number of pieces to divide circular arc into. Defaults to
            number of cells in the input mesh. Must be a positive
            integer.

        normal : sequence[float], optional
            The normal vector to the plane of the arc.  By default it
            points in the positive Z direction.

        polar : sequence[float], optional
            Starting point of the arc in polar coordinates.  By
            default it is the unit vector in the positive x direction.

        angle : float, optional
            Arc length (in degrees), beginning at the polar vector.  The
            direction is counterclockwise.  By default it is 360.

        tolerance : float, optional
            Tolerance used to compute whether a point in the source is
            in a cell of the input.  If not given, tolerance is
            automatically generated.

        progress_bar : bool, default: False
            Display a progress bar to indicate progress.

        Returns
        -------
        pyvista.PolyData
            Sampled Dataset.

        Examples
        --------
        Sample a dataset over a circular arc.

        >>> import pyvista as pv
        >>> from pyvista import examples
        >>> uniform = examples.load_uniform()
        >>> uniform['height'] = uniform.points[:, 2]
        >>> normal = [0, 0, 1]
        >>> polar = [0, 9, 0]
        >>> center = [
        ...     uniform.bounds.x_max,
        ...     uniform.bounds.y_min,
        ...     uniform.bounds.z_max,
        ... ]
        >>> arc = uniform.sample_over_circular_arc_normal(
        ...     center=center, normal=normal, polar=polar
        ... )
        >>> pl = pv.Plotter()
        >>> _ = pl.add_mesh(uniform, style='wireframe')
        >>> _ = pl.add_mesh(arc, line_width=10)
        >>> pl.show_axes()
        >>> pl.show()

        """
        if resolution is None:
            resolution = int(self.n_cells)
        # Make a circular arc and sample the dataset
        circular_arc = pyvista.CircularArcFromNormal(
            center=center,
            resolution=resolution,
            normal=normal,
            polar=polar,
            angle=angle,
        )
        return circular_arc.sample(self, tolerance=tolerance, progress_bar=progress_bar)

    @_deprecate_positional_args
    def plot_over_circular_arc(  # type: ignore[misc]  # noqa: PLR0917
        self: _DataSetType,
        pointa: VectorLike[float],
        pointb: VectorLike[float],
        center: VectorLike[float],
        resolution: int | None = None,
        scalars: str | None = None,
        title: str | None = None,
        ylabel: str | None = None,
        figsize: tuple[int, int] | None = None,
        figure: bool = True,  # noqa: FBT001, FBT002
        show: bool = True,  # noqa: FBT001, FBT002
        tolerance: float | None = None,
        fname: str | None = None,
        progress_bar: bool = False,  # noqa: FBT001, FBT002
    ) -> None:
        """Sample a dataset along a circular arc and plot it.

        Plot the variables of interest in 2D where the X-axis is
        distance from Point A and the Y-axis is the variable of
        interest. Note that this filter returns ``None``.

        Parameters
        ----------
        pointa : sequence[float]
            Location in ``[x, y, z]``.

        pointb : sequence[float]
            Location in ``[x, y, z]``.

        center : sequence[float]
            Location in ``[x, y, z]``.

        resolution : int, optional
            Number of pieces to divide the circular arc into. Defaults
            to number of cells in the input mesh. Must be a positive
            integer.

        scalars : str, optional
            The string name of the variable in the input dataset to
            probe. The active scalar is used by default.

        title : str, optional
            The string title of the ``matplotlib`` figure.

        ylabel : str, optional
            The string label of the Y-axis. Defaults to the variable name.

        figsize : tuple(int), optional
            The size of the new figure.

        figure : bool, default: True
            Flag on whether or not to create a new figure.

        show : bool, default: True
            Shows the ``matplotlib`` figure when ``True``.

        tolerance : float, optional
            Tolerance used to compute whether a point in the source is
            in a cell of the input.  If not given, tolerance is
            automatically generated.

        fname : str, optional
            Save the figure this file name when set.

        progress_bar : bool, default: False
            Display a progress bar to indicate progress.

        Examples
        --------
        Sample a dataset along a high resolution circular arc and plot.

        >>> from pyvista import examples
        >>> mesh = examples.load_uniform()
        >>> a = [mesh.bounds.x_min, mesh.bounds.y_min, mesh.bounds.z_max]
        >>> b = [mesh.bounds.x_max, mesh.bounds.y_min, mesh.bounds.z_min]
        >>> center = [
        ...     mesh.bounds.x_min,
        ...     mesh.bounds.y_min,
        ...     mesh.bounds.z_min,
        ... ]
        >>> mesh.plot_over_circular_arc(
        ...     a, b, center, resolution=1000, show=False
        ... )  # doctest:+SKIP

        """
        from matplotlib import pyplot as plt  # noqa: PLC0415

        # Sample on circular arc
        sampled = DataSetFilters.sample_over_circular_arc(
            self,
            pointa=pointa,
            pointb=pointb,
            center=center,
            resolution=resolution,
            tolerance=tolerance,
            progress_bar=progress_bar,
        )

        # Get variable of interest
        scalars_ = set_default_active_scalars(self).name if scalars is None else scalars
        values = sampled.get_array(scalars_)
        distance = sampled['Distance']

        # create the matplotlib figure
        if figure:
            plt.figure(figsize=figsize)
        # Plot it in 2D
        if values.ndim > 1:
            for i in range(values.shape[1]):
                plt.plot(distance, values[:, i], label=f'Component {i}')
            plt.legend()
        else:
            plt.plot(distance, values)
        plt.xlabel('Distance')
        if ylabel is None:
            plt.ylabel(scalars_)
        else:
            plt.ylabel(ylabel)
        if title is None:
            plt.title(f'{scalars_} Profile')
        else:
            plt.title(title)
        if fname:
            plt.savefig(fname)
        if show:  # pragma: no cover
            plt.show()

    @_deprecate_positional_args
    def plot_over_circular_arc_normal(  # type: ignore[misc]  # noqa: PLR0917
        self: _DataSetType,
        center: VectorLike[float],
        resolution: int | None = None,
        normal: VectorLike[float] | None = None,
        polar: VectorLike[float] | None = None,
        angle: float | None = None,
        scalars: str | None = None,
        title: str | None = None,
        ylabel: str | None = None,
        figsize: tuple[int, int] | None = None,
        figure: bool = True,  # noqa: FBT001, FBT002
        show: bool = True,  # noqa: FBT001, FBT002
        tolerance: float | None = None,
        fname: str | None = None,
        progress_bar: bool = False,  # noqa: FBT001, FBT002
    ) -> None:
        """Sample a dataset along a circular arc defined by a normal and polar vector and plot it.

        Plot the variables of interest in 2D where the X-axis is
        distance from Point A and the Y-axis is the variable of
        interest. Note that this filter returns ``None``.

        Parameters
        ----------
        center : sequence[int]
            Location in ``[x, y, z]``.

        resolution : int, optional
            Number of pieces to divide circular arc into. Defaults to
            number of cells in the input mesh. Must be a positive
            integer.

        normal : sequence[float], optional
            The normal vector to the plane of the arc.  By default it
            points in the positive Z direction.

        polar : sequence[float], optional
            Starting point of the arc in polar coordinates.  By
            default it is the unit vector in the positive x direction.

        angle : float, optional
            Arc length (in degrees), beginning at the polar vector.  The
            direction is counterclockwise.  By default it is 360.

        scalars : str, optional
            The string name of the variable in the input dataset to
            probe. The active scalar is used by default.

        title : str, optional
            The string title of the `matplotlib` figure.

        ylabel : str, optional
            The string label of the Y-axis. Defaults to variable name.

        figsize : tuple(int), optional
            The size of the new figure.

        figure : bool, optional
            Flag on whether or not to create a new figure.

        show : bool, default: True
            Shows the matplotlib figure.

        tolerance : float, optional
            Tolerance used to compute whether a point in the source is
            in a cell of the input.  If not given, tolerance is
            automatically generated.

        fname : str, optional
            Save the figure this file name when set.

        progress_bar : bool, default: False
            Display a progress bar to indicate progress.

        See Also
        --------
        :ref:`plot_over_circular_arc_example`

        Examples
        --------
        Sample a dataset along a high resolution circular arc and plot.

        >>> from pyvista import examples
        >>> mesh = examples.load_uniform()
        >>> normal = normal = [0, 0, 1]
        >>> polar = [0, 9, 0]
        >>> angle = 90
        >>> center = [
        ...     mesh.bounds.x_min,
        ...     mesh.bounds.y_min,
        ...     mesh.bounds.z_min,
        ... ]
        >>> mesh.plot_over_circular_arc_normal(
        ...     center, polar=polar, angle=angle
        ... )  # doctest:+SKIP

        """
        from matplotlib import pyplot as plt  # noqa: PLC0415

        # Sample on circular arc
        sampled = DataSetFilters.sample_over_circular_arc_normal(
            self,
            center=center,
            resolution=resolution,
            normal=normal,
            polar=polar,
            angle=angle,
            tolerance=tolerance,
            progress_bar=progress_bar,
        )

        # Get variable of interest
        scalars_ = set_default_active_scalars(self).name if scalars is None else scalars
        values = sampled.get_array(scalars_)
        distance = sampled['Distance']

        # create the matplotlib figure
        if figure:
            plt.figure(figsize=figsize)
        # Plot it in 2D
        if values.ndim > 1:
            for i in range(values.shape[1]):
                plt.plot(distance, values[:, i], label=f'Component {i}')
            plt.legend()
        else:
            plt.plot(distance, values)
        plt.xlabel('Distance')
        if ylabel is None:
            plt.ylabel(scalars_)
        else:
            plt.ylabel(ylabel)
        if title is None:
            plt.title(f'{scalars_} Profile')
        else:
            plt.title(title)
        if fname:
            plt.savefig(fname)
        if show:  # pragma: no cover
            plt.show()

    @_deprecate_positional_args(allowed=['ind'])
    def extract_cells(  # type: ignore[misc]  # noqa: PLR0917
        self: _DataSetType,
        ind: int | VectorLike[int],
        invert: bool = False,  # noqa: FBT001, FBT002
        pass_cell_ids: bool = True,  # noqa: FBT001, FBT002
        pass_point_ids: bool = True,  # noqa: FBT001, FBT002
        progress_bar: bool = False,  # noqa: FBT001, FBT002
    ):
        """Return a subset of the grid.

        Parameters
        ----------
        ind : sequence[int]
            Numpy array of cell indices to be extracted.

        invert : bool, default: False
            Invert the selection.

        pass_point_ids : bool, default: True
            Add a point array ``'vtkOriginalPointIds'`` that identifies the original
            points the extracted points correspond to.

            .. versionadded:: 0.47

        pass_cell_ids : bool, default: True
            Add a cell array ``'vtkOriginalCellIds'`` that identifies the original cells
            the extracted cells correspond to.

            .. versionadded:: 0.47

        progress_bar : bool, default: False
            Display a progress bar to indicate progress.

        See Also
        --------
        extract_points, extract_values

        Returns
        -------
        pyvista.UnstructuredGrid
            Subselected grid.

        Examples
        --------
        >>> import pyvista as pv
        >>> from pyvista import examples
        >>> grid = pv.read(examples.hexbeamfile)
        >>> subset = grid.extract_cells(range(20))
        >>> subset.n_cells
        20
        >>> pl = pv.Plotter()
        >>> actor = pl.add_mesh(grid, style='wireframe', line_width=5, color='black')
        >>> actor = pl.add_mesh(subset, color='grey')
        >>> pl.show()

        """
        if invert:
            ind_: VectorLike[int]
            _, ind_ = numpy_to_idarr(ind, return_ind=True)  # type: ignore[misc]
            mask = np.ones(self.n_cells, bool)
            mask[ind_] = False
            ids = numpy_to_idarr(mask)
        else:
            ids = numpy_to_idarr(ind)

        # Create selection objects
        selectionNode = _vtk.vtkSelectionNode()
        selectionNode.SetFieldType(_vtk.vtkSelectionNode.CELL)
        selectionNode.SetContentType(_vtk.vtkSelectionNode.INDICES)
        selectionNode.SetSelectionList(ids)

        selection = _vtk.vtkSelection()
        selection.AddNode(selectionNode)

        # Extract using a shallow copy to avoid the side effect of creating the
        # vtkOriginalPointIds and vtkOriginalCellIds arrays in the input
        # dataset.
        #
        # See: https://github.com/pyvista/pyvista/pull/7946
        ds_copy = self.copy(deep=False)

        extract_sel = _vtk.vtkExtractSelection()
        extract_sel.SetInputData(0, ds_copy)
        extract_sel.SetInputData(1, selection)
        _update_alg(extract_sel, progress_bar=progress_bar, message='Extracting Cells')
        subgrid = _get_output(extract_sel)

        # extracts only in float32
        if subgrid.n_points and self.points.dtype != np.dtype('float32'):
            ind = subgrid.point_data['vtkOriginalPointIds']
            subgrid.points = self.points[ind]

        # Process output arrays
        if (name := 'vtkOriginalPointIds') in (data := subgrid.point_data) and not pass_point_ids:
            del data[name]
        if (name := 'vtkOriginalCellIds') in (data := subgrid.cell_data) and not pass_cell_ids:
            del data[name]
        return subgrid

    @_deprecate_positional_args(allowed=['ind'])
    def extract_points(  # type: ignore[misc]  # noqa: PLR0917
        self: _DataSetType,
        ind: int | VectorLike[int] | VectorLike[bool],
        adjacent_cells: bool = True,  # noqa: FBT001, FBT002
        include_cells: bool = True,  # noqa: FBT001, FBT002
        pass_cell_ids: bool = True,  # noqa: FBT001, FBT002
        pass_point_ids: bool = True,  # noqa: FBT001, FBT002
        progress_bar: bool = False,  # noqa: FBT001, FBT002
    ):
        """Return a subset of the grid (with cells) that contains any of the given point indices.

        Parameters
        ----------
        ind : sequence[int]
            Sequence of point indices to be extracted.

        adjacent_cells : bool, default: True
            If ``True``, extract the cells that contain at least one of
            the extracted points. If ``False``, extract the cells that
            contain exclusively points from the extracted points list.
            Has no effect if ``include_cells`` is ``False``.

        include_cells : bool, default: True
            Specifies if the cells shall be returned or not.

        pass_point_ids : bool, default: True
            Add a point array ``'vtkOriginalPointIds'`` that identifies the original
            points the extracted points correspond to.

            .. versionadded:: 0.47

        pass_cell_ids : bool, default: True
            Add a cell array ``'vtkOriginalCellIds'`` that identifies the original cells
            the extracted cells correspond to.

            .. versionadded:: 0.47

        progress_bar : bool, default: False
            Display a progress bar to indicate progress.

        See Also
        --------
        extract_cells, extract_values

        Returns
        -------
        pyvista.UnstructuredGrid
            Subselected grid.

        Examples
        --------
        Extract all the points of a sphere with a Z coordinate greater than 0

        >>> import pyvista as pv
        >>> sphere = pv.Sphere()
        >>> extracted = sphere.extract_points(
        ...     sphere.points[:, 2] > 0, include_cells=False
        ... )
        >>> extracted.clear_data()  # clear for plotting
        >>> extracted.plot()

        """
        ind = np.array(ind)
        # Create selection objects
        selectionNode = _vtk.vtkSelectionNode()
        selectionNode.SetFieldType(_vtk.vtkSelectionNode.POINT)
        selectionNode.SetContentType(_vtk.vtkSelectionNode.INDICES)
        if not include_cells:
            adjacent_cells = True
        if not adjacent_cells:
            # Build array of point indices to be removed.
            ind_rem = np.ones(self.n_points, dtype='bool')
            ind_rem[ind] = False
            ind = np.arange(self.n_points)[ind_rem]
            # Invert selection
            selectionNode.GetProperties().Set(_vtk.vtkSelectionNode.INVERSE(), 1)
        selectionNode.SetSelectionList(numpy_to_idarr(ind))
        if include_cells:
            selectionNode.GetProperties().Set(_vtk.vtkSelectionNode.CONTAINING_CELLS(), 1)

        selection = _vtk.vtkSelection()
        selection.AddNode(selectionNode)

        # extract
        extract_sel = _vtk.vtkExtractSelection()
        extract_sel.SetInputData(0, self.copy(deep=False))
        extract_sel.SetInputData(1, selection)
        _update_alg(extract_sel, progress_bar=progress_bar, message='Extracting Points')
        output = _get_output(extract_sel)

        # Process output arrays
        if (name := 'vtkOriginalPointIds') in (data := output.point_data) and not pass_point_ids:
            del data[name]
        if (name := 'vtkOriginalCellIds') in (data := output.cell_data) and not pass_cell_ids:
            del data[name]
        return output

    def split_values(  # type: ignore[misc]
        self: _DataSetType,
        values: None
        | (
            float | VectorLike[float] | MatrixLike[float] | dict[str, float] | dict[float, str]
        ) = None,
        *,
        ranges: None
        | (
            VectorLike[float]
            | MatrixLike[float]
            | dict[str, VectorLike[float]]
            | dict[tuple[float, float], str]
        ) = None,
        scalars: str | None = None,
        preference: Literal['point', 'cell'] = 'point',
        component_mode: Literal['any', 'all', 'multi'] | int = 'all',
        **kwargs,
    ):
        """Split mesh into separate sub-meshes using point or cell data.

        By default, this filter generates a separate mesh for each unique value in the
        data array and combines them as blocks in a :class:`~pyvista.MultiBlock`
        dataset. Optionally, specific values and/or ranges of values may be specified to
        control which values to split from the input.

        This filter is a convenience method for :meth:`~pyvista.DataSetFilters.extract_values`
        with ``split`` set to ``True`` by default. Refer to that filter's documentation
        for more details.

        .. versionadded:: 0.44

        Parameters
        ----------
        values : float | ArrayLike[float] | dict, optional
            Value(s) to extract. Can be a number, an iterable of numbers, or a dictionary
            with numeric entries. For ``dict`` inputs, either its keys or values may be
            numeric, and the other field must be strings. The numeric field is used as
            the input for this parameter, and if ``split`` is ``True``, the string field
            is used to set the block names of the returned :class:`~pyvista.MultiBlock`.

            .. note::
                When extracting multi-component values with ``component_mode=multi``,
                each value is specified as a multi-component scalar. In this case,
                ``values`` can be a single vector or an array of row vectors.

        ranges : array_like | dict, optional
            Range(s) of values to extract. Can be a single range (i.e. a sequence of
            two numbers in the form ``[lower, upper]``), a sequence of ranges, or a
            dictionary with range entries. Any combination of ``values`` and ``ranges``
            may be specified together. The endpoints of the ranges are included in the
            extraction. Ranges cannot be set when ``component_mode=multi``.

            For ``dict`` inputs, either its keys or values may be numeric, and the other
            field must be strings. The numeric field is used as the input for this
            parameter, and if ``split`` is ``True``, the string field is used to set the
            block names of the returned :class:`~pyvista.MultiBlock`.

            .. note::
                Use ``+/-`` infinity to specify an unlimited bound, e.g.:

                - ``[0, float('inf')]`` to extract values greater than or equal to zero.
                - ``[float('-inf'), 0]`` to extract values less than or equal to zero.

        scalars : str, optional
            Name of scalars to extract with. Defaults to currently active scalars.

        preference : str, default: 'point'
            When ``scalars`` is specified, this is the preferred array type to search
            for in the dataset.  Must be either ``'point'`` or ``'cell'``.

        component_mode : int | 'any' | 'all' | 'multi', default: 'all'
            Specify the component(s) to use when ``scalars`` is a multi-component array.
            Has no effect when the scalars have a single component. Must be one of:

            - number: specify the component number as a 0-indexed integer. The selected
              component must have the specified value(s).
            - ``'any'``: any single component can have the specified value(s).
            - ``'all'``: all individual components must have the specified values(s).
            - ``'multi'``: the entire multi-component item must have the specified value.

        **kwargs : dict, optional
            Additional keyword arguments passed to :meth:`~pyvista.DataSetFilters.extract_values`.

        See Also
        --------
        extract_values, split_bodies, partition

        Returns
        -------
        pyvista.MultiBlock
            Composite of split meshes with :class:`pyvista.UnstructuredGrid` blocks.

        Examples
        --------
        Load image with labeled regions.

        >>> import numpy as np
        >>> import pyvista as pv
        >>> from pyvista import examples
        >>> image = examples.load_channels()
        >>> np.unique(image.active_scalars)
        pyvista_ndarray([0, 1, 2, 3, 4])

        Split the image into its separate regions. Here, we also remove the first
        region for visualization.

        >>> multiblock = image.split_values()
        >>> _ = multiblock.pop(0)  # Remove first region

        Plot the regions.

        >>> plot = pv.Plotter()
        >>> _ = plot.add_composite(multiblock, multi_colors=True)
        >>> _ = plot.show_grid()
        >>> plot.show()

        Note that the block names are generic by default.

        >>> multiblock.keys()
        ['Block-01', 'Block-02', 'Block-03', 'Block-04']

        To name the output blocks, use a dictionary as input instead.

        Here, we also explicitly omit the region with ``0`` values from the input
        instead of removing it from the output.

        >>> labels = dict(region1=1, region2=2, region3=3, region4=4)
        >>>
        >>> multiblock = image.split_values(labels)
        >>> multiblock.keys()
        ['region1', 'region2', 'region3', 'region4']

        Plot the regions as separate meshes using the labels instead of plotting
        the MultiBlock directly.

        Clear scalar data so we can color each mesh using a single color

        >>> _ = [block.clear_data() for block in multiblock]
        >>>
        >>> plot = pv.Plotter()
        >>> plot.set_color_cycler('default')
        >>> _ = [
        ...     plot.add_mesh(block, label=label)
        ...     for block, label in zip(multiblock, labels)
        ... ]
        >>> _ = plot.add_legend()
        >>> plot.show()

        """
        if values is None and ranges is None:
            values = '_unique'  # type: ignore[assignment]
        return self.extract_values(
            values=values,
            ranges=ranges,
            scalars=scalars,
            preference=preference,
            component_mode=component_mode,
            split=True,
            **kwargs,
        )

    def extract_values(  # type: ignore[misc]
        self: _DataSetType,
        values: (
            float | VectorLike[float] | MatrixLike[float] | dict[str, float] | dict[float, str]
        )
        | None = None,
        *,
        ranges: (
            VectorLike[float]
            | MatrixLike[float]
            | dict[str, VectorLike[float]]
            | dict[tuple[float, float], str]
        )
        | None = None,
        scalars: str | None = None,
        preference: Literal['point', 'cell'] = 'point',
        component_mode: Literal['any', 'all', 'multi'] | int = 'all',
        invert: bool = False,
        adjacent_cells: bool = True,
        include_cells: bool | None = None,
        split: bool = False,
        pass_point_ids: bool = True,
        pass_cell_ids: bool = True,
        progress_bar: bool = False,
    ):
        """Return a subset of the mesh based on the value(s) of point or cell data.

        Points and cells may be extracted with a single value, multiple values, a range
        of values, or any mix of values and ranges. This enables threshold-like
        filtering of data in a discontinuous manner to extract a single label or groups
        of labels from categorical data, or to extract multiple regions from continuous
        data. Extracted values may optionally be split into separate meshes.

        This filter operates on point data and cell data distinctly:

        **Point data**

            All cells with at least one point with the specified value(s) are returned.
            Optionally, set ``adjacent_cells`` to ``False`` to only extract points from
            cells where all points in the cell strictly have the specified value(s).
            In these cases, a point is only included in the output if that point is part
            of an extracted cell.

            Alternatively, set ``include_cells`` to ``False`` to exclude cells from
            the operation completely and extract all points with a specified value.

        **Cell Data**

            Only the cells (and their points) with the specified values(s) are included
            in the output.

        Internally, :meth:`~pyvista.DataSetFilters.extract_points` is called to extract
        points for point data, and :meth:`~pyvista.DataSetFilters.extract_cells` is
        called to extract cells for cell data.

        By default, two arrays are included with the output: ``'vtkOriginalPointIds'``
        and ``'vtkOriginalCellIds'``. These arrays can be used to link the filtered
        points or cells directly to the input.

        .. versionadded:: 0.44

        Parameters
        ----------
        values : float | ArrayLike[float] | dict, optional
            Value(s) to extract. Can be a number, an iterable of numbers, or a dictionary
            with numeric entries. For ``dict`` inputs, either its keys or values may be
            numeric, and the other field must be strings. The numeric field is used as
            the input for this parameter, and if ``split`` is ``True``, the string field
            is used to set the block names of the returned :class:`~pyvista.MultiBlock`.

            .. note::
                When extracting multi-component values with ``component_mode=multi``,
                each value is specified as a multi-component scalar. In this case,
                ``values`` can be a single vector or an array of row vectors.

        ranges : ArrayLike[float] | dict, optional
            Range(s) of values to extract. Can be a single range (i.e. a sequence of
            two numbers in the form ``[lower, upper]``), a sequence of ranges, or a
            dictionary with range entries. Any combination of ``values`` and ``ranges``
            may be specified together. The endpoints of the ranges are included in the
            extraction. Ranges cannot be set when ``component_mode=multi``.

            For ``dict`` inputs, either its keys or values may be numeric, and the other
            field must be strings. The numeric field is used as the input for this
            parameter, and if ``split`` is ``True``, the string field is used to set the
            block names of the returned :class:`~pyvista.MultiBlock`.

            .. note::
                Use ``+/-`` infinity to specify an unlimited bound, e.g.:

                - ``[0, float('inf')]`` to extract values greater than or equal to zero.
                - ``[float('-inf'), 0]`` to extract values less than or equal to zero.

        scalars : str, optional
            Name of scalars to extract with. Defaults to currently active scalars.

        preference : str, default: 'point'
            When ``scalars`` is specified, this is the preferred array type to search
            for in the dataset.  Must be either ``'point'`` or ``'cell'``.

        component_mode : int | 'any' | 'all' | 'multi', default: 'all'
            Specify the component(s) to use when ``scalars`` is a multi-component array.
            Has no effect when the scalars have a single component. Must be one of:

            - number: specify the component number as a 0-indexed integer. The selected
              component must have the specified value(s).
            - ``'any'``: any single component can have the specified value(s).
            - ``'all'``: all individual components must have the specified values(s).
            - ``'multi'``: the entire multi-component item must have the specified value.

        invert : bool, default: False
            Invert the extraction values. If ``True`` extract the points (with cells)
            which do *not* have the specified values.

        adjacent_cells : bool, default: True
            If ``True``, include cells (and their points) that contain at least one of
            the extracted points. If ``False``, only include cells that contain
            exclusively points from the extracted points list. Has no effect if
            ``include_cells`` is ``False``. Has no effect when extracting values from
            cell data.

        include_cells : bool, default: None
            Specify if cells shall be used for extraction or not. If ``False``, points
            with the specified values are extracted regardless of their cell
            connectivity, and all cells at the output will be vertex cells (one for each
            point.) Has no effect when extracting values from cell data.

            By default, this value is ``True`` if the input has at least one cell and
            ``False`` otherwise.

        split : bool, default: False
            If ``True``, each value in ``values`` and each range in ``range`` is
            extracted independently and returned as a :class:`~pyvista.MultiBlock`.
            The number of blocks returned equals the number of input values and ranges.
            The blocks may be named if a dictionary is used as input. See ``values``
            and ``ranges`` for details.

            .. note::
                Output blocks may contain empty meshes if no values meet the extraction
                criteria. This can impact plotting since empty meshes cannot be plotted
                by default. Use :meth:`pyvista.MultiBlock.clean` on the output to remove
                empty meshes, or set ``pv.global_theme.allow_empty_mesh = True`` to
                enable plotting empty meshes.

        pass_point_ids : bool, default: True
            Add a point array ``'vtkOriginalPointIds'`` that identifies the original
            points the extracted points correspond to.

        pass_cell_ids : bool, default: True
            Add a cell array ``'vtkOriginalCellIds'`` that identifies the original cells
            the extracted cells correspond to.

        progress_bar : bool, default: False
            Display a progress bar to indicate progress.

        See Also
        --------
        split_values
            Wrapper around this filter to split values and return a :class:`~pyvista.MultiBlock`.
        :meth:`~pyvista.ImageDataFilters.select_values`
            Similar filter specialized for :class:`~pyvista.ImageData`.
        extract_points
            Extract a subset of a mesh's points.
        extract_cells
            Extract a subset of a mesh's cells.
        threshold
            Similar filter for thresholding a mesh by value.
        partition
            Split a mesh into a number of sub-parts.

        Returns
        -------
        pyvista.UnstructuredGrid or pyvista.MultiBlock
            An extracted mesh or a composite of extracted meshes, depending on ``split``.

        Examples
        --------
        Extract a single value from a grid's point data.

        >>> import numpy as np
        >>> import pyvista as pv
        >>> from pyvista import examples
        >>> mesh = examples.load_uniform()
        >>> extracted = mesh.extract_values(0)

        Plot extracted values. Since adjacent cells are included by default, points with
        values other than ``0`` are included in the output.

        >>> extracted.get_data_range()
        (np.float64(0.0), np.float64(81.0))
        >>> extracted.plot()

        Set ``include_cells=False`` to only extract points. The output scalars now
        strictly contain zeros.

        >>> extracted = mesh.extract_values(0, include_cells=False)
        >>> extracted.get_data_range()
        (np.float64(0.0), np.float64(0.0))
        >>> extracted.plot(render_points_as_spheres=True, point_size=100)

        Use ``ranges`` to extract values from a grid's point data in range.

        Here, we use ``+/-`` infinity to extract all values of ``100`` or less.

        >>> extracted = mesh.extract_values(ranges=[-np.inf, 100])
        >>> extracted.plot()

        Extract every third cell value from cell data.

        >>> mesh = examples.load_hexbeam()
        >>> lower, upper = mesh.get_data_range()
        >>> step = 3
        >>> extracted = mesh.extract_values(
        ...     range(lower, upper, step)  # values 0, 3, 6, ...
        ... )

        Plot result and show an outline of the input for context.

        >>> pl = pv.Plotter()
        >>> _ = pl.add_mesh(extracted)
        >>> _ = pl.add_mesh(mesh.extract_all_edges())
        >>> pl.show()

        Any combination of values and ranges may be specified.

        E.g. extract a single value and two ranges, and split the result into separate
        blocks of a MultiBlock.

        >>> extracted = mesh.extract_values(
        ...     values=18, ranges=[[0, 8], [29, 40]], split=True
        ... )
        >>> extracted
        MultiBlock (...)
          N Blocks:   3
          X Bounds:   0.000e+00, 1.000e+00
          Y Bounds:   0.000e+00, 1.000e+00
          Z Bounds:   0.000e+00, 5.000e+00
        >>> extracted.plot(multi_colors=True)

        Extract values from multi-component scalars.

        First, create a point cloud with a 3-component RGB color array.

        >>> rng = np.random.default_rng(seed=1)
        >>> points = rng.random((30, 3))
        >>> colors = rng.random((30, 3))
        >>> point_cloud = pv.PointSet(points)
        >>> point_cloud['colors'] = colors
        >>> plot_kwargs = dict(render_points_as_spheres=True, point_size=50, rgb=True)
        >>> point_cloud.plot(**plot_kwargs)

        Extract values from a single component.

        E.g. extract points with a strong red component (i.e. > 0.8).

        >>> extracted = point_cloud.extract_values(ranges=[0.8, 1.0], component_mode=0)
        >>> extracted.plot(**plot_kwargs)

        Extract values from all components.

        E.g. extract points where all RGB components are dark (i.e. < 0.5).

        >>> extracted = point_cloud.extract_values(
        ...     ranges=[0.0, 0.5], component_mode='all'
        ... )
        >>> extracted.plot(**plot_kwargs)

        Extract specific multi-component values.

        E.g. round the scalars to create binary RGB components, and extract only green
        and blue components.

        >>> point_cloud['colors'] = np.round(point_cloud['colors'])
        >>> green = [0, 1, 0]
        >>> blue = [0, 0, 1]
        >>>
        >>> extracted = point_cloud.extract_values(
        ...     values=[blue, green],
        ...     component_mode='multi',
        ... )
        >>> extracted.plot(**plot_kwargs)

        Use the original IDs returned by the extraction to modify the original point
        cloud.

        For example, change the color of the blue and green points to yellow.

        >>> point_ids = extracted['vtkOriginalPointIds']
        >>> yellow = [1, 1, 0]
        >>> point_cloud['colors'][point_ids] = yellow
        >>> point_cloud.plot(**plot_kwargs)

        """
        validated = self._validate_extract_values(
            values=values,
            ranges=ranges,
            scalars=scalars,
            preference=preference,
            component_mode=component_mode,
            split=split,
        )
        if isinstance(validated, tuple):
            (
                valid_values,
                valid_ranges,
                value_names,
                range_names,
                array,
                _,
                association,
                component_logic,
            ) = validated
        else:
            # Return empty dataset
            return validated

        # Set default for include cells
        if include_cells is None:
            include_cells = self.n_cells > 0

        kwargs = dict(
            values=valid_values,
            ranges=valid_ranges,
            array=array,
            association=association,
            component_logic=component_logic,
            invert=invert,
            adjacent_cells=adjacent_cells,
            include_cells=include_cells,
            pass_point_ids=pass_point_ids,
            pass_cell_ids=pass_cell_ids,
            progress_bar=progress_bar,
        )

        if split:
            return self._split_values(
                method=self._extract_values,
                value_names=value_names,
                range_names=range_names,
                **kwargs,
            )

        return self._extract_values(**kwargs)

    def _validate_extract_values(  # type: ignore[misc]
        self: _DataSetType,
        *,
        values,
        ranges,
        scalars,
        preference,
        component_mode,
        split,
        mesh_type=None,
    ):
        def _validate_scalar_array(scalars_, preference_):
            # Get the scalar array and field association to use for extraction
            scalars_ = set_default_active_scalars(self).name if scalars_ is None else scalars_
            array_ = get_array(self, scalars_, preference=preference_, err=True)
            association_ = get_array_association(self, scalars_, preference=preference_)
            return array_, scalars_, association_

        def _validate_component_mode(array_, component_mode_):
            # Validate component mode and return logic function
            num_components = 1 if array_.ndim == 1 else array_.shape[1]
            if isinstance(component_mode_, (int, np.integer)) or component_mode_ in [
                '0',
                '1',
                '2',
            ]:
                component_mode_ = int(component_mode_)
                if component_mode_ > num_components - 1 or component_mode_ < 0:
                    msg = (
                        f"Invalid component index '{component_mode_}' specified for "
                        f'scalars with {num_components} component(s). '
                        f'Value must be one of: {tuple(range(num_components))}.'
                    )
                    raise ValueError(msg)
                array_ = array_[:, component_mode_] if num_components > 1 else array_
                component_logic_function = None
            elif isinstance(component_mode_, str) and component_mode_ in [
                'any',
                'all',
                'multi',
            ]:
                if array_.ndim == 1:
                    component_logic_function = None
                elif component_mode_ == 'any':
                    component_logic_function = functools.partial(np.any, axis=1)
                elif component_mode_ in ['all', 'multi']:
                    component_logic_function = functools.partial(np.all, axis=1)
            else:
                msg = (
                    f"Invalid component '{component_mode_}'. "
                    f"Must be an integer, 'any', 'all', or 'multi'."
                )
                raise ValueError(msg)
            return array_, num_components, component_logic_function

        def _get_inputs_from_dict(input_):
            # Get extraction values from dict if applicable.
            # If dict, also validate names/labels mapped to the values
            if not isinstance(input_, dict):
                return None, input_
            else:
                dict_keys, dict_values = list(input_.keys()), list(input_.values())
                if all(isinstance(key, str) for key in dict_keys):
                    return dict_keys, dict_values
                elif all(isinstance(val, str) for val in dict_values):
                    return dict_values, dict_keys
                else:
                    msg = "Invalid dict mapping. The dict's keys or values must contain strings."
                    raise TypeError(msg)

        def _validate_values_and_ranges(
            array_, *, values_, ranges_, num_components_, component_mode_
        ):
            # Make sure we have input values to extract
            is_multi_mode = component_mode_ == 'multi'
            if values_ is None:
                if ranges_ is None:
                    msg = 'No ranges or values were specified. At least one must be specified.'
                    raise TypeError(msg)
                elif is_multi_mode:
                    msg = (
                        f"Ranges cannot be extracted using component mode '{component_mode_}'. "
                        f'Expected {None}, got {ranges_}.'
                    )
                    raise TypeError(msg)
            elif (
                isinstance(values_, str) and values_ == '_unique'
            ):  # Private flag used by `split_values` to use unique values
                axis = 0 if is_multi_mode else None
                values_ = np.unique(array_, axis=axis)

            # Validate values
            if values_ is not None:
                if is_multi_mode:
                    values_ = np.atleast_2d(values_)
                    if values_.ndim > 2:
                        msg = (
                            f'Component values cannot be more than 2 dimensions. '
                            f'Got {values_.ndim}.'
                        )
                        raise ValueError(msg)
                    if values_.shape[1] != num_components_:
                        msg = (
                            f'Num components in values array ({values_.shape[1]}) must match '
                            f'num components in data array ({num_components_}).'
                        )
                        raise ValueError(msg)
                else:
                    values_ = np.atleast_1d(values_)
                    if values_.ndim > 1:
                        msg = f'Values must be one-dimensional. Got {values_.ndim}d values.'
                        raise ValueError(msg)
                if not (
                    np.issubdtype(dtype := values_.dtype, np.floating)
                    or np.issubdtype(dtype, np.integer)
                ):
                    msg = 'Values must be numeric.'
                    raise TypeError(msg)

            # Validate ranges
            if ranges_ is not None:
                ranges_ = np.atleast_2d(ranges_)
                if (ndim := ranges_.ndim) > 2:
                    msg = f'Ranges must be 2 dimensional. Got {ndim}.'
                    raise ValueError(msg)
                if not (
                    np.issubdtype(dtype := ranges_.dtype, np.floating)
                    or np.issubdtype(dtype, np.integer)
                ):
                    msg = 'Ranges must be numeric.'
                    raise TypeError(msg)
                is_valid_range = ranges_[:, 0] <= ranges_[:, 1]
                not_valid = np.invert(is_valid_range)
                if np.any(not_valid):
                    invalid_ranges = ranges_[not_valid]
                    msg = (
                        f'Invalid range {invalid_ranges[0]} specified. '
                        f'Lower value cannot be greater than upper value.'
                    )
                    raise ValueError(msg)
            return values_, ranges_

        if self.is_empty:
            # Empty input, return empty output
            mesh_type = pyvista.UnstructuredGrid if mesh_type is None else mesh_type
            out = mesh_type()
            if split:
                # Do basic validation just to get num blocks for multiblock
                _, values_ = _get_inputs_from_dict(values)
                _, ranges_ = _get_inputs_from_dict(ranges)
                n_values = len(np.atleast_1d(values_)) if values_ is not None else 0
                n_ranges = len(np.atleast_2d(ranges_)) if ranges_ is not None else 0
                return pyvista.MultiBlock([out.copy() for _ in range(n_values + n_ranges)])
            return out

        array, array_name, association = _validate_scalar_array(scalars, preference)
        array, num_components, component_logic = _validate_component_mode(array, component_mode)
        value_names, values = _get_inputs_from_dict(values)
        range_names, ranges = _get_inputs_from_dict(ranges)
        valid_values, valid_ranges = _validate_values_and_ranges(
            array,
            values_=values,
            ranges_=ranges,
            num_components_=num_components,
            component_mode_=component_mode,
        )

        return (
            valid_values,
            valid_ranges,
            value_names,
            range_names,
            array,
            array_name,
            association,
            component_logic,
        )

    def _split_values(  # type:ignore[misc]
        self: _DataSetType,
        *,
        method,
        values,
        ranges,
        value_names,
        range_names,
        **kwargs,
    ):
        # Split values and ranges separately and combine into single multiblock
        multi = pyvista.MultiBlock()
        if values is not None:
            value_names = value_names or [None] * len(values)
            for name, val in zip(value_names, values):
                multi.append(method(values=[val], ranges=None, **kwargs), name)
        if ranges is not None:
            range_names = range_names or [None] * len(ranges)
            for name, rng in zip(range_names, ranges):
                multi.append(method(values=None, ranges=[rng], **kwargs), name)
        return multi

    def _apply_component_logic_to_array(  # type: ignore[misc]
        self: _DataSetType,
        *,
        values,
        ranges,
        array,
        component_logic,
        invert,
    ):
        """Extract values using validated input.

        Internal method for extract_values filter to avoid repeated calls to input
        validation methods.
        """

        def _update_id_mask(logic_) -> None:
            """Apply component logic and update the id mask."""
            logic_ = component_logic(logic_) if component_logic else logic_
            id_mask[logic_] = True

        # Determine which ids to keep
        id_mask = np.zeros((len(array),), dtype=bool)
        if values is not None:
            for val in values:
                logic = array == val
                _update_id_mask(logic)

        if ranges is not None:
            for lower, upper in ranges:
                finite_lower, finite_upper = np.isfinite(lower), np.isfinite(upper)
                if finite_lower and finite_upper:
                    logic = np.logical_and(array >= lower, array <= upper)
                elif not finite_lower and finite_upper:
                    logic = array <= upper
                elif finite_lower and not finite_upper:
                    logic = array >= lower
                else:
                    # Extract all
                    logic = np.ones_like(array, dtype=np.bool_)
                _update_id_mask(logic)

        return np.invert(id_mask) if invert else id_mask

    def _extract_values(  # type: ignore[misc]
        self: _DataSetType,
        *,
        values,
        ranges,
        array,
        component_logic,
        invert,
        association,
        adjacent_cells,
        include_cells,
        progress_bar,
        pass_point_ids,
        pass_cell_ids,
    ):
        id_mask = self._apply_component_logic_to_array(
            values=values,
            ranges=ranges,
            array=array,
            component_logic=component_logic,
            invert=invert,
        )

        # Extract point or cell ids
        if association == FieldAssociation.POINT:
            output = self.extract_points(
                id_mask,
                adjacent_cells=adjacent_cells,
                include_cells=include_cells,
                pass_point_ids=pass_point_ids,
                pass_cell_ids=pass_cell_ids,
                progress_bar=progress_bar,
            )
        else:
            output = self.extract_cells(
                id_mask,
                pass_point_ids=pass_point_ids,
                pass_cell_ids=pass_cell_ids,
                progress_bar=progress_bar,
            )

        return output

    @_deprecate_positional_args
    def extract_surface(  # type: ignore[misc]  # noqa: PLR0917
        self: _DataSetType,
        pass_pointid: bool = True,  # noqa: FBT001, FBT002
        pass_cellid: bool = True,  # noqa: FBT001, FBT002
        nonlinear_subdivision: int = 1,
        progress_bar: bool = False,  # noqa: FBT001, FBT002
    ):
        """Extract surface mesh of the grid.

        Parameters
        ----------
        pass_pointid : bool, default: True
            Adds a point array ``"vtkOriginalPointIds"`` that
            identifies which original points these surface points
            correspond to.

        pass_cellid : bool, default: True
            Adds a cell array ``"vtkOriginalCellIds"`` that
            identifies which original cells these surface cells
            correspond to.

        nonlinear_subdivision : int, default: 1
            If the input is an unstructured grid with nonlinear faces,
            this parameter determines how many times the face is
            subdivided into linear faces.

            If 0, the output is the equivalent of its linear
            counterpart (and the midpoints determining the nonlinear
            interpolation are discarded). If 1 (the default), the
            nonlinear face is triangulated based on the midpoints. If
            greater than 1, the triangulated pieces are recursively
            subdivided to reach the desired subdivision. Setting the
            value to greater than 1 may cause some point data to not
            be passed even if no nonlinear faces exist. This option
            has no effect if the input is not an unstructured grid.

        progress_bar : bool, default: False
            Display a progress bar to indicate progress.

        Returns
        -------
        pyvista.PolyData
            Surface mesh of the grid.

        Warnings
        --------
        Both ``"vtkOriginalPointIds"`` and ``"vtkOriginalCellIds"`` may be
        affected by other VTK operations. See `issue 1164
        <https://github.com/pyvista/pyvista/issues/1164>`_ for
        recommendations on tracking indices across operations.

        Examples
        --------
        Extract the surface of an UnstructuredGrid.

        >>> import pyvista as pv
        >>> from pyvista import examples
        >>> grid = examples.load_hexbeam()
        >>> surf = grid.extract_surface()
        >>> type(surf)
        <class 'pyvista.core.pointset.PolyData'>
        >>> surf['vtkOriginalPointIds']
        pyvista_ndarray([ 0,  2, 36, 27,  7,  8, 81,  1, 18,  4, 54,  3,  6, 45,
                         72,  5, 63,  9, 35, 44, 11, 16, 89, 17, 10, 26, 62, 13,
                         12, 53, 80, 15, 14, 71, 19, 37, 55, 20, 38, 56, 21, 39,
                         57, 22, 40, 58, 23, 41, 59, 24, 42, 60, 25, 43, 61, 28,
                         82, 29, 83, 30, 84, 31, 85, 32, 86, 33, 87, 34, 88, 46,
                         73, 47, 74, 48, 75, 49, 76, 50, 77, 51, 78, 52, 79, 64,
                         65, 66, 67, 68, 69, 70])
        >>> surf['vtkOriginalCellIds']
        pyvista_ndarray([ 0,  0,  0,  1,  1,  1,  3,  3,  3,  2,  2,  2, 36, 36,
                         36, 37, 37, 37, 39, 39, 39, 38, 38, 38,  5,  5,  9,  9,
                         13, 13, 17, 17, 21, 21, 25, 25, 29, 29, 33, 33,  4,  4,
                          8,  8, 12, 12, 16, 16, 20, 20, 24, 24, 28, 28, 32, 32,
                          7,  7, 11, 11, 15, 15, 19, 19, 23, 23, 27, 27, 31, 31,
                         35, 35,  6,  6, 10, 10, 14, 14, 18, 18, 22, 22, 26, 26,
                         30, 30, 34, 34])

        Note that in the "vtkOriginalCellIds" array, the same original cells
        appears multiple times since this array represents the original cell of
        each surface cell extracted.

        See the :ref:`extract_surface_example` for more examples using this filter.

        """
        surf_filter = _vtk.vtkDataSetSurfaceFilter()
        surf_filter.SetInputData(self)
        surf_filter.SetPassThroughPointIds(pass_pointid)
        surf_filter.SetPassThroughCellIds(pass_cellid)

        if nonlinear_subdivision != 1:
            surf_filter.SetNonlinearSubdivisionLevel(nonlinear_subdivision)

        # available in 9.0.2
        # surf_filter.SetDelegation(delegation)

        _update_alg(surf_filter, progress_bar=progress_bar, message='Extracting Surface')
        return _get_output(surf_filter)

    @_deprecate_positional_args
    def surface_indices(  # type: ignore[misc]
        self: _DataSetType,
        progress_bar: bool = False,  # noqa: FBT001, FBT002
    ):
        """Return the surface indices of a grid.

        Parameters
        ----------
        progress_bar : bool, default: False
            Display a progress bar to indicate progress.

        Returns
        -------
        numpy.ndarray
            Indices of the surface points.

        Examples
        --------
        Return the first 10 surface indices of an UnstructuredGrid.

        >>> from pyvista import examples
        >>> grid = examples.load_hexbeam()
        >>> ind = grid.surface_indices()
        >>> ind[:10]  # doctest:+SKIP
        pyvista_ndarray([ 0,  2, 36, 27,  7,  8, 81,  1, 18,  4])

        """
        surf = DataSetFilters.extract_surface(self, pass_cellid=True, progress_bar=progress_bar)
        return surf.point_data['vtkOriginalPointIds']

    @_deprecate_positional_args(allowed=['feature_angle'])
    def extract_feature_edges(  # type: ignore[misc]  # noqa: PLR0917
        self: _DataSetType,
        feature_angle: float = 30.0,
        boundary_edges: bool = True,  # noqa: FBT001, FBT002
        non_manifold_edges: bool = True,  # noqa: FBT001, FBT002
        feature_edges: bool = True,  # noqa: FBT001, FBT002
        manifold_edges: bool = True,  # noqa: FBT001, FBT002
        clear_data: bool = False,  # noqa: FBT001, FBT002
        progress_bar: bool = False,  # noqa: FBT001, FBT002
    ):
        """Extract edges from the surface of the mesh.

        If the given mesh is not PolyData, the external surface of the given
        mesh is extracted and used.

        From vtk documentation, the edges are one of the following:

            1) Boundary (used by one polygon) or a line cell.
            2) Non-manifold (used by three or more polygons).
            3) Feature edges (edges used by two triangles and whose
               dihedral angle > feature_angle).
            4) Manifold edges (edges used by exactly two polygons).

        Parameters
        ----------
        feature_angle : float, default: 30.0
            Feature angle (in degrees) used to detect sharp edges on
            the mesh. Used only when ``feature_edges=True``.

        boundary_edges : bool, default: True
            Extract the boundary edges.

        non_manifold_edges : bool, default: True
            Extract non-manifold edges.

        feature_edges : bool, default: True
            Extract edges exceeding ``feature_angle``.

        manifold_edges : bool, default: True
            Extract manifold edges.

        clear_data : bool, default: False
            Clear any point, cell, or field data. This is useful
            if wanting to strictly extract the edges.

        progress_bar : bool, default: False
            Display a progress bar to indicate progress.

        Returns
        -------
        pyvista.PolyData
            Extracted edges.

        Examples
        --------
        Extract the edges from an unstructured grid.

        >>> import pyvista as pv
        >>> from pyvista import examples
        >>> hex_beam = pv.read(examples.hexbeamfile)
        >>> feat_edges = hex_beam.extract_feature_edges()
        >>> feat_edges.clear_data()  # clear array data for plotting
        >>> feat_edges.plot(line_width=10)

        See the :ref:`extract_edges_example` for more examples using this filter.

        """
        dataset = self
        if not isinstance(dataset, _vtk.vtkPolyData):
            dataset = DataSetFilters.extract_surface(dataset)
        featureEdges = _vtk.vtkFeatureEdges()
        featureEdges.SetInputData(dataset)
        featureEdges.SetFeatureAngle(feature_angle)
        featureEdges.SetManifoldEdges(manifold_edges)
        featureEdges.SetNonManifoldEdges(non_manifold_edges)
        featureEdges.SetBoundaryEdges(boundary_edges)
        featureEdges.SetFeatureEdges(feature_edges)
        featureEdges.SetColoring(False)
        _update_alg(featureEdges, progress_bar=progress_bar, message='Extracting Feature Edges')
        output = _get_output(featureEdges)
        if clear_data:
            output.clear_data()
        return output

    @_deprecate_positional_args
    def merge_points(  # type: ignore[misc]
        self: _DataSetType,
        tolerance: float = 0.0,
        inplace: bool = False,  # noqa: FBT001, FBT002
        progress_bar: bool = False,  # noqa: FBT001, FBT002
    ):
        """Merge duplicate points in this mesh.

        .. versionadded:: 0.45

        Parameters
        ----------
        tolerance : float, optional
            Specify a tolerance to use when comparing points. Points within
            this tolerance will be merged.

        inplace : bool, default: False
            Overwrite the original mesh with the result. Only possible if the input
            is :class:`~pyvista.PolyData` or :class:`~pyvista.UnstructuredGrid`.

        progress_bar : bool, default: False
            Display a progress bar to indicate progress.

        Returns
        -------
        pyvista.PolyData or pyvista.UnstructuredGrid
            Mesh with merged points. PolyData is returned only if the input is PolyData.

        Examples
        --------
        Merge duplicate points in a mesh.

        >>> import pyvista as pv
        >>> mesh = pv.Cylinder(resolution=4)
        >>> mesh.n_points
        16
        >>> _ = mesh.merge_points(inplace=True)
        >>> mesh.n_points
        8

        """
        # Create a second mesh with points. This is required for the merge
        # to work correctly. Additional points are not required for PolyData inputs
        other_points = None if isinstance(self, pyvista.PolyData) else self.points
        other_mesh = pyvista.PolyData(other_points)
        return self.merge(
            other_mesh,
            merge_points=True,
            tolerance=tolerance,
            inplace=inplace,
            main_has_priority=None,
            progress_bar=progress_bar,
        )

    @_deprecate_positional_args(allowed=['grid'])
    def merge(  # type: ignore[misc]  # noqa: PLR0917
        self: _DataSetType,
        grid: DataSet
        | _vtk.vtkDataSet
        | MultiBlock
        | Sequence[DataSet | _vtk.vtkDataSet]
        | None = None,
        merge_points: bool = True,  # noqa: FBT001, FBT002
        tolerance: float = 0.0,
        inplace: bool = False,  # noqa: FBT001, FBT002
        main_has_priority: bool | None = None,  # noqa: FBT001
        progress_bar: bool = False,  # noqa: FBT001, FBT002
    ):
        """Join one or many other grids to this grid.

        Can be used to merge points of adjacent cells when no grids
        are input.

        .. note::
           The ``+`` operator between two meshes uses this filter with
           the default parameters. When the target mesh is already a
           :class:`pyvista.UnstructuredGrid`, in-place merging via
           ``+=`` is similarly possible.


        .. warning::

            The merge order of this filter depends on the installed version
            of VTK. For example, if merging meshes ``a``, ``b``, and ``c``,
            the merged order is ``bca`` for VTK<9.5 and ``abc`` for VTK>=9.5.
            This may be a breaking change for some applications. If only
            merging two meshes, it may be possible to maintain `some` backwards
            compatibility by swapping the input order of the two meshes,
            though this may also affect the merged arrays and is therefore
            not fully backwards-compatible.

        Parameters
        ----------
        grid : :vtk:`vtkUnstructuredGrid` | list[:vtk:`vtkUnstructuredGrid`], optional
            Grids to merge to this grid.

        merge_points : bool, default: True
            Points in exactly the same location will be merged between
            the two meshes. Warning: this can leave degenerate point data.

        tolerance : float, default: 0.0
            The absolute tolerance to use to find coincident points when
            ``merge_points=True``.

        inplace : bool, default: False
            Updates grid inplace when True if the input type is an
            :class:`pyvista.UnstructuredGrid`.

        main_has_priority : bool, default: True
            When this parameter is true and merge_points is true,
            the arrays of the merging grids will be overwritten
            by the original main mesh.

            .. deprecated:: 0.46

                This keyword will be removed in a future version. The main mesh
                always has priority with VTK 9.5.0 or later.

        progress_bar : bool, default: False
            Display a progress bar to indicate progress.

        Returns
        -------
        pyvista.UnstructuredGrid
            Merged grid.

        Notes
        -----
        When two or more grids are joined, the type and name of each
        array must match or the arrays will be ignored and not
        included in the final merged mesh.

        Examples
        --------
        Merge three separate spheres into a single mesh.

        >>> import pyvista as pv
        >>> sphere_a = pv.Sphere(center=(1, 0, 0))
        >>> sphere_b = pv.Sphere(center=(0, 1, 0))
        >>> sphere_c = pv.Sphere(center=(0, 0, 1))
        >>> merged = sphere_a.merge([sphere_b, sphere_c])
        >>> merged.plot()

        """
        vtk_at_least_95 = _vtk.vtk_version_info >= (9, 5, 0)
        if main_has_priority is not None:
            msg = (
                "The keyword 'main_has_priority' is deprecated and should not be used.\n"
                'The main mesh will always have priority in a future version, and this keyword '
                'will be removed.'
            )
            if main_has_priority is False and vtk_at_least_95:
                msg += '\nIts value cannot be False for vtk>=9.5.0.'
                raise ValueError(msg)
            else:
                warnings.warn(msg, pyvista.PyVistaDeprecationWarning, stacklevel=2)
        elif not vtk_at_least_95:
            # Set default for older VTK:
            main_has_priority = True

        append_filter = _vtk.vtkAppendFilter()
        append_filter.SetMergePoints(merge_points)
        append_filter.SetTolerance(tolerance)

        # For vtk < 9.5, the last appended mesh has priority.
        # For newer vtk, the first appended mesh has priority. We apply
        # logic accordingly to ensure the main mesh is appended in the
        # correct order
        append_main_first = (not main_has_priority) or vtk_at_least_95
        if append_main_first:
            append_filter.AddInputData(self)

        if isinstance(grid, _vtk.vtkDataSet):
            append_filter.AddInputData(grid)
        elif isinstance(grid, (list, tuple, pyvista.MultiBlock)):
            grids = grid
            for grid_ in grids:
                append_filter.AddInputData(grid_)

        if not append_main_first:
            append_filter.AddInputData(self)

        _update_alg(append_filter, progress_bar=progress_bar, message='Merging')
        merged = _get_output(append_filter)

        if not vtk_at_least_95:
            # Update field data
            priority = (
                grid if (isinstance(grid, pyvista.DataObject) and not main_has_priority) else self
            )
            for array in merged.field_data:
                merged.field_data[array] = priority.field_data[array]

        if inplace:
            if type(self) is type(merged):
                self.deep_copy(merged)
                return self
            else:
                msg = f'Mesh type {type(self)} cannot be overridden by output.'
                raise TypeError(msg)
        return merged

    def __add__(  # type: ignore[misc]
        self: _DataSetType, dataset
    ):
        """Combine this mesh with another into a :class:`pyvista.UnstructuredGrid`."""
        return DataSetFilters.merge(self, dataset)

    def __iadd__(  # type: ignore[misc]
        self: _DataSetType, dataset
    ):
        """Merge another mesh into this one if possible.

        "If possible" means that ``self`` is a :class:`pyvista.UnstructuredGrid`.
        Otherwise we have to return a new object, and the attempted in-place
        merge will raise.

        """
        try:
            merged = DataSetFilters.merge(self, dataset, inplace=True)
        except TypeError:
            msg = (
                'In-place merge only possible if the target mesh '
                'is an UnstructuredGrid.\nPlease use `mesh + other_mesh` '
                'instead, which returns a new UnstructuredGrid.'
            )
            raise TypeError(msg) from None
        return merged

    @_deprecate_positional_args(allowed=['quality_measure'])
    def compute_cell_quality(  # type: ignore[misc]
        self: _DataSetType,
        quality_measure: str = 'scaled_jacobian',
        null_value: float = -1.0,
        progress_bar: bool = False,  # noqa: FBT001, FBT002
    ):
        """Compute a function of (geometric) quality for each cell of a mesh.

        The per-cell quality is added to the mesh's cell data, in an
        array named ``"CellQuality"``. Cell types not supported by this
        filter or undefined quality of supported cell types will have an
        entry of -1.

        Defaults to computing the scaled Jacobian.

        Options for cell quality measure:

        - ``'area'``
        - ``'aspect_beta'``
        - ``'aspect_frobenius'``
        - ``'aspect_gamma'``
        - ``'aspect_ratio'``
        - ``'collapse_ratio'``
        - ``'condition'``
        - ``'diagonal'``
        - ``'dimension'``
        - ``'distortion'``
        - ``'jacobian'``
        - ``'max_angle'``
        - ``'max_aspect_frobenius'``
        - ``'max_edge_ratio'``
        - ``'med_aspect_frobenius'``
        - ``'min_angle'``
        - ``'oddy'``
        - ``'radius_ratio'``
        - ``'relative_size_squared'``
        - ``'scaled_jacobian'``
        - ``'shape'``
        - ``'shape_and_size'``
        - ``'shear'``
        - ``'shear_and_size'``
        - ``'skew'``
        - ``'stretch'``
        - ``'taper'``
        - ``'volume'``
        - ``'warpage'``

        .. note::

            Refer to the `Verdict Library Reference Manual <https://public.kitware.com/Wiki/images/6/6b/VerdictManual-revA.pdf>`_
            for low-level technical information about how each metric is computed,
            which :class:`~pyvista.CellType` it applies to as well as the metric's
            full, normal, and acceptable range of values.

        .. deprecated:: 0.45

            Use :meth:`~pyvista.DataObjectFilters.cell_quality` instead. Note that
            this new filter does not include an array named ``'CellQuality'``.

        Parameters
        ----------
        quality_measure : str, default: 'scaled_jacobian'
            The cell quality measure to use.

        null_value : float, default: -1.0
            Float value for undefined quality. Undefined quality are qualities
            that could be addressed by this filter but is not well defined for
            the particular geometry of cell in question, e.g. a volume query
            for a triangle. Undefined quality will always be undefined.
            The default value is -1.

        progress_bar : bool, default: False
            Display a progress bar to indicate progress.

        Returns
        -------
        pyvista.DataSet
            Dataset with the computed mesh quality in the
            ``cell_data`` as the ``"CellQuality"`` array.

        Examples
        --------
        Compute and plot the minimum angle of a sample sphere mesh.

        >>> import pyvista as pv
        >>> sphere = pv.Sphere(theta_resolution=20, phi_resolution=20)
        >>> cqual = sphere.compute_cell_quality('min_angle')  # doctest:+SKIP
        >>> cqual.plot(show_edges=True)  # doctest:+SKIP

        See the :ref:`mesh_quality_example` for more examples using this filter.

        """
        if pyvista.version_info >= (0, 48):  # pragma: no cover
            msg = 'Convert this deprecation warning into an error.'
            raise RuntimeError(msg)
        if pyvista.version_info >= (0, 49):  # pragma: no cover
            msg = 'Remove this filter.'
            raise RuntimeError(msg)

        msg = (
            'This filter is deprecated. Use `cell_quality` instead. Note that this\n'
            "new filter does not include an array named ``'CellQuality'`"
        )
        warnings.warn(msg, PyVistaDeprecationWarning, stacklevel=2)

        alg = _vtk.vtkCellQuality()
        possible_measure_setters = {
            'area': 'SetQualityMeasureToArea',
            'aspect_beta': 'SetQualityMeasureToAspectBeta',
            'aspect_frobenius': 'SetQualityMeasureToAspectFrobenius',
            'aspect_gamma': 'SetQualityMeasureToAspectGamma',
            'aspect_ratio': 'SetQualityMeasureToAspectRatio',
            'collapse_ratio': 'SetQualityMeasureToCollapseRatio',
            'condition': 'SetQualityMeasureToCondition',
            'diagonal': 'SetQualityMeasureToDiagonal',
            'dimension': 'SetQualityMeasureToDimension',
            'distortion': 'SetQualityMeasureToDistortion',
            'jacobian': 'SetQualityMeasureToJacobian',
            'max_angle': 'SetQualityMeasureToMaxAngle',
            'max_aspect_frobenius': 'SetQualityMeasureToMaxAspectFrobenius',
            'max_edge_ratio': 'SetQualityMeasureToMaxEdgeRatio',
            'med_aspect_frobenius': 'SetQualityMeasureToMedAspectFrobenius',
            'min_angle': 'SetQualityMeasureToMinAngle',
            'oddy': 'SetQualityMeasureToOddy',
            'radius_ratio': 'SetQualityMeasureToRadiusRatio',
            'relative_size_squared': 'SetQualityMeasureToRelativeSizeSquared',
            'scaled_jacobian': 'SetQualityMeasureToScaledJacobian',
            'shape': 'SetQualityMeasureToShape',
            'shape_and_size': 'SetQualityMeasureToShapeAndSize',
            'shear': 'SetQualityMeasureToShear',
            'shear_and_size': 'SetQualityMeasureToShearAndSize',
            'skew': 'SetQualityMeasureToSkew',
            'stretch': 'SetQualityMeasureToStretch',
            'taper': 'SetQualityMeasureToTaper',
            'volume': 'SetQualityMeasureToVolume',
            'warpage': 'SetQualityMeasureToWarpage',
        }

        # we need to check if these quality measures exist as VTK API changes
        measure_setters = {}
        for name, attr in possible_measure_setters.items():
            setter_candidate = getattr(alg, attr, None)
            if setter_candidate:
                measure_setters[name] = setter_candidate

        try:
            # Set user specified quality measure
            measure_setters[quality_measure]()
        except (KeyError, IndexError):
            options = ', '.join([f"'{s}'" for s in list(measure_setters.keys())])
            msg = f'Cell quality type ({quality_measure}) not available. Options are: {options}'
            raise KeyError(msg)
        alg.SetInputData(self)
        alg.SetUndefinedQuality(null_value)
        _update_alg(alg, progress_bar=progress_bar, message='Computing Cell Quality')
        return _get_output(alg)

    def compute_boundary_mesh_quality(  # type: ignore[misc]
        self: _DataSetType, *, progress_bar: bool = False
    ):
        """Compute metrics on the boundary faces of a mesh.

        The metrics that can be computed on the boundary faces of the mesh and are:

        - Distance from cell center to face center
        - Distance from cell center to face plane
        - Angle of faces plane normal and cell center to face center vector

        Parameters
        ----------
        progress_bar : bool, default: False
            Display a progress bar to indicate progress.

        Returns
        -------
        pyvista.DataSet
            Dataset with the computed metrics on the boundary faces of a mesh.
            ``cell_data`` as the ``"CellQuality"`` array.

        Examples
        --------
        >>> import pyvista as pv
        >>> from pyvista import examples
        >>> mesh = examples.download_can_crushed_vtu()
        >>> cqual = mesh.compute_boundary_mesh_quality()
        >>> plotter = pv.Plotter(shape=(2, 2))
        >>> _ = plotter.add_mesh(mesh, show_edges=True)
        >>> plotter.subplot(1, 0)
        >>> _ = plotter.add_mesh(cqual, scalars='DistanceFromCellCenterToFaceCenter')
        >>> plotter.subplot(0, 1)
        >>> _ = plotter.add_mesh(cqual, scalars='DistanceFromCellCenterToFacePlane')
        >>> plotter.subplot(1, 1)
        >>> _ = plotter.add_mesh(
        ...     cqual,
        ...     scalars='AngleFaceNormalAndCellCenterToFaceCenterVector',
        ... )
        >>> plotter.show()

        """
        if pyvista.vtk_version_info < (9, 3, 0):  # pragma: no cover
            msg = '`vtkBoundaryMeshQuality` requires vtk>=9.3.0'
            raise VTKVersionError(msg)
        alg = _vtk.vtkBoundaryMeshQuality()
        alg.SetInputData(self)
        _update_alg(alg, progress_bar=progress_bar, message='Compute Boundary Mesh Quality')
        return _get_output(alg)

    @_deprecate_positional_args(allowed=['scalars'])
    def compute_derivative(  # type: ignore[misc]  # noqa: PLR0917
        self: _DataSetType,
        scalars: str | None = None,
        gradient: bool | str = True,  # noqa: FBT001, FBT002
        divergence: bool | str = False,  # noqa: FBT001, FBT002
        vorticity: bool | str = False,  # noqa: FBT001, FBT002
        qcriterion: bool | str = False,  # noqa: FBT001, FBT002
        faster: bool = False,  # noqa: FBT001, FBT002
        preference: Literal['point', 'cell'] = 'point',
        progress_bar: bool = False,  # noqa: FBT001, FBT002
    ):
        """Compute derivative-based quantities of point/cell scalar field.

        Utilize :vtk:`vtkGradientFilter` to compute derivative-based quantities,
        such as gradient, divergence, vorticity, and Q-criterion, of the
        selected point or cell scalar field.

        Parameters
        ----------
        scalars : str, optional
            String name of the scalars array to use when computing the
            derivative quantities.  Defaults to the active scalars in
            the dataset.

        gradient : bool | str, default: True
            Calculate gradient. If a string is passed, the string will be used
            for the resulting array name. Otherwise, array name will be
            ``'gradient'``. Default ``True``.

        divergence : bool | str, optional
            Calculate divergence. If a string is passed, the string will be
            used for the resulting array name. Otherwise, default array name
            will be ``'divergence'``.

        vorticity : bool | str, optional
            Calculate vorticity. If a string is passed, the string will be used
            for the resulting array name. Otherwise, default array name will be
            ``'vorticity'``.

        qcriterion : bool | str, optional
            Calculate qcriterion. If a string is passed, the string will be
            used for the resulting array name. Otherwise, default array name
            will be ``'qcriterion'``.

        faster : bool, default: False
            Use faster algorithm for computing derivative quantities. Result is
            less accurate and performs fewer derivative calculations,
            increasing computation speed. The error will feature smoothing of
            the output and possibly errors at boundaries. Option has no effect
            if DataSet is not :class:`pyvista.UnstructuredGrid`.

        preference : str, default: "point"
            Data type preference. Either ``'point'`` or ``'cell'``.

        progress_bar : bool, default: False
            Display a progress bar to indicate progress.

        Returns
        -------
        pyvista.DataSet
            Dataset with calculated derivative.

        Examples
        --------
        First, plot the random hills dataset with the active elevation
        scalars.  These scalars will be used for the derivative
        calculations.

        >>> from pyvista import examples
        >>> hills = examples.load_random_hills()
        >>> hills.plot(smooth_shading=True)

        Compute and plot the gradient of the active scalars.

        >>> from pyvista import examples
        >>> hills = examples.load_random_hills()
        >>> deriv = hills.compute_derivative()
        >>> deriv.plot(scalars='gradient')

        See the :ref:`gradients_example` for more examples using this filter.

        """
        alg = _vtk.vtkGradientFilter()
        # Check if scalars array given
        scalars_ = set_default_active_scalars(self).name if scalars is None else scalars
        if not isinstance(scalars_, str):
            msg = 'scalars array must be given as a string name'  # type: ignore[unreachable]
            raise TypeError(msg)
        if not any((gradient, divergence, vorticity, qcriterion)):
            msg = 'must set at least one of gradient, divergence, vorticity, or qcriterion'
            raise ValueError(msg)

            # bool(non-empty string/True) == True, bool(None/False) == False
        alg.SetComputeGradient(bool(gradient))
        alg.SetResultArrayName('gradient' if isinstance(gradient, bool) else gradient)

        alg.SetComputeDivergence(bool(divergence))
        alg.SetDivergenceArrayName('divergence' if isinstance(divergence, bool) else divergence)

        alg.SetComputeVorticity(bool(vorticity))
        alg.SetVorticityArrayName('vorticity' if isinstance(vorticity, bool) else vorticity)

        alg.SetComputeQCriterion(bool(qcriterion))
        alg.SetQCriterionArrayName('qcriterion' if isinstance(qcriterion, bool) else qcriterion)

        alg.SetFasterApproximation(faster)
        field = get_array_association(self, scalars_, preference=preference)
        # args: (idx, port, connection, field, name)
        alg.SetInputArrayToProcess(0, 0, 0, field.value, scalars_)
        alg.SetInputData(self)
        _update_alg(alg, progress_bar=progress_bar, message='Computing Derivative')
        return _get_output(alg)

    @_deprecate_positional_args(allowed=['shrink_factor'])
    def shrink(  # type: ignore[misc]
        self: _DataSetType,
        shrink_factor: float = 1.0,
        progress_bar: bool = False,  # noqa: FBT001, FBT002
    ):
        """Shrink the individual faces of a mesh.

        This filter shrinks the individual faces of a mesh rather than
        scaling the entire mesh.

        Parameters
        ----------
        shrink_factor : float, default: 1.0
            Fraction of shrink for each cell. Default does not modify the
            faces.

        progress_bar : bool, default: False
            Display a progress bar to indicate progress.

        Returns
        -------
        pyvista.DataSet
            Dataset with shrunk faces.  Return type matches input.

        Examples
        --------
        First, plot the original cube.

        >>> import pyvista as pv
        >>> mesh = pv.Cube()
        >>> mesh.plot(show_edges=True, line_width=5)

        Now, plot the mesh with shrunk faces.

        >>> shrunk = mesh.shrink(0.5)
        >>> shrunk.clear_data()  # cleans up plot
        >>> shrunk.plot(show_edges=True, line_width=5)

        """
        shrink_factor = _validation.validate_number(
            shrink_factor,
            must_have_dtype=float,
            must_be_in_range=[0.0, 1.0],
        )
        alg = _vtk.vtkShrinkFilter()
        alg.SetInputData(self)
        alg.SetShrinkFactor(shrink_factor)
        _update_alg(alg, progress_bar=progress_bar, message='Shrinking Mesh')
        output = _get_output(alg)
        if isinstance(self, _vtk.vtkPolyData):
            return output.extract_surface()  # type: ignore[unreachable]
        return output

    @_deprecate_positional_args
    def tessellate(  # type: ignore[misc]
        self: _DataSetType,
        max_n_subdivide: int = 3,
        merge_points: bool = True,  # noqa: FBT001, FBT002
        progress_bar: bool = False,  # noqa: FBT001, FBT002
    ):
        """Tessellate a mesh.

        This filter approximates nonlinear FEM-like elements with linear
        simplices. The output mesh will have geometry and any fields specified
        as attributes in the input mesh's point data. The attribute's copy
        flags are honored, except for normals.

        For more details see :vtk:`vtkTessellatorFilter`.

        Parameters
        ----------
        max_n_subdivide : int, default: 3
            Maximum number of subdivisions.

        merge_points : bool, default: True
            The adaptive tessellation will output vertices that are not shared among cells,
            even where they should be. This can be corrected to some extent.

        progress_bar : bool, default: False
            Display a progress bar to indicate progress.

        Returns
        -------
        pyvista.DataSet
            Dataset with tessellated mesh.  Return type matches input.

        Examples
        --------
        First, plot the high order FEM-like elements.

        >>> import pyvista as pv
        >>> import numpy as np
        >>> points = np.array(
        ...     [
        ...         [0.0, 0.0, 0.0],
        ...         [2.0, 0.0, 0.0],
        ...         [1.0, 2.0, 0.0],
        ...         [1.0, 0.5, 0.0],
        ...         [1.5, 1.5, 0.0],
        ...         [0.5, 1.5, 0.0],
        ...     ]
        ... )
        >>> cells = np.array([6, 0, 1, 2, 3, 4, 5])
        >>> cell_types = np.array([69])
        >>> mesh = pv.UnstructuredGrid(cells, cell_types, points)
        >>> mesh.plot(show_edges=True, line_width=5)

        Now, plot the tessellated mesh.

        >>> tessellated = mesh.tessellate()
        >>> tessellated.clear_data()  # cleans up plot
        >>> tessellated.plot(show_edges=True, line_width=5)

        """
        if isinstance(self, _vtk.vtkPolyData):
            msg = 'Tessellate filter is not supported for PolyData objects.'  # type: ignore[unreachable]
            raise TypeError(msg)
        alg = _vtk.vtkTessellatorFilter()
        alg.SetInputData(self)
        alg.SetMergePoints(merge_points)
        alg.SetMaximumNumberOfSubdivisions(max_n_subdivide)
        _update_alg(alg, progress_bar=progress_bar, message='Tessellating Mesh')
        return _get_output(alg)

    @_deprecate_positional_args
    def integrate_data(  # type: ignore[misc]
        self: _DataSetType,
        progress_bar: bool = False,  # noqa: FBT001, FBT002
    ):
        """Integrate point and cell data.

        Area or volume is also provided in point data.

        This filter uses :vtk:`vtkIntegrateAttributes`.

        Parameters
        ----------
        progress_bar : bool, default: False
            Display a progress bar to indicate progress.

        Returns
        -------
        pyvista.UnstructuredGrid
            Mesh with 1 point and 1 vertex cell with integrated data in point
            and cell data.

        Examples
        --------
        Integrate data on a sphere mesh.

        >>> import pyvista as pv
        >>> import numpy as np
        >>> sphere = pv.Sphere(theta_resolution=100, phi_resolution=100)
        >>> sphere.point_data['data'] = 2 * np.ones(sphere.n_points)
        >>> integrated = sphere.integrate_data()

        There is only 1 point and cell, so access the only value.

        >>> integrated['Area'][0]
        np.float64(3.14)
        >>> integrated['data'][0]
        np.float64(6.28)

        See the :ref:`integrate_data_example` for more examples using this filter.

        """
        alg = _vtk.vtkIntegrateAttributes()
        alg.SetInputData(self)
        alg.SetDivideAllCellDataByVolume(False)
        _update_alg(alg, progress_bar=progress_bar, message='Integrating Variables')
        return _get_output(alg)

    @_deprecate_positional_args(allowed=['n_partitions'])
    def partition(  # type: ignore[misc]
        self: _DataSetType,
        n_partitions: int,
        generate_global_id: bool = False,  # noqa: FBT001, FBT002
        as_composite: bool = True,  # noqa: FBT001, FBT002
    ):
        """Break down input dataset into a requested number of partitions.

        Cells on boundaries are uniquely assigned to each partition without duplication.

        It uses a kdtree implementation that builds balances the cell
        centers among a requested number of partitions. The current implementation
        only supports power-of-2 target partition. If a non-power of two value
        is specified for ``n_partitions``, then the load balancing simply
        uses the power-of-two greater than the requested value

        For more details, see :vtk:`vtkRedistributeDataSetFilter`.

        Parameters
        ----------
        n_partitions : int
            Specify the number of partitions to split the input dataset
            into. Current implementation results in a number of partitions equal
            to the power of 2 greater than or equal to the chosen value.

        generate_global_id : bool, default: False
            Generate global cell ids if ``None`` are present in the input.  If
            global cell ids are present in the input then this flag is
            ignored.

            This is stored as ``"vtkGlobalCellIds"`` within the ``cell_data``
            of the output dataset(s).

        as_composite : bool, default: True
            Return the partitioned dataset as a :class:`pyvista.MultiBlock`.

        See Also
        --------
        split_bodies, extract_values

        Returns
        -------
        pyvista.MultiBlock or pyvista.UnstructuredGrid
            UnStructuredGrid if ``as_composite=False`` and MultiBlock when ``True``.

        Examples
        --------
        Partition a simple ImageData into a :class:`pyvista.MultiBlock`
        containing each partition.

        >>> import pyvista as pv
        >>> grid = pv.ImageData(dimensions=(5, 5, 5))
        >>> out = grid.partition(4, as_composite=True)
        >>> out.plot(multi_colors=True, show_edges=True)

        Partition of the Stanford bunny.

        >>> from pyvista import examples
        >>> mesh = examples.download_bunny()
        >>> out = mesh.partition(4, as_composite=True)
        >>> out.plot(multi_colors=True, cpos='xy')

        """
        if not hasattr(_vtk, 'vtkRedistributeDataSetFilter'):  # pragma: no cover
            msg = (
                '`partition` requires vtkRedistributeDataSetFilter, but it '
                f'was not found in VTK {pyvista.vtk_version_info}'
            )
            raise VTKVersionError(msg)

        alg = _vtk.vtkRedistributeDataSetFilter()
        alg.SetInputData(self)
        alg.SetNumberOfPartitions(n_partitions)
        alg.SetPreservePartitionsInOutput(True)
        alg.SetGenerateGlobalCellIds(generate_global_id)
        alg.Update()

        # pyvista does not yet support vtkPartitionedDataSet
        part = alg.GetOutput()
        datasets = [part.GetPartition(ii) for ii in range(part.GetNumberOfPartitions())]
        output = pyvista.MultiBlock(datasets)
        if not as_composite:
            # note, SetPreservePartitionsInOutput does not work correctly in
            # vtk 9.2.0, so instead we set it to True always and simply merge
            # the result. See:
            # https://gitlab.kitware.com/vtk/vtk/-/issues/18632
            return pyvista.merge(list(output), merge_points=False)
        return output

    def oriented_bounding_box(  # type: ignore[misc]
        self: _DataSetType,
        box_style: Literal['frame', 'outline', 'face'] = 'face',
        *,
        axis_0_direction: VectorLike[float] | str | None = None,
        axis_1_direction: VectorLike[float] | str | None = None,
        axis_2_direction: VectorLike[float] | str | None = None,
        frame_width: float = 0.1,
        return_meta: bool = False,
        as_composite: bool = True,
    ):
        """Return an oriented bounding box (OBB) for this dataset.

        By default, the bounding box is a :class:`~pyvista.MultiBlock` with six
        :class:`PolyData` comprising the faces of a cube. The blocks are named and
        ordered as ``('+X','-X','+Y','-Y','+Z','-Z')``.

        The box can optionally be styled as an outline or frame.

        .. note::

            The names of the blocks of the returned :class:`~pyvista.MultiBlock`
            correspond to the oriented box's local axes, not the global x-y-z axes.
            E.g. the normal of the ``'+X'`` face of the returned box has the same
            direction as the box's primary axis, and is not necessarily pointing in
            the +x direction ``(1, 0, 0)``.

        .. versionadded:: 0.45

        Parameters
        ----------
        box_style : 'frame' | 'outline' | 'face', default: 'face'
            Choose the style of the box. If ``'face'`` (default), each face of the box
            is a single quad cell. If ``'outline'``, the edges of each face are returned
            as line cells. If ``'frame'``, the center portion of each face is removed to
            create a picture-frame style border with each face having four quads (one
            for each side of the frame). Use ``frame_width`` to control the size of the
            frame.

        axis_0_direction : VectorLike[float] | str, optional
            Approximate direction vector of this mesh's primary axis. If set, the first
            axis in the returned ``axes`` metadata is flipped such that it best aligns
            with the specified vector. Can be a vector or string specifying the axis by
            name (e.g. ``'x'`` or ``'-x'``, etc.).

        axis_1_direction : VectorLike[float] | str, optional
            Approximate direction vector of this mesh's secondary axis. If set, the second
            axis in the returned ``axes`` metadata is flipped such that it best aligns
            with the specified vector. Can be a vector or string specifying the axis by
            name (e.g. ``'x'`` or ``'-x'``, etc.).

        axis_2_direction : VectorLike[float] | str, optional
            Approximate direction vector of this mesh's third axis. If set, the third
            axis in the returned ``axes`` metadata is flipped such that it best aligns
            with the specified vector. Can be a vector or string specifying the axis by
            name (e.g. ``'x'`` or ``'-x'``, etc.).

        frame_width : float, optional
            Set the width of the frame. Only has an effect if ``box_style`` is
            ``'frame'``. Values must be between ``0.0`` (minimal frame) and ``1.0``
            (large frame). The frame is scaled to ensure it has a constant width.

        return_meta : bool, default: False
            If ``True``, also returns the corner point and the three axes vectors
            defining the orientation of the box. The sign of the axes vectors can be
            controlled using the ``axis_#_direction`` arguments.

        as_composite : bool, default: True
            Return the box as a :class:`pyvista.MultiBlock` with six blocks: one for
            each face. Set this ``False`` to merge the output and return
            :class:`~pyvista.PolyData`.

        See Also
        --------
        bounding_box
            Similar filter for an axis-aligned bounding box (AABB).

        align_xyz
            Align a mesh to the world x-y-z axes. Used internally by this filter.

        pyvista.Plotter.add_bounding_box
            Add a bounding box to a scene.

        pyvista.CubeFacesSource
            Generate the faces of a cube. Used internally by this filter.

        Returns
        -------
        pyvista.MultiBlock or pyvista.PolyData
            MultiBlock with six named cube faces when ``as_composite=True`` and
            PolyData otherwise.

        numpy.ndarray
            The box's corner point corresponding to the origin of its axes if
            ``return_meta=True``.

        numpy.ndarray
            The box's orthonormal axes vectors if ``return_meta=True``.

        Examples
        --------
        Create a bounding box for a dataset.

        >>> import pyvista as pv
        >>> from pyvista import examples
        >>> mesh = examples.download_oblique_cone()
        >>> box = mesh.oriented_bounding_box()

        Plot the mesh and its bounding box.

        >>> pl = pv.Plotter()
        >>> _ = pl.add_mesh(mesh, color='red')
        >>> _ = pl.add_mesh(box, opacity=0.5)
        >>> pl.show()

        Return the metadata for the box.

        >>> box, point, axes = mesh.oriented_bounding_box('outline', return_meta=True)

        Use the metadata to plot the box's axes using :class:`~pyvista.AxesAssembly`.
        The assembly is aligned with the x-y-z axes and positioned at the origin by
        default. Create a transformation to scale, then rotate, then translate the
        assembly to the corner point of the box. The transpose of the axes is used
        as an inverted rotation matrix.

        >>> scale = box.length / 4
        >>> transform = pv.Transform().scale(scale).rotate(axes.T).translate(point)
        >>> axes_assembly = pv.AxesAssembly(user_matrix=transform.matrix)

        Plot the box and the axes.

        >>> pl = pv.Plotter()
        >>> _ = pl.add_mesh(mesh)
        >>> _ = pl.add_mesh(box, color='black', line_width=5)
        >>> _ = pl.add_actor(axes_assembly)
        >>> pl.show()

        Note how the box's z-axis is pointing from the cone's tip to its base. If we
        want to flip this axis, we can "seed" its direction as the ``'-z'`` direction.

        >>> box, _, axes = mesh.oriented_bounding_box(
        ...     'outline', axis_2_direction='-z', return_meta=True
        ... )
        >>>

        Plot the box and axes again. This time, use :class:`~pyvista.AxesAssemblySymmetric`
        and position the axes in the center of the box.

        >>> center = pv.merge(box).points.mean(axis=0)
        >>> scale = box.length / 2
        >>> transform = pv.Transform().scale(scale).rotate(axes.T).translate(center)
        >>> axes_assembly = pv.AxesAssemblySymmetric(user_matrix=transform.matrix)

        >>> pl = pv.Plotter()
        >>> _ = pl.add_mesh(mesh)
        >>> _ = pl.add_mesh(box, color='black', line_width=5)
        >>> _ = pl.add_actor(axes_assembly)
        >>> pl.show()

        """
        alg_input, matrix = self.align_xyz(
            axis_0_direction=axis_0_direction,
            axis_1_direction=axis_1_direction,
            axis_2_direction=axis_2_direction,
            return_matrix=True,
        )
        oriented = True
        inverse_matrix = Transform(matrix).inverse_matrix

        return alg_input._bounding_box(
            matrix=matrix,
            inverse_matrix=inverse_matrix,
            box_style=box_style,
            oriented=oriented,
            frame_width=frame_width,
            return_meta=return_meta,
            as_composite=as_composite,
        )

    def bounding_box(  # type: ignore[misc]
        self: _DataSetType,
        box_style: Literal['frame', 'outline', 'face'] = 'face',
        *,
        oriented: bool = False,
        frame_width: float = 0.1,
        return_meta: bool = False,
        as_composite: bool = True,
    ):
        """Return a bounding box for this dataset.

        By default, the box is an axis-aligned bounding box (AABB) returned as a
        :class:`~pyvista.MultiBlock` with six :class:`PolyData` comprising the faces of
        the box. The blocks are named and ordered as ``('+X','-X','+Y','-Y','+Z','-Z')``.

        The box can optionally be styled as an outline or frame. It may also be
        oriented to generate an oriented bounding box (OBB).

        .. versionadded:: 0.45

        Parameters
        ----------
        box_style : 'frame' | 'outline' | 'face', default: 'face'
            Choose the style of the box. If ``'face'`` (default), each face of the box
            is a single quad cell. If ``'outline'``, the edges of each face are returned
            as line cells. If ``'frame'``, the center portion of each face is removed to
            create a picture-frame style border with each face having four quads (one
            for each side of the frame). Use ``frame_width`` to control the size of the
            frame.

        oriented : bool, default: False
            Orient the box using this dataset's :func:`~pyvista.principal_axes`. This
            will generate a box that best fits this dataset's points. See
            :meth:`oriented_bounding_box` for more details.

        frame_width : float, optional
            Set the width of the frame. Only has an effect if ``box_style`` is
            ``'frame'``. Values must be between ``0.0`` (minimal frame) and ``1.0``
            (large frame). The frame is scaled to ensure it has a constant width.

        return_meta : bool, default: False
            If ``True``, also returns the corner point and the three axes vectors
            defining the orientation of the box.

        as_composite : bool, default: True
            Return the box as a :class:`pyvista.MultiBlock` with six blocks: one for
            each face. Set this ``False`` to merge the output and return
            :class:`~pyvista.PolyData` with six cells instead. The faces in both
            outputs are separate, i.e. there are duplicate points at the corners.

        See Also
        --------
        outline
            Lightweight version of this filter with fewer options.

        oriented_bounding_box
            Similar filter with ``oriented=True`` by default and more options.

        pyvista.Plotter.add_bounding_box
            Add a bounding box to a scene.

        pyvista.CubeFacesSource
            Generate the faces of a cube. Used internally by this filter.

        Returns
        -------
        pyvista.MultiBlock or pyvista.PolyData
            MultiBlock with six named cube faces when ``as_composite=True`` and
            PolyData otherwise.

        numpy.ndarray
            The box's corner point corresponding to the origin of its axes if
            ``return_meta=True``.

        numpy.ndarray
            The box's orthonormal axes vectors if ``return_meta=True``.

        Examples
        --------
        Create a bounding box for a dataset.

        >>> import pyvista as pv
        >>> from pyvista import examples
        >>> mesh = examples.download_oblique_cone()
        >>> box = mesh.bounding_box()

        Plot the mesh and its bounding box.

        >>> pl = pv.Plotter()
        >>> _ = pl.add_mesh(mesh, color='red')
        >>> _ = pl.add_mesh(box, opacity=0.5)
        >>> pl.show()

        Create a frame instead.

        >>> frame = mesh.bounding_box('frame')

        >>> pl = pv.Plotter()
        >>> _ = pl.add_mesh(mesh, color='red')
        >>> _ = pl.add_mesh(frame, show_edges=True)
        >>> pl.show()

        Create an oriented bounding box (OBB) and compare it to the non-oriented one.
        Use the outline style for both.

        >>> box = mesh.bounding_box('outline')
        >>> obb = mesh.bounding_box('outline', oriented=True)

        >>> pl = pv.Plotter()
        >>> _ = pl.add_mesh(mesh)
        >>> _ = pl.add_mesh(box, color='red', line_width=5)
        >>> _ = pl.add_mesh(obb, color='blue', line_width=5)
        >>> pl.show()

        Return the metadata for the box.

        >>> box, point, axes = mesh.bounding_box('outline', return_meta=True)

        Use the metadata to plot the box's axes using :class:`~pyvista.AxesAssembly`.
        Create the assembly and position it at the box's corner. Scale it to a fraction
        of the box's length.

        >>> scale = box.length / 4
        >>> axes_assembly = pv.AxesAssembly(position=point, scale=scale)

        Plot the box and the axes.

        >>> pl = pv.Plotter()
        >>> _ = pl.add_mesh(mesh)
        >>> _ = pl.add_mesh(box, color='black', line_width=5)
        >>> _ = pl.add_actor(axes_assembly)
        >>> _ = pl.view_yz()
        >>> pl.show()

        """
        if oriented:
            return self.oriented_bounding_box(
                box_style=box_style,
                frame_width=frame_width,
                return_meta=return_meta,
                as_composite=as_composite,
            )
        else:
            alg_input = self
            matrix = None
            inverse_matrix = None

            return alg_input._bounding_box(
                matrix=matrix,
                inverse_matrix=inverse_matrix,
                box_style=box_style,
                oriented=oriented,
                frame_width=frame_width,
                return_meta=return_meta,
                as_composite=as_composite,
            )

    def _bounding_box(  # type: ignore[misc]
        self: _DataSetType,
        *,
        matrix: NumpyArray[float] | None,
        inverse_matrix: NumpyArray[float] | None,
        box_style: Literal['frame', 'outline', 'face'],
        oriented: bool,
        frame_width: float,
        return_meta: bool,
        as_composite: bool,
    ):
        def _multiblock_to_polydata(multiblock):
            return multiblock.combine(merge_points=False).extract_geometry()

        # Validate style
        _validation.check_contains(['frame', 'outline', 'face'], must_contain=box_style)

        # Create box
        source = pyvista.CubeFacesSource(bounds=self.bounds)
        if box_style == 'frame':
            source.frame_width = frame_width
        box = source.output

        # Modify box
        for face in box:
            face = cast('pyvista.PolyData', face)
            if box_style == 'outline':
                face.copy_from(pyvista.lines_from_points(face.points))
            if oriented:
                face.transform(inverse_matrix, inplace=True)

        # Get output
        alg_output = box if as_composite else _multiblock_to_polydata(box)
        if return_meta:
            if not oriented:
                axes = np.eye(3)
                point = np.reshape(alg_output.bounds, (3, 2))[:, 0]  # point at min bounds
            else:
                matrix = cast('NumpyArray[float]', matrix)
                inverse_matrix = cast('NumpyArray[float]', inverse_matrix)
                axes = matrix[:3, :3]  # type: ignore[assignment]
                # We need to figure out which corner of the box to position the axes
                # To do this we compare output axes to expected axes for all 8 corners
                # of the box
                diagonals = [
                    [1, 1, 1],
                    [-1, 1, 1],
                    [1, -1, 1],
                    [1, 1, -1],
                    [1, -1, -1],
                    [-1, -1, 1],
                    [-1, 1, -1],
                    [-1, -1, -1],
                ]
                # Choose the best-aligned axes (whichever has the largest combined dot product)
                dots = [np.dot(axes, diag) for diag in diagonals]
                match = diagonals[np.argmax(np.sum(dots, axis=1))]
                # Choose min bound for positive direction, max bound for negative
                bnds = self.bounds
                point = np.ones(3)
                point[0] = bnds.x_min if match[0] == 1 else bnds.x_max
                point[1] = bnds.y_min if match[1] == 1 else bnds.y_max
                point[2] = bnds.z_min if match[2] == 1 else bnds.z_max

                # Transform point
                point = (inverse_matrix @ [*point, 1])[:3]
                # Make sure the point we return is one of the box's points
                box_poly = (
                    _multiblock_to_polydata(alg_output)
                    if isinstance(alg_output, pyvista.MultiBlock)
                    else alg_output
                )
                point_id = box_poly.find_closest_point(point)
                point = box_poly.points[point_id]

            return alg_output, point, axes
        return alg_output

    def explode(  # type: ignore[misc]
        self: _DataSetType, factor: float = 0.1
    ):
        """Push each individual cell away from the center of the dataset.

        Parameters
        ----------
        factor : float, default: 0.1
            How much each cell will move from the center of the dataset
            relative to its distance from it. Increase this number to push the
            cells farther away.

        Returns
        -------
        pyvista.UnstructuredGrid
            UnstructuredGrid containing the exploded cells.

        Notes
        -----
        This is similar to :func:`shrink <pyvista.DataSetFilters.shrink>`
        except that it does not change the size of the cells.

        Examples
        --------
        >>> import numpy as np
        >>> import pyvista as pv
        >>> xrng = np.linspace(0, 1, 3)
        >>> yrng = np.linspace(0, 2, 4)
        >>> zrng = np.linspace(0, 3, 5)
        >>> grid = pv.RectilinearGrid(xrng, yrng, zrng)
        >>> exploded = grid.explode()
        >>> exploded.plot(show_edges=True)

        """
        split = self.separate_cells()
        if not isinstance(split, pyvista.UnstructuredGrid):
            split = split.cast_to_unstructured_grid()

        vec = (split.cell_centers().points - split.center) * factor
        split.points += np.repeat(vec, np.diff(split.offset), axis=0)
        return split

    def separate_cells(  # type: ignore[misc]
        self: _DataSetType,
    ):
        """Return a copy of the dataset with separated cells with no shared points.

        This method may be useful when datasets have scalars that need to be
        associated to each point of each cell rather than either each cell or
        just the points of the dataset.

        Returns
        -------
        pyvista.UnstructuredGrid
            UnstructuredGrid with isolated cells.

        Examples
        --------
        Load the example hex beam and separate its cells. This increases the
        total number of points in the dataset since points are no longer
        shared.

        >>> from pyvista import examples
        >>> grid = examples.load_hexbeam()
        >>> grid.n_points
        99
        >>> sep_grid = grid.separate_cells()
        >>> sep_grid.n_points
        320

        See the :ref:`point_cell_scalars_example` for a more detailed example
        using this filter.

        """
        return self.shrink(1.0)

    @_deprecate_positional_args(allowed=['cell_types'])
    def extract_cells_by_type(  # type: ignore[misc]
        self: _DataSetType,
        cell_types: int | VectorLike[int],
        progress_bar: bool = False,  # noqa: FBT001, FBT002
    ):
        """Extract cells of a specified type.

        Given an input dataset and a list of cell types, produce an output
        dataset containing only cells of the specified type(s). Note that if
        the input dataset is homogeneous (e.g., all cells are of the same type)
        and the cell type is one of the cells specified, then the input dataset
        is shallow copied to the output.

        The type of output dataset is always the same as the input type. Since
        structured types of data (i.e., :class:`pyvista.ImageData`,
        :class:`pyvista.StructuredGrid`, :class:`pyvista.RectilinearGrid`)
        are all composed of a cell of the same
        type, the output is either empty, or a shallow copy of the input.
        Unstructured data (:class:`pyvista.UnstructuredGrid`,
        :class:`pyvista.PolyData`) input may produce a subset of the input data
        (depending on the selected cell types).

        Parameters
        ----------
        cell_types :  int | VectorLike[int]
            The cell types to extract. Must be a single or list of integer cell
            types. See :class:`pyvista.CellType`.

        progress_bar : bool, default: False
            Display a progress bar to indicate progress.

        Returns
        -------
        pyvista.DataSet
            Dataset with the extracted cells. Type is the same as the input.

        Notes
        -----
        Unlike :func:`pyvista.DataSetFilters.extract_cells` which always
        produces a :class:`pyvista.UnstructuredGrid` output, this filter
        produces the same output type as input type.

        Examples
        --------
        Create an unstructured grid with both hexahedral and tetrahedral
        cells and then extract each individual cell type.

        >>> import pyvista as pv
        >>> from pyvista import examples
        >>> beam = examples.load_hexbeam()
        >>> beam = beam.translate([1, 0, 0])
        >>> ugrid = beam + examples.load_tetbeam()
        >>> hex_cells = ugrid.extract_cells_by_type(pv.CellType.HEXAHEDRON)
        >>> tet_cells = ugrid.extract_cells_by_type(pv.CellType.TETRA)
        >>> pl = pv.Plotter(shape=(1, 2))
        >>> _ = pl.add_text('Extracted Hexahedron cells')
        >>> _ = pl.add_mesh(hex_cells, show_edges=True)
        >>> pl.subplot(0, 1)
        >>> _ = pl.add_text('Extracted Tetrahedron cells')
        >>> _ = pl.add_mesh(tet_cells, show_edges=True)
        >>> pl.show()

        """
        alg = _vtk.vtkExtractCellsByType()
        alg.SetInputDataObject(self)
        valid_cell_types = _validation.validate_arrayN(
            cell_types,
            must_be_integer=True,
            name='cell_types',
        )
        for cell_type in valid_cell_types:
            alg.AddCellType(int(cell_type))
        _update_alg(alg, progress_bar=progress_bar, message='Extracting cell types')
        return _get_output(alg)

    @_deprecate_positional_args(allowed=['scalars'])
    def sort_labels(  # type: ignore[misc]  # noqa: PLR0917
        self: _DataSetType,
        scalars: str | None = None,
        preference: Literal['point', 'cell'] = 'point',
        output_scalars: str | None = None,
        progress_bar: bool = False,  # noqa: FBT001, FBT002
        inplace: bool = False,  # noqa: FBT001, FBT002
    ):
        """Sort labeled data by number of points or cells.

        This filter renumbers scalar label data of any type with ``N`` labels
        such that the output labels are contiguous from ``[0, N)`` and
        sorted in descending order from largest to smallest (by label count).
        I.e., the largest label will have a value of ``0`` and the smallest
        label will have a value of ``N-1``.

        The filter is a convenience method for :func:`pyvista.DataSetFilters.pack_labels`
        with ``sort=True``.

        Parameters
        ----------
        scalars : str, optional
            Name of scalars to sort. Defaults to currently active scalars.

        preference : str, default: "point"
            When ``scalars`` is specified, this is the preferred array
            type to search for in the dataset.  Must be either
            ``'point'`` or ``'cell'``.

        output_scalars : str, None
            Name of the sorted output scalars. By default, the output is
            saved to ``'packed_labels'``.

        progress_bar : bool, default: False
            If ``True``, display a progress bar. Has no effect if VTK
            version is lower than 9.3.

        inplace : bool, default: False
            If ``True``, the mesh is updated in-place.

        Returns
        -------
        pyvista.DataSet
            Dataset with sorted labels.

        Examples
        --------
        Sort segmented image labels.

        Load image labels

        >>> from pyvista import examples
        >>> import numpy as np
        >>> image_labels = examples.load_frog_tissues()

        Show label info for first four labels

        >>> label_number, label_size = np.unique(
        ...     image_labels['MetaImage'], return_counts=True
        ... )
        >>> label_number[:4]
        pyvista_ndarray([0, 1, 2, 3], dtype=uint8)
        >>> label_size[:4]
        array([30805713,    35279,    19172,    38129])

        Sort labels

        >>> sorted_labels = image_labels.sort_labels()

        Show sorted label info for the four largest labels. Note
        the difference in label size after sorting.

        >>> sorted_label_number, sorted_label_size = np.unique(
        ...     sorted_labels['packed_labels'], return_counts=True
        ... )
        >>> sorted_label_number[:4]
        pyvista_ndarray([0, 1, 2, 3], dtype=uint8)
        >>> sorted_label_size[:4]
        array([30805713,   438052,   204672,   133880])

        """
        return self.pack_labels(
            scalars=scalars,
            output_scalars=output_scalars,
            preference=preference,
            progress_bar=progress_bar,
            inplace=inplace,
            sort=True,
        )

    @_deprecate_positional_args
    def pack_labels(  # type: ignore[misc]  # noqa: PLR0917
        self: _DataSetType,
        sort: bool = False,  # noqa: FBT001, FBT002
        scalars: str | None = None,
        preference: Literal['point', 'cell'] = 'point',
        output_scalars: str | None = None,
        progress_bar: bool = False,  # noqa: FBT001, FBT002
        inplace: bool = False,  # noqa: FBT001, FBT002
    ):
        """Renumber labeled data such that labels are contiguous.

        This filter renumbers scalar label data of any type with ``N`` labels
        such that the output labels are contiguous from ``[0, N)``. The
        output may optionally be sorted by label count.

        The output array ``'packed_labels'`` is added to the output by default,
        and is automatically set as the active scalars.

        See Also
        --------
        sort_labels
            Similar function with ``sort=True`` by default.

        Notes
        -----
        This filter uses :vtk:`vtkPackLabels` as the underlying method which
        requires VTK version 9.3 or higher. If :vtk:`vtkPackLabels` is not
        available, packing is done with ``NumPy`` instead which may be
        slower. For best performance, consider upgrading VTK.

        .. versionadded:: 0.43

        Parameters
        ----------
        sort : bool, default: False
            Whether to sort the output by label count in descending order
            (i.e. from largest to smallest).

        scalars : str, optional
            Name of scalars to pack. Defaults to currently active scalars.

        preference : str, default: "point"
            When ``scalars`` is specified, this is the preferred array
            type to search for in the dataset.  Must be either
            ``'point'`` or ``'cell'``.

        output_scalars : str, None
            Name of the packed output scalars. By default, the output is
            saved to ``'packed_labels'``.

        progress_bar : bool, default: False
            If ``True``, display a progress bar. Has no effect if VTK
            version is lower than 9.3.

        inplace : bool, default: False
            If ``True``, the mesh is updated in-place.

        Returns
        -------
        pyvista.DataSet
            Dataset with packed labels.

        Examples
        --------
        Pack segmented image labels.

        Load non-contiguous image labels

        >>> from pyvista import examples
        >>> import numpy as np
        >>> image_labels = examples.load_frog_tissues()

        Show range of labels

        >>> image_labels.get_data_range()
        (np.uint8(0), np.uint8(29))

        Find 'gaps' in the labels

        >>> label_numbers = np.unique(image_labels.active_scalars)
        >>> label_max = np.max(label_numbers)
        >>> missing_labels = set(range(label_max)) - set(label_numbers)
        >>> len(missing_labels)
        4

        Pack labels to remove gaps

        >>> packed_labels = image_labels.pack_labels()

        Show range of packed labels

        >>> packed_labels.get_data_range()
        (np.uint8(0), np.uint8(25))

        """
        # Set a input scalars
        scalars = set_default_active_scalars(self).name if scalars is None else scalars
        field = get_array_association(self, scalars, preference=preference)

        # Determine output scalars
        default_output_scalars = 'packed_labels'
        if output_scalars is None:
            output_scalars = default_output_scalars
        if not isinstance(output_scalars, str):
            msg = f'Output scalars must be a string, got {type(output_scalars)} instead.'  # type: ignore[unreachable]
            raise TypeError(msg)

        # Do packing
        if hasattr(_vtk, 'vtkPackLabels'):  # pragma: no cover
            alg = _vtk.vtkPackLabels()
            alg.SetInputDataObject(self)
            alg.SetInputArrayToProcess(0, 0, 0, field.value, scalars)
            if sort:
                alg.SortByLabelCount()
            alg.PassFieldDataOn()
            alg.PassCellDataOn()
            alg.PassPointDataOn()
            _update_alg(alg, progress_bar=progress_bar, message='Packing labels')
            result = _get_output(alg)

            if output_scalars is not scalars:
                # vtkPackLabels does not pass un-packed labels through to the
                # output, so add it back here
                if field == FieldAssociation.POINT:
                    result.point_data[scalars] = self.point_data[scalars]
                else:
                    result.cell_data[scalars] = self.cell_data[scalars]
            result.rename_array('PackedLabels', output_scalars)

            if inplace:
                self.copy_from(result, deep=False)
                return self
            return result

        else:  # Use numpy
            # Get mapping from input ID to output ID
            arr = cast(
                'pyvista.pyvista_ndarray',
                get_array(self, scalars, preference=preference, err=True),
            )
            label_numbers_in, label_sizes = np.unique(arr, return_counts=True)
            if sort:
                label_numbers_in = label_numbers_in[np.argsort(label_sizes)[::-1]]
            label_range_in = np.arange(0, np.max(label_numbers_in))
            label_numbers_out = label_range_in[: len(label_numbers_in)]

            # Pack/sort array
            packed_array = np.zeros_like(arr)
            for num_in, num_out in zip(label_numbers_in, label_numbers_out):
                packed_array[arr == num_in] = num_out

            result = self if inplace else self.copy(deep=True)

            # Add output to mesh
            if field == FieldAssociation.POINT:
                result.point_data[output_scalars] = packed_array
            else:
                result.cell_data[output_scalars] = packed_array

            # vtkPackLabels sets active scalars by default, so do the same here
            result.set_active_scalars(output_scalars, preference=field)  # type: ignore[arg-type]

            return result

    def color_labels(  # type: ignore[misc]
        self: DataSet,
        colors: str
        | ColorLike
        | Sequence[ColorLike]
        | dict[float, ColorLike] = 'glasbey_category10',
        *,
        coloring_mode: Literal['index', 'cycle'] | None = None,
        color_type: Literal['int_rgb', 'float_rgb', 'int_rgba', 'float_rgba'] = 'int_rgb',
        negative_indexing: bool = False,
        scalars: str | None = None,
        preference: Literal['point', 'cell'] = 'cell',
        output_scalars: str | None = None,
        return_dict: bool = False,
        inplace: bool = False,
    ):
        """Add RGB(A) scalars to labeled data.

        This filter adds a color array to map label values to specific colors.
        The mapping can be specified explicitly with a dictionary or implicitly
        with a colormap or sequence of colors. The implicit mapping is controlled
        with two coloring modes:

        -   ``'index'`` : The input scalar values (label ids) are used as index values for
            indexing the specified ``colors``. This creates a direct relationship
            between labels and colors such that a given label will always have the same
            color, regardless of the number of labels present in the dataset.

            This option is used by default for unsigned 8-bit integer inputs, i.e.
            scalars with whole numbers and a maximum range of ``[0, 255]``.

        -   ``'cycle'`` : The specified ``colors`` are cycled through sequentially,
            and each unique value in the input scalars is assigned a color in increasing
            order. Unlike with ``'index'`` mode, the colors are not directly mapped to
            the labels, but instead depends on the number of labels at the input.

            This option is used by default for floating-point inputs or for inputs
            with values out of the range ``[0, 255]``.

        By default, a new ``'int_rgb'`` array is added with the same name as the
        specified ``scalars`` but with ``_rgb`` appended.

        .. note::
            The package ``colorcet`` is required to use the default colors from the
            ``'glasbey_category10'`` colormap. For a similar, but very limited,
            alternative that does not require ``colorcet``, set ``colors='tab10'``
            and consider setting the coloring mode explicitly.

        .. versionadded:: 0.45

        See Also
        --------
        pyvista.DataSetFilters.connectivity
            Label data based on its connectivity.

        pyvista.ImageDataFilters.contour_labels
            Generate contours from labeled images. The contours may be colored with this filter.

        pack_labels
            Make labeled data contiguous. May be used as a pre-processing step before
            coloring.

        :ref:`anatomical_groups_example`
            Additional examples using this filter.

        Parameters
        ----------
        colors : str | ColorLike | Sequence[ColorLike] | dict[float, ColorLike],
            Color(s) to use. Specify a dictionary to explicitly control the mapping
            from label values to colors. Alternatively, specify colors only using a
            colormap or a sequence of colors and use ``coloring_mode`` to implicitly
            control the mapping. A single color is also supported to color the entire
            mesh with one color.

            By default,the ``'glasbey_category10'`` categorical colormap is used
            where the first 10 colors are the same default colors used by ``matplotlib``.
            See `colorcet categorical colormaps <https://colorcet.holoviz.org/user_guide/Categorical.html#>`_
            for more information.

            .. note::
                When a dictionary is specified, any scalar values for which a key is
                not provided is assigned default RGB(A) values of ``nan`` for float colors
                or ``0``  for integer colors (see ``color_type``). To ensure the color
                array has no default values, be sure to provide a mapping for any and
                all possible input label values.

        coloring_mode : 'index' | 'cycle', optional
            Control how colors are mapped to label values. Has no effect if ``colors``
            is a dictionary. Specify one of:

            - ``'index'``: The input scalar values (label ids) are used as index
              values for indexing the specified ``colors``.
            - ``'cycle'``: The specified ``colors`` are cycled through sequentially,
              and each unique value in the input scalars is assigned a color in increasing
              order. Colors are repeated if there are fewer colors than unique values
              in the input ``scalars``.

            By default, ``'index'`` mode is used if the values can be used to index
            the input ``colors``, and ``'cycle'`` mode is used otherwise.

        color_type : 'int_rgb' | 'float_rgb' | 'int_rgba' | 'float_rgba', default: 'int_rgb'
            Type of the color array to store. By default, the colors are stored as
            RGB integers to reduce memory usage.

            .. note::
                The color type affects the default value for unspecified colors when
                a dictionary is used. See ``colors`` for details.

        negative_indexing : bool, default: False
            Allow indexing ``colors`` with negative values. Only valid when
            ``coloring_mode`` is ``'index'``. This option is useful for coloring data
            with two independent categories since positive values will be colored
            differently than negative values.

        scalars : str, optional
            Name of scalars with labels. Defaults to currently active scalars.

        preference : str, default: "cell"
            When ``scalars`` is specified, this is the preferred array
            type to search for in the dataset.  Must be either
            ``'point'`` or ``'cell'``.

        output_scalars : str, optional
            Name of the color scalars array. By default, the output array
            is the same as ``scalars`` with ``_rgb`` or ``_rgba`` appended
            depending on ``color_type``.

        return_dict : bool, default: False
            Return a dictionary with a mapping from label values to the
            colors applied by the filter. The colors have the same type
            specified by ``color_type``.

            .. versionadded:: 0.46

        inplace : bool, default: False
            If ``True``, the mesh is updated in-place.

        Returns
        -------
        pyvista.DataSet
            Dataset with RGB(A) scalars. Output type matches input type.

        Examples
        --------
        Load labeled data and crop it with :meth:`~pyvista.ImageDataFilters.extract_subset`
        to simplify the data.

        >>> import pyvista as pv
        >>> from pyvista import examples
        >>> import numpy as np
        >>> image_labels = examples.load_channels()
        >>> image_labels = image_labels.extract_subset(voi=(75, 109, 75, 109, 85, 100))

        Plot the dataset with default coloring using a categorical color map. The
        plotter by default uniformly samples from all 256 colors in the color map based
        on the data's range.

        >>> image_labels.plot(cmap='glasbey_category10')

        Show label ids of the dataset.

        >>> label_ids = np.unique(image_labels.active_scalars)
        >>> label_ids
        pyvista_ndarray([0, 1, 2, 3, 4])

        Color the labels with the filter. Note that the
        ``'glasbey_category10'`` color map is used by default.

        >>> colored_labels, color_dict = image_labels.color_labels(return_dict=True)

        Plot the labels. We define a helper function to include a legend with the plot.

        >>> def labels_plotter(mesh, color_dict):
        ...     pl = pv.Plotter()
        ...     pl.add_mesh(mesh)
        ...     pl.add_legend(color_dict)
        ...     return pl

        >>> labels_plotter(colored_labels, color_dict).show()

        Since the labels are unsigned integers, the ``'index'`` coloring mode is used
        by default. Unlike the uniform sampling used by the plotter in the previous
        plot, the colormap is instead indexed using the label values. This ensures
        that labels have a consistent coloring regardless of the input. For example,
        we can crop the dataset further.

        >>> subset_labels = image_labels.extract_subset(voi=(15, 34, 28, 34, 12, 15))

        And show that only three labels remain.

        >>> label_ids = np.unique(subset_labels.active_scalars)
        >>> label_ids
        pyvista_ndarray([1, 2, 3])

        Despite the changes to the dataset, the regions have the same coloring
        as before.

        >>> colored_labels, color_dict = subset_labels.color_labels(return_dict=True)
        >>> labels_plotter(colored_labels, color_dict).show()

        Use the ``'cycle'`` coloring mode instead to map label values to colors
        sequentially.

        >>> colored_labels, color_dict = subset_labels.color_labels(
        ...     coloring_mode='cycle', return_dict=True
        ... )
        >>> labels_plotter(colored_labels, color_dict).show()

        Map the colors explicitly using a dictionary.

        >>> color_dict = {0: 'black', 1: 'red', 2: 'lime', 3: 'blue', 4: 'gold'}
        >>> colored_labels = image_labels.color_labels(color_dict)
        >>> labels_plotter(colored_labels, color_dict).show()

        Omit the background value from the mapping and specify float colors. When
        floats are specified, values without a mapping are assigned ``nan`` values
        and are not plotted by default.

        >>> color_dict.pop(0)
        'black'
        >>> colored_labels = image_labels.color_labels(
        ...     color_dict, color_type='float_rgba'
        ... )
        >>> labels_plotter(colored_labels, color_dict).show()

        Modify the scalars and make two of the labels negative.

        >>> scalars = image_labels.active_scalars
        >>> scalars[scalars > 2] *= -1
        >>> np.unique(scalars)
        pyvista_ndarray([-4, -3,  0,  1,  2])

        Color the mesh and enable ``negative_indexing``. With this option enabled,
        the ``'index'`` coloring mode is used by default, and therefore the positive
        values ``0``, ``1``, and ``2`` are colored with the first, second, and third
        color in the colormap, respectively. Negative values ``-3`` and ``-4`` are
        colored with the third-last and fourth-last color in the colormap, respectively.

        >>> colored_labels, color_dict = image_labels.color_labels(
        ...     negative_indexing=True, return_dict=True
        ... )
        >>> labels_plotter(colored_labels, color_dict).show()

        If ``negative_indexing`` is disabled, the coloring defaults to the
        ``'cycle'`` coloring mode instead.

        >>> colored_labels, color_dict = image_labels.color_labels(
        ...     negative_indexing=False, return_dict=True
        ... )
        >>> labels_plotter(colored_labels, color_dict).show()

        Load the :func:`~pyvista.examples.downloads.download_foot_bones` dataset.

        >>> dataset = examples.download_foot_bones()

        Label the bones using :meth:`~pyvista.DataSetFilters.connectivity` and show
        the label values.

        >>> labeled_data = dataset.connectivity()
        >>> np.unique(labeled_data.active_scalars)
        pyvista_ndarray([ 0,  1,  2,  3,  4,  5,  6,  7,  8,  9, 10, 11, 12, 13,
                         14, 15, 16, 17, 18, 19, 20, 21, 22, 23, 24, 25])

        Color the dataset with default arguments. Despite having 26 separately colored
        regions, the colors from the default glasbey-style colormap are all relatively
        distinct.

        >>> colored_labels = labeled_data.color_labels()
        >>> colored_labels.plot()

        Color the mesh with fewer colors than there are label values. In this case
        the ``'cycle'`` mode is used by default and the colors are reused.

        >>> colored_labels = labeled_data.color_labels(['red', 'lime', 'blue'])
        >>> colored_labels.plot()

        Color all labels with a single color.

        >>> colored_labels = labeled_data.color_labels('red')
        >>> colored_labels.plot()


        """
        # Lazy import since these are from plotting module
        import matplotlib.colors  # noqa: PLC0415

        from pyvista.core._validation.validate import _validate_color_sequence  # noqa: PLC0415
        from pyvista.plotting.colors import get_cmap_safe  # noqa: PLC0415

        def _local_validate_color_sequence(
            seq: ColorLike | Sequence[ColorLike],
        ) -> Sequence[Color]:
            try:
                return _validate_color_sequence(seq)
            except ValueError:
                msg = (
                    'Invalid colors. Colors must be one of:\n'
                    '  - sequence of color-like values,\n'
                    '  - dict with color-like values,\n'
                    '  - named colormap string.\n'
                    f'Got: {seq}'
                )
                raise ValueError(msg)

        def _is_index_like(array_, max_value):
            min_value = -max_value if negative_indexing else 0
            return (array_ == np.floor(array_)) & (array_ >= min_value) & (array_ <= max_value)

        _validation.check_contains(
            ['int_rgb', 'float_rgb', 'int_rgba', 'float_rgba'],
            must_contain=color_type,
            name='color_type',
        )

        if 'rgba' in color_type:
            num_components = 4
            scalars_suffix = '_rgba'
        else:
            num_components = 3
            scalars_suffix = '_rgb'
        if 'float' in color_type:
            default_channel_value = np.nan
            color_dtype = 'float'
        else:
            default_channel_value = 0
            color_dtype = 'uint8'

        if scalars is None:
            field, name = set_default_active_scalars(self)
        else:
            name = scalars
            field = get_array_association(self, name, preference=preference, err=True)
        output_mesh = self if inplace else self.copy()
        data = output_mesh.point_data if field == FieldAssociation.POINT else output_mesh.cell_data
        array = data[name]

        if isinstance(colors, dict):
            if coloring_mode is not None:
                msg = 'Coloring mode cannot be set when a color dictionary is specified.'
                raise TypeError(msg)
            colors_ = _local_validate_color_sequence(
                cast('list[ColorLike]', list(colors.values()))
            )
            color_rgb_sequence = [getattr(c, color_type) for c in colors_]
            items = zip(colors.keys(), color_rgb_sequence)

        else:
            if array.ndim > 1:
                msg = (
                    f'Multi-component scalars are not supported for coloring. '
                    f'Scalar array {scalars} must be one-dimensional.'
                )
                raise ValueError(msg)
            _is_rgb_sequence = False
            if isinstance(colors, str):
                try:
                    cmap = get_cmap_safe(cast('ColormapOptions', colors))
                except ValueError:
                    pass
                else:
                    if not isinstance(cmap, matplotlib.colors.ListedColormap):
                        msg = (
                            f"Colormap '{colors}' must be a ListedColormap, "
                            f'got {cmap.__class__.__name__} instead.'
                        )
                        raise TypeError(msg)
                    # Avoid unnecessary conversion and set color sequence directly in float cases
                    cmap_colors = cast('list[list[float]]', cmap.colors)
                    if color_type == 'float_rgb':
                        color_rgb_sequence = cmap_colors
                        _is_rgb_sequence = True
                    elif color_type == 'float_rgba':
                        color_rgb_sequence = [(*c, 1.0) for c in cmap_colors]
                        _is_rgb_sequence = True
                    else:
                        colors = cmap_colors

            if not _is_rgb_sequence:
                color_rgb_sequence = [
                    getattr(c, color_type) for c in _local_validate_color_sequence(colors)
                ]
                if len(color_rgb_sequence) == 1:
                    color_rgb_sequence = color_rgb_sequence * len(array)

            n_colors = len(color_rgb_sequence)
            if coloring_mode is None:
                coloring_mode = (
                    'index' if np.all(_is_index_like(array, max_value=n_colors)) else 'cycle'
                )

            _validation.check_contains(
                ['index', 'cycle'], must_contain=coloring_mode, name='coloring_mode'
            )
            if coloring_mode == 'index':
                if not np.all(_is_index_like(array, max_value=n_colors)):
                    msg = (
                        f"Index coloring mode cannot be used with scalars '{name}'. "
                        f'Scalars must be positive integers \n'
                        f'and the max value ({self.get_data_range(name)[1]}) must be less '
                        f'than the number of colors ({n_colors}).'
                    )
                    raise ValueError(msg)
                keys: Iterable[float]
                values: Iterable[Any]

                keys_ = np.arange(n_colors)
                values_ = color_rgb_sequence
                if negative_indexing:
                    keys_ = np.append(keys_, keys_[::-1] - len(keys_))
                    values_.extend(values_[::-1])
                keys = keys_
                values = values_
            elif coloring_mode == 'cycle':
                if negative_indexing:
                    msg = "Negative indexing is not supported with 'cycle' mode enabled."
                    raise ValueError(msg)
                keys = np.unique(array)
                values = itertools.cycle(color_rgb_sequence)

            items = zip(keys, values)

        colors_out = np.full(
            (len(array), num_components), default_channel_value, dtype=color_dtype
        )
        mapping = {}
        for label, color in items:
            mask = array == label
            if np.any(mask):
                colors_out[mask, :] = color
                if return_dict:
                    mapping[label] = color

        colors_name = name + scalars_suffix if output_scalars is None else output_scalars
        data[colors_name] = colors_out
        output_mesh.set_active_scalars(colors_name)

        if return_dict:
            return output_mesh, mapping
        return output_mesh

    def voxelize_binary_mask(  # type: ignore[misc]
        self: DataSet,
        *,
        background_value: int | float = 0,  # noqa: PYI041
        foreground_value: int | float = 1,  # noqa: PYI041
        reference_volume: pyvista.ImageData | None = None,
        dimensions: VectorLike[int] | None = None,
        spacing: float | VectorLike[float] | None = None,
        rounding_func: Callable[[VectorLike[float]], VectorLike[int]] | None = None,
        cell_length_percentile: float | None = None,
        cell_length_sample_size: int | None = None,
        progress_bar: bool = False,
    ):
        """Voxelize mesh as a binary :class:`~pyvista.ImageData` mask.

        The binary mask is a point data array where points inside and outside of the
        input surface are labelled with ``foreground_value`` and ``background_value``,
        respectively.

        This filter implements :vtk:`vtkPolyDataToImageStencil`. This
        algorithm operates as follows:

        * The algorithm iterates through the z-slice of the ``reference_volume``.
        * For each slice, it cuts the input :class:`~pyvista.PolyData` surface to create
          2D polylines at that z position. It attempts to close any open polylines.
        * For each x position along the polylines, the corresponding y positions are
          determined.
        * For each slice, the grid points are labelled as foreground or background based
          on their xy coordinates.

        The voxelization can be controlled in several ways:

        #. Specify the output geometry using a ``reference_volume``.

        #. Specify the ``spacing`` explicitly.

        #. Specify the ``dimensions`` explicitly.

        #. Specify the ``cell_length_percentile``. The spacing is estimated from the
           surface's cells using the specified percentile.

        Use ``reference_volume`` for full control of the output mask's geometry. For
        all other options, the geometry is implicitly defined such that the generated
        mask fits the bounds of the input surface.

        If no inputs are provided, ``cell_length_percentile=0.1`` (10th percentile) is
        used by default to estimate the spacing. On systems with VTK < 9.2, the default
        spacing is set to ``1/100`` of the input mesh's length.

        .. versionadded:: 0.45.0

        .. note::
            For best results, ensure the input surface is a closed surface. The
            surface is considered closed if it has zero :attr:`~pyvista.PolyData.n_open_edges`.

        .. note::
            This filter returns voxels represented as point data, not
            :attr:`~pyvista.CellType.VOXEL` cells.
            This differs from :func:`~pyvista.voxelize` and :func:`~pyvista.voxelize_volume`
            which return meshes with voxel cells. See :ref:`image_representations_example`
            for examples demonstrating the difference.

        .. note::
            This filter does not discard internal surfaces, due, for instance, to
            intersecting meshes. Instead, the intersection will be considered as
            background which may produce unexpected results. See `Examples`.

        Parameters
        ----------
        background_value : int, default: 0
            Background value of the generated mask.

        foreground_value : int, default: 1
            Foreground value of the generated mask.

        reference_volume : ImageData, optional
            Volume to use as a reference. The output will have the same ``dimensions``,
            ``origin``, ``spacing``, and ``direction_matrix`` as the reference.

        dimensions : VectorLike[int], optional
            Dimensions of the generated mask image. Set this value to control the
            dimensions explicitly. If unset, the dimensions are defined implicitly
            through other parameter. See summary and examples for details.

        spacing : float | VectorLike[float], optional
            Approximate spacing to use for the generated mask image. Set this value
            to control the spacing explicitly. If unset, the spacing is defined
            implicitly through other parameters. See summary and examples for details.

        rounding_func : Callable[VectorLike[float], VectorLike[int]], optional
            Control how the dimensions are rounded to integers based on the provided or
            calculated ``spacing``. Should accept a length-3 vector containing the
            dimension values along the three directions and return a length-3 vector.
            :func:`numpy.round` is used by default.

            Rounding the dimensions implies rounding the actual spacing.

            Has no effect if ``reference_volume`` or ``dimensions`` are specified.

        cell_length_percentile : float, optional
            Cell length percentage ``p`` to use for computing the default ``spacing``.
            Default is ``0.1`` (10th percentile) and must be between ``0`` and ``1``.
            The ``p``-th percentile is computed from the cumulative distribution function
            (CDF) of lengths which are representative of the cell length scales present
            in the input. The CDF is computed by:

            #. Triangulating the input cells.
            #. Sampling a subset of up to ``cell_length_sample_size`` cells.
            #. Computing the distance between two random points in each cell.
            #. Inserting the distance into an ordered set to create the CDF.

            Has no effect if ``dimensions`` or ``reference_volume`` are specified.

            .. note::
                This option is only available for VTK 9.2 or greater.

        cell_length_sample_size : int, optional
            Number of samples to use for the cumulative distribution function (CDF)
            when using the ``cell_length_percentile`` option. ``100 000`` samples are
            used by default.

        progress_bar : bool, default: False
            Display a progress bar to indicate progress.

        Returns
        -------
        ImageData
            Generated binary mask with a ``'mask'``  point data array. The data array
            has dtype :class:`numpy.uint8` if the foreground and background values are
            unsigned and less than 256.

        See Also
        --------
        voxelize
            Similar function that returns a :class:`~pyvista.UnstructuredGrid` of
            :attr:`~pyvista.CellType.VOXEL` cells.

        voxelize_rectilinear
            Similar function that returns a :class:`~pyvista.RectilinearGrid` with cell data.

        pyvista.ImageDataFilters.contour_labels
            Filter that generates surface contours from labeled image data. Can be
            loosely considered as an inverse of this filter.

        pyvista.ImageDataFilters.points_to_cells
            Convert voxels represented as points to :attr:`~pyvista.CellType.VOXEL`
            cells.

        ImageData
            Class used to build custom ``reference_volume``.

        Examples
        --------
        Generate a binary mask from a coarse mesh.

        >>> import numpy as np
        >>> import pyvista as pv
        >>> from pyvista import examples
        >>> poly = examples.download_bunny_coarse()
        >>> mask = poly.voxelize_binary_mask()

        The mask is stored as :class:`~pyvista.ImageData` with point data scalars
        (zeros for background, ones for foreground).

        >>> mask
        ImageData (...)
          N Cells:      7056
          N Points:     8228
          X Bounds:     -1.245e-01, 1.731e-01
          Y Bounds:     -1.135e-01, 1.807e-01
          Z Bounds:     -1.359e-01, 9.140e-02
          Dimensions:   22, 22, 17
          Spacing:      1.417e-02, 1.401e-02, 1.421e-02
          N Arrays:     1

        >>> np.unique(mask.point_data['mask'])
        pyvista_ndarray([0, 1], dtype=uint8)

        To visualize it as voxel cells, use :meth:`~pyvista.ImageDataFilters.points_to_cells`,
        then use :meth:`~pyvista.DataSetFilters.threshold` to extract the foreground.

        We also plot the voxel cells in blue and the input poly data in green for
        comparison.

        >>> def mask_and_polydata_plotter(mask, poly):
        ...     voxel_cells = mask.points_to_cells().threshold(0.5)
        ...
        ...     plot = pv.Plotter()
        ...     _ = plot.add_mesh(voxel_cells, color='blue')
        ...     _ = plot.add_mesh(poly, color='lime')
        ...     plot.camera_position = 'xy'
        ...     return plot

        >>> plot = mask_and_polydata_plotter(mask, poly)
        >>> plot.show()

        The spacing of the mask image is automatically adjusted to match the
        density of the input.

        Repeat the previous example with a finer mesh.

        >>> poly = examples.download_bunny()
        >>> mask = poly.voxelize_binary_mask()
        >>> plot = mask_and_polydata_plotter(mask, poly)
        >>> plot.show()

        Control the spacing manually instead. Here, a very coarse spacing is used.

        >>> mask = poly.voxelize_binary_mask(spacing=(0.01, 0.04, 0.02))
        >>> plot = mask_and_polydata_plotter(mask, poly)
        >>> plot.show()

        Note that the spacing is only approximate. Check the mask's actual spacing.

        >>> mask.spacing
        (0.009731187485158443, 0.03858340159058571, 0.020112216472625732)

        The actual values may be greater or less than the specified values. Use
        ``rounding_func=np.floor`` to force all values to be greater.

        >>> mask = poly.voxelize_binary_mask(
        ...     spacing=(0.01, 0.04, 0.02), rounding_func=np.floor
        ... )
        >>> mask.spacing
        (0.01037993331750234, 0.05144453545411428, 0.020112216472625732)

        Set the dimensions instead of the spacing.

        >>> mask = poly.voxelize_binary_mask(dimensions=(10, 20, 30))
        >>> plot = mask_and_polydata_plotter(mask, poly)
        >>> plot.show()

        >>> mask.dimensions
        (10, 20, 30)

        Create a mask using a reference volume. First generate polydata from
        an existing mask.

        >>> volume = examples.load_frog_tissues()
        >>> poly = volume.contour_labels()

        Now create the mask from the polydata using the volume as a reference.

        >>> mask = poly.voxelize_binary_mask(reference_volume=volume)
        >>> plot = mask_and_polydata_plotter(mask, poly)
        >>> plot.show()

        Visualize the effect of internal surfaces.

        >>> mesh = pv.Cylinder() + pv.Cylinder(center=(0, 0.75, 0))
        >>> binary_mask = mesh.voxelize_binary_mask(
        ...     dimensions=(1, 100, 50)
        ... ).points_to_cells()
        >>> plot = pv.Plotter()
        >>> _ = plot.add_mesh(binary_mask)
        >>> _ = plot.add_mesh(mesh.slice(), color='red')
        >>> plot.show(cpos='yz')

        Note how the intersection is excluded from the mask.
        To include the voxels delimited by internal surfaces in the foreground, the internal
        surfaces should be removed, for instance by applying a boolean union. Note that
        this operation in unreliable in VTK but may be performed with external tools such
        as `vtkbool <https://github.com/zippy84/vtkbool>`_.

        Alternatively, the intersecting parts of the mesh can be processed sequentially.

        >>> cylinder_1 = pv.Cylinder()
        >>> cylinder_2 = pv.Cylinder(center=(0, 0.75, 0))

        >>> reference_volume = pv.ImageData(
        ...     dimensions=(1, 100, 50),
        ...     spacing=(1, 0.0175, 0.02),
        ...     origin=(0, -0.5 + 0.0175 / 2, -0.5 + 0.02 / 2),
        ... )

        >>> binary_mask_1 = cylinder_1.voxelize_binary_mask(
        ...     reference_volume=reference_volume
        ... ).points_to_cells()
        >>> binary_mask_2 = cylinder_2.voxelize_binary_mask(
        ...     reference_volume=reference_volume
        ... ).points_to_cells()

        >>> binary_mask_1['mask'] = binary_mask_1['mask'] | binary_mask_2['mask']

        >>> plot = pv.Plotter()
        >>> _ = plot.add_mesh(binary_mask_1)
        >>> _ = plot.add_mesh(cylinder_1.slice(), color='red')
        >>> _ = plot.add_mesh(cylinder_2.slice(), color='red')
        >>> plot.show(cpos='yz')

        When multiple internal surfaces are nested, they are successively treated as
        interfaces between background and foreground.

        >>> mesh = pv.Tube(radius=2) + pv.Tube(radius=3) + pv.Tube(radius=4)
        >>> binary_mask = mesh.voxelize_binary_mask(
        ...     dimensions=(1, 50, 50)
        ... ).points_to_cells()
        >>> plot = pv.Plotter()
        >>> _ = plot.add_mesh(binary_mask)
        >>> _ = plot.add_mesh(mesh.slice(), color='red')
        >>> plot.show(cpos='yz')

        """
        surface = wrap(self).extract_geometry()
        if not (surface.faces.size or surface.strips.size):
            # we have a point cloud or an empty mesh
            msg = 'Input mesh must have faces for voxelization.'
            raise ValueError(msg)

        def _preprocess_polydata(poly_in):
            return poly_in.compute_normals().triangulate()

        if reference_volume is not None:
            if (
                dimensions is not None
                or spacing is not None
                or rounding_func is not None
                or cell_length_percentile is not None
                or cell_length_sample_size is not None
            ):
                msg = (
                    'Cannot specify a reference volume with other geometry parameters. '
                    '`reference_volume` must define the geometry exclusively.'
                )
                raise TypeError(msg)
            _validation.check_instance(
                reference_volume, pyvista.ImageData, name='reference volume'
            )
            # The image stencil filters do not support orientation, so we apply the
            # inverse direction matrix to "remove" orientation from the polydata
            poly_ijk = surface.transform(reference_volume.direction_matrix.T, inplace=False)
            poly_ijk = _preprocess_polydata(poly_ijk)
        else:
            # Compute reference volume geometry
            if spacing is not None and dimensions is not None:
                msg = 'Spacing and dimensions cannot both be set. Set one or the other.'
                raise TypeError(msg)

            # Need to preprocess so that we have a triangle mesh for computing
            # cell length percentile
            poly_ijk = _preprocess_polydata(surface)

            if spacing is None:
                # Estimate spacing from cell length percentile
                cell_length_percentile = (
                    0.1 if cell_length_percentile is None else cell_length_percentile
                )
                cell_length_sample_size = (
                    100_000 if cell_length_sample_size is None else cell_length_sample_size
                )
                spacing = _length_distribution_percentile(
                    poly_ijk,
                    cell_length_percentile,
                    cell_length_sample_size,
                    progress_bar=progress_bar,
                )
            # Spacing is specified directly. Make sure other params are not set.
            elif cell_length_percentile is not None or cell_length_sample_size is not None:
                msg = 'Spacing and cell length options cannot both be set. Set one or the other.'
                raise TypeError(msg)

            # Get initial spacing (will be adjusted later)
            initial_spacing = _validation.validate_array3(spacing, broadcast=True)

            # Get size of poly data for computing dimensions
            size = np.array(surface.bounds_size)

            if dimensions is None:
                rounding_func = np.round if rounding_func is None else rounding_func
                initial_dimensions = size / initial_spacing
                # Make sure we don't round dimensions to zero, make it one instead
                initial_dimensions[initial_dimensions < 1] = 1
                dimensions = np.array(rounding_func(initial_dimensions), dtype=int)
            elif rounding_func is not None:
                msg = (
                    'Rounding func cannot be set when dimensions is specified. '
                    'Set one or the other.'
                )
                raise TypeError(msg)

            reference_volume = pyvista.ImageData()
            reference_volume.dimensions = dimensions
            # Dimensions are now fixed, now adjust spacing to match poly data bounds
            # Since we are dealing with voxels as points, we want the bounds of the
            # points to be 1/2 spacing width smaller than the polydata bounds
            final_spacing = size / np.array(reference_volume.dimensions)
            reference_volume.spacing = final_spacing
            reference_volume.origin = np.array(surface.bounds[::2]) + final_spacing / 2

        # Init output structure. The image stencil filters do not support
        # orientation, so we do not set the direction matrix
        binary_mask = pyvista.ImageData()
        binary_mask.dimensions = reference_volume.dimensions
        binary_mask.spacing = reference_volume.spacing
        binary_mask.origin = reference_volume.origin

        # Init output scalars. Use uint8 dtype if possible.
        scalars_shape = (binary_mask.n_points,)
        scalars_dtype: type[np.uint8 | float | int]
        if all(
            isinstance(val, int) and val < 256 and val >= 0
            for val in (background_value, foreground_value)
        ):
            scalars_dtype = np.uint8
        elif all(round(val) == val for val in (background_value, foreground_value)):
            scalars_dtype = np.int_
        else:
            scalars_dtype = np.float64
        scalars = (  # Init with background value
            np.zeros(scalars_shape, dtype=scalars_dtype)
            if background_value == 0
            else np.ones(scalars_shape, dtype=scalars_dtype) * background_value
        )
        binary_mask['mask'] = scalars  # type: ignore[assignment]
        # Make sure that we have a clean triangle-strip polydata
        # Note: Poly was partially pre-processed earlier
        poly_ijk = poly_ijk.strip()

        # Convert polydata to stencil
        poly_to_stencil = _vtk.vtkPolyDataToImageStencil()
        poly_to_stencil.SetInputData(poly_ijk)
        poly_to_stencil.SetOutputSpacing(*reference_volume.spacing)
        poly_to_stencil.SetOutputOrigin(*reference_volume.origin)  # type: ignore[call-overload]
        poly_to_stencil.SetOutputWholeExtent(*reference_volume.extent)
        _update_alg(poly_to_stencil, progress_bar=progress_bar, message='Converting polydata')

        # Convert stencil to image
        stencil = _vtk.vtkImageStencil()
        stencil.SetInputData(binary_mask)
        stencil.SetStencilConnection(poly_to_stencil.GetOutputPort())
        stencil.ReverseStencilOn()
        stencil.SetBackgroundValue(foreground_value)
        _update_alg(stencil, progress_bar=progress_bar, message='Generating binary mask')
        output_volume = _get_output(stencil)

        # Set the orientation of the output
        output_volume.direction_matrix = reference_volume.direction_matrix

        return output_volume

<<<<<<< HEAD
    def fast_splatting(
        self: DataSet,
        *,
        progress_bar: bool = False,
    ) -> pyvista.PolyData:
        """Splat optimized for splatting single kernels.

        This filter is a wrapper around `vtkFastSplatter
        <https://vtk.org/doc/nightly/html/classvtkFastSplatter.html>`_.

        Parameters
        ----------
=======
    def _voxelize_binary_mask_cells(  # type: ignore[misc]
        self: DataSet,
        *,
        background_value: float = 0.0,
        foreground_value: float = 1.0,
        reference_volume: ImageData | None,
        dimensions: VectorLike[int] | None,
        spacing: float | VectorLike[float] | None,
        rounding_func: Callable[[VectorLike[float]], VectorLike[int]] | None,
        cell_length_percentile: float | None,
        cell_length_sample_size: int | None,
        progress_bar: bool,
    ):
        if dimensions is not None:
            dimensions_ = _validation.validate_array3(
                dimensions, must_be_integer=True, dtype_out=int, name='dimensions'
            )
            dimensions = cast('NumpyArray[int]', dimensions_) - 1

        binary_mask = self.voxelize_binary_mask(
            background_value=background_value,
            foreground_value=foreground_value,
            reference_volume=reference_volume,
            dimensions=dimensions,
            spacing=spacing,
            rounding_func=rounding_func,
            cell_length_percentile=cell_length_percentile,
            cell_length_sample_size=cell_length_sample_size,
            progress_bar=progress_bar,
        )
        return binary_mask.points_to_cells(dimensionality='3D', copy=False)

    def voxelize_rectilinear(  # type: ignore[misc]
        self: DataSet,
        *,
        background_value: int | float = 0,  # noqa: PYI041
        foreground_value: int | float = 1,  # noqa: PYI041
        reference_volume: ImageData | None = None,
        dimensions: VectorLike[int] | None = None,
        spacing: float | VectorLike[float] | None = None,
        rounding_func: Callable[[VectorLike[float]], VectorLike[int]] | None = None,
        cell_length_percentile: float | None = None,
        cell_length_sample_size: int | None = None,
        progress_bar: bool = False,
    ) -> RectilinearGrid:
        """Voxelize mesh to create a RectilinearGrid voxel volume.

        The voxelization can be controlled in several ways:

        #. Specify the output geometry using a ``reference_volume``.

        #. Specify the ``spacing`` explicitly.

        #. Specify the ``dimensions`` explicitly.

        #. Specify the ``cell_length_percentile``. The spacing is estimated from the
           surface's cells using the specified percentile.

        Use ``reference_volume`` for full control of the output grid's geometry. For
        all other options, the geometry is implicitly defined such that the generated
        grid fits the bounds of the input mesh.

        If no inputs are provided, ``cell_length_percentile=0.1`` (10th percentile) is
        used by default to estimate the spacing. On systems with VTK < 9.2, the default
        spacing is set to ``1/100`` of the input mesh's length.

        A point data array ``mask`` is included where points inside and outside of the
        input surface are labelled with ``foreground_value`` and ``background_value``,
        respectively.

        .. versionadded:: 0.46

        .. note::

            This method is a wrapper around :meth:`voxelize_binary_mask`. See that
            method for additional information.

        Parameters
        ----------
        background_value : int, default: 0
            Background value of the generated grid.

        foreground_value : int, default: 1
            Foreground value of the generated grid.

        reference_volume : ImageData, optional
            Volume to use as a reference. The output will have the same ``dimensions``,
            ``origin``, and ``spacing`` as the reference.

        dimensions : VectorLike[int], optional
            Dimensions of the generated rectilinear grid. Set this value to control the
            dimensions explicitly. If unset, the dimensions are defined implicitly
            through other parameter. See summary and examples for details.

            .. note::

                Dimensions is the number of points along each axis, not cells. Set
                dimensions to ``N+1`` instead for ``N`` cells along each axis.

        spacing : float | VectorLike[float], optional
            Approximate spacing to use for the generated grid. Set this value
            to control the spacing explicitly. If unset, the spacing is defined
            implicitly through other parameters. See summary and examples for details.

        rounding_func : Callable[VectorLike[float], VectorLike[int]], optional
            Control how the dimensions are rounded to integers based on the provided or
            calculated ``spacing``. Should accept a length-3 vector containing the
            dimension values along the three directions and return a length-3 vector.
            :func:`numpy.round` is used by default.

            Rounding the dimensions implies rounding the actual spacing.

            Has no effect if ``reference_volume`` or ``dimensions`` are specified.

        cell_length_percentile : float, optional
            Cell length percentage ``p`` to use for computing the default ``spacing``.
            Default is ``0.1`` (10th percentile) and must be between ``0`` and ``1``.
            The ``p``-th percentile is computed from the cumulative distribution function
            (CDF) of lengths which are representative of the cell length scales present
            in the input. The CDF is computed by:

            #. Triangulating the input cells.
            #. Sampling a subset of up to ``cell_length_sample_size`` cells.
            #. Computing the distance between two random points in each cell.
            #. Inserting the distance into an ordered set to create the CDF.

            Has no effect if ``dimensions`` or ``reference_volume`` are specified.

            .. note::
                This option is only available for VTK 9.2 or greater.

        cell_length_sample_size : int, optional
            Number of samples to use for the cumulative distribution function (CDF)
            when using the ``cell_length_percentile`` option. ``100 000`` samples are
            used by default.

>>>>>>> 975dee9e
        progress_bar : bool, default: False
            Display a progress bar to indicate progress.

        Returns
        -------
<<<<<<< HEAD
        pyvista.ImageData
            The splat meshes.

        Examples
        --------
        Splat a mesh.

        >>> from pyvista import examples
        >>> mesh = examples.download_bunny_coarse()
        >>> splat_meshes = mesh.fast_splatting()
        >>> splat_meshes.plot()

        """
        alg = _vtk.vtkFastSplatter()
        alg.SetInputData(self)
        _update_alg(alg, progress_bar, 'Splatting mesh')
        return _get_output(alg)

=======
        RectilinearGrid
            RectilinearGrid as voxelized volume with discretized cells.

        See Also
        --------
        voxelize
            Similar function that returns a :class:`~pyvista.UnstructuredGrid` of
            :attr:`~pyvista.CellType.VOXEL` cells.

        voxelize_binary_mask
            Similar function that returns a :class:`~pyvista.ImageData` with point data.

        Examples
        --------
        Create a voxel volume of a nut. By default, the spacing is automatically
        estimated.

        >>> import pyvista as pv
        >>> from pyvista import examples
        >>> mesh = pv.examples.load_nut()
        >>> vox = mesh.voxelize_rectilinear()

        Plot the mesh together with its volume.

        >>> pl = pv.Plotter()
        >>> _ = pl.add_mesh(mesh=vox, show_edges=True)
        >>> _ = pl.add_mesh(mesh=mesh, show_edges=True, opacity=1)
        >>> pl.show()

        Load a mesh of a cow.

        >>> mesh = examples.download_cow()
>>>>>>> 975dee9e

        Create an equal density voxel volume and plot the result.

        >>> vox = mesh.voxelize_rectilinear(spacing=0.15)
        >>> cpos = pv.CameraPosition(
        ...     position=(15, 3, 15), focal_point=(0, 0, 0), viewup=(0, 0, 0)
        ... )
        >>> vox.plot(scalars='mask', show_edges=True, cpos=cpos)

        Slice the voxel volume to view the ``mask`` scalars.

        >>> slices = vox.slice_orthogonal()
        >>> slices.plot(scalars='mask', show_edges=True)

        Create a voxel volume from unequal density dimensions and plot result.

        >>> vox = mesh.voxelize_rectilinear(spacing=(0.15, 0.15, 0.5))
        >>> vox.plot(scalars='mask', show_edges=True, cpos=cpos)

        Slice the unequal density voxel volume to view the ``mask`` scalars.

        >>> slices = vox.slice_orthogonal()
        >>> slices.plot(scalars='mask', show_edges=True, cpos=cpos)

        """
        voxel_cells = self._voxelize_binary_mask_cells(
            background_value=background_value,
            foreground_value=foreground_value,
            reference_volume=reference_volume,
            dimensions=dimensions,
            spacing=spacing,
            rounding_func=rounding_func,
            cell_length_percentile=cell_length_percentile,
            cell_length_sample_size=cell_length_sample_size,
            progress_bar=progress_bar,
        )
        return voxel_cells.cast_to_rectilinear_grid()

    def voxelize(  # type: ignore[misc]
        self: DataSet,
        *,
        reference_volume: ImageData | None = None,
        dimensions: VectorLike[int] | None = None,
        spacing: float | VectorLike[float] | None = None,
        rounding_func: Callable[[VectorLike[float]], VectorLike[int]] | None = None,
        cell_length_percentile: float | None = None,
        cell_length_sample_size: int | None = None,
        progress_bar: bool = False,
    ) -> UnstructuredGrid:
        """Voxelize mesh to UnstructuredGrid.

        The voxelization can be controlled in several ways:

        #. Specify the output geometry using a ``reference_volume``.

        #. Specify the ``spacing`` explicitly.

        #. Specify the ``dimensions`` explicitly.

        #. Specify the ``cell_length_percentile``. The spacing is estimated from the
           surface's cells using the specified percentile.

        Use ``reference_volume`` for full control of the output geometry. For
        all other options, the geometry is implicitly defined such that the generated
        mesh fits the bounds of the input mesh.

        If no inputs are provided, ``cell_length_percentile=0.1`` (10th percentile) is
        used by default to estimate the spacing.

        .. versionadded:: 0.46

        .. note::

            This method is a wrapper around :meth:`voxelize_binary_mask`. See that
            method for additional information.

        Parameters
        ----------
        reference_volume : ImageData, optional
            Volume to use as a reference. The output will have the same ``dimensions``,
            and ``spacing`` as the reference.

        dimensions : VectorLike[int], optional
            Dimensions of the voxelized mesh. Set this value to control the
            dimensions explicitly. If unset, the dimensions are defined implicitly
            through other parameter. See summary and examples for details.

            .. note::

                Dimensions is the number of points along each axis, not cells. Set
                dimensions to ``N+1`` instead for ``N`` cells along each axis.

        spacing : float | VectorLike[float], optional
            Approximate spacing to use for the generated mesh. Set this value
            to control the spacing explicitly. If unset, the spacing is defined
            implicitly through other parameters. See summary and examples for details.

        rounding_func : Callable[VectorLike[float], VectorLike[int]], optional
            Control how the dimensions are rounded to integers based on the provided or
            calculated ``spacing``. Should accept a length-3 vector containing the
            dimension values along the three directions and return a length-3 vector.
            :func:`numpy.round` is used by default.

            Rounding the dimensions implies rounding the actual spacing.

            Has no effect if ``dimensions`` is specified.

        cell_length_percentile : float, optional
            Cell length percentage ``p`` to use for computing the default ``spacing``.
            Default is ``0.1`` (10th percentile) and must be between ``0`` and ``1``.
            The ``p``-th percentile is computed from the cumulative distribution function
            (CDF) of lengths which are representative of the cell length scales present
            in the input. The CDF is computed by:

            #. Triangulating the input cells.
            #. Sampling a subset of up to ``cell_length_sample_size`` cells.
            #. Computing the distance between two random points in each cell.
            #. Inserting the distance into an ordered set to create the CDF.

            Has no effect if ``dimensions`` is specified.

        cell_length_sample_size : int, optional
            Number of samples to use for the cumulative distribution function (CDF)
            when using the ``cell_length_percentile`` option. ``100 000`` samples are
            used by default.

        progress_bar : bool, default: False
            Display a progress bar to indicate progress.

        Returns
        -------
        UnstructuredGrid
            Voxelized unstructured grid of the original mesh.

        See Also
        --------
        voxelize_rectilinear
            Similar function that returns a :class:`~pyvista.RectilinearGrid` with cell data.

        voxelize_binary_mask
            Similar function that returns a :class:`~pyvista.ImageData` with point data.

        Examples
        --------
        Create a voxelized mesh with uniform spacing.

        >>> import numpy as np
        >>> import pyvista as pv
        >>> from pyvista import examples
        >>> mesh = examples.download_bunny_coarse()
        >>> vox = mesh.voxelize(spacing=0.01)
        >>> vox.plot(show_edges=True)

        Create a voxelized mesh using non-uniform spacing.

        >>> vox = mesh.voxelize(spacing=(0.01, 0.005, 0.002))
        >>> vox.plot(show_edges=True)

        The bounds of the voxelized mesh always match the bounds of the input.

        >>> mesh.bounds
        BoundsTuple(x_min = -0.13155962526798248,
                    x_max =  0.18016336858272552,
                    y_min = -0.12048563361167908,
                    y_max =  0.18769524991512299,
                    z_min = -0.14300920069217682,
                    z_max =  0.09850578755140305)

        >>> vox.bounds
        BoundsTuple(x_min = -0.13155962526798248,
                    x_max =  0.18016336858272552,
                    y_min = -0.12048563361167908,
                    y_max =  0.18769524991512299,
                    z_min = -0.14300920069217682,
                    z_max =  0.09650979936122894)

        Create a voxelized mesh with ``3 x 4 x 5`` cells. Since ``dimensions`` is the
        number of points, not cells, we need to add ``1`` to get the number of desired cells.

        >>> mesh = pv.Box()
        >>> cell_dimensions = np.array((3, 4, 5))
        >>> vox = mesh.voxelize(dimensions=cell_dimensions + 1)
        >>> vox.plot(show_edges=True)

        """
        voxel_cells = self._voxelize_binary_mask_cells(
            reference_volume=reference_volume,
            dimensions=dimensions,
            spacing=spacing,
            rounding_func=rounding_func,
            cell_length_percentile=cell_length_percentile,
            cell_length_sample_size=cell_length_sample_size,
            progress_bar=progress_bar,
        )
        ugrid = voxel_cells.threshold(0.5)
        del ugrid.cell_data['mask']
        return ugrid


def _length_distribution_percentile(poly, percentile, cell_length_sample_size, *, progress_bar):
    percentile = _validation.validate_number(
        percentile, must_be_in_range=[0.0, 1.0], name='percentile'
    )
    distribution = _vtk.vtkLengthDistribution()
    distribution.SetInputData(poly)
    distribution.SetSampleSize(cell_length_sample_size)
    _update_alg(
        distribution, progress_bar=progress_bar, message='Computing cell length distribution'
    )
    return distribution.GetLengthQuantile(percentile)


def _set_threshold_limit(alg, *, value, method, invert):
    """Set vtkThreshold limits and function.

    Addresses VTK API deprecations and previous PyVista inconsistencies with ParaView. Reference:

    * https://github.com/pyvista/pyvista/issues/2850
    * https://github.com/pyvista/pyvista/issues/3610
    * https://discourse.vtk.org/t/unnecessary-vtk-api-change/9929

    """
    # Check value
    if isinstance(value, (np.ndarray, Sequence)):
        if len(value) != 2:
            msg = (
                f'Value range must be length one for a float value '
                f'or two for min/max; not ({value}).'
            )
            raise ValueError(msg)
        # Check range
        if value[0] > value[1]:
            msg = (
                'Value sequence is invalid, please use (min, max). '
                'The provided first value is greater than the second.'
            )
            raise ValueError(msg)
    elif isinstance(value, Iterable):
        msg = 'Value must either be a single scalar or a sequence.'
        raise TypeError(msg)
    alg.SetInvert(invert)
    # Set values and function
    if isinstance(value, (np.ndarray, Sequence)):
        alg.SetThresholdFunction(_vtk.vtkThreshold.THRESHOLD_BETWEEN)
        alg.SetLowerThreshold(value[0])
        alg.SetUpperThreshold(value[1])
    # Single value
    elif method.lower() == 'lower':
        alg.SetLowerThreshold(value)
        alg.SetThresholdFunction(_vtk.vtkThreshold.THRESHOLD_LOWER)
    elif method.lower() == 'upper':
        alg.SetUpperThreshold(value)
        alg.SetThresholdFunction(_vtk.vtkThreshold.THRESHOLD_UPPER)
    else:
        msg = 'Invalid method choice. Either `lower` or `upper`'
        raise ValueError(msg)


def _swap_axes(vectors, values):
    """Swap axes vectors based on their respective values.

    The vector with the larger component along its projected axis is selected to precede
    the vector with the smaller component. E.g. a symmetric point cloud with equal
    std in any direction could have its principal axes computed such that the first
    axis is +Y, second is +X, and third is +Z. This function will swap the first two
    axes so that the order is XYZ instead of YXZ.

    This function is intended to be used by `align_xyz` and is only exposed as a
    module-level function for testing purposes.
    """

    def _swap(axis_a, axis_b) -> None:
        axis_order = np.argmax(np.abs(vectors), axis=1)
        if axis_order[axis_a] > axis_order[axis_b]:
            vectors[[axis_a, axis_b]] = vectors[[axis_b, axis_a]]

    if np.isclose(values[0], values[1]) and np.isclose(values[1], values[2]):
        # Sort all axes by largest 'x' component
        vectors = vectors[np.argsort(np.abs(vectors)[:, 0])[::-1]]
        _swap(1, 2)
    elif np.isclose(values[0], values[1]):
        _swap(0, 1)
    elif np.isclose(values[1], values[2]):
        _swap(1, 2)
    return vectors<|MERGE_RESOLUTION|>--- conflicted
+++ resolved
@@ -7925,7 +7925,6 @@
 
         return output_volume
 
-<<<<<<< HEAD
     def fast_splatting(
         self: DataSet,
         *,
@@ -7933,12 +7932,33 @@
     ) -> pyvista.PolyData:
         """Splat optimized for splatting single kernels.
 
-        This filter is a wrapper around `vtkFastSplatter
-        <https://vtk.org/doc/nightly/html/classvtkFastSplatter.html>`_.
+        This filter is a wrapper around :vtk:`vtkFastSplatter`.
 
         Parameters
         ----------
-=======
+        progress_bar : bool, default: False
+            Display a progress bar to indicate progress.
+
+        Returns
+        -------
+        pyvista.ImageData
+            The splat meshes.
+
+        Examples
+        --------
+        Splat a mesh.
+
+        >>> from pyvista import examples
+        >>> mesh = examples.download_bunny_coarse()
+        >>> splat_meshes = mesh.fast_splatting()
+        >>> splat_meshes.plot()
+
+        """
+        alg = _vtk.vtkFastSplatter()
+        alg.SetInputData(self)
+        _update_alg(alg, progress_bar, 'Splatting mesh')
+        return _get_output(alg)
+
     def _voxelize_binary_mask_cells(  # type: ignore[misc]
         self: DataSet,
         *,
@@ -8075,32 +8095,11 @@
             when using the ``cell_length_percentile`` option. ``100 000`` samples are
             used by default.
 
->>>>>>> 975dee9e
         progress_bar : bool, default: False
             Display a progress bar to indicate progress.
 
         Returns
         -------
-<<<<<<< HEAD
-        pyvista.ImageData
-            The splat meshes.
-
-        Examples
-        --------
-        Splat a mesh.
-
-        >>> from pyvista import examples
-        >>> mesh = examples.download_bunny_coarse()
-        >>> splat_meshes = mesh.fast_splatting()
-        >>> splat_meshes.plot()
-
-        """
-        alg = _vtk.vtkFastSplatter()
-        alg.SetInputData(self)
-        _update_alg(alg, progress_bar, 'Splatting mesh')
-        return _get_output(alg)
-
-=======
         RectilinearGrid
             RectilinearGrid as voxelized volume with discretized cells.
 
@@ -8133,7 +8132,6 @@
         Load a mesh of a cow.
 
         >>> mesh = examples.download_cow()
->>>>>>> 975dee9e
 
         Create an equal density voxel volume and plot the result.
 
