"""Filters module with a class of common filters that can be applied to any vtkDataSet."""

from __future__ import annotations

from collections.abc import Iterable
from collections.abc import Sequence
import contextlib
import functools
from typing import TYPE_CHECKING
from typing import Literal
from typing import cast
import warnings

import matplotlib.pyplot as plt
import numpy as np

import pyvista
from pyvista.core import _validation
from pyvista.core._typing_core import NumpyArray
import pyvista.core._vtk_core as _vtk
from pyvista.core.errors import AmbiguousDataError
from pyvista.core.errors import MissingDataError
from pyvista.core.errors import PyVistaDeprecationWarning
from pyvista.core.errors import VTKVersionError
from pyvista.core.filters import _get_output
from pyvista.core.filters import _update_alg
from pyvista.core.utilities.arrays import FieldAssociation
from pyvista.core.utilities.arrays import get_array
from pyvista.core.utilities.arrays import get_array_association
from pyvista.core.utilities.arrays import set_default_active_scalars
from pyvista.core.utilities.arrays import set_default_active_vectors
from pyvista.core.utilities.cells import numpy_to_idarr
from pyvista.core.utilities.geometric_objects import NORMALS
from pyvista.core.utilities.helpers import generate_plane
from pyvista.core.utilities.helpers import wrap
from pyvista.core.utilities.misc import abstract_class
from pyvista.core.utilities.misc import assert_empty_kwargs
from pyvista.core.utilities.transform import Transform

if TYPE_CHECKING:  # pragma: no cover
    from pyvista.core._typing_core import ConcreteDataSetType
    from pyvista.core._typing_core import MatrixLike
    from pyvista.core._typing_core import RotationLike
    from pyvista.core._typing_core import TransformLike
    from pyvista.core._typing_core import VectorLike


@abstract_class
class DataSetFilters:
    """A set of common filters that can be applied to any vtkDataSet."""

    def _clip_with_function(  # type: ignore[misc]
        self: ConcreteDataSetType,
        function,
        invert: bool = True,
        value=0.0,
        return_clipped: bool = False,
        progress_bar: bool = False,
        crinkle: bool = False,
    ):
        """Clip using an implicit function (internal helper)."""
        if crinkle:
            # Add Cell IDs
            self.cell_data['cell_ids'] = np.arange(self.n_cells)

        if isinstance(self, _vtk.vtkPolyData):
            alg = _vtk.vtkClipPolyData()
        # elif isinstance(self, vtk.vtkImageData):
        #     alg = vtk.vtkClipVolume()
        #     alg.SetMixed3DCellGeneration(True)
        else:
            alg = _vtk.vtkTableBasedClipDataSet()  # type: ignore[assignment]
        alg.SetInputDataObject(self)  # Use the grid as the data we desire to cut
        alg.SetValue(value)
        alg.SetClipFunction(function)  # the implicit function
        alg.SetInsideOut(invert)  # invert the clip if needed
        alg.SetGenerateClippedOutput(return_clipped)
        _update_alg(alg, progress_bar, 'Clipping with Function')

        if return_clipped:
            a = _get_output(alg, oport=0)
            b = _get_output(alg, oport=1)
            if crinkle:
                set_a = set(a.cell_data['cell_ids'])
                set_b = set(b.cell_data['cell_ids']) - set_a
                a = self.extract_cells(list(set_a))
                b = self.extract_cells(list(set_b))
            return a, b
        clipped = _get_output(alg)
        if crinkle:
            clipped = self.extract_cells(np.unique(clipped.cell_data['cell_ids']))
        return clipped

    def align(  # type: ignore[misc]
        self: ConcreteDataSetType,
        target,
        max_landmarks=100,
        max_mean_distance=1e-5,
        max_iterations=500,
        check_mean_distance: bool = True,
        start_by_matching_centroids: bool = True,
        return_matrix: bool = False,
    ):
        """Align a dataset to another.

        Uses the iterative closest point algorithm to align the points of the
        two meshes.  See the VTK class `vtkIterativeClosestPointTransform
        <https://vtk.org/doc/nightly/html/classvtkIterativeClosestPointTransform.html>`_

        Parameters
        ----------
        target : pyvista.DataSet
            The target dataset to align to.

        max_landmarks : int, default: 100
            The maximum number of landmarks.

        max_mean_distance : float, default: 1e-5
            The maximum mean distance for convergence.

        max_iterations : int, default: 500
            The maximum number of iterations.

        check_mean_distance : bool, default: True
            Whether to check the mean distance for convergence.

        start_by_matching_centroids : bool, default: True
            Whether to start the alignment by matching centroids. Default is True.

        return_matrix : bool, default: False
            Return the transform matrix as well as the aligned mesh.

        Returns
        -------
        aligned : pyvista.DataSet
            The dataset aligned to the target mesh.

        matrix : numpy.ndarray
            Transform matrix to transform the input dataset to the target dataset.

        See Also
        --------
        align_xyz
            Align a dataset to the x-y-z axes.

        Examples
        --------
        Create a cylinder, translate it, and use iterative closest point to
        align mesh to its original position.

        >>> import pyvista as pv
        >>> import numpy as np
        >>> source = pv.Cylinder(resolution=30).triangulate().subdivide(1)
        >>> transformed = source.rotate_y(20).translate([-0.75, -0.5, 0.5])
        >>> aligned = transformed.align(source)
        >>> _, closest_points = aligned.find_closest_cell(
        ...     source.points, return_closest_point=True
        ... )
        >>> dist = np.linalg.norm(source.points - closest_points, axis=1)

        Visualize the source, transformed, and aligned meshes.

        >>> pl = pv.Plotter(shape=(1, 2))
        >>> _ = pl.add_text('Before Alignment')
        >>> _ = pl.add_mesh(
        ...     source, style='wireframe', opacity=0.5, line_width=2
        ... )
        >>> _ = pl.add_mesh(transformed)
        >>> pl.subplot(0, 1)
        >>> _ = pl.add_text('After Alignment')
        >>> _ = pl.add_mesh(
        ...     source, style='wireframe', opacity=0.5, line_width=2
        ... )
        >>> _ = pl.add_mesh(
        ...     aligned,
        ...     scalars=dist,
        ...     scalar_bar_args={
        ...         'title': 'Distance to Source',
        ...         'fmt': '%.1E',
        ...     },
        ... )
        >>> pl.show()

        Show that the mean distance between the source and the target is
        nearly zero.

        >>> np.abs(dist).mean()  # doctest:+SKIP
        9.997635192915073e-05

        """
        icp = _vtk.vtkIterativeClosestPointTransform()
        icp.SetSource(self)
        icp.SetTarget(target)
        icp.GetLandmarkTransform().SetModeToRigidBody()
        icp.SetMaximumNumberOfLandmarks(max_landmarks)
        icp.SetMaximumMeanDistance(max_mean_distance)
        icp.SetMaximumNumberOfIterations(max_iterations)
        icp.SetCheckMeanDistance(check_mean_distance)
        icp.SetStartByMatchingCentroids(start_by_matching_centroids)
        icp.Update()
        matrix = pyvista.array_from_vtkmatrix(icp.GetMatrix())
        if return_matrix:
            return self.transform(matrix, inplace=False), matrix
        return self.transform(matrix, inplace=False)

    def align_xyz(  # type: ignore[misc]
        self: ConcreteDataSetType,
        *,
        centered: bool = True,
        axis_0_direction: VectorLike[float] | str | None = None,
        axis_1_direction: VectorLike[float] | str | None = None,
        axis_2_direction: VectorLike[float] | str | None = None,
        return_matrix: bool = False,
    ):
        """Align a dataset to the x-y-z axes.

        This filter aligns a mesh's :func:`~pyvista.principal_axes` to the world x-y-z
        axes. The principal axes are effectively used as a rotation matrix to rotate
        the dataset for the alignment. The transformation matrix used for the alignment
        can optionally be returned.

        Note that the transformation is not unique, since the signs of the principal
        axes are arbitrary. Consequently, applying this filter to similar meshes
        may result in dissimilar alignment (e.g. one axis may point up instead of down).
        To address this, the sign of one or two axes may optionally be "seeded" with a
        vector which approximates the axis or axes of the input. This can be useful
        for cases where the orientation of the input has a clear physical meaning.

        .. versionadded:: 0.45

        Parameters
        ----------
        centered : bool, default: True
            Center the mesh at the origin. If ``False``, the aligned dataset has the
            same center as the input.

        axis_0_direction : VectorLike[float] | str, optional
            Approximate direction vector of this mesh's primary axis prior to
            alignment. If set, this axis is flipped such that it best aligns with
            the specified vector. Can be a vector or string specifying the axis by
            name (e.g. ``'x'`` or ``'-x'``, etc.).

        axis_1_direction : VectorLike[float] | str, optional
            Approximate direction vector of this mesh's secondary axis prior to
            alignment. If set, this axis is flipped such that it best aligns with
            the specified vector. Can be a vector or string specifying the axis by
            name (e.g. ``'x'`` or ``'-x'``, etc.).

        axis_2_direction : VectorLike[float] | str, optional
            Approximate direction vector of this mesh's third axis prior to
            alignment. If set, this axis is flipped such that it best aligns with
            the specified vector. Can be a vector or string specifying the axis by
            name (e.g. ``'x'`` or ``'-x'``, etc.).

        return_matrix : bool, default: False
            Return the transform matrix as well as the aligned mesh.

        Returns
        -------
        pyvista.DataSet
            The dataset aligned to the x-y-z axes.

        numpy.ndarray
            Transform matrix to transform the input dataset to the x-y-z axes if
            ``return_matrix`` is ``True``.

        See Also
        --------
        pyvista.principal_axes
            Best-fit axes used by this filter for the alignment.

        align
            Align a source mesh to a target mesh using iterative closest point (ICP).

        Examples
        --------
        Create a dataset and align it to the x-y-z axes.

        >>> import pyvista as pv
        >>> from pyvista import examples
        >>> mesh = examples.download_oblique_cone()
        >>> aligned = mesh.align_xyz()

        Plot the aligned mesh along with the original. Show axes at the origin for
        context.

        >>> axes = pv.AxesAssembly(scale=aligned.length)
        >>> pl = pv.Plotter()
        >>> _ = pl.add_mesh(aligned)
        >>> _ = pl.add_mesh(
        ...     mesh, style='wireframe', color='black', line_width=3
        ... )
        >>> _ = pl.add_actor(axes)
        >>> pl.show()

        Align the mesh but don't center it.

        >>> aligned = mesh.align_xyz(centered=False)

        Plot the result again. The aligned mesh has the same position as the input.

        >>> axes = pv.AxesAssembly(
        ...     position=mesh.center, scale=aligned.length
        ... )
        >>> pl = pv.Plotter()
        >>> _ = pl.add_mesh(aligned)
        >>> _ = pl.add_mesh(
        ...     mesh, style='wireframe', color='black', line_width=3
        ... )
        >>> _ = pl.add_actor(axes)
        >>> pl.show()

        Note how the tip of the cone is pointing along the z-axis. This indicates that
        the cone's axis is the third principal axis. It is also pointing in the negative
        z-direction. To control the alignment so that the cone points upward, we can
        seed an approximate direction specifying what "up" means for the original mesh
        in world coordinates prior to the alignment.

        We can see that the cone is originally pointing downward, somewhat in the
        negative z-direction. Therefore, we can specify the ``'-z'`` vector
        as the "up" direction of the mesh's third axis prior to alignment.

        >>> aligned = mesh.align_xyz(axis_2_direction='-z')

        Plot the mesh. The cone is now pointing upward in the desired direction.

        >>> axes = pv.AxesAssembly(scale=aligned.length)
        >>> pl = pv.Plotter()
        >>> _ = pl.add_mesh(aligned)
        >>> _ = pl.add_actor(axes)
        >>> pl.show()

        The specified direction only needs to be approximate. For example, we get the
        same result by specifying the ``'y'`` direction as the mesh's original "up"
        direction.

        >>> aligned, matrix = mesh.align_xyz(
        ...     axis_2_direction='y', return_matrix=True
        ... )
        >>> axes = pv.AxesAssembly(scale=aligned.length)
        >>> pl = pv.Plotter()
        >>> _ = pl.add_mesh(aligned)
        >>> _ = pl.add_actor(axes)
        >>> pl.show()

        We can optionally return the transformation matrix.

        >>> aligned, matrix = mesh.align_xyz(
        ...     axis_2_direction='y', return_matrix=True
        ... )

        The matrix can be inverted, for example, to transform objects from the world
        axes back to the original mesh's local coordinate system.

        >>> inverse = pv.Transform(matrix).inverse_matrix

        Use the inverse to label the object's axes prior to alignment. For actors,
        we set the :attr:`~pyvista.Prop3D.user_matrix` as the inverse.

        >>> axes_local = pv.AxesAssembly(
        ...     scale=aligned.length,
        ...     user_matrix=inverse,
        ...     labels=["X'", "Y'", "Z'"],
        ... )

        Plot the original mesh with its local axes, along with the algned mesh and its
        axes.

        >>> axes_aligned = pv.AxesAssembly(scale=aligned.length)
        >>> pl = pv.Plotter()
        >>> # Add aligned mesh with axes
        >>> _ = pl.add_mesh(aligned)
        >>> _ = pl.add_actor(axes_aligned)
        >>> # Add original mesh with axes
        >>> _ = pl.add_mesh(
        ...     mesh, style='wireframe', color='black', line_width=3
        ... )
        >>> _ = pl.add_actor(axes_local)
        >>> pl.show()

        """

        def _validate_vector(vector, name):
            if vector is not None:
                if isinstance(vector, str):
                    vector = vector.lower()
                    valid_strings = list(NORMALS.keys())
                    _validation.check_contains(item=vector, container=valid_strings, name=name)
                    vector = NORMALS[vector]
                vector = _validation.validate_array3(vector, dtype_out=float, name=name)
            return vector

        axes, std = pyvista.principal_axes(self.points, return_std=True)

        if axis_0_direction is None and axis_1_direction is None and axis_2_direction is None:
            # Set directions of first two axes to +X,+Y by default
            # Keep third axis as None (direction cannot be set if first two are set)
            axis_0_direction = (1.0, 0.0, 0.0)
            axis_1_direction = (0.0, 1.0, 0.0)
        else:
            axis_0_direction = _validate_vector(axis_0_direction, name='axis 0 direction')
            axis_1_direction = _validate_vector(axis_1_direction, name='axis 1 direction')
            axis_2_direction = _validate_vector(axis_2_direction, name='axis 2 direction')

        # Swap any axes which have equal std (e.g. so that we XYZ order instead of YXZ order)
        # Note: Swapping may create a left-handed coordinate frame. This is fixed later.
        axes = _swap_axes(axes, std)

        # Maybe flip directions of first two axes
        if axis_0_direction is not None and np.dot(axes[0], axis_0_direction) < 0:
            axes[0] *= -1
        if axis_1_direction is not None and np.dot(axes[1], axis_1_direction) < 0:
            axes[1] *= -1

        # Ensure axes form a right-handed coordinate frame
        if np.linalg.det(axes) < 0:
            axes[2] *= -1

        # Maybe flip direction of third axis
        if axis_2_direction is not None:
            if np.dot(axes[2], axis_2_direction) >= 0:
                pass  # nothing to do, sign is correct
            else:
                if axis_0_direction is not None and axis_1_direction is not None:
                    raise ValueError(
                        f'Invalid `axis_2_direction` {axis_2_direction}. This direction results in a left-handed transformation.'
                    )
                else:
                    axes[2] *= -1
                    # Need to also flip a second vector to keep system as right-handed
                    if axis_1_direction is not None:
                        # Second axis has been set, so modify first axis
                        axes[0] *= -1
                    else:
                        # First axis has been set, so modify second axis
                        axes[1] *= -1

        rotation = Transform().rotate(axes)
        aligned = self.transform(rotation, inplace=False)
        translation = Transform().translate(-np.array(aligned.center))
        if not centered:
            translation.translate(self.center)
        aligned.transform(translation, inplace=True)

        if return_matrix:
            return aligned, rotation.concatenate(translation).matrix
        return aligned

    def clip(  # type: ignore[misc]
        self: ConcreteDataSetType,
        normal='x',
        origin=None,
        invert: bool = True,
        value=0.0,
        inplace: bool = False,
        return_clipped: bool = False,
        progress_bar: bool = False,
        crinkle: bool = False,
    ):
        """Clip a dataset by a plane by specifying the origin and normal.

        If no parameters are given the clip will occur in the center
        of that dataset.

        Parameters
        ----------
        normal : tuple(float) | str, default: 'x'
            Length 3 tuple for the normal vector direction. Can also
            be specified as a string conventional direction such as
            ``'x'`` for ``(1, 0, 0)`` or ``'-x'`` for ``(-1, 0, 0)``, etc.

        origin : sequence[float], optional
            The center ``(x, y, z)`` coordinate of the plane on which the clip
            occurs. The default is the center of the dataset.

        invert : bool, default: True
            Flag on whether to flip/invert the clip.

        value : float, default: 0.0
            Set the clipping value along the normal direction.

        inplace : bool, default: False
            Updates mesh in-place.

        return_clipped : bool, default: False
            Return both unclipped and clipped parts of the dataset.

        progress_bar : bool, default: False
            Display a progress bar to indicate progress.

        crinkle : bool, default: False
            Crinkle the clip by extracting the entire cells along the
            clip. This adds the ``"cell_ids"`` array to the ``cell_data``
            attribute that tracks the original cell IDs of the original
            dataset.

        Returns
        -------
        pyvista.PolyData | tuple[pyvista.PolyData]
            Clipped mesh when ``return_clipped=False``,
            otherwise a tuple containing the unclipped and clipped datasets.

        Examples
        --------
        Clip a cube along the +X direction.  ``triangulate`` is used as
        the cube is initially composed of quadrilateral faces and
        subdivide only works on triangles.

        >>> import pyvista as pv
        >>> cube = pv.Cube().triangulate().subdivide(3)
        >>> clipped_cube = cube.clip()
        >>> clipped_cube.plot()

        Clip a cube in the +Z direction.  This leaves half a cube
        below the XY plane.

        >>> import pyvista as pv
        >>> cube = pv.Cube().triangulate().subdivide(3)
        >>> clipped_cube = cube.clip('z')
        >>> clipped_cube.plot()

        See :ref:`clip_with_surface_example` for more examples using this filter.

        """
        if isinstance(normal, str):
            normal = NORMALS[normal.lower()]
        # find center of data if origin not specified
        if origin is None:
            origin = self.center
        # create the plane for clipping
        function = generate_plane(normal, origin)
        # run the clip
        result = DataSetFilters._clip_with_function(
            self,
            function,
            invert=invert,
            value=value,
            return_clipped=return_clipped,
            progress_bar=progress_bar,
            crinkle=crinkle,
        )
        if inplace:
            if return_clipped:
                self.copy_from(result[0], deep=False)
                return self, result[1]
            else:
                self.copy_from(result, deep=False)
                return self
        return result

    def clip_box(  # type: ignore[misc]
        self: ConcreteDataSetType,
        bounds: float | VectorLike[float] | pyvista.PolyData | None = None,
        invert: bool = True,
        factor: float = 0.35,
        progress_bar: bool = False,
        merge_points: bool = True,
        crinkle: bool = False,
    ):
        """Clip a dataset by a bounding box defined by the bounds.

        If no bounds are given, a corner of the dataset bounds will be removed.

        Parameters
        ----------
        bounds : sequence[float], optional
            Length 6 sequence of floats: ``(x_min, x_max, y_min, y_max, z_min, z_max)``.
            Length 3 sequence of floats: distances from the min coordinate of
            of the input mesh. Single float value: uniform distance from the
            min coordinate. Length 12 sequence of length 3 sequence of floats:
            a plane collection (normal, center, ...).
            :class:`pyvista.PolyData`: if a poly mesh is passed that represents
            a box with 6 faces that all form a standard box, then planes will
            be extracted from the box to define the clipping region.

        invert : bool, default: True
            Flag on whether to flip/invert the clip.

        factor : float, default: 0.35
            If bounds are not given this is the factor along each axis to
            extract the default box.

        progress_bar : bool, default: False
            Display a progress bar to indicate progress.

        merge_points : bool, default: True
            If ``True``, coinciding points of independently defined mesh
            elements will be merged.

        crinkle : bool, default: False
            Crinkle the clip by extracting the entire cells along the
            clip. This adds the ``"cell_ids"`` array to the ``cell_data``
            attribute that tracks the original cell IDs of the original
            dataset.

        Returns
        -------
        pyvista.UnstructuredGrid
            Clipped dataset.

        Examples
        --------
        Clip a corner of a cube.  The bounds of a cube are normally
        ``[-0.5, 0.5, -0.5, 0.5, -0.5, 0.5]``, and this removes 1/8 of
        the cube's surface.

        >>> import pyvista as pv
        >>> cube = pv.Cube().triangulate().subdivide(3)
        >>> clipped_cube = cube.clip_box([0, 1, 0, 1, 0, 1])
        >>> clipped_cube.plot()

        See :ref:`clip_with_plane_box_example` for more examples using this filter.

        """
        if bounds is None:

            def _get_quarter(dmin, dmax):
                """Get a section of the given range (internal helper)."""
                return dmax - ((dmax - dmin) * factor)

            xmin, xmax, ymin, ymax, zmin, zmax = self.bounds
            xmin = _get_quarter(xmin, xmax)
            ymin = _get_quarter(ymin, ymax)
            zmin = _get_quarter(zmin, zmax)
            bounds = [xmin, xmax, ymin, ymax, zmin, zmax]
        if isinstance(bounds, (float, int)):
            bounds = [bounds, bounds, bounds]
        elif isinstance(bounds, pyvista.PolyData):
            poly = bounds
            if poly.n_cells != 6:
                raise ValueError('The bounds mesh must have only 6 faces.')
            bounds = []
            poly.compute_normals(inplace=True)
            for cid in range(6):
                cell = poly.extract_cells(cid)
                normal = cell['Normals'][0]
                bounds.append(normal)
                bounds.append(cell.center)
        bounds_ = _validation.validate_array(
            bounds, dtype_out=float, must_have_length=[3, 6, 12], name='bounds'
        )
        if len(bounds_) == 3:
            xmin, xmax, ymin, ymax, zmin, zmax = self.bounds
            bounds_ = np.array(
                (
                    xmin,
                    xmin + bounds_[0],
                    ymin,
                    ymin + bounds_[1],
                    zmin,
                    zmin + bounds_[2],
                )
            )
        if crinkle:
            self.cell_data['cell_ids'] = np.arange(self.n_cells)
        alg = _vtk.vtkBoxClipDataSet()
        if not merge_points:
            # vtkBoxClipDataSet uses vtkMergePoints by default
            alg.SetLocator(_vtk.vtkNonMergingPointLocator())
        alg.SetInputDataObject(self)
        alg.SetBoxClip(*bounds_)
        port = 0
        if invert:
            # invert the clip if needed
            port = 1
            alg.GenerateClippedOutputOn()
        _update_alg(alg, progress_bar, 'Clipping a Dataset by a Bounding Box')
        clipped = _get_output(alg, oport=port)
        if crinkle:
            clipped = self.extract_cells(np.unique(clipped.cell_data['cell_ids']))
        return clipped

    def compute_implicit_distance(  # type: ignore[misc]
        self: ConcreteDataSetType, surface, inplace: bool = False
    ):
        """Compute the implicit distance from the points to a surface.

        This filter will compute the implicit distance from all of the
        nodes of this mesh to a given surface. This distance will be
        added as a point array called ``'implicit_distance'``.

        Nodes of this mesh which are interior to the input surface
        geometry have a negative distance, and nodes on the exterior
        have a positive distance. Nodes which intersect the input
        surface has a distance of zero.

        Parameters
        ----------
        surface : pyvista.DataSet
            The surface used to compute the distance.

        inplace : bool, default: False
            If ``True``, a new scalar array will be added to the
            ``point_data`` of this mesh and the modified mesh will
            be returned. Otherwise a copy of this mesh is returned
            with that scalar field added.

        Returns
        -------
        pyvista.DataSet
            Dataset containing the ``'implicit_distance'`` array in
            ``point_data``.

        Examples
        --------
        Compute the distance between all the points on a sphere and a
        plane.

        >>> import pyvista as pv
        >>> sphere = pv.Sphere(radius=0.35)
        >>> plane = pv.Plane()
        >>> _ = sphere.compute_implicit_distance(plane, inplace=True)
        >>> dist = sphere['implicit_distance']
        >>> type(dist)
        <class 'pyvista.core.pyvista_ndarray.pyvista_ndarray'>

        Plot these distances as a heatmap. Note how distances above the
        plane are positive, and distances below the plane are negative.

        >>> pl = pv.Plotter()
        >>> _ = pl.add_mesh(
        ...     sphere, scalars='implicit_distance', cmap='bwr'
        ... )
        >>> _ = pl.add_mesh(plane, color='w', style='wireframe')
        >>> pl.show()

        We can also compute the distance from all the points on the
        plane to the sphere.

        >>> _ = plane.compute_implicit_distance(sphere, inplace=True)

        Again, we can plot these distances as a heatmap. Note how
        distances inside the sphere are negative and distances outside
        the sphere are positive.

        >>> pl = pv.Plotter()
        >>> _ = pl.add_mesh(
        ...     plane,
        ...     scalars='implicit_distance',
        ...     cmap='bwr',
        ...     clim=[-0.35, 0.35],
        ... )
        >>> _ = pl.add_mesh(sphere, color='w', style='wireframe')
        >>> pl.show()

        See :ref:`clip_with_surface_example` and
        :ref:`voxelize_surface_mesh_example` for more examples using
        this filter.

        """
        function = _vtk.vtkImplicitPolyDataDistance()
        function.SetInput(surface)
        points = pyvista.convert_array(self.points)
        dists = _vtk.vtkDoubleArray()
        function.FunctionValue(points, dists)
        if inplace:
            self.point_data['implicit_distance'] = pyvista.convert_array(dists)
            return self
        result = self.copy()
        result.point_data['implicit_distance'] = pyvista.convert_array(dists)
        return result

    def clip_scalar(  # type: ignore[misc]
        self: ConcreteDataSetType,
        scalars: str | None = None,
        invert: bool = True,
        value=0.0,
        inplace: bool = False,
        progress_bar: bool = False,
        both: bool = False,
    ):
        """Clip a dataset by a scalar.

        Parameters
        ----------
        scalars : str, optional
            Name of scalars to clip on.  Defaults to currently active scalars.

        invert : bool, default: True
            Flag on whether to flip/invert the clip.  When ``True``,
            only the mesh below ``value`` will be kept.  When
            ``False``, only values above ``value`` will be kept.

        value : float, default: 0.0
            Set the clipping value.

        inplace : bool, default: False
            Update mesh in-place.

        progress_bar : bool, default: False
            Display a progress bar to indicate progress.

        both : bool, default: False
            If ``True``, also returns the complementary clipped mesh.

        Returns
        -------
        pyvista.PolyData or tuple
            Clipped dataset if ``both=False``.  If ``both=True`` then
            returns a tuple of both clipped datasets.

        Examples
        --------
        Remove the part of the mesh with "sample_point_scalars" above 100.

        >>> import pyvista as pv
        >>> from pyvista import examples
        >>> dataset = examples.load_hexbeam()
        >>> clipped = dataset.clip_scalar(
        ...     scalars="sample_point_scalars", value=100
        ... )
        >>> clipped.plot()

        Get clipped meshes corresponding to the portions of the mesh above and below 100.

        >>> import pyvista as pv
        >>> from pyvista import examples
        >>> dataset = examples.load_hexbeam()
        >>> _below, _above = dataset.clip_scalar(
        ...     scalars="sample_point_scalars", value=100, both=True
        ... )

        Remove the part of the mesh with "sample_point_scalars" below 100.

        >>> import pyvista as pv
        >>> from pyvista import examples
        >>> dataset = examples.load_hexbeam()
        >>> clipped = dataset.clip_scalar(
        ...     scalars="sample_point_scalars", value=100, invert=False
        ... )
        >>> clipped.plot()

        """
        if isinstance(self, _vtk.vtkPolyData):
            alg = _vtk.vtkClipPolyData()
        else:
            alg = _vtk.vtkTableBasedClipDataSet()  # type: ignore[assignment]

        alg.SetInputDataObject(self)
        alg.SetValue(value)
        if scalars is None:
            set_default_active_scalars(self)
        else:
            self.set_active_scalars(scalars)

        alg.SetInsideOut(invert)  # invert the clip if needed
        alg.SetGenerateClippedOutput(both)

        _update_alg(alg, progress_bar, 'Clipping by a Scalar')
        result0 = _get_output(alg)

        if inplace:
            self.copy_from(result0, deep=False)
            result0 = self

        if both:
            result1 = _get_output(alg, oport=1)
            if isinstance(self, _vtk.vtkPolyData):
                # For some reason vtkClipPolyData with SetGenerateClippedOutput on leaves unreferenced vertices
                result0, result1 = (r.clean() for r in (result0, result1))
            return result0, result1
        return result0

    def clip_surface(  # type: ignore[misc]
        self: ConcreteDataSetType,
        surface,
        invert: bool = True,
        value=0.0,
        compute_distance: bool = False,
        progress_bar: bool = False,
        crinkle: bool = False,
    ):
        """Clip any mesh type using a :class:`pyvista.PolyData` surface mesh.

        This will return a :class:`pyvista.UnstructuredGrid` of the clipped
        mesh. Geometry of the input dataset will be preserved where possible.
        Geometries near the clip intersection will be triangulated/tessellated.

        Parameters
        ----------
        surface : pyvista.PolyData
            The ``PolyData`` surface mesh to use as a clipping
            function.  If this input mesh is not a :class:`pyvista.PolyData`,
            the external surface will be extracted.

        invert : bool, default: True
            Flag on whether to flip/invert the clip.

        value : float, default: 0.0
            Set the clipping value of the implicit function (if
            clipping with implicit function) or scalar value (if
            clipping with scalars).

        compute_distance : bool, default: False
            Compute the implicit distance from the mesh onto the input
            dataset.  A new array called ``'implicit_distance'`` will
            be added to the output clipped mesh.

        progress_bar : bool, default: False
            Display a progress bar to indicate progress.

        crinkle : bool, default: False
            Crinkle the clip by extracting the entire cells along the
            clip. This adds the ``"cell_ids"`` array to the ``cell_data``
            attribute that tracks the original cell IDs of the original
            dataset.

        Returns
        -------
        pyvista.PolyData
            Clipped surface.

        Examples
        --------
        Clip a cube with a sphere.

        >>> import pyvista as pv
        >>> sphere = pv.Sphere(center=(-0.4, -0.4, -0.4))
        >>> cube = pv.Cube().triangulate().subdivide(3)
        >>> clipped = cube.clip_surface(sphere)
        >>> clipped.plot(show_edges=True, cpos='xy', line_width=3)

        See :ref:`clip_with_surface_example` for more examples using
        this filter.

        """
        if not isinstance(surface, _vtk.vtkPolyData):
            surface = DataSetFilters.extract_geometry(surface)
        function = _vtk.vtkImplicitPolyDataDistance()
        function.SetInput(surface)
        if compute_distance:
            points = pyvista.convert_array(self.points)
            dists = _vtk.vtkDoubleArray()
            function.FunctionValue(points, dists)
            self['implicit_distance'] = pyvista.convert_array(dists)
        # run the clip
        return DataSetFilters._clip_with_function(
            self,
            function,
            invert=invert,
            value=value,
            progress_bar=progress_bar,
            crinkle=crinkle,
        )

    def slice_implicit(  # type: ignore[misc]
        self: ConcreteDataSetType,
        implicit_function,
        generate_triangles: bool = False,
        contour: bool = False,
        progress_bar: bool = False,
    ):
        """Slice a dataset by a VTK implicit function.

        Parameters
        ----------
        implicit_function : vtk.vtkImplicitFunction
            Specify the implicit function to perform the cutting.

        generate_triangles : bool, default: False
            If this is enabled (``False`` by default), the output will
            be triangles. Otherwise the output will be the intersection
            polygons. If the cutting function is not a plane, the
            output will be 3D polygons, which might be nice to look at
            but hard to compute with downstream.

        contour : bool, default: False
            If ``True``, apply a ``contour`` filter after slicing.

        progress_bar : bool, default: False
            Display a progress bar to indicate progress.

        Returns
        -------
        pyvista.PolyData
            Sliced dataset.

        Examples
        --------
        Slice the surface of a sphere.

        >>> import pyvista as pv
        >>> import vtk
        >>> sphere = vtk.vtkSphere()
        >>> sphere.SetRadius(10)
        >>> mesh = pv.Wavelet()
        >>> slice = mesh.slice_implicit(sphere)
        >>> slice.plot(show_edges=True, line_width=5)

        >>> cylinder = vtk.vtkCylinder()
        >>> cylinder.SetRadius(10)
        >>> mesh = pv.Wavelet()
        >>> slice = mesh.slice_implicit(cylinder)
        >>> slice.plot(show_edges=True, line_width=5)

        """
        alg = _vtk.vtkCutter()  # Construct the cutter object
        alg.SetInputDataObject(self)  # Use the grid as the data we desire to cut
        alg.SetCutFunction(implicit_function)  # the cutter to use the function
        alg.SetGenerateTriangles(generate_triangles)
        _update_alg(alg, progress_bar, 'Slicing')
        output = _get_output(alg)
        if contour:
            return output.contour()
        return output

    def slice(  # type: ignore[misc]
        self: ConcreteDataSetType,
        normal='x',
        origin=None,
        generate_triangles: bool = False,
        contour: bool = False,
        progress_bar: bool = False,
    ):
        """Slice a dataset by a plane at the specified origin and normal vector orientation.

        If no origin is specified, the center of the input dataset will be used.

        Parameters
        ----------
        normal : sequence[float] | str, default: 'x'
            Length 3 tuple for the normal vector direction. Can also be
            specified as a string conventional direction such as ``'x'`` for
            ``(1, 0, 0)`` or ``'-x'`` for ``(-1, 0, 0)``, etc.

        origin : sequence[float], optional
            The center ``(x, y, z)`` coordinate of the plane on which
            the slice occurs.

        generate_triangles : bool, default: False
            If this is enabled (``False`` by default), the output will
            be triangles. Otherwise the output will be the intersection
            polygons.

        contour : bool, default: False
            If ``True``, apply a ``contour`` filter after slicing.

        progress_bar : bool, default: False
            Display a progress bar to indicate progress.

        Returns
        -------
        pyvista.PolyData
            Sliced dataset.

        Examples
        --------
        Slice the surface of a sphere.

        >>> import pyvista as pv
        >>> sphere = pv.Sphere()
        >>> slice_x = sphere.slice(normal='x')
        >>> slice_y = sphere.slice(normal='y')
        >>> slice_z = sphere.slice(normal='z')
        >>> slices = slice_x + slice_y + slice_z
        >>> slices.plot(line_width=5)

        See :ref:`slice_example` for more examples using this filter.

        """
        if isinstance(normal, str):
            normal = NORMALS[normal.lower()]
        # find center of data if origin not specified
        if origin is None:
            origin = self.center
        # create the plane for clipping
        plane = generate_plane(normal, origin)
        return DataSetFilters.slice_implicit(
            self,
            plane,
            generate_triangles=generate_triangles,
            contour=contour,
            progress_bar=progress_bar,
        )

    def slice_orthogonal(  # type: ignore[misc]
        self: ConcreteDataSetType,
        x=None,
        y=None,
        z=None,
        generate_triangles: bool = False,
        contour: bool = False,
        progress_bar: bool = False,
    ):
        """Create three orthogonal slices through the dataset on the three cartesian planes.

        Yields a MutliBlock dataset of the three slices.

        Parameters
        ----------
        x : float, optional
            The X location of the YZ slice.

        y : float, optional
            The Y location of the XZ slice.

        z : float, optional
            The Z location of the XY slice.

        generate_triangles : bool, default: False
            When ``True``, the output will be triangles. Otherwise the output
            will be the intersection polygons.

        contour : bool, default: False
            If ``True``, apply a ``contour`` filter after slicing.

        progress_bar : bool, default: False
            Display a progress bar to indicate progress.

        Returns
        -------
        pyvista.PolyData
            Sliced dataset.

        Examples
        --------
        Slice the random hills dataset with three orthogonal planes.

        >>> from pyvista import examples
        >>> hills = examples.load_random_hills()
        >>> slices = hills.slice_orthogonal(contour=False)
        >>> slices.plot(line_width=5)

        See :ref:`slice_example` for more examples using this filter.

        """
        # Create the three slices
        if x is None:
            x = self.center[0]
        if y is None:
            y = self.center[1]
        if z is None:
            z = self.center[2]
        output = pyvista.MultiBlock()
        if isinstance(self, pyvista.MultiBlock):
            for i in range(self.n_blocks):
                output.append(
                    self[i].slice_orthogonal(
                        x=x,
                        y=y,
                        z=z,
                        generate_triangles=generate_triangles,
                        contour=contour,
                    ),
                )
            return output
        output.append(
            self.slice(
                normal='x',
                origin=[x, y, z],
                generate_triangles=generate_triangles,
                progress_bar=progress_bar,
            ),
            'YZ',
        )
        output.append(
            self.slice(
                normal='y',
                origin=[x, y, z],
                generate_triangles=generate_triangles,
                progress_bar=progress_bar,
            ),
            'XZ',
        )
        output.append(
            self.slice(
                normal='z',
                origin=[x, y, z],
                generate_triangles=generate_triangles,
                progress_bar=progress_bar,
            ),
            'XY',
        )
        return output

    def slice_along_axis(  # type: ignore[misc]
        self: ConcreteDataSetType,
        n=5,
        axis='x',
        tolerance=None,
        generate_triangles: bool = False,
        contour: bool = False,
        bounds=None,
        center=None,
        progress_bar: bool = False,
    ):
        """Create many slices of the input dataset along a specified axis.

        Parameters
        ----------
        n : int, default: 5
            The number of slices to create.

        axis : str | int, default: 'x'
            The axis to generate the slices along. Perpendicular to the
            slices. Can be string name (``'x'``, ``'y'``, or ``'z'``) or
            axis index (``0``, ``1``, or ``2``).

        tolerance : float, optional
            The tolerance to the edge of the dataset bounds to create
            the slices. The ``n`` slices are placed equidistantly with
            an absolute padding of ``tolerance`` inside each side of the
            ``bounds`` along the specified axis. Defaults to 1% of the
            ``bounds`` along the specified axis.

        generate_triangles : bool, default: False
            When ``True``, the output will be triangles. Otherwise the output
            will be the intersection polygons.

        contour : bool, default: False
            If ``True``, apply a ``contour`` filter after slicing.

        bounds : sequence[float], optional
            A 6-length sequence overriding the bounds of the mesh.
            The bounds along the specified axis define the extent
            where slices are taken.

        center : sequence[float], optional
            A 3-length sequence specifying the position of the line
            along which slices are taken. Defaults to the center of
            the mesh.

        progress_bar : bool, default: False
            Display a progress bar to indicate progress.

        Returns
        -------
        pyvista.PolyData
            Sliced dataset.

        Examples
        --------
        Slice the random hills dataset in the X direction.

        >>> from pyvista import examples
        >>> hills = examples.load_random_hills()
        >>> slices = hills.slice_along_axis(n=10)
        >>> slices.plot(line_width=5)

        Slice the random hills dataset in the Z direction.

        >>> from pyvista import examples
        >>> hills = examples.load_random_hills()
        >>> slices = hills.slice_along_axis(n=10, axis='z')
        >>> slices.plot(line_width=5)

        See :ref:`slice_example` for more examples using this filter.

        """
        # parse axis input
        labels = ['x', 'y', 'z']
        label_to_index = {label: index for index, label in enumerate(labels)}
        if isinstance(axis, int):
            ax_index = axis
            ax_label = labels[ax_index]
        elif isinstance(axis, str):
            try:
                ax_index = label_to_index[axis.lower()]
            except KeyError:
                raise ValueError(
                    f'Axis ({axis!r}) not understood. Choose one of {labels}.',
                ) from None
            ax_label = axis
        # get the locations along that axis
        if bounds is None:
            bounds = self.bounds
        if center is None:
            center = self.center
        if tolerance is None:
            tolerance = (bounds[ax_index * 2 + 1] - bounds[ax_index * 2]) * 0.01
        rng = np.linspace(bounds[ax_index * 2] + tolerance, bounds[ax_index * 2 + 1] - tolerance, n)
        center = list(center)
        # Make each of the slices
        output = pyvista.MultiBlock()
        if isinstance(self, pyvista.MultiBlock):
            for i in range(self.n_blocks):
                output.append(
                    self[i].slice_along_axis(
                        n=n,
                        axis=ax_label,
                        tolerance=tolerance,
                        generate_triangles=generate_triangles,
                        contour=contour,
                        bounds=bounds,
                        center=center,
                    ),
                )
            return output
        for i in range(n):
            center[ax_index] = rng[i]
            slc = DataSetFilters.slice(
                self,
                normal=ax_label,
                origin=center,
                generate_triangles=generate_triangles,
                contour=contour,
                progress_bar=progress_bar,
            )
            output.append(slc, f'slice{i}')
        return output

    def slice_along_line(  # type: ignore[misc]
        self: ConcreteDataSetType,
        line,
        generate_triangles: bool = False,
        contour: bool = False,
        progress_bar: bool = False,
    ):
        """Slice a dataset using a polyline/spline as the path.

        This also works for lines generated with :func:`pyvista.Line`.

        Parameters
        ----------
        line : pyvista.PolyData
            A PolyData object containing one single PolyLine cell.

        generate_triangles : bool, default: False
            When ``True``, the output will be triangles. Otherwise the output
            will be the intersection polygons.

        contour : bool, default: False
            If ``True``, apply a ``contour`` filter after slicing.

        progress_bar : bool, default: False
            Display a progress bar to indicate progress.

        Returns
        -------
        pyvista.PolyData
            Sliced dataset.

        Examples
        --------
        Slice the random hills dataset along a circular arc.

        >>> import numpy as np
        >>> import pyvista as pv
        >>> from pyvista import examples
        >>> hills = examples.load_random_hills()
        >>> center = np.array(hills.center)
        >>> point_a = center + np.array([5, 0, 0])
        >>> point_b = center + np.array([-5, 0, 0])
        >>> arc = pv.CircularArc(point_a, point_b, center, resolution=100)
        >>> line_slice = hills.slice_along_line(arc)

        Plot the circular arc and the hills mesh.

        >>> pl = pv.Plotter()
        >>> _ = pl.add_mesh(hills, smooth_shading=True, style='wireframe')
        >>> _ = pl.add_mesh(
        ...     line_slice,
        ...     line_width=10,
        ...     render_lines_as_tubes=True,
        ...     color='k',
        ... )
        >>> _ = pl.add_mesh(arc, line_width=10, color='grey')
        >>> pl.show()

        See :ref:`slice_example` for more examples using this filter.

        """
        # check that we have a PolyLine cell in the input line
        if line.GetNumberOfCells() != 1:
            raise ValueError('Input line must have only one cell.')
        polyline = line.GetCell(0)
        if not isinstance(polyline, _vtk.vtkPolyLine):
            raise TypeError(f'Input line must have a PolyLine cell, not ({type(polyline)})')
        # Generate PolyPlane
        polyplane = _vtk.vtkPolyPlane()
        polyplane.SetPolyLine(polyline)
        # Create slice
        alg = _vtk.vtkCutter()  # Construct the cutter object
        alg.SetInputDataObject(self)  # Use the grid as the data we desire to cut
        alg.SetCutFunction(polyplane)  # the cutter to use the poly planes
        if not generate_triangles:
            alg.GenerateTrianglesOff()
        _update_alg(alg, progress_bar, 'Slicing along Line')
        output = _get_output(alg)
        if contour:
            return output.contour()
        return output

    def threshold(  # type: ignore[misc]
        self: ConcreteDataSetType,
        value=None,
        scalars: str | None = None,
        invert: bool = False,
        continuous: bool = False,
        preference='cell',
        all_scalars: bool = False,
        component_mode='all',
        component=0,
        method='upper',
        progress_bar: bool = False,
    ):
        """Apply a ``vtkThreshold`` filter to the input dataset.

        This filter will apply a ``vtkThreshold`` filter to the input
        dataset and return the resulting object. This extracts cells
        where the scalar value in each cell satisfies the threshold
        criterion.  If ``scalars`` is ``None``, the input's active
        scalars array is used.

        .. warning::
           Thresholding is inherently a cell operation, even though it can use
           associated point data for determining whether to keep a cell. In
           other words, whether or not a given point is included after
           thresholding depends on whether that point is part of a cell that
           is kept after thresholding.

           Please also note the default ``preference`` choice for CELL data
           over POINT data. This is contrary to most other places in PyVista's
           API where the preference typically defaults to POINT data. We chose
           to prefer CELL data here so that if thresholding by a named array
           that exists for both the POINT and CELL data, this filter will
           default to the CELL data array while performing the CELL-wise
           operation.

        Parameters
        ----------
        value : float | sequence[float], optional
            Single value or ``(min, max)`` to be used for the data threshold. If
            a sequence, then length must be 2. If no value is specified, the
            non-NaN data range will be used to remove any NaN values.
            Please reference the ``method`` parameter for how single values
            are handled.

        scalars : str, optional
            Name of scalars to threshold on. Defaults to currently active scalars.

        invert : bool, default: False
            Invert the threshold results. That is, cells that would have been
            in the output with this option off are excluded, while cells that
            would have been excluded from the output are included.

        continuous : bool, default: False
            When True, the continuous interval [minimum cell scalar,
            maximum cell scalar] will be used to intersect the threshold bound,
            rather than the set of discrete scalar values from the vertices.

        preference : str, default: 'cell'
            When ``scalars`` is specified, this is the preferred array
            type to search for in the dataset.  Must be either
            ``'point'`` or ``'cell'``. Throughout PyVista, the preference
            is typically ``'point'`` but since the threshold filter is a
            cell-wise operation, we prefer cell data for thresholding
            operations.

        all_scalars : bool, default: False
            If using scalars from point data, all
            points in a cell must satisfy the threshold when this
            value is ``True``.  When ``False``, any point of the cell
            with a scalar value satisfying the threshold criterion
            will extract the cell. Has no effect when using cell data.

        component_mode : {'selected', 'all', 'any'}
            The method to satisfy the criteria for the threshold of
            multicomponent scalars.  'selected' (default)
            uses only the ``component``.  'all' requires all
            components to meet criteria.  'any' is when
            any component satisfies the criteria.

        component : int, default: 0
            When using ``component_mode='selected'``, this sets
            which component to threshold on.

        method : str, default: 'upper'
            Set the threshold method for single-values, defining which
            threshold bounds to use. If the ``value`` is a range, this
            parameter will be ignored, extracting data between the two
            values. For single values, ``'lower'`` will extract data
            lower than the  ``value``. ``'upper'`` will extract data
            larger than the ``value``.

        progress_bar : bool, default: False
            Display a progress bar to indicate progress.

        See Also
        --------
        threshold_percent
        :meth:`~pyvista.ImageDataFilters.image_threshold`
        :meth:`~pyvista.DataSetFilters.extract_values`

        Returns
        -------
        pyvista.UnstructuredGrid
            Dataset containing geometry that meets the threshold requirements.

        Examples
        --------
        >>> import pyvista as pv
        >>> import numpy as np
        >>> volume = np.zeros([10, 10, 10])
        >>> volume[:3] = 1
        >>> vol = pv.wrap(volume)
        >>> threshed = vol.threshold(0.1)
        >>> threshed
        UnstructuredGrid (...)
          N Cells:    243
          N Points:   400
          X Bounds:   0.000e+00, 3.000e+00
          Y Bounds:   0.000e+00, 9.000e+00
          Z Bounds:   0.000e+00, 9.000e+00
          N Arrays:   1

        Apply the threshold filter to Perlin noise.  First generate
        the structured grid.

        >>> import pyvista as pv
        >>> noise = pv.perlin_noise(0.1, (1, 1, 1), (0, 0, 0))
        >>> grid = pv.sample_function(
        ...     noise, [0, 1.0, -0, 1.0, 0, 1.0], dim=(20, 20, 20)
        ... )
        >>> grid.plot(
        ...     cmap='gist_earth_r',
        ...     show_scalar_bar=True,
        ...     show_edges=False,
        ... )

        Next, apply the threshold.

        >>> import pyvista as pv
        >>> noise = pv.perlin_noise(0.1, (1, 1, 1), (0, 0, 0))
        >>> grid = pv.sample_function(
        ...     noise, [0, 1.0, -0, 1.0, 0, 1.0], dim=(20, 20, 20)
        ... )
        >>> threshed = grid.threshold(value=0.02)
        >>> threshed.plot(
        ...     cmap='gist_earth_r',
        ...     show_scalar_bar=False,
        ...     show_edges=True,
        ... )

        See :ref:`common_filter_example` for more examples using this filter.

        """
        # set the scalars to threshold on
        scalars_ = set_default_active_scalars(self).name if scalars is None else scalars
        arr = get_array(self, scalars_, preference=preference, err=False)
        if arr is None:
            raise ValueError('No arrays present to threshold.')

        field = get_array_association(self, scalars_, preference=preference)

        # Run a standard threshold algorithm
        alg = _vtk.vtkThreshold()
        alg.SetAllScalars(all_scalars)
        alg.SetInputDataObject(self)
        alg.SetInputArrayToProcess(
            0,
            0,
            0,
            field.value,
            scalars_,
        )  # args: (idx, port, connection, field, name)
        # set thresholding parameters
        alg.SetUseContinuousCellRange(continuous)
        # use valid range if no value given
        if value is None:
            value = self.get_data_range(scalars)

        _set_threshold_limit(alg, value, method, invert)

        if component_mode == 'component':
            alg.SetComponentModeToUseSelected()
            dim = arr.shape[1]
            if not isinstance(component, (int, np.integer)):
                raise TypeError('component must be int')
            if component > (dim - 1) or component < 0:
                raise ValueError(
                    f'scalars has {dim} components: supplied component {component} not in range',
                )
            alg.SetSelectedComponent(int(component))
        elif component_mode == 'all':
            alg.SetComponentModeToUseAll()
        elif component_mode == 'any':
            alg.SetComponentModeToUseAny()
        else:
            raise ValueError(
                f"component_mode must be 'component', 'all', or 'any' got: {component_mode}",
            )

        # Run the threshold
        _update_alg(alg, progress_bar, 'Thresholding')
        return _get_output(alg)

    def threshold_percent(  # type: ignore[misc]
        self: ConcreteDataSetType,
        percent=0.50,
        scalars: str | None = None,
        invert: bool = False,
        continuous: bool = False,
        preference='cell',
        method='upper',
        progress_bar: bool = False,
    ):
        """Threshold the dataset by a percentage of its range on the active scalars array.

        .. warning::
           Thresholding is inherently a cell operation, even though it can use
           associated point data for determining whether to keep a cell. In
           other words, whether or not a given point is included after
           thresholding depends on whether that point is part of a cell that
           is kept after thresholding.

        Parameters
        ----------
        percent : float | sequence[float], optional
            The percentage in the range ``(0, 1)`` to threshold. If value is
            out of 0 to 1 range, then it will be divided by 100 and checked to
            be in that range.

        scalars : str, optional
            Name of scalars to threshold on. Defaults to currently active scalars.

        invert : bool, default: False
            Invert the threshold results. That is, cells that would have been
            in the output with this option off are excluded, while cells that
            would have been excluded from the output are included.

        continuous : bool, default: False
            When True, the continuous interval [minimum cell scalar,
            maximum cell scalar] will be used to intersect the threshold bound,
            rather than the set of discrete scalar values from the vertices.

        preference : str, default: 'cell'
            When ``scalars`` is specified, this is the preferred array
            type to search for in the dataset.  Must be either
            ``'point'`` or ``'cell'``. Throughout PyVista, the preference
            is typically ``'point'`` but since the threshold filter is a
            cell-wise operation, we prefer cell data for thresholding
            operations.

        method : str, default: 'upper'
            Set the threshold method for single-values, defining which
            threshold bounds to use. If the ``value`` is a range, this
            parameter will be ignored, extracting data between the two
            values. For single values, ``'lower'`` will extract data
            lower than the  ``value``. ``'upper'`` will extract data
            larger than the ``value``.

        progress_bar : bool, default: False
            Display a progress bar to indicate progress.

        Returns
        -------
        pyvista.UnstructuredGrid
            Dataset containing geometry that meets the threshold requirements.

        Examples
        --------
        Apply a 50% threshold filter.

        >>> import pyvista as pv
        >>> noise = pv.perlin_noise(0.1, (2, 2, 2), (0, 0, 0))
        >>> grid = pv.sample_function(
        ...     noise, [0, 1.0, -0, 1.0, 0, 1.0], dim=(30, 30, 30)
        ... )
        >>> threshed = grid.threshold_percent(0.5)
        >>> threshed.plot(
        ...     cmap='gist_earth_r',
        ...     show_scalar_bar=False,
        ...     show_edges=True,
        ... )

        Apply a 80% threshold filter.

        >>> threshed = grid.threshold_percent(0.8)
        >>> threshed.plot(
        ...     cmap='gist_earth_r',
        ...     show_scalar_bar=False,
        ...     show_edges=True,
        ... )

        See :ref:`common_filter_example` for more examples using a similar filter.

        """
        tscalars = set_default_active_scalars(self).name if scalars is None else scalars
        dmin, dmax = self.get_data_range(arr_var=tscalars, preference=preference)

        def _check_percent(percent):
            """Make sure percent is between 0 and 1 or fix if between 0 and 100."""
            if percent >= 1:
                percent = float(percent) / 100.0
                if percent > 1:
                    raise ValueError(f'Percentage ({percent}) is out of range (0, 1).')
            if percent < 1e-10:
                raise ValueError(f'Percentage ({percent}) is too close to zero or negative.')
            return percent

        def _get_val(percent, dmin, dmax):
            """Get the value from a percentage of a range."""
            percent = _check_percent(percent)
            return dmin + float(percent) * (dmax - dmin)

        # Compute the values
        if isinstance(percent, (np.ndarray, Sequence)):
            # Get two values
            value = [_get_val(percent[0], dmin, dmax), _get_val(percent[1], dmin, dmax)]
        elif isinstance(percent, Iterable):
            raise TypeError('Percent must either be a single scalar or a sequence.')
        else:
            # Compute one value to threshold
            value = _get_val(percent, dmin, dmax)
        # Use the normal thresholding function on these values
        return DataSetFilters.threshold(
            self,
            value=value,
            scalars=scalars,
            invert=invert,
            continuous=continuous,
            preference=preference,
            method=method,
            progress_bar=progress_bar,
        )

    def outline(  # type: ignore[misc]
        self: _vtk.vtkDataSet | _vtk.vtkMultiBlockDataSet,
        generate_faces: bool = False,
        progress_bar: bool = False,
    ):
        """Produce an outline of the full extent for the input dataset.

        Parameters
        ----------
        generate_faces : bool, default: False
            Generate solid faces for the box. This is disabled by default.

        progress_bar : bool, default: False
            Display a progress bar to indicate progress.

        Returns
        -------
        pyvista.PolyData
            Mesh containing an outline of the original dataset.

        See Also
        --------
        bounding_box
            Similar filter with additional options.

        Examples
        --------
        Generate and plot the outline of a sphere.  This is
        effectively the ``(x, y, z)`` bounds of the mesh.

        >>> import pyvista as pv
        >>> sphere = pv.Sphere()
        >>> outline = sphere.outline()
        >>> pv.plot([sphere, outline], line_width=5)

        See :ref:`common_filter_example` for more examples using this filter.

        """
        alg = _vtk.vtkOutlineFilter()
        alg.SetInputDataObject(self)
        alg.SetGenerateFaces(generate_faces)
        _update_alg(alg, progress_bar, 'Producing an outline')
        return wrap(alg.GetOutputDataObject(0))

    def outline_corners(  # type: ignore[misc]
        self: _vtk.vtkDataSet | _vtk.vtkMultiBlockDataSet, factor=0.2, progress_bar: bool = False
    ):
        """Produce an outline of the corners for the input dataset.

        Parameters
        ----------
        factor : float, default: 0.2
            Controls the relative size of the corners to the length of
            the corresponding bounds.

        progress_bar : bool, default: False
            Display a progress bar to indicate progress.

        Returns
        -------
        pyvista.PolyData
            Mesh containing outlined corners.

        Examples
        --------
        Generate and plot the corners of a sphere.  This is
        effectively the ``(x, y, z)`` bounds of the mesh.

        >>> import pyvista as pv
        >>> sphere = pv.Sphere()
        >>> corners = sphere.outline_corners(factor=0.1)
        >>> pv.plot([sphere, corners], line_width=5)

        """
        alg = _vtk.vtkOutlineCornerFilter()
        alg.SetInputDataObject(self)
        alg.SetCornerFactor(factor)
        _update_alg(alg, progress_bar, 'Producing an Outline of the Corners')
        return wrap(alg.GetOutputDataObject(0))

    def extract_geometry(  # type: ignore[misc]
        self: ConcreteDataSetType, extent: Sequence[float] | None = None, progress_bar: bool = False
    ):
        """Extract the outer surface of a volume or structured grid dataset.

        This will extract all 0D, 1D, and 2D cells producing the
        boundary faces of the dataset.

        .. note::
            This tends to be less efficient than :func:`extract_surface`.

        Parameters
        ----------
        extent : sequence[float], optional
            Specify a ``(x_min, x_max, y_min, y_max, z_min, z_max)`` bounding box to
            clip data.

        progress_bar : bool, default: False
            Display a progress bar to indicate progress.

        Returns
        -------
        pyvista.PolyData
            Surface of the dataset.

        Examples
        --------
        Extract the surface of a sample unstructured grid.

        >>> import pyvista as pv
        >>> from pyvista import examples
        >>> hex_beam = pv.read(examples.hexbeamfile)
        >>> hex_beam.extract_geometry()
        PolyData (...)
          N Cells:    88
          N Points:   90
          N Strips:   0
          X Bounds:   0.000e+00, 1.000e+00
          Y Bounds:   0.000e+00, 1.000e+00
          Z Bounds:   0.000e+00, 5.000e+00
          N Arrays:   3

        See :ref:`surface_smoothing_example` for more examples using this filter.

        """
        alg = _vtk.vtkGeometryFilter()
        alg.SetInputDataObject(self)
        if extent is not None:
            alg.SetExtent(extent)  # type: ignore[call-overload]
            alg.SetExtentClipping(True)
        _update_alg(alg, progress_bar, 'Extracting Geometry')
        return _get_output(alg)

    def extract_all_edges(  # type: ignore[misc]
        self: ConcreteDataSetType,
        use_all_points: bool = False,
        clear_data: bool = False,
        progress_bar: bool = False,
    ):
        """Extract all the internal/external edges of the dataset as PolyData.

        This produces a full wireframe representation of the input dataset.

        Parameters
        ----------
        use_all_points : bool, default: False
            Indicates whether all of the points of the input mesh should exist
            in the output. When ``True``, point numbering does not change and
            a threaded approach is used, which avoids the use of a point locator
            and is quicker.

            By default this is set to ``False``, and unused points are omitted
            from the output.

            This parameter can only be set to ``True`` with ``vtk==9.1.0`` or newer.

        clear_data : bool, default: False
            Clear any point, cell, or field data. This is useful
            if wanting to strictly extract the edges.

        progress_bar : bool, default: False
            Display a progress bar to indicate progress.

        Returns
        -------
        pyvista.PolyData
            Edges extracted from the dataset.

        Examples
        --------
        Extract the edges of a sample unstructured grid and plot the edges.
        Note how it plots interior edges.

        >>> import pyvista as pv
        >>> from pyvista import examples
        >>> hex_beam = pv.read(examples.hexbeamfile)
        >>> edges = hex_beam.extract_all_edges()
        >>> edges.plot(line_width=5, color='k')

        See :ref:`cell_centers_example` for more examples using this filter.

        """
        alg = _vtk.vtkExtractEdges()
        alg.SetInputDataObject(self)
        if use_all_points:
            try:
                alg.SetUseAllPoints(use_all_points)
            except AttributeError:  # pragma: no cover
                raise VTKVersionError(
                    'This version of VTK does not support `use_all_points=True`. '
                    'VTK v9.1 or newer is required.',
                )
        # Suppress improperly used INFO for debugging messages in vtkExtractEdges
        verbosity = _vtk.vtkLogger.GetCurrentVerbosityCutoff()
        _vtk.vtkLogger.SetStderrVerbosity(_vtk.vtkLogger.VERBOSITY_OFF)
        _update_alg(alg, progress_bar, 'Extracting All Edges')
        # Restore the original vtkLogger verbosity level
        _vtk.vtkLogger.SetStderrVerbosity(verbosity)
        output = _get_output(alg)
        if clear_data:
            output.clear_data()
        return output

    def elevation(  # type: ignore[misc]
        self: ConcreteDataSetType,
        low_point: VectorLike[float] | None = None,
        high_point: VectorLike[float] | None = None,
        scalar_range: str | VectorLike[float] | None = None,
        preference: Literal['point', 'cell'] = 'point',
        set_active: bool = True,
        progress_bar: bool = False,
    ):
        """Generate scalar values on a dataset.

        The scalar values lie within a user specified range, and are
        generated by computing a projection of each dataset point onto
        a line.  The line can be oriented arbitrarily.  A typical
        example is to generate scalars based on elevation or height
        above a plane.

        .. warning::
           This will create a scalars array named ``'Elevation'`` on the
           point data of the input dataset and overwrite the array
           named ``'Elevation'`` if present.

        Parameters
        ----------
        low_point : sequence[float], optional
            The low point of the projection line in 3D space. Default is bottom
            center of the dataset. Otherwise pass a length 3 sequence.

        high_point : sequence[float], optional
            The high point of the projection line in 3D space. Default is top
            center of the dataset. Otherwise pass a length 3 sequence.

        scalar_range : str | sequence[float], optional
            The scalar range to project to the low and high points on the line
            that will be mapped to the dataset. If None given, the values will
            be computed from the elevation (Z component) range between the
            high and low points. Min and max of a range can be given as a length
            2 sequence. If ``str``, name of scalar array present in the
            dataset given, the valid range of that array will be used.

        preference : str, default: "point"
            When an array name is specified for ``scalar_range``, this is the
            preferred array type to search for in the dataset.
            Must be either ``'point'`` or ``'cell'``.

        set_active : bool, default: True
            A boolean flag on whether or not to set the new
            ``'Elevation'`` scalar as the active scalars array on the
            output dataset.

        progress_bar : bool, default: False
            Display a progress bar to indicate progress.

        Returns
        -------
        pyvista.DataSet
            Dataset containing elevation scalars in the
            ``"Elevation"`` array in ``point_data``.

        Examples
        --------
        Generate the "elevation" scalars for a sphere mesh.  This is
        simply the height in Z from the XY plane.

        >>> import pyvista as pv
        >>> sphere = pv.Sphere()
        >>> sphere_elv = sphere.elevation()
        >>> sphere_elv.plot(smooth_shading=True)

        Access the first 4 elevation scalars.  This is a point-wise
        array containing the "elevation" of each point.

        >>> sphere_elv['Elevation'][:4]  # doctest:+SKIP
        array([-0.5       ,  0.5       , -0.49706897, -0.48831028], dtype=float32)

        See :ref:`common_filter_example` for more examples using this filter.

        """
        # Fix the projection line:
        if low_point is None:
            low_point_ = list(self.center)
            low_point_[2] = self.bounds.z_min
        else:
            low_point_ = _validation.validate_array3(low_point)
        if high_point is None:
            high_point_ = list(self.center)
            high_point_[2] = self.bounds.z_max
        else:
            high_point_ = _validation.validate_array3(high_point)
        # Fix scalar_range:
        if scalar_range is None:
            scalar_range_ = (low_point_[2], high_point_[2])
        elif isinstance(scalar_range, str):
            scalar_range_ = self.get_data_range(arr_var=scalar_range, preference=preference)
        else:
            scalar_range_ = _validation.validate_data_range(scalar_range)

        # Construct the filter
        alg = _vtk.vtkElevationFilter()
        alg.SetInputDataObject(self)
        # Set the parameters
        alg.SetScalarRange(scalar_range_)
        alg.SetLowPoint(low_point_)
        alg.SetHighPoint(high_point_)
        _update_alg(alg, progress_bar, 'Computing Elevation')
        # Decide on updating active scalars array
        output = _get_output(alg)
        if not set_active:
            # 'Elevation' is automatically made active by the VTK filter
            output.point_data.active_scalars_name = self.point_data.active_scalars_name
        return output

    def contour(  # type: ignore[misc]
        self: ConcreteDataSetType,
        isosurfaces: int = 10,
        scalars: str | None = None,
        compute_normals: bool = False,
        compute_gradients: bool = False,
        compute_scalars: bool = True,
        rng: VectorLike[float] | None = None,
        preference: Literal['point', 'cell'] = 'point',
        method: Literal['contour', 'marching_cubes', 'flying_edges'] = 'contour',
        progress_bar: bool = False,
    ):
        """Contour an input self by an array.

        ``isosurfaces`` can be an integer specifying the number of
        isosurfaces in the data range or a sequence of values for
        explicitly setting the isosurfaces.

        Parameters
        ----------
        isosurfaces : int | sequence[float], optional
            Number of isosurfaces to compute across valid data range or a
            sequence of float values to explicitly use as the isosurfaces.

        scalars : str | array_like[float], optional
            Name or array of scalars to threshold on. If this is an array, the
            output of this filter will save them as ``"Contour Data"``.
            Defaults to currently active scalars.

        compute_normals : bool, default: False
            Compute normals for the dataset.

        compute_gradients : bool, default: False
            Compute gradients for the dataset.

        compute_scalars : bool, default: True
            Preserves the scalar values that are being contoured.

        rng : sequence[float], optional
            If an integer number of isosurfaces is specified, this is
            the range over which to generate contours. Default is the
            scalars array's full data range.

        preference : str, default: "point"
            When ``scalars`` is specified, this is the preferred array
            type to search for in the dataset.  Must be either
            ``'point'`` or ``'cell'``.

        method : str, default:  "contour"
            Specify to choose which vtk filter is used to create the contour.
            Must be one of ``'contour'``, ``'marching_cubes'`` and
            ``'flying_edges'``.

        progress_bar : bool, default: False
            Display a progress bar to indicate progress.

        Returns
        -------
        pyvista.PolyData
            Contoured surface.

        Examples
        --------
        Generate contours for the random hills dataset.

        >>> from pyvista import examples
        >>> hills = examples.load_random_hills()
        >>> contours = hills.contour()
        >>> contours.plot(line_width=5)

        Generate the surface of a mobius strip using flying edges.

        >>> import pyvista as pv
        >>> a = 0.4
        >>> b = 0.1
        >>> def f(x, y, z):
        ...     xx = x * x
        ...     yy = y * y
        ...     zz = z * z
        ...     xyz = x * y * z
        ...     xx_yy = xx + yy
        ...     a_xx = a * xx
        ...     b_yy = b * yy
        ...     return (
        ...         (xx_yy + 1) * (a_xx + b_yy)
        ...         + zz * (b * xx + a * yy)
        ...         - 2 * (a - b) * xyz
        ...         - a * b * xx_yy
        ...     ) ** 2 - 4 * (xx + yy) * (a_xx + b_yy - xyz * (a - b)) ** 2
        ...
        >>> n = 100
        >>> x_min, y_min, z_min = -1.35, -1.7, -0.65
        >>> grid = pv.ImageData(
        ...     dimensions=(n, n, n),
        ...     spacing=(
        ...         abs(x_min) / n * 2,
        ...         abs(y_min) / n * 2,
        ...         abs(z_min) / n * 2,
        ...     ),
        ...     origin=(x_min, y_min, z_min),
        ... )
        >>> x, y, z = grid.points.T
        >>> values = f(x, y, z)
        >>> out = grid.contour(
        ...     1,
        ...     scalars=values,
        ...     rng=[0, 0],
        ...     method='flying_edges',
        ... )
        >>> out.plot(color='lightblue', smooth_shading=True)

        See :ref:`common_filter_example` or
        :ref:`marching_cubes_example` for more examples using this
        filter.

        """
        if method is None or method == 'contour':
            alg = _vtk.vtkContourFilter()
        elif method == 'marching_cubes':
            alg = _vtk.vtkMarchingCubes()  # type: ignore[assignment]
        elif method == 'flying_edges':
            alg = _vtk.vtkFlyingEdges3D()  # type: ignore[assignment]
        else:
            raise ValueError(f"Method '{method}' is not supported")

        if isinstance(scalars, str):
            scalars_name = scalars
        elif isinstance(scalars, (Sequence, np.ndarray)):
            scalars_name = 'Contour Data'
            self[scalars_name] = scalars
        elif scalars is None:
            scalars_name = set_default_active_scalars(self).name
        else:
            raise TypeError(
                f'Invalid type for `scalars` ({type(scalars)}). Should be either '
                'a numpy.ndarray, a string, or None.',
            )

        # Make sure the input has scalars to contour on
        if self.n_arrays < 1:
            raise ValueError('Input dataset for the contour filter must have scalar.')

        alg.SetInputDataObject(self)
        alg.SetComputeNormals(compute_normals)
        alg.SetComputeGradients(compute_gradients)
        alg.SetComputeScalars(compute_scalars)
        # NOTE: only point data is allowed? well cells works but seems buggy?
        field = get_array_association(self, scalars_name, preference=preference)
        if field != FieldAssociation.POINT:
            raise TypeError('Contour filter only works on point data.')
        alg.SetInputArrayToProcess(
            0,
            0,
            0,
            field.value,
            scalars_name,
        )  # args: (idx, port, connection, field, name)
        # set the isosurfaces
        if isinstance(isosurfaces, int):
            # generate values
            if rng is None:
                rng_: list[float] = list(self.get_data_range(scalars_name))
            else:
                rng_ = list(_validation.validate_data_range(rng, name='rng'))
            alg.GenerateValues(isosurfaces, rng_)
        else:
            isosurfaces_ = _validation.validate_arrayN(
                isosurfaces, dtype_out=float, name='isosurfaces'
            )

            alg.SetNumberOfContours(len(isosurfaces_))
            for i, val in enumerate(isosurfaces_):
                alg.SetValue(i, val)

        _update_alg(alg, progress_bar, 'Computing Contour')
        output = _get_output(alg)

        # some of these filters fail to correctly name the array
        if scalars_name not in output.point_data and 'Unnamed_0' in output.point_data:
            output.point_data[scalars_name] = output.point_data.pop('Unnamed_0')

        return output

    def texture_map_to_plane(  # type: ignore[misc]
        self: ConcreteDataSetType,
        origin=None,
        point_u=None,
        point_v=None,
        inplace: bool = False,
        name='Texture Coordinates',
        use_bounds: bool = False,
        progress_bar: bool = False,
    ):
        """Texture map this dataset to a user defined plane.

        This is often used to define a plane to texture map an image
        to this dataset.  The plane defines the spatial reference and
        extent of that image.

        Parameters
        ----------
        origin : sequence[float], optional
            Length 3 iterable of floats defining the XYZ coordinates of the
            bottom left corner of the plane.

        point_u : sequence[float], optional
            Length 3 iterable of floats defining the XYZ coordinates of the
            bottom right corner of the plane.

        point_v : sequence[float], optional
            Length 3 iterable of floats defining the XYZ coordinates of the
            top left corner of the plane.

        inplace : bool, default: False
            If ``True``, the new texture coordinates will be added to this
            dataset. If ``False``, a new dataset is returned with the texture
            coordinates.

        name : str, default: "Texture Coordinates"
            The string name to give the new texture coordinates if applying
            the filter inplace.

        use_bounds : bool, default: False
            Use the bounds to set the mapping plane by default (bottom plane
            of the bounding box).

        progress_bar : bool, default: False
            Display a progress bar to indicate progress.

        Returns
        -------
        pyvista.DataSet
            Original dataset with texture coordinates if
            ``inplace=True``, otherwise a copied dataset.

        Examples
        --------
        See :ref:`topo_map_example`

        """
        if use_bounds:
            _validation.check_type(use_bounds, (int, bool))
            bounds = self.bounds
            origin = [bounds.x_min, bounds.y_min, bounds.z_min]  # BOTTOM LEFT CORNER
            point_u = [bounds.x_max, bounds.y_min, bounds.z_min]  # BOTTOM RIGHT CORNER
            point_v = [bounds.x_min, bounds.y_max, bounds.z_min]  # TOP LEFT CORNER
        alg = _vtk.vtkTextureMapToPlane()
        if origin is None or point_u is None or point_v is None:
            alg.SetAutomaticPlaneGeneration(True)
        else:
            alg.SetOrigin(origin)  # BOTTOM LEFT CORNER
            alg.SetPoint1(point_u)  # BOTTOM RIGHT CORNER
            alg.SetPoint2(point_v)  # TOP LEFT CORNER
        alg.SetInputDataObject(self)
        _update_alg(alg, progress_bar, 'Texturing Map to Plane')
        output = _get_output(alg)
        if not inplace:
            return output
        texture_coordinates = output.GetPointData().GetTCoords()
        texture_coordinates.SetName(name)
        otc = self.GetPointData().GetTCoords()
        self.GetPointData().SetTCoords(texture_coordinates)
        self.GetPointData().AddArray(texture_coordinates)
        # CRITICAL:
        if otc and otc.GetName() != name:
            # Add old ones back at the end if different name
            self.GetPointData().AddArray(otc)
        return self

    def texture_map_to_sphere(  # type: ignore[misc]
        self: ConcreteDataSetType,
        center=None,
        prevent_seam: bool = True,
        inplace: bool = False,
        name='Texture Coordinates',
        progress_bar: bool = False,
    ):
        """Texture map this dataset to a user defined sphere.

        This is often used to define a sphere to texture map an image
        to this dataset. The sphere defines the spatial reference and
        extent of that image.

        Parameters
        ----------
        center : sequence[float], optional
            Length 3 iterable of floats defining the XYZ coordinates of the
            center of the sphere. If ``None``, this will be automatically
            calculated.

        prevent_seam : bool, default: True
            Control how the texture coordinates are generated.  If
            set, the s-coordinate ranges from 0 to 1 and 1 to 0
            corresponding to the theta angle variation between 0 to
            180 and 180 to 0 degrees.  Otherwise, the s-coordinate
            ranges from 0 to 1 between 0 to 360 degrees.

        inplace : bool, default: False
            If ``True``, the new texture coordinates will be added to
            the dataset inplace. If ``False`` (default), a new dataset
            is returned with the texture coordinates.

        name : str, default: "Texture Coordinates"
            The string name to give the new texture coordinates if applying
            the filter inplace.

        progress_bar : bool, default: False
            Display a progress bar to indicate progress.

        Returns
        -------
        pyvista.DataSet
            Dataset containing the texture mapped to a sphere.  Return
            type matches input.

        Examples
        --------
        See :ref:`texture_example`.

        """
        alg = _vtk.vtkTextureMapToSphere()
        if center is None:
            alg.SetAutomaticSphereGeneration(True)
        else:
            alg.SetAutomaticSphereGeneration(False)
            alg.SetCenter(center)
        alg.SetPreventSeam(prevent_seam)
        alg.SetInputDataObject(self)
        _update_alg(alg, progress_bar, 'Mapping texture to sphere')
        output = _get_output(alg)
        if not inplace:
            return output
        texture_coordinates = output.GetPointData().GetTCoords()
        texture_coordinates.SetName(name)
        otc = self.GetPointData().GetTCoords()
        self.GetPointData().SetTCoords(texture_coordinates)
        self.GetPointData().AddArray(texture_coordinates)
        # CRITICAL:
        if otc and otc.GetName() != name:
            # Add old ones back at the end if different name
            self.GetPointData().AddArray(otc)
        return self

    def compute_cell_sizes(  # type: ignore[misc]
        self: ConcreteDataSetType,
        length: bool = True,
        area: bool = True,
        volume: bool = True,
        progress_bar: bool = False,
        vertex_count: bool = False,
    ):
        """Compute sizes for 0D (vertex count), 1D (length), 2D (area) and 3D (volume) cells.

        Parameters
        ----------
        length : bool, default: True
            Specify whether or not to compute the length of 1D cells.

        area : bool, default: True
            Specify whether or not to compute the area of 2D cells.

        volume : bool, default: True
            Specify whether or not to compute the volume of 3D cells.

        progress_bar : bool, default: False
            Display a progress bar to indicate progress.

        vertex_count : bool, default: False
            Specify whether or not to compute sizes for vertex and polyvertex cells (0D cells).
            The computed value is the number of points in the cell.

        Returns
        -------
        pyvista.DataSet
            Dataset with `cell_data` containing the ``"VertexCount"``,
            ``"Length"``, ``"Area"``, and ``"Volume"`` arrays if set
            in the parameters.  Return type matches input.

        Notes
        -----
        If cells do not have a dimension (for example, the length of
        hexahedral cells), the corresponding array will be all zeros.

        Examples
        --------
        Compute the face area of the example airplane mesh.

        >>> from pyvista import examples
        >>> surf = examples.load_airplane()
        >>> surf = surf.compute_cell_sizes(length=False, volume=False)
        >>> surf.plot(show_edges=True, scalars='Area')

        """
        alg = _vtk.vtkCellSizeFilter()
        alg.SetInputDataObject(self)
        alg.SetComputeArea(area)
        alg.SetComputeVolume(volume)
        alg.SetComputeLength(length)
        alg.SetComputeVertexCount(vertex_count)
        _update_alg(alg, progress_bar, 'Computing Cell Sizes')
        return _get_output(alg)

    def cell_centers(  # type: ignore[misc]
        self: ConcreteDataSetType, vertex: bool = True, progress_bar: bool = False
    ):
        """Generate points at the center of the cells in this dataset.

        These points can be used for placing glyphs or vectors.

        Parameters
        ----------
        vertex : bool, default: True
            Enable or disable the generation of vertex cells.

        progress_bar : bool, default: False
            Display a progress bar to indicate progress.

        Returns
        -------
        pyvista.PolyData
            Polydata where the points are the cell centers of the
            original dataset.

        Examples
        --------
        >>> import pyvista as pv
        >>> mesh = pv.Plane()
        >>> mesh.point_data.clear()
        >>> centers = mesh.cell_centers()
        >>> pl = pv.Plotter()
        >>> actor = pl.add_mesh(mesh, show_edges=True)
        >>> actor = pl.add_points(
        ...     centers,
        ...     render_points_as_spheres=True,
        ...     color='red',
        ...     point_size=20,
        ... )
        >>> pl.show()

        See :ref:`cell_centers_example` for more examples using this filter.

        """
        input_mesh = self.cast_to_poly_points() if isinstance(self, pyvista.PointSet) else self
        alg = _vtk.vtkCellCenters()
        alg.SetInputDataObject(input_mesh)
        alg.SetVertexCells(vertex)
        _update_alg(alg, progress_bar, 'Generating Points at the Center of the Cells')
        return _get_output(alg)

    def glyph(  # type: ignore[misc]
        self: ConcreteDataSetType,
        orient: bool | str = True,
        scale: bool | str = True,
        factor: float = 1.0,
        geom: _vtk.vtkDataSet | Sequence[_vtk.vtkDataSet] | None = None,
        indices: VectorLike[int] | None = None,
        tolerance: float | None = None,
        absolute: bool = False,
        clamping: bool = False,
        rng: VectorLike[float] | None = None,
        color_mode: Literal['scale', 'scalar', 'vector'] = 'scale',
        progress_bar: bool = False,
    ):
        """Copy a geometric representation (called a glyph) to the input dataset.

        The glyph may be oriented along the input vectors, and it may
        be scaled according to scalar data or vector
        magnitude. Passing a table of glyphs to choose from based on
        scalars or vector magnitudes is also supported.  The arrays
        used for ``orient`` and ``scale`` must be either both point data
        or both cell data.

        Parameters
        ----------
        orient : bool | str, default: True
            If ``True``, use the active vectors array to orient the glyphs.
            If string, the vector array to use to orient the glyphs.
            If ``False``, the glyphs will not be orientated.

        scale : bool | str | sequence[float], default: True
            If ``True``, use the active scalars to scale the glyphs.
            If string, the scalar array to use to scale the glyphs.
            If ``False``, the glyphs will not be scaled.

        factor : float, default: 1.0
            Scale factor applied to scaling array.

        geom : vtk.vtkDataSet or tuple(vtk.vtkDataSet), optional
            The geometry to use for the glyph. If missing, an arrow glyph
            is used. If a sequence, the datasets inside define a table of
            geometries to choose from based on scalars or vectors. In this
            case a sequence of numbers of the same length must be passed as
            ``indices``. The values of the range (see ``rng``) affect lookup
            in the table.

            .. note::

                The reference direction is relative to ``(1, 0, 0)`` on the
                provided geometry. That is, the provided geometry will be rotated
                from ``(1, 0, 0)`` to the direction of the ``orient`` vector at
                each point.

        indices : sequence[float], optional
            Specifies the index of each glyph in the table for lookup in case
            ``geom`` is a sequence. If given, must be the same length as
            ``geom``. If missing, a default value of ``range(len(geom))`` is
            used. Indices are interpreted in terms of the scalar range
            (see ``rng``). Ignored if ``geom`` has length 1.

        tolerance : float, optional
            Specify tolerance in terms of fraction of bounding box length.
            Float value is between 0 and 1. Default is None. If ``absolute``
            is ``True`` then the tolerance can be an absolute distance.
            If ``None``, points merging as a preprocessing step is disabled.

        absolute : bool, default: False
            Control if ``tolerance`` is an absolute distance or a fraction.

        clamping : bool, default: False
            Turn on/off clamping of "scalar" values to range.

        rng : sequence[float], optional
            Set the range of values to be considered by the filter
            when scalars values are provided.

        color_mode : str, optional, default: ``'scale'``
            If ``'scale'`` , color the glyphs by scale.
            If ``'scalar'`` , color the glyphs by scalar.
            If ``'vector'`` , color the glyphs by vector.

            .. versionadded:: 0.44

        progress_bar : bool, default: False
            Display a progress bar to indicate progress.

        Returns
        -------
        pyvista.PolyData
            Glyphs at either the cell centers or points.

        Examples
        --------
        Create arrow glyphs oriented by vectors and scaled by scalars.
        Factor parameter is used to reduce the size of the arrows.

        >>> import pyvista as pv
        >>> from pyvista import examples
        >>> mesh = examples.load_random_hills()
        >>> arrows = mesh.glyph(
        ...     scale="Normals", orient="Normals", tolerance=0.05
        ... )
        >>> pl = pv.Plotter()
        >>> actor = pl.add_mesh(arrows, color="black")
        >>> actor = pl.add_mesh(
        ...     mesh,
        ...     scalars="Elevation",
        ...     cmap="terrain",
        ...     show_scalar_bar=False,
        ... )
        >>> pl.show()

        See :ref:`glyph_example` and :ref:`glyph_table_example` for more
        examples using this filter.

        """
        dataset = self

        # Make glyphing geometry if necessary
        if geom is None:
            arrow = _vtk.vtkArrowSource()
            _update_alg(arrow, progress_bar, 'Making Arrow')
            geoms: Sequence[_vtk.vtkDataSet] = [arrow.GetOutput()]
        # Check if a table of geometries was passed
        elif isinstance(geom, (np.ndarray, Sequence)):
            geoms = geom
        else:
            geoms = [geom]

        if indices is None:
            # use default "categorical" indices
            indices = np.arange(len(geoms))
        elif not isinstance(indices, (np.ndarray, Sequence)):
            raise TypeError(
                'If "geom" is a sequence then "indices" must '
                'also be a sequence of the same length.',
            )
        if len(indices) != len(geoms) and len(geoms) != 1:
            raise ValueError('The sequence "indices" must be the same length as "geom".')

        if any(not isinstance(subgeom, _vtk.vtkPolyData) for subgeom in geoms):
            raise TypeError('Only PolyData objects can be used as glyphs.')

        # Run the algorithm
        alg = _vtk.vtkGlyph3D()

        if len(geoms) == 1:
            # use a single glyph, ignore indices
            alg.SetSourceData(geoms[0])
        else:
            for index, subgeom in zip(indices, geoms):
                alg.SetSourceData(index, subgeom)
            if dataset.active_scalars is not None:
                if dataset.active_scalars.ndim > 1:
                    alg.SetIndexModeToVector()
                else:
                    alg.SetIndexModeToScalar()
            else:
                alg.SetIndexModeToOff()

        if isinstance(scale, str):
            dataset.set_active_scalars(scale, preference='cell')
            do_scale = True
        else:
            if scale:
                try:
                    set_default_active_scalars(self)
                except MissingDataError:
                    warnings.warn('No data to use for scale. scale will be set to False.')
                    do_scale = False
                except AmbiguousDataError as err:
                    warnings.warn(
                        f'{err}\nIt is unclear which one to use. scale will be set to False.'
                    )
                    do_scale = False
                else:
                    do_scale = True
            else:
                do_scale = False

        if do_scale:
            if dataset.active_scalars is not None:
                if dataset.active_scalars.ndim > 1:
                    alg.SetScaleModeToScaleByVector()
                else:
                    alg.SetScaleModeToScaleByScalar()
        else:
            alg.SetScaleModeToDataScalingOff()

        if isinstance(orient, str):
            if scale and dataset.active_scalars_info.association == FieldAssociation.CELL:
                prefer = 'cell'
            else:
                prefer = 'point'
            dataset.set_active_vectors(orient, preference=prefer)  # type: ignore[arg-type]
            orient = True

        if orient:
            try:
                set_default_active_vectors(dataset)
            except MissingDataError:
                warnings.warn('No vector-like data to use for orient. orient will be set to False.')
                orient = False
            except AmbiguousDataError as err:
                warnings.warn(
                    f'{err}\nIt is unclear which one to use. orient will be set to False.',
                )
                orient = False

        if (
            scale
            and orient
            and dataset.active_vectors_info.association != dataset.active_scalars_info.association
        ):
            raise ValueError('Both ``scale`` and ``orient`` must use point data or cell data.')

        source_data = dataset
        set_actives_on_source_data = False

        if (scale and dataset.active_scalars_info.association == FieldAssociation.CELL) or (
            orient and dataset.active_vectors_info.association == FieldAssociation.CELL
        ):
            source_data = dataset.cell_centers()
            set_actives_on_source_data = True

        # Clean the points before glyphing
        if tolerance is not None:
            small = pyvista.PolyData(source_data.points)
            small.point_data.update(source_data.point_data)
            source_data = small.clean(
                point_merging=True,
                merge_tol=tolerance,
                lines_to_points=False,
                polys_to_lines=False,
                strips_to_polys=False,
                inplace=False,
                absolute=absolute,
                progress_bar=progress_bar,
            )
            set_actives_on_source_data = True

        # upstream operations (cell to point conversion, point merging) may have unset the correct active
        # scalars/vectors, so set them again
        if set_actives_on_source_data:
            if scale:
                source_data.set_active_scalars(dataset.active_scalars_name, preference='point')
            if orient:
                source_data.set_active_vectors(dataset.active_vectors_name, preference='point')

        if color_mode == 'scale':
            alg.SetColorModeToColorByScale()
        elif color_mode == 'scalar':
            alg.SetColorModeToColorByScalar()
        elif color_mode == 'vector':
            alg.SetColorModeToColorByVector()
        else:
            raise ValueError(f"Invalid color mode '{color_mode}'")

        if rng is not None:
            valid_range = _validation.validate_data_range(rng)
            alg.SetRange(valid_range)
        alg.SetOrient(orient)
        alg.SetInputData(source_data)
        alg.SetVectorModeToUseVector()
        alg.SetScaleFactor(factor)
        alg.SetClamping(clamping)
        _update_alg(alg, progress_bar, 'Computing Glyphs')

        output = _get_output(alg)

        # Storing geom on the algorithm, for later use in legends.
        output._glyph_geom = geoms

        return output

    def connectivity(  # type: ignore[misc]
        self: ConcreteDataSetType,
        extraction_mode: Literal[
            'all',
            'largest',
            'specified',
            'cell_seed',
            'point_seed',
            'closest',
        ] = 'all',
        variable_input=None,
        scalar_range=None,
        scalars: str | None = None,
        label_regions: bool = True,
        region_ids=None,
        point_ids=None,
        cell_ids=None,
        closest_point=None,
        inplace: bool = False,
        progress_bar: bool = False,
        **kwargs,
    ):
        """Find and label connected regions.

        This filter extracts cell regions based on a specified connectivity
        criterion. The extraction criterion can be controlled with
        ``extraction_mode`` to extract the largest region or the closest
        region to a seed point, for example.

        In general, cells are considered to be connected if they
        share a point. However, if a ``scalar_range`` is provided, cells
        must also have at least one point with scalar values in the
        specified range to be considered connected.

        See :ref:`connectivity_example` and :ref:`volumetric_example` for
        more examples using this filter.

        .. versionadded:: 0.43.0

           * New extraction modes: ``'specified'``, ``'cell_seed'``, ``'point_seed'``,
             and ``'closest'``.
           * Extracted regions are now sorted in descending order by
             cell count.
           * Region connectivity can be controlled using ``scalar_range``.

        .. deprecated:: 0.43.0
           Parameter ``largest`` is deprecated. Use ``'largest'`` or
           ``extraction_mode='largest'`` instead.

        Parameters
        ----------
        extraction_mode : str, default: "all"
            * ``'all'``: Extract all connected regions.
            * ``'largest'`` : Extract the largest connected region (by cell
              count).
            * ``'specified'``: Extract specific region IDs. Use ``region_ids``
              to specify the region IDs to extract.
            * ``'cell_seed'``: Extract all regions sharing the specified cell
              ids. Use ``cell_ids`` to specify the cell ids.
            * ``'point_seed'`` : Extract all regions sharing the specified
              point ids. Use ``point_ids`` to specify the point ids.
            * ``'closest'`` : Extract the region closest to the specified
              point. Use ``closest_point`` to specify the point.

        variable_input : float | sequence[float], optional
            The convenience parameter used for specifying any required input
            values for some values of ``extraction_mode``. Setting
            ``variable_input`` is equivalent to setting:

            * ``'region_ids'`` if mode is ``'specified'``.
            * ``'cell_ids'`` if mode is ``'cell_seed'``.
            * ``'point_ids'`` if mode is ``'point_seed'``.
            * ``'closest_point'`` if mode is ``'closest'``.

            It has no effect if the mode is ``'all'`` or ``'largest'``.

        scalar_range : sequence[float], optional
            Scalar range in the form ``[min, max]``. If set, the connectivity is
            restricted to cells with at least one point with scalar values in
            the specified range.

        scalars : str, optional
            Name of scalars to use if ``scalar_range`` is specified. Defaults
            to currently active scalars.

            .. note::
               This filter requires point scalars to determine region
               connectivity. If cell scalars are provided, they are first
               converted to point scalars with :func:`cell_data_to_point_data`
               before applying the filter. The converted point scalars are
               removed from the output after applying the filter.

        label_regions : bool, default: True
            If ``True``, ``'RegionId'`` point and cell scalar arrays are stored.
            Each region is assigned a unique ID. IDs are zero-indexed and are
            assigned by region cell count in descending order (i.e. the largest
            region has ID ``0``).

        region_ids : sequence[int], optional
            Region ids to extract. Only used if ``extraction_mode`` is
            ``specified``.

        point_ids : sequence[int], optional
            Point ids to use as seeds. Only used if ``extraction_mode`` is
            ``point_seed``.

        cell_ids : sequence[int], optional
            Cell ids to use as seeds. Only used if ``extraction_mode`` is
            ``cell_seed``.

        closest_point : sequence[int], optional
            Point coordinates in ``(x, y, z)``. Only used if
            ``extraction_mode`` is ``closest``.

        inplace : bool, default: False
            If ``True`` the mesh is updated in-place, otherwise a copy
            is returned. A copy is always returned if the input type is
            not ``pyvista.PolyData`` or ``pyvista.UnstructuredGrid``.

        progress_bar : bool, default: False
            Display a progress bar.

        **kwargs : dict, optional
            Used for handling deprecated parameters.

        Returns
        -------
        pyvista.DataSet
            Dataset with labeled connected regions. Return type is
            ``pyvista.PolyData`` if input type is ``pyvista.PolyData`` and
            ``pyvista.UnstructuredGrid`` otherwise.

        See Also
        --------
        extract_largest, split_bodies, threshold, extract_values

        Examples
        --------
        Create a single mesh with three disconnected regions where each
        region has a different cell count.

        >>> import pyvista as pv
        >>> large = pv.Sphere(
        ...     center=(-4, 0, 0), phi_resolution=40, theta_resolution=40
        ... )
        >>> medium = pv.Sphere(
        ...     center=(-2, 0, 0), phi_resolution=15, theta_resolution=15
        ... )
        >>> small = pv.Sphere(
        ...     center=(0, 0, 0), phi_resolution=7, theta_resolution=7
        ... )
        >>> mesh = large + medium + small

        Plot their connectivity.

        >>> conn = mesh.connectivity('all')
        >>> conn.plot(cmap=['red', 'green', 'blue'], show_edges=True)

        Restrict connectivity to a scalar range.

        >>> mesh['y_coordinates'] = mesh.points[:, 1]
        >>> conn = mesh.connectivity('all', scalar_range=[-1, 0])
        >>> conn.plot(cmap=['red', 'green', 'blue'], show_edges=True)

        Extract the region closest to the origin.

        >>> conn = mesh.connectivity('closest', (0, 0, 0))
        >>> conn.plot(color='blue', show_edges=True)

        Extract a region using a cell ID ``100`` as a seed.

        >>> conn = mesh.connectivity('cell_seed', 100)
        >>> conn.plot(color='green', show_edges=True)

        Extract the largest region.

        >>> conn = mesh.connectivity('largest')
        >>> conn.plot(color='red', show_edges=True)

        Extract the largest and smallest regions by specifying their
        region IDs. Note that the region IDs of the output differ from
        the specified IDs since the input has three regions but the output
        only has two.

        >>> large_id = 0  # largest always has ID '0'
        >>> small_id = 2  # smallest has ID 'N-1' with N=3 regions
        >>> conn = mesh.connectivity('specified', (small_id, large_id))
        >>> conn.plot(cmap=['red', 'blue'], show_edges=True)

        """
        # Deprecated on v0.43.0
        keep_largest = kwargs.pop('largest', False)
        if keep_largest:  # pragma: no cover
            warnings.warn(
                "Use of `largest=True` is deprecated. Use 'largest' or "
                "`extraction_mode='largest'` instead.",
                PyVistaDeprecationWarning,
            )
            extraction_mode = 'largest'

        def _unravel_and_validate_ids(ids):
            ids = np.asarray(ids).ravel()
            is_all_integers = np.issubdtype(ids.dtype, np.integer)
            is_all_positive = not np.any(ids < 0)
            if not (is_all_positive and is_all_integers):
                raise ValueError('IDs must be positive integer values.')
            return np.unique(ids)

        def _post_process_extract_values(before_extraction, extracted):
            # Output is UnstructuredGrid, so apply vtkRemovePolyData
            # to input to cast the output as PolyData type instead
            has_cells = extracted.n_cells != 0
            if isinstance(before_extraction, pyvista.PolyData):
                all_ids = set(range(before_extraction.n_cells))

                ids_to_keep = set()
                if has_cells:
                    ids_to_keep |= set(extracted['vtkOriginalCellIds'])
                ids_to_remove = list(all_ids - ids_to_keep)
                if len(ids_to_remove) != 0:
                    if pyvista.vtk_version_info < (9, 1, 0):
                        raise VTKVersionError(
                            '`connectivity` with PolyData requires vtk>=9.1.0',
                        )  # pragma: no cover
                    remove = _vtk.vtkRemovePolyData()
                    remove.SetInputData(before_extraction)
                    remove.SetCellIds(numpy_to_idarr(ids_to_remove))
                    _update_alg(remove, progress_bar, 'Removing Cells.')
                    extracted = _get_output(remove)
                    extracted.clean(
                        point_merging=False,
                        inplace=True,
                        progress_bar=progress_bar,
                    )  # remove unused points
            if has_cells:
                extracted.point_data.remove('vtkOriginalPointIds')
                extracted.cell_data.remove('vtkOriginalCellIds')
            return extracted

        # Store active scalars info to restore later if needed
        active_field, active_name = self.active_scalars_info

        # Set scalars
        if scalar_range is None:
            input_mesh = self.copy(deep=False)
        else:
            if isinstance(scalar_range, np.ndarray):
                num_elements = scalar_range.size
            elif isinstance(scalar_range, Sequence):
                num_elements = len(scalar_range)
            else:
                raise TypeError('Scalar range must be a numpy array or a sequence.')
            if num_elements != 2:
                raise ValueError('Scalar range must have two elements defining the min and max.')
            if scalar_range[0] > scalar_range[1]:
                raise ValueError(
                    f'Lower value of scalar range {scalar_range[0]} cannot be greater than the upper value {scalar_range[0]}',
                )

            # Input will be modified, so copy first
            input_mesh = self.copy()
            if scalars is None:
                set_default_active_scalars(input_mesh)
            else:
                input_mesh.set_active_scalars(scalars)
            # Make sure we have point data (required by the filter)
            field, name = input_mesh.active_scalars_info
            if field == FieldAssociation.CELL:
                # Convert to point data with a unique name
                # The point array will be removed later
                point_data = input_mesh.cell_data_to_point_data(progress_bar=progress_bar)[name]
                input_mesh.point_data['__point_data'] = point_data
                input_mesh.set_active_scalars('__point_data')

            if extraction_mode in ['all', 'specified', 'closest']:
                # Scalar connectivity has no effect if SetExtractionModeToAllRegions
                # (which applies to 'all' and 'specified') and 'closest'
                # can sometimes fail for some datasets/scalar values.
                # So, we filter scalar values beforehand
                if scalar_range is not None:
                    # Use extract_values to ensure that cells with at least one
                    # point within the range are kept (this is consistent
                    # with how the filter operates for other modes)
                    extracted = DataSetFilters.extract_values(
                        input_mesh,
                        ranges=scalar_range,
                        progress_bar=progress_bar,
                    )
                    input_mesh = _post_process_extract_values(input_mesh, extracted)

        alg = _vtk.vtkConnectivityFilter()
        alg.SetInputDataObject(input_mesh)

        # Due to inconsistent/buggy output, always keep this on and
        # remove scalars later as needed
        alg.ColorRegionsOn()  # This will create 'RegionId' scalars

        # Sort region ids
        alg.SetRegionIdAssignmentMode(alg.CELL_COUNT_DESCENDING)

        if scalar_range is not None:
            alg.ScalarConnectivityOn()
            alg.SetScalarRange(*scalar_range)

        if extraction_mode == 'all':
            alg.SetExtractionModeToAllRegions()

        elif extraction_mode == 'largest':
            alg.SetExtractionModeToLargestRegion()

        elif extraction_mode == 'specified':
            if region_ids is None:
                if variable_input is None:
                    raise ValueError(
                        "`region_ids` must be specified when `extraction_mode='specified'`.",
                    )
                else:
                    region_ids = variable_input
            # this mode returns scalar data with shape that may not match
            # the number of cells/points, so we extract all and filter later
            # alg.SetExtractionModeToSpecifiedRegions()
            region_ids = _unravel_and_validate_ids(region_ids)
            # [alg.AddSpecifiedRegion(i) for i in region_ids]
            alg.SetExtractionModeToAllRegions()

        elif extraction_mode == 'cell_seed':
            if cell_ids is None:
                if variable_input is None:
                    raise ValueError(
                        "`cell_ids` must be specified when `extraction_mode='cell_seed'`.",
                    )
                else:
                    cell_ids = variable_input
            alg.SetExtractionModeToCellSeededRegions()
            alg.InitializeSeedList()
            for i in _unravel_and_validate_ids(cell_ids):
                alg.AddSeed(i)

        elif extraction_mode == 'point_seed':
            if point_ids is None:
                if variable_input is None:
                    raise ValueError(
                        "`point_ids` must be specified when `extraction_mode='point_seed'`.",
                    )
                else:
                    point_ids = variable_input
            alg.SetExtractionModeToPointSeededRegions()
            alg.InitializeSeedList()
            for i in _unravel_and_validate_ids(point_ids):
                alg.AddSeed(i)

        elif extraction_mode == 'closest':
            if closest_point is None:
                if variable_input is None:
                    raise ValueError(
                        "`closest_point` must be specified when `extraction_mode='closest'`.",
                    )
                else:
                    closest_point = variable_input
            alg.SetExtractionModeToClosestPointRegion()
            alg.SetClosestPoint(*closest_point)

        else:
            raise ValueError(
                f"Invalid value for `extraction_mode` '{extraction_mode}'. Expected one of the following: 'all', 'largest', 'specified', 'cell_seed', 'point_seed', or 'closest'",
            )

        _update_alg(alg, progress_bar, 'Finding and Labeling Connected Regions.')
        output = _get_output(alg)

        # Process output
        output_needs_fixing = False  # initialize flag if output needs to be fixed
        if extraction_mode == 'all':
            pass  # Output is good
        elif extraction_mode == 'specified':
            # All regions were initially extracted, so extract only the
            # specified regions
            extracted = DataSetFilters.extract_values(
                output,
                values=region_ids,
                progress_bar=progress_bar,
            )
            output = _post_process_extract_values(output, extracted)

            if label_regions:
                # Extracted regions may not be contiguous and zero-based
                # which will need to be fixed
                output_needs_fixing = True

        elif extraction_mode == 'largest' and isinstance(output, pyvista.PolyData):
            # PolyData with 'largest' mode generates bad output with unreferenced points
            output_needs_fixing = True

        else:
            # All other extraction modes / cases may generate incorrect scalar arrays
            # e.g. 'largest' may output scalars with shape that does not match output mesh
            # e.g. 'seed' method scalars may have one RegionId, yet may contain many
            # disconnected regions. Therefore, check for correct scalars size
            if label_regions:
                invalid_cell_scalars = output.n_cells != output.cell_data['RegionId'].size
                invalid_point_scalars = output.n_points != output.point_data['RegionId'].size
                if invalid_cell_scalars or invalid_point_scalars:
                    output_needs_fixing = True

        if output_needs_fixing and output.n_cells > 0:
            # Fix bad output recursively using 'all' mode which has known good output
            output.point_data.remove('RegionId')
            output.cell_data.remove('RegionId')
            output = output.connectivity('all', label_regions=True, inplace=inplace)

        # Remove temp point array
        with contextlib.suppress(KeyError):
            output.point_data.remove('__point_data')

        if not label_regions and output.n_cells > 0:
            output.point_data.remove('RegionId')
            output.cell_data.remove('RegionId')

            # restore previously active scalars
            output.set_active_scalars(active_name, preference=active_field)

        if inplace:
            try:
                self.copy_from(output, deep=False)
            except:
                pass
            else:
                return self
        return output

    def extract_largest(  # type: ignore[misc]
        self: ConcreteDataSetType, inplace: bool = False, progress_bar: bool = False
    ):
        """Extract largest connected set in mesh.

        Can be used to reduce residues obtained when generating an
        isosurface.  Works only if residues are not connected (share
        at least one point with) the main component of the image.

        Parameters
        ----------
        inplace : bool, default: False
            Updates mesh in-place.

        progress_bar : bool, default: False
            Display a progress bar to indicate progress.

        Returns
        -------
        pyvista.DataSet
            Largest connected set in the dataset.  Return type matches input.

        Examples
        --------
        Join two meshes together, extract the largest, and plot it.

        >>> import pyvista as pv
        >>> mesh = pv.Sphere() + pv.Cube()
        >>> largest = mesh.extract_largest()
        >>> largest.plot()

        See :ref:`connectivity_example` and :ref:`volumetric_example` for
        more examples using this filter.

        .. seealso::
            :func:`pyvista.DataSetFilters.connectivity`

        """
        return DataSetFilters.connectivity(
            self,
            'largest',
            label_regions=False,
            inplace=inplace,
            progress_bar=progress_bar,
        )

    def split_bodies(  # type: ignore[misc]
        self: ConcreteDataSetType, label: bool = False, progress_bar: bool = False
    ):
        """Find, label, and split connected bodies/volumes.

        This splits different connected bodies into blocks in a
        :class:`pyvista.MultiBlock` dataset.

        Parameters
        ----------
        label : bool, default: False
            A flag on whether to keep the ID arrays given by the
            ``connectivity`` filter.

        progress_bar : bool, default: False
            Display a progress bar to indicate progress.

        See Also
        --------
        extract_values, partition, connectivity

        Returns
        -------
        pyvista.MultiBlock
            MultiBlock with a split bodies.

        Examples
        --------
        Split a uniform grid thresholded to be non-connected.

        >>> from pyvista import examples
        >>> dataset = examples.load_uniform()
        >>> _ = dataset.set_active_scalars('Spatial Cell Data')
        >>> threshed = dataset.threshold_percent([0.15, 0.50], invert=True)
        >>> bodies = threshed.split_bodies()
        >>> len(bodies)
        2

        See :ref:`split_vol` for more examples using this filter.

        """
        # Get the connectivity and label different bodies
        labeled = DataSetFilters.connectivity(self)
        classifier = labeled.cell_data['RegionId']
        bodies = pyvista.MultiBlock()
        for vid in np.unique(classifier):
            # Now extract it:
            b = labeled.threshold(
                [vid - 0.5, vid + 0.5],
                scalars='RegionId',
                progress_bar=progress_bar,
            )
            if not label:
                # strange behavior:
                # must use this method rather than deleting from the point_data
                # or else object is collected.
                b.cell_data.remove('RegionId')
                b.point_data.remove('RegionId')
            bodies.append(b)

        return bodies

    def warp_by_scalar(  # type: ignore[misc]
        self: ConcreteDataSetType,
        scalars: str | None = None,
        factor=1.0,
        normal=None,
        inplace: bool = False,
        progress_bar: bool = False,
        **kwargs,
    ):
        """Warp the dataset's points by a point data scalars array's values.

        This modifies point coordinates by moving points along point
        normals by the scalar amount times the scale factor.

        Parameters
        ----------
        scalars : str, optional
            Name of scalars to warp by. Defaults to currently active scalars.

        factor : float, default: 1.0
            A scaling factor to increase the scaling effect. Alias
            ``scale_factor`` also accepted - if present, overrides ``factor``.

        normal : sequence, optional
            User specified normal. If given, data normals will be
            ignored and the given normal will be used to project the
            warp.

        inplace : bool, default: False
            If ``True``, the points of the given dataset will be updated.

        progress_bar : bool, default: False
            Display a progress bar to indicate progress.

        **kwargs : dict, optional
            Accepts ``scale_factor`` instead of ``factor``.

        Returns
        -------
        pyvista.DataSet
            Warped Dataset.  Return type matches input.

        Examples
        --------
        First, plot the unwarped mesh.

        >>> from pyvista import examples
        >>> mesh = examples.download_st_helens()
        >>> mesh.plot(cmap='gist_earth', show_scalar_bar=False)

        Now, warp the mesh by the ``'Elevation'`` scalars.

        >>> warped = mesh.warp_by_scalar('Elevation')
        >>> warped.plot(cmap='gist_earth', show_scalar_bar=False)

        See :ref:`surface_normal_example` for more examples using this filter.

        """
        factor = kwargs.pop('scale_factor', factor)
        assert_empty_kwargs(**kwargs)
        scalars_ = set_default_active_scalars(self).name if scalars is None else scalars
        _ = get_array(self, scalars_, preference='point', err=True)

        field = get_array_association(self, scalars_, preference='point')
        if field != FieldAssociation.POINT:
            raise TypeError('Dataset can only by warped by a point data array.')
        # Run the algorithm
        alg = _vtk.vtkWarpScalar()
        alg.SetInputDataObject(self)
        alg.SetInputArrayToProcess(
            0,
            0,
            0,
            field.value,
            scalars_,
        )  # args: (idx, port, connection, field, name)
        alg.SetScaleFactor(factor)
        if normal is not None:
            alg.SetNormal(normal)
            alg.SetUseNormal(True)
        _update_alg(alg, progress_bar, 'Warping by Scalar')
        output = _get_output(alg)
        if inplace:
            if isinstance(self, (_vtk.vtkImageData, _vtk.vtkRectilinearGrid)):
                raise TypeError('This filter cannot be applied inplace for this mesh type.')
            self.copy_from(output, deep=False)
            return self
        return output

    def warp_by_vector(  # type: ignore[misc]
        self: ConcreteDataSetType,
        vectors: str | None = None,
        factor=1.0,
        inplace: bool = False,
        progress_bar: bool = False,
    ):
        """Warp the dataset's points by a point data vectors array's values.

        This modifies point coordinates by moving points along point
        vectors by the local vector times the scale factor.

        A classical application of this transform is to visualize
        eigenmodes in mechanics.

        Parameters
        ----------
        vectors : str, optional
            Name of vector to warp by. Defaults to currently active vector.

        factor : float, default: 1.0
            A scaling factor that multiplies the vectors to warp by. Can
            be used to enhance the warping effect.

        inplace : bool, default: False
            If ``True``, the function will update the mesh in-place.

        progress_bar : bool, default: False
            Display a progress bar to indicate progress.

        Returns
        -------
        pyvista.PolyData
            The warped mesh resulting from the operation.

        Examples
        --------
        Warp a sphere by vectors.

        >>> import pyvista as pv
        >>> from pyvista import examples
        >>> sphere = examples.load_sphere_vectors()
        >>> warped = sphere.warp_by_vector()
        >>> pl = pv.Plotter(shape=(1, 2))
        >>> pl.subplot(0, 0)
        >>> actor = pl.add_text("Before warp")
        >>> actor = pl.add_mesh(sphere, color='white')
        >>> pl.subplot(0, 1)
        >>> actor = pl.add_text("After warp")
        >>> actor = pl.add_mesh(warped, color='white')
        >>> pl.show()

        See :ref:`warp_by_vectors_example` and :ref:`eigenmodes_example` for
        more examples using this filter.

        """
        vectors_ = set_default_active_vectors(self).name if vectors is None else vectors
        arr = get_array(self, vectors_, preference='point')
        field = get_array_association(self, vectors_, preference='point')
        if arr is None:
            raise ValueError('No vectors present to warp by vector.')

        # check that this is indeed a vector field
        if arr.ndim != 2 or arr.shape[1] != 3:
            raise ValueError(
                'Dataset can only by warped by a 3D vector point data array. '
                'The values you provided do not satisfy this requirement',
            )
        alg = _vtk.vtkWarpVector()
        alg.SetInputDataObject(self)
        alg.SetInputArrayToProcess(0, 0, 0, field.value, vectors_)
        alg.SetScaleFactor(factor)
        _update_alg(alg, progress_bar, 'Warping by Vector')
        warped_mesh = _get_output(alg)
        if inplace:
            self.copy_from(warped_mesh, deep=False)
            return self
        else:
            return warped_mesh

    def cell_data_to_point_data(  # type: ignore[misc]
        self: ConcreteDataSetType, pass_cell_data: bool = False, progress_bar: bool = False
    ):
        """Transform cell data into point data.

        Point data are specified per node and cell data specified
        within cells.  Optionally, the input point data can be passed
        through to the output.

        The method of transformation is based on averaging the data
        values of all cells using a particular point. Optionally, the
        input cell data can be passed through to the output as well.

        Parameters
        ----------
        pass_cell_data : bool, default: False
            If enabled, pass the input cell data through to the output.

        progress_bar : bool, default: False
            Display a progress bar to indicate progress.

        Returns
        -------
        pyvista.DataSet
            Dataset with the point data transformed into cell data.
            Return type matches input.

        See Also
        --------
        point_data_to_cell_data
            Similar transformation applied to point data.
        :meth:`~pyvista.ImageDataFilters.cells_to_points`
            Re-mesh :class:`~pyvista.ImageData` to a points-based representation.

        Examples
        --------
        First compute the face area of the example airplane mesh and
        show the cell values.  This is to show discrete cell data.

        >>> from pyvista import examples
        >>> surf = examples.load_airplane()
        >>> surf = surf.compute_cell_sizes(length=False, volume=False)
        >>> surf.plot(scalars='Area')

        These cell scalars can be applied to individual points to
        effectively smooth out the cell data onto the points.

        >>> from pyvista import examples
        >>> surf = examples.load_airplane()
        >>> surf = surf.compute_cell_sizes(length=False, volume=False)
        >>> surf = surf.cell_data_to_point_data()
        >>> surf.plot(scalars='Area')

        """
        alg = _vtk.vtkCellDataToPointData()
        alg.SetInputDataObject(self)
        alg.SetPassCellData(pass_cell_data)
        _update_alg(alg, progress_bar, 'Transforming cell data into point data.')
        active_scalars = None
        if not isinstance(self, pyvista.MultiBlock):
            active_scalars = self.active_scalars_name
        return _get_output(alg, active_scalars=active_scalars)

    def ctp(  # type: ignore[misc]
        self: ConcreteDataSetType,
        pass_cell_data: bool = False,
        progress_bar: bool = False,
        **kwargs,
    ):
        """Transform cell data into point data.

        Point data are specified per node and cell data specified
        within cells.  Optionally, the input point data can be passed
        through to the output.

        This method is an alias for
        :func:`pyvista.DataSetFilters.cell_data_to_point_data`.

        Parameters
        ----------
        pass_cell_data : bool, default: False
            If enabled, pass the input cell data through to the output.

        progress_bar : bool, default: False
            Display a progress bar to indicate progress.

        **kwargs : dict, optional
            Deprecated keyword argument ``pass_cell_arrays``.

        Returns
        -------
        pyvista.DataSet
            Dataset with the cell data transformed into point data.
            Return type matches input.

        """
        return DataSetFilters.cell_data_to_point_data(
            self,
            pass_cell_data=pass_cell_data,
            progress_bar=progress_bar,
            **kwargs,
        )

    def point_data_to_cell_data(  # type: ignore[misc]
        self: ConcreteDataSetType,
        pass_point_data: bool = False,
        categorical: bool = False,
        progress_bar: bool = False,
    ):
        """Transform point data into cell data.

        Point data are specified per node and cell data specified within cells.
        Optionally, the input point data can be passed through to the output.

        Parameters
        ----------
        pass_point_data : bool, default: False
            If enabled, pass the input point data through to the output.

        categorical : bool, default: False
            Control whether the source point data is to be treated as
            categorical. If ``True``,  histograming is used to assign the
            cell data. Specifically, a histogram is populated for each cell
            from the scalar values at each point, and the bin with the most
            elements is selected. In case of a tie, the smaller value is selected.

            .. note::

                If the point data is continuous, values that are almost equal (within
                ``1e-6``) are merged into a single bin. Otherwise, for discrete data
                the number of bins equals the number of unique values.

        progress_bar : bool, default: False
            Display a progress bar to indicate progress.

        Returns
        -------
        pyvista.DataSet
            Dataset with the point data transformed into cell data.
            Return type matches input.

        See Also
        --------
        cell_data_to_point_data
            Similar transformation applied to cell data.
        :meth:`~pyvista.ImageDataFilters.points_to_cells`
            Re-mesh :class:`~pyvista.ImageData` to a cells-based representation.

        Examples
        --------
        Color cells by their z coordinates.  First, create point
        scalars based on z-coordinates of a sample sphere mesh.  Then
        convert this point data to cell data.  Use a low resolution
        sphere for emphasis of cell valued data.

        First, plot these values as point values to show the
        difference between point and cell data.

        >>> import pyvista as pv
        >>> sphere = pv.Sphere(theta_resolution=10, phi_resolution=10)
        >>> sphere['Z Coordinates'] = sphere.points[:, 2]
        >>> sphere.plot()

        Now, convert these values to cell data and then plot it.

        >>> import pyvista as pv
        >>> sphere = pv.Sphere(theta_resolution=10, phi_resolution=10)
        >>> sphere['Z Coordinates'] = sphere.points[:, 2]
        >>> sphere = sphere.point_data_to_cell_data()
        >>> sphere.plot()

        """
        alg = _vtk.vtkPointDataToCellData()
        alg.SetInputDataObject(self)
        alg.SetPassPointData(pass_point_data)
        alg.SetCategoricalData(categorical)
        _update_alg(alg, progress_bar, 'Transforming point data into cell data')
        active_scalars = None
        if not isinstance(self, pyvista.MultiBlock):
            active_scalars = self.active_scalars_name
        return _get_output(alg, active_scalars=active_scalars)

    def ptc(  # type: ignore[misc]
        self: ConcreteDataSetType,
        pass_point_data: bool = False,
        progress_bar: bool = False,
        **kwargs,
    ):
        """Transform point data into cell data.

        Point data are specified per node and cell data specified
        within cells.  Optionally, the input point data can be passed
        through to the output.

        This method is an alias for
        :func:`pyvista.DataSetFilters.point_data_to_cell_data`.

        Parameters
        ----------
        pass_point_data : bool, default: False
            If enabled, pass the input point data through to the output.

        progress_bar : bool, default: False
            Display a progress bar to indicate progress.

        **kwargs : dict, optional
            Deprecated keyword argument ``pass_point_arrays``.

        Returns
        -------
        pyvista.DataSet
            Dataset with the point data transformed into cell data.
            Return type matches input.

        """
        return DataSetFilters.point_data_to_cell_data(
            self,
            pass_point_data=pass_point_data,
            progress_bar=progress_bar,
            **kwargs,
        )

    def triangulate(  # type: ignore[misc]
        self: ConcreteDataSetType, inplace: bool = False, progress_bar: bool = False
    ):
        """Return an all triangle mesh.

        More complex polygons will be broken down into triangles.

        Parameters
        ----------
        inplace : bool, default: False
            Updates mesh in-place.

        progress_bar : bool, default: False
            Display a progress bar to indicate progress.

        Returns
        -------
        pyvista.PolyData
            Mesh containing only triangles.

        Examples
        --------
        Generate a mesh with quadrilateral faces.

        >>> import pyvista as pv
        >>> plane = pv.Plane()
        >>> plane.point_data.clear()
        >>> plane.plot(show_edges=True, line_width=5)

        Convert it to an all triangle mesh.

        >>> mesh = plane.triangulate()
        >>> mesh.plot(show_edges=True, line_width=5)

        """
        alg = _vtk.vtkDataSetTriangleFilter()
        alg.SetInputData(self)
        _update_alg(alg, progress_bar, 'Converting to triangle mesh')

        mesh = _get_output(alg)
        if inplace:
            self.copy_from(mesh, deep=False)
            return self
        return mesh

    def delaunay_3d(  # type: ignore[misc]
        self: ConcreteDataSetType, alpha=0.0, tol=0.001, offset=2.5, progress_bar: bool = False
    ):
        """Construct a 3D Delaunay triangulation of the mesh.

        This filter can be used to generate a 3D tetrahedral mesh from
        a surface or scattered points.  If you want to create a
        surface from a point cloud, see
        :func:`pyvista.PolyDataFilters.reconstruct_surface`.

        Parameters
        ----------
        alpha : float, default: 0.0
            Distance value to control output of this filter. For a
            non-zero alpha value, only vertices, edges, faces, or
            tetrahedra contained within the circumsphere (of radius
            alpha) will be output. Otherwise, only tetrahedra will be
            output.

        tol : float, default: 0.001
            Tolerance to control discarding of closely spaced points.
            This tolerance is specified as a fraction of the diagonal
            length of the bounding box of the points.

        offset : float, default: 2.5
            Multiplier to control the size of the initial, bounding
            Delaunay triangulation.

        progress_bar : bool, default: False
            Display a progress bar to indicate progress.

        Returns
        -------
        pyvista.UnstructuredGrid
            UnstructuredGrid containing the Delaunay triangulation.

        Examples
        --------
        Generate a 3D Delaunay triangulation of a surface mesh of a
        sphere and plot the interior edges generated.

        >>> import pyvista as pv
        >>> sphere = pv.Sphere(theta_resolution=5, phi_resolution=5)
        >>> grid = sphere.delaunay_3d()
        >>> edges = grid.extract_all_edges()
        >>> edges.plot(line_width=5, color='k')

        """
        alg = _vtk.vtkDelaunay3D()
        alg.SetInputData(self)
        alg.SetAlpha(alpha)
        alg.SetTolerance(tol)
        alg.SetOffset(offset)
        _update_alg(alg, progress_bar, 'Computing 3D Triangulation')
        return _get_output(alg)

    def select_enclosed_points(  # type: ignore[misc]
        self: ConcreteDataSetType,
        surface,
        tolerance=0.001,
        inside_out: bool = False,
        check_surface: bool = True,
        progress_bar: bool = False,
    ):
        """Mark points as to whether they are inside a closed surface.

        This evaluates all the input points to determine whether they are in an
        enclosed surface. The filter produces a (0,1) mask
        (in the form of a vtkDataArray) that indicates whether points are
        outside (mask value=0) or inside (mask value=1) a provided surface.
        (The name of the output vtkDataArray is ``"SelectedPoints"``.)

        This filter produces and output data array, but does not modify the
        input dataset. If you wish to extract cells or poinrs, various
        threshold filters are available (i.e., threshold the output array).

        .. warning::
           The filter assumes that the surface is closed and
           manifold. A boolean flag can be set to force the filter to
           first check whether this is true. If ``False`` and not manifold,
           an error will be raised.

        Parameters
        ----------
        surface : pyvista.PolyData
            Set the surface to be used to test for containment. This must be a
            :class:`pyvista.PolyData` object.

        tolerance : float, default: 0.001
            The tolerance on the intersection. The tolerance is expressed as a
            fraction of the bounding box of the enclosing surface.

        inside_out : bool, default: False
            By default, points inside the surface are marked inside or sent
            to the output. If ``inside_out`` is ``True``, then the points
            outside the surface are marked inside.

        check_surface : bool, default: True
            Specify whether to check the surface for closure. When ``True``, the
            algorithm first checks to see if the surface is closed and
            manifold. If the surface is not closed and manifold, a runtime
            error is raised.

        progress_bar : bool, default: False
            Display a progress bar to indicate progress.

        Returns
        -------
        pyvista.PolyData
            Mesh containing the ``point_data['SelectedPoints']`` array.

        Examples
        --------
        Determine which points on a plane are inside a manifold sphere
        surface mesh.  Extract these points using the
        :func:`DataSetFilters.extract_points` filter and then plot them.

        >>> import pyvista as pv
        >>> sphere = pv.Sphere()
        >>> plane = pv.Plane()
        >>> selected = plane.select_enclosed_points(sphere)
        >>> pts = plane.extract_points(
        ...     selected['SelectedPoints'].view(bool),
        ...     adjacent_cells=False,
        ... )
        >>> pl = pv.Plotter()
        >>> _ = pl.add_mesh(sphere, style='wireframe')
        >>> _ = pl.add_points(pts, color='r')
        >>> pl.show()

        """
        if not isinstance(surface, pyvista.PolyData):
            raise TypeError('`surface` must be `pyvista.PolyData`')
        if check_surface and surface.n_open_edges > 0:
            raise RuntimeError(
                'Surface is not closed. Please read the warning in the '
                'documentation for this function and either pass '
                '`check_surface=False` or repair the surface.',
            )
        alg = _vtk.vtkSelectEnclosedPoints()
        alg.SetInputData(self)
        alg.SetSurfaceData(surface)
        alg.SetTolerance(tolerance)
        alg.SetInsideOut(inside_out)
        _update_alg(alg, progress_bar, 'Selecting Enclosed Points')
        result = _get_output(alg)
        out = self.copy()
        bools = result['SelectedPoints'].astype(np.uint8)
        if len(bools) < 1:
            bools = np.zeros(out.n_points, dtype=np.uint8)
        out['SelectedPoints'] = bools
        return out

    def sample(  # type: ignore[misc]
        self: ConcreteDataSetType,
        target,
        tolerance=None,
        pass_cell_data: bool = True,
        pass_point_data: bool = True,
        categorical: bool = False,
        progress_bar: bool = False,
        locator=None,
        pass_field_data: bool = True,
        mark_blank: bool = True,
        snap_to_closest_point: bool = False,
    ):
        """Resample array data from a passed mesh onto this mesh.

        For `mesh1.sample(mesh2)`, the arrays from `mesh2` are sampled onto
        the points of `mesh1`.  This function interpolates within an
        enclosing cell.  This contrasts with
        :func:`pyvista.DataSetFilters.interpolate` that uses a distance
        weighting for nearby points.  If there is cell topology, `sample` is
        usually preferred.

        The point data 'vtkValidPointMask' stores whether the point could be sampled
        with a value of 1 meaning successful sampling. And a value of 0 means
        unsuccessful.

        This uses :class:`vtk.vtkResampleWithDataSet`.

        Parameters
        ----------
        target : pyvista.DataSet
            The vtk data object to sample from - point and cell arrays from
            this object are sampled onto the nodes of the ``dataset`` mesh.

        tolerance : float, optional
            Tolerance used to compute whether a point in the source is
            in a cell of the input.  If not given, tolerance is
            automatically generated.

        pass_cell_data : bool, default: True
            Preserve source mesh's original cell data arrays.

        pass_point_data : bool, default: True
            Preserve source mesh's original point data arrays.

        categorical : bool, default: False
            Control whether the source point data is to be treated as
            categorical. If the data is categorical, then the resultant data
            will be determined by a nearest neighbor interpolation scheme.

        progress_bar : bool, default: False
            Display a progress bar to indicate progress.

        locator : vtkAbstractCellLocator or str, optional
            Prototype cell locator to perform the ``FindCell()``
            operation.  Default uses the DataSet ``FindCell`` method.
            Valid strings with mapping to vtk cell locators are

                * 'cell' - vtkCellLocator
                * 'cell_tree' - vtkCellTreeLocator
                * 'obb_tree' - vtkOBBTree
                * 'static_cell' - vtkStaticCellLocator

        pass_field_data : bool, default: True
            Preserve source mesh's original field data arrays.

        mark_blank : bool, default: True
            Whether to mark blank points and cells in "vtkGhostType".

        snap_to_closest_point : bool, default: False
            Whether to snap to cell with closest point if no cell is found. Useful
            when sampling from data with vertex cells. Requires vtk >=9.3.0.

            .. versionadded:: 0.43

        Returns
        -------
        pyvista.DataSet
            Dataset containing resampled data.

        See Also
        --------
        pyvista.DataSetFilters.interpolate

        Examples
        --------
        Resample data from another dataset onto a sphere.

        >>> import pyvista as pv
        >>> from pyvista import examples
        >>> mesh = pv.Sphere(center=(4.5, 4.5, 4.5), radius=4.5)
        >>> data_to_probe = examples.load_uniform()
        >>> result = mesh.sample(data_to_probe)
        >>> result.plot(scalars="Spatial Point Data")

        If sampling from a set of points represented by a ``(n, 3)``
        shaped ``numpy.ndarray``, they need to be converted to a
        PyVista DataSet, e.g. :class:`pyvista.PolyData`, first.

        >>> import numpy as np
        >>> points = np.array([[1.5, 5.0, 6.2], [6.7, 4.2, 8.0]])
        >>> mesh = pv.PolyData(points)
        >>> result = mesh.sample(data_to_probe)
        >>> result["Spatial Point Data"]
        pyvista_ndarray([ 46.5 , 225.12])

        See :ref:`resampling_example` for more examples using this filter.

        """
        if not pyvista.is_pyvista_dataset(target):
            raise TypeError('`target` must be a PyVista mesh type.')
        alg = _vtk.vtkResampleWithDataSet()  # Construct the ResampleWithDataSet object
        alg.SetInputData(self)  # Set the Input data (actually the source i.e. where to sample from)
        # Set the Source data (actually the target, i.e. where to sample to)
        alg.SetSourceData(target)
        alg.SetPassCellArrays(pass_cell_data)
        alg.SetPassPointArrays(pass_point_data)
        alg.SetPassFieldArrays(pass_field_data)

        alg.SetMarkBlankPointsAndCells(mark_blank)
        alg.SetCategoricalData(categorical)

        if tolerance is not None:
            alg.SetComputeTolerance(False)
            alg.SetTolerance(tolerance)
        if locator:
            if isinstance(locator, str):
                locator_map = {
                    'cell': _vtk.vtkCellLocator(),
                    'cell_tree': _vtk.vtkCellTreeLocator(),
                    'obb_tree': _vtk.vtkOBBTree(),
                    'static_cell': _vtk.vtkStaticCellLocator(),
                }
                try:
                    locator = locator_map[locator]
                except KeyError as err:
                    raise ValueError(
                        f'locator must be a string from {locator_map.keys()}, got {locator}',
                    ) from err
            alg.SetCellLocatorPrototype(locator)

        if snap_to_closest_point:
            try:
                alg.SnapToCellWithClosestPointOn()
            except AttributeError:  # pragma: no cover
                raise VTKVersionError('`snap_to_closest_point=True` requires vtk 9.3.0 or newer')
        _update_alg(alg, progress_bar, 'Resampling array Data from a Passed Mesh onto Mesh')
        return _get_output(alg)

    def interpolate(  # type: ignore[misc]
        self: ConcreteDataSetType,
        target,
        sharpness=2.0,
        radius=1.0,
        strategy='null_value',
        null_value=0.0,
        n_points=None,
        pass_cell_data: bool = True,
        pass_point_data: bool = True,
        progress_bar: bool = False,
    ):
        """Interpolate values onto this mesh from a given dataset.

        The ``target`` dataset is typically a point cloud. Only point data from
        the ``target`` mesh will be interpolated onto points of this mesh. Whether
        preexisting point and cell data of this mesh are preserved in the
        output can be customized with the ``pass_point_data`` and
        ``pass_cell_data`` parameters.

        This uses a Gaussian interpolation kernel. Use the ``sharpness`` and
        ``radius`` parameters to adjust this kernel. You can also switch this
        kernel to use an N closest points approach.

        If the cell topology is more useful for interpolating, e.g. from a
        discretized FEM or CFD simulation, use
        :func:`pyvista.DataSetFilters.sample` instead.

        Parameters
        ----------
        target : pyvista.DataSet
            The vtk data object to sample from. Point and cell arrays from
            this object are interpolated onto this mesh.

        sharpness : float, default: 2.0
            Set the sharpness (i.e., falloff) of the Gaussian kernel. As the
            sharpness increases the effects of distant points are reduced.

        radius : float, optional
            Specify the radius within which the basis points must lie.

        strategy : str, default: "null_value"
            Specify a strategy to use when encountering a "null" point during
            the interpolation process. Null points occur when the local
            neighborhood (of nearby points to interpolate from) is empty. If
            the strategy is set to ``'mask_points'``, then an output array is
            created that marks points as being valid (=1) or null (invalid =0)
            (and the NullValue is set as well). If the strategy is set to
            ``'null_value'``, then the output data value(s) are set to the
            ``null_value`` (specified in the output point data). Finally, the
            strategy ``'closest_point'`` is to simply use the closest point to
            perform the interpolation.

        null_value : float, default: 0.0
            Specify the null point value. When a null point is encountered
            then all components of each null tuple are set to this value.

        n_points : int, optional
            If given, specifies the number of the closest points used to form
            the interpolation basis. This will invalidate the radius argument
            in favor of an N closest points approach. This typically has poorer
            results.

        pass_cell_data : bool, default: True
            Preserve input mesh's original cell data arrays.

        pass_point_data : bool, default: True
            Preserve input mesh's original point data arrays.

        progress_bar : bool, default: False
            Display a progress bar to indicate progress.

        Returns
        -------
        pyvista.DataSet
            Interpolated dataset.  Return type matches input.

        See Also
        --------
        pyvista.DataSetFilters.sample

        Examples
        --------
        Interpolate the values of 5 points onto a sample plane.

        >>> import pyvista as pv
        >>> import numpy as np
        >>> rng = np.random.default_rng(7)
        >>> point_cloud = rng.random((5, 3))
        >>> point_cloud[:, 2] = 0
        >>> point_cloud -= point_cloud.mean(0)
        >>> pdata = pv.PolyData(point_cloud)
        >>> pdata['values'] = rng.random(5)
        >>> plane = pv.Plane()
        >>> plane.clear_data()
        >>> plane = plane.interpolate(pdata, sharpness=3)
        >>> pl = pv.Plotter()
        >>> _ = pl.add_mesh(
        ...     pdata, render_points_as_spheres=True, point_size=50
        ... )
        >>> _ = pl.add_mesh(plane, style='wireframe', line_width=5)
        >>> pl.show()

        See :ref:`interpolate_example` for more examples using this filter.

        """
        if not pyvista.is_pyvista_dataset(target):
            raise TypeError('`target` must be a PyVista mesh type.')

        # Must cast to UnstructuredGrid in some cases (e.g. vtkImageData/vtkRectilinearGrid)
        # I believe the locator and the interpolator call `GetPoints` and not all mesh types have that method
        if isinstance(target, (pyvista.ImageData, pyvista.RectilinearGrid)):
            target = target.cast_to_unstructured_grid()

        gaussian_kernel = _vtk.vtkGaussianKernel()
        gaussian_kernel.SetSharpness(sharpness)
        gaussian_kernel.SetRadius(radius)
        gaussian_kernel.SetKernelFootprintToRadius()
        if n_points:
            gaussian_kernel.SetNumberOfPoints(n_points)
            gaussian_kernel.SetKernelFootprintToNClosest()

        locator = _vtk.vtkStaticPointLocator()
        locator.SetDataSet(target)
        locator.BuildLocator()

        interpolator = _vtk.vtkPointInterpolator()
        interpolator.SetInputData(self)
        interpolator.SetSourceData(target)
        interpolator.SetKernel(gaussian_kernel)
        interpolator.SetLocator(locator)
        interpolator.SetNullValue(null_value)
        if strategy == 'null_value':
            interpolator.SetNullPointsStrategyToNullValue()
        elif strategy == 'mask_points':
            interpolator.SetNullPointsStrategyToMaskPoints()
        elif strategy == 'closest_point':
            interpolator.SetNullPointsStrategyToClosestPoint()
        else:
            raise ValueError(f'strategy `{strategy}` not supported.')
        interpolator.SetPassPointArrays(pass_point_data)
        interpolator.SetPassCellArrays(pass_cell_data)
        _update_alg(interpolator, progress_bar, 'Interpolating')
        return _get_output(interpolator)

    def streamlines(  # type: ignore[misc]
        self: ConcreteDataSetType,
        vectors: str | None = None,
<<<<<<< HEAD
        source_center: VectorLike[float] | None = None,
        source_radius: float | None = None,
        n_points: int = 100,
        start_position: VectorLike[float] | None = None,
=======
        source_center=None,
        source_radius=None,
        n_points=100,
        start_position=None,
>>>>>>> 272e9431
        return_source: bool = False,
        pointa: VectorLike[float] | None = None,
        pointb: VectorLike[float] | None = None,
        progress_bar: bool = False,
        **kwargs,
    ):
        """Integrate a vector field to generate streamlines.

        The default behavior uses a sphere as the source - set its
        location and radius via the ``source_center`` and
        ``source_radius`` keyword arguments.  ``n_points`` defines the
        number of starting points on the sphere surface.
        Alternatively, a line source can be used by specifying
        ``pointa`` and ``pointb``.  ``n_points`` again defines the
        number of points on the line.

        You can retrieve the source by specifying
        ``return_source=True``.

        Optional keyword parameters from
        :func:`pyvista.DataSetFilters.streamlines_from_source` can be
        used here to control the generation of streamlines.

        Parameters
        ----------
        vectors : str, optional
            The string name of the active vector field to integrate across.

        source_center : sequence[float], optional
            Length 3 tuple of floats defining the center of the source
            particles. Defaults to the center of the dataset.

        source_radius : float, optional
            Float radius of the source particle cloud. Defaults to one-tenth of
            the diagonal of the dataset's spatial extent.

        n_points : int, default: 100
            Number of particles present in source sphere or line.

        start_position : sequence[float], optional
            A single point.  This will override the sphere point source.

        return_source : bool, default: False
            Return the source particles as :class:`pyvista.PolyData` as well as the
            streamlines. This will be the second value returned if ``True``.

        pointa, pointb : sequence[float], optional
            The coordinates of a start and end point for a line source. This
            will override the sphere and start_position point source.

        progress_bar : bool, default: False
            Display a progress bar to indicate progress.

        **kwargs : dict, optional
            See :func:`pyvista.DataSetFilters.streamlines_from_source`.

        Returns
        -------
        streamlines : pyvista.PolyData
            This produces polylines as the output, with each cell
            (i.e., polyline) representing a streamline. The attribute values
            associated with each streamline are stored in the cell data, whereas
            those associated with streamline-points are stored in the point data.

        source : pyvista.PolyData
            The points of the source are the seed points for the streamlines.
            Only returned if ``return_source=True``.

        Examples
        --------
        See the :ref:`streamlines_example` example.

        """
        if source_center is None:
            source_center = self.center
        if source_radius is None:
            source_radius = self.length / 10.0

        # A single point at start_position
        if start_position is not None:
            source_center = start_position
            source_radius = 0.0
            n_points = 1

        alg: _vtk.vtkAlgorithm
        if (pointa is not None and pointb is None) or (pointa is None and pointb is not None):
            raise ValueError('Both pointa and pointb must be provided')
        elif pointa is not None and pointb is not None:
            line_source = _vtk.vtkLineSource()
            line_source.SetPoint1(*pointa)
            line_source.SetPoint2(*pointb)
            line_source.SetResolution(n_points)
            alg = line_source
        else:
            point_source = _vtk.vtkPointSource()
            point_source.SetCenter(*source_center)
            point_source.SetRadius(source_radius)
            point_source.SetNumberOfPoints(n_points)
            alg = point_source

        alg.Update()
        input_source = cast(pyvista.DataSet, wrap(alg.GetOutput()))

        output = self.streamlines_from_source(
            input_source,
            vectors,
            progress_bar=progress_bar,
            **kwargs,
        )
        if return_source:
            return output, input_source
        return output

    def streamlines_from_source(  # type: ignore[misc]
        self: ConcreteDataSetType,
<<<<<<< HEAD
        source: pyvista.DataSet | _vtk.vtkDataSet,
        vectors: str | None = None,
        integrator_type: Literal[45, 2, 4] = 45,
        integration_direction: Literal['both', 'backward', 'forward'] = 'both',
=======
        source,
        vectors: str | None = None,
        integrator_type=45,
        integration_direction='both',
>>>>>>> 272e9431
        surface_streamlines: bool = False,
        initial_step_length: float = 0.5,
        step_unit: Literal['cl', 'l'] = 'cl',
        min_step_length: float = 0.01,
        max_step_length: float = 1.0,
        max_steps: int = 2000,
        terminal_speed: float = 1e-12,
        max_error: float = 1e-6,
        max_time: float | None = None,
        compute_vorticity: bool = True,
        rotation_scale: float = 1.0,
        interpolator_type: Literal['point', 'cell', 'p', 'c'] = 'point',
        progress_bar: bool = False,
        max_length: float | None = None,
    ):
        """Generate streamlines of vectors from the points of a source mesh.

        The integration is performed using a specified integrator, by default
        Runge-Kutta2. This supports integration through any type of dataset.
        If the dataset contains 2D cells like polygons or triangles and the
        ``surface_streamlines`` parameter is used, the integration is constrained
        to lie on the surface defined by 2D cells.

        Parameters
        ----------
        source : pyvista.DataSet
            The points of the source provide the starting points of the
            streamlines.  This will override both sphere and line sources.

        vectors : str, optional
            The string name of the active vector field to integrate across.

        integrator_type : {45, 2, 4}, default: 45
            The integrator type to be used for streamline generation.
            The default is Runge-Kutta45. The recognized solvers are:
            RUNGE_KUTTA2 (``2``),  RUNGE_KUTTA4 (``4``), and RUNGE_KUTTA45
            (``45``). Options are ``2``, ``4``, or ``45``.

        integration_direction : str, default: "both"
            Specify whether the streamline is integrated in the upstream or
            downstream directions (or both). Options are ``'both'``,
            ``'backward'``, or ``'forward'``.

        surface_streamlines : bool, default: False
            Compute streamlines on a surface.

        initial_step_length : float, default: 0.5
            Initial step size used for line integration, expressed ib length
            unitsL or cell length units (see ``step_unit`` parameter).
            either the starting size for an adaptive integrator, e.g., RK45, or
            the constant / fixed size for non-adaptive ones, i.e., RK2 and RK4).

        step_unit : {'cl', 'l'}, default: "cl"
            Uniform integration step unit. The valid unit is now limited to
            only LENGTH_UNIT (``'l'``) and CELL_LENGTH_UNIT (``'cl'``).
            Default is CELL_LENGTH_UNIT.

        min_step_length : float, default: 0.01
            Minimum step size used for line integration, expressed in length or
            cell length units. Only valid for an adaptive integrator, e.g., RK45.

        max_step_length : float, default: 1.0
            Maximum step size used for line integration, expressed in length or
            cell length units. Only valid for an adaptive integrator, e.g., RK45.

        max_steps : int, default: 2000
            Maximum number of steps for integrating a streamline.

        terminal_speed : float, default: 1e-12
            Terminal speed value, below which integration is terminated.

        max_error : float, 1e-6
            Maximum error tolerated throughout streamline integration.

        max_time : float, optional
            Specify the maximum length of a streamline expressed in physical length.

            .. deprecated:: 0.45.0
               ``max_time`` parameter is deprecated. Use ``max_length`` instead.
                It will be removed in v0.48. Default for ``max_time`` changed in v0.45.0.

        compute_vorticity : bool, default: True
            Vorticity computation at streamline points. Necessary for generating
            proper stream-ribbons using the ``vtkRibbonFilter``.

        rotation_scale : float, default: 1.0
            This can be used to scale the rate with which the streamribbons
            twist.

        interpolator_type : str, default: "point"
            Set the type of the velocity field interpolator to locate cells
            during streamline integration either by points or cells.
            The cell locator is more robust then the point locator. Options
            are ``'point'`` or ``'cell'`` (abbreviations of ``'p'`` and ``'c'``
            are also supported).

        progress_bar : bool, default: False
            Display a progress bar to indicate progress.

        max_length : float, optional
            Specify the maximum length of a streamline expressed in physical length.
            Default is 4 times the diagonal length of the bounding box of the ``source``
            dataset.

        Returns
        -------
        pyvista.PolyData
            Streamlines. This produces polylines as the output, with
            each cell (i.e., polyline) representing a streamline. The
            attribute values associated with each streamline are
            stored in the cell data, whereas those associated with
            streamline-points are stored in the point data.

        Examples
        --------
        See the :ref:`streamlines_example` example.

        """
        integration_direction_lower = str(integration_direction).strip().lower()
        if integration_direction_lower not in ['both', 'back', 'backward', 'forward']:
            raise ValueError(
                "Integration direction must be one of:\n 'backward', "
                f"'forward', or 'both' - not '{integration_direction_lower}'.",
            )
        else:
            integration_direction_ = cast(
                Literal['both', 'back', 'backward', 'forward'], integration_direction
            )
        if integrator_type not in [2, 4, 45]:
            raise ValueError('Integrator type must be one of `2`, `4`, or `45`.')
        if interpolator_type not in ['c', 'cell', 'p', 'point']:
            raise ValueError("Interpolator type must be either 'cell' or 'point'")
        if step_unit not in ['l', 'cl']:
            raise ValueError("Step unit must be either 'l' or 'cl'")
        step_unit_val = {
            'cl': _vtk.vtkStreamTracer.CELL_LENGTH_UNIT,
            'l': _vtk.vtkStreamTracer.LENGTH_UNIT,
        }[step_unit]
        if isinstance(vectors, str):
            self.set_active_scalars(vectors)
            self.set_active_vectors(vectors)
        elif vectors is None:
            set_default_active_vectors(self)

        if max_time is not None:
            if max_length is not None:
                warnings.warn(
                    '``max_length`` and ``max_time`` provided. Ignoring deprecated ``max_time``.',
                    PyVistaDeprecationWarning,
                )
            else:
                warnings.warn(
                    '``max_time`` parameter is deprecated.  It will be removed in v0.48',
                    PyVistaDeprecationWarning,
                )
                max_length = max_time

        if max_length is None:
            max_length = 4.0 * self.GetLength()

        source = wrap(source)  # type: ignore[arg-type]
        # vtk throws error with two Structured Grids
        # See: https://github.com/pyvista/pyvista/issues/1373
        if isinstance(self, pyvista.StructuredGrid) and isinstance(source, pyvista.StructuredGrid):
            source = source.cast_to_unstructured_grid()

        # Build the algorithm
        alg = _vtk.vtkStreamTracer()
        # Inputs
        alg.SetInputDataObject(self)
        alg.SetSourceData(source)

        # general parameters
        alg.SetComputeVorticity(compute_vorticity)
        alg.SetInitialIntegrationStep(initial_step_length)
        alg.SetIntegrationStepUnit(step_unit_val)
        alg.SetMaximumError(max_error)
        alg.SetMaximumIntegrationStep(max_step_length)
        alg.SetMaximumNumberOfSteps(max_steps)
        alg.SetMaximumPropagation(max_length)
        alg.SetMinimumIntegrationStep(min_step_length)
        alg.SetRotationScale(rotation_scale)
        alg.SetSurfaceStreamlines(surface_streamlines)
        alg.SetTerminalSpeed(terminal_speed)
        # Model parameters
        if integration_direction_ == 'forward':
            alg.SetIntegrationDirectionToForward()
        elif integration_direction_ in ['backward', 'back']:
            alg.SetIntegrationDirectionToBackward()
        else:
            alg.SetIntegrationDirectionToBoth()
        # set integrator type
        if integrator_type == 2:
            alg.SetIntegratorTypeToRungeKutta2()
        elif integrator_type == 4:
            alg.SetIntegratorTypeToRungeKutta4()
        else:
            alg.SetIntegratorTypeToRungeKutta45()
        # set interpolator type
        if interpolator_type in ['c', 'cell']:
            alg.SetInterpolatorTypeToCellLocator()
        else:
            alg.SetInterpolatorTypeToDataSetPointLocator()
        # run the algorithm
        _update_alg(alg, progress_bar, 'Generating Streamlines')
        return _get_output(alg)

    def streamlines_evenly_spaced_2D(  # type: ignore[misc]
        self: ConcreteDataSetType,
        vectors: str | None = None,
<<<<<<< HEAD
        start_position: VectorLike[float] | None = None,
        integrator_type: Literal[2, 4] = 2,
        step_length: float = 0.5,
        step_unit: Literal['cl', 'l'] = 'cl',
        max_steps: int = 2000,
        terminal_speed: float = 1e-12,
        interpolator_type: Literal['point', 'cell', 'p', 'c'] = 'point',
        separating_distance: float = 10.0,
        separating_distance_ratio: float = 0.5,
        closed_loop_maximum_distance: float = 0.5,
        loop_angle: float = 20.0,
        minimum_number_of_loop_points: int = 4,
=======
        start_position=None,
        integrator_type=2,
        step_length=0.5,
        step_unit='cl',
        max_steps=2000,
        terminal_speed=1e-12,
        interpolator_type='point',
        separating_distance=10,
        separating_distance_ratio=0.5,
        closed_loop_maximum_distance=0.5,
        loop_angle=20,
        minimum_number_of_loop_points=4,
>>>>>>> 272e9431
        compute_vorticity: bool = True,
        progress_bar: bool = False,
    ):
        """Generate evenly spaced streamlines on a 2D dataset.

        This filter only supports datasets that lie on the xy plane, i.e. ``z=0``.
        Particular care must be used to choose a `separating_distance`
        that do not result in too much memory being utilized.  The
        default unit is cell length.

        Parameters
        ----------
        vectors : str, optional
            The string name of the active vector field to integrate across.

        start_position : sequence[float], optional
            The seed point for generating evenly spaced streamlines.
            If not supplied, a random position in the dataset is chosen.

        integrator_type : {2, 4}, default: 2
            The integrator type to be used for streamline generation.
            The default is Runge-Kutta2. The recognized solvers are:
            RUNGE_KUTTA2 (``2``) and RUNGE_KUTTA4 (``4``).

        step_length : float, default: 0.5
            Constant Step size used for line integration, expressed in length
            units or cell length units (see ``step_unit`` parameter).

        step_unit : {'cl', 'l'}, default: "cl"
            Uniform integration step unit. The valid unit is now limited to
            only LENGTH_UNIT (``'l'``) and CELL_LENGTH_UNIT (``'cl'``).
            Default is CELL_LENGTH_UNIT.

        max_steps : int, default: 2000
            Maximum number of steps for integrating a streamline.

        terminal_speed : float, default: 1e-12
            Terminal speed value, below which integration is terminated.

        interpolator_type : str, optional
            Set the type of the velocity field interpolator to locate cells
            during streamline integration either by points or cells.
            The cell locator is more robust then the point locator. Options
            are ``'point'`` or ``'cell'`` (abbreviations of ``'p'`` and ``'c'``
            are also supported).

        separating_distance : float, default: 10
            The distance between streamlines expressed in ``step_unit``.

        separating_distance_ratio : float, default: 0.5
            Streamline integration is stopped if streamlines are closer than
            ``SeparatingDistance*SeparatingDistanceRatio`` to other streamlines.

        closed_loop_maximum_distance : float, default: 0.5
            The distance between points on a streamline to determine a
            closed loop.

        loop_angle : float, default: 20
            The maximum angle in degrees between points to determine a closed loop.

        minimum_number_of_loop_points : int, default: 4
            The minimum number of points before which a closed loop will
            be determined.

        compute_vorticity : bool, default: True
            Vorticity computation at streamline points. Necessary for generating
            proper stream-ribbons using the ``vtkRibbonFilter``.

        progress_bar : bool, default: False
            Display a progress bar to indicate progress.

        Returns
        -------
        pyvista.PolyData
            This produces polylines as the output, with each cell
            (i.e., polyline) representing a streamline. The attribute
            values associated with each streamline are stored in the
            cell data, whereas those associated with streamline-points
            are stored in the point data.

        Examples
        --------
        Plot evenly spaced streamlines for cylinder in a crossflow.
        This dataset is a multiblock dataset, and the fluid velocity is in the
        first block.

        >>> import pyvista as pv
        >>> from pyvista import examples
        >>> mesh = examples.download_cylinder_crossflow()
        >>> streams = mesh[0].streamlines_evenly_spaced_2D(
        ...     start_position=(4, 0.1, 0.0),
        ...     separating_distance=3,
        ...     separating_distance_ratio=0.2,
        ... )
        >>> plotter = pv.Plotter()
        >>> _ = plotter.add_mesh(
        ...     streams.tube(radius=0.02), scalars="vorticity_mag"
        ... )
        >>> plotter.view_xy()
        >>> plotter.show()

        See :ref:`2d_streamlines_example` for more examples using this filter.

        """
        if integrator_type not in [2, 4]:
            raise ValueError('Integrator type must be one of `2` or `4`.')
        if interpolator_type not in ['c', 'cell', 'p', 'point']:
            raise ValueError("Interpolator type must be either 'cell' or 'point'")
        if step_unit not in ['l', 'cl']:
            raise ValueError("Step unit must be either 'l' or 'cl'")
        step_unit_ = {
            'cl': _vtk.vtkStreamTracer.CELL_LENGTH_UNIT,
            'l': _vtk.vtkStreamTracer.LENGTH_UNIT,
        }[step_unit]
        if isinstance(vectors, str):
            self.set_active_scalars(vectors)
            self.set_active_vectors(vectors)
        elif vectors is None:
            set_default_active_vectors(self)

        loop_angle = loop_angle * np.pi / 180

        # Build the algorithm
        alg = _vtk.vtkEvenlySpacedStreamlines2D()
        # Inputs
        alg.SetInputDataObject(self)

        # Seed for starting position
        if start_position is not None:
            alg.SetStartPosition(*start_position)

        # Integrator controls
        if integrator_type == 2:
            alg.SetIntegratorTypeToRungeKutta2()
        else:
            alg.SetIntegratorTypeToRungeKutta4()
        alg.SetInitialIntegrationStep(step_length)
        alg.SetIntegrationStepUnit(step_unit_)
        alg.SetMaximumNumberOfSteps(max_steps)

        # Stopping criteria
        alg.SetTerminalSpeed(terminal_speed)
        alg.SetClosedLoopMaximumDistance(closed_loop_maximum_distance)
        alg.SetLoopAngle(loop_angle)
        alg.SetMinimumNumberOfLoopPoints(minimum_number_of_loop_points)

        # Separation criteria
        alg.SetSeparatingDistance(separating_distance)
        if separating_distance_ratio is not None:
            alg.SetSeparatingDistanceRatio(separating_distance_ratio)

        alg.SetComputeVorticity(compute_vorticity)

        # Set interpolator type
        if interpolator_type in ['c', 'cell']:
            alg.SetInterpolatorTypeToCellLocator()
        else:
            alg.SetInterpolatorTypeToDataSetPointLocator()

        # Run the algorithm
        _update_alg(alg, progress_bar, 'Generating Evenly Spaced Streamlines on a 2D Dataset')
        return _get_output(alg)

    def decimate_boundary(  # type: ignore[misc]
        self: ConcreteDataSetType, target_reduction=0.5, progress_bar: bool = False
    ):
        """Return a decimated version of a triangulation of the boundary.

        Only the outer surface of the input dataset will be considered.

        Parameters
        ----------
        target_reduction : float, default: 0.5
            Fraction of the original mesh to remove.
            TargetReduction is set to ``0.9``, this filter will try to reduce
            the data set to 10% of its original size and will remove 90%
            of the input triangles.

        progress_bar : bool, default: False
            Display a progress bar to indicate progress.

        Returns
        -------
        pyvista.PolyData
            Decimated boundary.

        Examples
        --------
        See the :ref:`linked_views_example` example.

        """
        return (
            self.extract_geometry(progress_bar=progress_bar)
            .triangulate()
            .decimate(target_reduction)
        )

    def sample_over_line(  # type: ignore[misc]
        self: ConcreteDataSetType,
        pointa,
        pointb,
        resolution=None,
        tolerance=None,
        progress_bar: bool = False,
    ):
        """Sample a dataset onto a line.

        Parameters
        ----------
        pointa : sequence[float]
            Location in ``[x, y, z]``.

        pointb : sequence[float]
            Location in ``[x, y, z]``.

        resolution : int, optional
            Number of pieces to divide line into. Defaults to number of cells
            in the input mesh. Must be a positive integer.

        tolerance : float, optional
            Tolerance used to compute whether a point in the source is in a
            cell of the input.  If not given, tolerance is automatically generated.

        progress_bar : bool, default: False
            Display a progress bar to indicate progress.

        Returns
        -------
        pyvista.PolyData
            Line object with sampled data from dataset.

        Examples
        --------
        Sample over a plane that is interpolating a point cloud.

        >>> import pyvista as pv
        >>> import numpy as np
        >>> rng = np.random.default_rng(12)
        >>> point_cloud = rng.random((5, 3))
        >>> point_cloud[:, 2] = 0
        >>> point_cloud -= point_cloud.mean(0)
        >>> pdata = pv.PolyData(point_cloud)
        >>> pdata['values'] = rng.random(5)
        >>> plane = pv.Plane()
        >>> plane.clear_data()
        >>> plane = plane.interpolate(pdata, sharpness=3.5)
        >>> sample = plane.sample_over_line((-0.5, -0.5, 0), (0.5, 0.5, 0))
        >>> pl = pv.Plotter()
        >>> _ = pl.add_mesh(
        ...     pdata, render_points_as_spheres=True, point_size=50
        ... )
        >>> _ = pl.add_mesh(sample, scalars='values', line_width=10)
        >>> _ = pl.add_mesh(plane, scalars='values', style='wireframe')
        >>> pl.show()

        """
        if resolution is None:
            resolution = int(self.n_cells)
        # Make a line and sample the dataset
        line = pyvista.Line(pointa, pointb, resolution=resolution)
        return line.sample(self, tolerance=tolerance, progress_bar=progress_bar)

    def plot_over_line(  # type: ignore[misc]
        self: ConcreteDataSetType,
        pointa,
        pointb,
        resolution=None,
        scalars: str | None = None,
        title=None,
        ylabel=None,
        figsize=None,
        figure: bool = True,
        show: bool = True,
        tolerance=None,
        fname=None,
        progress_bar: bool = False,
    ) -> None:
        """Sample a dataset along a high resolution line and plot.

        Plot the variables of interest in 2D using matplotlib where the
        X-axis is distance from Point A and the Y-axis is the variable
        of interest. Note that this filter returns ``None``.

        Parameters
        ----------
        pointa : sequence[float]
            Location in ``[x, y, z]``.

        pointb : sequence[float]
            Location in ``[x, y, z]``.

        resolution : int, optional
            Number of pieces to divide line into. Defaults to number of cells
            in the input mesh. Must be a positive integer.

        scalars : str, optional
            The string name of the variable in the input dataset to probe. The
            active scalar is used by default.

        title : str, optional
            The string title of the matplotlib figure.

        ylabel : str, optional
            The string label of the Y-axis. Defaults to variable name.

        figsize : tuple(int), optional
            The size of the new figure.

        figure : bool, default: True
            Flag on whether or not to create a new figure.

        show : bool, default: True
            Shows the matplotlib figure.

        tolerance : float, optional
            Tolerance used to compute whether a point in the source is in a
            cell of the input.  If not given, tolerance is automatically generated.

        fname : str, optional
            Save the figure this file name when set.

        progress_bar : bool, default: False
            Display a progress bar to indicate progress.

        Examples
        --------
        See the :ref:`plot_over_line_example` example.

        """
        # Sample on line
        sampled = DataSetFilters.sample_over_line(
            self,
            pointa,
            pointb,
            resolution,
            tolerance,
            progress_bar=progress_bar,
        )

        # Get variable of interest
        scalars_ = set_default_active_scalars(self).name if scalars is None else scalars
        values = sampled.get_array(scalars_)
        distance = sampled['Distance']

        # Remainder is plotting
        if figure:
            plt.figure(figsize=figsize)
        # Plot it in 2D
        if values.ndim > 1:
            for i in range(values.shape[1]):
                plt.plot(distance, values[:, i], label=f'Component {i}')
            plt.legend()
        else:
            plt.plot(distance, values)
        plt.xlabel('Distance')
        if ylabel is None:
            plt.ylabel(scalars_)
        else:
            plt.ylabel(ylabel)
        if title is None:
            plt.title(f'{scalars_} Profile')
        else:
            plt.title(title)
        if fname:
            plt.savefig(fname)
        if show:  # pragma: no cover
            plt.show()

    def sample_over_multiple_lines(  # type: ignore[misc]
        self: ConcreteDataSetType, points, tolerance=None, progress_bar: bool = False
    ):
        """Sample a dataset onto a multiple lines.

        Parameters
        ----------
        points : array_like[float]
            List of points defining multiple lines.

        tolerance : float, optional
            Tolerance used to compute whether a point in the source is in a
            cell of the input.  If not given, tolerance is automatically generated.

        progress_bar : bool, default: False
            Display a progress bar to indicate progress.

        Returns
        -------
        pyvista.PolyData
            Line object with sampled data from dataset.

        Examples
        --------
        Sample over a plane that is interpolating a point cloud.

        >>> import pyvista as pv
        >>> import numpy as np
        >>> rng = np.random.default_rng(12)
        >>> point_cloud = rng.random((5, 3))
        >>> point_cloud[:, 2] = 0
        >>> point_cloud -= point_cloud.mean(0)
        >>> pdata = pv.PolyData(point_cloud)
        >>> pdata['values'] = rng.random(5)
        >>> plane = pv.Plane()
        >>> plane.clear_data()
        >>> plane = plane.interpolate(pdata, sharpness=3.5)
        >>> sample = plane.sample_over_multiple_lines(
        ...     [[-0.5, -0.5, 0], [0.5, -0.5, 0], [0.5, 0.5, 0]]
        ... )
        >>> pl = pv.Plotter()
        >>> _ = pl.add_mesh(
        ...     pdata, render_points_as_spheres=True, point_size=50
        ... )
        >>> _ = pl.add_mesh(sample, scalars='values', line_width=10)
        >>> _ = pl.add_mesh(plane, scalars='values', style='wireframe')
        >>> pl.show()

        """
        # Make a multiple lines and sample the dataset
        multiple_lines = pyvista.MultipleLines(points=points)
        return multiple_lines.sample(self, tolerance=tolerance, progress_bar=progress_bar)

    def sample_over_circular_arc(  # type: ignore[misc]
        self: ConcreteDataSetType,
        pointa,
        pointb,
        center,
        resolution=None,
        tolerance=None,
        progress_bar: bool = False,
    ):
        """Sample a dataset over a circular arc.

        Parameters
        ----------
        pointa : sequence[float]
            Location in ``[x, y, z]``.

        pointb : sequence[float]
            Location in ``[x, y, z]``.

        center : sequence[float]
            Location in ``[x, y, z]``.

        resolution : int, optional
            Number of pieces to divide circular arc into. Defaults to
            number of cells in the input mesh. Must be a positive
            integer.

        tolerance : float, optional
            Tolerance used to compute whether a point in the source is
            in a cell of the input.  If not given, tolerance is
            automatically generated.

        progress_bar : bool, default: False
            Display a progress bar to indicate progress.

        Returns
        -------
        pyvista.PolyData
            Arc containing the sampled data.

        Examples
        --------
        Sample a dataset over a circular arc and plot it.

        >>> import pyvista as pv
        >>> from pyvista import examples
        >>> uniform = examples.load_uniform()
        >>> uniform["height"] = uniform.points[:, 2]
        >>> pointa = [
        ...     uniform.bounds.x_max,
        ...     uniform.bounds.y_min,
        ...     uniform.bounds.z_max,
        ... ]
        >>> pointb = [
        ...     uniform.bounds.x_max,
        ...     uniform.bounds.y_max,
        ...     uniform.bounds.z_min,
        ... ]
        >>> center = [
        ...     uniform.bounds.x_max,
        ...     uniform.bounds.y_min,
        ...     uniform.bounds.z_min,
        ... ]
        >>> sampled_arc = uniform.sample_over_circular_arc(
        ...     pointa, pointb, center
        ... )
        >>> pl = pv.Plotter()
        >>> _ = pl.add_mesh(uniform, style='wireframe')
        >>> _ = pl.add_mesh(sampled_arc, line_width=10)
        >>> pl.show_axes()
        >>> pl.show()

        """
        if resolution is None:
            resolution = int(self.n_cells)
        # Make a circular arc and sample the dataset
        circular_arc = pyvista.CircularArc(pointa, pointb, center, resolution=resolution)
        return circular_arc.sample(self, tolerance=tolerance, progress_bar=progress_bar)

    def sample_over_circular_arc_normal(  # type: ignore[misc]
        self: ConcreteDataSetType,
        center,
        resolution=None,
        normal=None,
        polar=None,
        angle=None,
        tolerance=None,
        progress_bar: bool = False,
    ):
        """Sample a dataset over a circular arc defined by a normal and polar vector and plot it.

        The number of segments composing the polyline is controlled by
        setting the object resolution.

        Parameters
        ----------
        center : sequence[float]
            Location in ``[x, y, z]``.

        resolution : int, optional
            Number of pieces to divide circular arc into. Defaults to
            number of cells in the input mesh. Must be a positive
            integer.

        normal : sequence[float], optional
            The normal vector to the plane of the arc.  By default it
            points in the positive Z direction.

        polar : sequence[float], optional
            Starting point of the arc in polar coordinates.  By
            default it is the unit vector in the positive x direction.

        angle : float, optional
            Arc length (in degrees), beginning at the polar vector.  The
            direction is counterclockwise.  By default it is 360.

        tolerance : float, optional
            Tolerance used to compute whether a point in the source is
            in a cell of the input.  If not given, tolerance is
            automatically generated.

        progress_bar : bool, default: False
            Display a progress bar to indicate progress.

        Returns
        -------
        pyvista.PolyData
            Sampled Dataset.

        Examples
        --------
        Sample a dataset over a circular arc.

        >>> import pyvista as pv
        >>> from pyvista import examples
        >>> uniform = examples.load_uniform()
        >>> uniform["height"] = uniform.points[:, 2]
        >>> normal = [0, 0, 1]
        >>> polar = [0, 9, 0]
        >>> center = [
        ...     uniform.bounds.x_max,
        ...     uniform.bounds.y_min,
        ...     uniform.bounds.z_max,
        ... ]
        >>> arc = uniform.sample_over_circular_arc_normal(
        ...     center, normal=normal, polar=polar
        ... )
        >>> pl = pv.Plotter()
        >>> _ = pl.add_mesh(uniform, style='wireframe')
        >>> _ = pl.add_mesh(arc, line_width=10)
        >>> pl.show_axes()
        >>> pl.show()

        """
        if resolution is None:
            resolution = int(self.n_cells)
        # Make a circular arc and sample the dataset
        circular_arc = pyvista.CircularArcFromNormal(
            center,
            resolution=resolution,
            normal=normal,
            polar=polar,
            angle=angle,
        )
        return circular_arc.sample(self, tolerance=tolerance, progress_bar=progress_bar)

    def plot_over_circular_arc(  # type: ignore[misc]
        self: ConcreteDataSetType,
        pointa,
        pointb,
        center,
        resolution=None,
        scalars: str | None = None,
        title=None,
        ylabel=None,
        figsize=None,
        figure: bool = True,
        show: bool = True,
        tolerance=None,
        fname=None,
        progress_bar: bool = False,
    ) -> None:
        """Sample a dataset along a circular arc and plot it.

        Plot the variables of interest in 2D where the X-axis is
        distance from Point A and the Y-axis is the variable of
        interest. Note that this filter returns ``None``.

        Parameters
        ----------
        pointa : sequence[float]
            Location in ``[x, y, z]``.

        pointb : sequence[float]
            Location in ``[x, y, z]``.

        center : sequence[float]
            Location in ``[x, y, z]``.

        resolution : int, optional
            Number of pieces to divide the circular arc into. Defaults
            to number of cells in the input mesh. Must be a positive
            integer.

        scalars : str, optional
            The string name of the variable in the input dataset to
            probe. The active scalar is used by default.

        title : str, optional
            The string title of the ``matplotlib`` figure.

        ylabel : str, optional
            The string label of the Y-axis. Defaults to the variable name.

        figsize : tuple(int), optional
            The size of the new figure.

        figure : bool, default: True
            Flag on whether or not to create a new figure.

        show : bool, default: True
            Shows the ``matplotlib`` figure when ``True``.

        tolerance : float, optional
            Tolerance used to compute whether a point in the source is
            in a cell of the input.  If not given, tolerance is
            automatically generated.

        fname : str, optional
            Save the figure this file name when set.

        progress_bar : bool, default: False
            Display a progress bar to indicate progress.

        Examples
        --------
        Sample a dataset along a high resolution circular arc and plot.

        >>> from pyvista import examples
        >>> mesh = examples.load_uniform()
        >>> a = [mesh.bounds.x_min, mesh.bounds.y_min, mesh.bounds.z_max]
        >>> b = [mesh.bounds.x_max, mesh.bounds.y_min, mesh.bounds.z_min]
        >>> center = [
        ...     mesh.bounds.x_min,
        ...     mesh.bounds.y_min,
        ...     mesh.bounds.z_min,
        ... ]
        >>> mesh.plot_over_circular_arc(
        ...     a, b, center, resolution=1000, show=False
        ... )  # doctest:+SKIP

        """
        # Sample on circular arc
        sampled = DataSetFilters.sample_over_circular_arc(
            self,
            pointa,
            pointb,
            center,
            resolution,
            tolerance,
            progress_bar=progress_bar,
        )

        # Get variable of interest
        scalars_ = set_default_active_scalars(self).name if scalars is None else scalars
        values = sampled.get_array(scalars_)
        distance = sampled['Distance']

        # create the matplotlib figure
        if figure:
            plt.figure(figsize=figsize)
        # Plot it in 2D
        if values.ndim > 1:
            for i in range(values.shape[1]):
                plt.plot(distance, values[:, i], label=f'Component {i}')
            plt.legend()
        else:
            plt.plot(distance, values)
        plt.xlabel('Distance')
        if ylabel is None:
            plt.ylabel(scalars_)
        else:
            plt.ylabel(ylabel)
        if title is None:
            plt.title(f'{scalars_} Profile')
        else:
            plt.title(title)
        if fname:
            plt.savefig(fname)
        if show:  # pragma: no cover
            plt.show()

    def plot_over_circular_arc_normal(  # type: ignore[misc]
        self: ConcreteDataSetType,
        center,
        resolution=None,
        normal=None,
        polar=None,
        angle=None,
        scalars: str | None = None,
        title=None,
        ylabel=None,
        figsize=None,
        figure: bool = True,
        show: bool = True,
        tolerance=None,
        fname=None,
        progress_bar: bool = False,
    ) -> None:
        """Sample a dataset along a resolution circular arc defined by a normal and polar vector and plot it.

        Plot the variables of interest in 2D where the X-axis is
        distance from Point A and the Y-axis is the variable of
        interest. Note that this filter returns ``None``.

        Parameters
        ----------
        center : sequence[int]
            Location in ``[x, y, z]``.

        resolution : int, optional
            Number of pieces to divide circular arc into. Defaults to
            number of cells in the input mesh. Must be a positive
            integer.

        normal : sequence[float], optional
            The normal vector to the plane of the arc.  By default it
            points in the positive Z direction.

        polar : sequence[float], optional
            Starting point of the arc in polar coordinates.  By
            default it is the unit vector in the positive x direction.

        angle : float, optional
            Arc length (in degrees), beginning at the polar vector.  The
            direction is counterclockwise.  By default it is 360.

        scalars : str, optional
            The string name of the variable in the input dataset to
            probe. The active scalar is used by default.

        title : str, optional
            The string title of the `matplotlib` figure.

        ylabel : str, optional
            The string label of the Y-axis. Defaults to variable name.

        figsize : tuple(int), optional
            The size of the new figure.

        figure : bool, optional
            Flag on whether or not to create a new figure.

        show : bool, default: True
            Shows the matplotlib figure.

        tolerance : float, optional
            Tolerance used to compute whether a point in the source is
            in a cell of the input.  If not given, tolerance is
            automatically generated.

        fname : str, optional
            Save the figure this file name when set.

        progress_bar : bool, default: False
            Display a progress bar to indicate progress.

        Examples
        --------
        Sample a dataset along a high resolution circular arc and plot.

        >>> from pyvista import examples
        >>> mesh = examples.load_uniform()
        >>> normal = normal = [0, 0, 1]
        >>> polar = [0, 9, 0]
        >>> angle = 90
        >>> center = [
        ...     mesh.bounds.x_min,
        ...     mesh.bounds.y_min,
        ...     mesh.bounds.z_min,
        ... ]
        >>> mesh.plot_over_circular_arc_normal(
        ...     center, polar=polar, angle=angle
        ... )  # doctest:+SKIP

        """
        # Sample on circular arc
        sampled = DataSetFilters.sample_over_circular_arc_normal(
            self,
            center,
            resolution,
            normal,
            polar,
            angle,
            tolerance,
            progress_bar=progress_bar,
        )

        # Get variable of interest
        scalars_ = set_default_active_scalars(self).name if scalars is None else scalars
        values = sampled.get_array(scalars_)
        distance = sampled['Distance']

        # create the matplotlib figure
        if figure:
            plt.figure(figsize=figsize)
        # Plot it in 2D
        if values.ndim > 1:
            for i in range(values.shape[1]):
                plt.plot(distance, values[:, i], label=f'Component {i}')
            plt.legend()
        else:
            plt.plot(distance, values)
        plt.xlabel('Distance')
        if ylabel is None:
            plt.ylabel(scalars_)
        else:
            plt.ylabel(ylabel)
        if title is None:
            plt.title(f'{scalars_} Profile')
        else:
            plt.title(title)
        if fname:
            plt.savefig(fname)
        if show:  # pragma: no cover
            plt.show()

    def extract_cells(  # type: ignore[misc]
        self: ConcreteDataSetType, ind, invert: bool = False, progress_bar: bool = False
    ):
        """Return a subset of the grid.

        Parameters
        ----------
        ind : sequence[int]
            Numpy array of cell indices to be extracted.

        invert : bool, default: False
            Invert the selection.

        progress_bar : bool, default: False
            Display a progress bar to indicate progress.

        See Also
        --------
        extract_points, extract_values

        Returns
        -------
        pyvista.UnstructuredGrid
            Subselected grid.

        Examples
        --------
        >>> import pyvista as pv
        >>> from pyvista import examples
        >>> grid = pv.read(examples.hexbeamfile)
        >>> subset = grid.extract_cells(range(20))
        >>> subset.n_cells
        20
        >>> pl = pv.Plotter()
        >>> actor = pl.add_mesh(
        ...     grid, style='wireframe', line_width=5, color='black'
        ... )
        >>> actor = pl.add_mesh(subset, color='grey')
        >>> pl.show()

        """
        if invert:
            _, ind = numpy_to_idarr(ind, return_ind=True)  # type: ignore[misc]
            ind = [i for i in range(self.n_cells) if i not in ind]

        # Create selection objects
        selectionNode = _vtk.vtkSelectionNode()
        selectionNode.SetFieldType(_vtk.vtkSelectionNode.CELL)
        selectionNode.SetContentType(_vtk.vtkSelectionNode.INDICES)
        selectionNode.SetSelectionList(numpy_to_idarr(ind))

        selection = _vtk.vtkSelection()
        selection.AddNode(selectionNode)

        # extract
        extract_sel = _vtk.vtkExtractSelection()
        extract_sel.SetInputData(0, self)
        extract_sel.SetInputData(1, selection)
        _update_alg(extract_sel, progress_bar, 'Extracting Cells')
        subgrid = _get_output(extract_sel)

        # extracts only in float32
        if subgrid.n_points and self.points.dtype != np.dtype('float32'):
            ind = subgrid.point_data['vtkOriginalPointIds']
            subgrid.points = self.points[ind]

        return subgrid

    def extract_points(  # type: ignore[misc]
        self: ConcreteDataSetType,
        ind,
        adjacent_cells: bool = True,
        include_cells: bool = True,
        progress_bar: bool = False,
    ):
        """Return a subset of the grid (with cells) that contains any of the given point indices.

        Parameters
        ----------
        ind : sequence[int]
            Sequence of point indices to be extracted.

        adjacent_cells : bool, default: True
            If ``True``, extract the cells that contain at least one of
            the extracted points. If ``False``, extract the cells that
            contain exclusively points from the extracted points list.
            Has no effect if ``include_cells`` is ``False``.

        include_cells : bool, default: True
            Specifies if the cells shall be returned or not.

        progress_bar : bool, default: False
            Display a progress bar to indicate progress.

        See Also
        --------
        extract_cells, extract_values

        Returns
        -------
        pyvista.UnstructuredGrid
            Subselected grid.

        Examples
        --------
        Extract all the points of a sphere with a Z coordinate greater than 0

        >>> import pyvista as pv
        >>> sphere = pv.Sphere()
        >>> extracted = sphere.extract_points(
        ...     sphere.points[:, 2] > 0, include_cells=False
        ... )
        >>> extracted.clear_data()  # clear for plotting
        >>> extracted.plot()

        """
        ind = np.array(ind)
        # Create selection objects
        selectionNode = _vtk.vtkSelectionNode()
        selectionNode.SetFieldType(_vtk.vtkSelectionNode.POINT)
        selectionNode.SetContentType(_vtk.vtkSelectionNode.INDICES)
        if not include_cells:
            adjacent_cells = True
        if not adjacent_cells:
            # Build array of point indices to be removed.
            ind_rem = np.ones(self.n_points, dtype='bool')
            ind_rem[ind] = False
            ind = np.arange(self.n_points)[ind_rem]
            # Invert selection
            selectionNode.GetProperties().Set(_vtk.vtkSelectionNode.INVERSE(), 1)
        selectionNode.SetSelectionList(numpy_to_idarr(ind))
        if include_cells:
            selectionNode.GetProperties().Set(_vtk.vtkSelectionNode.CONTAINING_CELLS(), 1)

        selection = _vtk.vtkSelection()
        selection.AddNode(selectionNode)

        # extract
        extract_sel = _vtk.vtkExtractSelection()
        extract_sel.SetInputData(0, self)
        extract_sel.SetInputData(1, selection)
        _update_alg(extract_sel, progress_bar, 'Extracting Points')
        return _get_output(extract_sel)

    def split_values(  # type: ignore[misc]
        self: ConcreteDataSetType,
        values: None
        | (
            float | VectorLike[float] | MatrixLike[float] | dict[str, float] | dict[float, str]
        ) = None,
        *,
        ranges: None
        | (
            VectorLike[float]
            | MatrixLike[float]
            | dict[str, VectorLike[float]]
            | dict[tuple[float, float], str]
        ) = None,
        scalars: str | None = None,
        preference: Literal['point', 'cell'] = 'point',
        component_mode: Literal['any', 'all', 'multi'] | int = 'all',
        **kwargs,
    ):
        """Split mesh into separate sub-meshes using point or cell data.

        By default, this filter generates a separate mesh for each unique value in the
        data array and combines them as blocks in a :class:`~pyvista.MultiBlock`
        dataset. Optionally, specific values and/or ranges of values may be specified to
        control which values to split from the input.

        This filter is a convenience method for :meth:`~pyvista.DataSetFilters.extract_values`
        with ``split`` set to ``True`` by default. Refer to that filter's documentation
        for more details.

        .. versionadded:: 0.44

        Parameters
        ----------
        values : float | ArrayLike[float] | dict, optional
            Value(s) to extract. Can be a number, an iterable of numbers, or a dictionary
            with numeric entries. For ``dict`` inputs, either its keys or values may be
            numeric, and the other field must be strings. The numeric field is used as
            the input for this parameter, and if ``split`` is ``True``, the string field
            is used to set the block names of the returned :class:`~pyvista.MultiBlock`.

            .. note::
                When extracting multi-component values with ``component_mode=multi``,
                each value is specified as a multi-component scalar. In this case,
                ``values`` can be a single vector or an array of row vectors.

        ranges : array_like | dict, optional
            Range(s) of values to extract. Can be a single range (i.e. a sequence of
            two numbers in the form ``[lower, upper]``), a sequence of ranges, or a
            dictionary with range entries. Any combination of ``values`` and ``ranges``
            may be specified together. The endpoints of the ranges are included in the
            extraction. Ranges cannot be set when ``component_mode=multi``.

            For ``dict`` inputs, either its keys or values may be numeric, and the other
            field must be strings. The numeric field is used as the input for this
            parameter, and if ``split`` is ``True``, the string field is used to set the
            block names of the returned :class:`~pyvista.MultiBlock`.

            .. note::
                Use ``+/-`` infinity to specify an unlimited bound, e.g.:

                - ``[0, float('inf')]`` to extract values greater than or equal to zero.
                - ``[float('-inf'), 0]`` to extract values less than or equal to zero.

        scalars : str, optional
            Name of scalars to extract with. Defaults to currently active scalars.

        preference : str, default: 'point'
            When ``scalars`` is specified, this is the preferred array type to search
            for in the dataset.  Must be either ``'point'`` or ``'cell'``.

        component_mode : int | 'any' | 'all' | 'multi', default: 'all'
            Specify the component(s) to use when ``scalars`` is a multi-component array.
            Has no effect when the scalars have a single component. Must be one of:

            - number: specify the component number as a 0-indexed integer. The selected
              component must have the specified value(s).
            - ``'any'``: any single component can have the specified value(s).
            - ``'all'``: all individual components must have the specified values(s).
            - ``'multi'``: the entire multi-component item must have the specified value.

        **kwargs : dict, optional
            Additional keyword arguments passed to :meth:`~pyvista.DataSetFilters.extract_values`.

        See Also
        --------
        extract_values, split_bodies, partition

        Returns
        -------
        pyvista.MultiBlock
            Composite of split meshes with :class:`pyvista.UnstructuredGrid` blocks.

        Examples
        --------
        Load image with labeled regions.

        >>> import numpy as np
        >>> import pyvista as pv
        >>> from pyvista import examples
        >>> image = examples.load_channels()
        >>> np.unique(image.active_scalars)
        pyvista_ndarray([0, 1, 2, 3, 4])

        Split the image into its separate regions. Here, we also remove the first
        region for visualization.

        >>> multiblock = image.split_values()
        >>> _ = multiblock.pop(0)  # Remove first region

        Plot the regions.

        >>> plot = pv.Plotter()
        >>> _ = plot.add_composite(multiblock, multi_colors=True)
        >>> _ = plot.show_grid()
        >>> plot.show()

        Note that the block names are generic by default.

        >>> multiblock.keys()
        ['Block-01', 'Block-02', 'Block-03', 'Block-04']

        To name the output blocks, use a dictionary as input instead.

        Here, we also explicitly omit the region with ``0`` values from the input
        instead of removing it from the output.

        >>> labels = dict(region1=1, region2=2, region3=3, region4=4)
        >>>
        >>> multiblock = image.split_values(labels)
        >>> multiblock.keys()
        ['region1', 'region2', 'region3', 'region4']

        Plot the regions as separate meshes using the labels instead of plotting
        the MultiBlock directly.

        Clear scalar data so we can color each mesh using a single color

        >>> _ = [block.clear_data() for block in multiblock]
        >>>
        >>> plot = pv.Plotter()
        >>> plot.set_color_cycler('default')
        >>> _ = [
        ...     plot.add_mesh(block, label=label)
        ...     for block, label in zip(multiblock, labels)
        ... ]
        >>> _ = plot.add_legend()
        >>> plot.show()

        """
        if values is None and ranges is None:
            values = '_unique'  # type: ignore[assignment]
        return self.extract_values(
            values=values,
            ranges=ranges,
            scalars=scalars,
            preference=preference,
            component_mode=component_mode,
            split=True,
            **kwargs,
        )

    def extract_values(  # type: ignore[misc]
        self: ConcreteDataSetType,
        values: None
        | (
            float | VectorLike[float] | MatrixLike[float] | dict[str, float] | dict[float, str]
        ) = None,
        *,
        ranges: None
        | (
            VectorLike[float]
            | MatrixLike[float]
            | dict[str, VectorLike[float]]
            | dict[tuple[float, float], str]
        ) = None,
        scalars: str | None = None,
        preference: Literal['point', 'cell'] = 'point',
        component_mode: Literal['any', 'all', 'multi'] | int = 'all',
        invert: bool = False,
        adjacent_cells: bool = True,
        include_cells: bool | None = None,
        split: bool = False,
        pass_point_ids: bool = True,
        pass_cell_ids: bool = True,
        progress_bar: bool = False,
    ):
        """Return a subset of the mesh based on the value(s) of point or cell data.

        Points and cells may be extracted with a single value, multiple values, a range
        of values, or any mix of values and ranges. This enables threshold-like
        filtering of data in a discontinuous manner to extract a single label or groups
        of labels from categorical data, or to extract multiple regions from continuous
        data. Extracted values may optionally be split into separate meshes.

        This filter operates on point data and cell data distinctly:

        **Point data**

            All cells with at least one point with the specified value(s) are returned.
            Optionally, set ``adjacent_cells`` to ``False`` to only extract points from
            cells where all points in the cell strictly have the specified value(s).
            In these cases, a point is only included in the output if that point is part
            of an extracted cell.

            Alternatively, set ``include_cells`` to ``False`` to exclude cells from
            the operation completely and extract all points with a specified value.

        **Cell Data**

            Only the cells (and their points) with the specified values(s) are included
            in the output.

        Internally, :meth:`~pyvista.DataSetFilters.extract_points` is called to extract
        points for point data, and :meth:`~pyvista.DataSetFilters.extract_cells` is
        called to extract cells for cell data.

        By default, two arrays are included with the output: ``'vtkOriginalPointIds'``
        and ``'vtkOriginalCellIds'``. These arrays can be used to link the filtered
        points or cells directly to the input.

        .. versionadded:: 0.44

        Parameters
        ----------
        values : float | ArrayLike[float] | dict, optional
            Value(s) to extract. Can be a number, an iterable of numbers, or a dictionary
            with numeric entries. For ``dict`` inputs, either its keys or values may be
            numeric, and the other field must be strings. The numeric field is used as
            the input for this parameter, and if ``split`` is ``True``, the string field
            is used to set the block names of the returned :class:`~pyvista.MultiBlock`.

            .. note::
                When extracting multi-component values with ``component_mode=multi``,
                each value is specified as a multi-component scalar. In this case,
                ``values`` can be a single vector or an array of row vectors.

        ranges : array_like | dict, optional
            Range(s) of values to extract. Can be a single range (i.e. a sequence of
            two numbers in the form ``[lower, upper]``), a sequence of ranges, or a
            dictionary with range entries. Any combination of ``values`` and ``ranges``
            may be specified together. The endpoints of the ranges are included in the
            extraction. Ranges cannot be set when ``component_mode=multi``.

            For ``dict`` inputs, either its keys or values may be numeric, and the other
            field must be strings. The numeric field is used as the input for this
            parameter, and if ``split`` is ``True``, the string field is used to set the
            block names of the returned :class:`~pyvista.MultiBlock`.

            .. note::
                Use ``+/-`` infinity to specify an unlimited bound, e.g.:

                - ``[0, float('inf')]`` to extract values greater than or equal to zero.
                - ``[float('-inf'), 0]`` to extract values less than or equal to zero.

        scalars : str, optional
            Name of scalars to extract with. Defaults to currently active scalars.

        preference : str, default: 'point'
            When ``scalars`` is specified, this is the preferred array type to search
            for in the dataset.  Must be either ``'point'`` or ``'cell'``.

        component_mode : int | 'any' | 'all' | 'multi', default: 'all'
            Specify the component(s) to use when ``scalars`` is a multi-component array.
            Has no effect when the scalars have a single component. Must be one of:

            - number: specify the component number as a 0-indexed integer. The selected
              component must have the specified value(s).
            - ``'any'``: any single component can have the specified value(s).
            - ``'all'``: all individual components must have the specified values(s).
            - ``'multi'``: the entire multi-component item must have the specified value.

        invert : bool, default: False
            Invert the extraction values. If ``True`` extract the points (with cells)
            which do *not* have the specified values.

        adjacent_cells : bool, default: True
            If ``True``, include cells (and their points) that contain at least one of
            the extracted points. If ``False``, only include cells that contain
            exclusively points from the extracted points list. Has no effect if
            ``include_cells`` is ``False``. Has no effect when extracting values from
            cell data.

        include_cells : bool, default: None
            Specify if cells shall be used for extraction or not. If ``False``, points
            with the specified values are extracted regardless of their cell
            connectivity, and all cells at the output will be vertex cells (one for each
            point.) Has no effect when extracting values from cell data.

            By default, this value is ``True`` if the input has at least one cell and
            ``False`` otherwise.

        split : bool, default: False
            If ``True``, each value in ``values`` and each range in ``range`` is
            extracted independently and returned as a :class:`~pyvista.MultiBlock`.
            The number of blocks returned equals the number of input values and ranges.
            The blocks may be named if a dictionary is used as input. See ``values``
            and ``ranges`` for details.

            .. note::
                Output blocks may contain empty meshes if no values meet the extraction
                criteria. This can impact plotting since empty meshes cannot be plotted
                by default. Use :meth:`pyvista.MultiBlock.clean` on the output to remove
                empty meshes, or set ``pv.global_theme.allow_empty_mesh = True`` to
                enable plotting empty meshes.

        pass_point_ids : bool, default: True
            Add a point array ``'vtkOriginalPointIds'`` that identifies the original
            points the extracted points correspond to.

        pass_cell_ids : bool, default: True
            Add a cell array ``'vtkOriginalCellIds'`` that identifies the original cells
            the extracted cells correspond to.

        progress_bar : bool, default: False
            Display a progress bar to indicate progress.

        See Also
        --------
        split_values, extract_points, extract_cells, threshold, partition

        Returns
        -------
        pyvista.UnstructuredGrid or pyvista.MultiBlock
            An extracted mesh or a composite of extracted meshes, depending on ``split``.

        Examples
        --------
        Extract a single value from a grid's point data.

        >>> import numpy as np
        >>> import pyvista as pv
        >>> from pyvista import examples
        >>> mesh = examples.load_uniform()
        >>> extracted = mesh.extract_values(0)

        Plot extracted values. Since adjacent cells are included by default, points with
        values other than ``0`` are included in the output.

        >>> extracted.get_data_range()
        (np.float64(0.0), np.float64(81.0))
        >>> extracted.plot()

        Set ``include_cells=False`` to only extract points. The output scalars now
        strictly contain zeros.

        >>> extracted = mesh.extract_values(0, include_cells=False)
        >>> extracted.get_data_range()
        (np.float64(0.0), np.float64(0.0))
        >>> extracted.plot(render_points_as_spheres=True, point_size=100)

        Use ``ranges`` to extract values from a grid's point data in range.

        Here, we use ``+/-`` infinity to extract all values of ``100`` or less.

        >>> extracted = mesh.extract_values(ranges=[-np.inf, 100])
        >>> extracted.plot()

        Extract every third cell value from cell data.

        >>> mesh = examples.load_hexbeam()
        >>> lower, upper = mesh.get_data_range()
        >>> step = 3
        >>> extracted = mesh.extract_values(
        ...     range(lower, upper, step)  # values 0, 3, 6, ...
        ... )

        Plot result and show an outline of the input for context.

        >>> pl = pv.Plotter()
        >>> _ = pl.add_mesh(extracted)
        >>> _ = pl.add_mesh(mesh.extract_all_edges())
        >>> pl.show()

        Any combination of values and ranges may be specified.

        E.g. extract a single value and two ranges, and split the result into separate
        blocks of a MultiBlock.

        >>> extracted = mesh.extract_values(
        ...     values=18, ranges=[[0, 8], [29, 40]], split=True
        ... )
        >>> extracted
        MultiBlock (...)
          N Blocks:   3
          X Bounds:   0.000e+00, 1.000e+00
          Y Bounds:   0.000e+00, 1.000e+00
          Z Bounds:   0.000e+00, 5.000e+00
        >>> extracted.plot(multi_colors=True)

        Extract values from multi-component scalars.

        First, create a point cloud with a 3-component RGB color array.

        >>> rng = np.random.default_rng(seed=1)
        >>> points = rng.random((30, 3))
        >>> colors = rng.random((30, 3))
        >>> point_cloud = pv.PointSet(points)
        >>> point_cloud['colors'] = colors
        >>> plot_kwargs = dict(
        ...     render_points_as_spheres=True, point_size=50, rgb=True
        ... )
        >>> point_cloud.plot(**plot_kwargs)

        Extract values from a single component.

        E.g. extract points with a strong red component (i.e. > 0.8).

        >>> extracted = point_cloud.extract_values(
        ...     ranges=[0.8, 1.0], component_mode=0
        ... )
        >>> extracted.plot(**plot_kwargs)

        Extract values from all components.

        E.g. extract points where all RGB components are dark (i.e. < 0.5).

        >>> extracted = point_cloud.extract_values(
        ...     ranges=[0.0, 0.5], component_mode='all'
        ... )
        >>> extracted.plot(**plot_kwargs)

        Extract specific multi-component values.

        E.g. round the scalars to create binary RGB components, and extract only green
        and blue components.

        >>> point_cloud['colors'] = np.round(point_cloud['colors'])
        >>> green = [0, 1, 0]
        >>> blue = [0, 0, 1]
        >>>
        >>> extracted = point_cloud.extract_values(
        ...     values=[blue, green],
        ...     component_mode='multi',
        ... )
        >>> extracted.plot(**plot_kwargs)

        Use the original IDs returned by the extraction to modify the original point
        cloud.

        For example, change the color of the blue and green points to yellow.

        >>> point_ids = extracted['vtkOriginalPointIds']
        >>> yellow = [1, 1, 0]
        >>> point_cloud['colors'][point_ids] = yellow
        >>> point_cloud.plot(**plot_kwargs)

        """

        def _validate_scalar_array(scalars_, preference_):
            # Get the scalar array and field association to use for extraction
            try:
                scalars_ = set_default_active_scalars(self).name if scalars_ is None else scalars_
                array_ = get_array(self, scalars_, preference=preference_, err=True)
            except MissingDataError:
                raise ValueError(
                    'No point data or cell data found. Scalar data is required to use this filter.',
                )
            except KeyError:
                raise ValueError(
                    f"Array name '{scalars_}' is not valid and does not exist with this dataset.",
                )
            association_ = get_array_association(self, scalars_, preference=preference_)
            return array_, association_

        def _validate_component_mode(array_, component_mode_):
            # Validate component mode and return logic function
            num_components = 1 if array_.ndim == 1 else array_.shape[1]
            if isinstance(component_mode_, (int, np.integer)) or component_mode_ in ['0', '1', '2']:
                component_mode_ = int(component_mode_)
                if component_mode_ > num_components - 1 or component_mode_ < 0:
                    raise ValueError(
                        f"Invalid component index '{component_mode_}' specified for scalars with {num_components} component(s). Value must be one of: {tuple(range(num_components))}.",
                    )
                array_ = array_[:, component_mode_] if num_components > 1 else array_
                component_logic_function = None
            elif isinstance(component_mode_, str) and component_mode_ in ['any', 'all', 'multi']:
                if array_.ndim == 1:
                    component_logic_function = None
                elif component_mode_ == 'any':
                    component_logic_function = functools.partial(np.any, axis=1)
                elif component_mode_ in ['all', 'multi']:
                    component_logic_function = functools.partial(np.all, axis=1)
            else:
                raise ValueError(
                    f"Invalid component '{component_mode_}'. Must be an integer, 'any', 'all', or 'multi'.",
                )
            return array_, num_components, component_logic_function

        def _get_inputs_from_dict(input_):
            # Get extraction values from dict if applicable.
            # If dict, also validate names/labels mapped to the values
            if not isinstance(input_, dict):
                return None, input_
            else:
                dict_keys, dict_values = list(input_.keys()), list(input_.values())
                if all(isinstance(key, str) for key in dict_keys):
                    return dict_keys, dict_values
                elif all(isinstance(val, str) for val in dict_values):
                    return dict_values, dict_keys
                else:
                    raise TypeError(
                        "Invalid dict mapping. The dict's keys or values must contain strings.",
                    )

        def _validate_values_and_ranges(array_, values_, ranges_, num_components_, component_mode_):
            # Make sure we have input values to extract
            is_multi_mode = component_mode_ == 'multi'
            if values_ is None:
                if ranges_ is None:
                    raise TypeError(
                        'No ranges or values were specified. At least one must be specified.',
                    )
                elif is_multi_mode:
                    raise TypeError(
                        f"Ranges cannot be extracted using component mode '{component_mode_}'. Expected {None}, got {ranges_}.",
                    )
            elif (
                isinstance(values_, str) and values_ == '_unique'
            ):  # Private flag used by `split_values` to use unique values
                axis = 0 if is_multi_mode else None
                values_ = np.unique(array_, axis=axis)

            # Validate values
            if values_ is not None:
                if is_multi_mode:
                    values_ = np.atleast_2d(values_)
                    if values_.ndim > 2:
                        raise ValueError(
                            f'Component values cannot be more than 2 dimensions. Got {values_.ndim}.',
                        )
                    if not values_.shape[1] == num_components_:
                        raise ValueError(
                            f'Num components in values array ({values_.shape[1]}) must match num components in data array ({num_components_}).',
                        )
                else:
                    values_ = np.atleast_1d(values_)
                    if values_.ndim > 1:
                        raise ValueError(
                            f'Values must be one-dimensional. Got {values_.ndim}d values.',
                        )
                if not (
                    np.issubdtype(dtype := values_.dtype, np.floating)
                    or np.issubdtype(dtype, np.integer)
                ):
                    raise TypeError('Values must be numeric.')

            # Validate ranges
            if ranges_ is not None:
                ranges_ = np.atleast_2d(ranges_)
                if (ndim := ranges_.ndim) > 2:
                    raise ValueError(f'Ranges must be 2 dimensional. Got {ndim}.')
                if not (
                    np.issubdtype(dtype := ranges_.dtype, np.floating)
                    or np.issubdtype(dtype, np.integer)
                ):
                    raise TypeError('Ranges must be numeric.')
                is_valid_range = ranges_[:, 0] <= ranges_[:, 1]
                not_valid = np.invert(is_valid_range)
                if np.any(not_valid):
                    invalid_ranges = ranges_[not_valid]
                    raise ValueError(
                        f'Invalid range {invalid_ranges[0]} specified. Lower value cannot be greater than upper value.',
                    )
            return values_, ranges_

        # Return empty mesh if input is empty mesh
        if self.n_points == 0:
            return self.copy()

        array, association = _validate_scalar_array(scalars, preference)
        array, num_components, component_logic = _validate_component_mode(array, component_mode)
        value_names, values = _get_inputs_from_dict(values)
        range_names, ranges = _get_inputs_from_dict(ranges)
        valid_values, valid_ranges = _validate_values_and_ranges(
            array,
            values,
            ranges,
            num_components,
            component_mode,
        )

        # Set default for include cells
        if include_cells is None:
            include_cells = self.n_cells > 0

        kwargs = dict(
            array=array,
            association=association,
            component_logic=component_logic,
            invert=invert,
            adjacent_cells=adjacent_cells,
            include_cells=include_cells,
            pass_point_ids=pass_point_ids,
            pass_cell_ids=pass_cell_ids,
            progress_bar=progress_bar,
        )

        if split:
            multi = pyvista.MultiBlock()
            # Split values and ranges separately and combine into single multiblock
            if values is not None:
                value_names = value_names if value_names else [None] * len(valid_values)
                for (
                    name,
                    val,
                ) in zip(value_names, valid_values):
                    multi.append(self._extract_values(values=[val], **kwargs), name)
            if ranges is not None:
                range_names = range_names if range_names else [None] * len(valid_ranges)
                for (
                    name,
                    rng,
                ) in zip(range_names, valid_ranges):
                    multi.append(self._extract_values(ranges=[rng], **kwargs), name)
            return multi

        return DataSetFilters._extract_values(
            self,
            values=valid_values,
            ranges=valid_ranges,
            **kwargs,
        )

    def _extract_values(  # type: ignore[misc]
        self: ConcreteDataSetType,
        values=None,
        ranges=None,
        *,
        array,
        association,
        component_logic,
        invert,
        adjacent_cells,
        include_cells,
        progress_bar,
        pass_point_ids,
        pass_cell_ids,
    ):
        """Extract values using validated input.

        Internal method for extract_values filter to avoid repeated calls to input
        validation methods.
        """

        def _update_id_mask(logic_) -> None:
            """Apply component logic and update the id mask."""
            logic_ = component_logic(logic_) if component_logic else logic_
            id_mask[logic_] = True

        # Determine which ids to keep
        id_mask = np.zeros((len(array),), dtype=np.bool_)
        if values is not None:
            for val in values:
                logic = array == val
                _update_id_mask(logic)

        if ranges is not None:
            for lower, upper in ranges:
                finite_lower, finite_upper = np.isfinite(lower), np.isfinite(upper)
                if finite_lower and finite_upper:
                    logic = np.logical_and(array >= lower, array <= upper)
                elif not finite_lower and finite_upper:
                    logic = array <= upper
                elif finite_lower and not finite_upper:
                    logic = array >= lower
                else:
                    # Extract all
                    logic = np.ones_like(array, dtype=np.bool_)
                _update_id_mask(logic)

        id_mask = np.invert(id_mask) if invert else id_mask

        # Extract point or cell ids
        if association == FieldAssociation.POINT:
            output = self.extract_points(
                id_mask,
                adjacent_cells=adjacent_cells,
                include_cells=include_cells,
                progress_bar=progress_bar,
            )
        else:
            output = self.extract_cells(
                id_mask,
                progress_bar=progress_bar,
            )

        # Process output arrays
        if (POINT_IDS := 'vtkOriginalPointIds') in output.point_data and not pass_point_ids:
            output.point_data.remove(POINT_IDS)
        if (CELL_IDS := 'vtkOriginalCellIds') in output.cell_data and not pass_cell_ids:
            output.cell_data.remove(CELL_IDS)

        return output

    def extract_surface(  # type: ignore[misc]
        self: ConcreteDataSetType,
        pass_pointid: bool = True,
        pass_cellid: bool = True,
        nonlinear_subdivision=1,
        progress_bar: bool = False,
    ):
        """Extract surface mesh of the grid.

        Parameters
        ----------
        pass_pointid : bool, default: True
            Adds a point array ``"vtkOriginalPointIds"`` that
            identifies which original points these surface points
            correspond to.

        pass_cellid : bool, default: True
            Adds a cell array ``"vtkOriginalCellIds"`` that
            identifies which original cells these surface cells
            correspond to.

        nonlinear_subdivision : int, default: 1
            If the input is an unstructured grid with nonlinear faces,
            this parameter determines how many times the face is
            subdivided into linear faces.

            If 0, the output is the equivalent of its linear
            counterpart (and the midpoints determining the nonlinear
            interpolation are discarded). If 1 (the default), the
            nonlinear face is triangulated based on the midpoints. If
            greater than 1, the triangulated pieces are recursively
            subdivided to reach the desired subdivision. Setting the
            value to greater than 1 may cause some point data to not
            be passed even if no nonlinear faces exist. This option
            has no effect if the input is not an unstructured grid.

        progress_bar : bool, default: False
            Display a progress bar to indicate progress.

        Returns
        -------
        pyvista.PolyData
            Surface mesh of the grid.

        Warnings
        --------
        Both ``"vtkOriginalPointIds"`` and ``"vtkOriginalCellIds"`` may be
        affected by other VTK operations. See `issue 1164
        <https://github.com/pyvista/pyvista/issues/1164>`_ for
        recommendations on tracking indices across operations.

        Examples
        --------
        Extract the surface of an UnstructuredGrid.

        >>> import pyvista as pv
        >>> from pyvista import examples
        >>> grid = examples.load_hexbeam()
        >>> surf = grid.extract_surface()
        >>> type(surf)
        <class 'pyvista.core.pointset.PolyData'>
        >>> surf["vtkOriginalPointIds"]
        pyvista_ndarray([ 0,  2, 36, 27,  7,  8, 81,  1, 18,  4, 54,  3,  6, 45,
                         72,  5, 63,  9, 35, 44, 11, 16, 89, 17, 10, 26, 62, 13,
                         12, 53, 80, 15, 14, 71, 19, 37, 55, 20, 38, 56, 21, 39,
                         57, 22, 40, 58, 23, 41, 59, 24, 42, 60, 25, 43, 61, 28,
                         82, 29, 83, 30, 84, 31, 85, 32, 86, 33, 87, 34, 88, 46,
                         73, 47, 74, 48, 75, 49, 76, 50, 77, 51, 78, 52, 79, 64,
                         65, 66, 67, 68, 69, 70])
        >>> surf["vtkOriginalCellIds"]
        pyvista_ndarray([ 0,  0,  0,  1,  1,  1,  3,  3,  3,  2,  2,  2, 36, 36,
                         36, 37, 37, 37, 39, 39, 39, 38, 38, 38,  5,  5,  9,  9,
                         13, 13, 17, 17, 21, 21, 25, 25, 29, 29, 33, 33,  4,  4,
                          8,  8, 12, 12, 16, 16, 20, 20, 24, 24, 28, 28, 32, 32,
                          7,  7, 11, 11, 15, 15, 19, 19, 23, 23, 27, 27, 31, 31,
                         35, 35,  6,  6, 10, 10, 14, 14, 18, 18, 22, 22, 26, 26,
                         30, 30, 34, 34])

        Note that in the "vtkOriginalCellIds" array, the same original cells
        appears multiple times since this array represents the original cell of
        each surface cell extracted.

        See the :ref:`extract_surface_example` for more examples using this filter.

        """
        surf_filter = _vtk.vtkDataSetSurfaceFilter()
        surf_filter.SetInputData(self)
        surf_filter.SetPassThroughPointIds(pass_pointid)
        surf_filter.SetPassThroughCellIds(pass_cellid)

        if nonlinear_subdivision != 1:
            surf_filter.SetNonlinearSubdivisionLevel(nonlinear_subdivision)

        # available in 9.0.2
        # surf_filter.SetDelegation(delegation)

        _update_alg(surf_filter, progress_bar, 'Extracting Surface')
        return _get_output(surf_filter)

    def surface_indices(  # type: ignore[misc]
        self: ConcreteDataSetType, progress_bar: bool = False
    ):
        """Return the surface indices of a grid.

        Parameters
        ----------
        progress_bar : bool, default: False
            Display a progress bar to indicate progress.

        Returns
        -------
        numpy.ndarray
            Indices of the surface points.

        Examples
        --------
        Return the first 10 surface indices of an UnstructuredGrid.

        >>> from pyvista import examples
        >>> grid = examples.load_hexbeam()
        >>> ind = grid.surface_indices()
        >>> ind[:10]  # doctest:+SKIP
        pyvista_ndarray([ 0,  2, 36, 27,  7,  8, 81,  1, 18,  4])

        """
        surf = DataSetFilters.extract_surface(self, pass_cellid=True, progress_bar=progress_bar)
        return surf.point_data['vtkOriginalPointIds']

    def extract_feature_edges(  # type: ignore[misc]
        self: ConcreteDataSetType,
        feature_angle=30.0,
        boundary_edges: bool = True,
        non_manifold_edges: bool = True,
        feature_edges: bool = True,
        manifold_edges: bool = True,
        clear_data: bool = False,
        progress_bar: bool = False,
    ):
        """Extract edges from the surface of the mesh.

        If the given mesh is not PolyData, the external surface of the given
        mesh is extracted and used.

        From vtk documentation, the edges are one of the following:

            1) Boundary (used by one polygon) or a line cell.
            2) Non-manifold (used by three or more polygons).
            3) Feature edges (edges used by two triangles and whose
               dihedral angle > feature_angle).
            4) Manifold edges (edges used by exactly two polygons).

        Parameters
        ----------
        feature_angle : float, default: 30.0
            Feature angle (in degrees) used to detect sharp edges on
            the mesh. Used only when ``feature_edges=True``.

        boundary_edges : bool, default: True
            Extract the boundary edges.

        non_manifold_edges : bool, default: True
            Extract non-manifold edges.

        feature_edges : bool, default: True
            Extract edges exceeding ``feature_angle``.

        manifold_edges : bool, default: True
            Extract manifold edges.

        clear_data : bool, default: False
            Clear any point, cell, or field data. This is useful
            if wanting to strictly extract the edges.

        progress_bar : bool, default: False
            Display a progress bar to indicate progress.

        Returns
        -------
        pyvista.PolyData
            Extracted edges.

        Examples
        --------
        Extract the edges from an unstructured grid.

        >>> import pyvista as pv
        >>> from pyvista import examples
        >>> hex_beam = pv.read(examples.hexbeamfile)
        >>> feat_edges = hex_beam.extract_feature_edges()
        >>> feat_edges.clear_data()  # clear array data for plotting
        >>> feat_edges.plot(line_width=10)

        See the :ref:`extract_edges_example` for more examples using this filter.

        """
        dataset = self
        if not isinstance(dataset, _vtk.vtkPolyData):
            dataset = DataSetFilters.extract_surface(dataset)
        featureEdges = _vtk.vtkFeatureEdges()
        featureEdges.SetInputData(dataset)
        featureEdges.SetFeatureAngle(feature_angle)
        featureEdges.SetManifoldEdges(manifold_edges)
        featureEdges.SetNonManifoldEdges(non_manifold_edges)
        featureEdges.SetBoundaryEdges(boundary_edges)
        featureEdges.SetFeatureEdges(feature_edges)
        featureEdges.SetColoring(False)
        _update_alg(featureEdges, progress_bar, 'Extracting Feature Edges')
        output = _get_output(featureEdges)
        if clear_data:
            output.clear_data()
        return output

    def merge_points(  # type: ignore[misc]
        self: ConcreteDataSetType, tolerance=0.0, inplace: bool = False, progress_bar: bool = False
    ):
        """Merge duplicate points in this mesh.

        .. versionadded:: 0.45

        Parameters
        ----------
        tolerance : float, optional
            Specify a tolerance to use when comparing points. Points within
            this tolerance will be merged.

        inplace : bool, default: False
            Overwrite the original mesh with the result. Only possible if the input
            is :class:`~pyvista.PolyData` or :class:`~pyvista.UnstructuredGrid`.

        progress_bar : bool, default: False
            Display a progress bar to indicate progress.

        Returns
        -------
        pyvista.PolyData or pyvista.UnstructuredGrid
            Mesh with merged points. PolyData is returned only if the input is PolyData.

        Examples
        --------
        Merge duplicate points in a mesh.

        >>> import pyvista as pv
        >>> mesh = pv.Cylinder(resolution=4)
        >>> mesh.n_points
        16
        >>> _ = mesh.merge_points(inplace=True)
        >>> mesh.n_points
        8

        """
        # Create a second mesh with points. This is required for the merge
        # to work correctly. Additional points are not required for PolyData inputs
        other_points = None if isinstance(self, pyvista.PolyData) else self.points
        other_mesh = pyvista.PolyData(other_points)
        return self.merge(
            other_mesh,
            merge_points=True,
            tolerance=tolerance,
            inplace=inplace,
            main_has_priority=True,
            progress_bar=progress_bar,
        )

    def merge(  # type: ignore[misc]
        self: ConcreteDataSetType,
        grid=None,
        merge_points: bool = True,
        tolerance=0.0,
        inplace: bool = False,
        main_has_priority: bool = True,
        progress_bar: bool = False,
    ):
        """Join one or many other grids to this grid.

        Grid is updated in-place by default.

        Can be used to merge points of adjacent cells when no grids
        are input.

        .. note::
           The ``+`` operator between two meshes uses this filter with
           the default parameters. When the target mesh is already a
           :class:`pyvista.UnstructuredGrid`, in-place merging via
           ``+=`` is similarly possible.

        Parameters
        ----------
        grid : vtk.vtkUnstructuredGrid | list[vtk.vtkUnstructuredGrid], optional
            Grids to merge to this grid.

        merge_points : bool, default: True
            Points in exactly the same location will be merged between
            the two meshes. Warning: this can leave degenerate point data.

        tolerance : float, default: 0.0
            The absolute tolerance to use to find coincident points when
            ``merge_points=True``.

        inplace : bool, default: False
            Updates grid inplace when True if the input type is an
            :class:`pyvista.UnstructuredGrid`.

        main_has_priority : bool, default: True
            When this parameter is true and merge_points is true,
            the arrays of the merging grids will be overwritten
            by the original main mesh.

        progress_bar : bool, default: False
            Display a progress bar to indicate progress.

        Returns
        -------
        pyvista.UnstructuredGrid
            Merged grid.

        Notes
        -----
        When two or more grids are joined, the type and name of each
        array must match or the arrays will be ignored and not
        included in the final merged mesh.

        Examples
        --------
        Merge three separate spheres into a single mesh.

        >>> import pyvista as pv
        >>> sphere_a = pv.Sphere(center=(1, 0, 0))
        >>> sphere_b = pv.Sphere(center=(0, 1, 0))
        >>> sphere_c = pv.Sphere(center=(0, 0, 1))
        >>> merged = sphere_a.merge([sphere_b, sphere_c])
        >>> merged.plot()

        """
        append_filter = _vtk.vtkAppendFilter()
        append_filter.SetMergePoints(merge_points)
        append_filter.SetTolerance(tolerance)

        if not main_has_priority:
            append_filter.AddInputData(self)

        if isinstance(grid, pyvista.DataSet):
            append_filter.AddInputData(grid)
        elif isinstance(grid, (list, tuple, pyvista.MultiBlock)):
            grids = grid
            for grid in grids:
                append_filter.AddInputData(grid)

        if main_has_priority:
            append_filter.AddInputData(self)

        _update_alg(append_filter, progress_bar, 'Merging')
        merged = _get_output(append_filter)
        if inplace:
            if type(self) is type(merged):
                self.deep_copy(merged)
                return self
            else:
                raise TypeError(f'Mesh type {type(self)} cannot be overridden by output.')
        return merged

    def __add__(  # type: ignore[misc]
        self: ConcreteDataSetType, dataset
    ):
        """Combine this mesh with another into a :class:`pyvista.UnstructuredGrid`."""
        return DataSetFilters.merge(self, dataset)

    def __iadd__(  # type: ignore[misc]
        self: ConcreteDataSetType, dataset
    ):
        """Merge another mesh into this one if possible.

        "If possible" means that ``self`` is a :class:`pyvista.UnstructuredGrid`.
        Otherwise we have to return a new object, and the attempted in-place
        merge will raise.

        """
        try:
            merged = DataSetFilters.merge(self, dataset, inplace=True)
        except TypeError:
            raise TypeError(
                'In-place merge only possible if the target mesh '
                'is an UnstructuredGrid.\nPlease use `mesh + other_mesh` '
                'instead, which returns a new UnstructuredGrid.',
            ) from None
        return merged

    def compute_cell_quality(  # type: ignore[misc]
        self: ConcreteDataSetType,
        quality_measure='scaled_jacobian',
        null_value=-1.0,
        progress_bar: bool = False,
    ):
        """Compute a function of (geometric) quality for each cell of a mesh.

        The per-cell quality is added to the mesh's cell data, in an
        array named ``"CellQuality"``. Cell types not supported by this
        filter or undefined quality of supported cell types will have an
        entry of -1.

        Defaults to computing the scaled Jacobian.

        Options for cell quality measure:

        - ``'area'``
        - ``'aspect_beta'``
        - ``'aspect_frobenius'``
        - ``'aspect_gamma'``
        - ``'aspect_ratio'``
        - ``'collapse_ratio'``
        - ``'condition'``
        - ``'diagonal'``
        - ``'dimension'``
        - ``'distortion'``
        - ``'jacobian'``
        - ``'max_angle'``
        - ``'max_aspect_frobenius'``
        - ``'max_edge_ratio'``
        - ``'med_aspect_frobenius'``
        - ``'min_angle'``
        - ``'oddy'``
        - ``'radius_ratio'``
        - ``'relative_size_squared'``
        - ``'scaled_jacobian'``
        - ``'shape'``
        - ``'shape_and_size'``
        - ``'shear'``
        - ``'shear_and_size'``
        - ``'skew'``
        - ``'stretch'``
        - ``'taper'``
        - ``'volume'``
        - ``'warpage'``

        Notes
        -----
        There is a `discussion about shape option <https://github.com/pyvista/pyvista/discussions/6143>`_.

        Parameters
        ----------
        quality_measure : str, default: 'scaled_jacobian'
            The cell quality measure to use.

        null_value : float, default: -1.0
            Float value for undefined quality. Undefined quality are qualities
            that could be addressed by this filter but is not well defined for
            the particular geometry of cell in question, e.g. a volume query
            for a triangle. Undefined quality will always be undefined.
            The default value is -1.

        progress_bar : bool, default: False
            Display a progress bar to indicate progress.

        Returns
        -------
        pyvista.DataSet
            Dataset with the computed mesh quality in the
            ``cell_data`` as the ``"CellQuality"`` array.

        Examples
        --------
        Compute and plot the minimum angle of a sample sphere mesh.

        >>> import pyvista as pv
        >>> sphere = pv.Sphere(theta_resolution=20, phi_resolution=20)
        >>> cqual = sphere.compute_cell_quality('min_angle')
        >>> cqual.plot(show_edges=True)

        See the :ref:`mesh_quality_example` for more examples using this filter.

        """
        alg = _vtk.vtkCellQuality()
        possible_measure_setters = {
            'area': 'SetQualityMeasureToArea',
            'aspect_beta': 'SetQualityMeasureToAspectBeta',
            'aspect_frobenius': 'SetQualityMeasureToAspectFrobenius',
            'aspect_gamma': 'SetQualityMeasureToAspectGamma',
            'aspect_ratio': 'SetQualityMeasureToAspectRatio',
            'collapse_ratio': 'SetQualityMeasureToCollapseRatio',
            'condition': 'SetQualityMeasureToCondition',
            'diagonal': 'SetQualityMeasureToDiagonal',
            'dimension': 'SetQualityMeasureToDimension',
            'distortion': 'SetQualityMeasureToDistortion',
            'jacobian': 'SetQualityMeasureToJacobian',
            'max_angle': 'SetQualityMeasureToMaxAngle',
            'max_aspect_frobenius': 'SetQualityMeasureToMaxAspectFrobenius',
            'max_edge_ratio': 'SetQualityMeasureToMaxEdgeRatio',
            'med_aspect_frobenius': 'SetQualityMeasureToMedAspectFrobenius',
            'min_angle': 'SetQualityMeasureToMinAngle',
            'oddy': 'SetQualityMeasureToOddy',
            'radius_ratio': 'SetQualityMeasureToRadiusRatio',
            'relative_size_squared': 'SetQualityMeasureToRelativeSizeSquared',
            'scaled_jacobian': 'SetQualityMeasureToScaledJacobian',
            'shape': 'SetQualityMeasureToShape',
            'shape_and_size': 'SetQualityMeasureToShapeAndSize',
            'shear': 'SetQualityMeasureToShear',
            'shear_and_size': 'SetQualityMeasureToShearAndSize',
            'skew': 'SetQualityMeasureToSkew',
            'stretch': 'SetQualityMeasureToStretch',
            'taper': 'SetQualityMeasureToTaper',
            'volume': 'SetQualityMeasureToVolume',
            'warpage': 'SetQualityMeasureToWarpage',
        }

        # we need to check if these quality measures exist as VTK API changes
        measure_setters = {}
        for name, attr in possible_measure_setters.items():
            setter_candidate = getattr(alg, attr, None)
            if setter_candidate:
                measure_setters[name] = setter_candidate

        try:
            # Set user specified quality measure
            measure_setters[quality_measure]()
        except (KeyError, IndexError):
            options = ', '.join([f"'{s}'" for s in list(measure_setters.keys())])
            raise KeyError(
                f'Cell quality type ({quality_measure}) not available. Options are: {options}',
            )
        alg.SetInputData(self)
        alg.SetUndefinedQuality(null_value)
        _update_alg(alg, progress_bar, 'Computing Cell Quality')
        return _get_output(alg)

    def compute_boundary_mesh_quality(  # type: ignore[misc]
        self: ConcreteDataSetType, *, progress_bar: bool = False
    ):
        """Compute metrics on the boundary faces of a mesh.

        The metrics that can be computed on the boundary faces of the mesh and are:

        - Distance from cell center to face center
        - Distance from cell center to face plane
        - Angle of faces plane normal and cell center to face center vector

        Parameters
        ----------
        progress_bar : bool, default: False
            Display a progress bar to indicate progress.

        Returns
        -------
        pyvista.DataSet
            Dataset with the computed metrics on the boundary faces of a mesh.
            ``cell_data`` as the ``"CellQuality"`` array.

        Examples
        --------
        >>> import pyvista as pv
        >>> from pyvista import examples
        >>> mesh = examples.download_can_crushed_vtu()
        >>> cqual = mesh.compute_boundary_mesh_quality()
        >>> plotter = pv.Plotter(shape=(2, 2))
        >>> _ = plotter.add_mesh(mesh, show_edges=True)
        >>> plotter.subplot(1, 0)
        >>> _ = plotter.add_mesh(
        ...     cqual, scalars="DistanceFromCellCenterToFaceCenter"
        ... )
        >>> plotter.subplot(0, 1)
        >>> _ = plotter.add_mesh(
        ...     cqual, scalars="DistanceFromCellCenterToFacePlane"
        ... )
        >>> plotter.subplot(1, 1)
        >>> _ = plotter.add_mesh(
        ...     cqual,
        ...     scalars="AngleFaceNormalAndCellCenterToFaceCenterVector",
        ... )
        >>> plotter.show()

        """
        if pyvista.vtk_version_info < (9, 3, 0):
            raise VTKVersionError(
                '`vtkBoundaryMeshQuality` requires vtk>=9.3.0',
            )  # pragma: no cover
        alg = _vtk.vtkBoundaryMeshQuality()
        alg.SetInputData(self)
        _update_alg(alg, progress_bar, 'Compute Boundary Mesh Quality')
        return _get_output(alg)

    def compute_derivative(  # type: ignore[misc]
        self: ConcreteDataSetType,
        scalars: str | None = None,
        gradient: bool | str = True,
        divergence=None,
        vorticity=None,
        qcriterion=None,
        faster: bool = False,
        preference='point',
        progress_bar: bool = False,
    ):
        """Compute derivative-based quantities of point/cell scalar field.

        Utilize ``vtkGradientFilter`` to compute derivative-based quantities,
        such as gradient, divergence, vorticity, and Q-criterion, of the
        selected point or cell scalar field.

        Parameters
        ----------
        scalars : str, optional
            String name of the scalars array to use when computing the
            derivative quantities.  Defaults to the active scalars in
            the dataset.

        gradient : bool | str, default: True
            Calculate gradient. If a string is passed, the string will be used
            for the resulting array name. Otherwise, array name will be
            ``'gradient'``. Default ``True``.

        divergence : bool | str, optional
            Calculate divergence. If a string is passed, the string will be
            used for the resulting array name. Otherwise, default array name
            will be ``'divergence'``.

        vorticity : bool | str, optional
            Calculate vorticity. If a string is passed, the string will be used
            for the resulting array name. Otherwise, default array name will be
            ``'vorticity'``.

        qcriterion : bool | str, optional
            Calculate qcriterion. If a string is passed, the string will be
            used for the resulting array name. Otherwise, default array name
            will be ``'qcriterion'``.

        faster : bool, default: False
            Use faster algorithm for computing derivative quantities. Result is
            less accurate and performs fewer derivative calculations,
            increasing computation speed. The error will feature smoothing of
            the output and possibly errors at boundaries. Option has no effect
            if DataSet is not :class:`pyvista.UnstructuredGrid`.

        preference : str, default: "point"
            Data type preference. Either ``'point'`` or ``'cell'``.

        progress_bar : bool, default: False
            Display a progress bar to indicate progress.

        Returns
        -------
        pyvista.DataSet
            Dataset with calculated derivative.

        Examples
        --------
        First, plot the random hills dataset with the active elevation
        scalars.  These scalars will be used for the derivative
        calculations.

        >>> from pyvista import examples
        >>> hills = examples.load_random_hills()
        >>> hills.plot(smooth_shading=True)

        Compute and plot the gradient of the active scalars.

        >>> from pyvista import examples
        >>> hills = examples.load_random_hills()
        >>> deriv = hills.compute_derivative()
        >>> deriv.plot(scalars='gradient')

        See the :ref:`gradients_example` for more examples using this filter.

        """
        alg = _vtk.vtkGradientFilter()
        # Check if scalars array given
        scalars_ = set_default_active_scalars(self).name if scalars is None else scalars
        if not isinstance(scalars_, str):
            raise TypeError('scalars array must be given as a string name')
        if not any((gradient, divergence, vorticity, qcriterion)):
            raise ValueError(
                'must set at least one of gradient, divergence, vorticity, or qcriterion',
            )

            # bool(non-empty string/True) == True, bool(None/False) == False
        alg.SetComputeGradient(bool(gradient))
        if isinstance(gradient, bool):
            gradient = 'gradient'
        alg.SetResultArrayName(gradient)

        alg.SetComputeDivergence(bool(divergence))
        if isinstance(divergence, bool):
            divergence = 'divergence'
        alg.SetDivergenceArrayName(divergence)

        alg.SetComputeVorticity(bool(vorticity))
        if isinstance(vorticity, bool):
            vorticity = 'vorticity'
        alg.SetVorticityArrayName(vorticity)

        alg.SetComputeQCriterion(bool(qcriterion))
        if isinstance(qcriterion, bool):
            qcriterion = 'qcriterion'
        alg.SetQCriterionArrayName(qcriterion)

        alg.SetFasterApproximation(faster)
        field = get_array_association(self, scalars_, preference=preference)
        # args: (idx, port, connection, field, name)
        alg.SetInputArrayToProcess(0, 0, 0, field.value, scalars_)
        alg.SetInputData(self)
        _update_alg(alg, progress_bar, 'Computing Derivative')
        return _get_output(alg)

    def shrink(  # type: ignore[misc]
        self: ConcreteDataSetType, shrink_factor=1.0, progress_bar: bool = False
    ):
        """Shrink the individual faces of a mesh.

        This filter shrinks the individual faces of a mesh rather than
        scaling the entire mesh.

        Parameters
        ----------
        shrink_factor : float, default: 1.0
            Fraction of shrink for each cell. Default does not modify the
            faces.

        progress_bar : bool, default: False
            Display a progress bar to indicate progress.

        Returns
        -------
        pyvista.DataSet
            Dataset with shrunk faces.  Return type matches input.

        Examples
        --------
        First, plot the original cube.

        >>> import pyvista as pv
        >>> mesh = pv.Cube()
        >>> mesh.plot(show_edges=True, line_width=5)

        Now, plot the mesh with shrunk faces.

        >>> shrunk = mesh.shrink(0.5)
        >>> shrunk.clear_data()  # cleans up plot
        >>> shrunk.plot(show_edges=True, line_width=5)

        """
        shrink_factor = _validation.validate_number(
            shrink_factor,
            must_have_dtype=float,
            must_be_in_range=[0.0, 1.0],
        )
        alg = _vtk.vtkShrinkFilter()
        alg.SetInputData(self)
        alg.SetShrinkFactor(shrink_factor)
        _update_alg(alg, progress_bar, 'Shrinking Mesh')
        output = _get_output(alg)
        if isinstance(self, _vtk.vtkPolyData):
            return output.extract_surface()
        return output

    def tessellate(  # type: ignore[misc]
        self: ConcreteDataSetType,
        max_n_subdivide=3,
        merge_points: bool = True,
        progress_bar: bool = False,
    ):
        """Tessellate a mesh.

        This filter approximates nonlinear FEM-like elements with linear
        simplices. The output mesh will have geometry and any fields specified
        as attributes in the input mesh's point data. The attribute's copy
        flags are honored, except for normals.

        For more details see `vtkTessellatorFilter <https://vtk.org/doc/nightly/html/classvtkTessellatorFilter.html#details>`_.

        Parameters
        ----------
        max_n_subdivide : int, default: 3
            Maximum number of subdivisions.

        merge_points : bool, default: True
            The adaptive tessellation will output vertices that are not shared among cells,
            even where they should be. This can be corrected to some extent.

        progress_bar : bool, default: False
            Display a progress bar to indicate progress.

        Returns
        -------
        pyvista.DataSet
            Dataset with tessellated mesh.  Return type matches input.

        Examples
        --------
        First, plot the high order FEM-like elements.

        >>> import pyvista as pv
        >>> import numpy as np
        >>> points = np.array(
        ...     [
        ...         [0.0, 0.0, 0.0],
        ...         [2.0, 0.0, 0.0],
        ...         [1.0, 2.0, 0.0],
        ...         [1.0, 0.5, 0.0],
        ...         [1.5, 1.5, 0.0],
        ...         [0.5, 1.5, 0.0],
        ...     ]
        ... )
        >>> cells = np.array([6, 0, 1, 2, 3, 4, 5])
        >>> cell_types = np.array([69])
        >>> mesh = pv.UnstructuredGrid(cells, cell_types, points)
        >>> mesh.plot(show_edges=True, line_width=5)

        Now, plot the tessellated mesh.

        >>> tessellated = mesh.tessellate()
        >>> tessellated.clear_data()  # cleans up plot
        >>> tessellated.plot(show_edges=True, line_width=5)

        """
        if isinstance(self, _vtk.vtkPolyData):
            raise TypeError('Tessellate filter is not supported for PolyData objects.')
        alg = _vtk.vtkTessellatorFilter()
        alg.SetInputData(self)
        alg.SetMergePoints(merge_points)
        alg.SetMaximumNumberOfSubdivisions(max_n_subdivide)
        _update_alg(alg, progress_bar, 'Tessellating Mesh')
        return _get_output(alg)

    def transform(  # type: ignore[misc]
        self: ConcreteDataSetType,
        trans: TransformLike,
        transform_all_input_vectors: bool = False,
        inplace: bool = True,
        progress_bar: bool = False,
    ):
        """Transform this mesh with a 4x4 transform.

        .. warning::
            When using ``transform_all_input_vectors=True``, there is
            no distinction in VTK between vectors and arrays with
            three components.  This may be an issue if you have scalar
            data with three components (e.g. RGB data).  This will be
            improperly transformed as if it was vector data rather
            than scalar data.  One possible (albeit ugly) workaround
            is to store the three components as separate scalar
            arrays.

        .. warning::
            In general, transformations give non-integer results. This
            method converts integer-typed vector data to float before
            performing the transformation. This applies to the points
            array, as well as any vector-valued data that is affected
            by the transformation. To prevent subtle bugs arising from
            in-place transformations truncating the result to integers,
            this conversion always applies to the input mesh.

        Parameters
        ----------
        trans : TransformLike
            Accepts a vtk transformation object or a 4x4
            transformation matrix.

        transform_all_input_vectors : bool, default: False
            When ``True``, all arrays with three components are
            transformed. Otherwise, only the normals and vectors are
            transformed.  See the warning for more details.

        inplace : bool, default: False
            When ``True``, modifies the dataset inplace.

        progress_bar : bool, default: False
            Display a progress bar to indicate progress.

        Returns
        -------
        pyvista.DataSet
            Transformed dataset.  Return type matches input unless
            input dataset is a :class:`pyvista.ImageData`, in which
            case the output datatype is a :class:`pyvista.StructuredGrid`.

        See Also
        --------
        :class:`pyvista.Transform`
            Describe linear transformations via a 4x4 matrix.

        Examples
        --------
        Translate a mesh by ``(50, 100, 200)``.

        >>> import numpy as np
        >>> from pyvista import examples
        >>> mesh = examples.load_airplane()

        Here a 4x4 :class:`numpy.ndarray` is used, but any :class:`~pyvista.TransformLike`
        is accepted.

        >>> transform_matrix = np.array(
        ...     [
        ...         [1, 0, 0, 50],
        ...         [0, 1, 0, 100],
        ...         [0, 0, 1, 200],
        ...         [0, 0, 0, 1],
        ...     ]
        ... )
        >>> transformed = mesh.transform(transform_matrix)
        >>> transformed.plot(show_edges=True)

        """
        if inplace and isinstance(self, pyvista.Grid):
            raise TypeError(f'Cannot transform a {self.__class__} inplace')

        t = trans if isinstance(trans, Transform) else Transform(trans)

        if t.matrix[3, 3] == 0:
            raise ValueError('Transform element (3,3), the inverse scale term, is zero')

        # vtkTransformFilter truncates the result if the input is an integer type
        # so convert input points and relevant vectors to float
        # (creating a new copy would be harmful much more often)
        converted_ints = False
        if not np.issubdtype(self.points.dtype, np.floating):
            self.points = self.points.astype(np.float32)
            converted_ints = True
        if transform_all_input_vectors:
            # all vector-shaped data will be transformed
            point_vectors: list[str | None] = [
                name for name, data in self.point_data.items() if data.shape == (self.n_points, 3)
            ]
            cell_vectors: list[str | None] = [
                name for name, data in self.cell_data.items() if data.shape == (self.n_cells, 3)
            ]
        else:
            # we'll only transform active vectors and normals
            point_vectors = [
                self.point_data.active_vectors_name,
                self.point_data.active_normals_name,
            ]
            cell_vectors = [
                self.cell_data.active_vectors_name,
                self.cell_data.active_normals_name,
            ]
        # dynamically convert each self.point_data[name] etc. to float32
        all_vectors = [point_vectors, cell_vectors]
        all_dataset_attrs = [self.point_data, self.cell_data]
        for vector_names, dataset_attrs in zip(all_vectors, all_dataset_attrs):
            for vector_name in vector_names:
                if vector_name is None:
                    continue
                vector_arr = dataset_attrs[vector_name]
                if not np.issubdtype(vector_arr.dtype, np.floating):
                    dataset_attrs[vector_name] = vector_arr.astype(np.float32)
                    converted_ints = True
        if converted_ints:
            warnings.warn(
                'Integer points, vector and normal data (if any) of the input mesh '
                'have been converted to ``np.float32``. This is necessary in order '
                'to transform properly.',
            )

        # vtkTransformFilter doesn't respect active scalars.  We need to track this
        active_point_scalars_name = self.point_data.active_scalars_name
        active_cell_scalars_name = self.cell_data.active_scalars_name

        # vtkTransformFilter sometimes doesn't transform all vector arrays
        # when there are active point/cell scalars. Use this workaround
        self.active_scalars_name = None

        f = _vtk.vtkTransformFilter()
        f.SetInputDataObject(self)
        f.SetTransform(t)
        f.SetTransformAllInputVectors(transform_all_input_vectors)

        _update_alg(f, progress_bar, 'Transforming')
        res = pyvista.core.filters._get_output(f)

        # make the previously active scalars active again
        if active_point_scalars_name is not None:
            self.point_data.active_scalars_name = active_point_scalars_name
            res.point_data.active_scalars_name = active_point_scalars_name
        if active_cell_scalars_name is not None:
            self.cell_data.active_scalars_name = active_cell_scalars_name
            res.cell_data.active_scalars_name = active_cell_scalars_name

        self_output = self if inplace else self.__class__()
        output = pyvista.StructuredGrid() if isinstance(self, pyvista.Grid) else self_output
        # The output from the transform filter contains a shallow copy
        # of the original dataset except for the point arrays.  Here
        # we perform a copy so the two are completely unlinked.
        if inplace:
            output.copy_from(res, deep=False)
        else:
            output.copy_from(res, deep=True)
        return output

    def reflect(  # type: ignore[misc]
        self: ConcreteDataSetType,
        normal,
        point=None,
        inplace: bool = False,
        transform_all_input_vectors: bool = False,
        progress_bar: bool = False,
    ):
        """Reflect a dataset across a plane.

        Parameters
        ----------
        normal : array_like[float]
            Normal direction for reflection.

        point : array_like[float]
            Point which, along with ``normal``, defines the reflection
            plane. If not specified, this is the origin.

        inplace : bool, default: False
            When ``True``, modifies the dataset inplace.

        transform_all_input_vectors : bool, default: False
            When ``True``, all input vectors are transformed. Otherwise,
            only the points, normals and active vectors are transformed.

        progress_bar : bool, default: False
            Display a progress bar to indicate progress.

        Returns
        -------
        pyvista.DataSet
            Reflected dataset.  Return type matches input.

        See Also
        --------
        pyvista.Transform.reflect
            Concatenate a reflection matrix with a transformation.

        Examples
        --------
        >>> from pyvista import examples
        >>> mesh = examples.load_airplane()
        >>> mesh = mesh.reflect((0, 0, 1), point=(0, 0, -100))
        >>> mesh.plot(show_edges=True)

        See the :ref:`reflect_example` for more examples using this filter.

        """
        t = Transform().reflect(normal, point=point)
        return self.transform(
            t,
            transform_all_input_vectors=transform_all_input_vectors,
            inplace=inplace,
            progress_bar=progress_bar,
        )

    def rotate_x(  # type: ignore[misc]
        self: ConcreteDataSetType,
        angle: float,
        point: VectorLike[float] | None = None,
        transform_all_input_vectors: bool = False,
        inplace: bool = False,
    ):
        """Rotate mesh about the x-axis.

        .. note::
            See also the notes at :func:`transform()
            <DataSetFilters.transform>` which is used by this filter
            under the hood.

        Parameters
        ----------
        angle : float
            Angle in degrees to rotate about the x-axis.

        point : VectorLike[float], optional
            Point to rotate about. Defaults to origin.

        transform_all_input_vectors : bool, default: False
            When ``True``, all input vectors are
            transformed. Otherwise, only the points, normals and
            active vectors are transformed.

        inplace : bool, default: False
            Updates mesh in-place.

        Returns
        -------
        pyvista.DataSet
            Rotated dataset.

        See Also
        --------
        pyvista.Transform.rotate_x
            Concatenate a rotation about the x-axis with a transformation.

        Examples
        --------
        Rotate a mesh 30 degrees about the x-axis.

        >>> import pyvista as pv
        >>> mesh = pv.Cube()
        >>> rot = mesh.rotate_x(30, inplace=False)

        Plot the rotated mesh.

        >>> pl = pv.Plotter()
        >>> _ = pl.add_mesh(rot)
        >>> _ = pl.add_mesh(mesh, style='wireframe', line_width=3)
        >>> _ = pl.add_axes_at_origin()
        >>> pl.show()

        """
        t = Transform().rotate_x(angle, point=point)
        return self.transform(
            t,
            transform_all_input_vectors=transform_all_input_vectors,
            inplace=inplace,
        )

    def rotate_y(  # type: ignore[misc]
        self: ConcreteDataSetType,
        angle: float,
        point: VectorLike[float] | None = None,
        transform_all_input_vectors: bool = False,
        inplace: bool = False,
    ):
        """Rotate mesh about the y-axis.

        .. note::
            See also the notes at :func:`transform()
            <DataSetFilters.transform>` which is used by this filter
            under the hood.

        Parameters
        ----------
        angle : float
            Angle in degrees to rotate about the y-axis.

        point : VectorLike[float], optional
            Point to rotate about.

        transform_all_input_vectors : bool, default: False
            When ``True``, all input vectors are transformed. Otherwise, only
            the points, normals and active vectors are transformed.

        inplace : bool, default: False
            Updates mesh in-place.

        Returns
        -------
        pyvista.DataSet
            Rotated dataset.

        See Also
        --------
        pyvista.Transform.rotate_y
            Concatenate a rotation about the y-axis with a transformation.

        Examples
        --------
        Rotate a cube 30 degrees about the y-axis.

        >>> import pyvista as pv
        >>> mesh = pv.Cube()
        >>> rot = mesh.rotate_y(30, inplace=False)

        Plot the rotated mesh.

        >>> pl = pv.Plotter()
        >>> _ = pl.add_mesh(rot)
        >>> _ = pl.add_mesh(mesh, style='wireframe', line_width=3)
        >>> _ = pl.add_axes_at_origin()
        >>> pl.show()

        """
        t = Transform().rotate_y(angle, point=point)
        return self.transform(
            t,
            transform_all_input_vectors=transform_all_input_vectors,
            inplace=inplace,
        )

    def rotate_z(  # type: ignore[misc]
        self: ConcreteDataSetType,
        angle: float,
        point: VectorLike[float] = (0.0, 0.0, 0.0),
        transform_all_input_vectors: bool = False,
        inplace: bool = False,
    ):
        """Rotate mesh about the z-axis.

        .. note::
            See also the notes at :func:`transform()
            <DataSetFilters.transform>` which is used by this filter
            under the hood.

        Parameters
        ----------
        angle : float
            Angle in degrees to rotate about the z-axis.

        point : VectorLike[float], optional
            Point to rotate about. Defaults to origin.

        transform_all_input_vectors : bool, default: False
            When ``True``, all input vectors are
            transformed. Otherwise, only the points, normals and
            active vectors are transformed.

        inplace : bool, default: False
            Updates mesh in-place.

        Returns
        -------
        pyvista.DataSet
            Rotated dataset.

        See Also
        --------
        pyvista.Transform.rotate_z
            Concatenate a rotation about the z-axis with a transformation.

        Examples
        --------
        Rotate a mesh 30 degrees about the z-axis.

        >>> import pyvista as pv
        >>> mesh = pv.Cube()
        >>> rot = mesh.rotate_z(30, inplace=False)

        Plot the rotated mesh.

        >>> pl = pv.Plotter()
        >>> _ = pl.add_mesh(rot)
        >>> _ = pl.add_mesh(mesh, style='wireframe', line_width=3)
        >>> _ = pl.add_axes_at_origin()
        >>> pl.show()

        """
        t = Transform().rotate_z(angle, point=point)
        return self.transform(
            t,
            transform_all_input_vectors=transform_all_input_vectors,
            inplace=inplace,
        )

    def rotate_vector(  # type: ignore[misc]
        self: ConcreteDataSetType,
        vector: VectorLike[float],
        angle: float,
        point: VectorLike[float] | None = None,
        transform_all_input_vectors: bool = False,
        inplace: bool = False,
    ):
        """Rotate mesh about a vector.

        .. note::
            See also the notes at :func:`transform()
            <DataSetFilters.transform>` which is used by this filter
            under the hood.

        Parameters
        ----------
        vector : VectorLike[float]
            Vector to rotate about.

        angle : float
            Angle to rotate.

        point : VectorLike[float], optional
            Point to rotate about. Defaults to origin.

        transform_all_input_vectors : bool, default: False
            When ``True``, all input vectors are
            transformed. Otherwise, only the points, normals and
            active vectors are transformed.

        inplace : bool, default: False
            Updates mesh in-place.

        Returns
        -------
        pyvista.DataSet
            Rotated dataset.

        See Also
        --------
        pyvista.Transform.rotate_vector
            Concatenate a rotation about a vector with a transformation.

        Examples
        --------
        Rotate a mesh 30 degrees about the ``(1, 1, 1)`` axis.

        >>> import pyvista as pv
        >>> mesh = pv.Cube()
        >>> rot = mesh.rotate_vector((1, 1, 1), 30, inplace=False)

        Plot the rotated mesh.

        >>> pl = pv.Plotter()
        >>> _ = pl.add_mesh(rot)
        >>> _ = pl.add_mesh(mesh, style='wireframe', line_width=3)
        >>> _ = pl.add_axes_at_origin()
        >>> pl.show()

        """
        t = Transform().rotate_vector(vector, angle, point=point)
        return self.transform(
            t,
            transform_all_input_vectors=transform_all_input_vectors,
            inplace=inplace,
        )

    def rotate(  # type: ignore[misc]
        self: ConcreteDataSetType,
        rotation: RotationLike,
        point: VectorLike[float] | None = None,
        transform_all_input_vectors: bool = False,
        inplace: bool = False,
    ):
        """Rotate mesh about a point with a rotation matrix or ``Rotation`` object.

        .. note::
            See also the notes at :func:`transform()
            <DataSetFilters.transform>` which is used by this filter
            under the hood.

        Parameters
        ----------
        rotation : RotationLike
            3x3 rotation matrix or a SciPy ``Rotation`` object.

        point : VectorLike[float], optional
            Point to rotate about. Defaults to origin.

        transform_all_input_vectors : bool, default: False
            When ``True``, all input vectors are
            transformed. Otherwise, only the points, normals and
            active vectors are transformed.

        inplace : bool, default: False
            Updates mesh in-place.

        Returns
        -------
        pyvista.DataSet
            Rotated dataset.

        See Also
        --------
        pyvista.Transform.rotate
            Concatenate a rotation matrix with a transformation.

        Examples
        --------
        Define a rotation. Here, a 3x3 matrix is used which rotates about the z-axis by
        60 degrees.

        >>> import pyvista as pv
        >>> rotation = [
        ...     [0.5, -0.8660254, 0.0],
        ...     [0.8660254, 0.5, 0.0],
        ...     [0.0, 0.0, 1.0],
        ... ]

        Use the rotation to rotate a cone about its tip.

        >>> mesh = pv.Cone()
        >>> tip = (0.5, 0.0, 0.0)
        >>> rot = mesh.rotate(rotation, point=tip)

        Plot the rotated mesh.

        >>> pl = pv.Plotter()
        >>> _ = pl.add_mesh(rot)
        >>> _ = pl.add_mesh(mesh, style='wireframe', line_width=3)
        >>> _ = pl.add_axes_at_origin()
        >>> pl.show()

        """
        t = Transform().rotate(rotation, point=point)
        return self.transform(
            t,
            transform_all_input_vectors=transform_all_input_vectors,
            inplace=inplace,
        )

    def translate(  # type: ignore[misc]
        self: ConcreteDataSetType,
        xyz: VectorLike[float],
        transform_all_input_vectors: bool = False,
        inplace: bool = False,
    ):
        """Translate the mesh.

        .. note::
            See also the notes at :func:`transform()
            <DataSetFilters.transform>` which is used by this filter
            under the hood.

        Parameters
        ----------
        xyz : VectorLike[float]
            A vector of three floats.

        transform_all_input_vectors : bool, default: False
            When ``True``, all input vectors are
            transformed. Otherwise, only the points, normals and
            active vectors are transformed.

        inplace : bool, default: False
            Updates mesh in-place.

        Returns
        -------
        pyvista.DataSet
            Translated dataset.

        See Also
        --------
        pyvista.Transform.translate
            Concatenate a translation matrix with a transformation.

        Examples
        --------
        Create a sphere and translate it by ``(2, 1, 2)``.

        >>> import pyvista as pv
        >>> mesh = pv.Sphere()
        >>> mesh.center
        (0.0, 0.0, 0.0)
        >>> trans = mesh.translate((2, 1, 2), inplace=False)
        >>> trans.center
        (2.0, 1.0, 2.0)

        """
        transform = Transform().translate(xyz)
        return self.transform(
            transform,
            transform_all_input_vectors=transform_all_input_vectors,
            inplace=inplace,
        )

    def scale(  # type: ignore[misc]
        self: ConcreteDataSetType,
        xyz: float | VectorLike[float],
        transform_all_input_vectors: bool = False,
        inplace: bool = False,
        point: VectorLike[float] | None = None,
    ):
        """Scale the mesh.

        .. note::
            See also the notes at :func:`transform()
            <DataSetFilters.transform>` which is used by this filter
            under the hood.

        Parameters
        ----------
        xyz : float | VectorLike[float]
            A vector sequence defining the scale factors along x, y, and z. If
            a scalar, the same uniform scale is used along all three axes.

        transform_all_input_vectors : bool, default: False
            When ``True``, all input vectors are transformed. Otherwise, only
            the points, normals and active vectors are transformed.

        inplace : bool, default: False
            Updates mesh in-place.

        point : VectorLike[float], optional
            Point to scale from. Defaults to origin.

        Returns
        -------
        pyvista.DataSet
            Scaled dataset.

        See Also
        --------
        pyvista.Transform.scale
            Concatenate a scale matrix with a transformation.

        Examples
        --------
        >>> import pyvista as pv
        >>> from pyvista import examples
        >>> pl = pv.Plotter(shape=(1, 2))
        >>> pl.subplot(0, 0)
        >>> pl.show_axes()
        >>> _ = pl.show_grid()
        >>> mesh1 = examples.download_teapot()
        >>> _ = pl.add_mesh(mesh1)
        >>> pl.subplot(0, 1)
        >>> pl.show_axes()
        >>> _ = pl.show_grid()
        >>> mesh2 = mesh1.scale([10.0, 10.0, 10.0], inplace=False)
        >>> _ = pl.add_mesh(mesh2)
        >>> pl.show(cpos="xy")

        """
        transform = Transform().scale(xyz, point=point)
        return self.transform(
            transform,
            transform_all_input_vectors=transform_all_input_vectors,
            inplace=inplace,
        )

    def flip_x(  # type: ignore[misc]
        self: ConcreteDataSetType,
        point: VectorLike[float] | None = None,
        transform_all_input_vectors: bool = False,
        inplace: bool = False,
    ):
        """Flip mesh about the x-axis.

        .. note::
            See also the notes at :func:`transform()
            <DataSetFilters.transform>` which is used by this filter
            under the hood.

        Parameters
        ----------
        point : sequence[float], optional
            Point to rotate about.  Defaults to center of mesh at
            :attr:`center <pyvista.DataSet.center>`.

        transform_all_input_vectors : bool, default: False
            When ``True``, all input vectors are
            transformed. Otherwise, only the points, normals and
            active vectors are transformed.

        inplace : bool, default: False
            Updates mesh in-place.

        Returns
        -------
        pyvista.DataSet
            Flipped dataset.

        See Also
        --------
        pyvista.Transform.flip_x
            Concatenate a reflection about the x-axis with a transformation.

        Examples
        --------
        >>> import pyvista as pv
        >>> from pyvista import examples
        >>> pl = pv.Plotter(shape=(1, 2))
        >>> pl.subplot(0, 0)
        >>> pl.show_axes()
        >>> mesh1 = examples.download_teapot()
        >>> _ = pl.add_mesh(mesh1)
        >>> pl.subplot(0, 1)
        >>> pl.show_axes()
        >>> mesh2 = mesh1.flip_x(inplace=False)
        >>> _ = pl.add_mesh(mesh2)
        >>> pl.show(cpos="xy")

        """
        if point is None:
            point = self.center
        t = Transform().reflect((1, 0, 0), point=point)
        return self.transform(
            t,
            transform_all_input_vectors=transform_all_input_vectors,
            inplace=inplace,
        )

    def flip_y(  # type: ignore[misc]
        self: ConcreteDataSetType,
        point: VectorLike[float] | None = None,
        transform_all_input_vectors: bool = False,
        inplace: bool = False,
    ):
        """Flip mesh about the y-axis.

        .. note::
            See also the notes at :func:`transform()
            <DataSetFilters.transform>` which is used by this filter
            under the hood.

        Parameters
        ----------
        point : VectorLike[float], optional
            Point to rotate about.  Defaults to center of mesh at
            :attr:`center <pyvista.DataSet.center>`.

        transform_all_input_vectors : bool, default: False
            When ``True``, all input vectors are
            transformed. Otherwise, only the points, normals and
            active vectors are transformed.

        inplace : bool, default: False
            Updates mesh in-place.

        Returns
        -------
        pyvista.DataSet
            Flipped dataset.

        See Also
        --------
        pyvista.Transform.flip_y
            Concatenate a reflection about the y-axis with a transformation.

        Examples
        --------
        >>> import pyvista as pv
        >>> from pyvista import examples
        >>> pl = pv.Plotter(shape=(1, 2))
        >>> pl.subplot(0, 0)
        >>> pl.show_axes()
        >>> mesh1 = examples.download_teapot()
        >>> _ = pl.add_mesh(mesh1)
        >>> pl.subplot(0, 1)
        >>> pl.show_axes()
        >>> mesh2 = mesh1.flip_y(inplace=False)
        >>> _ = pl.add_mesh(mesh2)
        >>> pl.show(cpos="xy")

        """
        if point is None:
            point = self.center
        t = Transform().reflect((0, 1, 0), point=point)
        return self.transform(
            t,
            transform_all_input_vectors=transform_all_input_vectors,
            inplace=inplace,
        )

    def flip_z(  # type: ignore[misc]
        self: ConcreteDataSetType,
        point: VectorLike[float] | None = None,
        transform_all_input_vectors: bool = False,
        inplace: bool = False,
    ):
        """Flip mesh about the z-axis.

        .. note::
            See also the notes at :func:`transform()
            <DataSetFilters.transform>` which is used by this filter
            under the hood.

        Parameters
        ----------
        point : VectorLike[float], optional
            Point to rotate about.  Defaults to center of mesh at
            :attr:`center <pyvista.DataSet.center>`.

        transform_all_input_vectors : bool, default: False
            When ``True``, all input vectors are
            transformed. Otherwise, only the points, normals and
            active vectors are transformed.

        inplace : bool, default: False
            Updates mesh in-place.

        Returns
        -------
        pyvista.DataSet
            Flipped dataset.

        See Also
        --------
        pyvista.Transform.flip_z
            Concatenate a reflection about the z-axis with a transformation.

        Examples
        --------
        >>> import pyvista as pv
        >>> from pyvista import examples
        >>> pl = pv.Plotter(shape=(1, 2))
        >>> pl.subplot(0, 0)
        >>> pl.show_axes()
        >>> mesh1 = examples.download_teapot().rotate_x(90, inplace=False)
        >>> _ = pl.add_mesh(mesh1)
        >>> pl.subplot(0, 1)
        >>> pl.show_axes()
        >>> mesh2 = mesh1.flip_z(inplace=False)
        >>> _ = pl.add_mesh(mesh2)
        >>> pl.show(cpos="xz")

        """
        if point is None:
            point = self.center
        t = Transform().reflect((0, 0, 1), point=point)
        return self.transform(
            t,
            transform_all_input_vectors=transform_all_input_vectors,
            inplace=inplace,
        )

    def flip_normal(  # type: ignore[misc]
        self: ConcreteDataSetType,
        normal: VectorLike[float],
        point: VectorLike[float] | None = None,
        transform_all_input_vectors: bool = False,
        inplace: bool = False,
    ):
        """Flip mesh about the normal.

        .. note::
            See also the notes at :func:`transform()
            <DataSetFilters.transform>` which is used by this filter
            under the hood.

        Parameters
        ----------
        normal : VectorLike[float]
           Normal vector to flip about.

        point : VectorLike[float], optional
            Point to rotate about.  Defaults to center of mesh at
            :attr:`center <pyvista.DataSet.center>`.

        transform_all_input_vectors : bool, default: False
            When ``True``, all input vectors are
            transformed. Otherwise, only the points, normals and
            active vectors are transformed.

        inplace : bool, default: False
            Updates mesh in-place.

        Returns
        -------
        pyvista.DataSet
            Dataset flipped about its normal.

        See Also
        --------
        pyvista.Transform.reflect
            Concatenate a reflection matrix with a transformation.

        Examples
        --------
        >>> import pyvista as pv
        >>> from pyvista import examples
        >>> pl = pv.Plotter(shape=(1, 2))
        >>> pl.subplot(0, 0)
        >>> pl.show_axes()
        >>> mesh1 = examples.download_teapot()
        >>> _ = pl.add_mesh(mesh1)
        >>> pl.subplot(0, 1)
        >>> pl.show_axes()
        >>> mesh2 = mesh1.flip_normal([1.0, 1.0, 1.0], inplace=False)
        >>> _ = pl.add_mesh(mesh2)
        >>> pl.show(cpos="xy")

        """
        if point is None:
            point = self.center
        t = Transform().reflect(normal, point=point)
        return self.transform(
            t,
            transform_all_input_vectors=transform_all_input_vectors,
            inplace=inplace,
        )

    def integrate_data(  # type: ignore[misc]
        self: ConcreteDataSetType, progress_bar: bool = False
    ):
        """Integrate point and cell data.

        Area or volume is also provided in point data.

        This filter uses the VTK `vtkIntegrateAttributes
        <https://vtk.org/doc/nightly/html/classvtkIntegrateAttributes.html>`_
        and requires VTK v9.1.0 or newer.

        Parameters
        ----------
        progress_bar : bool, default: False
            Display a progress bar to indicate progress.

        Returns
        -------
        pyvista.UnstructuredGrid
            Mesh with 1 point and 1 vertex cell with integrated data in point
            and cell data.

        Examples
        --------
        Integrate data on a sphere mesh.

        >>> import pyvista as pv
        >>> import numpy as np
        >>> sphere = pv.Sphere(theta_resolution=100, phi_resolution=100)
        >>> sphere.point_data["data"] = 2 * np.ones(sphere.n_points)
        >>> integrated = sphere.integrate_data()

        There is only 1 point and cell, so access the only value.

        >>> integrated["Area"][0]
        np.float64(3.14)
        >>> integrated["data"][0]
        np.float64(6.28)

        See the :ref:`integrate_example` for more examples using this filter.

        """
        if not hasattr(_vtk, 'vtkIntegrateAttributes'):  # pragma: no cover
            raise VTKVersionError('`integrate_data` requires VTK 9.1.0 or newer.')

        alg = _vtk.vtkIntegrateAttributes()
        alg.SetInputData(self)
        alg.SetDivideAllCellDataByVolume(False)
        _update_alg(alg, progress_bar, 'Integrating Variables')
        return _get_output(alg)

    def partition(  # type: ignore[misc]
        self: ConcreteDataSetType,
        n_partitions,
        generate_global_id: bool = False,
        as_composite: bool = True,
    ):
        """Break down input dataset into a requested number of partitions.

        Cells on boundaries are uniquely assigned to each partition without duplication.

        It uses a kdtree implementation that builds balances the cell
        centers among a requested number of partitions. The current implementation
        only supports power-of-2 target partition. If a non-power of two value
        is specified for ``n_partitions``, then the load balancing simply
        uses the power-of-two greater than the requested value

        For more details, see `vtkRedistributeDataSetFilter
        <https://vtk.org/doc/nightly/html/classvtkRedistributeDataSetFilter.html>`_.

        Parameters
        ----------
        n_partitions : int
            Specify the number of partitions to split the input dataset
            into. Current implementation results in a number of partitions equal
            to the power of 2 greater than or equal to the chosen value.

        generate_global_id : bool, default: False
            Generate global cell ids if ``None`` are present in the input.  If
            global cell ids are present in the input then this flag is
            ignored.

            This is stored as ``"vtkGlobalCellIds"`` within the ``cell_data``
            of the output dataset(s).

        as_composite : bool, default: True
            Return the partitioned dataset as a :class:`pyvista.MultiBlock`.

        See Also
        --------
        split_bodies, extract_values

        Returns
        -------
        pyvista.MultiBlock or pyvista.UnstructuredGrid
            UnStructuredGrid if ``as_composite=False`` and MultiBlock when ``True``.

        Examples
        --------
        Partition a simple ImageData into a :class:`pyvista.MultiBlock`
        containing each partition.

        >>> import pyvista as pv
        >>> grid = pv.ImageData(dimensions=(5, 5, 5))
        >>> out = grid.partition(4, as_composite=True)
        >>> out.plot(multi_colors=True, show_edges=True)

        Partition of the Stanford bunny.

        >>> from pyvista import examples
        >>> mesh = examples.download_bunny()
        >>> out = mesh.partition(4, as_composite=True)
        >>> out.plot(multi_colors=True, cpos='xy')

        """
        # While vtkRedistributeDataSetFilter exists prior to 9.1.0, it doesn't
        # work correctly, returning the wrong number of partitions.
        if pyvista.vtk_version_info < (9, 1, 0):
            raise VTKVersionError('`partition` requires vtk>=9.1.0')  # pragma: no cover
        if not hasattr(_vtk, 'vtkRedistributeDataSetFilter'):
            raise VTKVersionError(
                '`partition` requires vtkRedistributeDataSetFilter, but it '
                f'was not found in VTK {pyvista.vtk_version_info}',
            )  # pragma: no cover

        alg = _vtk.vtkRedistributeDataSetFilter()
        alg.SetInputData(self)
        alg.SetNumberOfPartitions(n_partitions)
        alg.SetPreservePartitionsInOutput(True)
        alg.SetGenerateGlobalCellIds(generate_global_id)
        alg.Update()

        # pyvista does not yet support vtkPartitionedDataSet
        part = alg.GetOutput()
        datasets = [part.GetPartition(ii) for ii in range(part.GetNumberOfPartitions())]
        output = pyvista.MultiBlock(datasets)
        if not as_composite:
            # note, SetPreservePartitionsInOutput does not work correctly in
            # vtk 9.2.0, so instead we set it to True always and simply merge
            # the result. See:
            # https://gitlab.kitware.com/vtk/vtk/-/issues/18632
            return pyvista.merge(list(output), merge_points=False)
        return output

    def oriented_bounding_box(  # type: ignore[misc]
        self: ConcreteDataSetType,
        box_style: Literal['frame', 'outline', 'face'] = 'face',
        *,
        axis_0_direction: VectorLike[float] | str | None = None,
        axis_1_direction: VectorLike[float] | str | None = None,
        axis_2_direction: VectorLike[float] | str | None = None,
        frame_width: float = 0.1,
        return_meta: bool = False,
        as_composite: bool = True,
    ):
        """Return an oriented bounding box (OBB) for this dataset.

        By default, the bounding box is a :class:`~pyvista.MultiBlock` with six
        :class:`PolyData` comprising the faces of a cube. The blocks are named and
        ordered as ``('+X','-X','+Y','-Y','+Z','-Z')``.

        The box can optionally be styled as an outline or frame.

        .. note::

            The names of the blocks of the returned :class:`~pyvista.MultiBlock`
            correspond to the oriented box's local axes, not the global x-y-z axes.
            E.g. the normal of the ``'+X'`` face of the returned box has the same
            direction as the box's primary axis, and is not necessarily pointing in
            the +x direction ``(1, 0, 0)``.

        .. versionadded:: 0.45

        Parameters
        ----------
        box_style : 'frame' | 'outline' | 'face', default: 'face'
            Choose the style of the box. If ``'face'`` (default), each face of the box
            is a single quad cell. If ``'outline'``, the edges of each face are returned
            as line cells. If ``'frame'``, the center portion of each face is removed to
            create a picture-frame style border with each face having four quads (one
            for each side of the frame). Use ``frame_width`` to control the size of the
            frame.

        axis_0_direction : VectorLike[float] | str, optional
            Approximate direction vector of this mesh's primary axis. If set, the first
            axis in the returned ``axes`` metadata is flipped such that it best aligns
            with the specified vector. Can be a vector or string specifying the axis by
            name (e.g. ``'x'`` or ``'-x'``, etc.).

        axis_1_direction : VectorLike[float] | str, optional
            Approximate direction vector of this mesh's secondary axis. If set, the second
            axis in the returned ``axes`` metadata is flipped such that it best aligns
            with the specified vector. Can be a vector or string specifying the axis by
            name (e.g. ``'x'`` or ``'-x'``, etc.).

        axis_2_direction : VectorLike[float] | str, optional
            Approximate direction vector of this mesh's third axis. If set, the third
            axis in the returned ``axes`` metadata is flipped such that it best aligns
            with the specified vector. Can be a vector or string specifying the axis by
            name (e.g. ``'x'`` or ``'-x'``, etc.).

        frame_width : float, optional
            Set the width of the frame. Only has an effect if ``box_style`` is
            ``'frame'``. Values must be between ``0.0`` (minimal frame) and ``1.0``
            (large frame). The frame is scaled to ensure it has a constant width.

        return_meta : bool, default: False
            If ``True``, also returns the corner point and the three axes vectors
            defining the orientation of the box. The sign of the axes vectors can be
            controlled using the ``axis_#_direction`` arguments.

        as_composite : bool, default: True
            Return the box as a :class:`pyvista.MultiBlock` with six blocks: one for
            each face. Set this ``False`` to merge the output and return
            :class:`~pyvista.PolyData`.

        See Also
        --------
        bounding_box
            Similar filter for an axis-aligned bounding box (AABB).

        align_xyz
            Align a mesh to the world x-y-z axes. Used internally by this filter.

        pyvista.Plotter.add_bounding_box
            Add a bounding box to a scene.

        pyvista.CubeFacesSource
            Generate the faces of a cube. Used internally by this filter.

        Returns
        -------
        pyvista.MultiBlock or pyvista.PolyData
            MultiBlock with six named cube faces when ``as_composite=True`` and
            PolyData otherwise.

        numpy.ndarray
            The box's corner point corresponding to the origin of its axes if
            ``return_meta=True``.

        numpy.ndarray
            The box's orthonormal axes vectors if ``return_meta=True``.

        Examples
        --------
        Create a bounding box for a dataset.

        >>> import pyvista as pv
        >>> from pyvista import examples
        >>> mesh = examples.download_oblique_cone()
        >>> box = mesh.oriented_bounding_box()

        Plot the mesh and its bounding box.

        >>> pl = pv.Plotter()
        >>> _ = pl.add_mesh(mesh, color='red')
        >>> _ = pl.add_mesh(box, opacity=0.5)
        >>> pl.show()

        Return the metadata for the box.

        >>> box, point, axes = mesh.oriented_bounding_box(
        ...     'outline', return_meta=True
        ... )

        Use the metadata to plot the box's axes using :class:`~pyvista.AxesAssembly`.
        The assembly is aligned with the x-y-z axes and positioned at the origin by
        default. Create a transformation to scale, then rotate, then translate the
        assembly to the corner point of the box. The transpose of the axes is used
        as an inverted rotation matrix.

        >>> scale = box.length / 4
        >>> transform = (
        ...     pv.Transform().scale(scale).rotate(axes.T).translate(point)
        ... )
        >>> axes_assembly = pv.AxesAssembly(user_matrix=transform.matrix)

        Plot the box and the axes.

        >>> pl = pv.Plotter()
        >>> _ = pl.add_mesh(mesh)
        >>> _ = pl.add_mesh(box, color='black', line_width=5)
        >>> _ = pl.add_actor(axes_assembly)
        >>> pl.show()

        Note how the box's z-axis is pointing from the cone's tip to its base. If we
        want to flip this axis, we can "seed" its direction as the ``'-z'`` direction.

        >>> box, _, axes = mesh.oriented_bounding_box(
        ...     'outline', axis_2_direction='-z', return_meta=True
        ... )
        >>>

        Plot the box and axes again. This time, use :class:`~pyvista.AxesAssemblySymmetric`
        and position the axes in the center of the box.

        >>> center = pv.merge(box).points.mean(axis=0)
        >>> scale = box.length / 2
        >>> transform = (
        ...     pv.Transform()
        ...     .scale(scale)
        ...     .rotate(axes.T)
        ...     .translate(center)
        ... )
        >>> axes_assembly = pv.AxesAssemblySymmetric(
        ...     user_matrix=transform.matrix
        ... )

        >>> pl = pv.Plotter()
        >>> _ = pl.add_mesh(mesh)
        >>> _ = pl.add_mesh(box, color='black', line_width=5)
        >>> _ = pl.add_actor(axes_assembly)
        >>> pl.show()

        """
        alg_input, matrix = self.align_xyz(
            axis_0_direction=axis_0_direction,
            axis_1_direction=axis_1_direction,
            axis_2_direction=axis_2_direction,
            return_matrix=True,
        )
        oriented = True
        inverse_matrix = Transform(matrix).inverse_matrix

        return alg_input._bounding_box(
            matrix=matrix,
            inverse_matrix=inverse_matrix,
            box_style=box_style,
            oriented=oriented,
            frame_width=frame_width,
            return_meta=return_meta,
            as_composite=as_composite,
        )

    def bounding_box(  # type: ignore[misc]
        self: ConcreteDataSetType,
        box_style: Literal['frame', 'outline', 'face'] = 'face',
        *,
        oriented: bool = False,
        frame_width: float = 0.1,
        return_meta: bool = False,
        as_composite: bool = True,
    ):
        """Return a bounding box for this dataset.

        By default, the box is an axis-aligned bounding box (AABB) returned as a
        :class:`~pyvista.MultiBlock` with six :class:`PolyData` comprising the faces of
        the box. The blocks are named and ordered as ``('+X','-X','+Y','-Y','+Z','-Z')``.

        The box can optionally be styled as an outline or frame. It may also be
        oriented to generate an oriented bounding box (OBB).

        .. versionadded:: 0.45

        Parameters
        ----------
        box_style : 'frame' | 'outline' | 'face', default: 'face'
            Choose the style of the box. If ``'face'`` (default), each face of the box
            is a single quad cell. If ``'outline'``, the edges of each face are returned
            as line cells. If ``'frame'``, the center portion of each face is removed to
            create a picture-frame style border with each face having four quads (one
            for each side of the frame). Use ``frame_width`` to control the size of the
            frame.

        oriented : bool, default: False
            Orient the box using this dataset's :func:`~pyvista.principal_axes`. This
            will generate a box that best fits this dataset's points. See
            :meth:`oriented_bounding_box` for more details.

        frame_width : float, optional
            Set the width of the frame. Only has an effect if ``box_style`` is
            ``'frame'``. Values must be between ``0.0`` (minimal frame) and ``1.0``
            (large frame). The frame is scaled to ensure it has a constant width.

        return_meta : bool, default: False
            If ``True``, also returns the corner point and the three axes vectors
            defining the orientation of the box.

        as_composite : bool, default: True
            Return the box as a :class:`pyvista.MultiBlock` with six blocks: one for
            each face. Set this ``False`` to merge the output and return
            :class:`~pyvista.PolyData` with six cells instead. The faces in both
            outputs are separate, i.e. there are duplicate points at the corners.

        See Also
        --------
        outline
            Lightweight version of this filter with fewer options.

        oriented_bounding_box
            Similar filter with ``oriented=True`` by default and more options.

        pyvista.Plotter.add_bounding_box
            Add a bounding box to a scene.

        pyvista.CubeFacesSource
            Generate the faces of a cube. Used internally by this filter.

        Returns
        -------
        pyvista.MultiBlock or pyvista.PolyData
            MultiBlock with six named cube faces when ``as_composite=True`` and
            PolyData otherwise.

        numpy.ndarray
            The box's corner point corresponding to the origin of its axes if
            ``return_meta=True``.

        numpy.ndarray
            The box's orthonormal axes vectors if ``return_meta=True``.

        Examples
        --------
        Create a bounding box for a dataset.

        >>> import pyvista as pv
        >>> from pyvista import examples
        >>> mesh = examples.download_oblique_cone()
        >>> box = mesh.bounding_box()

        Plot the mesh and its bounding box.

        >>> pl = pv.Plotter()
        >>> _ = pl.add_mesh(mesh, color='red')
        >>> _ = pl.add_mesh(box, opacity=0.5)
        >>> pl.show()

        Create a frame instead.

        >>> frame = mesh.bounding_box('frame')

        >>> pl = pv.Plotter()
        >>> _ = pl.add_mesh(mesh, color='red')
        >>> _ = pl.add_mesh(frame, show_edges=True)
        >>> pl.show()

        Create an oriented bounding box (OBB) and compare it to the non-oriented one.
        Use the outline style for both.

        >>> box = mesh.bounding_box('outline')
        >>> obb = mesh.bounding_box('outline', oriented=True)

        >>> pl = pv.Plotter()
        >>> _ = pl.add_mesh(mesh)
        >>> _ = pl.add_mesh(box, color='red', line_width=5)
        >>> _ = pl.add_mesh(obb, color='blue', line_width=5)
        >>> pl.show()

        Return the metadata for the box.

        >>> box, point, axes = mesh.bounding_box(
        ...     'outline', return_meta=True
        ... )

        Use the metadata to plot the box's axes using :class:`~pyvista.AxesAssembly`.
        Create the assembly and position it at the box's corner. Scale it to a fraction
        of the box's length.

        >>> scale = box.length / 4
        >>> axes_assembly = pv.AxesAssembly(position=point, scale=scale)

        Plot the box and the axes.

        >>> pl = pv.Plotter()
        >>> _ = pl.add_mesh(mesh)
        >>> _ = pl.add_mesh(box, color='black', line_width=5)
        >>> _ = pl.add_actor(axes_assembly)
        >>> _ = pl.view_yz()
        >>> pl.show()

        """
        if oriented:
            return self.oriented_bounding_box(
                box_style=box_style,
                frame_width=frame_width,
                return_meta=return_meta,
                as_composite=as_composite,
            )
        else:
            alg_input = self
            matrix = None
            inverse_matrix = None

            return alg_input._bounding_box(
                matrix=matrix,
                inverse_matrix=inverse_matrix,
                box_style=box_style,
                oriented=oriented,
                frame_width=frame_width,
                return_meta=return_meta,
                as_composite=as_composite,
            )

    def _bounding_box(  # type: ignore[misc]
        self: ConcreteDataSetType,
        *,
        matrix: NumpyArray[float] | None,
        inverse_matrix: NumpyArray[float] | None,
        box_style: Literal['frame', 'outline', 'face'],
        oriented: bool,
        frame_width: float,
        return_meta: bool,
        as_composite: bool,
    ):
        def _multiblock_to_polydata(multiblock):
            return multiblock.combine(merge_points=False).extract_geometry()

        # Validate style
        _validation.check_contains(item=box_style, container=['frame', 'outline', 'face'])

        # Create box
        source = pyvista.CubeFacesSource(bounds=self.bounds)
        if box_style == 'frame':
            source.frame_width = frame_width
        box = source.output

        # Modify box
        for face in box:
            face = cast(pyvista.PolyData, face)
            if box_style == 'outline':
                face.copy_from(pyvista.lines_from_points(face.points))
            if oriented:
                face.transform(inverse_matrix)

        # Get output
        alg_output = box if as_composite else _multiblock_to_polydata(box)
        if return_meta:
            if not oriented:
                axes = np.eye(3)
                point = np.reshape(alg_output.bounds, (3, 2))[:, 0]  # point at min bounds
            else:
                matrix = cast(NumpyArray[float], matrix)
                inverse_matrix = cast(NumpyArray[float], inverse_matrix)
                axes = matrix[:3, :3]  # principal axes
                # We need to figure out which corner of the box to position the axes
                # To do this we compare output axes to expected axes for all 8 corners
                # of the box
                diagonals = [
                    [1, 1, 1],
                    [-1, 1, 1],
                    [1, -1, 1],
                    [1, 1, -1],
                    [1, -1, -1],
                    [-1, -1, 1],
                    [-1, 1, -1],
                    [-1, -1, -1],
                ]
                # Choose the best-aligned axes (whichever has the largest combined dot product)
                dots = [np.dot(axes, diag) for diag in diagonals]
                match = diagonals[np.argmax(np.sum(dots, axis=1))]
                # Choose min bound for positive direction, max bound for negative
                bnds = self.bounds
                point = np.ones(3)
                point[0] = bnds.x_min if match[0] == 1 else bnds.x_max
                point[1] = bnds.y_min if match[1] == 1 else bnds.y_max
                point[2] = bnds.z_min if match[2] == 1 else bnds.z_max

                # Transform point
                point = (inverse_matrix @ [*point, 1])[:3]
                # Make sure the point we return is one of the box's points
                box_poly = (
                    _multiblock_to_polydata(alg_output)
                    if isinstance(alg_output, pyvista.MultiBlock)
                    else alg_output
                )
                point_id = box_poly.find_closest_point(point)
                point = box_poly.points[point_id]

            return alg_output, point, axes
        return alg_output

    def explode(  # type: ignore[misc]
        self: ConcreteDataSetType, factor=0.1
    ):
        """Push each individual cell away from the center of the dataset.

        Parameters
        ----------
        factor : float, default: 0.1
            How much each cell will move from the center of the dataset
            relative to its distance from it. Increase this number to push the
            cells farther away.

        Returns
        -------
        pyvista.UnstructuredGrid
            UnstructuredGrid containing the exploded cells.

        Notes
        -----
        This is similar to :func:`shrink <pyvista.DataSetFilters.shrink>`
        except that it does not change the size of the cells.

        Examples
        --------
        >>> import numpy as np
        >>> import pyvista as pv
        >>> xrng = np.linspace(0, 1, 3)
        >>> yrng = np.linspace(0, 2, 4)
        >>> zrng = np.linspace(0, 3, 5)
        >>> grid = pv.RectilinearGrid(xrng, yrng, zrng)
        >>> exploded = grid.explode()
        >>> exploded.plot(show_edges=True)

        """
        split = self.separate_cells()
        if not isinstance(split, pyvista.UnstructuredGrid):
            split = split.cast_to_unstructured_grid()

        vec = (split.cell_centers().points - split.center) * factor
        split.points += np.repeat(vec, np.diff(split.offset), axis=0)
        return split

    def separate_cells(  # type: ignore[misc]
        self: ConcreteDataSetType,
    ):
        """Return a copy of the dataset with separated cells with no shared points.

        This method may be useful when datasets have scalars that need to be
        associated to each point of each cell rather than either each cell or
        just the points of the dataset.

        Returns
        -------
        pyvista.UnstructuredGrid
            UnstructuredGrid with isolated cells.

        Examples
        --------
        Load the example hex beam and separate its cells. This increases the
        total number of points in the dataset since points are no longer
        shared.

        >>> from pyvista import examples
        >>> grid = examples.load_hexbeam()
        >>> grid.n_points
        99
        >>> sep_grid = grid.separate_cells()
        >>> sep_grid.n_points
        320

        See the :ref:`point_cell_scalars_example` for a more detailed example
        using this filter.

        """
        return self.shrink(1.0)

    def extract_cells_by_type(  # type: ignore[misc]
        self: ConcreteDataSetType, cell_types, progress_bar: bool = False
    ):
        """Extract cells of a specified type.

        Given an input dataset and a list of cell types, produce an output
        dataset containing only cells of the specified type(s). Note that if
        the input dataset is homogeneous (e.g., all cells are of the same type)
        and the cell type is one of the cells specified, then the input dataset
        is shallow copied to the output.

        The type of output dataset is always the same as the input type. Since
        structured types of data (i.e., :class:`pyvista.ImageData`,
        :class:`pyvista.StructuredGrid`, :class:`pyvista.RectilinearGrid`)
        are all composed of a cell of the same
        type, the output is either empty, or a shallow copy of the input.
        Unstructured data (:class:`pyvista.UnstructuredGrid`,
        :class:`pyvista.PolyData`) input may produce a subset of the input data
        (depending on the selected cell types).

        Parameters
        ----------
        cell_types :  int | sequence[int]
            The cell types to extract. Must be a single or list of integer cell
            types. See :class:`pyvista.CellType`.

        progress_bar : bool, default: False
            Display a progress bar to indicate progress.

        Returns
        -------
        pyvista.DataSet
            Dataset with the extracted cells. Type is the same as the input.

        Notes
        -----
        Unlike :func:`pyvista.DataSetFilters.extract_cells` which always
        produces a :class:`pyvista.UnstructuredGrid` output, this filter
        produces the same output type as input type.

        Examples
        --------
        Create an unstructured grid with both hexahedral and tetrahedral
        cells and then extract each individual cell type.

        >>> import pyvista as pv
        >>> from pyvista import examples
        >>> beam = examples.load_hexbeam()
        >>> beam = beam.translate([1, 0, 0])
        >>> ugrid = beam + examples.load_tetbeam()
        >>> hex_cells = ugrid.extract_cells_by_type(pv.CellType.HEXAHEDRON)
        >>> tet_cells = ugrid.extract_cells_by_type(pv.CellType.TETRA)
        >>> pl = pv.Plotter(shape=(1, 2))
        >>> _ = pl.add_text('Extracted Hexahedron cells')
        >>> _ = pl.add_mesh(hex_cells, show_edges=True)
        >>> pl.subplot(0, 1)
        >>> _ = pl.add_text('Extracted Tetrahedron cells')
        >>> _ = pl.add_mesh(tet_cells, show_edges=True)
        >>> pl.show()

        """
        alg = _vtk.vtkExtractCellsByType()
        alg.SetInputDataObject(self)
        if isinstance(cell_types, int):
            alg.AddCellType(cell_types)
        elif isinstance(cell_types, (np.ndarray, Sequence)):
            for cell_type in cell_types:
                alg.AddCellType(cell_type)
        else:
            raise TypeError(
                f'Invalid type {type(cell_types)} for `cell_types`. Expecting an int or a sequence.',
            )
        _update_alg(alg, progress_bar, 'Extracting cell types')
        return _get_output(alg)

    def sort_labels(  # type: ignore[misc]
        self: ConcreteDataSetType,
        scalars: str | None = None,
        preference='point',
        output_scalars=None,
        progress_bar: bool = False,
        inplace: bool = False,
    ):
        """Sort labeled data by number of points or cells.

        This filter renumbers scalar label data of any type with ``N`` labels
        such that the output labels are contiguous from ``[0, N)`` and
        sorted in descending order from largest to smallest (by label count).
        I.e., the largest label will have a value of ``0`` and the smallest
        label will have a value of ``N-1``.

        The filter is a convenience method for :func:`pyvista.DataSetFilters.pack_labels`
        with ``sort=True``.

        Parameters
        ----------
        scalars : str, optional
            Name of scalars to sort. Defaults to currently active scalars.

        preference : str, default: "point"
            When ``scalars`` is specified, this is the preferred array
            type to search for in the dataset.  Must be either
            ``'point'`` or ``'cell'``.

        output_scalars : str, None
            Name of the sorted output scalars. By default, the output is
            saved to ``'packed_labels'``.

        progress_bar : bool, default: False
            If ``True``, display a progress bar. Has no effect if VTK
            version is lower than 9.3.

        inplace : bool, default: False
            If ``True``, the mesh is updated in-place.

        Returns
        -------
        pyvista.DataSet
            Dataset with sorted labels.

        Examples
        --------
        Sort segmented image labels.

        Load image labels

        >>> from pyvista import examples
        >>> import numpy as np
        >>> image_labels = examples.load_frog_tissues()

        Show label info for first four labels

        >>> label_number, label_size = np.unique(
        ...     image_labels['MetaImage'], return_counts=True
        ... )
        >>> label_number[:4]
        pyvista_ndarray([0, 1, 2, 3], dtype=uint8)
        >>> label_size[:4]
        array([30805713,    35279,    19172,    38129])

        Sort labels

        >>> sorted_labels = image_labels.sort_labels()

        Show sorted label info for the four largest labels. Note
        the difference in label size after sorting.

        >>> sorted_label_number, sorted_label_size = np.unique(
        ...     sorted_labels["packed_labels"], return_counts=True
        ... )
        >>> sorted_label_number[:4]
        pyvista_ndarray([0, 1, 2, 3], dtype=uint8)
        >>> sorted_label_size[:4]
        array([30805713,   438052,   204672,   133880])

        """
        return self.pack_labels(
            scalars=scalars,
            output_scalars=output_scalars,
            preference=preference,
            progress_bar=progress_bar,
            inplace=inplace,
            sort=True,
        )

    def pack_labels(  # type: ignore[misc]
        self: ConcreteDataSetType,
        sort: bool = False,
        scalars: str | None = None,
        preference='point',
        output_scalars=None,
        progress_bar: bool = False,
        inplace: bool = False,
    ):
        """Renumber labeled data such that labels are contiguous.

        This filter renumbers scalar label data of any type with ``N`` labels
        such that the output labels are contiguous from ``[0, N)``. The
        output may optionally be sorted by label count.

        The output array ``'packed_labels'`` is added to the output by default,
        and is automatically set as the active scalars.

        See Also
        --------
        sort_labels
            Similar function with ``sort=True`` by default.

        Notes
        -----
        This filter uses ``vtkPackLabels`` as the underlying method which
        requires VTK version 9.3 or higher. If ``vtkPackLabels`` is not
        available, packing is done with ``NumPy`` instead which may be
        slower. For best performance, consider upgrading VTK.

        .. versionadded:: 0.43

        Parameters
        ----------
        sort : bool, default: False
            Whether to sort the output by label count in descending order
            (i.e. from largest to smallest).

        scalars : str, optional
            Name of scalars to pack. Defaults to currently active scalars.

        preference : str, default: "point"
            When ``scalars`` is specified, this is the preferred array
            type to search for in the dataset.  Must be either
            ``'point'`` or ``'cell'``.

        output_scalars : str, None
            Name of the packed output scalars. By default, the output is
            saved to ``'packed_labels'``.

        progress_bar : bool, default: False
            If ``True``, display a progress bar. Has no effect if VTK
            version is lower than 9.3.

        inplace : bool, default: False
            If ``True``, the mesh is updated in-place.

        Returns
        -------
        pyvista.DataSet
            Dataset with packed labels.

        Examples
        --------
        Pack segmented image labels.

        Load non-contiguous image labels

        >>> from pyvista import examples
        >>> import numpy as np
        >>> image_labels = examples.load_frog_tissues()

        Show range of labels

        >>> image_labels.get_data_range()
        (np.uint8(0), np.uint8(29))

        Find 'gaps' in the labels

        >>> label_numbers = np.unique(image_labels.active_scalars)
        >>> label_max = np.max(label_numbers)
        >>> missing_labels = set(range(label_max)) - set(label_numbers)
        >>> len(missing_labels)
        4

        Pack labels to remove gaps

        >>> packed_labels = image_labels.pack_labels()

        Show range of packed labels

        >>> packed_labels.get_data_range()
        (np.uint8(0), np.uint8(25))

        """
        # Set a input scalars
        scalars = set_default_active_scalars(self).name if scalars is None else scalars
        field = get_array_association(self, scalars, preference=preference)

        # Determine output scalars
        default_output_scalars = 'packed_labels'
        if output_scalars is None:
            output_scalars = default_output_scalars
        if not isinstance(output_scalars, str):
            raise TypeError(f'Output scalars must be a string, got {type(output_scalars)} instead.')

        # Do packing
        if hasattr(_vtk, 'vtkPackLabels'):  # pragma: no cover
            alg = _vtk.vtkPackLabels()
            alg.SetInputDataObject(self)
            alg.SetInputArrayToProcess(0, 0, 0, field.value, scalars)
            if sort:
                alg.SortByLabelCount()
            alg.PassFieldDataOn()
            alg.PassCellDataOn()
            alg.PassPointDataOn()
            _update_alg(alg, progress_bar, 'Packing labels')
            result = _get_output(alg)

            if output_scalars is not scalars:
                # vtkPackLabels does not pass un-packed labels through to the
                # output, so add it back here
                if field == FieldAssociation.POINT:
                    result.point_data[scalars] = self.point_data[scalars]
                else:
                    result.cell_data[scalars] = self.cell_data[scalars]
            result.rename_array('PackedLabels', output_scalars)

            if inplace:
                self.copy_from(result, deep=False)
                return self
            return result

        else:  # Use numpy
            # Get mapping from input ID to output ID
            arr = cast(
                pyvista.pyvista_ndarray, get_array(self, scalars, preference=preference, err=True)
            )
            label_numbers_in, label_sizes = np.unique(arr, return_counts=True)
            if sort:
                label_numbers_in = label_numbers_in[np.argsort(label_sizes)[::-1]]
            label_range_in = np.arange(0, np.max(label_numbers_in))
            label_numbers_out = label_range_in[: len(label_numbers_in)]

            # Pack/sort array
            packed_array = np.zeros_like(arr)
            for num_in, num_out in zip(label_numbers_in, label_numbers_out):
                packed_array[arr == num_in] = num_out

            result = self if inplace else self.copy(deep=True)

            # Add output to mesh
            if field == FieldAssociation.POINT:
                result.point_data[output_scalars] = packed_array
            else:
                result.cell_data[output_scalars] = packed_array

            # vtkPackLabels sets active scalars by default, so do the same here
            result.set_active_scalars(output_scalars, preference=field)

            return result


def _set_threshold_limit(alg, value, method, invert):
    """Set vtkThreshold limits and function.

    Addresses VTK API deprecations and previous PyVista inconsistencies with ParaView. Reference:

    * https://github.com/pyvista/pyvista/issues/2850
    * https://github.com/pyvista/pyvista/issues/3610
    * https://discourse.vtk.org/t/unnecessary-vtk-api-change/9929

    """
    # Check value
    if isinstance(value, (np.ndarray, Sequence)):
        if len(value) != 2:
            raise ValueError(
                f'Value range must be length one for a float value or two for min/max; not ({value}).',
            )
        # Check range
        if value[0] > value[1]:
            raise ValueError(
                'Value sequence is invalid, please use (min, max). The provided first value is greater than the second.',
            )
    elif isinstance(value, Iterable):
        raise TypeError('Value must either be a single scalar or a sequence.')
    alg.SetInvert(invert)
    # Set values and function
    if pyvista.vtk_version_info >= (9, 1):
        if isinstance(value, (np.ndarray, Sequence)):
            alg.SetThresholdFunction(_vtk.vtkThreshold.THRESHOLD_BETWEEN)
            alg.SetLowerThreshold(value[0])
            alg.SetUpperThreshold(value[1])
        else:
            # Single value
            if method.lower() == 'lower':
                alg.SetLowerThreshold(value)
                alg.SetThresholdFunction(_vtk.vtkThreshold.THRESHOLD_LOWER)
            elif method.lower() == 'upper':
                alg.SetUpperThreshold(value)
                alg.SetThresholdFunction(_vtk.vtkThreshold.THRESHOLD_UPPER)
            else:
                raise ValueError('Invalid method choice. Either `lower` or `upper`')
    else:  # pragma: no cover
        # ThresholdByLower, ThresholdByUpper, ThresholdBetween
        if isinstance(value, (np.ndarray, Sequence)):
            alg.ThresholdBetween(value[0], value[1])
        else:
            # Single value
            if method.lower() == 'lower':
                alg.ThresholdByLower(value)
            elif method.lower() == 'upper':
                alg.ThresholdByUpper(value)
            else:
                raise ValueError('Invalid method choice. Either `lower` or `upper`')


def _swap_axes(vectors, values):
    """Swap axes vectors based on their respective values.

    The vector with the larger component along its projected axis is selected to precede
    the vector with the smaller component. E.g. a symmetric point cloud with equal
    std in any direction could have its principal axes computed such that the first
    axis is +Y, second is +X, and third is +Z. This function will swap the first two
    axes so that the order is XYZ instead of YXZ.

    This function is intended to be used by `align_xyz` and is only exposed as a
    module-level function for testing purposes.
    """

    def _swap(axis_a, axis_b) -> None:
        axis_order = np.argmax(np.abs(vectors), axis=1)
        if axis_order[axis_a] > axis_order[axis_b]:
            vectors[[axis_a, axis_b]] = vectors[[axis_b, axis_a]]

    if np.isclose(values[0], values[1]) and np.isclose(values[1], values[2]):
        # Sort all axes by largest 'x' component
        vectors = vectors[np.argsort(np.abs(vectors)[:, 0])[::-1]]
        _swap(1, 2)
    else:
        if np.isclose(values[0], values[1]):
            _swap(0, 1)
        elif np.isclose(values[1], values[2]):
            _swap(1, 2)
    return vectors<|MERGE_RESOLUTION|>--- conflicted
+++ resolved
@@ -38,6 +38,7 @@
 from pyvista.core.utilities.transform import Transform
 
 if TYPE_CHECKING:  # pragma: no cover
+    from pyvista import DataSet
     from pyvista.core._typing_core import ConcreteDataSetType
     from pyvista.core._typing_core import MatrixLike
     from pyvista.core._typing_core import RotationLike
@@ -4178,17 +4179,10 @@
     def streamlines(  # type: ignore[misc]
         self: ConcreteDataSetType,
         vectors: str | None = None,
-<<<<<<< HEAD
         source_center: VectorLike[float] | None = None,
         source_radius: float | None = None,
         n_points: int = 100,
         start_position: VectorLike[float] | None = None,
-=======
-        source_center=None,
-        source_radius=None,
-        n_points=100,
-        start_position=None,
->>>>>>> 272e9431
         return_source: bool = False,
         pointa: VectorLike[float] | None = None,
         pointb: VectorLike[float] | None = None,
@@ -4304,17 +4298,10 @@
 
     def streamlines_from_source(  # type: ignore[misc]
         self: ConcreteDataSetType,
-<<<<<<< HEAD
-        source: pyvista.DataSet | _vtk.vtkDataSet,
+        source: DataSet | _vtk.vtkDataSet,
         vectors: str | None = None,
         integrator_type: Literal[45, 2, 4] = 45,
         integration_direction: Literal['both', 'backward', 'forward'] = 'both',
-=======
-        source,
-        vectors: str | None = None,
-        integrator_type=45,
-        integration_direction='both',
->>>>>>> 272e9431
         surface_streamlines: bool = False,
         initial_step_length: float = 0.5,
         step_unit: Literal['cl', 'l'] = 'cl',
@@ -4525,7 +4512,6 @@
     def streamlines_evenly_spaced_2D(  # type: ignore[misc]
         self: ConcreteDataSetType,
         vectors: str | None = None,
-<<<<<<< HEAD
         start_position: VectorLike[float] | None = None,
         integrator_type: Literal[2, 4] = 2,
         step_length: float = 0.5,
@@ -4538,20 +4524,6 @@
         closed_loop_maximum_distance: float = 0.5,
         loop_angle: float = 20.0,
         minimum_number_of_loop_points: int = 4,
-=======
-        start_position=None,
-        integrator_type=2,
-        step_length=0.5,
-        step_unit='cl',
-        max_steps=2000,
-        terminal_speed=1e-12,
-        interpolator_type='point',
-        separating_distance=10,
-        separating_distance_ratio=0.5,
-        closed_loop_maximum_distance=0.5,
-        loop_angle=20,
-        minimum_number_of_loop_points=4,
->>>>>>> 272e9431
         compute_vorticity: bool = True,
         progress_bar: bool = False,
     ):
