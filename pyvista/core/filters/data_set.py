"""Filters module with a class of common filters that can be applied to any vtkDataSet."""

from __future__ import annotations

from collections.abc import Iterable
from collections.abc import Sequence
import contextlib
import functools
from typing import TYPE_CHECKING
from typing import Literal
from typing import cast
import warnings

import matplotlib.pyplot as plt
import numpy as np

import pyvista
from pyvista.core import _validation
from pyvista.core._typing_core import NumpyArray
import pyvista.core._vtk_core as _vtk
from pyvista.core.errors import AmbiguousDataError
from pyvista.core.errors import MissingDataError
from pyvista.core.errors import PyVistaDeprecationWarning
from pyvista.core.errors import VTKVersionError
from pyvista.core.filters import _get_output
from pyvista.core.filters import _update_alg
from pyvista.core.utilities.arrays import FieldAssociation
from pyvista.core.utilities.arrays import get_array
from pyvista.core.utilities.arrays import get_array_association
from pyvista.core.utilities.arrays import set_default_active_scalars
from pyvista.core.utilities.cells import numpy_to_idarr
from pyvista.core.utilities.geometric_objects import NORMALS
from pyvista.core.utilities.helpers import generate_plane
from pyvista.core.utilities.helpers import wrap
from pyvista.core.utilities.misc import abstract_class
from pyvista.core.utilities.misc import assert_empty_kwargs
from pyvista.core.utilities.transform import Transform

if TYPE_CHECKING:  # pragma: no cover
    from pyvista.core._typing_core import ConcreteDataSetType
    from pyvista.core._typing_core import MatrixLike
    from pyvista.core._typing_core import RotationLike
    from pyvista.core._typing_core import TransformLike
    from pyvista.core._typing_core import VectorLike


@abstract_class
class DataSetFilters:
    """A set of common filters that can be applied to any vtkDataSet."""

    def _clip_with_function(  # type: ignore[misc]
        self: ConcreteDataSetType,
        function,
        invert: bool = True,
        value=0.0,
        return_clipped: bool = False,
        progress_bar: bool = False,
        crinkle: bool = False,
    ):
        """Clip using an implicit function (internal helper)."""
        if crinkle:
            # Add Cell IDs
            self.cell_data['cell_ids'] = np.arange(self.n_cells)

        if isinstance(self, _vtk.vtkPolyData):
            alg = _vtk.vtkClipPolyData()
        # elif isinstance(self, vtk.vtkImageData):
        #     alg = vtk.vtkClipVolume()
        #     alg.SetMixed3DCellGeneration(True)
        else:
            alg = _vtk.vtkTableBasedClipDataSet()  # type: ignore[assignment]
        alg.SetInputDataObject(self)  # Use the grid as the data we desire to cut
        alg.SetValue(value)
        alg.SetClipFunction(function)  # the implicit function
        alg.SetInsideOut(invert)  # invert the clip if needed
        alg.SetGenerateClippedOutput(return_clipped)
        _update_alg(alg, progress_bar, 'Clipping with Function')

        if return_clipped:
            a = _get_output(alg, oport=0)
            b = _get_output(alg, oport=1)
            if crinkle:
                set_a = set(a.cell_data['cell_ids'])
                set_b = set(b.cell_data['cell_ids']) - set_a
                a = self.extract_cells(list(set_a))
                b = self.extract_cells(list(set_b))
            return a, b
        clipped = _get_output(alg)
        if crinkle:
            clipped = self.extract_cells(np.unique(clipped.cell_data['cell_ids']))
        return clipped

    def align(  # type: ignore[misc]
        self: ConcreteDataSetType,
        target,
        max_landmarks=100,
        max_mean_distance=1e-5,
        max_iterations=500,
        check_mean_distance: bool = True,
        start_by_matching_centroids: bool = True,
        return_matrix: bool = False,
    ):
        """Align a dataset to another.

        Uses the iterative closest point algorithm to align the points of the
        two meshes.  See the VTK class `vtkIterativeClosestPointTransform
        <https://vtk.org/doc/nightly/html/classvtkIterativeClosestPointTransform.html>`_

        Parameters
        ----------
        target : pyvista.DataSet
            The target dataset to align to.

        max_landmarks : int, default: 100
            The maximum number of landmarks.

        max_mean_distance : float, default: 1e-5
            The maximum mean distance for convergence.

        max_iterations : int, default: 500
            The maximum number of iterations.

        check_mean_distance : bool, default: True
            Whether to check the mean distance for convergence.

        start_by_matching_centroids : bool, default: True
            Whether to start the alignment by matching centroids. Default is True.

        return_matrix : bool, default: False
            Return the transform matrix as well as the aligned mesh.

        Returns
        -------
        aligned : pyvista.DataSet
            The dataset aligned to the target mesh.

        matrix : numpy.ndarray
            Transform matrix to transform the input dataset to the target dataset.

        See Also
        --------
        align_xyz
            Align a dataset to the x-y-z axes.

        Examples
        --------
        Create a cylinder, translate it, and use iterative closest point to
        align mesh to its original position.

        >>> import pyvista as pv
        >>> import numpy as np
        >>> source = pv.Cylinder(resolution=30).triangulate().subdivide(1)
        >>> transformed = source.rotate_y(20).translate([-0.75, -0.5, 0.5])
        >>> aligned = transformed.align(source)
        >>> _, closest_points = aligned.find_closest_cell(
        ...     source.points, return_closest_point=True
        ... )
        >>> dist = np.linalg.norm(source.points - closest_points, axis=1)

        Visualize the source, transformed, and aligned meshes.

        >>> pl = pv.Plotter(shape=(1, 2))
        >>> _ = pl.add_text('Before Alignment')
        >>> _ = pl.add_mesh(
        ...     source, style='wireframe', opacity=0.5, line_width=2
        ... )
        >>> _ = pl.add_mesh(transformed)
        >>> pl.subplot(0, 1)
        >>> _ = pl.add_text('After Alignment')
        >>> _ = pl.add_mesh(
        ...     source, style='wireframe', opacity=0.5, line_width=2
        ... )
        >>> _ = pl.add_mesh(
        ...     aligned,
        ...     scalars=dist,
        ...     scalar_bar_args={
        ...         'title': 'Distance to Source',
        ...         'fmt': '%.1E',
        ...     },
        ... )
        >>> pl.show()

        Show that the mean distance between the source and the target is
        nearly zero.

        >>> np.abs(dist).mean()  # doctest:+SKIP
        9.997635192915073e-05

        """
        icp = _vtk.vtkIterativeClosestPointTransform()
        icp.SetSource(self)
        icp.SetTarget(target)
        icp.GetLandmarkTransform().SetModeToRigidBody()
        icp.SetMaximumNumberOfLandmarks(max_landmarks)
        icp.SetMaximumMeanDistance(max_mean_distance)
        icp.SetMaximumNumberOfIterations(max_iterations)
        icp.SetCheckMeanDistance(check_mean_distance)
        icp.SetStartByMatchingCentroids(start_by_matching_centroids)
        icp.Update()
        matrix = pyvista.array_from_vtkmatrix(icp.GetMatrix())
        if return_matrix:
            return self.transform(matrix, inplace=False), matrix
        return self.transform(matrix, inplace=False)

    def align_xyz(  # type: ignore[misc]
        self: ConcreteDataSetType,
        *,
        centered: bool = True,
        axis_0_direction: VectorLike[float] | str | None = None,
        axis_1_direction: VectorLike[float] | str | None = None,
        axis_2_direction: VectorLike[float] | str | None = None,
        return_matrix: bool = False,
    ):
        """Align a dataset to the x-y-z axes.

        This filter aligns a mesh's :func:`~pyvista.principal_axes` to the world x-y-z
        axes. The principal axes are effectively used as a rotation matrix to rotate
        the dataset for the alignment. The transformation matrix used for the alignment
        can optionally be returned.

        Note that the transformation is not unique, since the signs of the principal
        axes are arbitrary. Consequently, applying this filter to similar meshes
        may result in dissimilar alignment (e.g. one axis may point up instead of down).
        To address this, the sign of one or two axes may optionally be "seeded" with a
        vector which approximates the axis or axes of the input. This can be useful
        for cases where the orientation of the input has a clear physical meaning.

        .. versionadded:: 0.45

        Parameters
        ----------
        centered : bool, default: True
            Center the mesh at the origin. If ``False``, the aligned dataset has the
            same center as the input.

        axis_0_direction : VectorLike[float] | str, optional
            Approximate direction vector of this mesh's primary axis prior to
            alignment. If set, this axis is flipped such that it best aligns with
            the specified vector. Can be a vector or string specifying the axis by
            name (e.g. ``'x'`` or ``'-x'``, etc.).

        axis_1_direction : VectorLike[float] | str, optional
            Approximate direction vector of this mesh's secondary axis prior to
            alignment. If set, this axis is flipped such that it best aligns with
            the specified vector. Can be a vector or string specifying the axis by
            name (e.g. ``'x'`` or ``'-x'``, etc.).

        axis_2_direction : VectorLike[float] | str, optional
            Approximate direction vector of this mesh's third axis prior to
            alignment. If set, this axis is flipped such that it best aligns with
            the specified vector. Can be a vector or string specifying the axis by
            name (e.g. ``'x'`` or ``'-x'``, etc.).

        return_matrix : bool, default: False
            Return the transform matrix as well as the aligned mesh.

        Returns
        -------
        pyvista.DataSet
            The dataset aligned to the x-y-z axes.

        numpy.ndarray
            Transform matrix to transform the input dataset to the x-y-z axes if
            ``return_matrix`` is ``True``.

        See Also
        --------
        pyvista.principal_axes
            Best-fit axes used by this filter for the alignment.

        align
            Align a source mesh to a target mesh using iterative closest point (ICP).

        Examples
        --------
        Create a dataset and align it to the x-y-z axes.

        >>> import pyvista as pv
        >>> from pyvista import examples
        >>> mesh = examples.download_oblique_cone()
        >>> aligned = mesh.align_xyz()

        Plot the aligned mesh along with the original. Show axes at the origin for
        context.

        >>> axes = pv.AxesAssembly(scale=aligned.length)
        >>> pl = pv.Plotter()
        >>> _ = pl.add_mesh(aligned)
        >>> _ = pl.add_mesh(
        ...     mesh, style='wireframe', color='black', line_width=3
        ... )
        >>> _ = pl.add_actor(axes)
        >>> pl.show()

        Align the mesh but don't center it.

        >>> aligned = mesh.align_xyz(centered=False)

        Plot the result again. The aligned mesh has the same position as the input.

        >>> axes = pv.AxesAssembly(
        ...     position=mesh.center, scale=aligned.length
        ... )
        >>> pl = pv.Plotter()
        >>> _ = pl.add_mesh(aligned)
        >>> _ = pl.add_mesh(
        ...     mesh, style='wireframe', color='black', line_width=3
        ... )
        >>> _ = pl.add_actor(axes)
        >>> pl.show()

        Note how the tip of the cone is pointing along the z-axis. This indicates that
        the cone's axis is the third principal axis. It is also pointing in the negative
        z-direction. To control the alignment so that the cone points upward, we can
        seed an approximate direction specifying what "up" means for the original mesh
        in world coordinates prior to the alignment.

        We can see that the cone is originally pointing downward, somewhat in the
        negative z-direction. Therefore, we can specify the ``'-z'`` vector
        as the "up" direction of the mesh's third axis prior to alignment.

        >>> aligned = mesh.align_xyz(axis_2_direction='-z')

        Plot the mesh. The cone is now pointing upward in the desired direction.

        >>> axes = pv.AxesAssembly(scale=aligned.length)
        >>> pl = pv.Plotter()
        >>> _ = pl.add_mesh(aligned)
        >>> _ = pl.add_actor(axes)
        >>> pl.show()

        The specified direction only needs to be approximate. For example, we get the
        same result by specifying the ``'y'`` direction as the mesh's original "up"
        direction.

        >>> aligned, matrix = mesh.align_xyz(
        ...     axis_2_direction='y', return_matrix=True
        ... )
        >>> axes = pv.AxesAssembly(scale=aligned.length)
        >>> pl = pv.Plotter()
        >>> _ = pl.add_mesh(aligned)
        >>> _ = pl.add_actor(axes)
        >>> pl.show()

        We can optionally return the transformation matrix.

        >>> aligned, matrix = mesh.align_xyz(
        ...     axis_2_direction='y', return_matrix=True
        ... )

        The matrix can be inverted, for example, to transform objects from the world
        axes back to the original mesh's local coordinate system.

        >>> inverse = pv.Transform(matrix).inverse_matrix

        Use the inverse to label the object's axes prior to alignment. For actors,
        we set the :attr:`~pyvista.Prop3D.user_matrix` as the inverse.

        >>> axes_local = pv.AxesAssembly(
        ...     scale=aligned.length,
        ...     user_matrix=inverse,
        ...     labels=["X'", "Y'", "Z'"],
        ... )

        Plot the original mesh with its local axes, along with the algned mesh and its
        axes.

        >>> axes_aligned = pv.AxesAssembly(scale=aligned.length)
        >>> pl = pv.Plotter()
        >>> # Add aligned mesh with axes
        >>> _ = pl.add_mesh(aligned)
        >>> _ = pl.add_actor(axes_aligned)
        >>> # Add original mesh with axes
        >>> _ = pl.add_mesh(
        ...     mesh, style='wireframe', color='black', line_width=3
        ... )
        >>> _ = pl.add_actor(axes_local)
        >>> pl.show()

        """

        def _validate_vector(vector, name):
            if vector is not None:
                if isinstance(vector, str):
                    vector = vector.lower()
                    valid_strings = list(NORMALS.keys())
                    _validation.check_contains(item=vector, container=valid_strings, name=name)
                    vector = NORMALS[vector]
                vector = _validation.validate_array3(vector, dtype_out=float, name=name)
            return vector

        axes, std = pyvista.principal_axes(self.points, return_std=True)

        if axis_0_direction is None and axis_1_direction is None and axis_2_direction is None:
            # Set directions of first two axes to +X,+Y by default
            # Keep third axis as None (direction cannot be set if first two are set)
            axis_0_direction = (1.0, 0.0, 0.0)
            axis_1_direction = (0.0, 1.0, 0.0)
        else:
            axis_0_direction = _validate_vector(axis_0_direction, name='axis 0 direction')
            axis_1_direction = _validate_vector(axis_1_direction, name='axis 1 direction')
            axis_2_direction = _validate_vector(axis_2_direction, name='axis 2 direction')

        # Swap any axes which have equal std (e.g. so that we XYZ order instead of YXZ order)
        # Note: Swapping may create a left-handed coordinate frame. This is fixed later.
        axes = _swap_axes(axes, std)

        # Maybe flip directions of first two axes
        if axis_0_direction is not None and np.dot(axes[0], axis_0_direction) < 0:
            axes[0] *= -1
        if axis_1_direction is not None and np.dot(axes[1], axis_1_direction) < 0:
            axes[1] *= -1

        # Ensure axes form a right-handed coordinate frame
        if np.linalg.det(axes) < 0:
            axes[2] *= -1

        # Maybe flip direction of third axis
        if axis_2_direction is not None:
            if np.dot(axes[2], axis_2_direction) >= 0:
                pass  # nothing to do, sign is correct
            else:
                if axis_0_direction is not None and axis_1_direction is not None:
                    raise ValueError(
                        f'Invalid `axis_2_direction` {axis_2_direction}. This direction results in a left-handed transformation.'
                    )
                else:
                    axes[2] *= -1
                    # Need to also flip a second vector to keep system as right-handed
                    if axis_1_direction is not None:
                        # Second axis has been set, so modify first axis
                        axes[0] *= -1
                    else:
                        # First axis has been set, so modify second axis
                        axes[1] *= -1

        rotation = Transform().rotate(axes)
        aligned = self.transform(rotation, inplace=False)
        translation = Transform().translate(-np.array(aligned.center))
        if not centered:
            translation.translate(self.center)
        aligned.transform(translation, inplace=True)

        if return_matrix:
            return aligned, rotation.concatenate(translation).matrix
        return aligned

    def clip(  # type: ignore[misc]
        self: ConcreteDataSetType,
        normal='x',
        origin=None,
        invert: bool = True,
        value=0.0,
        inplace: bool = False,
        return_clipped: bool = False,
        progress_bar: bool = False,
        crinkle: bool = False,
    ):
        """Clip a dataset by a plane by specifying the origin and normal.

        If no parameters are given the clip will occur in the center
        of that dataset.

        Parameters
        ----------
        normal : tuple(float) | str, default: 'x'
            Length 3 tuple for the normal vector direction. Can also
            be specified as a string conventional direction such as
            ``'x'`` for ``(1, 0, 0)`` or ``'-x'`` for ``(-1, 0, 0)``, etc.

        origin : sequence[float], optional
            The center ``(x, y, z)`` coordinate of the plane on which the clip
            occurs. The default is the center of the dataset.

        invert : bool, default: True
            Flag on whether to flip/invert the clip.

        value : float, default: 0.0
            Set the clipping value along the normal direction.

        inplace : bool, default: False
            Updates mesh in-place.

        return_clipped : bool, default: False
            Return both unclipped and clipped parts of the dataset.

        progress_bar : bool, default: False
            Display a progress bar to indicate progress.

        crinkle : bool, default: False
            Crinkle the clip by extracting the entire cells along the
            clip. This adds the ``"cell_ids"`` array to the ``cell_data``
            attribute that tracks the original cell IDs of the original
            dataset.

        Returns
        -------
        pyvista.PolyData | tuple[pyvista.PolyData]
            Clipped mesh when ``return_clipped=False``,
            otherwise a tuple containing the unclipped and clipped datasets.

        Examples
        --------
        Clip a cube along the +X direction.  ``triangulate`` is used as
        the cube is initially composed of quadrilateral faces and
        subdivide only works on triangles.

        >>> import pyvista as pv
        >>> cube = pv.Cube().triangulate().subdivide(3)
        >>> clipped_cube = cube.clip()
        >>> clipped_cube.plot()

        Clip a cube in the +Z direction.  This leaves half a cube
        below the XY plane.

        >>> import pyvista as pv
        >>> cube = pv.Cube().triangulate().subdivide(3)
        >>> clipped_cube = cube.clip('z')
        >>> clipped_cube.plot()

        See :ref:`clip_with_surface_example` for more examples using this filter.

        """
        if isinstance(normal, str):
            normal = NORMALS[normal.lower()]
        # find center of data if origin not specified
        if origin is None:
            origin = self.center
        # create the plane for clipping
        function = generate_plane(normal, origin)
        # run the clip
        result = DataSetFilters._clip_with_function(
            self,
            function,
            invert=invert,
            value=value,
            return_clipped=return_clipped,
            progress_bar=progress_bar,
            crinkle=crinkle,
        )
        if inplace:
            if return_clipped:
                self.copy_from(result[0], deep=False)
                return self, result[1]
            else:
                self.copy_from(result, deep=False)
                return self
        return result

    def clip_box(  # type: ignore[misc]
        self: ConcreteDataSetType,
        bounds: float | VectorLike[float] | pyvista.PolyData | None = None,
        invert: bool = True,
        factor: float = 0.35,
        progress_bar: bool = False,
        merge_points: bool = True,
        crinkle: bool = False,
    ):
        """Clip a dataset by a bounding box defined by the bounds.

        If no bounds are given, a corner of the dataset bounds will be removed.

        Parameters
        ----------
        bounds : sequence[float], optional
            Length 6 sequence of floats: ``(x_min, x_max, y_min, y_max, z_min, z_max)``.
            Length 3 sequence of floats: distances from the min coordinate of
            of the input mesh. Single float value: uniform distance from the
            min coordinate. Length 12 sequence of length 3 sequence of floats:
            a plane collection (normal, center, ...).
            :class:`pyvista.PolyData`: if a poly mesh is passed that represents
            a box with 6 faces that all form a standard box, then planes will
            be extracted from the box to define the clipping region.

        invert : bool, default: True
            Flag on whether to flip/invert the clip.

        factor : float, default: 0.35
            If bounds are not given this is the factor along each axis to
            extract the default box.

        progress_bar : bool, default: False
            Display a progress bar to indicate progress.

        merge_points : bool, default: True
            If ``True``, coinciding points of independently defined mesh
            elements will be merged.

        crinkle : bool, default: False
            Crinkle the clip by extracting the entire cells along the
            clip. This adds the ``"cell_ids"`` array to the ``cell_data``
            attribute that tracks the original cell IDs of the original
            dataset.

        Returns
        -------
        pyvista.UnstructuredGrid
            Clipped dataset.

        Examples
        --------
        Clip a corner of a cube.  The bounds of a cube are normally
        ``[-0.5, 0.5, -0.5, 0.5, -0.5, 0.5]``, and this removes 1/8 of
        the cube's surface.

        >>> import pyvista as pv
        >>> cube = pv.Cube().triangulate().subdivide(3)
        >>> clipped_cube = cube.clip_box([0, 1, 0, 1, 0, 1])
        >>> clipped_cube.plot()

        See :ref:`clip_with_plane_box_example` for more examples using this filter.

        """
        if bounds is None:

            def _get_quarter(dmin, dmax):
                """Get a section of the given range (internal helper)."""
                return dmax - ((dmax - dmin) * factor)

            xmin, xmax, ymin, ymax, zmin, zmax = self.bounds
            xmin = _get_quarter(xmin, xmax)
            ymin = _get_quarter(ymin, ymax)
            zmin = _get_quarter(zmin, zmax)
            bounds = [xmin, xmax, ymin, ymax, zmin, zmax]
        if isinstance(bounds, (float, int)):
            bounds = [bounds, bounds, bounds]
        elif isinstance(bounds, pyvista.PolyData):
            poly = bounds
            if poly.n_cells != 6:
                raise ValueError('The bounds mesh must have only 6 faces.')
            bounds = []
            poly.compute_normals(inplace=True)
            for cid in range(6):
                cell = poly.extract_cells(cid)
                normal = cell['Normals'][0]
                bounds.append(normal)
                bounds.append(cell.center)
        bounds_ = _validation.validate_array(
            bounds, dtype_out=float, must_have_length=[3, 6, 12], name='bounds'
        )
        if len(bounds_) == 3:
            xmin, xmax, ymin, ymax, zmin, zmax = self.bounds
            bounds_ = np.array(
                (
                    xmin,
                    xmin + bounds_[0],
                    ymin,
                    ymin + bounds_[1],
                    zmin,
                    zmin + bounds_[2],
                )
            )
        if crinkle:
            self.cell_data['cell_ids'] = np.arange(self.n_cells)
        alg = _vtk.vtkBoxClipDataSet()
        if not merge_points:
            # vtkBoxClipDataSet uses vtkMergePoints by default
            alg.SetLocator(_vtk.vtkNonMergingPointLocator())
        alg.SetInputDataObject(self)
        alg.SetBoxClip(*bounds_)
        port = 0
        if invert:
            # invert the clip if needed
            port = 1
            alg.GenerateClippedOutputOn()
        _update_alg(alg, progress_bar, 'Clipping a Dataset by a Bounding Box')
        clipped = _get_output(alg, oport=port)
        if crinkle:
            clipped = self.extract_cells(np.unique(clipped.cell_data['cell_ids']))
        return clipped

    def compute_implicit_distance(  # type: ignore[misc]
        self: ConcreteDataSetType, surface, inplace: bool = False
    ):
        """Compute the implicit distance from the points to a surface.

        This filter will compute the implicit distance from all of the
        nodes of this mesh to a given surface. This distance will be
        added as a point array called ``'implicit_distance'``.

        Nodes of this mesh which are interior to the input surface
        geometry have a negative distance, and nodes on the exterior
        have a positive distance. Nodes which intersect the input
        surface has a distance of zero.

        Parameters
        ----------
        surface : pyvista.DataSet
            The surface used to compute the distance.

        inplace : bool, default: False
            If ``True``, a new scalar array will be added to the
            ``point_data`` of this mesh and the modified mesh will
            be returned. Otherwise a copy of this mesh is returned
            with that scalar field added.

        Returns
        -------
        pyvista.DataSet
            Dataset containing the ``'implicit_distance'`` array in
            ``point_data``.

        Examples
        --------
        Compute the distance between all the points on a sphere and a
        plane.

        >>> import pyvista as pv
        >>> sphere = pv.Sphere(radius=0.35)
        >>> plane = pv.Plane()
        >>> _ = sphere.compute_implicit_distance(plane, inplace=True)
        >>> dist = sphere['implicit_distance']
        >>> type(dist)
        <class 'pyvista.core.pyvista_ndarray.pyvista_ndarray'>

        Plot these distances as a heatmap. Note how distances above the
        plane are positive, and distances below the plane are negative.

        >>> pl = pv.Plotter()
        >>> _ = pl.add_mesh(
        ...     sphere, scalars='implicit_distance', cmap='bwr'
        ... )
        >>> _ = pl.add_mesh(plane, color='w', style='wireframe')
        >>> pl.show()

        We can also compute the distance from all the points on the
        plane to the sphere.

        >>> _ = plane.compute_implicit_distance(sphere, inplace=True)

        Again, we can plot these distances as a heatmap. Note how
        distances inside the sphere are negative and distances outside
        the sphere are positive.

        >>> pl = pv.Plotter()
        >>> _ = pl.add_mesh(
        ...     plane,
        ...     scalars='implicit_distance',
        ...     cmap='bwr',
        ...     clim=[-0.35, 0.35],
        ... )
        >>> _ = pl.add_mesh(sphere, color='w', style='wireframe')
        >>> pl.show()

        See :ref:`clip_with_surface_example` and
        :ref:`voxelize_surface_mesh_example` for more examples using
        this filter.

        """
        function = _vtk.vtkImplicitPolyDataDistance()
        function.SetInput(surface)
        points = pyvista.convert_array(self.points)
        dists = _vtk.vtkDoubleArray()
        function.FunctionValue(points, dists)
        if inplace:
            self.point_data['implicit_distance'] = pyvista.convert_array(dists)
            return self
        result = self.copy()
        result.point_data['implicit_distance'] = pyvista.convert_array(dists)
        return result

    def clip_scalar(  # type: ignore[misc]
        self: ConcreteDataSetType,
        scalars=None,
        invert: bool = True,
        value=0.0,
        inplace: bool = False,
        progress_bar: bool = False,
        both: bool = False,
    ):
        """Clip a dataset by a scalar.

        Parameters
        ----------
        scalars : str, optional
            Name of scalars to clip on.  Defaults to currently active scalars.

        invert : bool, default: True
            Flag on whether to flip/invert the clip.  When ``True``,
            only the mesh below ``value`` will be kept.  When
            ``False``, only values above ``value`` will be kept.

        value : float, default: 0.0
            Set the clipping value.

        inplace : bool, default: False
            Update mesh in-place.

        progress_bar : bool, default: False
            Display a progress bar to indicate progress.

        both : bool, default: False
            If ``True``, also returns the complementary clipped mesh.

        Returns
        -------
        pyvista.PolyData or tuple
            Clipped dataset if ``both=False``.  If ``both=True`` then
            returns a tuple of both clipped datasets.

        Examples
        --------
        Remove the part of the mesh with "sample_point_scalars" above 100.

        >>> import pyvista as pv
        >>> from pyvista import examples
        >>> dataset = examples.load_hexbeam()
        >>> clipped = dataset.clip_scalar(
        ...     scalars="sample_point_scalars", value=100
        ... )
        >>> clipped.plot()

        Get clipped meshes corresponding to the portions of the mesh above and below 100.

        >>> import pyvista as pv
        >>> from pyvista import examples
        >>> dataset = examples.load_hexbeam()
        >>> _below, _above = dataset.clip_scalar(
        ...     scalars="sample_point_scalars", value=100, both=True
        ... )

        Remove the part of the mesh with "sample_point_scalars" below 100.

        >>> import pyvista as pv
        >>> from pyvista import examples
        >>> dataset = examples.load_hexbeam()
        >>> clipped = dataset.clip_scalar(
        ...     scalars="sample_point_scalars", value=100, invert=False
        ... )
        >>> clipped.plot()

        """
        if isinstance(self, _vtk.vtkPolyData):
            alg = _vtk.vtkClipPolyData()
        else:
            alg = _vtk.vtkTableBasedClipDataSet()  # type: ignore[assignment]

        alg.SetInputDataObject(self)
        alg.SetValue(value)
        if scalars is None:
            set_default_active_scalars(self)
        else:
            self.set_active_scalars(scalars)

        alg.SetInsideOut(invert)  # invert the clip if needed
        alg.SetGenerateClippedOutput(both)

        _update_alg(alg, progress_bar, 'Clipping by a Scalar')
        result0 = _get_output(alg)

        if inplace:
            self.copy_from(result0, deep=False)
            result0 = self

        if both:
            result1 = _get_output(alg, oport=1)
            if isinstance(self, _vtk.vtkPolyData):
                # For some reason vtkClipPolyData with SetGenerateClippedOutput on leaves unreferenced vertices
                result0, result1 = (r.clean() for r in (result0, result1))
            return result0, result1
        return result0

    def clip_surface(  # type: ignore[misc]
        self: ConcreteDataSetType,
        surface,
        invert: bool = True,
        value=0.0,
        compute_distance: bool = False,
        progress_bar: bool = False,
        crinkle: bool = False,
    ):
        """Clip any mesh type using a :class:`pyvista.PolyData` surface mesh.

        This will return a :class:`pyvista.UnstructuredGrid` of the clipped
        mesh. Geometry of the input dataset will be preserved where possible.
        Geometries near the clip intersection will be triangulated/tessellated.

        Parameters
        ----------
        surface : pyvista.PolyData
            The ``PolyData`` surface mesh to use as a clipping
            function.  If this input mesh is not a :class:`pyvista.PolyData`,
            the external surface will be extracted.

        invert : bool, default: True
            Flag on whether to flip/invert the clip.

        value : float, default: 0.0
            Set the clipping value of the implicit function (if
            clipping with implicit function) or scalar value (if
            clipping with scalars).

        compute_distance : bool, default: False
            Compute the implicit distance from the mesh onto the input
            dataset.  A new array called ``'implicit_distance'`` will
            be added to the output clipped mesh.

        progress_bar : bool, default: False
            Display a progress bar to indicate progress.

        crinkle : bool, default: False
            Crinkle the clip by extracting the entire cells along the
            clip. This adds the ``"cell_ids"`` array to the ``cell_data``
            attribute that tracks the original cell IDs of the original
            dataset.

        Returns
        -------
        pyvista.PolyData
            Clipped surface.

        Examples
        --------
        Clip a cube with a sphere.

        >>> import pyvista as pv
        >>> sphere = pv.Sphere(center=(-0.4, -0.4, -0.4))
        >>> cube = pv.Cube().triangulate().subdivide(3)
        >>> clipped = cube.clip_surface(sphere)
        >>> clipped.plot(show_edges=True, cpos='xy', line_width=3)

        See :ref:`clip_with_surface_example` for more examples using
        this filter.

        """
        if not isinstance(surface, _vtk.vtkPolyData):
            surface = DataSetFilters.extract_geometry(surface)
        function = _vtk.vtkImplicitPolyDataDistance()
        function.SetInput(surface)
        if compute_distance:
            points = pyvista.convert_array(self.points)
            dists = _vtk.vtkDoubleArray()
            function.FunctionValue(points, dists)
            self['implicit_distance'] = pyvista.convert_array(dists)
        # run the clip
        return DataSetFilters._clip_with_function(
            self,
            function,
            invert=invert,
            value=value,
            progress_bar=progress_bar,
            crinkle=crinkle,
        )

    def slice_implicit(  # type: ignore[misc]
        self: ConcreteDataSetType,
        implicit_function,
        generate_triangles: bool = False,
        contour: bool = False,
        progress_bar: bool = False,
    ):
        """Slice a dataset by a VTK implicit function.

        Parameters
        ----------
        implicit_function : vtk.vtkImplicitFunction
            Specify the implicit function to perform the cutting.

        generate_triangles : bool, default: False
            If this is enabled (``False`` by default), the output will
            be triangles. Otherwise the output will be the intersection
            polygons. If the cutting function is not a plane, the
            output will be 3D polygons, which might be nice to look at
            but hard to compute with downstream.

        contour : bool, default: False
            If ``True``, apply a ``contour`` filter after slicing.

        progress_bar : bool, default: False
            Display a progress bar to indicate progress.

        Returns
        -------
        pyvista.PolyData
            Sliced dataset.

        Examples
        --------
        Slice the surface of a sphere.

        >>> import pyvista as pv
        >>> import vtk
        >>> sphere = vtk.vtkSphere()
        >>> sphere.SetRadius(10)
        >>> mesh = pv.Wavelet()
        >>> slice = mesh.slice_implicit(sphere)
        >>> slice.plot(show_edges=True, line_width=5)

        >>> cylinder = vtk.vtkCylinder()
        >>> cylinder.SetRadius(10)
        >>> mesh = pv.Wavelet()
        >>> slice = mesh.slice_implicit(cylinder)
        >>> slice.plot(show_edges=True, line_width=5)

        """
        alg = _vtk.vtkCutter()  # Construct the cutter object
        alg.SetInputDataObject(self)  # Use the grid as the data we desire to cut
        alg.SetCutFunction(implicit_function)  # the cutter to use the function
        alg.SetGenerateTriangles(generate_triangles)
        _update_alg(alg, progress_bar, 'Slicing')
        output = _get_output(alg)
        if contour:
            return output.contour()
        return output

    def slice(  # type: ignore[misc]
        self: ConcreteDataSetType,
        normal='x',
        origin=None,
        generate_triangles: bool = False,
        contour: bool = False,
        progress_bar: bool = False,
    ):
        """Slice a dataset by a plane at the specified origin and normal vector orientation.

        If no origin is specified, the center of the input dataset will be used.

        Parameters
        ----------
        normal : sequence[float] | str, default: 'x'
            Length 3 tuple for the normal vector direction. Can also be
            specified as a string conventional direction such as ``'x'`` for
            ``(1, 0, 0)`` or ``'-x'`` for ``(-1, 0, 0)``, etc.

        origin : sequence[float], optional
            The center ``(x, y, z)`` coordinate of the plane on which
            the slice occurs.

        generate_triangles : bool, default: False
            If this is enabled (``False`` by default), the output will
            be triangles. Otherwise the output will be the intersection
            polygons.

        contour : bool, default: False
            If ``True``, apply a ``contour`` filter after slicing.

        progress_bar : bool, default: False
            Display a progress bar to indicate progress.

        Returns
        -------
        pyvista.PolyData
            Sliced dataset.

        Examples
        --------
        Slice the surface of a sphere.

        >>> import pyvista as pv
        >>> sphere = pv.Sphere()
        >>> slice_x = sphere.slice(normal='x')
        >>> slice_y = sphere.slice(normal='y')
        >>> slice_z = sphere.slice(normal='z')
        >>> slices = slice_x + slice_y + slice_z
        >>> slices.plot(line_width=5)

        See :ref:`slice_example` for more examples using this filter.

        """
        if isinstance(normal, str):
            normal = NORMALS[normal.lower()]
        # find center of data if origin not specified
        if origin is None:
            origin = self.center
        # create the plane for clipping
        plane = generate_plane(normal, origin)
        return DataSetFilters.slice_implicit(
            self,
            plane,
            generate_triangles=generate_triangles,
            contour=contour,
            progress_bar=progress_bar,
        )

    def slice_orthogonal(  # type: ignore[misc]
        self: ConcreteDataSetType,
        x=None,
        y=None,
        z=None,
        generate_triangles: bool = False,
        contour: bool = False,
        progress_bar: bool = False,
    ):
        """Create three orthogonal slices through the dataset on the three cartesian planes.

        Yields a MutliBlock dataset of the three slices.

        Parameters
        ----------
        x : float, optional
            The X location of the YZ slice.

        y : float, optional
            The Y location of the XZ slice.

        z : float, optional
            The Z location of the XY slice.

        generate_triangles : bool, default: False
            When ``True``, the output will be triangles. Otherwise the output
            will be the intersection polygons.

        contour : bool, default: False
            If ``True``, apply a ``contour`` filter after slicing.

        progress_bar : bool, default: False
            Display a progress bar to indicate progress.

        Returns
        -------
        pyvista.PolyData
            Sliced dataset.

        Examples
        --------
        Slice the random hills dataset with three orthogonal planes.

        >>> from pyvista import examples
        >>> hills = examples.load_random_hills()
        >>> slices = hills.slice_orthogonal(contour=False)
        >>> slices.plot(line_width=5)

        See :ref:`slice_example` for more examples using this filter.

        """
        # Create the three slices
        if x is None:
            x = self.center[0]
        if y is None:
            y = self.center[1]
        if z is None:
            z = self.center[2]
        output = pyvista.MultiBlock()
        if isinstance(self, pyvista.MultiBlock):
            for i in range(self.n_blocks):
                output.append(
                    self[i].slice_orthogonal(
                        x=x,
                        y=y,
                        z=z,
                        generate_triangles=generate_triangles,
                        contour=contour,
                    ),
                )
            return output
        output.append(
            self.slice(
                normal='x',
                origin=[x, y, z],
                generate_triangles=generate_triangles,
                progress_bar=progress_bar,
            ),
            'YZ',
        )
        output.append(
            self.slice(
                normal='y',
                origin=[x, y, z],
                generate_triangles=generate_triangles,
                progress_bar=progress_bar,
            ),
            'XZ',
        )
        output.append(
            self.slice(
                normal='z',
                origin=[x, y, z],
                generate_triangles=generate_triangles,
                progress_bar=progress_bar,
            ),
            'XY',
        )
        return output

    def slice_along_axis(  # type: ignore[misc]
        self: ConcreteDataSetType,
        n=5,
        axis='x',
        tolerance=None,
        generate_triangles: bool = False,
        contour: bool = False,
        bounds=None,
        center=None,
        progress_bar: bool = False,
    ):
        """Create many slices of the input dataset along a specified axis.

        Parameters
        ----------
        n : int, default: 5
            The number of slices to create.

        axis : str | int, default: 'x'
            The axis to generate the slices along. Perpendicular to the
            slices. Can be string name (``'x'``, ``'y'``, or ``'z'``) or
            axis index (``0``, ``1``, or ``2``).

        tolerance : float, optional
            The tolerance to the edge of the dataset bounds to create
            the slices. The ``n`` slices are placed equidistantly with
            an absolute padding of ``tolerance`` inside each side of the
            ``bounds`` along the specified axis. Defaults to 1% of the
            ``bounds`` along the specified axis.

        generate_triangles : bool, default: False
            When ``True``, the output will be triangles. Otherwise the output
            will be the intersection polygons.

        contour : bool, default: False
            If ``True``, apply a ``contour`` filter after slicing.

        bounds : sequence[float], optional
            A 6-length sequence overriding the bounds of the mesh.
            The bounds along the specified axis define the extent
            where slices are taken.

        center : sequence[float], optional
            A 3-length sequence specifying the position of the line
            along which slices are taken. Defaults to the center of
            the mesh.

        progress_bar : bool, default: False
            Display a progress bar to indicate progress.

        Returns
        -------
        pyvista.PolyData
            Sliced dataset.

        Examples
        --------
        Slice the random hills dataset in the X direction.

        >>> from pyvista import examples
        >>> hills = examples.load_random_hills()
        >>> slices = hills.slice_along_axis(n=10)
        >>> slices.plot(line_width=5)

        Slice the random hills dataset in the Z direction.

        >>> from pyvista import examples
        >>> hills = examples.load_random_hills()
        >>> slices = hills.slice_along_axis(n=10, axis='z')
        >>> slices.plot(line_width=5)

        See :ref:`slice_example` for more examples using this filter.

        """
        # parse axis input
        labels = ['x', 'y', 'z']
        label_to_index = {label: index for index, label in enumerate(labels)}
        if isinstance(axis, int):
            ax_index = axis
            ax_label = labels[ax_index]
        elif isinstance(axis, str):
            try:
                ax_index = label_to_index[axis.lower()]
            except KeyError:
                raise ValueError(
                    f'Axis ({axis!r}) not understood. Choose one of {labels}.',
                ) from None
            ax_label = axis
        # get the locations along that axis
        if bounds is None:
            bounds = self.bounds
        if center is None:
            center = self.center
        if tolerance is None:
            tolerance = (bounds[ax_index * 2 + 1] - bounds[ax_index * 2]) * 0.01
        rng = np.linspace(bounds[ax_index * 2] + tolerance, bounds[ax_index * 2 + 1] - tolerance, n)
        center = list(center)
        # Make each of the slices
        output = pyvista.MultiBlock()
        if isinstance(self, pyvista.MultiBlock):
            for i in range(self.n_blocks):
                output.append(
                    self[i].slice_along_axis(
                        n=n,
                        axis=ax_label,
                        tolerance=tolerance,
                        generate_triangles=generate_triangles,
                        contour=contour,
                        bounds=bounds,
                        center=center,
                    ),
                )
            return output
        for i in range(n):
            center[ax_index] = rng[i]
            slc = DataSetFilters.slice(
                self,
                normal=ax_label,
                origin=center,
                generate_triangles=generate_triangles,
                contour=contour,
                progress_bar=progress_bar,
            )
            output.append(slc, f'slice{i}')
        return output

    def slice_along_line(  # type: ignore[misc]
        self: ConcreteDataSetType,
        line,
        generate_triangles: bool = False,
        contour: bool = False,
        progress_bar: bool = False,
    ):
        """Slice a dataset using a polyline/spline as the path.

        This also works for lines generated with :func:`pyvista.Line`.

        Parameters
        ----------
        line : pyvista.PolyData
            A PolyData object containing one single PolyLine cell.

        generate_triangles : bool, default: False
            When ``True``, the output will be triangles. Otherwise the output
            will be the intersection polygons.

        contour : bool, default: False
            If ``True``, apply a ``contour`` filter after slicing.

        progress_bar : bool, default: False
            Display a progress bar to indicate progress.

        Returns
        -------
        pyvista.PolyData
            Sliced dataset.

        Examples
        --------
        Slice the random hills dataset along a circular arc.

        >>> import numpy as np
        >>> import pyvista as pv
        >>> from pyvista import examples
        >>> hills = examples.load_random_hills()
        >>> center = np.array(hills.center)
        >>> point_a = center + np.array([5, 0, 0])
        >>> point_b = center + np.array([-5, 0, 0])
        >>> arc = pv.CircularArc(point_a, point_b, center, resolution=100)
        >>> line_slice = hills.slice_along_line(arc)

        Plot the circular arc and the hills mesh.

        >>> pl = pv.Plotter()
        >>> _ = pl.add_mesh(hills, smooth_shading=True, style='wireframe')
        >>> _ = pl.add_mesh(
        ...     line_slice,
        ...     line_width=10,
        ...     render_lines_as_tubes=True,
        ...     color='k',
        ... )
        >>> _ = pl.add_mesh(arc, line_width=10, color='grey')
        >>> pl.show()

        See :ref:`slice_example` for more examples using this filter.

        """
        # check that we have a PolyLine cell in the input line
        if line.GetNumberOfCells() != 1:
            raise ValueError('Input line must have only one cell.')
        polyline = line.GetCell(0)
        if not isinstance(polyline, _vtk.vtkPolyLine):
            raise TypeError(f'Input line must have a PolyLine cell, not ({type(polyline)})')
        # Generate PolyPlane
        polyplane = _vtk.vtkPolyPlane()
        polyplane.SetPolyLine(polyline)
        # Create slice
        alg = _vtk.vtkCutter()  # Construct the cutter object
        alg.SetInputDataObject(self)  # Use the grid as the data we desire to cut
        alg.SetCutFunction(polyplane)  # the cutter to use the poly planes
        if not generate_triangles:
            alg.GenerateTrianglesOff()
        _update_alg(alg, progress_bar, 'Slicing along Line')
        output = _get_output(alg)
        if contour:
            return output.contour()
        return output

    def threshold(  # type: ignore[misc]
        self: ConcreteDataSetType,
        value=None,
        scalars=None,
        invert: bool = False,
        continuous: bool = False,
        preference='cell',
        all_scalars: bool = False,
        component_mode='all',
        component=0,
        method='upper',
        progress_bar: bool = False,
    ):
        """Apply a ``vtkThreshold`` filter to the input dataset.

        This filter will apply a ``vtkThreshold`` filter to the input
        dataset and return the resulting object. This extracts cells
        where the scalar value in each cell satisfies the threshold
        criterion.  If ``scalars`` is ``None``, the input's active
        scalars array is used.

        .. warning::
           Thresholding is inherently a cell operation, even though it can use
           associated point data for determining whether to keep a cell. In
           other words, whether or not a given point is included after
           thresholding depends on whether that point is part of a cell that
           is kept after thresholding.

           Please also note the default ``preference`` choice for CELL data
           over POINT data. This is contrary to most other places in PyVista's
           API where the preference typically defaults to POINT data. We chose
           to prefer CELL data here so that if thresholding by a named array
           that exists for both the POINT and CELL data, this filter will
           default to the CELL data array while performing the CELL-wise
           operation.

        Parameters
        ----------
        value : float | sequence[float], optional
            Single value or ``(min, max)`` to be used for the data threshold. If
            a sequence, then length must be 2. If no value is specified, the
            non-NaN data range will be used to remove any NaN values.
            Please reference the ``method`` parameter for how single values
            are handled.

        scalars : str, optional
            Name of scalars to threshold on. Defaults to currently active scalars.

        invert : bool, default: False
            Invert the threshold results. That is, cells that would have been
            in the output with this option off are excluded, while cells that
            would have been excluded from the output are included.

        continuous : bool, default: False
            When True, the continuous interval [minimum cell scalar,
            maximum cell scalar] will be used to intersect the threshold bound,
            rather than the set of discrete scalar values from the vertices.

        preference : str, default: 'cell'
            When ``scalars`` is specified, this is the preferred array
            type to search for in the dataset.  Must be either
            ``'point'`` or ``'cell'``. Throughout PyVista, the preference
            is typically ``'point'`` but since the threshold filter is a
            cell-wise operation, we prefer cell data for thresholding
            operations.

        all_scalars : bool, default: False
            If using scalars from point data, all
            points in a cell must satisfy the threshold when this
            value is ``True``.  When ``False``, any point of the cell
            with a scalar value satisfying the threshold criterion
            will extract the cell. Has no effect when using cell data.

        component_mode : {'selected', 'all', 'any'}
            The method to satisfy the criteria for the threshold of
            multicomponent scalars.  'selected' (default)
            uses only the ``component``.  'all' requires all
            components to meet criteria.  'any' is when
            any component satisfies the criteria.

        component : int, default: 0
            When using ``component_mode='selected'``, this sets
            which component to threshold on.

        method : str, default: 'upper'
            Set the threshold method for single-values, defining which
            threshold bounds to use. If the ``value`` is a range, this
            parameter will be ignored, extracting data between the two
            values. For single values, ``'lower'`` will extract data
            lower than the  ``value``. ``'upper'`` will extract data
            larger than the ``value``.

        progress_bar : bool, default: False
            Display a progress bar to indicate progress.

        See Also
        --------
        threshold_percent
        :meth:`~pyvista.ImageDataFilters.image_threshold`
        :meth:`~pyvista.DataSetFilters.extract_values`

        Returns
        -------
        pyvista.UnstructuredGrid
            Dataset containing geometry that meets the threshold requirements.

        Examples
        --------
        >>> import pyvista as pv
        >>> import numpy as np
        >>> volume = np.zeros([10, 10, 10])
        >>> volume[:3] = 1
        >>> vol = pv.wrap(volume)
        >>> threshed = vol.threshold(0.1)
        >>> threshed
        UnstructuredGrid (...)
          N Cells:    243
          N Points:   400
          X Bounds:   0.000e+00, 3.000e+00
          Y Bounds:   0.000e+00, 9.000e+00
          Z Bounds:   0.000e+00, 9.000e+00
          N Arrays:   1

        Apply the threshold filter to Perlin noise.  First generate
        the structured grid.

        >>> import pyvista as pv
        >>> noise = pv.perlin_noise(0.1, (1, 1, 1), (0, 0, 0))
        >>> grid = pv.sample_function(
        ...     noise, [0, 1.0, -0, 1.0, 0, 1.0], dim=(20, 20, 20)
        ... )
        >>> grid.plot(
        ...     cmap='gist_earth_r',
        ...     show_scalar_bar=True,
        ...     show_edges=False,
        ... )

        Next, apply the threshold.

        >>> import pyvista as pv
        >>> noise = pv.perlin_noise(0.1, (1, 1, 1), (0, 0, 0))
        >>> grid = pv.sample_function(
        ...     noise, [0, 1.0, -0, 1.0, 0, 1.0], dim=(20, 20, 20)
        ... )
        >>> threshed = grid.threshold(value=0.02)
        >>> threshed.plot(
        ...     cmap='gist_earth_r',
        ...     show_scalar_bar=False,
        ...     show_edges=True,
        ... )

        See :ref:`common_filter_example` for more examples using this filter.

        """
        # set the scalars to threshold on
        if scalars is None:
            set_default_active_scalars(self)
            scalars = self.active_scalars_info.name
        arr = get_array(self, scalars, preference=preference, err=False)
        if arr is None:
            raise ValueError('No arrays present to threshold.')

        field = get_array_association(self, scalars, preference=preference)

        # Run a standard threshold algorithm
        alg = _vtk.vtkThreshold()
        alg.SetAllScalars(all_scalars)
        alg.SetInputDataObject(self)
        alg.SetInputArrayToProcess(
            0,
            0,
            0,
            field.value,
            scalars,
        )  # args: (idx, port, connection, field, name)
        # set thresholding parameters
        alg.SetUseContinuousCellRange(continuous)
        # use valid range if no value given
        if value is None:
            value = self.get_data_range(scalars)

        _set_threshold_limit(alg, value, method, invert)

        if component_mode == 'component':
            alg.SetComponentModeToUseSelected()
            dim = arr.shape[1]
            if not isinstance(component, (int, np.integer)):
                raise TypeError('component must be int')
            if component > (dim - 1) or component < 0:
                raise ValueError(
                    f'scalars has {dim} components: supplied component {component} not in range',
                )
            alg.SetSelectedComponent(int(component))
        elif component_mode == 'all':
            alg.SetComponentModeToUseAll()
        elif component_mode == 'any':
            alg.SetComponentModeToUseAny()
        else:
            raise ValueError(
                f"component_mode must be 'component', 'all', or 'any' got: {component_mode}",
            )

        # Run the threshold
        _update_alg(alg, progress_bar, 'Thresholding')
        return _get_output(alg)

    def threshold_percent(  # type: ignore[misc]
        self: ConcreteDataSetType,
        percent=0.50,
        scalars=None,
        invert: bool = False,
        continuous: bool = False,
        preference='cell',
        method='upper',
        progress_bar: bool = False,
    ):
        """Threshold the dataset by a percentage of its range on the active scalars array.

        .. warning::
           Thresholding is inherently a cell operation, even though it can use
           associated point data for determining whether to keep a cell. In
           other words, whether or not a given point is included after
           thresholding depends on whether that point is part of a cell that
           is kept after thresholding.

        Parameters
        ----------
        percent : float | sequence[float], optional
            The percentage in the range ``(0, 1)`` to threshold. If value is
            out of 0 to 1 range, then it will be divided by 100 and checked to
            be in that range.

        scalars : str, optional
            Name of scalars to threshold on. Defaults to currently active scalars.

        invert : bool, default: False
            Invert the threshold results. That is, cells that would have been
            in the output with this option off are excluded, while cells that
            would have been excluded from the output are included.

        continuous : bool, default: False
            When True, the continuous interval [minimum cell scalar,
            maximum cell scalar] will be used to intersect the threshold bound,
            rather than the set of discrete scalar values from the vertices.

        preference : str, default: 'cell'
            When ``scalars`` is specified, this is the preferred array
            type to search for in the dataset.  Must be either
            ``'point'`` or ``'cell'``. Throughout PyVista, the preference
            is typically ``'point'`` but since the threshold filter is a
            cell-wise operation, we prefer cell data for thresholding
            operations.

        method : str, default: 'upper'
            Set the threshold method for single-values, defining which
            threshold bounds to use. If the ``value`` is a range, this
            parameter will be ignored, extracting data between the two
            values. For single values, ``'lower'`` will extract data
            lower than the  ``value``. ``'upper'`` will extract data
            larger than the ``value``.

        progress_bar : bool, default: False
            Display a progress bar to indicate progress.

        Returns
        -------
        pyvista.UnstructuredGrid
            Dataset containing geometry that meets the threshold requirements.

        Examples
        --------
        Apply a 50% threshold filter.

        >>> import pyvista as pv
        >>> noise = pv.perlin_noise(0.1, (2, 2, 2), (0, 0, 0))
        >>> grid = pv.sample_function(
        ...     noise, [0, 1.0, -0, 1.0, 0, 1.0], dim=(30, 30, 30)
        ... )
        >>> threshed = grid.threshold_percent(0.5)
        >>> threshed.plot(
        ...     cmap='gist_earth_r',
        ...     show_scalar_bar=False,
        ...     show_edges=True,
        ... )

        Apply a 80% threshold filter.

        >>> threshed = grid.threshold_percent(0.8)
        >>> threshed.plot(
        ...     cmap='gist_earth_r',
        ...     show_scalar_bar=False,
        ...     show_edges=True,
        ... )

        See :ref:`common_filter_example` for more examples using a similar filter.

        """
        if scalars is None:
            set_default_active_scalars(self)
            tscalars = self.active_scalars_info.name
        else:
            tscalars = scalars
        dmin, dmax = self.get_data_range(arr_var=tscalars, preference=preference)

        def _check_percent(percent):
            """Make sure percent is between 0 and 1 or fix if between 0 and 100."""
            if percent >= 1:
                percent = float(percent) / 100.0
                if percent > 1:
                    raise ValueError(f'Percentage ({percent}) is out of range (0, 1).')
            if percent < 1e-10:
                raise ValueError(f'Percentage ({percent}) is too close to zero or negative.')
            return percent

        def _get_val(percent, dmin, dmax):
            """Get the value from a percentage of a range."""
            percent = _check_percent(percent)
            return dmin + float(percent) * (dmax - dmin)

        # Compute the values
        if isinstance(percent, (np.ndarray, Sequence)):
            # Get two values
            value = [_get_val(percent[0], dmin, dmax), _get_val(percent[1], dmin, dmax)]
        elif isinstance(percent, Iterable):
            raise TypeError('Percent must either be a single scalar or a sequence.')
        else:
            # Compute one value to threshold
            value = _get_val(percent, dmin, dmax)
        # Use the normal thresholding function on these values
        return DataSetFilters.threshold(
            self,
            value=value,
            scalars=scalars,
            invert=invert,
            continuous=continuous,
            preference=preference,
            method=method,
            progress_bar=progress_bar,
        )

    def outline(  # type: ignore[misc]
        self: _vtk.vtkDataSet | _vtk.vtkMultiBlockDataSet,
        generate_faces: bool = False,
        progress_bar: bool = False,
    ):
        """Produce an outline of the full extent for the input dataset.

        Parameters
        ----------
        generate_faces : bool, default: False
            Generate solid faces for the box. This is disabled by default.

        progress_bar : bool, default: False
            Display a progress bar to indicate progress.

        Returns
        -------
        pyvista.PolyData
            Mesh containing an outline of the original dataset.

        See Also
        --------
        bounding_box
            Similar filter with additional options.

        Examples
        --------
        Generate and plot the outline of a sphere.  This is
        effectively the ``(x, y, z)`` bounds of the mesh.

        >>> import pyvista as pv
        >>> sphere = pv.Sphere()
        >>> outline = sphere.outline()
        >>> pv.plot([sphere, outline], line_width=5)

        See :ref:`common_filter_example` for more examples using this filter.

        """
        alg = _vtk.vtkOutlineFilter()
        alg.SetInputDataObject(self)
        alg.SetGenerateFaces(generate_faces)
        _update_alg(alg, progress_bar, 'Producing an outline')
        return wrap(alg.GetOutputDataObject(0))

    def outline_corners(  # type: ignore[misc]
        self: _vtk.vtkDataSet | _vtk.vtkMultiBlockDataSet, factor=0.2, progress_bar: bool = False
    ):
        """Produce an outline of the corners for the input dataset.

        Parameters
        ----------
        factor : float, default: 0.2
            Controls the relative size of the corners to the length of
            the corresponding bounds.

        progress_bar : bool, default: False
            Display a progress bar to indicate progress.

        Returns
        -------
        pyvista.PolyData
            Mesh containing outlined corners.

        Examples
        --------
        Generate and plot the corners of a sphere.  This is
        effectively the ``(x, y, z)`` bounds of the mesh.

        >>> import pyvista as pv
        >>> sphere = pv.Sphere()
        >>> corners = sphere.outline_corners(factor=0.1)
        >>> pv.plot([sphere, corners], line_width=5)

        """
        alg = _vtk.vtkOutlineCornerFilter()
        alg.SetInputDataObject(self)
        alg.SetCornerFactor(factor)
        _update_alg(alg, progress_bar, 'Producing an Outline of the Corners')
        return wrap(alg.GetOutputDataObject(0))

    def extract_geometry(  # type: ignore[misc]
        self: ConcreteDataSetType, extent: Sequence[float] | None = None, progress_bar: bool = False
    ):
        """Extract the outer surface of a volume or structured grid dataset.

        This will extract all 0D, 1D, and 2D cells producing the
        boundary faces of the dataset.

        .. note::
            This tends to be less efficient than :func:`extract_surface`.

        Parameters
        ----------
        extent : sequence[float], optional
            Specify a ``(x_min, x_max, y_min, y_max, z_min, z_max)`` bounding box to
            clip data.

        progress_bar : bool, default: False
            Display a progress bar to indicate progress.

        Returns
        -------
        pyvista.PolyData
            Surface of the dataset.

        Examples
        --------
        Extract the surface of a sample unstructured grid.

        >>> import pyvista as pv
        >>> from pyvista import examples
        >>> hex_beam = pv.read(examples.hexbeamfile)
        >>> hex_beam.extract_geometry()
        PolyData (...)
          N Cells:    88
          N Points:   90
          N Strips:   0
          X Bounds:   0.000e+00, 1.000e+00
          Y Bounds:   0.000e+00, 1.000e+00
          Z Bounds:   0.000e+00, 5.000e+00
          N Arrays:   3

        See :ref:`surface_smoothing_example` for more examples using this filter.

        """
        alg = _vtk.vtkGeometryFilter()
        alg.SetInputDataObject(self)
        if extent is not None:
            alg.SetExtent(extent)  # type: ignore[call-overload]
            alg.SetExtentClipping(True)
        _update_alg(alg, progress_bar, 'Extracting Geometry')
        return _get_output(alg)

    def extract_all_edges(  # type: ignore[misc]
        self: ConcreteDataSetType,
        use_all_points: bool = False,
        clear_data: bool = False,
        progress_bar: bool = False,
    ):
        """Extract all the internal/external edges of the dataset as PolyData.

        This produces a full wireframe representation of the input dataset.

        Parameters
        ----------
        use_all_points : bool, default: False
            Indicates whether all of the points of the input mesh should exist
            in the output. When ``True``, point numbering does not change and
            a threaded approach is used, which avoids the use of a point locator
            and is quicker.

            By default this is set to ``False``, and unused points are omitted
            from the output.

            This parameter can only be set to ``True`` with ``vtk==9.1.0`` or newer.

        clear_data : bool, default: False
            Clear any point, cell, or field data. This is useful
            if wanting to strictly extract the edges.

        progress_bar : bool, default: False
            Display a progress bar to indicate progress.

        Returns
        -------
        pyvista.PolyData
            Edges extracted from the dataset.

        Examples
        --------
        Extract the edges of a sample unstructured grid and plot the edges.
        Note how it plots interior edges.

        >>> import pyvista as pv
        >>> from pyvista import examples
        >>> hex_beam = pv.read(examples.hexbeamfile)
        >>> edges = hex_beam.extract_all_edges()
        >>> edges.plot(line_width=5, color='k')

        See :ref:`cell_centers_example` for more examples using this filter.

        """
        alg = _vtk.vtkExtractEdges()
        alg.SetInputDataObject(self)
        if use_all_points:
            try:
                alg.SetUseAllPoints(use_all_points)
            except AttributeError:  # pragma: no cover
                raise VTKVersionError(
                    'This version of VTK does not support `use_all_points=True`. '
                    'VTK v9.1 or newer is required.',
                )
        # Suppress improperly used INFO for debugging messages in vtkExtractEdges
        verbosity = _vtk.vtkLogger.GetCurrentVerbosityCutoff()
        _vtk.vtkLogger.SetStderrVerbosity(_vtk.vtkLogger.VERBOSITY_OFF)
        _update_alg(alg, progress_bar, 'Extracting All Edges')
        # Restore the original vtkLogger verbosity level
        _vtk.vtkLogger.SetStderrVerbosity(verbosity)
        output = _get_output(alg)
        if clear_data:
            output.clear_data()
        return output

    def elevation(  # type: ignore[misc]
        self: ConcreteDataSetType,
        low_point: VectorLike[float] | None = None,
        high_point: VectorLike[float] | None = None,
        scalar_range: str | VectorLike[float] | None = None,
        preference: Literal['point', 'cell'] = 'point',
        set_active: bool = True,
        progress_bar: bool = False,
    ):
        """Generate scalar values on a dataset.

        The scalar values lie within a user specified range, and are
        generated by computing a projection of each dataset point onto
        a line.  The line can be oriented arbitrarily.  A typical
        example is to generate scalars based on elevation or height
        above a plane.

        .. warning::
           This will create a scalars array named ``'Elevation'`` on the
           point data of the input dataset and overwrite the array
           named ``'Elevation'`` if present.

        Parameters
        ----------
        low_point : sequence[float], optional
            The low point of the projection line in 3D space. Default is bottom
            center of the dataset. Otherwise pass a length 3 sequence.

        high_point : sequence[float], optional
            The high point of the projection line in 3D space. Default is top
            center of the dataset. Otherwise pass a length 3 sequence.

        scalar_range : str | sequence[float], optional
            The scalar range to project to the low and high points on the line
            that will be mapped to the dataset. If None given, the values will
            be computed from the elevation (Z component) range between the
            high and low points. Min and max of a range can be given as a length
            2 sequence. If ``str``, name of scalar array present in the
            dataset given, the valid range of that array will be used.

        preference : str, default: "point"
            When an array name is specified for ``scalar_range``, this is the
            preferred array type to search for in the dataset.
            Must be either ``'point'`` or ``'cell'``.

        set_active : bool, default: True
            A boolean flag on whether or not to set the new
            ``'Elevation'`` scalar as the active scalars array on the
            output dataset.

        progress_bar : bool, default: False
            Display a progress bar to indicate progress.

        Returns
        -------
        pyvista.DataSet
            Dataset containing elevation scalars in the
            ``"Elevation"`` array in ``point_data``.

        Examples
        --------
        Generate the "elevation" scalars for a sphere mesh.  This is
        simply the height in Z from the XY plane.

        >>> import pyvista as pv
        >>> sphere = pv.Sphere()
        >>> sphere_elv = sphere.elevation()
        >>> sphere_elv.plot(smooth_shading=True)

        Access the first 4 elevation scalars.  This is a point-wise
        array containing the "elevation" of each point.

        >>> sphere_elv['Elevation'][:4]  # doctest:+SKIP
        array([-0.5       ,  0.5       , -0.49706897, -0.48831028], dtype=float32)

        See :ref:`common_filter_example` for more examples using this filter.

        """
        # Fix the projection line:
        if low_point is None:
            low_point_ = list(self.center)
            low_point_[2] = self.bounds.z_min
        else:
            low_point_ = _validation.validate_array3(low_point)
        if high_point is None:
            high_point_ = list(self.center)
            high_point_[2] = self.bounds.z_max
        else:
            high_point_ = _validation.validate_array3(high_point)
        # Fix scalar_range:
        if scalar_range is None:
            scalar_range_ = (low_point_[2], high_point_[2])
        elif isinstance(scalar_range, str):
            scalar_range_ = self.get_data_range(arr_var=scalar_range, preference=preference)
        else:
            scalar_range_ = _validation.validate_data_range(scalar_range)

        # Construct the filter
        alg = _vtk.vtkElevationFilter()
        alg.SetInputDataObject(self)
        # Set the parameters
        alg.SetScalarRange(scalar_range_)
        alg.SetLowPoint(low_point_)
        alg.SetHighPoint(high_point_)
        _update_alg(alg, progress_bar, 'Computing Elevation')
        # Decide on updating active scalars array
        output = _get_output(alg)
        if not set_active:
            # 'Elevation' is automatically made active by the VTK filter
            output.point_data.active_scalars_name = self.point_data.active_scalars_name
        return output

    def contour(  # type: ignore[misc]
        self: ConcreteDataSetType,
        isosurfaces: int = 10,
        scalars: str | None = None,
        compute_normals: bool = False,
        compute_gradients: bool = False,
        compute_scalars: bool = True,
        rng: VectorLike[float] | None = None,
        preference: Literal['point', 'cell'] = 'point',
        method: Literal['contour', 'marching_cubes', 'flying_edges'] = 'contour',
        progress_bar: bool = False,
    ):
        """Contour an input self by an array.

        ``isosurfaces`` can be an integer specifying the number of
        isosurfaces in the data range or a sequence of values for
        explicitly setting the isosurfaces.

        Parameters
        ----------
        isosurfaces : int | sequence[float], optional
            Number of isosurfaces to compute across valid data range or a
            sequence of float values to explicitly use as the isosurfaces.

        scalars : str | array_like[float], optional
            Name or array of scalars to threshold on. If this is an array, the
            output of this filter will save them as ``"Contour Data"``.
            Defaults to currently active scalars.

        compute_normals : bool, default: False
            Compute normals for the dataset.

        compute_gradients : bool, default: False
            Compute gradients for the dataset.

        compute_scalars : bool, default: True
            Preserves the scalar values that are being contoured.

        rng : sequence[float], optional
            If an integer number of isosurfaces is specified, this is
            the range over which to generate contours. Default is the
            scalars array's full data range.

        preference : str, default: "point"
            When ``scalars`` is specified, this is the preferred array
            type to search for in the dataset.  Must be either
            ``'point'`` or ``'cell'``.

        method : str, default:  "contour"
            Specify to choose which vtk filter is used to create the contour.
            Must be one of ``'contour'``, ``'marching_cubes'`` and
            ``'flying_edges'``.

        progress_bar : bool, default: False
            Display a progress bar to indicate progress.

        Returns
        -------
        pyvista.PolyData
            Contoured surface.

        Examples
        --------
        Generate contours for the random hills dataset.

        >>> from pyvista import examples
        >>> hills = examples.load_random_hills()
        >>> contours = hills.contour()
        >>> contours.plot(line_width=5)

        Generate the surface of a mobius strip using flying edges.

        >>> import pyvista as pv
        >>> a = 0.4
        >>> b = 0.1
        >>> def f(x, y, z):
        ...     xx = x * x
        ...     yy = y * y
        ...     zz = z * z
        ...     xyz = x * y * z
        ...     xx_yy = xx + yy
        ...     a_xx = a * xx
        ...     b_yy = b * yy
        ...     return (
        ...         (xx_yy + 1) * (a_xx + b_yy)
        ...         + zz * (b * xx + a * yy)
        ...         - 2 * (a - b) * xyz
        ...         - a * b * xx_yy
        ...     ) ** 2 - 4 * (xx + yy) * (a_xx + b_yy - xyz * (a - b)) ** 2
        ...
        >>> n = 100
        >>> x_min, y_min, z_min = -1.35, -1.7, -0.65
        >>> grid = pv.ImageData(
        ...     dimensions=(n, n, n),
        ...     spacing=(
        ...         abs(x_min) / n * 2,
        ...         abs(y_min) / n * 2,
        ...         abs(z_min) / n * 2,
        ...     ),
        ...     origin=(x_min, y_min, z_min),
        ... )
        >>> x, y, z = grid.points.T
        >>> values = f(x, y, z)
        >>> out = grid.contour(
        ...     1,
        ...     scalars=values,
        ...     rng=[0, 0],
        ...     method='flying_edges',
        ... )
        >>> out.plot(color='lightblue', smooth_shading=True)

        See :ref:`common_filter_example` or
        :ref:`marching_cubes_example` for more examples using this
        filter.

        """
        if method is None or method == 'contour':
            alg = _vtk.vtkContourFilter()
        elif method == 'marching_cubes':
            alg = _vtk.vtkMarchingCubes()  # type: ignore[assignment]
        elif method == 'flying_edges':
            alg = _vtk.vtkFlyingEdges3D()  # type: ignore[assignment]
        else:
            raise ValueError(f"Method '{method}' is not supported")

        if isinstance(scalars, str):
            scalars_name = scalars
        elif isinstance(scalars, (Sequence, np.ndarray)):
            scalars_name = 'Contour Data'
            self[scalars_name] = scalars
        elif scalars is not None:
            raise TypeError(
                f'Invalid type for `scalars` ({type(scalars)}). Should be either '
                'a numpy.ndarray, a string, or None.',
            )

        # Make sure the input has scalars to contour on
        if self.n_arrays < 1:
            raise ValueError('Input dataset for the contour filter must have scalar.')

        alg.SetInputDataObject(self)
        alg.SetComputeNormals(compute_normals)
        alg.SetComputeGradients(compute_gradients)
        alg.SetComputeScalars(compute_scalars)
        # set the array to contour on
        if scalars is None:
            set_default_active_scalars(self)
            field = self.active_scalars_info.association
            # Safe to cast since scalars name must be str (error is raised earlier if None)
            scalars_name = cast(str, self.active_scalars_info.name)
        else:
            field = get_array_association(self, scalars_name, preference=preference)
        # NOTE: only point data is allowed? well cells works but seems buggy?
        if field != FieldAssociation.POINT:
            raise TypeError('Contour filter only works on point data.')
        alg.SetInputArrayToProcess(
            0,
            0,
            0,
            field.value,
            scalars_name,
        )  # args: (idx, port, connection, field, name)
        # set the isosurfaces
        if isinstance(isosurfaces, int):
            # generate values
            if rng is None:
                rng_: list[float] = list(self.get_data_range(scalars_name))
            else:
                rng_ = list(_validation.validate_data_range(rng, name='rng'))
            alg.GenerateValues(isosurfaces, rng_)
        else:
            isosurfaces_ = _validation.validate_arrayN(
                isosurfaces, dtype_out=float, name='isosurfaces'
            )

            alg.SetNumberOfContours(len(isosurfaces_))
            for i, val in enumerate(isosurfaces_):
                alg.SetValue(i, val)

        _update_alg(alg, progress_bar, 'Computing Contour')
        output = _get_output(alg)

        # some of these filters fail to correctly name the array
        if scalars_name not in output.point_data and 'Unnamed_0' in output.point_data:
            output.point_data[scalars_name] = output.point_data.pop('Unnamed_0')

        return output

    def texture_map_to_plane(  # type: ignore[misc]
        self: ConcreteDataSetType,
        origin=None,
        point_u=None,
        point_v=None,
        inplace: bool = False,
        name='Texture Coordinates',
        use_bounds: bool = False,
        progress_bar: bool = False,
    ):
        """Texture map this dataset to a user defined plane.

        This is often used to define a plane to texture map an image
        to this dataset.  The plane defines the spatial reference and
        extent of that image.

        Parameters
        ----------
        origin : sequence[float], optional
            Length 3 iterable of floats defining the XYZ coordinates of the
            bottom left corner of the plane.

        point_u : sequence[float], optional
            Length 3 iterable of floats defining the XYZ coordinates of the
            bottom right corner of the plane.

        point_v : sequence[float], optional
            Length 3 iterable of floats defining the XYZ coordinates of the
            top left corner of the plane.

        inplace : bool, default: False
            If ``True``, the new texture coordinates will be added to this
            dataset. If ``False``, a new dataset is returned with the texture
            coordinates.

        name : str, default: "Texture Coordinates"
            The string name to give the new texture coordinates if applying
            the filter inplace.

        use_bounds : bool, default: False
            Use the bounds to set the mapping plane by default (bottom plane
            of the bounding box).

        progress_bar : bool, default: False
            Display a progress bar to indicate progress.

        Returns
        -------
        pyvista.DataSet
            Original dataset with texture coordinates if
            ``inplace=True``, otherwise a copied dataset.

        Examples
        --------
        See :ref:`topo_map_example`

        """
        if use_bounds:
            _validation.check_type(use_bounds, (int, bool))
            bounds = self.bounds
            origin = [bounds.x_min, bounds.y_min, bounds.z_min]  # BOTTOM LEFT CORNER
            point_u = [bounds.x_max, bounds.y_min, bounds.z_min]  # BOTTOM RIGHT CORNER
            point_v = [bounds.x_min, bounds.y_max, bounds.z_min]  # TOP LEFT CORNER
        alg = _vtk.vtkTextureMapToPlane()
        if origin is None or point_u is None or point_v is None:
            alg.SetAutomaticPlaneGeneration(True)
        else:
            alg.SetOrigin(origin)  # BOTTOM LEFT CORNER
            alg.SetPoint1(point_u)  # BOTTOM RIGHT CORNER
            alg.SetPoint2(point_v)  # TOP LEFT CORNER
        alg.SetInputDataObject(self)
        _update_alg(alg, progress_bar, 'Texturing Map to Plane')
        output = _get_output(alg)
        if not inplace:
            return output
        texture_coordinates = output.GetPointData().GetTCoords()
        texture_coordinates.SetName(name)
        otc = self.GetPointData().GetTCoords()
        self.GetPointData().SetTCoords(texture_coordinates)
        self.GetPointData().AddArray(texture_coordinates)
        # CRITICAL:
        if otc and otc.GetName() != name:
            # Add old ones back at the end if different name
            self.GetPointData().AddArray(otc)
        return self

    def texture_map_to_sphere(  # type: ignore[misc]
        self: ConcreteDataSetType,
        center=None,
        prevent_seam: bool = True,
        inplace: bool = False,
        name='Texture Coordinates',
        progress_bar: bool = False,
    ):
        """Texture map this dataset to a user defined sphere.

        This is often used to define a sphere to texture map an image
        to this dataset. The sphere defines the spatial reference and
        extent of that image.

        Parameters
        ----------
        center : sequence[float], optional
            Length 3 iterable of floats defining the XYZ coordinates of the
            center of the sphere. If ``None``, this will be automatically
            calculated.

        prevent_seam : bool, default: True
            Control how the texture coordinates are generated.  If
            set, the s-coordinate ranges from 0 to 1 and 1 to 0
            corresponding to the theta angle variation between 0 to
            180 and 180 to 0 degrees.  Otherwise, the s-coordinate
            ranges from 0 to 1 between 0 to 360 degrees.

        inplace : bool, default: False
            If ``True``, the new texture coordinates will be added to
            the dataset inplace. If ``False`` (default), a new dataset
            is returned with the texture coordinates.

        name : str, default: "Texture Coordinates"
            The string name to give the new texture coordinates if applying
            the filter inplace.

        progress_bar : bool, default: False
            Display a progress bar to indicate progress.

        Returns
        -------
        pyvista.DataSet
            Dataset containing the texture mapped to a sphere.  Return
            type matches input.

        Examples
        --------
        See :ref:`texture_example`.

        """
        alg = _vtk.vtkTextureMapToSphere()
        if center is None:
            alg.SetAutomaticSphereGeneration(True)
        else:
            alg.SetAutomaticSphereGeneration(False)
            alg.SetCenter(center)
        alg.SetPreventSeam(prevent_seam)
        alg.SetInputDataObject(self)
        _update_alg(alg, progress_bar, 'Mapping texture to sphere')
        output = _get_output(alg)
        if not inplace:
            return output
        texture_coordinates = output.GetPointData().GetTCoords()
        texture_coordinates.SetName(name)
        otc = self.GetPointData().GetTCoords()
        self.GetPointData().SetTCoords(texture_coordinates)
        self.GetPointData().AddArray(texture_coordinates)
        # CRITICAL:
        if otc and otc.GetName() != name:
            # Add old ones back at the end if different name
            self.GetPointData().AddArray(otc)
        return self

    def compute_cell_sizes(  # type: ignore[misc]
        self: ConcreteDataSetType,
        length: bool = True,
        area: bool = True,
        volume: bool = True,
        progress_bar: bool = False,
        vertex_count: bool = False,
    ):
        """Compute sizes for 0D (vertex count), 1D (length), 2D (area) and 3D (volume) cells.

        Parameters
        ----------
        length : bool, default: True
            Specify whether or not to compute the length of 1D cells.

        area : bool, default: True
            Specify whether or not to compute the area of 2D cells.

        volume : bool, default: True
            Specify whether or not to compute the volume of 3D cells.

        progress_bar : bool, default: False
            Display a progress bar to indicate progress.

        vertex_count : bool, default: False
            Specify whether or not to compute sizes for vertex and polyvertex cells (0D cells).
            The computed value is the number of points in the cell.

        Returns
        -------
        pyvista.DataSet
            Dataset with `cell_data` containing the ``"VertexCount"``,
            ``"Length"``, ``"Area"``, and ``"Volume"`` arrays if set
            in the parameters.  Return type matches input.

        Notes
        -----
        If cells do not have a dimension (for example, the length of
        hexahedral cells), the corresponding array will be all zeros.

        Examples
        --------
        Compute the face area of the example airplane mesh.

        >>> from pyvista import examples
        >>> surf = examples.load_airplane()
        >>> surf = surf.compute_cell_sizes(length=False, volume=False)
        >>> surf.plot(show_edges=True, scalars='Area')

        """
        alg = _vtk.vtkCellSizeFilter()
        alg.SetInputDataObject(self)
        alg.SetComputeArea(area)
        alg.SetComputeVolume(volume)
        alg.SetComputeLength(length)
        alg.SetComputeVertexCount(vertex_count)
        _update_alg(alg, progress_bar, 'Computing Cell Sizes')
        return _get_output(alg)

    def cell_centers(  # type: ignore[misc]
        self: ConcreteDataSetType, vertex: bool = True, progress_bar: bool = False
    ):
        """Generate points at the center of the cells in this dataset.

        These points can be used for placing glyphs or vectors.

        Parameters
        ----------
        vertex : bool, default: True
            Enable or disable the generation of vertex cells.

        progress_bar : bool, default: False
            Display a progress bar to indicate progress.

        Returns
        -------
        pyvista.PolyData
            Polydata where the points are the cell centers of the
            original dataset.

        Examples
        --------
        >>> import pyvista as pv
        >>> mesh = pv.Plane()
        >>> mesh.point_data.clear()
        >>> centers = mesh.cell_centers()
        >>> pl = pv.Plotter()
        >>> actor = pl.add_mesh(mesh, show_edges=True)
        >>> actor = pl.add_points(
        ...     centers,
        ...     render_points_as_spheres=True,
        ...     color='red',
        ...     point_size=20,
        ... )
        >>> pl.show()

        See :ref:`cell_centers_example` for more examples using this filter.

        """
        input_mesh = self.cast_to_poly_points() if isinstance(self, pyvista.PointSet) else self
        alg = _vtk.vtkCellCenters()
        alg.SetInputDataObject(input_mesh)
        alg.SetVertexCells(vertex)
        _update_alg(alg, progress_bar, 'Generating Points at the Center of the Cells')
        return _get_output(alg)

    def glyph(  # type: ignore[misc]
        self: ConcreteDataSetType,
        orient: bool | str = True,
        scale: bool | str = True,
        factor: float = 1.0,
        geom: _vtk.vtkDataSet | Sequence[_vtk.vtkDataSet] | None = None,
        indices: VectorLike[int] | None = None,
        tolerance: float | None = None,
        absolute: bool = False,
        clamping: bool = False,
        rng: VectorLike[float] | None = None,
        color_mode: Literal['scale', 'scalar', 'vector'] = 'scale',
        progress_bar: bool = False,
    ):
        """Copy a geometric representation (called a glyph) to the input dataset.

        The glyph may be oriented along the input vectors, and it may
        be scaled according to scalar data or vector
        magnitude. Passing a table of glyphs to choose from based on
        scalars or vector magnitudes is also supported.  The arrays
        used for ``orient`` and ``scale`` must be either both point data
        or both cell data.

        Parameters
        ----------
        orient : bool | str, default: True
            If ``True``, use the active vectors array to orient the glyphs.
            If string, the vector array to use to orient the glyphs.
            If ``False``, the glyphs will not be orientated.

        scale : bool | str | sequence[float], default: True
            If ``True``, use the active scalars to scale the glyphs.
            If string, the scalar array to use to scale the glyphs.
            If ``False``, the glyphs will not be scaled.

        factor : float, default: 1.0
            Scale factor applied to scaling array.

        geom : vtk.vtkDataSet or tuple(vtk.vtkDataSet), optional
            The geometry to use for the glyph. If missing, an arrow glyph
            is used. If a sequence, the datasets inside define a table of
            geometries to choose from based on scalars or vectors. In this
            case a sequence of numbers of the same length must be passed as
            ``indices``. The values of the range (see ``rng``) affect lookup
            in the table.

            .. note::

                The reference direction is relative to ``(1, 0, 0)`` on the
                provided geometry. That is, the provided geometry will be rotated
                from ``(1, 0, 0)`` to the direction of the ``orient`` vector at
                each point.

        indices : sequence[float], optional
            Specifies the index of each glyph in the table for lookup in case
            ``geom`` is a sequence. If given, must be the same length as
            ``geom``. If missing, a default value of ``range(len(geom))`` is
            used. Indices are interpreted in terms of the scalar range
            (see ``rng``). Ignored if ``geom`` has length 1.

        tolerance : float, optional
            Specify tolerance in terms of fraction of bounding box length.
            Float value is between 0 and 1. Default is None. If ``absolute``
            is ``True`` then the tolerance can be an absolute distance.
            If ``None``, points merging as a preprocessing step is disabled.

        absolute : bool, default: False
            Control if ``tolerance`` is an absolute distance or a fraction.

        clamping : bool, default: False
            Turn on/off clamping of "scalar" values to range.

        rng : sequence[float], optional
            Set the range of values to be considered by the filter
            when scalars values are provided.

        color_mode : str, optional, default: ``'scale'``
            If ``'scale'`` , color the glyphs by scale.
            If ``'scalar'`` , color the glyphs by scalar.
            If ``'vector'`` , color the glyphs by vector.

            .. versionadded:: 0.44

        progress_bar : bool, default: False
            Display a progress bar to indicate progress.

        Returns
        -------
        pyvista.PolyData
            Glyphs at either the cell centers or points.

        Examples
        --------
        Create arrow glyphs oriented by vectors and scaled by scalars.
        Factor parameter is used to reduce the size of the arrows.

        >>> import pyvista as pv
        >>> from pyvista import examples
        >>> mesh = examples.load_random_hills()
        >>> arrows = mesh.glyph(
        ...     scale="Normals", orient="Normals", tolerance=0.05
        ... )
        >>> pl = pv.Plotter()
        >>> actor = pl.add_mesh(arrows, color="black")
        >>> actor = pl.add_mesh(
        ...     mesh,
        ...     scalars="Elevation",
        ...     cmap="terrain",
        ...     show_scalar_bar=False,
        ... )
        >>> pl.show()

        See :ref:`glyph_example` and :ref:`glyph_table_example` for more
        examples using this filter.

        """
        dataset = self

        # Make glyphing geometry if necessary
        if geom is None:
            arrow = _vtk.vtkArrowSource()
            _update_alg(arrow, progress_bar, 'Making Arrow')
            geoms: Sequence[_vtk.vtkDataSet] = [arrow.GetOutput()]
        # Check if a table of geometries was passed
        elif isinstance(geom, (np.ndarray, Sequence)):
            geoms = geom
        else:
            geoms = [geom]

        if indices is None:
            # use default "categorical" indices
            indices = np.arange(len(geoms))
        elif not isinstance(indices, (np.ndarray, Sequence)):
            raise TypeError(
                'If "geom" is a sequence then "indices" must '
                'also be a sequence of the same length.',
            )
        if len(indices) != len(geoms) and len(geoms) != 1:
            raise ValueError('The sequence "indices" must be the same length as "geom".')

        if any(not isinstance(subgeom, _vtk.vtkPolyData) for subgeom in geoms):
            raise TypeError('Only PolyData objects can be used as glyphs.')

        # Run the algorithm
        alg = _vtk.vtkGlyph3D()

        if len(geoms) == 1:
            # use a single glyph, ignore indices
            alg.SetSourceData(geoms[0])
        else:
            for index, subgeom in zip(indices, geoms):
                alg.SetSourceData(index, subgeom)
            if dataset.active_scalars is not None:
                if dataset.active_scalars.ndim > 1:
                    alg.SetIndexModeToVector()
                else:
                    alg.SetIndexModeToScalar()
            else:
                alg.SetIndexModeToOff()

        if isinstance(scale, str):
            dataset.set_active_scalars(scale, preference='cell')
            do_scale = True
        else:
            if scale:
                try:
                    set_default_active_scalars(self)
                except MissingDataError:
                    warnings.warn('No data to use for scale. scale will be set to False.')
                    do_scale = False
                except AmbiguousDataError as err:
                    warnings.warn(
                        f'{err}\nIt is unclear which one to use. scale will be set to False.'
                    )
                    do_scale = False
                else:
                    do_scale = True
            else:
                do_scale = False

        if do_scale:
            if dataset.active_scalars is not None:
                if dataset.active_scalars.ndim > 1:
                    alg.SetScaleModeToScaleByVector()
                else:
                    alg.SetScaleModeToScaleByScalar()
        else:
            alg.SetScaleModeToDataScalingOff()

        if isinstance(orient, str):
            if scale and dataset.active_scalars_info.association == FieldAssociation.CELL:
                prefer = 'cell'
            else:
                prefer = 'point'
            dataset.set_active_vectors(orient, preference=prefer)  # type: ignore[arg-type]
            orient = True

        if orient:
            try:
                pyvista.set_default_active_vectors(dataset)
            except MissingDataError:
                warnings.warn('No vector-like data to use for orient. orient will be set to False.')
                orient = False
            except AmbiguousDataError as err:
                warnings.warn(
                    f'{err}\nIt is unclear which one to use. orient will be set to False.',
                )
                orient = False

        if (
            scale
            and orient
            and dataset.active_vectors_info.association != dataset.active_scalars_info.association
        ):
            raise ValueError('Both ``scale`` and ``orient`` must use point data or cell data.')

        source_data = dataset
        set_actives_on_source_data = False

        if (scale and dataset.active_scalars_info.association == FieldAssociation.CELL) or (
            orient and dataset.active_vectors_info.association == FieldAssociation.CELL
        ):
            source_data = dataset.cell_centers()
            set_actives_on_source_data = True

        # Clean the points before glyphing
        if tolerance is not None:
            small = pyvista.PolyData(source_data.points)
            small.point_data.update(source_data.point_data)
            source_data = small.clean(
                point_merging=True,
                merge_tol=tolerance,
                lines_to_points=False,
                polys_to_lines=False,
                strips_to_polys=False,
                inplace=False,
                absolute=absolute,
                progress_bar=progress_bar,
            )
            set_actives_on_source_data = True

        # upstream operations (cell to point conversion, point merging) may have unset the correct active
        # scalars/vectors, so set them again
        if set_actives_on_source_data:
            if scale:
                source_data.set_active_scalars(dataset.active_scalars_name, preference='point')
            if orient:
                source_data.set_active_vectors(dataset.active_vectors_name, preference='point')

        if color_mode == 'scale':
            alg.SetColorModeToColorByScale()
        elif color_mode == 'scalar':
            alg.SetColorModeToColorByScalar()
        elif color_mode == 'vector':
            alg.SetColorModeToColorByVector()
        else:
            raise ValueError(f"Invalid color mode '{color_mode}'")

        if rng is not None:
            valid_range = _validation.validate_data_range(rng)
            alg.SetRange(valid_range)
        alg.SetOrient(orient)
        alg.SetInputData(source_data)
        alg.SetVectorModeToUseVector()
        alg.SetScaleFactor(factor)
        alg.SetClamping(clamping)
        _update_alg(alg, progress_bar, 'Computing Glyphs')

        output = _get_output(alg)

        # Storing geom on the algorithm, for later use in legends.
        output._glyph_geom = geoms

        return output

    def connectivity(  # type: ignore[misc]
        self: ConcreteDataSetType,
        extraction_mode: Literal[
            'all',
            'largest',
            'specified',
            'cell_seed',
            'point_seed',
            'closest',
        ] = 'all',
        variable_input=None,
        scalar_range=None,
        scalars=None,
        label_regions: bool = True,
        region_ids=None,
        point_ids=None,
        cell_ids=None,
        closest_point=None,
        inplace: bool = False,
        progress_bar: bool = False,
        **kwargs,
    ):
        """Find and label connected regions.

        This filter extracts cell regions based on a specified connectivity
        criterion. The extraction criterion can be controlled with
        ``extraction_mode`` to extract the largest region or the closest
        region to a seed point, for example.

        In general, cells are considered to be connected if they
        share a point. However, if a ``scalar_range`` is provided, cells
        must also have at least one point with scalar values in the
        specified range to be considered connected.

        See :ref:`connectivity_example` and :ref:`volumetric_example` for
        more examples using this filter.

        .. versionadded:: 0.43.0

           * New extraction modes: ``'specified'``, ``'cell_seed'``, ``'point_seed'``,
             and ``'closest'``.
           * Extracted regions are now sorted in descending order by
             cell count.
           * Region connectivity can be controlled using ``scalar_range``.

        .. deprecated:: 0.43.0
           Parameter ``largest`` is deprecated. Use ``'largest'`` or
           ``extraction_mode='largest'`` instead.

        Parameters
        ----------
        extraction_mode : str, default: "all"
            * ``'all'``: Extract all connected regions.
            * ``'largest'`` : Extract the largest connected region (by cell
              count).
            * ``'specified'``: Extract specific region IDs. Use ``region_ids``
              to specify the region IDs to extract.
            * ``'cell_seed'``: Extract all regions sharing the specified cell
              ids. Use ``cell_ids`` to specify the cell ids.
            * ``'point_seed'`` : Extract all regions sharing the specified
              point ids. Use ``point_ids`` to specify the point ids.
            * ``'closest'`` : Extract the region closest to the specified
              point. Use ``closest_point`` to specify the point.

        variable_input : float | sequence[float], optional
            The convenience parameter used for specifying any required input
            values for some values of ``extraction_mode``. Setting
            ``variable_input`` is equivalent to setting:

            * ``'region_ids'`` if mode is ``'specified'``.
            * ``'cell_ids'`` if mode is ``'cell_seed'``.
            * ``'point_ids'`` if mode is ``'point_seed'``.
            * ``'closest_point'`` if mode is ``'closest'``.

            It has no effect if the mode is ``'all'`` or ``'largest'``.

        scalar_range : sequence[float], optional
            Scalar range in the form ``[min, max]``. If set, the connectivity is
            restricted to cells with at least one point with scalar values in
            the specified range.

        scalars : str, optional
            Name of scalars to use if ``scalar_range`` is specified. Defaults
            to currently active scalars.

            .. note::
               This filter requires point scalars to determine region
               connectivity. If cell scalars are provided, they are first
               converted to point scalars with :func:`cell_data_to_point_data`
               before applying the filter. The converted point scalars are
               removed from the output after applying the filter.

        label_regions : bool, default: True
            If ``True``, ``'RegionId'`` point and cell scalar arrays are stored.
            Each region is assigned a unique ID. IDs are zero-indexed and are
            assigned by region cell count in descending order (i.e. the largest
            region has ID ``0``).

        region_ids : sequence[int], optional
            Region ids to extract. Only used if ``extraction_mode`` is
            ``specified``.

        point_ids : sequence[int], optional
            Point ids to use as seeds. Only used if ``extraction_mode`` is
            ``point_seed``.

        cell_ids : sequence[int], optional
            Cell ids to use as seeds. Only used if ``extraction_mode`` is
            ``cell_seed``.

        closest_point : sequence[int], optional
            Point coordinates in ``(x, y, z)``. Only used if
            ``extraction_mode`` is ``closest``.

        inplace : bool, default: False
            If ``True`` the mesh is updated in-place, otherwise a copy
            is returned. A copy is always returned if the input type is
            not ``pyvista.PolyData`` or ``pyvista.UnstructuredGrid``.

        progress_bar : bool, default: False
            Display a progress bar.

        **kwargs : dict, optional
            Used for handling deprecated parameters.

        Returns
        -------
        pyvista.DataSet
            Dataset with labeled connected regions. Return type is
            ``pyvista.PolyData`` if input type is ``pyvista.PolyData`` and
            ``pyvista.UnstructuredGrid`` otherwise.

        See Also
        --------
        extract_largest, split_bodies, threshold, extract_values

        Examples
        --------
        Create a single mesh with three disconnected regions where each
        region has a different cell count.

        >>> import pyvista as pv
        >>> large = pv.Sphere(
        ...     center=(-4, 0, 0), phi_resolution=40, theta_resolution=40
        ... )
        >>> medium = pv.Sphere(
        ...     center=(-2, 0, 0), phi_resolution=15, theta_resolution=15
        ... )
        >>> small = pv.Sphere(
        ...     center=(0, 0, 0), phi_resolution=7, theta_resolution=7
        ... )
        >>> mesh = large + medium + small

        Plot their connectivity.

        >>> conn = mesh.connectivity('all')
        >>> conn.plot(cmap=['red', 'green', 'blue'], show_edges=True)

        Restrict connectivity to a scalar range.

        >>> mesh['y_coordinates'] = mesh.points[:, 1]
        >>> conn = mesh.connectivity('all', scalar_range=[-1, 0])
        >>> conn.plot(cmap=['red', 'green', 'blue'], show_edges=True)

        Extract the region closest to the origin.

        >>> conn = mesh.connectivity('closest', (0, 0, 0))
        >>> conn.plot(color='blue', show_edges=True)

        Extract a region using a cell ID ``100`` as a seed.

        >>> conn = mesh.connectivity('cell_seed', 100)
        >>> conn.plot(color='green', show_edges=True)

        Extract the largest region.

        >>> conn = mesh.connectivity('largest')
        >>> conn.plot(color='red', show_edges=True)

        Extract the largest and smallest regions by specifying their
        region IDs. Note that the region IDs of the output differ from
        the specified IDs since the input has three regions but the output
        only has two.

        >>> large_id = 0  # largest always has ID '0'
        >>> small_id = 2  # smallest has ID 'N-1' with N=3 regions
        >>> conn = mesh.connectivity('specified', (small_id, large_id))
        >>> conn.plot(cmap=['red', 'blue'], show_edges=True)

        """
        # Deprecated on v0.43.0
        keep_largest = kwargs.pop('largest', False)
        if keep_largest:  # pragma: no cover
            warnings.warn(
                "Use of `largest=True` is deprecated. Use 'largest' or "
                "`extraction_mode='largest'` instead.",
                PyVistaDeprecationWarning,
            )
            extraction_mode = 'largest'

        def _unravel_and_validate_ids(ids):
            ids = np.asarray(ids).ravel()
            is_all_integers = np.issubdtype(ids.dtype, np.integer)
            is_all_positive = not np.any(ids < 0)
            if not (is_all_positive and is_all_integers):
                raise ValueError('IDs must be positive integer values.')
            return np.unique(ids)

        def _post_process_extract_values(before_extraction, extracted):
            # Output is UnstructuredGrid, so apply vtkRemovePolyData
            # to input to cast the output as PolyData type instead
            has_cells = extracted.n_cells != 0
            if isinstance(before_extraction, pyvista.PolyData):
                all_ids = set(range(before_extraction.n_cells))

                ids_to_keep = set()
                if has_cells:
                    ids_to_keep |= set(extracted['vtkOriginalCellIds'])
                ids_to_remove = list(all_ids - ids_to_keep)
                if len(ids_to_remove) != 0:
                    if pyvista.vtk_version_info < (9, 1, 0):
                        raise VTKVersionError(
                            '`connectivity` with PolyData requires vtk>=9.1.0',
                        )  # pragma: no cover
                    remove = _vtk.vtkRemovePolyData()
                    remove.SetInputData(before_extraction)
                    remove.SetCellIds(numpy_to_idarr(ids_to_remove))
                    _update_alg(remove, progress_bar, 'Removing Cells.')
                    extracted = _get_output(remove)
                    extracted.clean(
                        point_merging=False,
                        inplace=True,
                        progress_bar=progress_bar,
                    )  # remove unused points
            if has_cells:
                extracted.point_data.remove('vtkOriginalPointIds')
                extracted.cell_data.remove('vtkOriginalCellIds')
            return extracted

        # Store active scalars info to restore later if needed
        active_field, active_name = self.active_scalars_info

        # Set scalars
        if scalar_range is None:
            input_mesh = self.copy(deep=False)
        else:
            if isinstance(scalar_range, np.ndarray):
                num_elements = scalar_range.size
            elif isinstance(scalar_range, Sequence):
                num_elements = len(scalar_range)
            else:
                raise TypeError('Scalar range must be a numpy array or a sequence.')
            if num_elements != 2:
                raise ValueError('Scalar range must have two elements defining the min and max.')
            if scalar_range[0] > scalar_range[1]:
                raise ValueError(
                    f'Lower value of scalar range {scalar_range[0]} cannot be greater than the upper value {scalar_range[0]}',
                )

            # Input will be modified, so copy first
            input_mesh = self.copy()
            if scalars is None:
                set_default_active_scalars(input_mesh)
            else:
                input_mesh.set_active_scalars(scalars)
            # Make sure we have point data (required by the filter)
            field, name = input_mesh.active_scalars_info
            if field == FieldAssociation.CELL:
                # Convert to point data with a unique name
                # The point array will be removed later
                point_data = input_mesh.cell_data_to_point_data(progress_bar=progress_bar)[name]
                input_mesh.point_data['__point_data'] = point_data
                input_mesh.set_active_scalars('__point_data')

            if extraction_mode in ['all', 'specified', 'closest']:
                # Scalar connectivity has no effect if SetExtractionModeToAllRegions
                # (which applies to 'all' and 'specified') and 'closest'
                # can sometimes fail for some datasets/scalar values.
                # So, we filter scalar values beforehand
                if scalar_range is not None:
                    # Use extract_values to ensure that cells with at least one
                    # point within the range are kept (this is consistent
                    # with how the filter operates for other modes)
                    extracted = DataSetFilters.extract_values(
                        input_mesh,
                        ranges=scalar_range,
                        progress_bar=progress_bar,
                    )
                    input_mesh = _post_process_extract_values(input_mesh, extracted)

        alg = _vtk.vtkConnectivityFilter()
        alg.SetInputDataObject(input_mesh)

        # Due to inconsistent/buggy output, always keep this on and
        # remove scalars later as needed
        alg.ColorRegionsOn()  # This will create 'RegionId' scalars

        # Sort region ids
        alg.SetRegionIdAssignmentMode(alg.CELL_COUNT_DESCENDING)

        if scalar_range is not None:
            alg.ScalarConnectivityOn()
            alg.SetScalarRange(*scalar_range)

        if extraction_mode == 'all':
            alg.SetExtractionModeToAllRegions()

        elif extraction_mode == 'largest':
            alg.SetExtractionModeToLargestRegion()

        elif extraction_mode == 'specified':
            if region_ids is None:
                if variable_input is None:
                    raise ValueError(
                        "`region_ids` must be specified when `extraction_mode='specified'`.",
                    )
                else:
                    region_ids = variable_input
            # this mode returns scalar data with shape that may not match
            # the number of cells/points, so we extract all and filter later
            # alg.SetExtractionModeToSpecifiedRegions()
            region_ids = _unravel_and_validate_ids(region_ids)
            # [alg.AddSpecifiedRegion(i) for i in region_ids]
            alg.SetExtractionModeToAllRegions()

        elif extraction_mode == 'cell_seed':
            if cell_ids is None:
                if variable_input is None:
                    raise ValueError(
                        "`cell_ids` must be specified when `extraction_mode='cell_seed'`.",
                    )
                else:
                    cell_ids = variable_input
            alg.SetExtractionModeToCellSeededRegions()
            alg.InitializeSeedList()
            for i in _unravel_and_validate_ids(cell_ids):
                alg.AddSeed(i)

        elif extraction_mode == 'point_seed':
            if point_ids is None:
                if variable_input is None:
                    raise ValueError(
                        "`point_ids` must be specified when `extraction_mode='point_seed'`.",
                    )
                else:
                    point_ids = variable_input
            alg.SetExtractionModeToPointSeededRegions()
            alg.InitializeSeedList()
            for i in _unravel_and_validate_ids(point_ids):
                alg.AddSeed(i)

        elif extraction_mode == 'closest':
            if closest_point is None:
                if variable_input is None:
                    raise ValueError(
                        "`closest_point` must be specified when `extraction_mode='closest'`.",
                    )
                else:
                    closest_point = variable_input
            alg.SetExtractionModeToClosestPointRegion()
            alg.SetClosestPoint(*closest_point)

        else:
            raise ValueError(
                f"Invalid value for `extraction_mode` '{extraction_mode}'. Expected one of the following: 'all', 'largest', 'specified', 'cell_seed', 'point_seed', or 'closest'",
            )

        _update_alg(alg, progress_bar, 'Finding and Labeling Connected Regions.')
        output = _get_output(alg)

        # Process output
        output_needs_fixing = False  # initialize flag if output needs to be fixed
        if extraction_mode == 'all':
            pass  # Output is good
        elif extraction_mode == 'specified':
            # All regions were initially extracted, so extract only the
            # specified regions
            extracted = DataSetFilters.extract_values(
                output,
                values=region_ids,
                progress_bar=progress_bar,
            )
            output = _post_process_extract_values(output, extracted)

            if label_regions:
                # Extracted regions may not be contiguous and zero-based
                # which will need to be fixed
                output_needs_fixing = True

        elif extraction_mode == 'largest' and isinstance(output, pyvista.PolyData):
            # PolyData with 'largest' mode generates bad output with unreferenced points
            output_needs_fixing = True

        else:
            # All other extraction modes / cases may generate incorrect scalar arrays
            # e.g. 'largest' may output scalars with shape that does not match output mesh
            # e.g. 'seed' method scalars may have one RegionId, yet may contain many
            # disconnected regions. Therefore, check for correct scalars size
            if label_regions:
                invalid_cell_scalars = output.n_cells != output.cell_data['RegionId'].size
                invalid_point_scalars = output.n_points != output.point_data['RegionId'].size
                if invalid_cell_scalars or invalid_point_scalars:
                    output_needs_fixing = True

        if output_needs_fixing and output.n_cells > 0:
            # Fix bad output recursively using 'all' mode which has known good output
            output.point_data.remove('RegionId')
            output.cell_data.remove('RegionId')
            output = output.connectivity('all', label_regions=True, inplace=inplace)

        # Remove temp point array
        with contextlib.suppress(KeyError):
            output.point_data.remove('__point_data')

        if not label_regions and output.n_cells > 0:
            output.point_data.remove('RegionId')
            output.cell_data.remove('RegionId')

            # restore previously active scalars
            output.set_active_scalars(active_name, preference=active_field)

        if inplace:
            try:
                self.copy_from(output, deep=False)
            except:
                pass
            else:
                return self
        return output

    def extract_largest(  # type: ignore[misc]
        self: ConcreteDataSetType, inplace: bool = False, progress_bar: bool = False
    ):
        """Extract largest connected set in mesh.

        Can be used to reduce residues obtained when generating an
        isosurface.  Works only if residues are not connected (share
        at least one point with) the main component of the image.

        Parameters
        ----------
        inplace : bool, default: False
            Updates mesh in-place.

        progress_bar : bool, default: False
            Display a progress bar to indicate progress.

        Returns
        -------
        pyvista.DataSet
            Largest connected set in the dataset.  Return type matches input.

        Examples
        --------
        Join two meshes together, extract the largest, and plot it.

        >>> import pyvista as pv
        >>> mesh = pv.Sphere() + pv.Cube()
        >>> largest = mesh.extract_largest()
        >>> largest.plot()

        See :ref:`connectivity_example` and :ref:`volumetric_example` for
        more examples using this filter.

        .. seealso::
            :func:`pyvista.DataSetFilters.connectivity`

        """
        return DataSetFilters.connectivity(
            self,
            'largest',
            label_regions=False,
            inplace=inplace,
            progress_bar=progress_bar,
        )

    def split_bodies(  # type: ignore[misc]
        self: ConcreteDataSetType, label: bool = False, progress_bar: bool = False
    ):
        """Find, label, and split connected bodies/volumes.

        This splits different connected bodies into blocks in a
        :class:`pyvista.MultiBlock` dataset.

        Parameters
        ----------
        label : bool, default: False
            A flag on whether to keep the ID arrays given by the
            ``connectivity`` filter.

        progress_bar : bool, default: False
            Display a progress bar to indicate progress.

        See Also
        --------
        extract_values, partition, connectivity

        Returns
        -------
        pyvista.MultiBlock
            MultiBlock with a split bodies.

        Examples
        --------
        Split a uniform grid thresholded to be non-connected.

        >>> from pyvista import examples
        >>> dataset = examples.load_uniform()
        >>> _ = dataset.set_active_scalars('Spatial Cell Data')
        >>> threshed = dataset.threshold_percent([0.15, 0.50], invert=True)
        >>> bodies = threshed.split_bodies()
        >>> len(bodies)
        2

        See :ref:`split_vol` for more examples using this filter.

        """
        # Get the connectivity and label different bodies
        labeled = DataSetFilters.connectivity(self)
        classifier = labeled.cell_data['RegionId']
        bodies = pyvista.MultiBlock()
        for vid in np.unique(classifier):
            # Now extract it:
            b = labeled.threshold(
                [vid - 0.5, vid + 0.5],
                scalars='RegionId',
                progress_bar=progress_bar,
            )
            if not label:
                # strange behavior:
                # must use this method rather than deleting from the point_data
                # or else object is collected.
                b.cell_data.remove('RegionId')
                b.point_data.remove('RegionId')
            bodies.append(b)

        return bodies

    def warp_by_scalar(  # type: ignore[misc]
        self: ConcreteDataSetType,
        scalars=None,
        factor=1.0,
        normal=None,
        inplace: bool = False,
        progress_bar: bool = False,
        **kwargs,
    ):
        """Warp the dataset's points by a point data scalars array's values.

        This modifies point coordinates by moving points along point
        normals by the scalar amount times the scale factor.

        Parameters
        ----------
        scalars : str, optional
            Name of scalars to warp by. Defaults to currently active scalars.

        factor : float, default: 1.0
            A scaling factor to increase the scaling effect. Alias
            ``scale_factor`` also accepted - if present, overrides ``factor``.

        normal : sequence, optional
            User specified normal. If given, data normals will be
            ignored and the given normal will be used to project the
            warp.

        inplace : bool, default: False
            If ``True``, the points of the given dataset will be updated.

        progress_bar : bool, default: False
            Display a progress bar to indicate progress.

        **kwargs : dict, optional
            Accepts ``scale_factor`` instead of ``factor``.

        Returns
        -------
        pyvista.DataSet
            Warped Dataset.  Return type matches input.

        Examples
        --------
        First, plot the unwarped mesh.

        >>> from pyvista import examples
        >>> mesh = examples.download_st_helens()
        >>> mesh.plot(cmap='gist_earth', show_scalar_bar=False)

        Now, warp the mesh by the ``'Elevation'`` scalars.

        >>> warped = mesh.warp_by_scalar('Elevation')
        >>> warped.plot(cmap='gist_earth', show_scalar_bar=False)

        See :ref:`surface_normal_example` for more examples using this filter.

        """
        factor = kwargs.pop('scale_factor', factor)
        assert_empty_kwargs(**kwargs)
        if scalars is None:
            set_default_active_scalars(self)
            field, scalars = self.active_scalars_info
        _ = get_array(self, scalars, preference='point', err=True)

        field = get_array_association(self, scalars, preference='point')
        if field != FieldAssociation.POINT:
            raise TypeError('Dataset can only by warped by a point data array.')
        # Run the algorithm
        alg = _vtk.vtkWarpScalar()
        alg.SetInputDataObject(self)
        alg.SetInputArrayToProcess(
            0,
            0,
            0,
            field.value,
            scalars,
        )  # args: (idx, port, connection, field, name)
        alg.SetScaleFactor(factor)
        if normal is not None:
            alg.SetNormal(normal)
            alg.SetUseNormal(True)
        _update_alg(alg, progress_bar, 'Warping by Scalar')
        output = _get_output(alg)
        if inplace:
            if isinstance(self, (_vtk.vtkImageData, _vtk.vtkRectilinearGrid)):
                raise TypeError('This filter cannot be applied inplace for this mesh type.')
            self.copy_from(output, deep=False)
            return self
        return output

    def warp_by_vector(  # type: ignore[misc]
        self: ConcreteDataSetType,
        vectors=None,
        factor=1.0,
        inplace: bool = False,
        progress_bar: bool = False,
    ):
        """Warp the dataset's points by a point data vectors array's values.

        This modifies point coordinates by moving points along point
        vectors by the local vector times the scale factor.

        A classical application of this transform is to visualize
        eigenmodes in mechanics.

        Parameters
        ----------
        vectors : str, optional
            Name of vector to warp by. Defaults to currently active vector.

        factor : float, default: 1.0
            A scaling factor that multiplies the vectors to warp by. Can
            be used to enhance the warping effect.

        inplace : bool, default: False
            If ``True``, the function will update the mesh in-place.

        progress_bar : bool, default: False
            Display a progress bar to indicate progress.

        Returns
        -------
        pyvista.PolyData
            The warped mesh resulting from the operation.

        Examples
        --------
        Warp a sphere by vectors.

        >>> import pyvista as pv
        >>> from pyvista import examples
        >>> sphere = examples.load_sphere_vectors()
        >>> warped = sphere.warp_by_vector()
        >>> pl = pv.Plotter(shape=(1, 2))
        >>> pl.subplot(0, 0)
        >>> actor = pl.add_text("Before warp")
        >>> actor = pl.add_mesh(sphere, color='white')
        >>> pl.subplot(0, 1)
        >>> actor = pl.add_text("After warp")
        >>> actor = pl.add_mesh(warped, color='white')
        >>> pl.show()

        See :ref:`warp_by_vectors_example` and :ref:`eigenmodes_example` for
        more examples using this filter.

        """
        if vectors is None:
            pyvista.set_default_active_vectors(self)
            field, vectors = self.active_vectors_info
        arr = get_array(self, vectors, preference='point')
        field = get_array_association(self, vectors, preference='point')
        if arr is None:
            raise ValueError('No vectors present to warp by vector.')

        # check that this is indeed a vector field
        if arr.ndim != 2 or arr.shape[1] != 3:
            raise ValueError(
                'Dataset can only by warped by a 3D vector point data array. '
                'The values you provided do not satisfy this requirement',
            )
        alg = _vtk.vtkWarpVector()
        alg.SetInputDataObject(self)
        alg.SetInputArrayToProcess(0, 0, 0, field.value, vectors)
        alg.SetScaleFactor(factor)
        _update_alg(alg, progress_bar, 'Warping by Vector')
        warped_mesh = _get_output(alg)
        if inplace:
            self.copy_from(warped_mesh, deep=False)
            return self
        else:
            return warped_mesh

    def cell_data_to_point_data(  # type: ignore[misc]
        self: ConcreteDataSetType, pass_cell_data: bool = False, progress_bar: bool = False
    ):
        """Transform cell data into point data.

        Point data are specified per node and cell data specified
        within cells.  Optionally, the input point data can be passed
        through to the output.

        The method of transformation is based on averaging the data
        values of all cells using a particular point. Optionally, the
        input cell data can be passed through to the output as well.

        Parameters
        ----------
        pass_cell_data : bool, default: False
            If enabled, pass the input cell data through to the output.

        progress_bar : bool, default: False
            Display a progress bar to indicate progress.

        Returns
        -------
        pyvista.DataSet
            Dataset with the point data transformed into cell data.
            Return type matches input.

        See Also
        --------
        point_data_to_cell_data
            Similar transformation applied to point data.
        :meth:`~pyvista.ImageDataFilters.cells_to_points`
            Re-mesh :class:`~pyvista.ImageData` to a points-based representation.

        Examples
        --------
        First compute the face area of the example airplane mesh and
        show the cell values.  This is to show discrete cell data.

        >>> from pyvista import examples
        >>> surf = examples.load_airplane()
        >>> surf = surf.compute_cell_sizes(length=False, volume=False)
        >>> surf.plot(scalars='Area')

        These cell scalars can be applied to individual points to
        effectively smooth out the cell data onto the points.

        >>> from pyvista import examples
        >>> surf = examples.load_airplane()
        >>> surf = surf.compute_cell_sizes(length=False, volume=False)
        >>> surf = surf.cell_data_to_point_data()
        >>> surf.plot(scalars='Area')

        """
        alg = _vtk.vtkCellDataToPointData()
        alg.SetInputDataObject(self)
        alg.SetPassCellData(pass_cell_data)
        _update_alg(alg, progress_bar, 'Transforming cell data into point data.')
        active_scalars = None
        if not isinstance(self, pyvista.MultiBlock):
            active_scalars = self.active_scalars_name
        return _get_output(alg, active_scalars=active_scalars)

    def ctp(  # type: ignore[misc]
        self: ConcreteDataSetType,
        pass_cell_data: bool = False,
        progress_bar: bool = False,
        **kwargs,
    ):
        """Transform cell data into point data.

        Point data are specified per node and cell data specified
        within cells.  Optionally, the input point data can be passed
        through to the output.

        This method is an alias for
        :func:`pyvista.DataSetFilters.cell_data_to_point_data`.

        Parameters
        ----------
        pass_cell_data : bool, default: False
            If enabled, pass the input cell data through to the output.

        progress_bar : bool, default: False
            Display a progress bar to indicate progress.

        **kwargs : dict, optional
            Deprecated keyword argument ``pass_cell_arrays``.

        Returns
        -------
        pyvista.DataSet
            Dataset with the cell data transformed into point data.
            Return type matches input.

        """
        return DataSetFilters.cell_data_to_point_data(
            self,
            pass_cell_data=pass_cell_data,
            progress_bar=progress_bar,
            **kwargs,
        )

    def point_data_to_cell_data(  # type: ignore[misc]
        self: ConcreteDataSetType,
        pass_point_data: bool = False,
        categorical: bool = False,
        progress_bar: bool = False,
    ):
        """Transform point data into cell data.

        Point data are specified per node and cell data specified within cells.
        Optionally, the input point data can be passed through to the output.

        Parameters
        ----------
        pass_point_data : bool, default: False
            If enabled, pass the input point data through to the output.

        categorical : bool, default: False
            Control whether the source point data is to be treated as
            categorical. If ``True``,  histograming is used to assign the
            cell data. Specifically, a histogram is populated for each cell
            from the scalar values at each point, and the bin with the most
            elements is selected. In case of a tie, the smaller value is selected.

            .. note::

                If the point data is continuous, values that are almost equal (within
                ``1e-6``) are merged into a single bin. Otherwise, for discrete data
                the number of bins equals the number of unique values.

        progress_bar : bool, default: False
            Display a progress bar to indicate progress.

        Returns
        -------
        pyvista.DataSet
            Dataset with the point data transformed into cell data.
            Return type matches input.

        See Also
        --------
        cell_data_to_point_data
            Similar transformation applied to cell data.
        :meth:`~pyvista.ImageDataFilters.points_to_cells`
            Re-mesh :class:`~pyvista.ImageData` to a cells-based representation.

        Examples
        --------
        Color cells by their z coordinates.  First, create point
        scalars based on z-coordinates of a sample sphere mesh.  Then
        convert this point data to cell data.  Use a low resolution
        sphere for emphasis of cell valued data.

        First, plot these values as point values to show the
        difference between point and cell data.

        >>> import pyvista as pv
        >>> sphere = pv.Sphere(theta_resolution=10, phi_resolution=10)
        >>> sphere['Z Coordinates'] = sphere.points[:, 2]
        >>> sphere.plot()

        Now, convert these values to cell data and then plot it.

        >>> import pyvista as pv
        >>> sphere = pv.Sphere(theta_resolution=10, phi_resolution=10)
        >>> sphere['Z Coordinates'] = sphere.points[:, 2]
        >>> sphere = sphere.point_data_to_cell_data()
        >>> sphere.plot()

        """
        alg = _vtk.vtkPointDataToCellData()
        alg.SetInputDataObject(self)
        alg.SetPassPointData(pass_point_data)
        alg.SetCategoricalData(categorical)
        _update_alg(alg, progress_bar, 'Transforming point data into cell data')
        active_scalars = None
        if not isinstance(self, pyvista.MultiBlock):
            active_scalars = self.active_scalars_name
        return _get_output(alg, active_scalars=active_scalars)

    def ptc(  # type: ignore[misc]
        self: ConcreteDataSetType,
        pass_point_data: bool = False,
        progress_bar: bool = False,
        **kwargs,
    ):
        """Transform point data into cell data.

        Point data are specified per node and cell data specified
        within cells.  Optionally, the input point data can be passed
        through to the output.

        This method is an alias for
        :func:`pyvista.DataSetFilters.point_data_to_cell_data`.

        Parameters
        ----------
        pass_point_data : bool, default: False
            If enabled, pass the input point data through to the output.

        progress_bar : bool, default: False
            Display a progress bar to indicate progress.

        **kwargs : dict, optional
            Deprecated keyword argument ``pass_point_arrays``.

        Returns
        -------
        pyvista.DataSet
            Dataset with the point data transformed into cell data.
            Return type matches input.

        """
        return DataSetFilters.point_data_to_cell_data(
            self,
            pass_point_data=pass_point_data,
            progress_bar=progress_bar,
            **kwargs,
        )

    def triangulate(  # type: ignore[misc]
        self: ConcreteDataSetType, inplace: bool = False, progress_bar: bool = False
    ):
        """Return an all triangle mesh.

        More complex polygons will be broken down into triangles.

        Parameters
        ----------
        inplace : bool, default: False
            Updates mesh in-place.

        progress_bar : bool, default: False
            Display a progress bar to indicate progress.

        Returns
        -------
        pyvista.PolyData
            Mesh containing only triangles.

        Examples
        --------
        Generate a mesh with quadrilateral faces.

        >>> import pyvista as pv
        >>> plane = pv.Plane()
        >>> plane.point_data.clear()
        >>> plane.plot(show_edges=True, line_width=5)

        Convert it to an all triangle mesh.

        >>> mesh = plane.triangulate()
        >>> mesh.plot(show_edges=True, line_width=5)

        """
        alg = _vtk.vtkDataSetTriangleFilter()
        alg.SetInputData(self)
        _update_alg(alg, progress_bar, 'Converting to triangle mesh')

        mesh = _get_output(alg)
        if inplace:
            self.copy_from(mesh, deep=False)
            return self
        return mesh

    def delaunay_3d(  # type: ignore[misc]
        self: ConcreteDataSetType, alpha=0.0, tol=0.001, offset=2.5, progress_bar: bool = False
    ):
        """Construct a 3D Delaunay triangulation of the mesh.

        This filter can be used to generate a 3D tetrahedral mesh from
        a surface or scattered points.  If you want to create a
        surface from a point cloud, see
        :func:`pyvista.PolyDataFilters.reconstruct_surface`.

        Parameters
        ----------
        alpha : float, default: 0.0
            Distance value to control output of this filter. For a
            non-zero alpha value, only vertices, edges, faces, or
            tetrahedra contained within the circumsphere (of radius
            alpha) will be output. Otherwise, only tetrahedra will be
            output.

        tol : float, default: 0.001
            Tolerance to control discarding of closely spaced points.
            This tolerance is specified as a fraction of the diagonal
            length of the bounding box of the points.

        offset : float, default: 2.5
            Multiplier to control the size of the initial, bounding
            Delaunay triangulation.

        progress_bar : bool, default: False
            Display a progress bar to indicate progress.

        Returns
        -------
        pyvista.UnstructuredGrid
            UnstructuredGrid containing the Delaunay triangulation.

        Examples
        --------
        Generate a 3D Delaunay triangulation of a surface mesh of a
        sphere and plot the interior edges generated.

        >>> import pyvista as pv
        >>> sphere = pv.Sphere(theta_resolution=5, phi_resolution=5)
        >>> grid = sphere.delaunay_3d()
        >>> edges = grid.extract_all_edges()
        >>> edges.plot(line_width=5, color='k')

        """
        alg = _vtk.vtkDelaunay3D()
        alg.SetInputData(self)
        alg.SetAlpha(alpha)
        alg.SetTolerance(tol)
        alg.SetOffset(offset)
        _update_alg(alg, progress_bar, 'Computing 3D Triangulation')
        return _get_output(alg)

    def select_enclosed_points(  # type: ignore[misc]
        self: ConcreteDataSetType,
        surface,
        tolerance=0.001,
        inside_out: bool = False,
        check_surface: bool = True,
        progress_bar: bool = False,
    ):
        """Mark points as to whether they are inside a closed surface.

        This evaluates all the input points to determine whether they are in an
        enclosed surface. The filter produces a (0,1) mask
        (in the form of a vtkDataArray) that indicates whether points are
        outside (mask value=0) or inside (mask value=1) a provided surface.
        (The name of the output vtkDataArray is ``"SelectedPoints"``.)

        This filter produces and output data array, but does not modify the
        input dataset. If you wish to extract cells or poinrs, various
        threshold filters are available (i.e., threshold the output array).

        .. warning::
           The filter assumes that the surface is closed and
           manifold. A boolean flag can be set to force the filter to
           first check whether this is true. If ``False`` and not manifold,
           an error will be raised.

        Parameters
        ----------
        surface : pyvista.PolyData
            Set the surface to be used to test for containment. This must be a
            :class:`pyvista.PolyData` object.

        tolerance : float, default: 0.001
            The tolerance on the intersection. The tolerance is expressed as a
            fraction of the bounding box of the enclosing surface.

        inside_out : bool, default: False
            By default, points inside the surface are marked inside or sent
            to the output. If ``inside_out`` is ``True``, then the points
            outside the surface are marked inside.

        check_surface : bool, default: True
            Specify whether to check the surface for closure. When ``True``, the
            algorithm first checks to see if the surface is closed and
            manifold. If the surface is not closed and manifold, a runtime
            error is raised.

        progress_bar : bool, default: False
            Display a progress bar to indicate progress.

        Returns
        -------
        pyvista.PolyData
            Mesh containing the ``point_data['SelectedPoints']`` array.

        Examples
        --------
        Determine which points on a plane are inside a manifold sphere
        surface mesh.  Extract these points using the
        :func:`DataSetFilters.extract_points` filter and then plot them.

        >>> import pyvista as pv
        >>> sphere = pv.Sphere()
        >>> plane = pv.Plane()
        >>> selected = plane.select_enclosed_points(sphere)
        >>> pts = plane.extract_points(
        ...     selected['SelectedPoints'].view(bool),
        ...     adjacent_cells=False,
        ... )
        >>> pl = pv.Plotter()
        >>> _ = pl.add_mesh(sphere, style='wireframe')
        >>> _ = pl.add_points(pts, color='r')
        >>> pl.show()

        """
        if not isinstance(surface, pyvista.PolyData):
            raise TypeError('`surface` must be `pyvista.PolyData`')
        if check_surface and surface.n_open_edges > 0:
            raise RuntimeError(
                'Surface is not closed. Please read the warning in the '
                'documentation for this function and either pass '
                '`check_surface=False` or repair the surface.',
            )
        alg = _vtk.vtkSelectEnclosedPoints()
        alg.SetInputData(self)
        alg.SetSurfaceData(surface)
        alg.SetTolerance(tolerance)
        alg.SetInsideOut(inside_out)
        _update_alg(alg, progress_bar, 'Selecting Enclosed Points')
        result = _get_output(alg)
        out = self.copy()
        bools = result['SelectedPoints'].astype(np.uint8)
        if len(bools) < 1:
            bools = np.zeros(out.n_points, dtype=np.uint8)
        out['SelectedPoints'] = bools
        return out

    def sample(  # type: ignore[misc]
        self: ConcreteDataSetType,
        target,
        tolerance=None,
        pass_cell_data: bool = True,
        pass_point_data: bool = True,
        categorical: bool = False,
        progress_bar: bool = False,
        locator=None,
        pass_field_data: bool = True,
        mark_blank: bool = True,
        snap_to_closest_point: bool = False,
    ):
        """Resample array data from a passed mesh onto this mesh.

        For `mesh1.sample(mesh2)`, the arrays from `mesh2` are sampled onto
        the points of `mesh1`.  This function interpolates within an
        enclosing cell.  This contrasts with
        :func:`pyvista.DataSetFilters.interpolate` that uses a distance
        weighting for nearby points.  If there is cell topology, `sample` is
        usually preferred.

        The point data 'vtkValidPointMask' stores whether the point could be sampled
        with a value of 1 meaning successful sampling. And a value of 0 means
        unsuccessful.

        This uses :class:`vtk.vtkResampleWithDataSet`.

        Parameters
        ----------
        target : pyvista.DataSet
            The vtk data object to sample from - point and cell arrays from
            this object are sampled onto the nodes of the ``dataset`` mesh.

        tolerance : float, optional
            Tolerance used to compute whether a point in the source is
            in a cell of the input.  If not given, tolerance is
            automatically generated.

        pass_cell_data : bool, default: True
            Preserve source mesh's original cell data arrays.

        pass_point_data : bool, default: True
            Preserve source mesh's original point data arrays.

        categorical : bool, default: False
            Control whether the source point data is to be treated as
            categorical. If the data is categorical, then the resultant data
            will be determined by a nearest neighbor interpolation scheme.

        progress_bar : bool, default: False
            Display a progress bar to indicate progress.

        locator : vtkAbstractCellLocator or str, optional
            Prototype cell locator to perform the ``FindCell()``
            operation.  Default uses the DataSet ``FindCell`` method.
            Valid strings with mapping to vtk cell locators are

                * 'cell' - vtkCellLocator
                * 'cell_tree' - vtkCellTreeLocator
                * 'obb_tree' - vtkOBBTree
                * 'static_cell' - vtkStaticCellLocator

        pass_field_data : bool, default: True
            Preserve source mesh's original field data arrays.

        mark_blank : bool, default: True
            Whether to mark blank points and cells in "vtkGhostType".

        snap_to_closest_point : bool, default: False
            Whether to snap to cell with closest point if no cell is found. Useful
            when sampling from data with vertex cells. Requires vtk >=9.3.0.

            .. versionadded:: 0.43

        Returns
        -------
        pyvista.DataSet
            Dataset containing resampled data.

        See Also
        --------
        pyvista.DataSetFilters.interpolate

        Examples
        --------
        Resample data from another dataset onto a sphere.

        >>> import pyvista as pv
        >>> from pyvista import examples
        >>> mesh = pv.Sphere(center=(4.5, 4.5, 4.5), radius=4.5)
        >>> data_to_probe = examples.load_uniform()
        >>> result = mesh.sample(data_to_probe)
        >>> result.plot(scalars="Spatial Point Data")

        If sampling from a set of points represented by a ``(n, 3)``
        shaped ``numpy.ndarray``, they need to be converted to a
        PyVista DataSet, e.g. :class:`pyvista.PolyData`, first.

        >>> import numpy as np
        >>> points = np.array([[1.5, 5.0, 6.2], [6.7, 4.2, 8.0]])
        >>> mesh = pv.PolyData(points)
        >>> result = mesh.sample(data_to_probe)
        >>> result["Spatial Point Data"]
        pyvista_ndarray([ 46.5 , 225.12])

        See :ref:`resampling_example` for more examples using this filter.

        """
        if not pyvista.is_pyvista_dataset(target):
            raise TypeError('`target` must be a PyVista mesh type.')
        alg = _vtk.vtkResampleWithDataSet()  # Construct the ResampleWithDataSet object
        alg.SetInputData(self)  # Set the Input data (actually the source i.e. where to sample from)
        # Set the Source data (actually the target, i.e. where to sample to)
        alg.SetSourceData(target)
        alg.SetPassCellArrays(pass_cell_data)
        alg.SetPassPointArrays(pass_point_data)
        alg.SetPassFieldArrays(pass_field_data)

        alg.SetMarkBlankPointsAndCells(mark_blank)
        alg.SetCategoricalData(categorical)

        if tolerance is not None:
            alg.SetComputeTolerance(False)
            alg.SetTolerance(tolerance)
        if locator:
            if isinstance(locator, str):
                locator_map = {
                    'cell': _vtk.vtkCellLocator(),
                    'cell_tree': _vtk.vtkCellTreeLocator(),
                    'obb_tree': _vtk.vtkOBBTree(),
                    'static_cell': _vtk.vtkStaticCellLocator(),
                }
                try:
                    locator = locator_map[locator]
                except KeyError as err:
                    raise ValueError(
                        f'locator must be a string from {locator_map.keys()}, got {locator}',
                    ) from err
            alg.SetCellLocatorPrototype(locator)

        if snap_to_closest_point:
            try:
                alg.SnapToCellWithClosestPointOn()
            except AttributeError:  # pragma: no cover
                raise VTKVersionError('`snap_to_closest_point=True` requires vtk 9.3.0 or newer')
        _update_alg(alg, progress_bar, 'Resampling array Data from a Passed Mesh onto Mesh')
        return _get_output(alg)

    def interpolate(  # type: ignore[misc]
        self: ConcreteDataSetType,
        target,
        sharpness=2.0,
        radius=1.0,
        strategy='null_value',
        null_value=0.0,
        n_points=None,
        pass_cell_data: bool = True,
        pass_point_data: bool = True,
        progress_bar: bool = False,
    ):
        """Interpolate values onto this mesh from a given dataset.

        The ``target`` dataset is typically a point cloud. Only point data from
        the ``target`` mesh will be interpolated onto points of this mesh. Whether
        preexisting point and cell data of this mesh are preserved in the
        output can be customized with the ``pass_point_data`` and
        ``pass_cell_data`` parameters.

        This uses a Gaussian interpolation kernel. Use the ``sharpness`` and
        ``radius`` parameters to adjust this kernel. You can also switch this
        kernel to use an N closest points approach.

        If the cell topology is more useful for interpolating, e.g. from a
        discretized FEM or CFD simulation, use
        :func:`pyvista.DataSetFilters.sample` instead.

        Parameters
        ----------
        target : pyvista.DataSet
            The vtk data object to sample from. Point and cell arrays from
            this object are interpolated onto this mesh.

        sharpness : float, default: 2.0
            Set the sharpness (i.e., falloff) of the Gaussian kernel. As the
            sharpness increases the effects of distant points are reduced.

        radius : float, optional
            Specify the radius within which the basis points must lie.

        strategy : str, default: "null_value"
            Specify a strategy to use when encountering a "null" point during
            the interpolation process. Null points occur when the local
            neighborhood (of nearby points to interpolate from) is empty. If
            the strategy is set to ``'mask_points'``, then an output array is
            created that marks points as being valid (=1) or null (invalid =0)
            (and the NullValue is set as well). If the strategy is set to
            ``'null_value'``, then the output data value(s) are set to the
            ``null_value`` (specified in the output point data). Finally, the
            strategy ``'closest_point'`` is to simply use the closest point to
            perform the interpolation.

        null_value : float, default: 0.0
            Specify the null point value. When a null point is encountered
            then all components of each null tuple are set to this value.

        n_points : int, optional
            If given, specifies the number of the closest points used to form
            the interpolation basis. This will invalidate the radius argument
            in favor of an N closest points approach. This typically has poorer
            results.

        pass_cell_data : bool, default: True
            Preserve input mesh's original cell data arrays.

        pass_point_data : bool, default: True
            Preserve input mesh's original point data arrays.

        progress_bar : bool, default: False
            Display a progress bar to indicate progress.

        Returns
        -------
        pyvista.DataSet
            Interpolated dataset.  Return type matches input.

        See Also
        --------
        pyvista.DataSetFilters.sample

        Examples
        --------
        Interpolate the values of 5 points onto a sample plane.

        >>> import pyvista as pv
        >>> import numpy as np
        >>> rng = np.random.default_rng(7)
        >>> point_cloud = rng.random((5, 3))
        >>> point_cloud[:, 2] = 0
        >>> point_cloud -= point_cloud.mean(0)
        >>> pdata = pv.PolyData(point_cloud)
        >>> pdata['values'] = rng.random(5)
        >>> plane = pv.Plane()
        >>> plane.clear_data()
        >>> plane = plane.interpolate(pdata, sharpness=3)
        >>> pl = pv.Plotter()
        >>> _ = pl.add_mesh(
        ...     pdata, render_points_as_spheres=True, point_size=50
        ... )
        >>> _ = pl.add_mesh(plane, style='wireframe', line_width=5)
        >>> pl.show()

        See :ref:`interpolate_example` for more examples using this filter.

        """
        if not pyvista.is_pyvista_dataset(target):
            raise TypeError('`target` must be a PyVista mesh type.')

        # Must cast to UnstructuredGrid in some cases (e.g. vtkImageData/vtkRectilinearGrid)
        # I believe the locator and the interpolator call `GetPoints` and not all mesh types have that method
        if isinstance(target, (pyvista.ImageData, pyvista.RectilinearGrid)):
            target = target.cast_to_unstructured_grid()

        gaussian_kernel = _vtk.vtkGaussianKernel()
        gaussian_kernel.SetSharpness(sharpness)
        gaussian_kernel.SetRadius(radius)
        gaussian_kernel.SetKernelFootprintToRadius()
        if n_points:
            gaussian_kernel.SetNumberOfPoints(n_points)
            gaussian_kernel.SetKernelFootprintToNClosest()

        locator = _vtk.vtkStaticPointLocator()
        locator.SetDataSet(target)
        locator.BuildLocator()

        interpolator = _vtk.vtkPointInterpolator()
        interpolator.SetInputData(self)
        interpolator.SetSourceData(target)
        interpolator.SetKernel(gaussian_kernel)
        interpolator.SetLocator(locator)
        interpolator.SetNullValue(null_value)
        if strategy == 'null_value':
            interpolator.SetNullPointsStrategyToNullValue()
        elif strategy == 'mask_points':
            interpolator.SetNullPointsStrategyToMaskPoints()
        elif strategy == 'closest_point':
            interpolator.SetNullPointsStrategyToClosestPoint()
        else:
            raise ValueError(f'strategy `{strategy}` not supported.')
        interpolator.SetPassPointArrays(pass_point_data)
        interpolator.SetPassCellArrays(pass_cell_data)
        _update_alg(interpolator, progress_bar, 'Interpolating')
        return _get_output(interpolator)

    def streamlines(  # type: ignore[misc]
        self: ConcreteDataSetType,
        vectors=None,
        source_center=None,
        source_radius=None,
        n_points=100,
        start_position=None,
        return_source: bool = False,
        pointa=None,
        pointb=None,
        progress_bar: bool = False,
        **kwargs,
    ):
        """Integrate a vector field to generate streamlines.

        The default behavior uses a sphere as the source - set its
        location and radius via the ``source_center`` and
        ``source_radius`` keyword arguments.  ``n_points`` defines the
        number of starting points on the sphere surface.
        Alternatively, a line source can be used by specifying
        ``pointa`` and ``pointb``.  ``n_points`` again defines the
        number of points on the line.

        You can retrieve the source by specifying
        ``return_source=True``.

        Optional keyword parameters from
        :func:`pyvista.DataSetFilters.streamlines_from_source` can be
        used here to control the generation of streamlines.

        Parameters
        ----------
        vectors : str, optional
            The string name of the active vector field to integrate across.

        source_center : sequence[float], optional
            Length 3 tuple of floats defining the center of the source
            particles. Defaults to the center of the dataset.

        source_radius : float, optional
            Float radius of the source particle cloud. Defaults to one-tenth of
            the diagonal of the dataset's spatial extent.

        n_points : int, default: 100
            Number of particles present in source sphere or line.

        start_position : sequence[float], optional
            A single point.  This will override the sphere point source.

        return_source : bool, default: False
            Return the source particles as :class:`pyvista.PolyData` as well as the
            streamlines. This will be the second value returned if ``True``.

        pointa, pointb : sequence[float], optional
            The coordinates of a start and end point for a line source. This
            will override the sphere and start_position point source.

        progress_bar : bool, default: False
            Display a progress bar to indicate progress.

        **kwargs : dict, optional
            See :func:`pyvista.DataSetFilters.streamlines_from_source`.

        Returns
        -------
        streamlines : pyvista.PolyData
            This produces polylines as the output, with each cell
            (i.e., polyline) representing a streamline. The attribute values
            associated with each streamline are stored in the cell data, whereas
            those associated with streamline-points are stored in the point data.

        source : pyvista.PolyData
            The points of the source are the seed points for the streamlines.
            Only returned if ``return_source=True``.

        Examples
        --------
        See the :ref:`streamlines_example` example.

        """
        if source_center is None:
            source_center = self.center
        if source_radius is None:
            source_radius = self.length / 10.0

        # A single point at start_position
        if start_position is not None:
            source_center = start_position
            source_radius = 0.0
            n_points = 1

        if (pointa is not None and pointb is None) or (pointa is None and pointb is not None):
            raise ValueError('Both pointa and pointb must be provided')
        elif pointa is not None and pointb is not None:
            source = _vtk.vtkLineSource()
            source.SetPoint1(pointa)
            source.SetPoint2(pointb)
            source.SetResolution(n_points)
        else:
            source = _vtk.vtkPointSource()  # type: ignore[assignment]
            source.SetCenter(source_center)  # type: ignore[attr-defined]
            source.SetRadius(source_radius)  # type: ignore[attr-defined]
            source.SetNumberOfPoints(n_points)  # type: ignore[attr-defined]
        source.Update()
        input_source = wrap(source.GetOutput())
        output = self.streamlines_from_source(
            input_source,
            vectors,
            progress_bar=progress_bar,
            **kwargs,
        )
        if return_source:
            return output, input_source
        return output

    def streamlines_from_source(  # type: ignore[misc]
        self: ConcreteDataSetType,
        source,
        vectors=None,
        integrator_type=45,
        integration_direction='both',
        surface_streamlines: bool = False,
        initial_step_length=0.5,
        step_unit='cl',
        min_step_length=0.01,
        max_step_length=1.0,
        max_steps=2000,
        terminal_speed=1e-12,
        max_error=1e-6,
        max_time=None,
        compute_vorticity: bool = True,
        rotation_scale=1.0,
        interpolator_type='point',
        progress_bar: bool = False,
        max_length=None,
    ):
        """Generate streamlines of vectors from the points of a source mesh.

        The integration is performed using a specified integrator, by default
        Runge-Kutta2. This supports integration through any type of dataset.
        If the dataset contains 2D cells like polygons or triangles and the
        ``surface_streamlines`` parameter is used, the integration is constrained
        to lie on the surface defined by 2D cells.

        Parameters
        ----------
        source : pyvista.DataSet
            The points of the source provide the starting points of the
            streamlines.  This will override both sphere and line sources.

        vectors : str, optional
            The string name of the active vector field to integrate across.

        integrator_type : {45, 2, 4}, default: 45
            The integrator type to be used for streamline generation.
            The default is Runge-Kutta45. The recognized solvers are:
            RUNGE_KUTTA2 (``2``),  RUNGE_KUTTA4 (``4``), and RUNGE_KUTTA45
            (``45``). Options are ``2``, ``4``, or ``45``.

        integration_direction : str, default: "both"
            Specify whether the streamline is integrated in the upstream or
            downstream directions (or both). Options are ``'both'``,
            ``'backward'``, or ``'forward'``.

        surface_streamlines : bool, default: False
            Compute streamlines on a surface.

        initial_step_length : float, default: 0.5
            Initial step size used for line integration, expressed ib length
            unitsL or cell length units (see ``step_unit`` parameter).
            either the starting size for an adaptive integrator, e.g., RK45, or
            the constant / fixed size for non-adaptive ones, i.e., RK2 and RK4).

        step_unit : {'cl', 'l'}, default: "cl"
            Uniform integration step unit. The valid unit is now limited to
            only LENGTH_UNIT (``'l'``) and CELL_LENGTH_UNIT (``'cl'``).
            Default is CELL_LENGTH_UNIT.

        min_step_length : float, default: 0.01
            Minimum step size used for line integration, expressed in length or
            cell length units. Only valid for an adaptive integrator, e.g., RK45.

        max_step_length : float, default: 1.0
            Maximum step size used for line integration, expressed in length or
            cell length units. Only valid for an adaptive integrator, e.g., RK45.

        max_steps : int, default: 2000
            Maximum number of steps for integrating a streamline.

        terminal_speed : float, default: 1e-12
            Terminal speed value, below which integration is terminated.

        max_error : float, 1e-6
            Maximum error tolerated throughout streamline integration.

        max_time : float, optional
            Specify the maximum length of a streamline expressed in physical length.

            .. deprecated:: 0.45.0
               ``max_time`` parameter is deprecated. Use ``max_length`` instead.
                It will be removed in v0.48. Default for ``max_time`` changed in v0.45.0.

        compute_vorticity : bool, default: True
            Vorticity computation at streamline points. Necessary for generating
            proper stream-ribbons using the ``vtkRibbonFilter``.

        rotation_scale : float, default: 1.0
            This can be used to scale the rate with which the streamribbons
            twist.

        interpolator_type : str, default: "point"
            Set the type of the velocity field interpolator to locate cells
            during streamline integration either by points or cells.
            The cell locator is more robust then the point locator. Options
            are ``'point'`` or ``'cell'`` (abbreviations of ``'p'`` and ``'c'``
            are also supported).

        progress_bar : bool, default: False
            Display a progress bar to indicate progress.

        max_length : float, optional
            Specify the maximum length of a streamline expressed in physical length.
            Default is 4 times the diagonal length of the bounding box of the ``source``
            dataset.

        Returns
        -------
        pyvista.PolyData
            Streamlines. This produces polylines as the output, with
            each cell (i.e., polyline) representing a streamline. The
            attribute values associated with each streamline are
            stored in the cell data, whereas those associated with
            streamline-points are stored in the point data.

        Examples
        --------
        See the :ref:`streamlines_example` example.

        """
        integration_direction = str(integration_direction).strip().lower()
        if integration_direction not in ['both', 'back', 'backward', 'forward']:
            raise ValueError(
                "Integration direction must be one of:\n 'backward', "
                f"'forward', or 'both' - not '{integration_direction}'.",
            )
        if integrator_type not in [2, 4, 45]:
            raise ValueError('Integrator type must be one of `2`, `4`, or `45`.')
        if interpolator_type not in ['c', 'cell', 'p', 'point']:
            raise ValueError("Interpolator type must be either 'cell' or 'point'")
        if step_unit not in ['l', 'cl']:
            raise ValueError("Step unit must be either 'l' or 'cl'")
        step_unit = {
            'cl': _vtk.vtkStreamTracer.CELL_LENGTH_UNIT,
            'l': _vtk.vtkStreamTracer.LENGTH_UNIT,
        }[step_unit]
        if isinstance(vectors, str):
            self.set_active_scalars(vectors)
            self.set_active_vectors(vectors)
        elif vectors is None:
            pyvista.set_default_active_vectors(self)

        if max_time is not None:
            if max_length is not None:
                warnings.warn(
                    '``max_length`` and ``max_time`` provided. Ignoring deprecated ``max_time``.',
                    PyVistaDeprecationWarning,
                )
            else:
                warnings.warn(
                    '``max_time`` parameter is deprecated.  It will be removed in v0.48',
                    PyVistaDeprecationWarning,
                )
                max_length = max_time

        if max_length is None:
            max_length = 4.0 * self.GetLength()

        if not isinstance(source, pyvista.DataSet):
            raise TypeError('source must be a pyvista.DataSet')

        # vtk throws error with two Structured Grids
        # See: https://github.com/pyvista/pyvista/issues/1373
        if isinstance(self, pyvista.StructuredGrid) and isinstance(source, pyvista.StructuredGrid):
            source = source.cast_to_unstructured_grid()

        # Build the algorithm
        alg = _vtk.vtkStreamTracer()
        # Inputs
        alg.SetInputDataObject(self)
        alg.SetSourceData(source)

        # general parameters
        alg.SetComputeVorticity(compute_vorticity)
        alg.SetInitialIntegrationStep(initial_step_length)
        alg.SetIntegrationStepUnit(step_unit)
        alg.SetMaximumError(max_error)
        alg.SetMaximumIntegrationStep(max_step_length)
        alg.SetMaximumNumberOfSteps(max_steps)
        alg.SetMaximumPropagation(max_length)
        alg.SetMinimumIntegrationStep(min_step_length)
        alg.SetRotationScale(rotation_scale)
        alg.SetSurfaceStreamlines(surface_streamlines)
        alg.SetTerminalSpeed(terminal_speed)
        # Model parameters
        if integration_direction == 'forward':
            alg.SetIntegrationDirectionToForward()
        elif integration_direction in ['backward', 'back']:
            alg.SetIntegrationDirectionToBackward()
        else:
            alg.SetIntegrationDirectionToBoth()
        # set integrator type
        if integrator_type == 2:
            alg.SetIntegratorTypeToRungeKutta2()
        elif integrator_type == 4:
            alg.SetIntegratorTypeToRungeKutta4()
        else:
            alg.SetIntegratorTypeToRungeKutta45()
        # set interpolator type
        if interpolator_type in ['c', 'cell']:
            alg.SetInterpolatorTypeToCellLocator()
        else:
            alg.SetInterpolatorTypeToDataSetPointLocator()
        # run the algorithm
        _update_alg(alg, progress_bar, 'Generating Streamlines')
        return _get_output(alg)

    def streamlines_evenly_spaced_2D(  # type: ignore[misc]
        self: ConcreteDataSetType,
        vectors=None,
        start_position=None,
        integrator_type=2,
        step_length=0.5,
        step_unit='cl',
        max_steps=2000,
        terminal_speed=1e-12,
        interpolator_type='point',
        separating_distance=10,
        separating_distance_ratio=0.5,
        closed_loop_maximum_distance=0.5,
        loop_angle=20,
        minimum_number_of_loop_points=4,
        compute_vorticity: bool = True,
        progress_bar: bool = False,
    ):
        """Generate evenly spaced streamlines on a 2D dataset.

        This filter only supports datasets that lie on the xy plane, i.e. ``z=0``.
        Particular care must be used to choose a `separating_distance`
        that do not result in too much memory being utilized.  The
        default unit is cell length.

        Parameters
        ----------
        vectors : str, optional
            The string name of the active vector field to integrate across.

        start_position : sequence[float], optional
            The seed point for generating evenly spaced streamlines.
            If not supplied, a random position in the dataset is chosen.

        integrator_type : {2, 4}, default: 2
            The integrator type to be used for streamline generation.
            The default is Runge-Kutta2. The recognized solvers are:
            RUNGE_KUTTA2 (``2``) and RUNGE_KUTTA4 (``4``).

        step_length : float, default: 0.5
            Constant Step size used for line integration, expressed in length
            units or cell length units (see ``step_unit`` parameter).

        step_unit : {'cl', 'l'}, default: "cl"
            Uniform integration step unit. The valid unit is now limited to
            only LENGTH_UNIT (``'l'``) and CELL_LENGTH_UNIT (``'cl'``).
            Default is CELL_LENGTH_UNIT.

        max_steps : int, default: 2000
            Maximum number of steps for integrating a streamline.

        terminal_speed : float, default: 1e-12
            Terminal speed value, below which integration is terminated.

        interpolator_type : str, optional
            Set the type of the velocity field interpolator to locate cells
            during streamline integration either by points or cells.
            The cell locator is more robust then the point locator. Options
            are ``'point'`` or ``'cell'`` (abbreviations of ``'p'`` and ``'c'``
            are also supported).

        separating_distance : float, default: 10
            The distance between streamlines expressed in ``step_unit``.

        separating_distance_ratio : float, default: 0.5
            Streamline integration is stopped if streamlines are closer than
            ``SeparatingDistance*SeparatingDistanceRatio`` to other streamlines.

        closed_loop_maximum_distance : float, default: 0.5
            The distance between points on a streamline to determine a
            closed loop.

        loop_angle : float, default: 20
            The maximum angle in degrees between points to determine a closed loop.

        minimum_number_of_loop_points : int, default: 4
            The minimum number of points before which a closed loop will
            be determined.

        compute_vorticity : bool, default: True
            Vorticity computation at streamline points. Necessary for generating
            proper stream-ribbons using the ``vtkRibbonFilter``.

        progress_bar : bool, default: False
            Display a progress bar to indicate progress.

        Returns
        -------
        pyvista.PolyData
            This produces polylines as the output, with each cell
            (i.e., polyline) representing a streamline. The attribute
            values associated with each streamline are stored in the
            cell data, whereas those associated with streamline-points
            are stored in the point data.

        Examples
        --------
        Plot evenly spaced streamlines for cylinder in a crossflow.
        This dataset is a multiblock dataset, and the fluid velocity is in the
        first block.

        >>> import pyvista as pv
        >>> from pyvista import examples
        >>> mesh = examples.download_cylinder_crossflow()
        >>> streams = mesh[0].streamlines_evenly_spaced_2D(
        ...     start_position=(4, 0.1, 0.0),
        ...     separating_distance=3,
        ...     separating_distance_ratio=0.2,
        ... )
        >>> plotter = pv.Plotter()
        >>> _ = plotter.add_mesh(
        ...     streams.tube(radius=0.02), scalars="vorticity_mag"
        ... )
        >>> plotter.view_xy()
        >>> plotter.show()

        See :ref:`2d_streamlines_example` for more examples using this filter.

        """
        if integrator_type not in [2, 4]:
            raise ValueError('Integrator type must be one of `2` or `4`.')
        if interpolator_type not in ['c', 'cell', 'p', 'point']:
            raise ValueError("Interpolator type must be either 'cell' or 'point'")
        if step_unit not in ['l', 'cl']:
            raise ValueError("Step unit must be either 'l' or 'cl'")
        step_unit = {
            'cl': _vtk.vtkStreamTracer.CELL_LENGTH_UNIT,
            'l': _vtk.vtkStreamTracer.LENGTH_UNIT,
        }[step_unit]
        if isinstance(vectors, str):
            self.set_active_scalars(vectors)
            self.set_active_vectors(vectors)
        elif vectors is None:
            pyvista.set_default_active_vectors(self)

        loop_angle = loop_angle * np.pi / 180

        # Build the algorithm
        alg = _vtk.vtkEvenlySpacedStreamlines2D()
        # Inputs
        alg.SetInputDataObject(self)

        # Seed for starting position
        if start_position is not None:
            alg.SetStartPosition(start_position)

        # Integrator controls
        if integrator_type == 2:
            alg.SetIntegratorTypeToRungeKutta2()
        else:
            alg.SetIntegratorTypeToRungeKutta4()
        alg.SetInitialIntegrationStep(step_length)
        alg.SetIntegrationStepUnit(step_unit)
        alg.SetMaximumNumberOfSteps(max_steps)

        # Stopping criteria
        alg.SetTerminalSpeed(terminal_speed)
        alg.SetClosedLoopMaximumDistance(closed_loop_maximum_distance)
        alg.SetLoopAngle(loop_angle)
        alg.SetMinimumNumberOfLoopPoints(minimum_number_of_loop_points)

        # Separation criteria
        alg.SetSeparatingDistance(separating_distance)
        if separating_distance_ratio is not None:
            alg.SetSeparatingDistanceRatio(separating_distance_ratio)

        alg.SetComputeVorticity(compute_vorticity)

        # Set interpolator type
        if interpolator_type in ['c', 'cell']:
            alg.SetInterpolatorTypeToCellLocator()
        else:
            alg.SetInterpolatorTypeToDataSetPointLocator()

        # Run the algorithm
        _update_alg(alg, progress_bar, 'Generating Evenly Spaced Streamlines on a 2D Dataset')
        return _get_output(alg)

    def decimate_boundary(  # type: ignore[misc]
        self: ConcreteDataSetType, target_reduction=0.5, progress_bar: bool = False
    ):
        """Return a decimated version of a triangulation of the boundary.

        Only the outer surface of the input dataset will be considered.

        Parameters
        ----------
        target_reduction : float, default: 0.5
            Fraction of the original mesh to remove.
            TargetReduction is set to ``0.9``, this filter will try to reduce
            the data set to 10% of its original size and will remove 90%
            of the input triangles.

        progress_bar : bool, default: False
            Display a progress bar to indicate progress.

        Returns
        -------
        pyvista.PolyData
            Decimated boundary.

        Examples
        --------
        See the :ref:`linked_views_example` example.

        """
        return (
            self.extract_geometry(progress_bar=progress_bar)
            .triangulate()
            .decimate(target_reduction)
        )

    def sample_over_line(  # type: ignore[misc]
        self: ConcreteDataSetType,
        pointa,
        pointb,
        resolution=None,
        tolerance=None,
        progress_bar: bool = False,
    ):
        """Sample a dataset onto a line.

        Parameters
        ----------
        pointa : sequence[float]
            Location in ``[x, y, z]``.

        pointb : sequence[float]
            Location in ``[x, y, z]``.

        resolution : int, optional
            Number of pieces to divide line into. Defaults to number of cells
            in the input mesh. Must be a positive integer.

        tolerance : float, optional
            Tolerance used to compute whether a point in the source is in a
            cell of the input.  If not given, tolerance is automatically generated.

        progress_bar : bool, default: False
            Display a progress bar to indicate progress.

        Returns
        -------
        pyvista.PolyData
            Line object with sampled data from dataset.

        Examples
        --------
        Sample over a plane that is interpolating a point cloud.

        >>> import pyvista as pv
        >>> import numpy as np
        >>> rng = np.random.default_rng(12)
        >>> point_cloud = rng.random((5, 3))
        >>> point_cloud[:, 2] = 0
        >>> point_cloud -= point_cloud.mean(0)
        >>> pdata = pv.PolyData(point_cloud)
        >>> pdata['values'] = rng.random(5)
        >>> plane = pv.Plane()
        >>> plane.clear_data()
        >>> plane = plane.interpolate(pdata, sharpness=3.5)
        >>> sample = plane.sample_over_line((-0.5, -0.5, 0), (0.5, 0.5, 0))
        >>> pl = pv.Plotter()
        >>> _ = pl.add_mesh(
        ...     pdata, render_points_as_spheres=True, point_size=50
        ... )
        >>> _ = pl.add_mesh(sample, scalars='values', line_width=10)
        >>> _ = pl.add_mesh(plane, scalars='values', style='wireframe')
        >>> pl.show()

        """
        if resolution is None:
            resolution = int(self.n_cells)
        # Make a line and sample the dataset
        line = pyvista.Line(pointa, pointb, resolution=resolution)
        return line.sample(self, tolerance=tolerance, progress_bar=progress_bar)

    def plot_over_line(  # type: ignore[misc]
        self: ConcreteDataSetType,
        pointa,
        pointb,
        resolution=None,
        scalars=None,
        title=None,
        ylabel=None,
        figsize=None,
        figure: bool = True,
        show: bool = True,
        tolerance=None,
        fname=None,
        progress_bar: bool = False,
    ) -> None:
        """Sample a dataset along a high resolution line and plot.

        Plot the variables of interest in 2D using matplotlib where the
        X-axis is distance from Point A and the Y-axis is the variable
        of interest. Note that this filter returns ``None``.

        Parameters
        ----------
        pointa : sequence[float]
            Location in ``[x, y, z]``.

        pointb : sequence[float]
            Location in ``[x, y, z]``.

        resolution : int, optional
            Number of pieces to divide line into. Defaults to number of cells
            in the input mesh. Must be a positive integer.

        scalars : str, optional
            The string name of the variable in the input dataset to probe. The
            active scalar is used by default.

        title : str, optional
            The string title of the matplotlib figure.

        ylabel : str, optional
            The string label of the Y-axis. Defaults to variable name.

        figsize : tuple(int), optional
            The size of the new figure.

        figure : bool, default: True
            Flag on whether or not to create a new figure.

        show : bool, default: True
            Shows the matplotlib figure.

        tolerance : float, optional
            Tolerance used to compute whether a point in the source is in a
            cell of the input.  If not given, tolerance is automatically generated.

        fname : str, optional
            Save the figure this file name when set.

        progress_bar : bool, default: False
            Display a progress bar to indicate progress.

        Examples
        --------
        See the :ref:`plot_over_line_example` example.

        """
        # Sample on line
        sampled = DataSetFilters.sample_over_line(
            self,
            pointa,
            pointb,
            resolution,
            tolerance,
            progress_bar=progress_bar,
        )

        # Get variable of interest
        if scalars is None:
            set_default_active_scalars(self)
            field, scalars = self.active_scalars_info
        values = sampled.get_array(scalars)
        distance = sampled['Distance']

        # Remainder is plotting
        if figure:
            plt.figure(figsize=figsize)
        # Plot it in 2D
        if values.ndim > 1:
            for i in range(values.shape[1]):
                plt.plot(distance, values[:, i], label=f'Component {i}')
            plt.legend()
        else:
            plt.plot(distance, values)
        plt.xlabel('Distance')
        if ylabel is None:
            plt.ylabel(scalars)
        else:
            plt.ylabel(ylabel)
        if title is None:
            plt.title(f'{scalars} Profile')
        else:
            plt.title(title)
        if fname:
            plt.savefig(fname)
        if show:  # pragma: no cover
            plt.show()

    def sample_over_multiple_lines(  # type: ignore[misc]
        self: ConcreteDataSetType, points, tolerance=None, progress_bar: bool = False
    ):
        """Sample a dataset onto a multiple lines.

        Parameters
        ----------
        points : array_like[float]
            List of points defining multiple lines.

        tolerance : float, optional
            Tolerance used to compute whether a point in the source is in a
            cell of the input.  If not given, tolerance is automatically generated.

        progress_bar : bool, default: False
            Display a progress bar to indicate progress.

        Returns
        -------
        pyvista.PolyData
            Line object with sampled data from dataset.

        Examples
        --------
        Sample over a plane that is interpolating a point cloud.

        >>> import pyvista as pv
        >>> import numpy as np
        >>> rng = np.random.default_rng(12)
        >>> point_cloud = rng.random((5, 3))
        >>> point_cloud[:, 2] = 0
        >>> point_cloud -= point_cloud.mean(0)
        >>> pdata = pv.PolyData(point_cloud)
        >>> pdata['values'] = rng.random(5)
        >>> plane = pv.Plane()
        >>> plane.clear_data()
        >>> plane = plane.interpolate(pdata, sharpness=3.5)
        >>> sample = plane.sample_over_multiple_lines(
        ...     [[-0.5, -0.5, 0], [0.5, -0.5, 0], [0.5, 0.5, 0]]
        ... )
        >>> pl = pv.Plotter()
        >>> _ = pl.add_mesh(
        ...     pdata, render_points_as_spheres=True, point_size=50
        ... )
        >>> _ = pl.add_mesh(sample, scalars='values', line_width=10)
        >>> _ = pl.add_mesh(plane, scalars='values', style='wireframe')
        >>> pl.show()

        """
        # Make a multiple lines and sample the dataset
        multiple_lines = pyvista.MultipleLines(points=points)
        return multiple_lines.sample(self, tolerance=tolerance, progress_bar=progress_bar)

    def sample_over_circular_arc(  # type: ignore[misc]
        self: ConcreteDataSetType,
        pointa,
        pointb,
        center,
        resolution=None,
        tolerance=None,
        progress_bar: bool = False,
    ):
        """Sample a dataset over a circular arc.

        Parameters
        ----------
        pointa : sequence[float]
            Location in ``[x, y, z]``.

        pointb : sequence[float]
            Location in ``[x, y, z]``.

        center : sequence[float]
            Location in ``[x, y, z]``.

        resolution : int, optional
            Number of pieces to divide circular arc into. Defaults to
            number of cells in the input mesh. Must be a positive
            integer.

        tolerance : float, optional
            Tolerance used to compute whether a point in the source is
            in a cell of the input.  If not given, tolerance is
            automatically generated.

        progress_bar : bool, default: False
            Display a progress bar to indicate progress.

        Returns
        -------
        pyvista.PolyData
            Arc containing the sampled data.

        Examples
        --------
        Sample a dataset over a circular arc and plot it.

        >>> import pyvista as pv
        >>> from pyvista import examples
        >>> uniform = examples.load_uniform()
        >>> uniform["height"] = uniform.points[:, 2]
        >>> pointa = [
        ...     uniform.bounds.x_max,
        ...     uniform.bounds.y_min,
        ...     uniform.bounds.z_max,
        ... ]
        >>> pointb = [
        ...     uniform.bounds.x_max,
        ...     uniform.bounds.y_max,
        ...     uniform.bounds.z_min,
        ... ]
        >>> center = [
        ...     uniform.bounds.x_max,
        ...     uniform.bounds.y_min,
        ...     uniform.bounds.z_min,
        ... ]
        >>> sampled_arc = uniform.sample_over_circular_arc(
        ...     pointa, pointb, center
        ... )
        >>> pl = pv.Plotter()
        >>> _ = pl.add_mesh(uniform, style='wireframe')
        >>> _ = pl.add_mesh(sampled_arc, line_width=10)
        >>> pl.show_axes()
        >>> pl.show()

        """
        if resolution is None:
            resolution = int(self.n_cells)
        # Make a circular arc and sample the dataset
        circular_arc = pyvista.CircularArc(pointa, pointb, center, resolution=resolution)
        return circular_arc.sample(self, tolerance=tolerance, progress_bar=progress_bar)

    def sample_over_circular_arc_normal(  # type: ignore[misc]
        self: ConcreteDataSetType,
        center,
        resolution=None,
        normal=None,
        polar=None,
        angle=None,
        tolerance=None,
        progress_bar: bool = False,
    ):
        """Sample a dataset over a circular arc defined by a normal and polar vector and plot it.

        The number of segments composing the polyline is controlled by
        setting the object resolution.

        Parameters
        ----------
        center : sequence[float]
            Location in ``[x, y, z]``.

        resolution : int, optional
            Number of pieces to divide circular arc into. Defaults to
            number of cells in the input mesh. Must be a positive
            integer.

        normal : sequence[float], optional
            The normal vector to the plane of the arc.  By default it
            points in the positive Z direction.

        polar : sequence[float], optional
            Starting point of the arc in polar coordinates.  By
            default it is the unit vector in the positive x direction.

        angle : float, optional
            Arc length (in degrees), beginning at the polar vector.  The
            direction is counterclockwise.  By default it is 360.

        tolerance : float, optional
            Tolerance used to compute whether a point in the source is
            in a cell of the input.  If not given, tolerance is
            automatically generated.

        progress_bar : bool, default: False
            Display a progress bar to indicate progress.

        Returns
        -------
        pyvista.PolyData
            Sampled Dataset.

        Examples
        --------
        Sample a dataset over a circular arc.

        >>> import pyvista as pv
        >>> from pyvista import examples
        >>> uniform = examples.load_uniform()
        >>> uniform["height"] = uniform.points[:, 2]
        >>> normal = [0, 0, 1]
        >>> polar = [0, 9, 0]
        >>> center = [
        ...     uniform.bounds.x_max,
        ...     uniform.bounds.y_min,
        ...     uniform.bounds.z_max,
        ... ]
        >>> arc = uniform.sample_over_circular_arc_normal(
        ...     center, normal=normal, polar=polar
        ... )
        >>> pl = pv.Plotter()
        >>> _ = pl.add_mesh(uniform, style='wireframe')
        >>> _ = pl.add_mesh(arc, line_width=10)
        >>> pl.show_axes()
        >>> pl.show()

        """
        if resolution is None:
            resolution = int(self.n_cells)
        # Make a circular arc and sample the dataset
        circular_arc = pyvista.CircularArcFromNormal(
            center,
            resolution=resolution,
            normal=normal,
            polar=polar,
            angle=angle,
        )
        return circular_arc.sample(self, tolerance=tolerance, progress_bar=progress_bar)

    def plot_over_circular_arc(  # type: ignore[misc]
        self: ConcreteDataSetType,
        pointa,
        pointb,
        center,
        resolution=None,
        scalars=None,
        title=None,
        ylabel=None,
        figsize=None,
        figure: bool = True,
        show: bool = True,
        tolerance=None,
        fname=None,
        progress_bar: bool = False,
    ) -> None:
        """Sample a dataset along a circular arc and plot it.

        Plot the variables of interest in 2D where the X-axis is
        distance from Point A and the Y-axis is the variable of
        interest. Note that this filter returns ``None``.

        Parameters
        ----------
        pointa : sequence[float]
            Location in ``[x, y, z]``.

        pointb : sequence[float]
            Location in ``[x, y, z]``.

        center : sequence[float]
            Location in ``[x, y, z]``.

        resolution : int, optional
            Number of pieces to divide the circular arc into. Defaults
            to number of cells in the input mesh. Must be a positive
            integer.

        scalars : str, optional
            The string name of the variable in the input dataset to
            probe. The active scalar is used by default.

        title : str, optional
            The string title of the ``matplotlib`` figure.

        ylabel : str, optional
            The string label of the Y-axis. Defaults to the variable name.

        figsize : tuple(int), optional
            The size of the new figure.

        figure : bool, default: True
            Flag on whether or not to create a new figure.

        show : bool, default: True
            Shows the ``matplotlib`` figure when ``True``.

        tolerance : float, optional
            Tolerance used to compute whether a point in the source is
            in a cell of the input.  If not given, tolerance is
            automatically generated.

        fname : str, optional
            Save the figure this file name when set.

        progress_bar : bool, default: False
            Display a progress bar to indicate progress.

        Examples
        --------
        Sample a dataset along a high resolution circular arc and plot.

        >>> from pyvista import examples
        >>> mesh = examples.load_uniform()
        >>> a = [mesh.bounds.x_min, mesh.bounds.y_min, mesh.bounds.z_max]
        >>> b = [mesh.bounds.x_max, mesh.bounds.y_min, mesh.bounds.z_min]
        >>> center = [
        ...     mesh.bounds.x_min,
        ...     mesh.bounds.y_min,
        ...     mesh.bounds.z_min,
        ... ]
        >>> mesh.plot_over_circular_arc(
        ...     a, b, center, resolution=1000, show=False
        ... )  # doctest:+SKIP

        """
        # Sample on circular arc
        sampled = DataSetFilters.sample_over_circular_arc(
            self,
            pointa,
            pointb,
            center,
            resolution,
            tolerance,
            progress_bar=progress_bar,
        )

        # Get variable of interest
        if scalars is None:
            set_default_active_scalars(self)
            field, scalars = self.active_scalars_info
        values = sampled.get_array(scalars)
        distance = sampled['Distance']

        # create the matplotlib figure
        if figure:
            plt.figure(figsize=figsize)
        # Plot it in 2D
        if values.ndim > 1:
            for i in range(values.shape[1]):
                plt.plot(distance, values[:, i], label=f'Component {i}')
            plt.legend()
        else:
            plt.plot(distance, values)
        plt.xlabel('Distance')
        if ylabel is None:
            plt.ylabel(scalars)
        else:
            plt.ylabel(ylabel)
        if title is None:
            plt.title(f'{scalars} Profile')
        else:
            plt.title(title)
        if fname:
            plt.savefig(fname)
        if show:  # pragma: no cover
            plt.show()

    def plot_over_circular_arc_normal(  # type: ignore[misc]
        self: ConcreteDataSetType,
        center,
        resolution=None,
        normal=None,
        polar=None,
        angle=None,
        scalars=None,
        title=None,
        ylabel=None,
        figsize=None,
        figure: bool = True,
        show: bool = True,
        tolerance=None,
        fname=None,
        progress_bar: bool = False,
    ) -> None:
        """Sample a dataset along a resolution circular arc defined by a normal and polar vector and plot it.

        Plot the variables of interest in 2D where the X-axis is
        distance from Point A and the Y-axis is the variable of
        interest. Note that this filter returns ``None``.

        Parameters
        ----------
        center : sequence[int]
            Location in ``[x, y, z]``.

        resolution : int, optional
            Number of pieces to divide circular arc into. Defaults to
            number of cells in the input mesh. Must be a positive
            integer.

        normal : sequence[float], optional
            The normal vector to the plane of the arc.  By default it
            points in the positive Z direction.

        polar : sequence[float], optional
            Starting point of the arc in polar coordinates.  By
            default it is the unit vector in the positive x direction.

        angle : float, optional
            Arc length (in degrees), beginning at the polar vector.  The
            direction is counterclockwise.  By default it is 360.

        scalars : str, optional
            The string name of the variable in the input dataset to
            probe. The active scalar is used by default.

        title : str, optional
            The string title of the `matplotlib` figure.

        ylabel : str, optional
            The string label of the Y-axis. Defaults to variable name.

        figsize : tuple(int), optional
            The size of the new figure.

        figure : bool, optional
            Flag on whether or not to create a new figure.

        show : bool, default: True
            Shows the matplotlib figure.

        tolerance : float, optional
            Tolerance used to compute whether a point in the source is
            in a cell of the input.  If not given, tolerance is
            automatically generated.

        fname : str, optional
            Save the figure this file name when set.

        progress_bar : bool, default: False
            Display a progress bar to indicate progress.

        Examples
        --------
        Sample a dataset along a high resolution circular arc and plot.

        >>> from pyvista import examples
        >>> mesh = examples.load_uniform()
        >>> normal = normal = [0, 0, 1]
        >>> polar = [0, 9, 0]
        >>> angle = 90
        >>> center = [
        ...     mesh.bounds.x_min,
        ...     mesh.bounds.y_min,
        ...     mesh.bounds.z_min,
        ... ]
        >>> mesh.plot_over_circular_arc_normal(
        ...     center, polar=polar, angle=angle
        ... )  # doctest:+SKIP

        """
        # Sample on circular arc
        sampled = DataSetFilters.sample_over_circular_arc_normal(
            self,
            center,
            resolution,
            normal,
            polar,
            angle,
            tolerance,
            progress_bar=progress_bar,
        )

        # Get variable of interest
        if scalars is None:
            set_default_active_scalars(self)
            field, scalars = self.active_scalars_info
        values = sampled.get_array(scalars)
        distance = sampled['Distance']

        # create the matplotlib figure
        if figure:
            plt.figure(figsize=figsize)
        # Plot it in 2D
        if values.ndim > 1:
            for i in range(values.shape[1]):
                plt.plot(distance, values[:, i], label=f'Component {i}')
            plt.legend()
        else:
            plt.plot(distance, values)
        plt.xlabel('Distance')
        if ylabel is None:
            plt.ylabel(scalars)
        else:
            plt.ylabel(ylabel)
        if title is None:
            plt.title(f'{scalars} Profile')
        else:
            plt.title(title)
        if fname:
            plt.savefig(fname)
        if show:  # pragma: no cover
            plt.show()

    def extract_cells(  # type: ignore[misc]
        self: ConcreteDataSetType, ind, invert: bool = False, progress_bar: bool = False
    ):
        """Return a subset of the grid.

        Parameters
        ----------
        ind : sequence[int]
            Numpy array of cell indices to be extracted.

        invert : bool, default: False
            Invert the selection.

        progress_bar : bool, default: False
            Display a progress bar to indicate progress.

        See Also
        --------
        extract_points, extract_values

        Returns
        -------
        pyvista.UnstructuredGrid
            Subselected grid.

        Examples
        --------
        >>> import pyvista as pv
        >>> from pyvista import examples
        >>> grid = pv.read(examples.hexbeamfile)
        >>> subset = grid.extract_cells(range(20))
        >>> subset.n_cells
        20
        >>> pl = pv.Plotter()
        >>> actor = pl.add_mesh(
        ...     grid, style='wireframe', line_width=5, color='black'
        ... )
        >>> actor = pl.add_mesh(subset, color='grey')
        >>> pl.show()

        """
        if invert:
            _, ind = numpy_to_idarr(ind, return_ind=True)  # type: ignore[misc]
            ind = [i for i in range(self.n_cells) if i not in ind]

        # Create selection objects
        selectionNode = _vtk.vtkSelectionNode()
        selectionNode.SetFieldType(_vtk.vtkSelectionNode.CELL)
        selectionNode.SetContentType(_vtk.vtkSelectionNode.INDICES)
        selectionNode.SetSelectionList(numpy_to_idarr(ind))

        selection = _vtk.vtkSelection()
        selection.AddNode(selectionNode)

        # extract
        extract_sel = _vtk.vtkExtractSelection()
        extract_sel.SetInputData(0, self)
        extract_sel.SetInputData(1, selection)
        _update_alg(extract_sel, progress_bar, 'Extracting Cells')
        subgrid = _get_output(extract_sel)

        # extracts only in float32
        if subgrid.n_points and self.points.dtype != np.dtype('float32'):
            ind = subgrid.point_data['vtkOriginalPointIds']
            subgrid.points = self.points[ind]

        return subgrid

    def extract_points(  # type: ignore[misc]
        self: ConcreteDataSetType,
        ind,
        adjacent_cells: bool = True,
        include_cells: bool = True,
        progress_bar: bool = False,
    ):
        """Return a subset of the grid (with cells) that contains any of the given point indices.

        Parameters
        ----------
        ind : sequence[int]
            Sequence of point indices to be extracted.

        adjacent_cells : bool, default: True
            If ``True``, extract the cells that contain at least one of
            the extracted points. If ``False``, extract the cells that
            contain exclusively points from the extracted points list.
            Has no effect if ``include_cells`` is ``False``.

        include_cells : bool, default: True
            Specifies if the cells shall be returned or not.

        progress_bar : bool, default: False
            Display a progress bar to indicate progress.

        See Also
        --------
        extract_cells, extract_values

        Returns
        -------
        pyvista.UnstructuredGrid
            Subselected grid.

        Examples
        --------
        Extract all the points of a sphere with a Z coordinate greater than 0

        >>> import pyvista as pv
        >>> sphere = pv.Sphere()
        >>> extracted = sphere.extract_points(
        ...     sphere.points[:, 2] > 0, include_cells=False
        ... )
        >>> extracted.clear_data()  # clear for plotting
        >>> extracted.plot()

        """
        ind = np.array(ind)
        # Create selection objects
        selectionNode = _vtk.vtkSelectionNode()
        selectionNode.SetFieldType(_vtk.vtkSelectionNode.POINT)
        selectionNode.SetContentType(_vtk.vtkSelectionNode.INDICES)
        if not include_cells:
            adjacent_cells = True
        if not adjacent_cells:
            # Build array of point indices to be removed.
            ind_rem = np.ones(self.n_points, dtype='bool')
            ind_rem[ind] = False
            ind = np.arange(self.n_points)[ind_rem]
            # Invert selection
            selectionNode.GetProperties().Set(_vtk.vtkSelectionNode.INVERSE(), 1)
        selectionNode.SetSelectionList(numpy_to_idarr(ind))
        if include_cells:
            selectionNode.GetProperties().Set(_vtk.vtkSelectionNode.CONTAINING_CELLS(), 1)

        selection = _vtk.vtkSelection()
        selection.AddNode(selectionNode)

        # extract
        extract_sel = _vtk.vtkExtractSelection()
        extract_sel.SetInputData(0, self)
        extract_sel.SetInputData(1, selection)
        _update_alg(extract_sel, progress_bar, 'Extracting Points')
        return _get_output(extract_sel)

    def split_values(  # type: ignore[misc]
        self: ConcreteDataSetType,
        values: None
        | (
            float | VectorLike[float] | MatrixLike[float] | dict[str, float] | dict[float, str]
        ) = None,
        *,
        ranges: None
        | (
            VectorLike[float]
            | MatrixLike[float]
            | dict[str, VectorLike[float]]
            | dict[tuple[float, float], str]
        ) = None,
        scalars: str | None = None,
        preference: Literal['point', 'cell'] = 'point',
        component_mode: Literal['any', 'all', 'multi'] | int = 'all',
        **kwargs,
    ):
        """Split mesh into separate sub-meshes using point or cell data.

        By default, this filter generates a separate mesh for each unique value in the
        data array and combines them as blocks in a :class:`~pyvista.MultiBlock`
        dataset. Optionally, specific values and/or ranges of values may be specified to
        control which values to split from the input.

        This filter is a convenience method for :meth:`~pyvista.DataSetFilters.extract_values`
        with ``split`` set to ``True`` by default. Refer to that filter's documentation
        for more details.

        .. versionadded:: 0.44

        Parameters
        ----------
        values : float | ArrayLike[float] | dict, optional
            Value(s) to extract. Can be a number, an iterable of numbers, or a dictionary
            with numeric entries. For ``dict`` inputs, either its keys or values may be
            numeric, and the other field must be strings. The numeric field is used as
            the input for this parameter, and if ``split`` is ``True``, the string field
            is used to set the block names of the returned :class:`~pyvista.MultiBlock`.

            .. note::
                When extracting multi-component values with ``component_mode=multi``,
                each value is specified as a multi-component scalar. In this case,
                ``values`` can be a single vector or an array of row vectors.

        ranges : array_like | dict, optional
            Range(s) of values to extract. Can be a single range (i.e. a sequence of
            two numbers in the form ``[lower, upper]``), a sequence of ranges, or a
            dictionary with range entries. Any combination of ``values`` and ``ranges``
            may be specified together. The endpoints of the ranges are included in the
            extraction. Ranges cannot be set when ``component_mode=multi``.

            For ``dict`` inputs, either its keys or values may be numeric, and the other
            field must be strings. The numeric field is used as the input for this
            parameter, and if ``split`` is ``True``, the string field is used to set the
            block names of the returned :class:`~pyvista.MultiBlock`.

            .. note::
                Use ``+/-`` infinity to specify an unlimited bound, e.g.:

                - ``[0, float('inf')]`` to extract values greater than or equal to zero.
                - ``[float('-inf'), 0]`` to extract values less than or equal to zero.

        scalars : str, optional
            Name of scalars to extract with. Defaults to currently active scalars.

        preference : str, default: 'point'
            When ``scalars`` is specified, this is the preferred array type to search
            for in the dataset.  Must be either ``'point'`` or ``'cell'``.

        component_mode : int | 'any' | 'all' | 'multi', default: 'all'
            Specify the component(s) to use when ``scalars`` is a multi-component array.
            Has no effect when the scalars have a single component. Must be one of:

            - number: specify the component number as a 0-indexed integer. The selected
              component must have the specified value(s).
            - ``'any'``: any single component can have the specified value(s).
            - ``'all'``: all individual components must have the specified values(s).
            - ``'multi'``: the entire multi-component item must have the specified value.

        **kwargs : dict, optional
            Additional keyword arguments passed to :meth:`~pyvista.DataSetFilters.extract_values`.

        See Also
        --------
        extract_values, split_bodies, partition

        Returns
        -------
        pyvista.MultiBlock
            Composite of split meshes with :class:`pyvista.UnstructuredGrid` blocks.

        Examples
        --------
        Load image with labeled regions.

        >>> import numpy as np
        >>> import pyvista as pv
        >>> from pyvista import examples
        >>> image = examples.load_channels()
        >>> np.unique(image.active_scalars)
        pyvista_ndarray([0, 1, 2, 3, 4])

        Split the image into its separate regions. Here, we also remove the first
        region for visualization.

        >>> multiblock = image.split_values()
        >>> _ = multiblock.pop(0)  # Remove first region

        Plot the regions.

        >>> plot = pv.Plotter()
        >>> _ = plot.add_composite(multiblock, multi_colors=True)
        >>> _ = plot.show_grid()
        >>> plot.show()

        Note that the block names are generic by default.

        >>> multiblock.keys()
        ['Block-01', 'Block-02', 'Block-03', 'Block-04']

        To name the output blocks, use a dictionary as input instead.

        Here, we also explicitly omit the region with ``0`` values from the input
        instead of removing it from the output.

        >>> labels = dict(region1=1, region2=2, region3=3, region4=4)
        >>>
        >>> multiblock = image.split_values(labels)
        >>> multiblock.keys()
        ['region1', 'region2', 'region3', 'region4']

        Plot the regions as separate meshes using the labels instead of plotting
        the MultiBlock directly.

        Clear scalar data so we can color each mesh using a single color

        >>> _ = [block.clear_data() for block in multiblock]
        >>>
        >>> plot = pv.Plotter()
        >>> plot.set_color_cycler('default')
        >>> _ = [
        ...     plot.add_mesh(block, label=label)
        ...     for block, label in zip(multiblock, labels)
        ... ]
        >>> _ = plot.add_legend()
        >>> plot.show()

        """
        if values is None and ranges is None:
            values = '_unique'  # type: ignore[assignment]
        return self.extract_values(
            values=values,
            ranges=ranges,
            scalars=scalars,
            preference=preference,
            component_mode=component_mode,
            split=True,
            **kwargs,
        )

    def extract_values(  # type: ignore[misc]
        self: ConcreteDataSetType,
        values: None
        | (
            float | VectorLike[float] | MatrixLike[float] | dict[str, float] | dict[float, str]
        ) = None,
        *,
        ranges: None
        | (
            VectorLike[float]
            | MatrixLike[float]
            | dict[str, VectorLike[float]]
            | dict[tuple[float, float], str]
        ) = None,
        scalars: str | None = None,
        preference: Literal['point', 'cell'] = 'point',
        component_mode: Literal['any', 'all', 'multi'] | int = 'all',
        invert: bool = False,
        adjacent_cells: bool = True,
        include_cells: bool | None = None,
        split: bool = False,
        pass_point_ids: bool = True,
        pass_cell_ids: bool = True,
        progress_bar: bool = False,
    ):
        """Return a subset of the mesh based on the value(s) of point or cell data.

        Points and cells may be extracted with a single value, multiple values, a range
        of values, or any mix of values and ranges. This enables threshold-like
        filtering of data in a discontinuous manner to extract a single label or groups
        of labels from categorical data, or to extract multiple regions from continuous
        data. Extracted values may optionally be split into separate meshes.

        This filter operates on point data and cell data distinctly:

        **Point data**

            All cells with at least one point with the specified value(s) are returned.
            Optionally, set ``adjacent_cells`` to ``False`` to only extract points from
            cells where all points in the cell strictly have the specified value(s).
            In these cases, a point is only included in the output if that point is part
            of an extracted cell.

            Alternatively, set ``include_cells`` to ``False`` to exclude cells from
            the operation completely and extract all points with a specified value.

        **Cell Data**

            Only the cells (and their points) with the specified values(s) are included
            in the output.

        Internally, :meth:`~pyvista.DataSetFilters.extract_points` is called to extract
        points for point data, and :meth:`~pyvista.DataSetFilters.extract_cells` is
        called to extract cells for cell data.

        By default, two arrays are included with the output: ``'vtkOriginalPointIds'``
        and ``'vtkOriginalCellIds'``. These arrays can be used to link the filtered
        points or cells directly to the input.

        .. versionadded:: 0.44

        .. versionchanged:: 0.45
            This filter now operates on empty inputs and will return an empty mesh for
            these cases. Previously, an error was raised.

        Parameters
        ----------
        values : float | ArrayLike[float] | dict, optional
            Value(s) to extract. Can be a number, an iterable of numbers, or a dictionary
            with numeric entries. For ``dict`` inputs, either its keys or values may be
            numeric, and the other field must be strings. The numeric field is used as
            the input for this parameter, and if ``split`` is ``True``, the string field
            is used to set the block names of the returned :class:`~pyvista.MultiBlock`.

            .. note::
                When extracting multi-component values with ``component_mode=multi``,
                each value is specified as a multi-component scalar. In this case,
                ``values`` can be a single vector or an array of row vectors.

        ranges : array_like | dict, optional
            Range(s) of values to extract. Can be a single range (i.e. a sequence of
            two numbers in the form ``[lower, upper]``), a sequence of ranges, or a
            dictionary with range entries. Any combination of ``values`` and ``ranges``
            may be specified together. The endpoints of the ranges are included in the
            extraction. Ranges cannot be set when ``component_mode=multi``.

            For ``dict`` inputs, either its keys or values may be numeric, and the other
            field must be strings. The numeric field is used as the input for this
            parameter, and if ``split`` is ``True``, the string field is used to set the
            block names of the returned :class:`~pyvista.MultiBlock`.

            .. note::
                Use ``+/-`` infinity to specify an unlimited bound, e.g.:

                - ``[0, float('inf')]`` to extract values greater than or equal to zero.
                - ``[float('-inf'), 0]`` to extract values less than or equal to zero.

        scalars : str, optional
            Name of scalars to extract with. Defaults to currently active scalars.

        preference : str, default: 'point'
            When ``scalars`` is specified, this is the preferred array type to search
            for in the dataset.  Must be either ``'point'`` or ``'cell'``.

        component_mode : int | 'any' | 'all' | 'multi', default: 'all'
            Specify the component(s) to use when ``scalars`` is a multi-component array.
            Has no effect when the scalars have a single component. Must be one of:

            - number: specify the component number as a 0-indexed integer. The selected
              component must have the specified value(s).
            - ``'any'``: any single component can have the specified value(s).
            - ``'all'``: all individual components must have the specified values(s).
            - ``'multi'``: the entire multi-component item must have the specified value.

        invert : bool, default: False
            Invert the extraction values. If ``True`` extract the points (with cells)
            which do *not* have the specified values.

        adjacent_cells : bool, default: True
            If ``True``, include cells (and their points) that contain at least one of
            the extracted points. If ``False``, only include cells that contain
            exclusively points from the extracted points list. Has no effect if
            ``include_cells`` is ``False``. Has no effect when extracting values from
            cell data.

        include_cells : bool, default: None
            Specify if cells shall be used for extraction or not. If ``False``, points
            with the specified values are extracted regardless of their cell
            connectivity, and all cells at the output will be vertex cells (one for each
            point.) Has no effect when extracting values from cell data.

            By default, this value is ``True`` if the input has at least one cell and
            ``False`` otherwise.

        split : bool, default: False
            If ``True``, each value in ``values`` and each range in ``range`` is
            extracted independently and returned as a :class:`~pyvista.MultiBlock`.
            The number of blocks returned equals the number of input values and ranges.
            The blocks may be named if a dictionary is used as input. See ``values``
            and ``ranges`` for details.

            .. note::
                Output blocks may contain empty meshes if no values meet the extraction
                criteria. This can impact plotting since empty meshes cannot be plotted
                by default. Use :meth:`pyvista.MultiBlock.clean` on the output to remove
                empty meshes, or set ``pv.global_theme.allow_empty_mesh = True`` to
                enable plotting empty meshes.

        pass_point_ids : bool, default: True
            Add a point array ``'vtkOriginalPointIds'`` that identifies the original
            points the extracted points correspond to.

        pass_cell_ids : bool, default: True
            Add a cell array ``'vtkOriginalCellIds'`` that identifies the original cells
            the extracted cells correspond to.

        progress_bar : bool, default: False
            Display a progress bar to indicate progress.

        See Also
        --------
        split_values, extract_points, extract_cells, threshold, partition

        Returns
        -------
        pyvista.UnstructuredGrid or pyvista.MultiBlock
            An extracted mesh or a composite of extracted meshes, depending on ``split``.

        Examples
        --------
        Extract a single value from a grid's point data.

        >>> import numpy as np
        >>> import pyvista as pv
        >>> from pyvista import examples
        >>> mesh = examples.load_uniform()
        >>> extracted = mesh.extract_values(0)

        Plot extracted values. Since adjacent cells are included by default, points with
        values other than ``0`` are included in the output.

        >>> extracted.get_data_range()
        (np.float64(0.0), np.float64(81.0))
        >>> extracted.plot()

        Set ``include_cells=False`` to only extract points. The output scalars now
        strictly contain zeros.

        >>> extracted = mesh.extract_values(0, include_cells=False)
        >>> extracted.get_data_range()
        (np.float64(0.0), np.float64(0.0))
        >>> extracted.plot(render_points_as_spheres=True, point_size=100)

        Use ``ranges`` to extract values from a grid's point data in range.

        Here, we use ``+/-`` infinity to extract all values of ``100`` or less.

        >>> extracted = mesh.extract_values(ranges=[-np.inf, 100])
        >>> extracted.plot()

        Extract every third cell value from cell data.

        >>> mesh = examples.load_hexbeam()
        >>> lower, upper = mesh.get_data_range()
        >>> step = 3
        >>> extracted = mesh.extract_values(
        ...     range(lower, upper, step)  # values 0, 3, 6, ...
        ... )

        Plot result and show an outline of the input for context.

        >>> pl = pv.Plotter()
        >>> _ = pl.add_mesh(extracted)
        >>> _ = pl.add_mesh(mesh.extract_all_edges())
        >>> pl.show()

        Any combination of values and ranges may be specified.

        E.g. extract a single value and two ranges, and split the result into separate
        blocks of a MultiBlock.

        >>> extracted = mesh.extract_values(
        ...     values=18, ranges=[[0, 8], [29, 40]], split=True
        ... )
        >>> extracted
        MultiBlock (...)
          N Blocks:   3
          X Bounds:   0.000e+00, 1.000e+00
          Y Bounds:   0.000e+00, 1.000e+00
          Z Bounds:   0.000e+00, 5.000e+00
        >>> extracted.plot(multi_colors=True)

        Extract values from multi-component scalars.

        First, create a point cloud with a 3-component RGB color array.

        >>> rng = np.random.default_rng(seed=1)
        >>> points = rng.random((30, 3))
        >>> colors = rng.random((30, 3))
        >>> point_cloud = pv.PointSet(points)
        >>> point_cloud['colors'] = colors
        >>> plot_kwargs = dict(
        ...     render_points_as_spheres=True, point_size=50, rgb=True
        ... )
        >>> point_cloud.plot(**plot_kwargs)

        Extract values from a single component.

        E.g. extract points with a strong red component (i.e. > 0.8).

        >>> extracted = point_cloud.extract_values(
        ...     ranges=[0.8, 1.0], component_mode=0
        ... )
        >>> extracted.plot(**plot_kwargs)

        Extract values from all components.

        E.g. extract points where all RGB components are dark (i.e. < 0.5).

        >>> extracted = point_cloud.extract_values(
        ...     ranges=[0.0, 0.5], component_mode='all'
        ... )
        >>> extracted.plot(**plot_kwargs)

        Extract specific multi-component values.

        E.g. round the scalars to create binary RGB components, and extract only green
        and blue components.

        >>> point_cloud['colors'] = np.round(point_cloud['colors'])
        >>> green = [0, 1, 0]
        >>> blue = [0, 0, 1]
        >>>
        >>> extracted = point_cloud.extract_values(
        ...     values=[blue, green],
        ...     component_mode='multi',
        ... )
        >>> extracted.plot(**plot_kwargs)

        Use the original IDs returned by the extraction to modify the original point
        cloud.

        For example, change the color of the blue and green points to yellow.

        >>> point_ids = extracted['vtkOriginalPointIds']
        >>> yellow = [1, 1, 0]
        >>> point_cloud['colors'][point_ids] = yellow
        >>> point_cloud.plot(**plot_kwargs)

        """

        def _validate_scalar_array(scalars_, preference_):
            # Get the scalar array and field association to use for extraction
<<<<<<< HEAD
            if scalars_ is None:
                set_default_active_scalars(self)  # type: ignore[arg-type]
                _, scalars_ = self.active_scalars_info  # type: ignore[attr-defined]
            array_ = get_array(self, scalars_, preference=preference_, err=True)  # type: ignore[arg-type]
            association_ = get_array_association(self, scalars_, preference=preference_)  # type: ignore[arg-type]
=======
            try:
                if scalars_ is None:
                    set_default_active_scalars(self)
                    scalars_ = self.active_scalars_info.name
                array_ = get_array(self, scalars_, preference=preference_, err=True)
            except MissingDataError:
                raise ValueError(
                    'No point data or cell data found. Scalar data is required to use this filter.',
                )
            except KeyError:
                raise ValueError(
                    f"Array name '{scalars_}' is not valid and does not exist with this dataset.",
                )
            association_ = get_array_association(self, scalars_, preference=preference_)
>>>>>>> cd3bf637
            return array_, association_

        def _validate_component_mode(array_, component_mode_):
            # Validate component mode and return logic function
            num_components = 1 if array_.ndim == 1 else array_.shape[1]
            if isinstance(component_mode_, (int, np.integer)) or component_mode_ in ['0', '1', '2']:
                component_mode_ = int(component_mode_)
                if component_mode_ > num_components - 1 or component_mode_ < 0:
                    raise ValueError(
                        f"Invalid component index '{component_mode_}' specified for scalars with {num_components} component(s). Value must be one of: {tuple(range(num_components))}.",
                    )
                array_ = array_[:, component_mode_] if num_components > 1 else array_
                component_logic_function = None
            elif isinstance(component_mode_, str) and component_mode_ in ['any', 'all', 'multi']:
                if array_.ndim == 1:
                    component_logic_function = None
                elif component_mode_ == 'any':
                    component_logic_function = functools.partial(np.any, axis=1)
                elif component_mode_ in ['all', 'multi']:
                    component_logic_function = functools.partial(np.all, axis=1)
            else:
                raise ValueError(
                    f"Invalid component '{component_mode_}'. Must be an integer, 'any', 'all', or 'multi'.",
                )
            return array_, num_components, component_logic_function

        def _get_inputs_from_dict(input_):
            # Get extraction values from dict if applicable.
            # If dict, also validate names/labels mapped to the values
            if not isinstance(input_, dict):
                return None, input_
            else:
                dict_keys, dict_values = list(input_.keys()), list(input_.values())
                if all(isinstance(key, str) for key in dict_keys):
                    return dict_keys, dict_values
                elif all(isinstance(val, str) for val in dict_values):
                    return dict_values, dict_keys
                else:
                    raise TypeError(
                        "Invalid dict mapping. The dict's keys or values must contain strings.",
                    )

        def _validate_values_and_ranges(array_, values_, ranges_, num_components_, component_mode_):
            # Make sure we have input values to extract
            is_multi_mode = component_mode_ == 'multi'
            if values_ is None:
                if ranges_ is None:
                    raise TypeError(
                        'No ranges or values were specified. At least one must be specified.',
                    )
                elif is_multi_mode:
                    raise TypeError(
                        f"Ranges cannot be extracted using component mode '{component_mode_}'. Expected {None}, got {ranges_}.",
                    )
            elif (
                isinstance(values_, str) and values_ == '_unique'
            ):  # Private flag used by `split_values` to use unique values
                axis = 0 if is_multi_mode else None
                values_ = np.unique(array_, axis=axis)

            # Validate values
            if values_ is not None:
                if is_multi_mode:
                    values_ = np.atleast_2d(values_)
                    if values_.ndim > 2:
                        raise ValueError(
                            f'Component values cannot be more than 2 dimensions. Got {values_.ndim}.',
                        )
                    if not values_.shape[1] == num_components_:
                        raise ValueError(
                            f'Num components in values array ({values_.shape[1]}) must match num components in data array ({num_components_}).',
                        )
                else:
                    values_ = np.atleast_1d(values_)
                    if values_.ndim > 1:
                        raise ValueError(
                            f'Values must be one-dimensional. Got {values_.ndim}d values.',
                        )
                if not (
                    np.issubdtype(dtype := values_.dtype, np.floating)
                    or np.issubdtype(dtype, np.integer)
                ):
                    raise TypeError('Values must be numeric.')

            # Validate ranges
            if ranges_ is not None:
                ranges_ = np.atleast_2d(ranges_)
                if (ndim := ranges_.ndim) > 2:
                    raise ValueError(f'Ranges must be 2 dimensional. Got {ndim}.')
                if not (
                    np.issubdtype(dtype := ranges_.dtype, np.floating)
                    or np.issubdtype(dtype, np.integer)
                ):
                    raise TypeError('Ranges must be numeric.')
                is_valid_range = ranges_[:, 0] <= ranges_[:, 1]
                not_valid = np.invert(is_valid_range)
                if np.any(not_valid):
                    invalid_ranges = ranges_[not_valid]
                    raise ValueError(
                        f'Invalid range {invalid_ranges[0]} specified. Lower value cannot be greater than upper value.',
                    )
            return values_, ranges_

<<<<<<< HEAD
        if self.n_points == 0:  # type: ignore[attr-defined]
            # Empty input, return empty output
            out = pyvista.UnstructuredGrid()
            if split:
                # Do basic validation just to get num blocks for multiblock
                _, values_ = _get_inputs_from_dict(values)
                _, ranges_ = _get_inputs_from_dict(ranges)
                n_values = len(np.atleast_1d(values_)) if values_ is not None else 0
                n_ranges = len(np.atleast_2d(ranges_)) if ranges_ is not None else 0
                return pyvista.MultiBlock([out.copy() for _ in range(n_values + n_ranges)])  # type: ignore[attr-defined]
            return out
=======
        # Return empty mesh if input is empty mesh
        if self.n_points == 0:
            return self.copy()
>>>>>>> cd3bf637

        array, association = _validate_scalar_array(scalars, preference)
        array, num_components, component_logic = _validate_component_mode(array, component_mode)
        value_names, values = _get_inputs_from_dict(values)
        range_names, ranges = _get_inputs_from_dict(ranges)
        valid_values, valid_ranges = _validate_values_and_ranges(
            array,
            values,
            ranges,
            num_components,
            component_mode,
        )

        # Set default for include cells
        if include_cells is None:
            include_cells = self.n_cells > 0

        kwargs = dict(
            array=array,
            association=association,
            component_logic=component_logic,
            invert=invert,
            adjacent_cells=adjacent_cells,
            include_cells=include_cells,
            pass_point_ids=pass_point_ids,
            pass_cell_ids=pass_cell_ids,
            progress_bar=progress_bar,
        )

        if split:
            multi = pyvista.MultiBlock()
            # Split values and ranges separately and combine into single multiblock
            if values is not None:
                value_names = value_names if value_names else [None] * len(valid_values)
                for (
                    name,
                    val,
                ) in zip(value_names, valid_values):
                    multi.append(self._extract_values(values=[val], **kwargs), name)
            if ranges is not None:
                range_names = range_names if range_names else [None] * len(valid_ranges)
                for (
                    name,
                    rng,
                ) in zip(range_names, valid_ranges):
                    multi.append(self._extract_values(ranges=[rng], **kwargs), name)
            return multi

        return DataSetFilters._extract_values(
            self,
            values=valid_values,
            ranges=valid_ranges,
            **kwargs,
        )

    def _extract_values(  # type: ignore[misc]
        self: ConcreteDataSetType,
        values=None,
        ranges=None,
        *,
        array,
        association,
        component_logic,
        invert,
        adjacent_cells,
        include_cells,
        progress_bar,
        pass_point_ids,
        pass_cell_ids,
    ):
        """Extract values using validated input.

        Internal method for extract_values filter to avoid repeated calls to input
        validation methods.
        """

        def _update_id_mask(logic_) -> None:
            """Apply component logic and update the id mask."""
            logic_ = component_logic(logic_) if component_logic else logic_
            id_mask[logic_] = True

        # Determine which ids to keep
        id_mask = np.zeros((len(array),), dtype=np.bool_)
        if values is not None:
            for val in values:
                logic = array == val
                _update_id_mask(logic)

        if ranges is not None:
            for lower, upper in ranges:
                finite_lower, finite_upper = np.isfinite(lower), np.isfinite(upper)
                if finite_lower and finite_upper:
                    logic = np.logical_and(array >= lower, array <= upper)
                elif not finite_lower and finite_upper:
                    logic = array <= upper
                elif finite_lower and not finite_upper:
                    logic = array >= lower
                else:
                    # Extract all
                    logic = np.ones_like(array, dtype=np.bool_)
                _update_id_mask(logic)

        id_mask = np.invert(id_mask) if invert else id_mask

        # Extract point or cell ids
        if association == FieldAssociation.POINT:
            output = self.extract_points(
                id_mask,
                adjacent_cells=adjacent_cells,
                include_cells=include_cells,
                progress_bar=progress_bar,
            )
        else:
            output = self.extract_cells(
                id_mask,
                progress_bar=progress_bar,
            )

        # Process output arrays
        if (POINT_IDS := 'vtkOriginalPointIds') in output.point_data and not pass_point_ids:
            output.point_data.remove(POINT_IDS)
        if (CELL_IDS := 'vtkOriginalCellIds') in output.cell_data and not pass_cell_ids:
            output.cell_data.remove(CELL_IDS)

        return output

    def extract_surface(  # type: ignore[misc]
        self: ConcreteDataSetType,
        pass_pointid: bool = True,
        pass_cellid: bool = True,
        nonlinear_subdivision=1,
        progress_bar: bool = False,
    ):
        """Extract surface mesh of the grid.

        Parameters
        ----------
        pass_pointid : bool, default: True
            Adds a point array ``"vtkOriginalPointIds"`` that
            identifies which original points these surface points
            correspond to.

        pass_cellid : bool, default: True
            Adds a cell array ``"vtkOriginalCellIds"`` that
            identifies which original cells these surface cells
            correspond to.

        nonlinear_subdivision : int, default: 1
            If the input is an unstructured grid with nonlinear faces,
            this parameter determines how many times the face is
            subdivided into linear faces.

            If 0, the output is the equivalent of its linear
            counterpart (and the midpoints determining the nonlinear
            interpolation are discarded). If 1 (the default), the
            nonlinear face is triangulated based on the midpoints. If
            greater than 1, the triangulated pieces are recursively
            subdivided to reach the desired subdivision. Setting the
            value to greater than 1 may cause some point data to not
            be passed even if no nonlinear faces exist. This option
            has no effect if the input is not an unstructured grid.

        progress_bar : bool, default: False
            Display a progress bar to indicate progress.

        Returns
        -------
        pyvista.PolyData
            Surface mesh of the grid.

        Warnings
        --------
        Both ``"vtkOriginalPointIds"`` and ``"vtkOriginalCellIds"`` may be
        affected by other VTK operations. See `issue 1164
        <https://github.com/pyvista/pyvista/issues/1164>`_ for
        recommendations on tracking indices across operations.

        Examples
        --------
        Extract the surface of an UnstructuredGrid.

        >>> import pyvista as pv
        >>> from pyvista import examples
        >>> grid = examples.load_hexbeam()
        >>> surf = grid.extract_surface()
        >>> type(surf)
        <class 'pyvista.core.pointset.PolyData'>
        >>> surf["vtkOriginalPointIds"]
        pyvista_ndarray([ 0,  2, 36, 27,  7,  8, 81,  1, 18,  4, 54,  3,  6, 45,
                         72,  5, 63,  9, 35, 44, 11, 16, 89, 17, 10, 26, 62, 13,
                         12, 53, 80, 15, 14, 71, 19, 37, 55, 20, 38, 56, 21, 39,
                         57, 22, 40, 58, 23, 41, 59, 24, 42, 60, 25, 43, 61, 28,
                         82, 29, 83, 30, 84, 31, 85, 32, 86, 33, 87, 34, 88, 46,
                         73, 47, 74, 48, 75, 49, 76, 50, 77, 51, 78, 52, 79, 64,
                         65, 66, 67, 68, 69, 70])
        >>> surf["vtkOriginalCellIds"]
        pyvista_ndarray([ 0,  0,  0,  1,  1,  1,  3,  3,  3,  2,  2,  2, 36, 36,
                         36, 37, 37, 37, 39, 39, 39, 38, 38, 38,  5,  5,  9,  9,
                         13, 13, 17, 17, 21, 21, 25, 25, 29, 29, 33, 33,  4,  4,
                          8,  8, 12, 12, 16, 16, 20, 20, 24, 24, 28, 28, 32, 32,
                          7,  7, 11, 11, 15, 15, 19, 19, 23, 23, 27, 27, 31, 31,
                         35, 35,  6,  6, 10, 10, 14, 14, 18, 18, 22, 22, 26, 26,
                         30, 30, 34, 34])

        Note that in the "vtkOriginalCellIds" array, the same original cells
        appears multiple times since this array represents the original cell of
        each surface cell extracted.

        See the :ref:`extract_surface_example` for more examples using this filter.

        """
        surf_filter = _vtk.vtkDataSetSurfaceFilter()
        surf_filter.SetInputData(self)
        surf_filter.SetPassThroughPointIds(pass_pointid)
        surf_filter.SetPassThroughCellIds(pass_cellid)

        if nonlinear_subdivision != 1:
            surf_filter.SetNonlinearSubdivisionLevel(nonlinear_subdivision)

        # available in 9.0.2
        # surf_filter.SetDelegation(delegation)

        _update_alg(surf_filter, progress_bar, 'Extracting Surface')
        return _get_output(surf_filter)

    def surface_indices(  # type: ignore[misc]
        self: ConcreteDataSetType, progress_bar: bool = False
    ):
        """Return the surface indices of a grid.

        Parameters
        ----------
        progress_bar : bool, default: False
            Display a progress bar to indicate progress.

        Returns
        -------
        numpy.ndarray
            Indices of the surface points.

        Examples
        --------
        Return the first 10 surface indices of an UnstructuredGrid.

        >>> from pyvista import examples
        >>> grid = examples.load_hexbeam()
        >>> ind = grid.surface_indices()
        >>> ind[:10]  # doctest:+SKIP
        pyvista_ndarray([ 0,  2, 36, 27,  7,  8, 81,  1, 18,  4])

        """
        surf = DataSetFilters.extract_surface(self, pass_cellid=True, progress_bar=progress_bar)
        return surf.point_data['vtkOriginalPointIds']

    def extract_feature_edges(  # type: ignore[misc]
        self: ConcreteDataSetType,
        feature_angle=30.0,
        boundary_edges: bool = True,
        non_manifold_edges: bool = True,
        feature_edges: bool = True,
        manifold_edges: bool = True,
        clear_data: bool = False,
        progress_bar: bool = False,
    ):
        """Extract edges from the surface of the mesh.

        If the given mesh is not PolyData, the external surface of the given
        mesh is extracted and used.

        From vtk documentation, the edges are one of the following:

            1) Boundary (used by one polygon) or a line cell.
            2) Non-manifold (used by three or more polygons).
            3) Feature edges (edges used by two triangles and whose
               dihedral angle > feature_angle).
            4) Manifold edges (edges used by exactly two polygons).

        Parameters
        ----------
        feature_angle : float, default: 30.0
            Feature angle (in degrees) used to detect sharp edges on
            the mesh. Used only when ``feature_edges=True``.

        boundary_edges : bool, default: True
            Extract the boundary edges.

        non_manifold_edges : bool, default: True
            Extract non-manifold edges.

        feature_edges : bool, default: True
            Extract edges exceeding ``feature_angle``.

        manifold_edges : bool, default: True
            Extract manifold edges.

        clear_data : bool, default: False
            Clear any point, cell, or field data. This is useful
            if wanting to strictly extract the edges.

        progress_bar : bool, default: False
            Display a progress bar to indicate progress.

        Returns
        -------
        pyvista.PolyData
            Extracted edges.

        Examples
        --------
        Extract the edges from an unstructured grid.

        >>> import pyvista as pv
        >>> from pyvista import examples
        >>> hex_beam = pv.read(examples.hexbeamfile)
        >>> feat_edges = hex_beam.extract_feature_edges()
        >>> feat_edges.clear_data()  # clear array data for plotting
        >>> feat_edges.plot(line_width=10)

        See the :ref:`extract_edges_example` for more examples using this filter.

        """
        dataset = self
        if not isinstance(dataset, _vtk.vtkPolyData):
            dataset = DataSetFilters.extract_surface(dataset)
        featureEdges = _vtk.vtkFeatureEdges()
        featureEdges.SetInputData(dataset)
        featureEdges.SetFeatureAngle(feature_angle)
        featureEdges.SetManifoldEdges(manifold_edges)
        featureEdges.SetNonManifoldEdges(non_manifold_edges)
        featureEdges.SetBoundaryEdges(boundary_edges)
        featureEdges.SetFeatureEdges(feature_edges)
        featureEdges.SetColoring(False)
        _update_alg(featureEdges, progress_bar, 'Extracting Feature Edges')
        output = _get_output(featureEdges)
        if clear_data:
            output.clear_data()
        return output

    def merge_points(  # type: ignore[misc]
        self: ConcreteDataSetType, tolerance=0.0, inplace: bool = False, progress_bar: bool = False
    ):
        """Merge duplicate points in this mesh.

        .. versionadded:: 0.45

        Parameters
        ----------
        tolerance : float, optional
            Specify a tolerance to use when comparing points. Points within
            this tolerance will be merged.

        inplace : bool, default: False
            Overwrite the original mesh with the result. Only possible if the input
            is :class:`~pyvista.PolyData` or :class:`~pyvista.UnstructuredGrid`.

        progress_bar : bool, default: False
            Display a progress bar to indicate progress.

        Returns
        -------
        pyvista.PolyData or pyvista.UnstructuredGrid
            Mesh with merged points. PolyData is returned only if the input is PolyData.

        Examples
        --------
        Merge duplicate points in a mesh.

        >>> import pyvista as pv
        >>> mesh = pv.Cylinder(resolution=4)
        >>> mesh.n_points
        16
        >>> _ = mesh.merge_points(inplace=True)
        >>> mesh.n_points
        8

        """
        # Create a second mesh with points. This is required for the merge
        # to work correctly. Additional points are not required for PolyData inputs
        other_points = None if isinstance(self, pyvista.PolyData) else self.points
        other_mesh = pyvista.PolyData(other_points)
        return self.merge(
            other_mesh,
            merge_points=True,
            tolerance=tolerance,
            inplace=inplace,
            main_has_priority=True,
            progress_bar=progress_bar,
        )

    def merge(  # type: ignore[misc]
        self: ConcreteDataSetType,
        grid=None,
        merge_points: bool = True,
        tolerance=0.0,
        inplace: bool = False,
        main_has_priority: bool = True,
        progress_bar: bool = False,
    ):
        """Join one or many other grids to this grid.

        Grid is updated in-place by default.

        Can be used to merge points of adjacent cells when no grids
        are input.

        .. note::
           The ``+`` operator between two meshes uses this filter with
           the default parameters. When the target mesh is already a
           :class:`pyvista.UnstructuredGrid`, in-place merging via
           ``+=`` is similarly possible.

        Parameters
        ----------
        grid : vtk.vtkUnstructuredGrid | list[vtk.vtkUnstructuredGrid], optional
            Grids to merge to this grid.

        merge_points : bool, default: True
            Points in exactly the same location will be merged between
            the two meshes. Warning: this can leave degenerate point data.

        tolerance : float, default: 0.0
            The absolute tolerance to use to find coincident points when
            ``merge_points=True``.

        inplace : bool, default: False
            Updates grid inplace when True if the input type is an
            :class:`pyvista.UnstructuredGrid`.

        main_has_priority : bool, default: True
            When this parameter is true and merge_points is true,
            the arrays of the merging grids will be overwritten
            by the original main mesh.

        progress_bar : bool, default: False
            Display a progress bar to indicate progress.

        Returns
        -------
        pyvista.UnstructuredGrid
            Merged grid.

        Notes
        -----
        When two or more grids are joined, the type and name of each
        array must match or the arrays will be ignored and not
        included in the final merged mesh.

        Examples
        --------
        Merge three separate spheres into a single mesh.

        >>> import pyvista as pv
        >>> sphere_a = pv.Sphere(center=(1, 0, 0))
        >>> sphere_b = pv.Sphere(center=(0, 1, 0))
        >>> sphere_c = pv.Sphere(center=(0, 0, 1))
        >>> merged = sphere_a.merge([sphere_b, sphere_c])
        >>> merged.plot()

        """
        append_filter = _vtk.vtkAppendFilter()
        append_filter.SetMergePoints(merge_points)
        append_filter.SetTolerance(tolerance)

        if not main_has_priority:
            append_filter.AddInputData(self)

        if isinstance(grid, pyvista.DataSet):
            append_filter.AddInputData(grid)
        elif isinstance(grid, (list, tuple, pyvista.MultiBlock)):
            grids = grid
            for grid in grids:
                append_filter.AddInputData(grid)

        if main_has_priority:
            append_filter.AddInputData(self)

        _update_alg(append_filter, progress_bar, 'Merging')
        merged = _get_output(append_filter)
        if inplace:
            if type(self) is type(merged):
                self.deep_copy(merged)
                return self
            else:
                raise TypeError(f'Mesh type {type(self)} cannot be overridden by output.')
        return merged

    def __add__(  # type: ignore[misc]
        self: ConcreteDataSetType, dataset
    ):
        """Combine this mesh with another into a :class:`pyvista.UnstructuredGrid`."""
        return DataSetFilters.merge(self, dataset)

    def __iadd__(  # type: ignore[misc]
        self: ConcreteDataSetType, dataset
    ):
        """Merge another mesh into this one if possible.

        "If possible" means that ``self`` is a :class:`pyvista.UnstructuredGrid`.
        Otherwise we have to return a new object, and the attempted in-place
        merge will raise.

        """
        try:
            merged = DataSetFilters.merge(self, dataset, inplace=True)
        except TypeError:
            raise TypeError(
                'In-place merge only possible if the target mesh '
                'is an UnstructuredGrid.\nPlease use `mesh + other_mesh` '
                'instead, which returns a new UnstructuredGrid.',
            ) from None
        return merged

    def compute_cell_quality(  # type: ignore[misc]
        self: ConcreteDataSetType,
        quality_measure='scaled_jacobian',
        null_value=-1.0,
        progress_bar: bool = False,
    ):
        """Compute a function of (geometric) quality for each cell of a mesh.

        The per-cell quality is added to the mesh's cell data, in an
        array named ``"CellQuality"``. Cell types not supported by this
        filter or undefined quality of supported cell types will have an
        entry of -1.

        Defaults to computing the scaled Jacobian.

        Options for cell quality measure:

        - ``'area'``
        - ``'aspect_beta'``
        - ``'aspect_frobenius'``
        - ``'aspect_gamma'``
        - ``'aspect_ratio'``
        - ``'collapse_ratio'``
        - ``'condition'``
        - ``'diagonal'``
        - ``'dimension'``
        - ``'distortion'``
        - ``'jacobian'``
        - ``'max_angle'``
        - ``'max_aspect_frobenius'``
        - ``'max_edge_ratio'``
        - ``'med_aspect_frobenius'``
        - ``'min_angle'``
        - ``'oddy'``
        - ``'radius_ratio'``
        - ``'relative_size_squared'``
        - ``'scaled_jacobian'``
        - ``'shape'``
        - ``'shape_and_size'``
        - ``'shear'``
        - ``'shear_and_size'``
        - ``'skew'``
        - ``'stretch'``
        - ``'taper'``
        - ``'volume'``
        - ``'warpage'``

        Notes
        -----
        There is a `discussion about shape option <https://github.com/pyvista/pyvista/discussions/6143>`_.

        Parameters
        ----------
        quality_measure : str, default: 'scaled_jacobian'
            The cell quality measure to use.

        null_value : float, default: -1.0
            Float value for undefined quality. Undefined quality are qualities
            that could be addressed by this filter but is not well defined for
            the particular geometry of cell in question, e.g. a volume query
            for a triangle. Undefined quality will always be undefined.
            The default value is -1.

        progress_bar : bool, default: False
            Display a progress bar to indicate progress.

        Returns
        -------
        pyvista.DataSet
            Dataset with the computed mesh quality in the
            ``cell_data`` as the ``"CellQuality"`` array.

        Examples
        --------
        Compute and plot the minimum angle of a sample sphere mesh.

        >>> import pyvista as pv
        >>> sphere = pv.Sphere(theta_resolution=20, phi_resolution=20)
        >>> cqual = sphere.compute_cell_quality('min_angle')
        >>> cqual.plot(show_edges=True)

        See the :ref:`mesh_quality_example` for more examples using this filter.

        """
        alg = _vtk.vtkCellQuality()
        possible_measure_setters = {
            'area': 'SetQualityMeasureToArea',
            'aspect_beta': 'SetQualityMeasureToAspectBeta',
            'aspect_frobenius': 'SetQualityMeasureToAspectFrobenius',
            'aspect_gamma': 'SetQualityMeasureToAspectGamma',
            'aspect_ratio': 'SetQualityMeasureToAspectRatio',
            'collapse_ratio': 'SetQualityMeasureToCollapseRatio',
            'condition': 'SetQualityMeasureToCondition',
            'diagonal': 'SetQualityMeasureToDiagonal',
            'dimension': 'SetQualityMeasureToDimension',
            'distortion': 'SetQualityMeasureToDistortion',
            'jacobian': 'SetQualityMeasureToJacobian',
            'max_angle': 'SetQualityMeasureToMaxAngle',
            'max_aspect_frobenius': 'SetQualityMeasureToMaxAspectFrobenius',
            'max_edge_ratio': 'SetQualityMeasureToMaxEdgeRatio',
            'med_aspect_frobenius': 'SetQualityMeasureToMedAspectFrobenius',
            'min_angle': 'SetQualityMeasureToMinAngle',
            'oddy': 'SetQualityMeasureToOddy',
            'radius_ratio': 'SetQualityMeasureToRadiusRatio',
            'relative_size_squared': 'SetQualityMeasureToRelativeSizeSquared',
            'scaled_jacobian': 'SetQualityMeasureToScaledJacobian',
            'shape': 'SetQualityMeasureToShape',
            'shape_and_size': 'SetQualityMeasureToShapeAndSize',
            'shear': 'SetQualityMeasureToShear',
            'shear_and_size': 'SetQualityMeasureToShearAndSize',
            'skew': 'SetQualityMeasureToSkew',
            'stretch': 'SetQualityMeasureToStretch',
            'taper': 'SetQualityMeasureToTaper',
            'volume': 'SetQualityMeasureToVolume',
            'warpage': 'SetQualityMeasureToWarpage',
        }

        # we need to check if these quality measures exist as VTK API changes
        measure_setters = {}
        for name, attr in possible_measure_setters.items():
            setter_candidate = getattr(alg, attr, None)
            if setter_candidate:
                measure_setters[name] = setter_candidate

        try:
            # Set user specified quality measure
            measure_setters[quality_measure]()
        except (KeyError, IndexError):
            options = ', '.join([f"'{s}'" for s in list(measure_setters.keys())])
            raise KeyError(
                f'Cell quality type ({quality_measure}) not available. Options are: {options}',
            )
        alg.SetInputData(self)
        alg.SetUndefinedQuality(null_value)
        _update_alg(alg, progress_bar, 'Computing Cell Quality')
        return _get_output(alg)

    def compute_boundary_mesh_quality(  # type: ignore[misc]
        self: ConcreteDataSetType, *, progress_bar: bool = False
    ):
        """Compute metrics on the boundary faces of a mesh.

        The metrics that can be computed on the boundary faces of the mesh and are:

        - Distance from cell center to face center
        - Distance from cell center to face plane
        - Angle of faces plane normal and cell center to face center vector

        Parameters
        ----------
        progress_bar : bool, default: False
            Display a progress bar to indicate progress.

        Returns
        -------
        pyvista.DataSet
            Dataset with the computed metrics on the boundary faces of a mesh.
            ``cell_data`` as the ``"CellQuality"`` array.

        Examples
        --------
        >>> import pyvista as pv
        >>> from pyvista import examples
        >>> mesh = examples.download_can_crushed_vtu()
        >>> cqual = mesh.compute_boundary_mesh_quality()
        >>> plotter = pv.Plotter(shape=(2, 2))
        >>> _ = plotter.add_mesh(mesh, show_edges=True)
        >>> plotter.subplot(1, 0)
        >>> _ = plotter.add_mesh(
        ...     cqual, scalars="DistanceFromCellCenterToFaceCenter"
        ... )
        >>> plotter.subplot(0, 1)
        >>> _ = plotter.add_mesh(
        ...     cqual, scalars="DistanceFromCellCenterToFacePlane"
        ... )
        >>> plotter.subplot(1, 1)
        >>> _ = plotter.add_mesh(
        ...     cqual,
        ...     scalars="AngleFaceNormalAndCellCenterToFaceCenterVector",
        ... )
        >>> plotter.show()

        """
        if pyvista.vtk_version_info < (9, 3, 0):
            raise VTKVersionError(
                '`vtkBoundaryMeshQuality` requires vtk>=9.3.0',
            )  # pragma: no cover
        alg = _vtk.vtkBoundaryMeshQuality()
        alg.SetInputData(self)
        _update_alg(alg, progress_bar, 'Compute Boundary Mesh Quality')
        return _get_output(alg)

    def compute_derivative(  # type: ignore[misc]
        self: ConcreteDataSetType,
        scalars=None,
        gradient: bool | str = True,
        divergence=None,
        vorticity=None,
        qcriterion=None,
        faster: bool = False,
        preference='point',
        progress_bar: bool = False,
    ):
        """Compute derivative-based quantities of point/cell scalar field.

        Utilize ``vtkGradientFilter`` to compute derivative-based quantities,
        such as gradient, divergence, vorticity, and Q-criterion, of the
        selected point or cell scalar field.

        Parameters
        ----------
        scalars : str, optional
            String name of the scalars array to use when computing the
            derivative quantities.  Defaults to the active scalars in
            the dataset.

        gradient : bool | str, default: True
            Calculate gradient. If a string is passed, the string will be used
            for the resulting array name. Otherwise, array name will be
            ``'gradient'``. Default ``True``.

        divergence : bool | str, optional
            Calculate divergence. If a string is passed, the string will be
            used for the resulting array name. Otherwise, default array name
            will be ``'divergence'``.

        vorticity : bool | str, optional
            Calculate vorticity. If a string is passed, the string will be used
            for the resulting array name. Otherwise, default array name will be
            ``'vorticity'``.

        qcriterion : bool | str, optional
            Calculate qcriterion. If a string is passed, the string will be
            used for the resulting array name. Otherwise, default array name
            will be ``'qcriterion'``.

        faster : bool, default: False
            Use faster algorithm for computing derivative quantities. Result is
            less accurate and performs fewer derivative calculations,
            increasing computation speed. The error will feature smoothing of
            the output and possibly errors at boundaries. Option has no effect
            if DataSet is not :class:`pyvista.UnstructuredGrid`.

        preference : str, default: "point"
            Data type preference. Either ``'point'`` or ``'cell'``.

        progress_bar : bool, default: False
            Display a progress bar to indicate progress.

        Returns
        -------
        pyvista.DataSet
            Dataset with calculated derivative.

        Examples
        --------
        First, plot the random hills dataset with the active elevation
        scalars.  These scalars will be used for the derivative
        calculations.

        >>> from pyvista import examples
        >>> hills = examples.load_random_hills()
        >>> hills.plot(smooth_shading=True)

        Compute and plot the gradient of the active scalars.

        >>> from pyvista import examples
        >>> hills = examples.load_random_hills()
        >>> deriv = hills.compute_derivative()
        >>> deriv.plot(scalars='gradient')

        See the :ref:`gradients_example` for more examples using this filter.

        """
        alg = _vtk.vtkGradientFilter()
        # Check if scalars array given
        if scalars is None:
            set_default_active_scalars(self)
            field, scalars = self.active_scalars_info
        if not isinstance(scalars, str):
            raise TypeError('scalars array must be given as a string name')
        if not any((gradient, divergence, vorticity, qcriterion)):
            raise ValueError(
                'must set at least one of gradient, divergence, vorticity, or qcriterion',
            )

            # bool(non-empty string/True) == True, bool(None/False) == False
        alg.SetComputeGradient(bool(gradient))
        if isinstance(gradient, bool):
            gradient = 'gradient'
        alg.SetResultArrayName(gradient)

        alg.SetComputeDivergence(bool(divergence))
        if isinstance(divergence, bool):
            divergence = 'divergence'
        alg.SetDivergenceArrayName(divergence)

        alg.SetComputeVorticity(bool(vorticity))
        if isinstance(vorticity, bool):
            vorticity = 'vorticity'
        alg.SetVorticityArrayName(vorticity)

        alg.SetComputeQCriterion(bool(qcriterion))
        if isinstance(qcriterion, bool):
            qcriterion = 'qcriterion'
        alg.SetQCriterionArrayName(qcriterion)

        alg.SetFasterApproximation(faster)
        field = get_array_association(self, scalars, preference=preference)
        # args: (idx, port, connection, field, name)
        alg.SetInputArrayToProcess(0, 0, 0, field.value, scalars)
        alg.SetInputData(self)
        _update_alg(alg, progress_bar, 'Computing Derivative')
        return _get_output(alg)

    def shrink(  # type: ignore[misc]
        self: ConcreteDataSetType, shrink_factor=1.0, progress_bar: bool = False
    ):
        """Shrink the individual faces of a mesh.

        This filter shrinks the individual faces of a mesh rather than
        scaling the entire mesh.

        Parameters
        ----------
        shrink_factor : float, default: 1.0
            Fraction of shrink for each cell. Default does not modify the
            faces.

        progress_bar : bool, default: False
            Display a progress bar to indicate progress.

        Returns
        -------
        pyvista.DataSet
            Dataset with shrunk faces.  Return type matches input.

        Examples
        --------
        First, plot the original cube.

        >>> import pyvista as pv
        >>> mesh = pv.Cube()
        >>> mesh.plot(show_edges=True, line_width=5)

        Now, plot the mesh with shrunk faces.

        >>> shrunk = mesh.shrink(0.5)
        >>> shrunk.clear_data()  # cleans up plot
        >>> shrunk.plot(show_edges=True, line_width=5)

        """
        shrink_factor = _validation.validate_number(
            shrink_factor,
            must_have_dtype=float,
            must_be_in_range=[0.0, 1.0],
        )
        alg = _vtk.vtkShrinkFilter()
        alg.SetInputData(self)
        alg.SetShrinkFactor(shrink_factor)
        _update_alg(alg, progress_bar, 'Shrinking Mesh')
        output = _get_output(alg)
        if isinstance(self, _vtk.vtkPolyData):
            return output.extract_surface()
        return output

    def tessellate(  # type: ignore[misc]
        self: ConcreteDataSetType,
        max_n_subdivide=3,
        merge_points: bool = True,
        progress_bar: bool = False,
    ):
        """Tessellate a mesh.

        This filter approximates nonlinear FEM-like elements with linear
        simplices. The output mesh will have geometry and any fields specified
        as attributes in the input mesh's point data. The attribute's copy
        flags are honored, except for normals.

        For more details see `vtkTessellatorFilter <https://vtk.org/doc/nightly/html/classvtkTessellatorFilter.html#details>`_.

        Parameters
        ----------
        max_n_subdivide : int, default: 3
            Maximum number of subdivisions.

        merge_points : bool, default: True
            The adaptive tessellation will output vertices that are not shared among cells,
            even where they should be. This can be corrected to some extent.

        progress_bar : bool, default: False
            Display a progress bar to indicate progress.

        Returns
        -------
        pyvista.DataSet
            Dataset with tessellated mesh.  Return type matches input.

        Examples
        --------
        First, plot the high order FEM-like elements.

        >>> import pyvista as pv
        >>> import numpy as np
        >>> points = np.array(
        ...     [
        ...         [0.0, 0.0, 0.0],
        ...         [2.0, 0.0, 0.0],
        ...         [1.0, 2.0, 0.0],
        ...         [1.0, 0.5, 0.0],
        ...         [1.5, 1.5, 0.0],
        ...         [0.5, 1.5, 0.0],
        ...     ]
        ... )
        >>> cells = np.array([6, 0, 1, 2, 3, 4, 5])
        >>> cell_types = np.array([69])
        >>> mesh = pv.UnstructuredGrid(cells, cell_types, points)
        >>> mesh.plot(show_edges=True, line_width=5)

        Now, plot the tessellated mesh.

        >>> tessellated = mesh.tessellate()
        >>> tessellated.clear_data()  # cleans up plot
        >>> tessellated.plot(show_edges=True, line_width=5)

        """
        if isinstance(self, _vtk.vtkPolyData):
            raise TypeError('Tessellate filter is not supported for PolyData objects.')
        alg = _vtk.vtkTessellatorFilter()
        alg.SetInputData(self)
        alg.SetMergePoints(merge_points)
        alg.SetMaximumNumberOfSubdivisions(max_n_subdivide)
        _update_alg(alg, progress_bar, 'Tessellating Mesh')
        return _get_output(alg)

    def transform(  # type: ignore[misc]
        self: ConcreteDataSetType,
        trans: TransformLike,
        transform_all_input_vectors: bool = False,
        inplace: bool = True,
        progress_bar: bool = False,
    ):
        """Transform this mesh with a 4x4 transform.

        .. warning::
            When using ``transform_all_input_vectors=True``, there is
            no distinction in VTK between vectors and arrays with
            three components.  This may be an issue if you have scalar
            data with three components (e.g. RGB data).  This will be
            improperly transformed as if it was vector data rather
            than scalar data.  One possible (albeit ugly) workaround
            is to store the three components as separate scalar
            arrays.

        .. warning::
            In general, transformations give non-integer results. This
            method converts integer-typed vector data to float before
            performing the transformation. This applies to the points
            array, as well as any vector-valued data that is affected
            by the transformation. To prevent subtle bugs arising from
            in-place transformations truncating the result to integers,
            this conversion always applies to the input mesh.

        Parameters
        ----------
        trans : TransformLike
            Accepts a vtk transformation object or a 4x4
            transformation matrix.

        transform_all_input_vectors : bool, default: False
            When ``True``, all arrays with three components are
            transformed. Otherwise, only the normals and vectors are
            transformed.  See the warning for more details.

        inplace : bool, default: False
            When ``True``, modifies the dataset inplace.

        progress_bar : bool, default: False
            Display a progress bar to indicate progress.

        Returns
        -------
        pyvista.DataSet
            Transformed dataset.  Return type matches input unless
            input dataset is a :class:`pyvista.ImageData`, in which
            case the output datatype is a :class:`pyvista.StructuredGrid`.

        See Also
        --------
        :class:`pyvista.Transform`
            Describe linear transformations via a 4x4 matrix.

        Examples
        --------
        Translate a mesh by ``(50, 100, 200)``.

        >>> import numpy as np
        >>> from pyvista import examples
        >>> mesh = examples.load_airplane()

        Here a 4x4 :class:`numpy.ndarray` is used, but any :class:`~pyvista.TransformLike`
        is accepted.

        >>> transform_matrix = np.array(
        ...     [
        ...         [1, 0, 0, 50],
        ...         [0, 1, 0, 100],
        ...         [0, 0, 1, 200],
        ...         [0, 0, 0, 1],
        ...     ]
        ... )
        >>> transformed = mesh.transform(transform_matrix)
        >>> transformed.plot(show_edges=True)

        """
        if inplace and isinstance(self, pyvista.Grid):
            raise TypeError(f'Cannot transform a {self.__class__} inplace')

        t = trans if isinstance(trans, Transform) else Transform(trans)

        if t.matrix[3, 3] == 0:
            raise ValueError('Transform element (3,3), the inverse scale term, is zero')

        # vtkTransformFilter truncates the result if the input is an integer type
        # so convert input points and relevant vectors to float
        # (creating a new copy would be harmful much more often)
        converted_ints = False
        if not np.issubdtype(self.points.dtype, np.floating):
            self.points = self.points.astype(np.float32)
            converted_ints = True
        if transform_all_input_vectors:
            # all vector-shaped data will be transformed
            point_vectors: list[str | None] = [
                name for name, data in self.point_data.items() if data.shape == (self.n_points, 3)
            ]
            cell_vectors: list[str | None] = [
                name for name, data in self.cell_data.items() if data.shape == (self.n_cells, 3)
            ]
        else:
            # we'll only transform active vectors and normals
            point_vectors = [
                self.point_data.active_vectors_name,
                self.point_data.active_normals_name,
            ]
            cell_vectors = [
                self.cell_data.active_vectors_name,
                self.cell_data.active_normals_name,
            ]
        # dynamically convert each self.point_data[name] etc. to float32
        all_vectors = [point_vectors, cell_vectors]
        all_dataset_attrs = [self.point_data, self.cell_data]
        for vector_names, dataset_attrs in zip(all_vectors, all_dataset_attrs):
            for vector_name in vector_names:
                if vector_name is None:
                    continue
                vector_arr = dataset_attrs[vector_name]
                if not np.issubdtype(vector_arr.dtype, np.floating):
                    dataset_attrs[vector_name] = vector_arr.astype(np.float32)
                    converted_ints = True
        if converted_ints:
            warnings.warn(
                'Integer points, vector and normal data (if any) of the input mesh '
                'have been converted to ``np.float32``. This is necessary in order '
                'to transform properly.',
            )

        # vtkTransformFilter doesn't respect active scalars.  We need to track this
        active_point_scalars_name = self.point_data.active_scalars_name
        active_cell_scalars_name = self.cell_data.active_scalars_name

        # vtkTransformFilter sometimes doesn't transform all vector arrays
        # when there are active point/cell scalars. Use this workaround
        self.active_scalars_name = None

        f = _vtk.vtkTransformFilter()
        f.SetInputDataObject(self)
        f.SetTransform(t)
        f.SetTransformAllInputVectors(transform_all_input_vectors)

        _update_alg(f, progress_bar, 'Transforming')
        res = pyvista.core.filters._get_output(f)

        # make the previously active scalars active again
        if active_point_scalars_name is not None:
            self.point_data.active_scalars_name = active_point_scalars_name
            res.point_data.active_scalars_name = active_point_scalars_name
        if active_cell_scalars_name is not None:
            self.cell_data.active_scalars_name = active_cell_scalars_name
            res.cell_data.active_scalars_name = active_cell_scalars_name

        self_output = self if inplace else self.__class__()
        output = pyvista.StructuredGrid() if isinstance(self, pyvista.Grid) else self_output
        # The output from the transform filter contains a shallow copy
        # of the original dataset except for the point arrays.  Here
        # we perform a copy so the two are completely unlinked.
        if inplace:
            output.copy_from(res, deep=False)
        else:
            output.copy_from(res, deep=True)
        return output

    def reflect(  # type: ignore[misc]
        self: ConcreteDataSetType,
        normal,
        point=None,
        inplace: bool = False,
        transform_all_input_vectors: bool = False,
        progress_bar: bool = False,
    ):
        """Reflect a dataset across a plane.

        Parameters
        ----------
        normal : array_like[float]
            Normal direction for reflection.

        point : array_like[float]
            Point which, along with ``normal``, defines the reflection
            plane. If not specified, this is the origin.

        inplace : bool, default: False
            When ``True``, modifies the dataset inplace.

        transform_all_input_vectors : bool, default: False
            When ``True``, all input vectors are transformed. Otherwise,
            only the points, normals and active vectors are transformed.

        progress_bar : bool, default: False
            Display a progress bar to indicate progress.

        Returns
        -------
        pyvista.DataSet
            Reflected dataset.  Return type matches input.

        See Also
        --------
        pyvista.Transform.reflect
            Concatenate a reflection matrix with a transformation.

        Examples
        --------
        >>> from pyvista import examples
        >>> mesh = examples.load_airplane()
        >>> mesh = mesh.reflect((0, 0, 1), point=(0, 0, -100))
        >>> mesh.plot(show_edges=True)

        See the :ref:`reflect_example` for more examples using this filter.

        """
        t = Transform().reflect(normal, point=point)
        return self.transform(
            t,
            transform_all_input_vectors=transform_all_input_vectors,
            inplace=inplace,
            progress_bar=progress_bar,
        )

    def rotate_x(  # type: ignore[misc]
        self: ConcreteDataSetType,
        angle: float,
        point: VectorLike[float] | None = None,
        transform_all_input_vectors: bool = False,
        inplace: bool = False,
    ):
        """Rotate mesh about the x-axis.

        .. note::
            See also the notes at :func:`transform()
            <DataSetFilters.transform>` which is used by this filter
            under the hood.

        Parameters
        ----------
        angle : float
            Angle in degrees to rotate about the x-axis.

        point : VectorLike[float], optional
            Point to rotate about. Defaults to origin.

        transform_all_input_vectors : bool, default: False
            When ``True``, all input vectors are
            transformed. Otherwise, only the points, normals and
            active vectors are transformed.

        inplace : bool, default: False
            Updates mesh in-place.

        Returns
        -------
        pyvista.DataSet
            Rotated dataset.

        See Also
        --------
        pyvista.Transform.rotate_x
            Concatenate a rotation about the x-axis with a transformation.

        Examples
        --------
        Rotate a mesh 30 degrees about the x-axis.

        >>> import pyvista as pv
        >>> mesh = pv.Cube()
        >>> rot = mesh.rotate_x(30, inplace=False)

        Plot the rotated mesh.

        >>> pl = pv.Plotter()
        >>> _ = pl.add_mesh(rot)
        >>> _ = pl.add_mesh(mesh, style='wireframe', line_width=3)
        >>> _ = pl.add_axes_at_origin()
        >>> pl.show()

        """
        t = Transform().rotate_x(angle, point=point)
        return self.transform(
            t,
            transform_all_input_vectors=transform_all_input_vectors,
            inplace=inplace,
        )

    def rotate_y(  # type: ignore[misc]
        self: ConcreteDataSetType,
        angle: float,
        point: VectorLike[float] | None = None,
        transform_all_input_vectors: bool = False,
        inplace: bool = False,
    ):
        """Rotate mesh about the y-axis.

        .. note::
            See also the notes at :func:`transform()
            <DataSetFilters.transform>` which is used by this filter
            under the hood.

        Parameters
        ----------
        angle : float
            Angle in degrees to rotate about the y-axis.

        point : VectorLike[float], optional
            Point to rotate about.

        transform_all_input_vectors : bool, default: False
            When ``True``, all input vectors are transformed. Otherwise, only
            the points, normals and active vectors are transformed.

        inplace : bool, default: False
            Updates mesh in-place.

        Returns
        -------
        pyvista.DataSet
            Rotated dataset.

        See Also
        --------
        pyvista.Transform.rotate_y
            Concatenate a rotation about the y-axis with a transformation.

        Examples
        --------
        Rotate a cube 30 degrees about the y-axis.

        >>> import pyvista as pv
        >>> mesh = pv.Cube()
        >>> rot = mesh.rotate_y(30, inplace=False)

        Plot the rotated mesh.

        >>> pl = pv.Plotter()
        >>> _ = pl.add_mesh(rot)
        >>> _ = pl.add_mesh(mesh, style='wireframe', line_width=3)
        >>> _ = pl.add_axes_at_origin()
        >>> pl.show()

        """
        t = Transform().rotate_y(angle, point=point)
        return self.transform(
            t,
            transform_all_input_vectors=transform_all_input_vectors,
            inplace=inplace,
        )

    def rotate_z(  # type: ignore[misc]
        self: ConcreteDataSetType,
        angle: float,
        point: VectorLike[float] = (0.0, 0.0, 0.0),
        transform_all_input_vectors: bool = False,
        inplace: bool = False,
    ):
        """Rotate mesh about the z-axis.

        .. note::
            See also the notes at :func:`transform()
            <DataSetFilters.transform>` which is used by this filter
            under the hood.

        Parameters
        ----------
        angle : float
            Angle in degrees to rotate about the z-axis.

        point : VectorLike[float], optional
            Point to rotate about. Defaults to origin.

        transform_all_input_vectors : bool, default: False
            When ``True``, all input vectors are
            transformed. Otherwise, only the points, normals and
            active vectors are transformed.

        inplace : bool, default: False
            Updates mesh in-place.

        Returns
        -------
        pyvista.DataSet
            Rotated dataset.

        See Also
        --------
        pyvista.Transform.rotate_z
            Concatenate a rotation about the z-axis with a transformation.

        Examples
        --------
        Rotate a mesh 30 degrees about the z-axis.

        >>> import pyvista as pv
        >>> mesh = pv.Cube()
        >>> rot = mesh.rotate_z(30, inplace=False)

        Plot the rotated mesh.

        >>> pl = pv.Plotter()
        >>> _ = pl.add_mesh(rot)
        >>> _ = pl.add_mesh(mesh, style='wireframe', line_width=3)
        >>> _ = pl.add_axes_at_origin()
        >>> pl.show()

        """
        t = Transform().rotate_z(angle, point=point)
        return self.transform(
            t,
            transform_all_input_vectors=transform_all_input_vectors,
            inplace=inplace,
        )

    def rotate_vector(  # type: ignore[misc]
        self: ConcreteDataSetType,
        vector: VectorLike[float],
        angle: float,
        point: VectorLike[float] | None = None,
        transform_all_input_vectors: bool = False,
        inplace: bool = False,
    ):
        """Rotate mesh about a vector.

        .. note::
            See also the notes at :func:`transform()
            <DataSetFilters.transform>` which is used by this filter
            under the hood.

        Parameters
        ----------
        vector : VectorLike[float]
            Vector to rotate about.

        angle : float
            Angle to rotate.

        point : VectorLike[float], optional
            Point to rotate about. Defaults to origin.

        transform_all_input_vectors : bool, default: False
            When ``True``, all input vectors are
            transformed. Otherwise, only the points, normals and
            active vectors are transformed.

        inplace : bool, default: False
            Updates mesh in-place.

        Returns
        -------
        pyvista.DataSet
            Rotated dataset.

        See Also
        --------
        pyvista.Transform.rotate_vector
            Concatenate a rotation about a vector with a transformation.

        Examples
        --------
        Rotate a mesh 30 degrees about the ``(1, 1, 1)`` axis.

        >>> import pyvista as pv
        >>> mesh = pv.Cube()
        >>> rot = mesh.rotate_vector((1, 1, 1), 30, inplace=False)

        Plot the rotated mesh.

        >>> pl = pv.Plotter()
        >>> _ = pl.add_mesh(rot)
        >>> _ = pl.add_mesh(mesh, style='wireframe', line_width=3)
        >>> _ = pl.add_axes_at_origin()
        >>> pl.show()

        """
        t = Transform().rotate_vector(vector, angle, point=point)
        return self.transform(
            t,
            transform_all_input_vectors=transform_all_input_vectors,
            inplace=inplace,
        )

    def rotate(  # type: ignore[misc]
        self: ConcreteDataSetType,
        rotation: RotationLike,
        point: VectorLike[float] | None = None,
        transform_all_input_vectors: bool = False,
        inplace: bool = False,
    ):
        """Rotate mesh about a point with a rotation matrix or ``Rotation`` object.

        .. note::
            See also the notes at :func:`transform()
            <DataSetFilters.transform>` which is used by this filter
            under the hood.

        Parameters
        ----------
        rotation : RotationLike
            3x3 rotation matrix or a SciPy ``Rotation`` object.

        point : VectorLike[float], optional
            Point to rotate about. Defaults to origin.

        transform_all_input_vectors : bool, default: False
            When ``True``, all input vectors are
            transformed. Otherwise, only the points, normals and
            active vectors are transformed.

        inplace : bool, default: False
            Updates mesh in-place.

        Returns
        -------
        pyvista.DataSet
            Rotated dataset.

        See Also
        --------
        pyvista.Transform.rotate
            Concatenate a rotation matrix with a transformation.

        Examples
        --------
        Define a rotation. Here, a 3x3 matrix is used which rotates about the z-axis by
        60 degrees.

        >>> import pyvista as pv
        >>> rotation = [
        ...     [0.5, -0.8660254, 0.0],
        ...     [0.8660254, 0.5, 0.0],
        ...     [0.0, 0.0, 1.0],
        ... ]

        Use the rotation to rotate a cone about its tip.

        >>> mesh = pv.Cone()
        >>> tip = (0.5, 0.0, 0.0)
        >>> rot = mesh.rotate(rotation, point=tip)

        Plot the rotated mesh.

        >>> pl = pv.Plotter()
        >>> _ = pl.add_mesh(rot)
        >>> _ = pl.add_mesh(mesh, style='wireframe', line_width=3)
        >>> _ = pl.add_axes_at_origin()
        >>> pl.show()

        """
        t = Transform().rotate(rotation, point=point)
        return self.transform(
            t,
            transform_all_input_vectors=transform_all_input_vectors,
            inplace=inplace,
        )

    def translate(  # type: ignore[misc]
        self: ConcreteDataSetType,
        xyz: VectorLike[float],
        transform_all_input_vectors: bool = False,
        inplace: bool = False,
    ):
        """Translate the mesh.

        .. note::
            See also the notes at :func:`transform()
            <DataSetFilters.transform>` which is used by this filter
            under the hood.

        Parameters
        ----------
        xyz : VectorLike[float]
            A vector of three floats.

        transform_all_input_vectors : bool, default: False
            When ``True``, all input vectors are
            transformed. Otherwise, only the points, normals and
            active vectors are transformed.

        inplace : bool, default: False
            Updates mesh in-place.

        Returns
        -------
        pyvista.DataSet
            Translated dataset.

        See Also
        --------
        pyvista.Transform.translate
            Concatenate a translation matrix with a transformation.

        Examples
        --------
        Create a sphere and translate it by ``(2, 1, 2)``.

        >>> import pyvista as pv
        >>> mesh = pv.Sphere()
        >>> mesh.center
        (0.0, 0.0, 0.0)
        >>> trans = mesh.translate((2, 1, 2), inplace=False)
        >>> trans.center
        (2.0, 1.0, 2.0)

        """
        transform = Transform().translate(xyz)
        return self.transform(
            transform,
            transform_all_input_vectors=transform_all_input_vectors,
            inplace=inplace,
        )

    def scale(  # type: ignore[misc]
        self: ConcreteDataSetType,
        xyz: float | VectorLike[float],
        transform_all_input_vectors: bool = False,
        inplace: bool = False,
        point: VectorLike[float] | None = None,
    ):
        """Scale the mesh.

        .. note::
            See also the notes at :func:`transform()
            <DataSetFilters.transform>` which is used by this filter
            under the hood.

        Parameters
        ----------
        xyz : float | VectorLike[float]
            A vector sequence defining the scale factors along x, y, and z. If
            a scalar, the same uniform scale is used along all three axes.

        transform_all_input_vectors : bool, default: False
            When ``True``, all input vectors are transformed. Otherwise, only
            the points, normals and active vectors are transformed.

        inplace : bool, default: False
            Updates mesh in-place.

        point : VectorLike[float], optional
            Point to scale from. Defaults to origin.

        Returns
        -------
        pyvista.DataSet
            Scaled dataset.

        See Also
        --------
        pyvista.Transform.scale
            Concatenate a scale matrix with a transformation.

        Examples
        --------
        >>> import pyvista as pv
        >>> from pyvista import examples
        >>> pl = pv.Plotter(shape=(1, 2))
        >>> pl.subplot(0, 0)
        >>> pl.show_axes()
        >>> _ = pl.show_grid()
        >>> mesh1 = examples.download_teapot()
        >>> _ = pl.add_mesh(mesh1)
        >>> pl.subplot(0, 1)
        >>> pl.show_axes()
        >>> _ = pl.show_grid()
        >>> mesh2 = mesh1.scale([10.0, 10.0, 10.0], inplace=False)
        >>> _ = pl.add_mesh(mesh2)
        >>> pl.show(cpos="xy")

        """
        transform = Transform().scale(xyz, point=point)
        return self.transform(
            transform,
            transform_all_input_vectors=transform_all_input_vectors,
            inplace=inplace,
        )

    def flip_x(  # type: ignore[misc]
        self: ConcreteDataSetType,
        point: VectorLike[float] | None = None,
        transform_all_input_vectors: bool = False,
        inplace: bool = False,
    ):
        """Flip mesh about the x-axis.

        .. note::
            See also the notes at :func:`transform()
            <DataSetFilters.transform>` which is used by this filter
            under the hood.

        Parameters
        ----------
        point : sequence[float], optional
            Point to rotate about.  Defaults to center of mesh at
            :attr:`center <pyvista.DataSet.center>`.

        transform_all_input_vectors : bool, default: False
            When ``True``, all input vectors are
            transformed. Otherwise, only the points, normals and
            active vectors are transformed.

        inplace : bool, default: False
            Updates mesh in-place.

        Returns
        -------
        pyvista.DataSet
            Flipped dataset.

        See Also
        --------
        pyvista.Transform.flip_x
            Concatenate a reflection about the x-axis with a transformation.

        Examples
        --------
        >>> import pyvista as pv
        >>> from pyvista import examples
        >>> pl = pv.Plotter(shape=(1, 2))
        >>> pl.subplot(0, 0)
        >>> pl.show_axes()
        >>> mesh1 = examples.download_teapot()
        >>> _ = pl.add_mesh(mesh1)
        >>> pl.subplot(0, 1)
        >>> pl.show_axes()
        >>> mesh2 = mesh1.flip_x(inplace=False)
        >>> _ = pl.add_mesh(mesh2)
        >>> pl.show(cpos="xy")

        """
        if point is None:
            point = self.center
        t = Transform().reflect((1, 0, 0), point=point)
        return self.transform(
            t,
            transform_all_input_vectors=transform_all_input_vectors,
            inplace=inplace,
        )

    def flip_y(  # type: ignore[misc]
        self: ConcreteDataSetType,
        point: VectorLike[float] | None = None,
        transform_all_input_vectors: bool = False,
        inplace: bool = False,
    ):
        """Flip mesh about the y-axis.

        .. note::
            See also the notes at :func:`transform()
            <DataSetFilters.transform>` which is used by this filter
            under the hood.

        Parameters
        ----------
        point : VectorLike[float], optional
            Point to rotate about.  Defaults to center of mesh at
            :attr:`center <pyvista.DataSet.center>`.

        transform_all_input_vectors : bool, default: False
            When ``True``, all input vectors are
            transformed. Otherwise, only the points, normals and
            active vectors are transformed.

        inplace : bool, default: False
            Updates mesh in-place.

        Returns
        -------
        pyvista.DataSet
            Flipped dataset.

        See Also
        --------
        pyvista.Transform.flip_y
            Concatenate a reflection about the y-axis with a transformation.

        Examples
        --------
        >>> import pyvista as pv
        >>> from pyvista import examples
        >>> pl = pv.Plotter(shape=(1, 2))
        >>> pl.subplot(0, 0)
        >>> pl.show_axes()
        >>> mesh1 = examples.download_teapot()
        >>> _ = pl.add_mesh(mesh1)
        >>> pl.subplot(0, 1)
        >>> pl.show_axes()
        >>> mesh2 = mesh1.flip_y(inplace=False)
        >>> _ = pl.add_mesh(mesh2)
        >>> pl.show(cpos="xy")

        """
        if point is None:
            point = self.center
        t = Transform().reflect((0, 1, 0), point=point)
        return self.transform(
            t,
            transform_all_input_vectors=transform_all_input_vectors,
            inplace=inplace,
        )

    def flip_z(  # type: ignore[misc]
        self: ConcreteDataSetType,
        point: VectorLike[float] | None = None,
        transform_all_input_vectors: bool = False,
        inplace: bool = False,
    ):
        """Flip mesh about the z-axis.

        .. note::
            See also the notes at :func:`transform()
            <DataSetFilters.transform>` which is used by this filter
            under the hood.

        Parameters
        ----------
        point : VectorLike[float], optional
            Point to rotate about.  Defaults to center of mesh at
            :attr:`center <pyvista.DataSet.center>`.

        transform_all_input_vectors : bool, default: False
            When ``True``, all input vectors are
            transformed. Otherwise, only the points, normals and
            active vectors are transformed.

        inplace : bool, default: False
            Updates mesh in-place.

        Returns
        -------
        pyvista.DataSet
            Flipped dataset.

        See Also
        --------
        pyvista.Transform.flip_z
            Concatenate a reflection about the z-axis with a transformation.

        Examples
        --------
        >>> import pyvista as pv
        >>> from pyvista import examples
        >>> pl = pv.Plotter(shape=(1, 2))
        >>> pl.subplot(0, 0)
        >>> pl.show_axes()
        >>> mesh1 = examples.download_teapot().rotate_x(90, inplace=False)
        >>> _ = pl.add_mesh(mesh1)
        >>> pl.subplot(0, 1)
        >>> pl.show_axes()
        >>> mesh2 = mesh1.flip_z(inplace=False)
        >>> _ = pl.add_mesh(mesh2)
        >>> pl.show(cpos="xz")

        """
        if point is None:
            point = self.center
        t = Transform().reflect((0, 0, 1), point=point)
        return self.transform(
            t,
            transform_all_input_vectors=transform_all_input_vectors,
            inplace=inplace,
        )

    def flip_normal(  # type: ignore[misc]
        self: ConcreteDataSetType,
        normal: VectorLike[float],
        point: VectorLike[float] | None = None,
        transform_all_input_vectors: bool = False,
        inplace: bool = False,
    ):
        """Flip mesh about the normal.

        .. note::
            See also the notes at :func:`transform()
            <DataSetFilters.transform>` which is used by this filter
            under the hood.

        Parameters
        ----------
        normal : VectorLike[float]
           Normal vector to flip about.

        point : VectorLike[float], optional
            Point to rotate about.  Defaults to center of mesh at
            :attr:`center <pyvista.DataSet.center>`.

        transform_all_input_vectors : bool, default: False
            When ``True``, all input vectors are
            transformed. Otherwise, only the points, normals and
            active vectors are transformed.

        inplace : bool, default: False
            Updates mesh in-place.

        Returns
        -------
        pyvista.DataSet
            Dataset flipped about its normal.

        See Also
        --------
        pyvista.Transform.reflect
            Concatenate a reflection matrix with a transformation.

        Examples
        --------
        >>> import pyvista as pv
        >>> from pyvista import examples
        >>> pl = pv.Plotter(shape=(1, 2))
        >>> pl.subplot(0, 0)
        >>> pl.show_axes()
        >>> mesh1 = examples.download_teapot()
        >>> _ = pl.add_mesh(mesh1)
        >>> pl.subplot(0, 1)
        >>> pl.show_axes()
        >>> mesh2 = mesh1.flip_normal([1.0, 1.0, 1.0], inplace=False)
        >>> _ = pl.add_mesh(mesh2)
        >>> pl.show(cpos="xy")

        """
        if point is None:
            point = self.center
        t = Transform().reflect(normal, point=point)
        return self.transform(
            t,
            transform_all_input_vectors=transform_all_input_vectors,
            inplace=inplace,
        )

    def integrate_data(  # type: ignore[misc]
        self: ConcreteDataSetType, progress_bar: bool = False
    ):
        """Integrate point and cell data.

        Area or volume is also provided in point data.

        This filter uses the VTK `vtkIntegrateAttributes
        <https://vtk.org/doc/nightly/html/classvtkIntegrateAttributes.html>`_
        and requires VTK v9.1.0 or newer.

        Parameters
        ----------
        progress_bar : bool, default: False
            Display a progress bar to indicate progress.

        Returns
        -------
        pyvista.UnstructuredGrid
            Mesh with 1 point and 1 vertex cell with integrated data in point
            and cell data.

        Examples
        --------
        Integrate data on a sphere mesh.

        >>> import pyvista as pv
        >>> import numpy as np
        >>> sphere = pv.Sphere(theta_resolution=100, phi_resolution=100)
        >>> sphere.point_data["data"] = 2 * np.ones(sphere.n_points)
        >>> integrated = sphere.integrate_data()

        There is only 1 point and cell, so access the only value.

        >>> integrated["Area"][0]
        np.float64(3.14)
        >>> integrated["data"][0]
        np.float64(6.28)

        See the :ref:`integrate_example` for more examples using this filter.

        """
        if not hasattr(_vtk, 'vtkIntegrateAttributes'):  # pragma: no cover
            raise VTKVersionError('`integrate_data` requires VTK 9.1.0 or newer.')

        alg = _vtk.vtkIntegrateAttributes()
        alg.SetInputData(self)
        alg.SetDivideAllCellDataByVolume(False)
        _update_alg(alg, progress_bar, 'Integrating Variables')
        return _get_output(alg)

    def partition(  # type: ignore[misc]
        self: ConcreteDataSetType,
        n_partitions,
        generate_global_id: bool = False,
        as_composite: bool = True,
    ):
        """Break down input dataset into a requested number of partitions.

        Cells on boundaries are uniquely assigned to each partition without duplication.

        It uses a kdtree implementation that builds balances the cell
        centers among a requested number of partitions. The current implementation
        only supports power-of-2 target partition. If a non-power of two value
        is specified for ``n_partitions``, then the load balancing simply
        uses the power-of-two greater than the requested value

        For more details, see `vtkRedistributeDataSetFilter
        <https://vtk.org/doc/nightly/html/classvtkRedistributeDataSetFilter.html>`_.

        Parameters
        ----------
        n_partitions : int
            Specify the number of partitions to split the input dataset
            into. Current implementation results in a number of partitions equal
            to the power of 2 greater than or equal to the chosen value.

        generate_global_id : bool, default: False
            Generate global cell ids if ``None`` are present in the input.  If
            global cell ids are present in the input then this flag is
            ignored.

            This is stored as ``"vtkGlobalCellIds"`` within the ``cell_data``
            of the output dataset(s).

        as_composite : bool, default: True
            Return the partitioned dataset as a :class:`pyvista.MultiBlock`.

        See Also
        --------
        split_bodies, extract_values

        Returns
        -------
        pyvista.MultiBlock or pyvista.UnstructuredGrid
            UnStructuredGrid if ``as_composite=False`` and MultiBlock when ``True``.

        Examples
        --------
        Partition a simple ImageData into a :class:`pyvista.MultiBlock`
        containing each partition.

        >>> import pyvista as pv
        >>> grid = pv.ImageData(dimensions=(5, 5, 5))
        >>> out = grid.partition(4, as_composite=True)
        >>> out.plot(multi_colors=True, show_edges=True)

        Partition of the Stanford bunny.

        >>> from pyvista import examples
        >>> mesh = examples.download_bunny()
        >>> out = mesh.partition(4, as_composite=True)
        >>> out.plot(multi_colors=True, cpos='xy')

        """
        # While vtkRedistributeDataSetFilter exists prior to 9.1.0, it doesn't
        # work correctly, returning the wrong number of partitions.
        if pyvista.vtk_version_info < (9, 1, 0):
            raise VTKVersionError('`partition` requires vtk>=9.1.0')  # pragma: no cover
        if not hasattr(_vtk, 'vtkRedistributeDataSetFilter'):
            raise VTKVersionError(
                '`partition` requires vtkRedistributeDataSetFilter, but it '
                f'was not found in VTK {pyvista.vtk_version_info}',
            )  # pragma: no cover

        alg = _vtk.vtkRedistributeDataSetFilter()
        alg.SetInputData(self)
        alg.SetNumberOfPartitions(n_partitions)
        alg.SetPreservePartitionsInOutput(True)
        alg.SetGenerateGlobalCellIds(generate_global_id)
        alg.Update()

        # pyvista does not yet support vtkPartitionedDataSet
        part = alg.GetOutput()
        datasets = [part.GetPartition(ii) for ii in range(part.GetNumberOfPartitions())]
        output = pyvista.MultiBlock(datasets)
        if not as_composite:
            # note, SetPreservePartitionsInOutput does not work correctly in
            # vtk 9.2.0, so instead we set it to True always and simply merge
            # the result. See:
            # https://gitlab.kitware.com/vtk/vtk/-/issues/18632
            return pyvista.merge(list(output), merge_points=False)
        return output

    def oriented_bounding_box(  # type: ignore[misc]
        self: ConcreteDataSetType,
        box_style: Literal['frame', 'outline', 'face'] = 'face',
        *,
        axis_0_direction: VectorLike[float] | str | None = None,
        axis_1_direction: VectorLike[float] | str | None = None,
        axis_2_direction: VectorLike[float] | str | None = None,
        frame_width: float = 0.1,
        return_meta: bool = False,
        as_composite: bool = True,
    ):
        """Return an oriented bounding box (OBB) for this dataset.

        By default, the bounding box is a :class:`~pyvista.MultiBlock` with six
        :class:`PolyData` comprising the faces of a cube. The blocks are named and
        ordered as ``('+X','-X','+Y','-Y','+Z','-Z')``.

        The box can optionally be styled as an outline or frame.

        .. note::

            The names of the blocks of the returned :class:`~pyvista.MultiBlock`
            correspond to the oriented box's local axes, not the global x-y-z axes.
            E.g. the normal of the ``'+X'`` face of the returned box has the same
            direction as the box's primary axis, and is not necessarily pointing in
            the +x direction ``(1, 0, 0)``.

        .. versionadded:: 0.45

        Parameters
        ----------
        box_style : 'frame' | 'outline' | 'face', default: 'face'
            Choose the style of the box. If ``'face'`` (default), each face of the box
            is a single quad cell. If ``'outline'``, the edges of each face are returned
            as line cells. If ``'frame'``, the center portion of each face is removed to
            create a picture-frame style border with each face having four quads (one
            for each side of the frame). Use ``frame_width`` to control the size of the
            frame.

        axis_0_direction : VectorLike[float] | str, optional
            Approximate direction vector of this mesh's primary axis. If set, the first
            axis in the returned ``axes`` metadata is flipped such that it best aligns
            with the specified vector. Can be a vector or string specifying the axis by
            name (e.g. ``'x'`` or ``'-x'``, etc.).

        axis_1_direction : VectorLike[float] | str, optional
            Approximate direction vector of this mesh's secondary axis. If set, the second
            axis in the returned ``axes`` metadata is flipped such that it best aligns
            with the specified vector. Can be a vector or string specifying the axis by
            name (e.g. ``'x'`` or ``'-x'``, etc.).

        axis_2_direction : VectorLike[float] | str, optional
            Approximate direction vector of this mesh's third axis. If set, the third
            axis in the returned ``axes`` metadata is flipped such that it best aligns
            with the specified vector. Can be a vector or string specifying the axis by
            name (e.g. ``'x'`` or ``'-x'``, etc.).

        frame_width : float, optional
            Set the width of the frame. Only has an effect if ``box_style`` is
            ``'frame'``. Values must be between ``0.0`` (minimal frame) and ``1.0``
            (large frame). The frame is scaled to ensure it has a constant width.

        return_meta : bool, default: False
            If ``True``, also returns the corner point and the three axes vectors
            defining the orientation of the box. The sign of the axes vectors can be
            controlled using the ``axis_#_direction`` arguments.

        as_composite : bool, default: True
            Return the box as a :class:`pyvista.MultiBlock` with six blocks: one for
            each face. Set this ``False`` to merge the output and return
            :class:`~pyvista.PolyData`.

        See Also
        --------
        bounding_box
            Similar filter for an axis-aligned bounding box (AABB).

        align_xyz
            Align a mesh to the world x-y-z axes. Used internally by this filter.

        pyvista.Plotter.add_bounding_box
            Add a bounding box to a scene.

        pyvista.CubeFacesSource
            Generate the faces of a cube. Used internally by this filter.

        Returns
        -------
        pyvista.MultiBlock or pyvista.PolyData
            MultiBlock with six named cube faces when ``as_composite=True`` and
            PolyData otherwise.

        numpy.ndarray
            The box's corner point corresponding to the origin of its axes if
            ``return_meta=True``.

        numpy.ndarray
            The box's orthonormal axes vectors if ``return_meta=True``.

        Examples
        --------
        Create a bounding box for a dataset.

        >>> import pyvista as pv
        >>> from pyvista import examples
        >>> mesh = examples.download_oblique_cone()
        >>> box = mesh.oriented_bounding_box()

        Plot the mesh and its bounding box.

        >>> pl = pv.Plotter()
        >>> _ = pl.add_mesh(mesh, color='red')
        >>> _ = pl.add_mesh(box, opacity=0.5)
        >>> pl.show()

        Return the metadata for the box.

        >>> box, point, axes = mesh.oriented_bounding_box(
        ...     'outline', return_meta=True
        ... )

        Use the metadata to plot the box's axes using :class:`~pyvista.AxesAssembly`.
        The assembly is aligned with the x-y-z axes and positioned at the origin by
        default. Create a transformation to scale, then rotate, then translate the
        assembly to the corner point of the box. The transpose of the axes is used
        as an inverted rotation matrix.

        >>> scale = box.length / 4
        >>> transform = (
        ...     pv.Transform().scale(scale).rotate(axes.T).translate(point)
        ... )
        >>> axes_assembly = pv.AxesAssembly(user_matrix=transform.matrix)

        Plot the box and the axes.

        >>> pl = pv.Plotter()
        >>> _ = pl.add_mesh(mesh)
        >>> _ = pl.add_mesh(box, color='black', line_width=5)
        >>> _ = pl.add_actor(axes_assembly)
        >>> pl.show()

        Note how the box's z-axis is pointing from the cone's tip to its base. If we
        want to flip this axis, we can "seed" its direction as the ``'-z'`` direction.

        >>> box, _, axes = mesh.oriented_bounding_box(
        ...     'outline', axis_2_direction='-z', return_meta=True
        ... )
        >>>

        Plot the box and axes again. This time, use :class:`~pyvista.AxesAssemblySymmetric`
        and position the axes in the center of the box.

        >>> center = pv.merge(box).points.mean(axis=0)
        >>> scale = box.length / 2
        >>> transform = (
        ...     pv.Transform()
        ...     .scale(scale)
        ...     .rotate(axes.T)
        ...     .translate(center)
        ... )
        >>> axes_assembly = pv.AxesAssemblySymmetric(
        ...     user_matrix=transform.matrix
        ... )

        >>> pl = pv.Plotter()
        >>> _ = pl.add_mesh(mesh)
        >>> _ = pl.add_mesh(box, color='black', line_width=5)
        >>> _ = pl.add_actor(axes_assembly)
        >>> pl.show()

        """
        alg_input, matrix = self.align_xyz(
            axis_0_direction=axis_0_direction,
            axis_1_direction=axis_1_direction,
            axis_2_direction=axis_2_direction,
            return_matrix=True,
        )
        oriented = True
        inverse_matrix = Transform(matrix).inverse_matrix

        return alg_input._bounding_box(
            matrix=matrix,
            inverse_matrix=inverse_matrix,
            box_style=box_style,
            oriented=oriented,
            frame_width=frame_width,
            return_meta=return_meta,
            as_composite=as_composite,
        )

    def bounding_box(  # type: ignore[misc]
        self: ConcreteDataSetType,
        box_style: Literal['frame', 'outline', 'face'] = 'face',
        *,
        oriented: bool = False,
        frame_width: float = 0.1,
        return_meta: bool = False,
        as_composite: bool = True,
    ):
        """Return a bounding box for this dataset.

        By default, the box is an axis-aligned bounding box (AABB) returned as a
        :class:`~pyvista.MultiBlock` with six :class:`PolyData` comprising the faces of
        the box. The blocks are named and ordered as ``('+X','-X','+Y','-Y','+Z','-Z')``.

        The box can optionally be styled as an outline or frame. It may also be
        oriented to generate an oriented bounding box (OBB).

        .. versionadded:: 0.45

        Parameters
        ----------
        box_style : 'frame' | 'outline' | 'face', default: 'face'
            Choose the style of the box. If ``'face'`` (default), each face of the box
            is a single quad cell. If ``'outline'``, the edges of each face are returned
            as line cells. If ``'frame'``, the center portion of each face is removed to
            create a picture-frame style border with each face having four quads (one
            for each side of the frame). Use ``frame_width`` to control the size of the
            frame.

        oriented : bool, default: False
            Orient the box using this dataset's :func:`~pyvista.principal_axes`. This
            will generate a box that best fits this dataset's points. See
            :meth:`oriented_bounding_box` for more details.

        frame_width : float, optional
            Set the width of the frame. Only has an effect if ``box_style`` is
            ``'frame'``. Values must be between ``0.0`` (minimal frame) and ``1.0``
            (large frame). The frame is scaled to ensure it has a constant width.

        return_meta : bool, default: False
            If ``True``, also returns the corner point and the three axes vectors
            defining the orientation of the box.

        as_composite : bool, default: True
            Return the box as a :class:`pyvista.MultiBlock` with six blocks: one for
            each face. Set this ``False`` to merge the output and return
            :class:`~pyvista.PolyData` with six cells instead. The faces in both
            outputs are separate, i.e. there are duplicate points at the corners.

        See Also
        --------
        outline
            Lightweight version of this filter with fewer options.

        oriented_bounding_box
            Similar filter with ``oriented=True`` by default and more options.

        pyvista.Plotter.add_bounding_box
            Add a bounding box to a scene.

        pyvista.CubeFacesSource
            Generate the faces of a cube. Used internally by this filter.

        Returns
        -------
        pyvista.MultiBlock or pyvista.PolyData
            MultiBlock with six named cube faces when ``as_composite=True`` and
            PolyData otherwise.

        numpy.ndarray
            The box's corner point corresponding to the origin of its axes if
            ``return_meta=True``.

        numpy.ndarray
            The box's orthonormal axes vectors if ``return_meta=True``.

        Examples
        --------
        Create a bounding box for a dataset.

        >>> import pyvista as pv
        >>> from pyvista import examples
        >>> mesh = examples.download_oblique_cone()
        >>> box = mesh.bounding_box()

        Plot the mesh and its bounding box.

        >>> pl = pv.Plotter()
        >>> _ = pl.add_mesh(mesh, color='red')
        >>> _ = pl.add_mesh(box, opacity=0.5)
        >>> pl.show()

        Create a frame instead.

        >>> frame = mesh.bounding_box('frame')

        >>> pl = pv.Plotter()
        >>> _ = pl.add_mesh(mesh, color='red')
        >>> _ = pl.add_mesh(frame, show_edges=True)
        >>> pl.show()

        Create an oriented bounding box (OBB) and compare it to the non-oriented one.
        Use the outline style for both.

        >>> box = mesh.bounding_box('outline')
        >>> obb = mesh.bounding_box('outline', oriented=True)

        >>> pl = pv.Plotter()
        >>> _ = pl.add_mesh(mesh)
        >>> _ = pl.add_mesh(box, color='red', line_width=5)
        >>> _ = pl.add_mesh(obb, color='blue', line_width=5)
        >>> pl.show()

        Return the metadata for the box.

        >>> box, point, axes = mesh.bounding_box(
        ...     'outline', return_meta=True
        ... )

        Use the metadata to plot the box's axes using :class:`~pyvista.AxesAssembly`.
        Create the assembly and position it at the box's corner. Scale it to a fraction
        of the box's length.

        >>> scale = box.length / 4
        >>> axes_assembly = pv.AxesAssembly(position=point, scale=scale)

        Plot the box and the axes.

        >>> pl = pv.Plotter()
        >>> _ = pl.add_mesh(mesh)
        >>> _ = pl.add_mesh(box, color='black', line_width=5)
        >>> _ = pl.add_actor(axes_assembly)
        >>> _ = pl.view_yz()
        >>> pl.show()

        """
        if oriented:
            return self.oriented_bounding_box(
                box_style=box_style,
                frame_width=frame_width,
                return_meta=return_meta,
                as_composite=as_composite,
            )
        else:
            alg_input = self
            matrix = None
            inverse_matrix = None

            return alg_input._bounding_box(
                matrix=matrix,
                inverse_matrix=inverse_matrix,
                box_style=box_style,
                oriented=oriented,
                frame_width=frame_width,
                return_meta=return_meta,
                as_composite=as_composite,
            )

    def _bounding_box(  # type: ignore[misc]
        self: ConcreteDataSetType,
        *,
        matrix: NumpyArray[float] | None,
        inverse_matrix: NumpyArray[float] | None,
        box_style: Literal['frame', 'outline', 'face'],
        oriented: bool,
        frame_width: float,
        return_meta: bool,
        as_composite: bool,
    ):
        def _multiblock_to_polydata(multiblock):
            return multiblock.combine(merge_points=False).extract_geometry()

        # Validate style
        _validation.check_contains(item=box_style, container=['frame', 'outline', 'face'])

        # Create box
        source = pyvista.CubeFacesSource(bounds=self.bounds)
        if box_style == 'frame':
            source.frame_width = frame_width
        box = source.output

        # Modify box
        for face in box:
            face = cast(pyvista.PolyData, face)
            if box_style == 'outline':
                face.copy_from(pyvista.lines_from_points(face.points))
            if oriented:
                face.transform(inverse_matrix)

        # Get output
        alg_output = box if as_composite else _multiblock_to_polydata(box)
        if return_meta:
            if not oriented:
                axes = np.eye(3)
                point = np.reshape(alg_output.bounds, (3, 2))[:, 0]  # point at min bounds
            else:
                matrix = cast(NumpyArray[float], matrix)
                inverse_matrix = cast(NumpyArray[float], inverse_matrix)
                axes = matrix[:3, :3]  # principal axes
                # We need to figure out which corner of the box to position the axes
                # To do this we compare output axes to expected axes for all 8 corners
                # of the box
                diagonals = [
                    [1, 1, 1],
                    [-1, 1, 1],
                    [1, -1, 1],
                    [1, 1, -1],
                    [1, -1, -1],
                    [-1, -1, 1],
                    [-1, 1, -1],
                    [-1, -1, -1],
                ]
                # Choose the best-aligned axes (whichever has the largest combined dot product)
                dots = [np.dot(axes, diag) for diag in diagonals]
                match = diagonals[np.argmax(np.sum(dots, axis=1))]
                # Choose min bound for positive direction, max bound for negative
                bnds = self.bounds
                point = np.ones(3)
                point[0] = bnds.x_min if match[0] == 1 else bnds.x_max
                point[1] = bnds.y_min if match[1] == 1 else bnds.y_max
                point[2] = bnds.z_min if match[2] == 1 else bnds.z_max

                # Transform point
                point = (inverse_matrix @ [*point, 1])[:3]  # type: ignore[has-type]
                # Make sure the point we return is one of the box's points
                box_poly = (
                    _multiblock_to_polydata(alg_output)
                    if isinstance(alg_output, pyvista.MultiBlock)
                    else alg_output
                )
                point_id = box_poly.find_closest_point(point)
                point = box_poly.points[point_id]

            return alg_output, point, axes
        return alg_output

    def explode(  # type: ignore[misc]
        self: ConcreteDataSetType, factor=0.1
    ):
        """Push each individual cell away from the center of the dataset.

        Parameters
        ----------
        factor : float, default: 0.1
            How much each cell will move from the center of the dataset
            relative to its distance from it. Increase this number to push the
            cells farther away.

        Returns
        -------
        pyvista.UnstructuredGrid
            UnstructuredGrid containing the exploded cells.

        Notes
        -----
        This is similar to :func:`shrink <pyvista.DataSetFilters.shrink>`
        except that it does not change the size of the cells.

        Examples
        --------
        >>> import numpy as np
        >>> import pyvista as pv
        >>> xrng = np.linspace(0, 1, 3)
        >>> yrng = np.linspace(0, 2, 4)
        >>> zrng = np.linspace(0, 3, 5)
        >>> grid = pv.RectilinearGrid(xrng, yrng, zrng)
        >>> exploded = grid.explode()
        >>> exploded.plot(show_edges=True)

        """
        split = self.separate_cells()
        if not isinstance(split, pyvista.UnstructuredGrid):
            split = split.cast_to_unstructured_grid()

        vec = (split.cell_centers().points - split.center) * factor
        split.points += np.repeat(vec, np.diff(split.offset), axis=0)
        return split

    def separate_cells(self):
        """Return a copy of the dataset with separated cells with no shared points.

        This method may be useful when datasets have scalars that need to be
        associated to each point of each cell rather than either each cell or
        just the points of the dataset.

        Returns
        -------
        pyvista.UnstructuredGrid
            UnstructuredGrid with isolated cells.

        Examples
        --------
        Load the example hex beam and separate its cells. This increases the
        total number of points in the dataset since points are no longer
        shared.

        >>> from pyvista import examples
        >>> grid = examples.load_hexbeam()
        >>> grid.n_points
        99
        >>> sep_grid = grid.separate_cells()
        >>> sep_grid.n_points
        320

        See the :ref:`point_cell_scalars_example` for a more detailed example
        using this filter.

        """
        return self.shrink(1.0)

    def extract_cells_by_type(  # type: ignore[misc]
        self: ConcreteDataSetType, cell_types, progress_bar: bool = False
    ):
        """Extract cells of a specified type.

        Given an input dataset and a list of cell types, produce an output
        dataset containing only cells of the specified type(s). Note that if
        the input dataset is homogeneous (e.g., all cells are of the same type)
        and the cell type is one of the cells specified, then the input dataset
        is shallow copied to the output.

        The type of output dataset is always the same as the input type. Since
        structured types of data (i.e., :class:`pyvista.ImageData`,
        :class:`pyvista.StructuredGrid`, :class:`pyvista.RectilinearGrid`)
        are all composed of a cell of the same
        type, the output is either empty, or a shallow copy of the input.
        Unstructured data (:class:`pyvista.UnstructuredGrid`,
        :class:`pyvista.PolyData`) input may produce a subset of the input data
        (depending on the selected cell types).

        Parameters
        ----------
        cell_types :  int | sequence[int]
            The cell types to extract. Must be a single or list of integer cell
            types. See :class:`pyvista.CellType`.

        progress_bar : bool, default: False
            Display a progress bar to indicate progress.

        Returns
        -------
        pyvista.DataSet
            Dataset with the extracted cells. Type is the same as the input.

        Notes
        -----
        Unlike :func:`pyvista.DataSetFilters.extract_cells` which always
        produces a :class:`pyvista.UnstructuredGrid` output, this filter
        produces the same output type as input type.

        Examples
        --------
        Create an unstructured grid with both hexahedral and tetrahedral
        cells and then extract each individual cell type.

        >>> import pyvista as pv
        >>> from pyvista import examples
        >>> beam = examples.load_hexbeam()
        >>> beam = beam.translate([1, 0, 0])
        >>> ugrid = beam + examples.load_tetbeam()
        >>> hex_cells = ugrid.extract_cells_by_type(pv.CellType.HEXAHEDRON)
        >>> tet_cells = ugrid.extract_cells_by_type(pv.CellType.TETRA)
        >>> pl = pv.Plotter(shape=(1, 2))
        >>> _ = pl.add_text('Extracted Hexahedron cells')
        >>> _ = pl.add_mesh(hex_cells, show_edges=True)
        >>> pl.subplot(0, 1)
        >>> _ = pl.add_text('Extracted Tetrahedron cells')
        >>> _ = pl.add_mesh(tet_cells, show_edges=True)
        >>> pl.show()

        """
        alg = _vtk.vtkExtractCellsByType()
        alg.SetInputDataObject(self)
        if isinstance(cell_types, int):
            alg.AddCellType(cell_types)
        elif isinstance(cell_types, (np.ndarray, Sequence)):
            for cell_type in cell_types:
                alg.AddCellType(cell_type)
        else:
            raise TypeError(
                f'Invalid type {type(cell_types)} for `cell_types`. Expecting an int or a sequence.',
            )
        _update_alg(alg, progress_bar, 'Extracting cell types')
        return _get_output(alg)

    def sort_labels(  # type: ignore[misc]
        self: ConcreteDataSetType,
        scalars=None,
        preference='point',
        output_scalars=None,
        progress_bar: bool = False,
        inplace: bool = False,
    ):
        """Sort labeled data by number of points or cells.

        This filter renumbers scalar label data of any type with ``N`` labels
        such that the output labels are contiguous from ``[0, N)`` and
        sorted in descending order from largest to smallest (by label count).
        I.e., the largest label will have a value of ``0`` and the smallest
        label will have a value of ``N-1``.

        The filter is a convenience method for :func:`pyvista.DataSetFilters.pack_labels`
        with ``sort=True``.

        Parameters
        ----------
        scalars : str, optional
            Name of scalars to sort. Defaults to currently active scalars.

        preference : str, default: "point"
            When ``scalars`` is specified, this is the preferred array
            type to search for in the dataset.  Must be either
            ``'point'`` or ``'cell'``.

        output_scalars : str, None
            Name of the sorted output scalars. By default, the output is
            saved to ``'packed_labels'``.

        progress_bar : bool, default: False
            If ``True``, display a progress bar. Has no effect if VTK
            version is lower than 9.3.

        inplace : bool, default: False
            If ``True``, the mesh is updated in-place.

        Returns
        -------
        pyvista.DataSet
            Dataset with sorted labels.

        Examples
        --------
        Sort segmented image labels.

        Load image labels

        >>> from pyvista import examples
        >>> import numpy as np
        >>> image_labels = examples.load_frog_tissues()

        Show label info for first four labels

        >>> label_number, label_size = np.unique(
        ...     image_labels['MetaImage'], return_counts=True
        ... )
        >>> label_number[:4]
        pyvista_ndarray([0, 1, 2, 3], dtype=uint8)
        >>> label_size[:4]
        array([30805713,    35279,    19172,    38129])

        Sort labels

        >>> sorted_labels = image_labels.sort_labels()

        Show sorted label info for the four largest labels. Note
        the difference in label size after sorting.

        >>> sorted_label_number, sorted_label_size = np.unique(
        ...     sorted_labels["packed_labels"], return_counts=True
        ... )
        >>> sorted_label_number[:4]
        pyvista_ndarray([0, 1, 2, 3], dtype=uint8)
        >>> sorted_label_size[:4]
        array([30805713,   438052,   204672,   133880])

        """
        return self.pack_labels(
            scalars=scalars,
            output_scalars=output_scalars,
            preference=preference,
            progress_bar=progress_bar,
            inplace=inplace,
            sort=True,
        )

    def pack_labels(  # type: ignore[misc]
        self: ConcreteDataSetType,
        sort: bool = False,
        scalars=None,
        preference='point',
        output_scalars=None,
        progress_bar: bool = False,
        inplace: bool = False,
    ):
        """Renumber labeled data such that labels are contiguous.

        This filter renumbers scalar label data of any type with ``N`` labels
        such that the output labels are contiguous from ``[0, N)``. The
        output may optionally be sorted by label count.

        The output array ``'packed_labels'`` is added to the output by default,
        and is automatically set as the active scalars.

        See Also
        --------
        sort_labels
            Similar function with ``sort=True`` by default.

        Notes
        -----
        This filter uses ``vtkPackLabels`` as the underlying method which
        requires VTK version 9.3 or higher. If ``vtkPackLabels`` is not
        available, packing is done with ``NumPy`` instead which may be
        slower. For best performance, consider upgrading VTK.

        .. versionadded:: 0.43

        Parameters
        ----------
        sort : bool, default: False
            Whether to sort the output by label count in descending order
            (i.e. from largest to smallest).

        scalars : str, optional
            Name of scalars to pack. Defaults to currently active scalars.

        preference : str, default: "point"
            When ``scalars`` is specified, this is the preferred array
            type to search for in the dataset.  Must be either
            ``'point'`` or ``'cell'``.

        output_scalars : str, None
            Name of the packed output scalars. By default, the output is
            saved to ``'packed_labels'``.

        progress_bar : bool, default: False
            If ``True``, display a progress bar. Has no effect if VTK
            version is lower than 9.3.

        inplace : bool, default: False
            If ``True``, the mesh is updated in-place.

        Returns
        -------
        pyvista.DataSet
            Dataset with packed labels.

        Examples
        --------
        Pack segmented image labels.

        Load non-contiguous image labels

        >>> from pyvista import examples
        >>> import numpy as np
        >>> image_labels = examples.load_frog_tissues()

        Show range of labels

        >>> image_labels.get_data_range()
        (np.uint8(0), np.uint8(29))

        Find 'gaps' in the labels

        >>> label_numbers = np.unique(image_labels.active_scalars)
        >>> label_max = np.max(label_numbers)
        >>> missing_labels = set(range(label_max)) - set(label_numbers)
        >>> len(missing_labels)
        4

        Pack labels to remove gaps

        >>> packed_labels = image_labels.pack_labels()

        Show range of packed labels

        >>> packed_labels.get_data_range()
        (np.uint8(0), np.uint8(25))

        """
        # Set a input scalars
        if scalars is None:
            set_default_active_scalars(self)
            scalars = self.active_scalars_info.name

        field = get_array_association(self, scalars, preference=preference)

        # Determine output scalars
        default_output_scalars = 'packed_labels'
        if output_scalars is None:
            output_scalars = default_output_scalars
        if not isinstance(output_scalars, str):
            raise TypeError(f'Output scalars must be a string, got {type(output_scalars)} instead.')

        # Do packing
        if hasattr(_vtk, 'vtkPackLabels'):  # pragma: no cover
            alg = _vtk.vtkPackLabels()
            alg.SetInputDataObject(self)
            alg.SetInputArrayToProcess(0, 0, 0, field.value, scalars)
            if sort:
                alg.SortByLabelCount()
            alg.PassFieldDataOn()
            alg.PassCellDataOn()
            alg.PassPointDataOn()
            _update_alg(alg, progress_bar, 'Packing labels')
            result = _get_output(alg)

            if output_scalars is not scalars:
                # vtkPackLabels does not pass un-packed labels through to the
                # output, so add it back here
                if field == FieldAssociation.POINT:
                    result.point_data[scalars] = self.point_data[scalars]
                else:
                    result.cell_data[scalars] = self.cell_data[scalars]
            result.rename_array('PackedLabels', output_scalars)

            if inplace:
                self.copy_from(result, deep=False)
                return self
            return result

        else:  # Use numpy
            # Get mapping from input ID to output ID
            arr = cast(
                pyvista.pyvista_ndarray, get_array(self, scalars, preference=preference, err=True)
            )
            label_numbers_in, label_sizes = np.unique(arr, return_counts=True)
            if sort:
                label_numbers_in = label_numbers_in[np.argsort(label_sizes)[::-1]]
            label_range_in = np.arange(0, np.max(label_numbers_in))
            label_numbers_out = label_range_in[: len(label_numbers_in)]

            # Pack/sort array
            packed_array = np.zeros_like(arr)
            for num_in, num_out in zip(label_numbers_in, label_numbers_out):
                packed_array[arr == num_in] = num_out

            result = self if inplace else self.copy(deep=True)

            # Add output to mesh
            if field == FieldAssociation.POINT:
                result.point_data[output_scalars] = packed_array
            else:
                result.cell_data[output_scalars] = packed_array

            # vtkPackLabels sets active scalars by default, so do the same here
            result.set_active_scalars(output_scalars, preference=field)

            return result


def _set_threshold_limit(alg, value, method, invert):
    """Set vtkThreshold limits and function.

    Addresses VTK API deprecations and previous PyVista inconsistencies with ParaView. Reference:

    * https://github.com/pyvista/pyvista/issues/2850
    * https://github.com/pyvista/pyvista/issues/3610
    * https://discourse.vtk.org/t/unnecessary-vtk-api-change/9929

    """
    # Check value
    if isinstance(value, (np.ndarray, Sequence)):
        if len(value) != 2:
            raise ValueError(
                f'Value range must be length one for a float value or two for min/max; not ({value}).',
            )
        # Check range
        if value[0] > value[1]:
            raise ValueError(
                'Value sequence is invalid, please use (min, max). The provided first value is greater than the second.',
            )
    elif isinstance(value, Iterable):
        raise TypeError('Value must either be a single scalar or a sequence.')
    alg.SetInvert(invert)
    # Set values and function
    if pyvista.vtk_version_info >= (9, 1):
        if isinstance(value, (np.ndarray, Sequence)):
            alg.SetThresholdFunction(_vtk.vtkThreshold.THRESHOLD_BETWEEN)
            alg.SetLowerThreshold(value[0])
            alg.SetUpperThreshold(value[1])
        else:
            # Single value
            if method.lower() == 'lower':
                alg.SetLowerThreshold(value)
                alg.SetThresholdFunction(_vtk.vtkThreshold.THRESHOLD_LOWER)
            elif method.lower() == 'upper':
                alg.SetUpperThreshold(value)
                alg.SetThresholdFunction(_vtk.vtkThreshold.THRESHOLD_UPPER)
            else:
                raise ValueError('Invalid method choice. Either `lower` or `upper`')
    else:  # pragma: no cover
        # ThresholdByLower, ThresholdByUpper, ThresholdBetween
        if isinstance(value, (np.ndarray, Sequence)):
            alg.ThresholdBetween(value[0], value[1])
        else:
            # Single value
            if method.lower() == 'lower':
                alg.ThresholdByLower(value)
            elif method.lower() == 'upper':
                alg.ThresholdByUpper(value)
            else:
                raise ValueError('Invalid method choice. Either `lower` or `upper`')


def _swap_axes(vectors, values):
    """Swap axes vectors based on their respective values.

    The vector with the larger component along its projected axis is selected to precede
    the vector with the smaller component. E.g. a symmetric point cloud with equal
    std in any direction could have its principal axes computed such that the first
    axis is +Y, second is +X, and third is +Z. This function will swap the first two
    axes so that the order is XYZ instead of YXZ.

    This function is intended to be used by `align_xyz` and is only exposed as a
    module-level function for testing purposes.
    """

    def _swap(axis_a, axis_b) -> None:
        axis_order = np.argmax(np.abs(vectors), axis=1)
        if axis_order[axis_a] > axis_order[axis_b]:
            vectors[[axis_a, axis_b]] = vectors[[axis_b, axis_a]]

    if np.isclose(values[0], values[1]) and np.isclose(values[1], values[2]):
        # Sort all axes by largest 'x' component
        vectors = vectors[np.argsort(np.abs(vectors)[:, 0])[::-1]]
        _swap(1, 2)
    else:
        if np.isclose(values[0], values[1]):
            _swap(0, 1)
        elif np.isclose(values[1], values[2]):
            _swap(1, 2)
    return vectors<|MERGE_RESOLUTION|>--- conflicted
+++ resolved
@@ -5983,28 +5983,11 @@
 
         def _validate_scalar_array(scalars_, preference_):
             # Get the scalar array and field association to use for extraction
-<<<<<<< HEAD
             if scalars_ is None:
                 set_default_active_scalars(self)  # type: ignore[arg-type]
                 _, scalars_ = self.active_scalars_info  # type: ignore[attr-defined]
             array_ = get_array(self, scalars_, preference=preference_, err=True)  # type: ignore[arg-type]
             association_ = get_array_association(self, scalars_, preference=preference_)  # type: ignore[arg-type]
-=======
-            try:
-                if scalars_ is None:
-                    set_default_active_scalars(self)
-                    scalars_ = self.active_scalars_info.name
-                array_ = get_array(self, scalars_, preference=preference_, err=True)
-            except MissingDataError:
-                raise ValueError(
-                    'No point data or cell data found. Scalar data is required to use this filter.',
-                )
-            except KeyError:
-                raise ValueError(
-                    f"Array name '{scalars_}' is not valid and does not exist with this dataset.",
-                )
-            association_ = get_array_association(self, scalars_, preference=preference_)
->>>>>>> cd3bf637
             return array_, association_
 
         def _validate_component_mode(array_, component_mode_):
@@ -6108,7 +6091,6 @@
                     )
             return values_, ranges_
 
-<<<<<<< HEAD
         if self.n_points == 0:  # type: ignore[attr-defined]
             # Empty input, return empty output
             out = pyvista.UnstructuredGrid()
@@ -6120,11 +6102,6 @@
                 n_ranges = len(np.atleast_2d(ranges_)) if ranges_ is not None else 0
                 return pyvista.MultiBlock([out.copy() for _ in range(n_values + n_ranges)])  # type: ignore[attr-defined]
             return out
-=======
-        # Return empty mesh if input is empty mesh
-        if self.n_points == 0:
-            return self.copy()
->>>>>>> cd3bf637
 
         array, association = _validate_scalar_array(scalars, preference)
         array, num_components, component_logic = _validate_component_mode(array, component_mode)
