--- conflicted
+++ resolved
@@ -3,23 +3,15 @@
 from __future__ import annotations
 
 import collections.abc
-<<<<<<< HEAD
-from typing import Literal, Optional, Sequence
-=======
 import contextlib
 import functools
 from typing import TYPE_CHECKING, Dict, Literal, Optional, Sequence, Tuple, Union
->>>>>>> 4df1e0b3
 import warnings
 
 import matplotlib.pyplot as plt
 import numpy as np
 
 import pyvista
-<<<<<<< HEAD
-from pyvista.core._typing_core import TransformLike
-=======
->>>>>>> 4df1e0b3
 import pyvista.core._vtk_core as _vtk
 from pyvista.core.errors import (
     AmbiguousDataError,
@@ -43,7 +35,7 @@
 from pyvista.core.utilities.misc import abstract_class, assert_empty_kwargs
 
 if TYPE_CHECKING:  # pragma: no cover
-    from pyvista.core._typing_core import MatrixLike, NumpyArray, VectorLike
+    from pyvista.core._typing_core import MatrixLike, TransformLike, VectorLike
 
 
 @abstract_class
@@ -6641,33 +6633,10 @@
         if inplace and isinstance(self, pyvista.Grid):
             raise TypeError(f'Cannot transform a {self.__class__} inplace')
 
-<<<<<<< HEAD
         arr = _coerce_transformlike_arg(trans)
         m = vtkmatrix_from_array(arr)
         t = _vtk.vtkTransform()
         t.SetMatrix(m)
-=======
-        if isinstance(trans, _vtk.vtkMatrix4x4):
-            m = trans
-            t = _vtk.vtkTransform()
-            t.SetMatrix(m)
-        elif isinstance(trans, _vtk.vtkTransform):
-            t = trans
-            m = trans.GetMatrix()
-        elif isinstance(trans, np.ndarray):
-            if trans.shape != (4, 4):
-                raise ValueError('Transformation array must be 4x4')
-            m = vtkmatrix_from_array(trans)
-            t = _vtk.vtkTransform()
-            t.SetMatrix(m)
-        else:
-            raise TypeError(
-                'Input transform must be either:\n'
-                '\tvtk.vtkMatrix4x4\n'
-                '\tvtk.vtkTransform\n'
-                '\t4x4 np.ndarray\n',
-            )
->>>>>>> 4df1e0b3
 
         if m.GetElement(3, 3) == 0:
             raise ValueError("Transform element (3,3), the inverse scale term, is zero")
