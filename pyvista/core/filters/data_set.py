"""Filters module with a class of common filters that can be applied to any vtkDataSet."""

from __future__ import annotations

from collections.abc import Iterable
from collections.abc import Sequence
import contextlib
import functools
import itertools
from typing import TYPE_CHECKING
from typing import Any
from typing import Literal
from typing import cast
import warnings

import numpy as np

import pyvista
from pyvista.core import _validation
from pyvista.core._typing_core import NumpyArray
import pyvista.core._vtk_core as _vtk
from pyvista.core.errors import AmbiguousDataError
from pyvista.core.errors import MissingDataError
from pyvista.core.errors import PyVistaDeprecationWarning
from pyvista.core.errors import VTKVersionError
from pyvista.core.filters import _get_output
from pyvista.core.filters import _update_alg
from pyvista.core.utilities.arrays import FieldAssociation
from pyvista.core.utilities.arrays import get_array
from pyvista.core.utilities.arrays import get_array_association
from pyvista.core.utilities.arrays import set_default_active_scalars
from pyvista.core.utilities.arrays import set_default_active_vectors
from pyvista.core.utilities.cells import numpy_to_idarr
from pyvista.core.utilities.geometric_objects import NORMALS
from pyvista.core.utilities.geometric_objects import NormalsLiteral
from pyvista.core.utilities.helpers import generate_plane
from pyvista.core.utilities.helpers import wrap
from pyvista.core.utilities.misc import abstract_class
from pyvista.core.utilities.misc import assert_empty_kwargs
from pyvista.core.utilities.transform import Transform

if TYPE_CHECKING:  # pragma: no cover
    from pyvista import Color
    from pyvista import DataSet
    from pyvista import MultiBlock
    from pyvista import PolyData
    from pyvista.core._typing_core import ConcreteDataObjectType
    from pyvista.core._typing_core import ConcreteDataSetType
    from pyvista.core._typing_core import MatrixLike
    from pyvista.core._typing_core import RotationLike
    from pyvista.core._typing_core import TransformLike
    from pyvista.core._typing_core import VectorLike
    from pyvista.core._typing_core._dataset_types import ConcreteDataSetAlias
    from pyvista.plotting._typing import ColorLike


@abstract_class
class DataSetFilters:
    """A set of common filters that can be applied to any vtkDataSet."""

    def _clip_with_function(  # type: ignore[misc]
        self: ConcreteDataSetType,
        function: _vtk.vtkImplicitFunction,
        invert: bool = True,
        value: float = 0.0,
        return_clipped: bool = False,
        progress_bar: bool = False,
        crinkle: bool = False,
    ):
        """Clip using an implicit function (internal helper)."""
        if crinkle:
            # Add Cell IDs
            self.cell_data['cell_ids'] = np.arange(self.n_cells)

        if isinstance(self, _vtk.vtkPolyData):
            alg: _vtk.vtkClipPolyData | _vtk.vtkTableBasedClipDataSet = _vtk.vtkClipPolyData()
        # elif isinstance(self, vtk.vtkImageData):
        #     alg = vtk.vtkClipVolume()
        #     alg.SetMixed3DCellGeneration(True)
        else:
            alg = _vtk.vtkTableBasedClipDataSet()
        alg.SetInputDataObject(self)  # Use the grid as the data we desire to cut
        alg.SetValue(value)
        alg.SetClipFunction(function)  # the implicit function
        alg.SetInsideOut(invert)  # invert the clip if needed
        alg.SetGenerateClippedOutput(return_clipped)
        _update_alg(alg, progress_bar, 'Clipping with Function')

        if return_clipped:
            a = _get_output(alg, oport=0)
            b = _get_output(alg, oport=1)
            if crinkle:
                set_a = set(a.cell_data['cell_ids'])
                set_b = set(b.cell_data['cell_ids']) - set_a
                a = self.extract_cells(list(set_a))
                b = self.extract_cells(list(set_b))
            return a, b
        clipped = _get_output(alg)
        if crinkle:
            clipped = self.extract_cells(np.unique(clipped.cell_data['cell_ids']))
        return clipped

    def align(  # type: ignore[misc]
        self: ConcreteDataSetType,
        target: DataSet | _vtk.vtkDataSet,
        max_landmarks: int = 100,
        max_mean_distance: float = 1e-5,
        max_iterations: int = 500,
        check_mean_distance: bool = True,
        start_by_matching_centroids: bool = True,
        return_matrix: bool = False,
    ):
        """Align a dataset to another.

        Uses the iterative closest point algorithm to align the points of the
        two meshes.  See the VTK class `vtkIterativeClosestPointTransform
        <https://vtk.org/doc/nightly/html/classvtkIterativeClosestPointTransform.html>`_

        Parameters
        ----------
        target : pyvista.DataSet
            The target dataset to align to.

        max_landmarks : int, default: 100
            The maximum number of landmarks.

        max_mean_distance : float, default: 1e-5
            The maximum mean distance for convergence.

        max_iterations : int, default: 500
            The maximum number of iterations.

        check_mean_distance : bool, default: True
            Whether to check the mean distance for convergence.

        start_by_matching_centroids : bool, default: True
            Whether to start the alignment by matching centroids. Default is True.

        return_matrix : bool, default: False
            Return the transform matrix as well as the aligned mesh.

        Returns
        -------
        aligned : pyvista.DataSet
            The dataset aligned to the target mesh.

        matrix : numpy.ndarray
            Transform matrix to transform the input dataset to the target dataset.

        See Also
        --------
        align_xyz
            Align a dataset to the x-y-z axes.

        Examples
        --------
        Create a cylinder, translate it, and use iterative closest point to
        align mesh to its original position.

        >>> import pyvista as pv
        >>> import numpy as np
        >>> source = pv.Cylinder(resolution=30).triangulate().subdivide(1)
        >>> transformed = source.rotate_y(20).translate([-0.75, -0.5, 0.5])
        >>> aligned = transformed.align(source)
        >>> _, closest_points = aligned.find_closest_cell(
        ...     source.points, return_closest_point=True
        ... )
        >>> dist = np.linalg.norm(source.points - closest_points, axis=1)

        Visualize the source, transformed, and aligned meshes.

        >>> pl = pv.Plotter(shape=(1, 2))
        >>> _ = pl.add_text('Before Alignment')
        >>> _ = pl.add_mesh(source, style='wireframe', opacity=0.5, line_width=2)
        >>> _ = pl.add_mesh(transformed)
        >>> pl.subplot(0, 1)
        >>> _ = pl.add_text('After Alignment')
        >>> _ = pl.add_mesh(source, style='wireframe', opacity=0.5, line_width=2)
        >>> _ = pl.add_mesh(
        ...     aligned,
        ...     scalars=dist,
        ...     scalar_bar_args={
        ...         'title': 'Distance to Source',
        ...         'fmt': '%.1E',
        ...     },
        ... )
        >>> pl.show()

        Show that the mean distance between the source and the target is
        nearly zero.

        >>> np.abs(dist).mean()  # doctest:+SKIP
        9.997635192915073e-05

        """
        icp = _vtk.vtkIterativeClosestPointTransform()
        icp.SetSource(self)
        icp.SetTarget(wrap(target))
        icp.GetLandmarkTransform().SetModeToRigidBody()
        icp.SetMaximumNumberOfLandmarks(max_landmarks)
        icp.SetMaximumMeanDistance(max_mean_distance)
        icp.SetMaximumNumberOfIterations(max_iterations)
        icp.SetCheckMeanDistance(check_mean_distance)
        icp.SetStartByMatchingCentroids(start_by_matching_centroids)
        icp.Update()
        matrix = pyvista.array_from_vtkmatrix(icp.GetMatrix())
        if return_matrix:
            return self.transform(matrix, inplace=False), matrix
        return self.transform(matrix, inplace=False)

    def align_xyz(  # type: ignore[misc]
        self: ConcreteDataSetType,
        *,
        centered: bool = True,
        axis_0_direction: VectorLike[float] | str | None = None,
        axis_1_direction: VectorLike[float] | str | None = None,
        axis_2_direction: VectorLike[float] | str | None = None,
        return_matrix: bool = False,
    ):
        """Align a dataset to the x-y-z axes.

        This filter aligns a mesh's :func:`~pyvista.principal_axes` to the world x-y-z
        axes. The principal axes are effectively used as a rotation matrix to rotate
        the dataset for the alignment. The transformation matrix used for the alignment
        can optionally be returned.

        Note that the transformation is not unique, since the signs of the principal
        axes are arbitrary. Consequently, applying this filter to similar meshes
        may result in dissimilar alignment (e.g. one axis may point up instead of down).
        To address this, the sign of one or two axes may optionally be "seeded" with a
        vector which approximates the axis or axes of the input. This can be useful
        for cases where the orientation of the input has a clear physical meaning.

        .. versionadded:: 0.45

        Parameters
        ----------
        centered : bool, default: True
            Center the mesh at the origin. If ``False``, the aligned dataset has the
            same center as the input.

        axis_0_direction : VectorLike[float] | str, optional
            Approximate direction vector of this mesh's primary axis prior to
            alignment. If set, this axis is flipped such that it best aligns with
            the specified vector. Can be a vector or string specifying the axis by
            name (e.g. ``'x'`` or ``'-x'``, etc.).

        axis_1_direction : VectorLike[float] | str, optional
            Approximate direction vector of this mesh's secondary axis prior to
            alignment. If set, this axis is flipped such that it best aligns with
            the specified vector. Can be a vector or string specifying the axis by
            name (e.g. ``'x'`` or ``'-x'``, etc.).

        axis_2_direction : VectorLike[float] | str, optional
            Approximate direction vector of this mesh's third axis prior to
            alignment. If set, this axis is flipped such that it best aligns with
            the specified vector. Can be a vector or string specifying the axis by
            name (e.g. ``'x'`` or ``'-x'``, etc.).

        return_matrix : bool, default: False
            Return the transform matrix as well as the aligned mesh.

        Returns
        -------
        pyvista.DataSet
            The dataset aligned to the x-y-z axes.

        numpy.ndarray
            Transform matrix to transform the input dataset to the x-y-z axes if
            ``return_matrix`` is ``True``.

        See Also
        --------
        pyvista.principal_axes
            Best-fit axes used by this filter for the alignment.

        align
            Align a source mesh to a target mesh using iterative closest point (ICP).

        Examples
        --------
        Create a dataset and align it to the x-y-z axes.

        >>> import pyvista as pv
        >>> from pyvista import examples
        >>> mesh = examples.download_oblique_cone()
        >>> aligned = mesh.align_xyz()

        Plot the aligned mesh along with the original. Show axes at the origin for
        context.

        >>> axes = pv.AxesAssembly(scale=aligned.length)
        >>> pl = pv.Plotter()
        >>> _ = pl.add_mesh(aligned)
        >>> _ = pl.add_mesh(mesh, style='wireframe', color='black', line_width=3)
        >>> _ = pl.add_actor(axes)
        >>> pl.show()

        Align the mesh but don't center it.

        >>> aligned = mesh.align_xyz(centered=False)

        Plot the result again. The aligned mesh has the same position as the input.

        >>> axes = pv.AxesAssembly(position=mesh.center, scale=aligned.length)
        >>> pl = pv.Plotter()
        >>> _ = pl.add_mesh(aligned)
        >>> _ = pl.add_mesh(mesh, style='wireframe', color='black', line_width=3)
        >>> _ = pl.add_actor(axes)
        >>> pl.show()

        Note how the tip of the cone is pointing along the z-axis. This indicates that
        the cone's axis is the third principal axis. It is also pointing in the negative
        z-direction. To control the alignment so that the cone points upward, we can
        seed an approximate direction specifying what "up" means for the original mesh
        in world coordinates prior to the alignment.

        We can see that the cone is originally pointing downward, somewhat in the
        negative z-direction. Therefore, we can specify the ``'-z'`` vector
        as the "up" direction of the mesh's third axis prior to alignment.

        >>> aligned = mesh.align_xyz(axis_2_direction='-z')

        Plot the mesh. The cone is now pointing upward in the desired direction.

        >>> axes = pv.AxesAssembly(scale=aligned.length)
        >>> pl = pv.Plotter()
        >>> _ = pl.add_mesh(aligned)
        >>> _ = pl.add_actor(axes)
        >>> pl.show()

        The specified direction only needs to be approximate. For example, we get the
        same result by specifying the ``'y'`` direction as the mesh's original "up"
        direction.

        >>> aligned, matrix = mesh.align_xyz(axis_2_direction='y', return_matrix=True)
        >>> axes = pv.AxesAssembly(scale=aligned.length)
        >>> pl = pv.Plotter()
        >>> _ = pl.add_mesh(aligned)
        >>> _ = pl.add_actor(axes)
        >>> pl.show()

        We can optionally return the transformation matrix.

        >>> aligned, matrix = mesh.align_xyz(axis_2_direction='y', return_matrix=True)

        The matrix can be inverted, for example, to transform objects from the world
        axes back to the original mesh's local coordinate system.

        >>> inverse = pv.Transform(matrix).inverse_matrix

        Use the inverse to label the object's axes prior to alignment. For actors,
        we set the :attr:`~pyvista.Prop3D.user_matrix` as the inverse.

        >>> axes_local = pv.AxesAssembly(
        ...     scale=aligned.length,
        ...     user_matrix=inverse,
        ...     labels=["X'", "Y'", "Z'"],
        ... )

        Plot the original mesh with its local axes, along with the algned mesh and its
        axes.

        >>> axes_aligned = pv.AxesAssembly(scale=aligned.length)
        >>> pl = pv.Plotter()
        >>> # Add aligned mesh with axes
        >>> _ = pl.add_mesh(aligned)
        >>> _ = pl.add_actor(axes_aligned)
        >>> # Add original mesh with axes
        >>> _ = pl.add_mesh(mesh, style='wireframe', color='black', line_width=3)
        >>> _ = pl.add_actor(axes_local)
        >>> pl.show()

        """

        def _validate_vector(
            vector: VectorLike[float] | str | None, name: str
        ) -> NumpyArray[float] | None:
            if vector is None:
                vector_ = vector
            else:
                if isinstance(vector, str):
                    vector = vector.lower()
                    valid_strings = list(NORMALS.keys())
                    _validation.check_contains(valid_strings, must_contain=vector, name=name)
                    vector = NORMALS[vector]
                vector_ = _validation.validate_array3(vector, dtype_out=float, name=name)
            return vector_

        axes, std = pyvista.principal_axes(self.points, return_std=True)

        if axis_0_direction is None and axis_1_direction is None and axis_2_direction is None:
            # Set directions of first two axes to +X,+Y by default
            # Keep third axis as None (direction cannot be set if first two are set)
            axis_0_direction = (1.0, 0.0, 0.0)
            axis_1_direction = (0.0, 1.0, 0.0)
        else:
            axis_0_direction = _validate_vector(axis_0_direction, name='axis 0 direction')
            axis_1_direction = _validate_vector(axis_1_direction, name='axis 1 direction')
            axis_2_direction = _validate_vector(axis_2_direction, name='axis 2 direction')

        # Swap any axes which have equal std (e.g. so that we XYZ order instead of YXZ order)
        # Note: Swapping may create a left-handed coordinate frame. This is fixed later.
        axes = _swap_axes(axes, std)

        # Maybe flip directions of first two axes
        if axis_0_direction is not None and np.dot(axes[0], axis_0_direction) < 0:
            axes[0] *= -1
        if axis_1_direction is not None and np.dot(axes[1], axis_1_direction) < 0:
            axes[1] *= -1

        # Ensure axes form a right-handed coordinate frame
        if np.linalg.det(axes) < 0:
            axes[2] *= -1

        # Maybe flip direction of third axis
        if axis_2_direction is not None:
            if np.dot(axes[2], axis_2_direction) >= 0:
                pass  # nothing to do, sign is correct
            else:
                if axis_0_direction is not None and axis_1_direction is not None:
                    raise ValueError(
                        f'Invalid `axis_2_direction` {axis_2_direction}. This direction results in a left-handed transformation.'
                    )
                else:
                    axes[2] *= -1
                    # Need to also flip a second vector to keep system as right-handed
                    if axis_1_direction is not None:
                        # Second axis has been set, so modify first axis
                        axes[0] *= -1
                    else:
                        # First axis has been set, so modify second axis
                        axes[1] *= -1

        rotation = Transform().rotate(axes)
        aligned = self.transform(rotation, inplace=False)
        translation = Transform().translate(-np.array(aligned.center))
        if not centered:
            translation.translate(self.center)
        aligned.transform(translation, inplace=True)

        if return_matrix:
            return aligned, rotation.concatenate(translation).matrix
        return aligned

    def clip(  # type: ignore[misc]
        self: ConcreteDataSetType,
        normal: VectorLike[float] | NormalsLiteral = 'x',
        origin: VectorLike[float] | None = None,
        invert: bool = True,
        value: float = 0.0,
        inplace: bool = False,
        return_clipped: bool = False,
        progress_bar: bool = False,
        crinkle: bool = False,
    ):
        """Clip a dataset by a plane by specifying the origin and normal.

        If no parameters are given the clip will occur in the center
        of that dataset.

        Parameters
        ----------
        normal : tuple(float) | str, default: 'x'
            Length 3 tuple for the normal vector direction. Can also
            be specified as a string conventional direction such as
            ``'x'`` for ``(1, 0, 0)`` or ``'-x'`` for ``(-1, 0, 0)``, etc.

        origin : sequence[float], optional
            The center ``(x, y, z)`` coordinate of the plane on which the clip
            occurs. The default is the center of the dataset.

        invert : bool, default: True
            Flag on whether to flip/invert the clip.

        value : float, default: 0.0
            Set the clipping value along the normal direction.

        inplace : bool, default: False
            Updates mesh in-place.

        return_clipped : bool, default: False
            Return both unclipped and clipped parts of the dataset.

        progress_bar : bool, default: False
            Display a progress bar to indicate progress.

        crinkle : bool, default: False
            Crinkle the clip by extracting the entire cells along the
            clip. This adds the ``"cell_ids"`` array to the ``cell_data``
            attribute that tracks the original cell IDs of the original
            dataset.

        Returns
        -------
        pyvista.PolyData | tuple[pyvista.PolyData]
            Clipped mesh when ``return_clipped=False``,
            otherwise a tuple containing the unclipped and clipped datasets.

        Examples
        --------
        Clip a cube along the +X direction.  ``triangulate`` is used as
        the cube is initially composed of quadrilateral faces and
        subdivide only works on triangles.

        >>> import pyvista as pv
        >>> cube = pv.Cube().triangulate().subdivide(3)
        >>> clipped_cube = cube.clip()
        >>> clipped_cube.plot()

        Clip a cube in the +Z direction.  This leaves half a cube
        below the XY plane.

        >>> import pyvista as pv
        >>> cube = pv.Cube().triangulate().subdivide(3)
        >>> clipped_cube = cube.clip('z')
        >>> clipped_cube.plot()

        See :ref:`clip_with_surface_example` for more examples using this filter.

        """
        normal_: VectorLike[float] = NORMALS[normal.lower()] if isinstance(normal, str) else normal
        # find center of data if origin not specified
        origin_ = self.center if origin is None else origin
        # create the plane for clipping
        function = generate_plane(normal_, origin_)
        # run the clip
        result = DataSetFilters._clip_with_function(
            self,
            function,
            invert=invert,
            value=value,
            return_clipped=return_clipped,
            progress_bar=progress_bar,
            crinkle=crinkle,
        )
        if inplace:
            if return_clipped:
                self.copy_from(result[0], deep=False)
                return self, result[1]
            else:
                self.copy_from(result, deep=False)
                return self
        return result

    def clip_box(  # type: ignore[misc]
        self: ConcreteDataSetType,
        bounds: float | VectorLike[float] | pyvista.PolyData | None = None,
        invert: bool = True,
        factor: float = 0.35,
        progress_bar: bool = False,
        merge_points: bool = True,
        crinkle: bool = False,
    ):
        """Clip a dataset by a bounding box defined by the bounds.

        If no bounds are given, a corner of the dataset bounds will be removed.

        Parameters
        ----------
        bounds : sequence[float], optional
            Length 6 sequence of floats: ``(x_min, x_max, y_min, y_max, z_min, z_max)``.
            Length 3 sequence of floats: distances from the min coordinate of
            of the input mesh. Single float value: uniform distance from the
            min coordinate. Length 12 sequence of length 3 sequence of floats:
            a plane collection (normal, center, ...).
            :class:`pyvista.PolyData`: if a poly mesh is passed that represents
            a box with 6 faces that all form a standard box, then planes will
            be extracted from the box to define the clipping region.

        invert : bool, default: True
            Flag on whether to flip/invert the clip.

        factor : float, default: 0.35
            If bounds are not given this is the factor along each axis to
            extract the default box.

        progress_bar : bool, default: False
            Display a progress bar to indicate progress.

        merge_points : bool, default: True
            If ``True``, coinciding points of independently defined mesh
            elements will be merged.

        crinkle : bool, default: False
            Crinkle the clip by extracting the entire cells along the
            clip. This adds the ``"cell_ids"`` array to the ``cell_data``
            attribute that tracks the original cell IDs of the original
            dataset.

        Returns
        -------
        pyvista.UnstructuredGrid
            Clipped dataset.

        Examples
        --------
        Clip a corner of a cube.  The bounds of a cube are normally
        ``[-0.5, 0.5, -0.5, 0.5, -0.5, 0.5]``, and this removes 1/8 of
        the cube's surface.

        >>> import pyvista as pv
        >>> cube = pv.Cube().triangulate().subdivide(3)
        >>> clipped_cube = cube.clip_box([0, 1, 0, 1, 0, 1])
        >>> clipped_cube.plot()

        See :ref:`clip_with_plane_box_example` for more examples using this filter.

        """
        if bounds is None:

            def _get_quarter(dmin, dmax):
                """Get a section of the given range (internal helper)."""
                return dmax - ((dmax - dmin) * factor)

            xmin, xmax, ymin, ymax, zmin, zmax = self.bounds
            xmin = _get_quarter(xmin, xmax)
            ymin = _get_quarter(ymin, ymax)
            zmin = _get_quarter(zmin, zmax)
            bounds = [xmin, xmax, ymin, ymax, zmin, zmax]
        if isinstance(bounds, (float, int)):
            bounds = [bounds, bounds, bounds]
        elif isinstance(bounds, pyvista.PolyData):
            poly = bounds
            if poly.n_cells != 6:
                raise ValueError('The bounds mesh must have only 6 faces.')
            bounds = []
            poly.compute_normals(inplace=True)
            for cid in range(6):
                cell = poly.extract_cells(cid)
                normal = cell['Normals'][0]
                bounds.append(normal)
                bounds.append(cell.center)
        bounds_ = _validation.validate_array(
            bounds, dtype_out=float, must_have_length=[3, 6, 12], name='bounds'
        )
        if len(bounds_) == 3:
            xmin, xmax, ymin, ymax, zmin, zmax = self.bounds
            bounds_ = np.array(
                (
                    xmin,
                    xmin + bounds_[0],
                    ymin,
                    ymin + bounds_[1],
                    zmin,
                    zmin + bounds_[2],
                )
            )
        if crinkle:
            self.cell_data['cell_ids'] = np.arange(self.n_cells)
        alg = _vtk.vtkBoxClipDataSet()
        if not merge_points:
            # vtkBoxClipDataSet uses vtkMergePoints by default
            alg.SetLocator(_vtk.vtkNonMergingPointLocator())
        alg.SetInputDataObject(self)
        alg.SetBoxClip(*bounds_)
        port = 0
        if invert:
            # invert the clip if needed
            port = 1
            alg.GenerateClippedOutputOn()
        _update_alg(alg, progress_bar, 'Clipping a Dataset by a Bounding Box')
        clipped = _get_output(alg, oport=port)
        if crinkle:
            clipped = self.extract_cells(np.unique(clipped.cell_data['cell_ids']))
        return clipped

    def compute_implicit_distance(  # type: ignore[misc]
        self: ConcreteDataSetType, surface: DataSet | _vtk.vtkDataSet, inplace: bool = False
    ):
        """Compute the implicit distance from the points to a surface.

        This filter will compute the implicit distance from all of the
        nodes of this mesh to a given surface. This distance will be
        added as a point array called ``'implicit_distance'``.

        Nodes of this mesh which are interior to the input surface
        geometry have a negative distance, and nodes on the exterior
        have a positive distance. Nodes which intersect the input
        surface has a distance of zero.

        Parameters
        ----------
        surface : pyvista.DataSet
            The surface used to compute the distance.

        inplace : bool, default: False
            If ``True``, a new scalar array will be added to the
            ``point_data`` of this mesh and the modified mesh will
            be returned. Otherwise a copy of this mesh is returned
            with that scalar field added.

        Returns
        -------
        pyvista.DataSet
            Dataset containing the ``'implicit_distance'`` array in
            ``point_data``.

        Examples
        --------
        Compute the distance between all the points on a sphere and a
        plane.

        >>> import pyvista as pv
        >>> sphere = pv.Sphere(radius=0.35)
        >>> plane = pv.Plane()
        >>> _ = sphere.compute_implicit_distance(plane, inplace=True)
        >>> dist = sphere['implicit_distance']
        >>> type(dist)
        <class 'pyvista.core.pyvista_ndarray.pyvista_ndarray'>

        Plot these distances as a heatmap. Note how distances above the
        plane are positive, and distances below the plane are negative.

        >>> pl = pv.Plotter()
        >>> _ = pl.add_mesh(sphere, scalars='implicit_distance', cmap='bwr')
        >>> _ = pl.add_mesh(plane, color='w', style='wireframe')
        >>> pl.show()

        We can also compute the distance from all the points on the
        plane to the sphere.

        >>> _ = plane.compute_implicit_distance(sphere, inplace=True)

        Again, we can plot these distances as a heatmap. Note how
        distances inside the sphere are negative and distances outside
        the sphere are positive.

        >>> pl = pv.Plotter()
        >>> _ = pl.add_mesh(
        ...     plane,
        ...     scalars='implicit_distance',
        ...     cmap='bwr',
        ...     clim=[-0.35, 0.35],
        ... )
        >>> _ = pl.add_mesh(sphere, color='w', style='wireframe')
        >>> pl.show()

        See :ref:`clip_with_surface_example` and
        :ref:`voxelize_surface_mesh_example` for more examples using
        this filter.

        """
        function = _vtk.vtkImplicitPolyDataDistance()
        function.SetInput(surface)
        points = pyvista.convert_array(self.points)
        dists = _vtk.vtkDoubleArray()
        function.FunctionValue(points, dists)
        if inplace:
            self.point_data['implicit_distance'] = pyvista.convert_array(dists)
            return self
        result = self.copy()
        result.point_data['implicit_distance'] = pyvista.convert_array(dists)
        return result

    def clip_scalar(  # type: ignore[misc]
        self: ConcreteDataSetType,
        scalars: str | None = None,
        invert: bool = True,
        value: float = 0.0,
        inplace: bool = False,
        progress_bar: bool = False,
        both: bool = False,
    ):
        """Clip a dataset by a scalar.

        Parameters
        ----------
        scalars : str, optional
            Name of scalars to clip on.  Defaults to currently active scalars.

        invert : bool, default: True
            Flag on whether to flip/invert the clip.  When ``True``,
            only the mesh below ``value`` will be kept.  When
            ``False``, only values above ``value`` will be kept.

        value : float, default: 0.0
            Set the clipping value.

        inplace : bool, default: False
            Update mesh in-place.

        progress_bar : bool, default: False
            Display a progress bar to indicate progress.

        both : bool, default: False
            If ``True``, also returns the complementary clipped mesh.

        Returns
        -------
        pyvista.PolyData or tuple
            Clipped dataset if ``both=False``.  If ``both=True`` then
            returns a tuple of both clipped datasets.

        Examples
        --------
        Remove the part of the mesh with "sample_point_scalars" above 100.

        >>> import pyvista as pv
        >>> from pyvista import examples
        >>> dataset = examples.load_hexbeam()
        >>> clipped = dataset.clip_scalar(scalars='sample_point_scalars', value=100)
        >>> clipped.plot()

        Get clipped meshes corresponding to the portions of the mesh above and below 100.

        >>> import pyvista as pv
        >>> from pyvista import examples
        >>> dataset = examples.load_hexbeam()
        >>> _below, _above = dataset.clip_scalar(
        ...     scalars='sample_point_scalars', value=100, both=True
        ... )

        Remove the part of the mesh with "sample_point_scalars" below 100.

        >>> import pyvista as pv
        >>> from pyvista import examples
        >>> dataset = examples.load_hexbeam()
        >>> clipped = dataset.clip_scalar(
        ...     scalars='sample_point_scalars', value=100, invert=False
        ... )
        >>> clipped.plot()

        """
        if isinstance(self, _vtk.vtkPolyData):
            alg: _vtk.vtkClipPolyData | _vtk.vtkTableBasedClipDataSet = _vtk.vtkClipPolyData()
        else:
            alg = _vtk.vtkTableBasedClipDataSet()

        alg.SetInputDataObject(self)
        alg.SetValue(value)
        if scalars is None:
            set_default_active_scalars(self)
        else:
            self.set_active_scalars(scalars)

        alg.SetInsideOut(invert)  # invert the clip if needed
        alg.SetGenerateClippedOutput(both)

        _update_alg(alg, progress_bar, 'Clipping by a Scalar')
        result0 = _get_output(alg)

        if inplace:
            self.copy_from(result0, deep=False)
            result0 = self

        if both:
            result1 = _get_output(alg, oport=1)
            if isinstance(self, _vtk.vtkPolyData):
                # For some reason vtkClipPolyData with SetGenerateClippedOutput on leaves unreferenced vertices
                result0, result1 = (r.clean() for r in (result0, result1))
            return result0, result1
        return result0

    def clip_surface(  # type: ignore[misc]
        self: ConcreteDataSetType,
        surface: DataSet | _vtk.vtkDataSet,
        invert: bool = True,
        value: float = 0.0,
        compute_distance: bool = False,
        progress_bar: bool = False,
        crinkle: bool = False,
    ):
        """Clip any mesh type using a :class:`pyvista.PolyData` surface mesh.

        This will return a :class:`pyvista.UnstructuredGrid` of the clipped
        mesh. Geometry of the input dataset will be preserved where possible.
        Geometries near the clip intersection will be triangulated/tessellated.

        Parameters
        ----------
        surface : pyvista.PolyData
            The ``PolyData`` surface mesh to use as a clipping
            function.  If this input mesh is not a :class:`pyvista.PolyData`,
            the external surface will be extracted.

        invert : bool, default: True
            Flag on whether to flip/invert the clip.

        value : float, default: 0.0
            Set the clipping value of the implicit function (if
            clipping with implicit function) or scalar value (if
            clipping with scalars).

        compute_distance : bool, default: False
            Compute the implicit distance from the mesh onto the input
            dataset.  A new array called ``'implicit_distance'`` will
            be added to the output clipped mesh.

        progress_bar : bool, default: False
            Display a progress bar to indicate progress.

        crinkle : bool, default: False
            Crinkle the clip by extracting the entire cells along the
            clip. This adds the ``"cell_ids"`` array to the ``cell_data``
            attribute that tracks the original cell IDs of the original
            dataset.

        Returns
        -------
        pyvista.PolyData
            Clipped surface.

        Examples
        --------
        Clip a cube with a sphere.

        >>> import pyvista as pv
        >>> sphere = pv.Sphere(center=(-0.4, -0.4, -0.4))
        >>> cube = pv.Cube().triangulate().subdivide(3)
        >>> clipped = cube.clip_surface(sphere)
        >>> clipped.plot(show_edges=True, cpos='xy', line_width=3)

        See :ref:`clip_with_surface_example` for more examples using
        this filter.

        """
        if not isinstance(surface, _vtk.vtkPolyData):
            surface = wrap(surface).extract_geometry()
        function = _vtk.vtkImplicitPolyDataDistance()
        function.SetInput(surface)
        if compute_distance:
            points = pyvista.convert_array(self.points)
            dists = _vtk.vtkDoubleArray()
            function.FunctionValue(points, dists)
            self['implicit_distance'] = pyvista.convert_array(dists)
        # run the clip
        return DataSetFilters._clip_with_function(
            self,
            function,
            invert=invert,
            value=value,
            progress_bar=progress_bar,
            crinkle=crinkle,
        )

    def slice_implicit(  # type: ignore[misc]
        self: ConcreteDataSetType,
        implicit_function: _vtk.vtkImplicitFunction,
        generate_triangles: bool = False,
        contour: bool = False,
        progress_bar: bool = False,
    ):
        """Slice a dataset by a VTK implicit function.

        Parameters
        ----------
        implicit_function : vtk.vtkImplicitFunction
            Specify the implicit function to perform the cutting.

        generate_triangles : bool, default: False
            If this is enabled (``False`` by default), the output will
            be triangles. Otherwise the output will be the intersection
            polygons. If the cutting function is not a plane, the
            output will be 3D polygons, which might be nice to look at
            but hard to compute with downstream.

        contour : bool, default: False
            If ``True``, apply a ``contour`` filter after slicing.

        progress_bar : bool, default: False
            Display a progress bar to indicate progress.

        Returns
        -------
        pyvista.PolyData
            Sliced dataset.

        Examples
        --------
        Slice the surface of a sphere.

        >>> import pyvista as pv
        >>> import vtk
        >>> sphere = vtk.vtkSphere()
        >>> sphere.SetRadius(10)
        >>> mesh = pv.Wavelet()
        >>> slice = mesh.slice_implicit(sphere)
        >>> slice.plot(show_edges=True, line_width=5)

        >>> cylinder = vtk.vtkCylinder()
        >>> cylinder.SetRadius(10)
        >>> mesh = pv.Wavelet()
        >>> slice = mesh.slice_implicit(cylinder)
        >>> slice.plot(show_edges=True, line_width=5)

        """
        alg = _vtk.vtkCutter()  # Construct the cutter object
        alg.SetInputDataObject(self)  # Use the grid as the data we desire to cut
        alg.SetCutFunction(implicit_function)  # the cutter to use the function
        alg.SetGenerateTriangles(generate_triangles)
        _update_alg(alg, progress_bar, 'Slicing')
        output = _get_output(alg)
        if contour:
            return output.contour()
        return output

    def slice(  # type: ignore[misc]
        self: ConcreteDataSetType,
        normal: VectorLike[float] | NormalsLiteral = 'x',
        origin: VectorLike[float] | None = None,
        generate_triangles: bool = False,
        contour: bool = False,
        progress_bar: bool = False,
    ):
        """Slice a dataset by a plane at the specified origin and normal vector orientation.

        If no origin is specified, the center of the input dataset will be used.

        Parameters
        ----------
        normal : sequence[float] | str, default: 'x'
            Length 3 tuple for the normal vector direction. Can also be
            specified as a string conventional direction such as ``'x'`` for
            ``(1, 0, 0)`` or ``'-x'`` for ``(-1, 0, 0)``, etc.

        origin : sequence[float], optional
            The center ``(x, y, z)`` coordinate of the plane on which
            the slice occurs.

        generate_triangles : bool, default: False
            If this is enabled (``False`` by default), the output will
            be triangles. Otherwise the output will be the intersection
            polygons.

        contour : bool, default: False
            If ``True``, apply a ``contour`` filter after slicing.

        progress_bar : bool, default: False
            Display a progress bar to indicate progress.

        Returns
        -------
        pyvista.PolyData
            Sliced dataset.

        Examples
        --------
        Slice the surface of a sphere.

        >>> import pyvista as pv
        >>> sphere = pv.Sphere()
        >>> slice_x = sphere.slice(normal='x')
        >>> slice_y = sphere.slice(normal='y')
        >>> slice_z = sphere.slice(normal='z')
        >>> slices = slice_x + slice_y + slice_z
        >>> slices.plot(line_width=5)

        See :ref:`slice_example` for more examples using this filter.

        """
        normal_: VectorLike[float] = NORMALS[normal.lower()] if isinstance(normal, str) else normal
        # find center of data if origin not specified
        origin_ = self.center if origin is None else origin

        # create the plane for clipping
        plane = generate_plane(normal_, origin_)
        return DataSetFilters.slice_implicit(
            self,
            plane,
            generate_triangles=generate_triangles,
            contour=contour,
            progress_bar=progress_bar,
        )

    def slice_orthogonal(
        self: ConcreteDataSetType | MultiBlock,
        x: float | None = None,
        y: float | None = None,
        z: float | None = None,
        generate_triangles: bool = False,
        contour: bool = False,
        progress_bar: bool = False,
    ):
        """Create three orthogonal slices through the dataset on the three cartesian planes.

        Yields a MutliBlock dataset of the three slices.

        Parameters
        ----------
        x : float, optional
            The X location of the YZ slice.

        y : float, optional
            The Y location of the XZ slice.

        z : float, optional
            The Z location of the XY slice.

        generate_triangles : bool, default: False
            When ``True``, the output will be triangles. Otherwise the output
            will be the intersection polygons.

        contour : bool, default: False
            If ``True``, apply a ``contour`` filter after slicing.

        progress_bar : bool, default: False
            Display a progress bar to indicate progress.

        Returns
        -------
        pyvista.PolyData
            Sliced dataset.

        Examples
        --------
        Slice the random hills dataset with three orthogonal planes.

        >>> from pyvista import examples
        >>> hills = examples.load_random_hills()
        >>> slices = hills.slice_orthogonal(contour=False)
        >>> slices.plot(line_width=5)

        See :ref:`slice_example` for more examples using this filter.

        """
        # Create the three slices
        if x is None:
            x = self.center[0]
        if y is None:
            y = self.center[1]
        if z is None:
            z = self.center[2]
        output = pyvista.MultiBlock()
        if isinstance(self, pyvista.MultiBlock):
            for i in range(self.n_blocks):
                data = self[i]
                output.append(
                    data.slice_orthogonal(
                        x=x,
                        y=y,
                        z=z,
                        generate_triangles=generate_triangles,
                        contour=contour,
                    )
                    if data is not None
                    else data
                )
            return output
        output.append(
            self.slice(
                normal='x',
                origin=[x, y, z],
                generate_triangles=generate_triangles,
                progress_bar=progress_bar,
            ),
            'YZ',
        )
        output.append(
            self.slice(
                normal='y',
                origin=[x, y, z],
                generate_triangles=generate_triangles,
                progress_bar=progress_bar,
            ),
            'XZ',
        )
        output.append(
            self.slice(
                normal='z',
                origin=[x, y, z],
                generate_triangles=generate_triangles,
                progress_bar=progress_bar,
            ),
            'XY',
        )
        return output

    def slice_along_axis(
        self: ConcreteDataSetType | MultiBlock,
        n: int = 5,
        axis: Literal['x', 'y', 'z', 0, 1, 2] = 'x',
        tolerance: float | None = None,
        generate_triangles: bool = False,
        contour: bool = False,
        bounds=None,
        center=None,
        progress_bar: bool = False,
    ):
        """Create many slices of the input dataset along a specified axis.

        Parameters
        ----------
        n : int, default: 5
            The number of slices to create.

        axis : str | int, default: 'x'
            The axis to generate the slices along. Perpendicular to the
            slices. Can be string name (``'x'``, ``'y'``, or ``'z'``) or
            axis index (``0``, ``1``, or ``2``).

        tolerance : float, optional
            The tolerance to the edge of the dataset bounds to create
            the slices. The ``n`` slices are placed equidistantly with
            an absolute padding of ``tolerance`` inside each side of the
            ``bounds`` along the specified axis. Defaults to 1% of the
            ``bounds`` along the specified axis.

        generate_triangles : bool, default: False
            When ``True``, the output will be triangles. Otherwise the output
            will be the intersection polygons.

        contour : bool, default: False
            If ``True``, apply a ``contour`` filter after slicing.

        bounds : sequence[float], optional
            A 6-length sequence overriding the bounds of the mesh.
            The bounds along the specified axis define the extent
            where slices are taken.

        center : sequence[float], optional
            A 3-length sequence specifying the position of the line
            along which slices are taken. Defaults to the center of
            the mesh.

        progress_bar : bool, default: False
            Display a progress bar to indicate progress.

        Returns
        -------
        pyvista.PolyData
            Sliced dataset.

        Examples
        --------
        Slice the random hills dataset in the X direction.

        >>> from pyvista import examples
        >>> hills = examples.load_random_hills()
        >>> slices = hills.slice_along_axis(n=10)
        >>> slices.plot(line_width=5)

        Slice the random hills dataset in the Z direction.

        >>> from pyvista import examples
        >>> hills = examples.load_random_hills()
        >>> slices = hills.slice_along_axis(n=10, axis='z')
        >>> slices.plot(line_width=5)

        See :ref:`slice_example` for more examples using this filter.

        """
        # parse axis input
        XYZLiteral = Literal['x', 'y', 'z']
        labels: list[XYZLiteral] = ['x', 'y', 'z']
        label_to_index: dict[Literal['x', 'y', 'z'], Literal[0, 1, 2]] = {'x': 0, 'y': 1, 'z': 2}
        if isinstance(axis, int):
            ax_index = axis
            ax_label = labels[ax_index]
        elif isinstance(axis, str):
            ax_str = axis.lower()
            if ax_str in labels:
                ax_label = cast(XYZLiteral, ax_str)
                ax_index = label_to_index[ax_label]
            else:
                raise ValueError(
                    f'Axis ({axis!r}) not understood. Choose one of {labels}.',
                ) from None
        # get the locations along that axis
        if bounds is None:
            bounds = self.bounds
        if center is None:
            center = self.center
        if tolerance is None:
            tolerance = (bounds[ax_index * 2 + 1] - bounds[ax_index * 2]) * 0.01
        rng = np.linspace(bounds[ax_index * 2] + tolerance, bounds[ax_index * 2 + 1] - tolerance, n)
        center = list(center)
        # Make each of the slices
        output = pyvista.MultiBlock()
        if isinstance(self, pyvista.MultiBlock):
            for i in range(self.n_blocks):
                data = self[i]
                output.append(
                    data.slice_along_axis(
                        n=n,
                        axis=ax_label,
                        tolerance=tolerance,
                        generate_triangles=generate_triangles,
                        contour=contour,
                        bounds=bounds,
                        center=center,
                    )
                    if data is not None
                    else data
                )
            return output
        for i in range(n):
            center[ax_index] = rng[i]
            slc = DataSetFilters.slice(
                self,
                normal=ax_label,
                origin=center,
                generate_triangles=generate_triangles,
                contour=contour,
                progress_bar=progress_bar,
            )
            output.append(slc, f'slice{i}')
        return output

    def slice_along_line(  # type: ignore[misc]
        self: ConcreteDataSetType,
        line: pyvista.PolyData,
        generate_triangles: bool = False,
        contour: bool = False,
        progress_bar: bool = False,
    ):
        """Slice a dataset using a polyline/spline as the path.

        This also works for lines generated with :func:`pyvista.Line`.

        Parameters
        ----------
        line : pyvista.PolyData
            A PolyData object containing one single PolyLine cell.

        generate_triangles : bool, default: False
            When ``True``, the output will be triangles. Otherwise the output
            will be the intersection polygons.

        contour : bool, default: False
            If ``True``, apply a ``contour`` filter after slicing.

        progress_bar : bool, default: False
            Display a progress bar to indicate progress.

        Returns
        -------
        pyvista.PolyData
            Sliced dataset.

        Examples
        --------
        Slice the random hills dataset along a circular arc.

        >>> import numpy as np
        >>> import pyvista as pv
        >>> from pyvista import examples
        >>> hills = examples.load_random_hills()
        >>> center = np.array(hills.center)
        >>> point_a = center + np.array([5, 0, 0])
        >>> point_b = center + np.array([-5, 0, 0])
        >>> arc = pv.CircularArc(point_a, point_b, center, resolution=100)
        >>> line_slice = hills.slice_along_line(arc)

        Plot the circular arc and the hills mesh.

        >>> pl = pv.Plotter()
        >>> _ = pl.add_mesh(hills, smooth_shading=True, style='wireframe')
        >>> _ = pl.add_mesh(
        ...     line_slice,
        ...     line_width=10,
        ...     render_lines_as_tubes=True,
        ...     color='k',
        ... )
        >>> _ = pl.add_mesh(arc, line_width=10, color='grey')
        >>> pl.show()

        See :ref:`slice_example` for more examples using this filter.

        """
        # check that we have a PolyLine cell in the input line
        if line.GetNumberOfCells() != 1:
            raise ValueError('Input line must have only one cell.')
        polyline = line.GetCell(0)
        if not isinstance(polyline, _vtk.vtkPolyLine):
            raise TypeError(f'Input line must have a PolyLine cell, not ({type(polyline)})')
        # Generate PolyPlane
        polyplane = _vtk.vtkPolyPlane()
        polyplane.SetPolyLine(polyline)
        # Create slice
        alg = _vtk.vtkCutter()  # Construct the cutter object
        alg.SetInputDataObject(self)  # Use the grid as the data we desire to cut
        alg.SetCutFunction(polyplane)  # the cutter to use the poly planes
        if not generate_triangles:
            alg.GenerateTrianglesOff()
        _update_alg(alg, progress_bar, 'Slicing along Line')
        output = _get_output(alg)
        if contour:
            return output.contour()
        return output

    def threshold(  # type: ignore[misc]
        self: ConcreteDataSetType,
        value: float | VectorLike[float] | None = None,
        scalars: str | None = None,
        invert: bool = False,
        continuous: bool = False,
        preference: Literal['point', 'cell'] = 'cell',
        all_scalars: bool = False,
        component_mode: Literal['component', 'all', 'any'] = 'all',
        component: int = 0,
        method: Literal['upper', 'lower'] = 'upper',
        progress_bar: bool = False,
    ):
        """Apply a ``vtkThreshold`` filter to the input dataset.

        This filter will apply a ``vtkThreshold`` filter to the input
        dataset and return the resulting object. This extracts cells
        where the scalar value in each cell satisfies the threshold
        criterion.  If ``scalars`` is ``None``, the input's active
        scalars array is used.

        .. warning::
           Thresholding is inherently a cell operation, even though it can use
           associated point data for determining whether to keep a cell. In
           other words, whether or not a given point is included after
           thresholding depends on whether that point is part of a cell that
           is kept after thresholding.

           Please also note the default ``preference`` choice for CELL data
           over POINT data. This is contrary to most other places in PyVista's
           API where the preference typically defaults to POINT data. We chose
           to prefer CELL data here so that if thresholding by a named array
           that exists for both the POINT and CELL data, this filter will
           default to the CELL data array while performing the CELL-wise
           operation.

        Parameters
        ----------
        value : float | sequence[float], optional
            Single value or ``(min, max)`` to be used for the data threshold. If
            a sequence, then length must be 2. If no value is specified, the
            non-NaN data range will be used to remove any NaN values.
            Please reference the ``method`` parameter for how single values
            are handled.

        scalars : str, optional
            Name of scalars to threshold on. Defaults to currently active scalars.

        invert : bool, default: False
            Invert the threshold results. That is, cells that would have been
            in the output with this option off are excluded, while cells that
            would have been excluded from the output are included.

        continuous : bool, default: False
            When True, the continuous interval [minimum cell scalar,
            maximum cell scalar] will be used to intersect the threshold bound,
            rather than the set of discrete scalar values from the vertices.

        preference : str, default: 'cell'
            When ``scalars`` is specified, this is the preferred array
            type to search for in the dataset.  Must be either
            ``'point'`` or ``'cell'``. Throughout PyVista, the preference
            is typically ``'point'`` but since the threshold filter is a
            cell-wise operation, we prefer cell data for thresholding
            operations.

        all_scalars : bool, default: False
            If using scalars from point data, all
            points in a cell must satisfy the threshold when this
            value is ``True``.  When ``False``, any point of the cell
            with a scalar value satisfying the threshold criterion
            will extract the cell. Has no effect when using cell data.

        component_mode : {'component', 'all', 'any'}
            The method to satisfy the criteria for the threshold of
            multicomponent scalars.  'component' (default)
            uses only the ``component``.  'all' requires all
            components to meet criteria.  'any' is when
            any component satisfies the criteria.

        component : int, default: 0
            When using ``component_mode='component'``, this sets
            which component to threshold on.

        method : str, default: 'upper'
            Set the threshold method for single-values, defining which
            threshold bounds to use. If the ``value`` is a range, this
            parameter will be ignored, extracting data between the two
            values. For single values, ``'lower'`` will extract data
            lower than the  ``value``. ``'upper'`` will extract data
            larger than the ``value``.

        progress_bar : bool, default: False
            Display a progress bar to indicate progress.

        See Also
        --------
        threshold_percent
        :meth:`~pyvista.ImageDataFilters.image_threshold`
        :meth:`~pyvista.DataSetFilters.extract_values`

        Returns
        -------
        pyvista.UnstructuredGrid
            Dataset containing geometry that meets the threshold requirements.

        Examples
        --------
        >>> import pyvista as pv
        >>> import numpy as np
        >>> volume = np.zeros([10, 10, 10])
        >>> volume[:3] = 1
        >>> vol = pv.wrap(volume)
        >>> threshed = vol.threshold(0.1)
        >>> threshed
        UnstructuredGrid (...)
          N Cells:    243
          N Points:   400
          X Bounds:   0.000e+00, 3.000e+00
          Y Bounds:   0.000e+00, 9.000e+00
          Z Bounds:   0.000e+00, 9.000e+00
          N Arrays:   1

        Apply the threshold filter to Perlin noise.  First generate
        the structured grid.

        >>> import pyvista as pv
        >>> noise = pv.perlin_noise(0.1, (1, 1, 1), (0, 0, 0))
        >>> grid = pv.sample_function(
        ...     noise, [0, 1.0, -0, 1.0, 0, 1.0], dim=(20, 20, 20)
        ... )
        >>> grid.plot(
        ...     cmap='gist_earth_r',
        ...     show_scalar_bar=True,
        ...     show_edges=False,
        ... )

        Next, apply the threshold.

        >>> import pyvista as pv
        >>> noise = pv.perlin_noise(0.1, (1, 1, 1), (0, 0, 0))
        >>> grid = pv.sample_function(
        ...     noise, [0, 1.0, -0, 1.0, 0, 1.0], dim=(20, 20, 20)
        ... )
        >>> threshed = grid.threshold(value=0.02)
        >>> threshed.plot(
        ...     cmap='gist_earth_r',
        ...     show_scalar_bar=False,
        ...     show_edges=True,
        ... )

        See :ref:`common_filter_example` for more examples using this filter.

        """
        # set the scalars to threshold on
        scalars_ = set_default_active_scalars(self).name if scalars is None else scalars
        arr = get_array(self, scalars_, preference=preference, err=False)
        if arr is None:
            raise ValueError('No arrays present to threshold.')

        field = get_array_association(self, scalars_, preference=preference)

        # Run a standard threshold algorithm
        alg = _vtk.vtkThreshold()
        alg.SetAllScalars(all_scalars)
        alg.SetInputDataObject(self)
        alg.SetInputArrayToProcess(
            0,
            0,
            0,
            field.value,
            scalars_,
        )  # args: (idx, port, connection, field, name)
        # set thresholding parameters
        alg.SetUseContinuousCellRange(continuous)
        # use valid range if no value given
        if value is None:
            value = self.get_data_range(scalars)

        _set_threshold_limit(alg, value, method, invert)

        if component_mode == 'component':
            alg.SetComponentModeToUseSelected()
            dim = arr.shape[1]
            if not isinstance(component, (int, np.integer)):
                raise TypeError('component must be int')
            if component > (dim - 1) or component < 0:
                raise ValueError(
                    f'scalars has {dim} components: supplied component {component} not in range',
                )
            alg.SetSelectedComponent(component)
        elif component_mode == 'all':
            alg.SetComponentModeToUseAll()
        elif component_mode == 'any':
            alg.SetComponentModeToUseAny()
        else:
            raise ValueError(
                f"component_mode must be 'component', 'all', or 'any' got: {component_mode}",
            )

        # Run the threshold
        _update_alg(alg, progress_bar, 'Thresholding')
        return _get_output(alg)

    def threshold_percent(  # type: ignore[misc]
        self: ConcreteDataSetType,
        percent: float = 0.50,
        scalars: str | None = None,
        invert: bool = False,
        continuous: bool = False,
        preference: Literal['point', 'cell'] = 'cell',
        method: Literal['upper', 'lower'] = 'upper',
        progress_bar: bool = False,
    ):
        """Threshold the dataset by a percentage of its range on the active scalars array.

        .. warning::
           Thresholding is inherently a cell operation, even though it can use
           associated point data for determining whether to keep a cell. In
           other words, whether or not a given point is included after
           thresholding depends on whether that point is part of a cell that
           is kept after thresholding.

        Parameters
        ----------
        percent : float | sequence[float], optional
            The percentage in the range ``(0, 1)`` to threshold. If value is
            out of 0 to 1 range, then it will be divided by 100 and checked to
            be in that range.

        scalars : str, optional
            Name of scalars to threshold on. Defaults to currently active scalars.

        invert : bool, default: False
            Invert the threshold results. That is, cells that would have been
            in the output with this option off are excluded, while cells that
            would have been excluded from the output are included.

        continuous : bool, default: False
            When True, the continuous interval [minimum cell scalar,
            maximum cell scalar] will be used to intersect the threshold bound,
            rather than the set of discrete scalar values from the vertices.

        preference : str, default: 'cell'
            When ``scalars`` is specified, this is the preferred array
            type to search for in the dataset.  Must be either
            ``'point'`` or ``'cell'``. Throughout PyVista, the preference
            is typically ``'point'`` but since the threshold filter is a
            cell-wise operation, we prefer cell data for thresholding
            operations.

        method : str, default: 'upper'
            Set the threshold method for single-values, defining which
            threshold bounds to use. If the ``value`` is a range, this
            parameter will be ignored, extracting data between the two
            values. For single values, ``'lower'`` will extract data
            lower than the  ``value``. ``'upper'`` will extract data
            larger than the ``value``.

        progress_bar : bool, default: False
            Display a progress bar to indicate progress.

        Returns
        -------
        pyvista.UnstructuredGrid
            Dataset containing geometry that meets the threshold requirements.

        Examples
        --------
        Apply a 50% threshold filter.

        >>> import pyvista as pv
        >>> noise = pv.perlin_noise(0.1, (2, 2, 2), (0, 0, 0))
        >>> grid = pv.sample_function(
        ...     noise, [0, 1.0, -0, 1.0, 0, 1.0], dim=(30, 30, 30)
        ... )
        >>> threshed = grid.threshold_percent(0.5)
        >>> threshed.plot(
        ...     cmap='gist_earth_r',
        ...     show_scalar_bar=False,
        ...     show_edges=True,
        ... )

        Apply a 80% threshold filter.

        >>> threshed = grid.threshold_percent(0.8)
        >>> threshed.plot(
        ...     cmap='gist_earth_r',
        ...     show_scalar_bar=False,
        ...     show_edges=True,
        ... )

        See :ref:`common_filter_example` for more examples using a similar filter.

        """
        tscalars = set_default_active_scalars(self).name if scalars is None else scalars
        dmin, dmax = self.get_data_range(arr_var=tscalars, preference=preference)

        def _check_percent(percent):
            """Make sure percent is between 0 and 1 or fix if between 0 and 100."""
            if percent >= 1:
                percent = float(percent) / 100.0
                if percent > 1:
                    raise ValueError(f'Percentage ({percent}) is out of range (0, 1).')
            if percent < 1e-10:
                raise ValueError(f'Percentage ({percent}) is too close to zero or negative.')
            return percent

        def _get_val(percent, dmin, dmax):
            """Get the value from a percentage of a range."""
            percent = _check_percent(percent)
            return dmin + float(percent) * (dmax - dmin)

        # Compute the values
        if isinstance(percent, (np.ndarray, Sequence)):
            # Get two values
            value = [_get_val(percent[0], dmin, dmax), _get_val(percent[1], dmin, dmax)]
        elif isinstance(percent, Iterable):
            raise TypeError('Percent must either be a single scalar or a sequence.')
        else:
            # Compute one value to threshold
            value = _get_val(percent, dmin, dmax)
        # Use the normal thresholding function on these values
        return DataSetFilters.threshold(
            self,
            value=value,
            scalars=scalars,
            invert=invert,
            continuous=continuous,
            preference=preference,
            method=method,
            progress_bar=progress_bar,
        )

    def outline(  # type: ignore[misc]
        self: ConcreteDataObjectType,
        generate_faces: bool = False,
        progress_bar: bool = False,
    ):
        """Produce an outline of the full extent for the input dataset.

        Parameters
        ----------
        generate_faces : bool, default: False
            Generate solid faces for the box. This is disabled by default.

        progress_bar : bool, default: False
            Display a progress bar to indicate progress.

        Returns
        -------
        pyvista.PolyData
            Mesh containing an outline of the original dataset.

        See Also
        --------
        bounding_box
            Similar filter with additional options.

        Examples
        --------
        Generate and plot the outline of a sphere.  This is
        effectively the ``(x, y, z)`` bounds of the mesh.

        >>> import pyvista as pv
        >>> sphere = pv.Sphere()
        >>> outline = sphere.outline()
        >>> pv.plot([sphere, outline], line_width=5)

        See :ref:`common_filter_example` for more examples using this filter.

        """
        alg = _vtk.vtkOutlineFilter()
        alg.SetInputDataObject(self)
        alg.SetGenerateFaces(generate_faces)
        _update_alg(alg, progress_bar, 'Producing an outline')
        return wrap(alg.GetOutputDataObject(0))

    def outline_corners(  # type: ignore[misc]
        self: ConcreteDataObjectType, factor: float = 0.2, progress_bar: bool = False
    ):
        """Produce an outline of the corners for the input dataset.

        Parameters
        ----------
        factor : float, default: 0.2
            Controls the relative size of the corners to the length of
            the corresponding bounds.

        progress_bar : bool, default: False
            Display a progress bar to indicate progress.

        Returns
        -------
        pyvista.PolyData
            Mesh containing outlined corners.

        Examples
        --------
        Generate and plot the corners of a sphere.  This is
        effectively the ``(x, y, z)`` bounds of the mesh.

        >>> import pyvista as pv
        >>> sphere = pv.Sphere()
        >>> corners = sphere.outline_corners(factor=0.1)
        >>> pv.plot([sphere, corners], line_width=5)

        """
        alg = _vtk.vtkOutlineCornerFilter()
        alg.SetInputDataObject(self)
        alg.SetCornerFactor(factor)
        _update_alg(alg, progress_bar, 'Producing an Outline of the Corners')
        return wrap(alg.GetOutputDataObject(0))

    def extract_geometry(  # type: ignore[misc]
        self: ConcreteDataSetType,
        extent: VectorLike[float] | None = None,
        progress_bar: bool = False,
    ):
        """Extract the outer surface of a volume or structured grid dataset.

        This will extract all 0D, 1D, and 2D cells producing the
        boundary faces of the dataset.

        .. note::
            This tends to be less efficient than :func:`extract_surface`.

        Parameters
        ----------
        extent : VectorLike[float], optional
            Specify a ``(x_min, x_max, y_min, y_max, z_min, z_max)`` bounding box to
            clip data.

        progress_bar : bool, default: False
            Display a progress bar to indicate progress.

        Returns
        -------
        pyvista.PolyData
            Surface of the dataset.

        Examples
        --------
        Extract the surface of a sample unstructured grid.

        >>> import pyvista as pv
        >>> from pyvista import examples
        >>> hex_beam = pv.read(examples.hexbeamfile)
        >>> hex_beam.extract_geometry()
        PolyData (...)
          N Cells:    88
          N Points:   90
          N Strips:   0
          X Bounds:   0.000e+00, 1.000e+00
          Y Bounds:   0.000e+00, 1.000e+00
          Z Bounds:   0.000e+00, 5.000e+00
          N Arrays:   3

        See :ref:`surface_smoothing_example` for more examples using this filter.

        """
        alg = _vtk.vtkGeometryFilter()
        alg.SetInputDataObject(self)
        if extent is not None:
            extent_ = _validation.validate_arrayN(extent, must_have_length=6, to_list=True)
            alg.SetExtent(extent_)
            alg.SetExtentClipping(True)
        _update_alg(alg, progress_bar, 'Extracting Geometry')
        return _get_output(alg)

    def extract_all_edges(  # type: ignore[misc]
        self: ConcreteDataSetType,
        use_all_points: bool = False,
        clear_data: bool = False,
        progress_bar: bool = False,
    ):
        """Extract all the internal/external edges of the dataset as PolyData.

        This produces a full wireframe representation of the input dataset.

        Parameters
        ----------
        use_all_points : bool, default: False
            Indicates whether all of the points of the input mesh should exist
            in the output. When ``True``, point numbering does not change and
            a threaded approach is used, which avoids the use of a point locator
            and is quicker.

            By default this is set to ``False``, and unused points are omitted
            from the output.

            This parameter can only be set to ``True`` with ``vtk==9.1.0`` or newer.

        clear_data : bool, default: False
            Clear any point, cell, or field data. This is useful
            if wanting to strictly extract the edges.

        progress_bar : bool, default: False
            Display a progress bar to indicate progress.

        Returns
        -------
        pyvista.PolyData
            Edges extracted from the dataset.

        Examples
        --------
        Extract the edges of a sample unstructured grid and plot the edges.
        Note how it plots interior edges.

        >>> import pyvista as pv
        >>> from pyvista import examples
        >>> hex_beam = pv.read(examples.hexbeamfile)
        >>> edges = hex_beam.extract_all_edges()
        >>> edges.plot(line_width=5, color='k')

        See :ref:`cell_centers_example` for more examples using this filter.

        """
        alg = _vtk.vtkExtractEdges()
        alg.SetInputDataObject(self)
        if use_all_points:
            try:
                alg.SetUseAllPoints(use_all_points)
            except AttributeError:  # pragma: no cover
                raise VTKVersionError(
                    'This version of VTK does not support `use_all_points=True`. '
                    'VTK v9.1 or newer is required.',
                )
        # Suppress improperly used INFO for debugging messages in vtkExtractEdges
        verbosity = _vtk.vtkLogger.GetCurrentVerbosityCutoff()
        _vtk.vtkLogger.SetStderrVerbosity(_vtk.vtkLogger.VERBOSITY_OFF)
        _update_alg(alg, progress_bar, 'Extracting All Edges')
        # Restore the original vtkLogger verbosity level
        _vtk.vtkLogger.SetStderrVerbosity(verbosity)
        output = _get_output(alg)
        if clear_data:
            output.clear_data()
        return output

    def elevation(  # type: ignore[misc]
        self: ConcreteDataSetType,
        low_point: VectorLike[float] | None = None,
        high_point: VectorLike[float] | None = None,
        scalar_range: str | VectorLike[float] | None = None,
        preference: Literal['point', 'cell'] = 'point',
        set_active: bool = True,
        progress_bar: bool = False,
    ):
        """Generate scalar values on a dataset.

        The scalar values lie within a user specified range, and are
        generated by computing a projection of each dataset point onto
        a line.  The line can be oriented arbitrarily.  A typical
        example is to generate scalars based on elevation or height
        above a plane.

        .. warning::
           This will create a scalars array named ``'Elevation'`` on the
           point data of the input dataset and overwrite the array
           named ``'Elevation'`` if present.

        Parameters
        ----------
        low_point : sequence[float], optional
            The low point of the projection line in 3D space. Default is bottom
            center of the dataset. Otherwise pass a length 3 sequence.

        high_point : sequence[float], optional
            The high point of the projection line in 3D space. Default is top
            center of the dataset. Otherwise pass a length 3 sequence.

        scalar_range : str | sequence[float], optional
            The scalar range to project to the low and high points on the line
            that will be mapped to the dataset. If None given, the values will
            be computed from the elevation (Z component) range between the
            high and low points. Min and max of a range can be given as a length
            2 sequence. If ``str``, name of scalar array present in the
            dataset given, the valid range of that array will be used.

        preference : str, default: "point"
            When an array name is specified for ``scalar_range``, this is the
            preferred array type to search for in the dataset.
            Must be either ``'point'`` or ``'cell'``.

        set_active : bool, default: True
            A boolean flag on whether or not to set the new
            ``'Elevation'`` scalar as the active scalars array on the
            output dataset.

        progress_bar : bool, default: False
            Display a progress bar to indicate progress.

        Returns
        -------
        pyvista.DataSet
            Dataset containing elevation scalars in the
            ``"Elevation"`` array in ``point_data``.

        Examples
        --------
        Generate the "elevation" scalars for a sphere mesh.  This is
        simply the height in Z from the XY plane.

        >>> import pyvista as pv
        >>> sphere = pv.Sphere()
        >>> sphere_elv = sphere.elevation()
        >>> sphere_elv.plot(smooth_shading=True)

        Access the first 4 elevation scalars.  This is a point-wise
        array containing the "elevation" of each point.

        >>> sphere_elv['Elevation'][:4]  # doctest:+SKIP
        array([-0.5       ,  0.5       , -0.49706897, -0.48831028], dtype=float32)

        See :ref:`common_filter_example` for more examples using this filter.

        """
        # Fix the projection line:
        if low_point is None:
            low_point_ = list(self.center)
            low_point_[2] = self.bounds.z_min
        else:
            low_point_ = _validation.validate_array3(low_point)
        if high_point is None:
            high_point_ = list(self.center)
            high_point_[2] = self.bounds.z_max
        else:
            high_point_ = _validation.validate_array3(high_point)
        # Fix scalar_range:
        if scalar_range is None:
            scalar_range_ = (low_point_[2], high_point_[2])
        elif isinstance(scalar_range, str):
            scalar_range_ = self.get_data_range(arr_var=scalar_range, preference=preference)
        else:
            scalar_range_ = _validation.validate_data_range(scalar_range)

        # Construct the filter
        alg = _vtk.vtkElevationFilter()
        alg.SetInputDataObject(self)
        # Set the parameters
        alg.SetScalarRange(scalar_range_)
        alg.SetLowPoint(low_point_)
        alg.SetHighPoint(high_point_)
        _update_alg(alg, progress_bar, 'Computing Elevation')
        # Decide on updating active scalars array
        output = _get_output(alg)
        if not set_active:
            # 'Elevation' is automatically made active by the VTK filter
            output.point_data.active_scalars_name = self.point_data.active_scalars_name
        return output

    def contour(  # type: ignore[misc]
        self: ConcreteDataSetType,
        isosurfaces: int | Sequence[float] = 10,
        scalars: str | NumpyArray[float] | None = None,
        compute_normals: bool = False,
        compute_gradients: bool = False,
        compute_scalars: bool = True,
        rng: VectorLike[float] | None = None,
        preference: Literal['point', 'cell'] = 'point',
        method: Literal['contour', 'marching_cubes', 'flying_edges'] = 'contour',
        progress_bar: bool = False,
    ):
        """Contour an input self by an array.

        ``isosurfaces`` can be an integer specifying the number of
        isosurfaces in the data range or a sequence of values for
        explicitly setting the isosurfaces.

        Parameters
        ----------
        isosurfaces : int | sequence[float], optional
            Number of isosurfaces to compute across valid data range or a
            sequence of float values to explicitly use as the isosurfaces.

        scalars : str | array_like[float], optional
            Name or array of scalars to threshold on. If this is an array, the
            output of this filter will save them as ``"Contour Data"``.
            Defaults to currently active scalars.

        compute_normals : bool, default: False
            Compute normals for the dataset.

        compute_gradients : bool, default: False
            Compute gradients for the dataset.

        compute_scalars : bool, default: True
            Preserves the scalar values that are being contoured.

        rng : sequence[float], optional
            If an integer number of isosurfaces is specified, this is
            the range over which to generate contours. Default is the
            scalars array's full data range.

        preference : str, default: "point"
            When ``scalars`` is specified, this is the preferred array
            type to search for in the dataset.  Must be either
            ``'point'`` or ``'cell'``.

        method : str, default:  "contour"
            Specify to choose which vtk filter is used to create the contour.
            Must be one of ``'contour'``, ``'marching_cubes'`` and
            ``'flying_edges'``.

        progress_bar : bool, default: False
            Display a progress bar to indicate progress.

        Returns
        -------
        pyvista.PolyData
            Contoured surface.

        Examples
        --------
        Generate contours for the random hills dataset.

        >>> from pyvista import examples
        >>> hills = examples.load_random_hills()
        >>> contours = hills.contour()
        >>> contours.plot(line_width=5)

        Generate the surface of a mobius strip using flying edges.

        >>> import pyvista as pv
        >>> a = 0.4
        >>> b = 0.1
        >>> def f(x, y, z):
        ...     xx = x * x
        ...     yy = y * y
        ...     zz = z * z
        ...     xyz = x * y * z
        ...     xx_yy = xx + yy
        ...     a_xx = a * xx
        ...     b_yy = b * yy
        ...     return (
        ...         (xx_yy + 1) * (a_xx + b_yy)
        ...         + zz * (b * xx + a * yy)
        ...         - 2 * (a - b) * xyz
        ...         - a * b * xx_yy
        ...     ) ** 2 - 4 * (xx + yy) * (a_xx + b_yy - xyz * (a - b)) ** 2
        >>> n = 100
        >>> x_min, y_min, z_min = -1.35, -1.7, -0.65
        >>> grid = pv.ImageData(
        ...     dimensions=(n, n, n),
        ...     spacing=(
        ...         abs(x_min) / n * 2,
        ...         abs(y_min) / n * 2,
        ...         abs(z_min) / n * 2,
        ...     ),
        ...     origin=(x_min, y_min, z_min),
        ... )
        >>> x, y, z = grid.points.T
        >>> values = f(x, y, z)
        >>> out = grid.contour(
        ...     1,
        ...     scalars=values,
        ...     rng=[0, 0],
        ...     method='flying_edges',
        ... )
        >>> out.plot(color='lightblue', smooth_shading=True)

        See :ref:`common_filter_example` or
        :ref:`marching_cubes_example` for more examples using this
        filter.

        """
        if method is None or method == 'contour':
            alg = _vtk.vtkContourFilter()
        elif method == 'marching_cubes':
            alg = _vtk.vtkMarchingCubes()  # type: ignore[assignment]
        elif method == 'flying_edges':
            alg = _vtk.vtkFlyingEdges3D()  # type: ignore[assignment]
        else:
            raise ValueError(f"Method '{method}' is not supported")

        if isinstance(scalars, str):
            scalars_name = scalars
        elif isinstance(scalars, (Sequence, np.ndarray)) and not isinstance(scalars, str):
            scalars_name = 'Contour Data'
            self[scalars_name] = scalars
        elif scalars is None:
            scalars_name = set_default_active_scalars(self).name
        else:
            raise TypeError(
                f'Invalid type for `scalars` ({type(scalars)}). Should be either '
                'a numpy.ndarray, a string, or None.',
            )

        # Make sure the input has scalars to contour on
        if self.n_arrays < 1:
            raise ValueError('Input dataset for the contour filter must have scalar.')

        alg.SetInputDataObject(self)
        alg.SetComputeNormals(compute_normals)
        alg.SetComputeGradients(compute_gradients)
        alg.SetComputeScalars(compute_scalars)
        # NOTE: only point data is allowed? well cells works but seems buggy?
        field = get_array_association(self, scalars_name, preference=preference)
        if field != FieldAssociation.POINT:
            raise TypeError('Contour filter only works on point data.')
        alg.SetInputArrayToProcess(
            0,
            0,
            0,
            field.value,
            scalars_name,
        )  # args: (idx, port, connection, field, name)
        # set the isosurfaces
        if isinstance(isosurfaces, int):
            # generate values
            if rng is None:
                rng_: list[float] = list(self.get_data_range(scalars_name))
            else:
                rng_ = list(_validation.validate_data_range(rng, name='rng'))
            alg.GenerateValues(isosurfaces, rng_)
        else:
            isosurfaces_ = _validation.validate_arrayN(
                isosurfaces, dtype_out=float, name='isosurfaces'
            )

            alg.SetNumberOfContours(len(isosurfaces_))
            for i, val in enumerate(isosurfaces_):
                alg.SetValue(i, val)

        _update_alg(alg, progress_bar, 'Computing Contour')
        output = _get_output(alg)

        # some of these filters fail to correctly name the array
        if scalars_name not in output.point_data and 'Unnamed_0' in output.point_data:
            output.point_data[scalars_name] = output.point_data.pop('Unnamed_0')

        return output

    def texture_map_to_plane(  # type: ignore[misc]
        self: ConcreteDataSetType,
        origin: VectorLike[float] | None = None,
        point_u: VectorLike[float] | None = None,
        point_v: VectorLike[float] | None = None,
        inplace: bool = False,
        name: str = 'Texture Coordinates',
        use_bounds: bool = False,
        progress_bar: bool = False,
    ):
        """Texture map this dataset to a user defined plane.

        This is often used to define a plane to texture map an image
        to this dataset.  The plane defines the spatial reference and
        extent of that image.

        Parameters
        ----------
        origin : sequence[float], optional
            Length 3 iterable of floats defining the XYZ coordinates of the
            bottom left corner of the plane.

        point_u : sequence[float], optional
            Length 3 iterable of floats defining the XYZ coordinates of the
            bottom right corner of the plane.

        point_v : sequence[float], optional
            Length 3 iterable of floats defining the XYZ coordinates of the
            top left corner of the plane.

        inplace : bool, default: False
            If ``True``, the new texture coordinates will be added to this
            dataset. If ``False``, a new dataset is returned with the texture
            coordinates.

        name : str, default: "Texture Coordinates"
            The string name to give the new texture coordinates if applying
            the filter inplace.

        use_bounds : bool, default: False
            Use the bounds to set the mapping plane by default (bottom plane
            of the bounding box).

        progress_bar : bool, default: False
            Display a progress bar to indicate progress.

        Returns
        -------
        pyvista.DataSet
            Original dataset with texture coordinates if
            ``inplace=True``, otherwise a copied dataset.

        Examples
        --------
        See :ref:`topo_map_example`

        """
        if use_bounds:
            _validation.check_instance(use_bounds, bool, name='use_bounds')
            bounds = self.bounds
            origin = [bounds.x_min, bounds.y_min, bounds.z_min]  # BOTTOM LEFT CORNER
            point_u = [bounds.x_max, bounds.y_min, bounds.z_min]  # BOTTOM RIGHT CORNER
            point_v = [bounds.x_min, bounds.y_max, bounds.z_min]  # TOP LEFT CORNER
        alg = _vtk.vtkTextureMapToPlane()
        if origin is None or point_u is None or point_v is None:
            alg.SetAutomaticPlaneGeneration(True)
        else:
            alg.SetOrigin(*origin)  # BOTTOM LEFT CORNER
            alg.SetPoint1(*point_u)  # BOTTOM RIGHT CORNER
            alg.SetPoint2(*point_v)  # TOP LEFT CORNER
        alg.SetInputDataObject(self)
        _update_alg(alg, progress_bar, 'Texturing Map to Plane')
        output = _get_output(alg)
        if not inplace:
            return output
        texture_coordinates = output.GetPointData().GetTCoords()
        texture_coordinates.SetName(name)
        otc = self.GetPointData().GetTCoords()
        self.GetPointData().SetTCoords(texture_coordinates)
        self.GetPointData().AddArray(texture_coordinates)
        # CRITICAL:
        if otc and otc.GetName() != name:
            # Add old ones back at the end if different name
            self.GetPointData().AddArray(otc)
        return self

    def texture_map_to_sphere(  # type: ignore[misc]
        self: ConcreteDataSetType,
        center: VectorLike[float] | None = None,
        prevent_seam: bool = True,
        inplace: bool = False,
        name: str = 'Texture Coordinates',
        progress_bar: bool = False,
    ):
        """Texture map this dataset to a user defined sphere.

        This is often used to define a sphere to texture map an image
        to this dataset. The sphere defines the spatial reference and
        extent of that image.

        Parameters
        ----------
        center : sequence[float], optional
            Length 3 iterable of floats defining the XYZ coordinates of the
            center of the sphere. If ``None``, this will be automatically
            calculated.

        prevent_seam : bool, default: True
            Control how the texture coordinates are generated.  If
            set, the s-coordinate ranges from 0 to 1 and 1 to 0
            corresponding to the theta angle variation between 0 to
            180 and 180 to 0 degrees.  Otherwise, the s-coordinate
            ranges from 0 to 1 between 0 to 360 degrees.

        inplace : bool, default: False
            If ``True``, the new texture coordinates will be added to
            the dataset inplace. If ``False`` (default), a new dataset
            is returned with the texture coordinates.

        name : str, default: "Texture Coordinates"
            The string name to give the new texture coordinates if applying
            the filter inplace.

        progress_bar : bool, default: False
            Display a progress bar to indicate progress.

        Returns
        -------
        pyvista.DataSet
            Dataset containing the texture mapped to a sphere.  Return
            type matches input.

        Examples
        --------
        See :ref:`texture_example`.

        """
        alg = _vtk.vtkTextureMapToSphere()
        if center is None:
            alg.SetAutomaticSphereGeneration(True)
        else:
            alg.SetAutomaticSphereGeneration(False)
            alg.SetCenter(*center)
        alg.SetPreventSeam(prevent_seam)
        alg.SetInputDataObject(self)
        _update_alg(alg, progress_bar, 'Mapping texture to sphere')
        output = _get_output(alg)
        if not inplace:
            return output
        texture_coordinates = output.GetPointData().GetTCoords()
        texture_coordinates.SetName(name)
        otc = self.GetPointData().GetTCoords()
        self.GetPointData().SetTCoords(texture_coordinates)
        self.GetPointData().AddArray(texture_coordinates)
        # CRITICAL:
        if otc and otc.GetName() != name:
            # Add old ones back at the end if different name
            self.GetPointData().AddArray(otc)
        return self

    def compute_cell_sizes(  # type: ignore[misc]
        self: ConcreteDataSetType,
        length: bool = True,
        area: bool = True,
        volume: bool = True,
        progress_bar: bool = False,
        vertex_count: bool = False,
    ):
        """Compute sizes for 0D (vertex count), 1D (length), 2D (area) and 3D (volume) cells.

        Parameters
        ----------
        length : bool, default: True
            Specify whether or not to compute the length of 1D cells.

        area : bool, default: True
            Specify whether or not to compute the area of 2D cells.

        volume : bool, default: True
            Specify whether or not to compute the volume of 3D cells.

        progress_bar : bool, default: False
            Display a progress bar to indicate progress.

        vertex_count : bool, default: False
            Specify whether or not to compute sizes for vertex and polyvertex cells (0D cells).
            The computed value is the number of points in the cell.

        Returns
        -------
        pyvista.DataSet
            Dataset with `cell_data` containing the ``"VertexCount"``,
            ``"Length"``, ``"Area"``, and ``"Volume"`` arrays if set
            in the parameters.  Return type matches input.

        Notes
        -----
        If cells do not have a dimension (for example, the length of
        hexahedral cells), the corresponding array will be all zeros.

        Examples
        --------
        Compute the face area of the example airplane mesh.

        >>> from pyvista import examples
        >>> surf = examples.load_airplane()
        >>> surf = surf.compute_cell_sizes(length=False, volume=False)
        >>> surf.plot(show_edges=True, scalars='Area')

        """
        alg = _vtk.vtkCellSizeFilter()
        alg.SetInputDataObject(self)
        alg.SetComputeArea(area)
        alg.SetComputeVolume(volume)
        alg.SetComputeLength(length)
        alg.SetComputeVertexCount(vertex_count)
        _update_alg(alg, progress_bar, 'Computing Cell Sizes')
        return _get_output(alg)

    def cell_centers(  # type: ignore[misc]
        self: ConcreteDataSetType, vertex: bool = True, progress_bar: bool = False
    ):
        """Generate points at the center of the cells in this dataset.

        These points can be used for placing glyphs or vectors.

        Parameters
        ----------
        vertex : bool, default: True
            Enable or disable the generation of vertex cells.

        progress_bar : bool, default: False
            Display a progress bar to indicate progress.

        Returns
        -------
        pyvista.PolyData
            Polydata where the points are the cell centers of the
            original dataset.

        Examples
        --------
        >>> import pyvista as pv
        >>> mesh = pv.Plane()
        >>> mesh.point_data.clear()
        >>> centers = mesh.cell_centers()
        >>> pl = pv.Plotter()
        >>> actor = pl.add_mesh(mesh, show_edges=True)
        >>> actor = pl.add_points(
        ...     centers,
        ...     render_points_as_spheres=True,
        ...     color='red',
        ...     point_size=20,
        ... )
        >>> pl.show()

        See :ref:`cell_centers_example` for more examples using this filter.

        """
        input_mesh = self.cast_to_poly_points() if isinstance(self, pyvista.PointSet) else self
        alg = _vtk.vtkCellCenters()
        alg.SetInputDataObject(input_mesh)
        alg.SetVertexCells(vertex)
        _update_alg(alg, progress_bar, 'Generating Points at the Center of the Cells')
        return _get_output(alg)

    def glyph(  # type: ignore[misc]
        self: ConcreteDataSetType,
        orient: bool | str = True,
        scale: bool | str = True,
        factor: float = 1.0,
        geom: _vtk.vtkDataSet | DataSet | Sequence[_vtk.vtkDataSet | DataSet] | None = None,
        indices: VectorLike[int] | None = None,
        tolerance: float | None = None,
        absolute: bool = False,
        clamping: bool = False,
        rng: VectorLike[float] | None = None,
        color_mode: Literal['scale', 'scalar', 'vector'] = 'scale',
        progress_bar: bool = False,
    ):
        """Copy a geometric representation (called a glyph) to the input dataset.

        The glyph may be oriented along the input vectors, and it may
        be scaled according to scalar data or vector
        magnitude. Passing a table of glyphs to choose from based on
        scalars or vector magnitudes is also supported.  The arrays
        used for ``orient`` and ``scale`` must be either both point data
        or both cell data.

        Parameters
        ----------
        orient : bool | str, default: True
            If ``True``, use the active vectors array to orient the glyphs.
            If string, the vector array to use to orient the glyphs.
            If ``False``, the glyphs will not be orientated.

        scale : bool | str | sequence[float], default: True
            If ``True``, use the active scalars to scale the glyphs.
            If string, the scalar array to use to scale the glyphs.
            If ``False``, the glyphs will not be scaled.

        factor : float, default: 1.0
            Scale factor applied to scaling array.

        geom : vtk.vtkDataSet or tuple(vtk.vtkDataSet), optional
            The geometry to use for the glyph. If missing, an arrow glyph
            is used. If a sequence, the datasets inside define a table of
            geometries to choose from based on scalars or vectors. In this
            case a sequence of numbers of the same length must be passed as
            ``indices``. The values of the range (see ``rng``) affect lookup
            in the table.

            .. note::

                The reference direction is relative to ``(1, 0, 0)`` on the
                provided geometry. That is, the provided geometry will be rotated
                from ``(1, 0, 0)`` to the direction of the ``orient`` vector at
                each point.

        indices : sequence[float], optional
            Specifies the index of each glyph in the table for lookup in case
            ``geom`` is a sequence. If given, must be the same length as
            ``geom``. If missing, a default value of ``range(len(geom))`` is
            used. Indices are interpreted in terms of the scalar range
            (see ``rng``). Ignored if ``geom`` has length 1.

        tolerance : float, optional
            Specify tolerance in terms of fraction of bounding box length.
            Float value is between 0 and 1. Default is None. If ``absolute``
            is ``True`` then the tolerance can be an absolute distance.
            If ``None``, points merging as a preprocessing step is disabled.

        absolute : bool, default: False
            Control if ``tolerance`` is an absolute distance or a fraction.

        clamping : bool, default: False
            Turn on/off clamping of "scalar" values to range.

        rng : sequence[float], optional
            Set the range of values to be considered by the filter
            when scalars values are provided.

        color_mode : str, optional, default: ``'scale'``
            If ``'scale'`` , color the glyphs by scale.
            If ``'scalar'`` , color the glyphs by scalar.
            If ``'vector'`` , color the glyphs by vector.

            .. versionadded:: 0.44

        progress_bar : bool, default: False
            Display a progress bar to indicate progress.

        Returns
        -------
        pyvista.PolyData
            Glyphs at either the cell centers or points.

        Examples
        --------
        Create arrow glyphs oriented by vectors and scaled by scalars.
        Factor parameter is used to reduce the size of the arrows.

        >>> import pyvista as pv
        >>> from pyvista import examples
        >>> mesh = examples.load_random_hills()
        >>> arrows = mesh.glyph(scale='Normals', orient='Normals', tolerance=0.05)
        >>> pl = pv.Plotter()
        >>> actor = pl.add_mesh(arrows, color='black')
        >>> actor = pl.add_mesh(
        ...     mesh,
        ...     scalars='Elevation',
        ...     cmap='terrain',
        ...     show_scalar_bar=False,
        ... )
        >>> pl.show()

        See :ref:`glyph_example` and :ref:`glyph_table_example` for more
        examples using this filter.

        """
        dataset = self

        # Make glyphing geometry if necessary
        if geom is None:
            arrow = _vtk.vtkArrowSource()
            _update_alg(arrow, progress_bar, 'Making Arrow')
            geoms: Sequence[_vtk.vtkDataSet | DataSet] = [arrow.GetOutput()]
        # Check if a table of geometries was passed
        elif isinstance(geom, (np.ndarray, Sequence)):
            geoms = geom
        else:
            geoms = [geom]

        if indices is None:
            # use default "categorical" indices
            indices = np.arange(len(geoms))
        elif not isinstance(indices, (np.ndarray, Sequence)):
            raise TypeError(
                'If "geom" is a sequence then "indices" must '
                'also be a sequence of the same length.',
            )
        if len(indices) != len(geoms) and len(geoms) != 1:
            raise ValueError('The sequence "indices" must be the same length as "geom".')

        if any(not isinstance(subgeom, _vtk.vtkPolyData) for subgeom in geoms):
            raise TypeError('Only PolyData objects can be used as glyphs.')

        # Run the algorithm
        alg = _vtk.vtkGlyph3D()

        if len(geoms) == 1:
            # use a single glyph, ignore indices
            alg.SetSourceData(geoms[0])
        else:
            for index, subgeom in zip(indices, geoms):
                alg.SetSourceData(index, subgeom)
            if dataset.active_scalars is not None:
                if dataset.active_scalars.ndim > 1:
                    alg.SetIndexModeToVector()
                else:
                    alg.SetIndexModeToScalar()
            else:
                alg.SetIndexModeToOff()

        if isinstance(scale, str):
            dataset.set_active_scalars(scale, preference='cell')
            do_scale = True
        else:
            if scale:
                try:
                    set_default_active_scalars(self)
                except MissingDataError:
                    warnings.warn('No data to use for scale. scale will be set to False.')
                    do_scale = False
                except AmbiguousDataError as err:
                    warnings.warn(
                        f'{err}\nIt is unclear which one to use. scale will be set to False.'
                    )
                    do_scale = False
                else:
                    do_scale = True
            else:
                do_scale = False

        if do_scale:
            if dataset.active_scalars is not None:
                if dataset.active_scalars.ndim > 1:
                    alg.SetScaleModeToScaleByVector()
                else:
                    alg.SetScaleModeToScaleByScalar()
        else:
            alg.SetScaleModeToDataScalingOff()

        if isinstance(orient, str):
            if scale and dataset.active_scalars_info.association == FieldAssociation.CELL:
                prefer = 'cell'
            else:
                prefer = 'point'
            dataset.set_active_vectors(orient, preference=prefer)  # type: ignore[arg-type]
            orient = True

        if orient:
            try:
                set_default_active_vectors(dataset)
            except MissingDataError:
                warnings.warn('No vector-like data to use for orient. orient will be set to False.')
                orient = False
            except AmbiguousDataError as err:
                warnings.warn(
                    f'{err}\nIt is unclear which one to use. orient will be set to False.',
                )
                orient = False

        if (
            scale
            and orient
            and dataset.active_vectors_info.association != dataset.active_scalars_info.association
        ):
            raise ValueError('Both ``scale`` and ``orient`` must use point data or cell data.')

        source_data = dataset
        set_actives_on_source_data = False

        if (scale and dataset.active_scalars_info.association == FieldAssociation.CELL) or (
            orient and dataset.active_vectors_info.association == FieldAssociation.CELL
        ):
            source_data = dataset.cell_centers()
            set_actives_on_source_data = True

        # Clean the points before glyphing
        if tolerance is not None:
            small = pyvista.PolyData(source_data.points)
            small.point_data.update(source_data.point_data)
            source_data = small.clean(
                point_merging=True,
                merge_tol=tolerance,
                lines_to_points=False,
                polys_to_lines=False,
                strips_to_polys=False,
                inplace=False,
                absolute=absolute,
                progress_bar=progress_bar,
            )
            set_actives_on_source_data = True

        # upstream operations (cell to point conversion, point merging) may have unset the correct active
        # scalars/vectors, so set them again
        if set_actives_on_source_data:
            if scale:
                source_data.set_active_scalars(dataset.active_scalars_name, preference='point')
            if orient:
                source_data.set_active_vectors(dataset.active_vectors_name, preference='point')

        if color_mode == 'scale':
            alg.SetColorModeToColorByScale()
        elif color_mode == 'scalar':
            alg.SetColorModeToColorByScalar()
        elif color_mode == 'vector':
            alg.SetColorModeToColorByVector()
        else:
            raise ValueError(f"Invalid color mode '{color_mode}'")

        if rng is not None:
            valid_range = _validation.validate_data_range(rng)
            alg.SetRange(valid_range)
        alg.SetOrient(orient)
        alg.SetInputData(source_data)
        alg.SetVectorModeToUseVector()
        alg.SetScaleFactor(factor)
        alg.SetClamping(clamping)
        _update_alg(alg, progress_bar, 'Computing Glyphs')

        output = _get_output(alg)

        # Storing geom on the algorithm, for later use in legends.
        output._glyph_geom = geoms

        return output

    def connectivity(  # type: ignore[misc]
        self: ConcreteDataSetType,
        extraction_mode: Literal[
            'all',
            'largest',
            'specified',
            'cell_seed',
            'point_seed',
            'closest',
        ] = 'all',
        variable_input: float | VectorLike[float] | None = None,
        scalar_range: VectorLike[float] | None = None,
        scalars: str | None = None,
        label_regions: bool = True,
        region_ids: VectorLike[int] | None = None,
        point_ids: VectorLike[int] | None = None,
        cell_ids: VectorLike[int] | None = None,
        closest_point: VectorLike[float] | None = None,
        inplace: bool = False,
        progress_bar: bool = False,
        **kwargs,
    ):
        """Find and label connected regions.

        This filter extracts cell regions based on a specified connectivity
        criterion. The extraction criterion can be controlled with
        ``extraction_mode`` to extract the largest region or the closest
        region to a seed point, for example.

        In general, cells are considered to be connected if they
        share a point. However, if a ``scalar_range`` is provided, cells
        must also have at least one point with scalar values in the
        specified range to be considered connected.

        See :ref:`connectivity_example` and :ref:`volumetric_example` for
        more examples using this filter.

        .. versionadded:: 0.43.0

           * New extraction modes: ``'specified'``, ``'cell_seed'``, ``'point_seed'``,
             and ``'closest'``.
           * Extracted regions are now sorted in descending order by
             cell count.
           * Region connectivity can be controlled using ``scalar_range``.

        .. deprecated:: 0.43.0
           Parameter ``largest`` is deprecated. Use ``'largest'`` or
           ``extraction_mode='largest'`` instead.

        Parameters
        ----------
        extraction_mode : str, default: "all"
            * ``'all'``: Extract all connected regions.
            * ``'largest'`` : Extract the largest connected region (by cell
              count).
            * ``'specified'``: Extract specific region IDs. Use ``region_ids``
              to specify the region IDs to extract.
            * ``'cell_seed'``: Extract all regions sharing the specified cell
              ids. Use ``cell_ids`` to specify the cell ids.
            * ``'point_seed'`` : Extract all regions sharing the specified
              point ids. Use ``point_ids`` to specify the point ids.
            * ``'closest'`` : Extract the region closest to the specified
              point. Use ``closest_point`` to specify the point.

        variable_input : float | sequence[float], optional
            The convenience parameter used for specifying any required input
            values for some values of ``extraction_mode``. Setting
            ``variable_input`` is equivalent to setting:

            * ``'region_ids'`` if mode is ``'specified'``.
            * ``'cell_ids'`` if mode is ``'cell_seed'``.
            * ``'point_ids'`` if mode is ``'point_seed'``.
            * ``'closest_point'`` if mode is ``'closest'``.

            It has no effect if the mode is ``'all'`` or ``'largest'``.

        scalar_range : sequence[float], optional
            Scalar range in the form ``[min, max]``. If set, the connectivity is
            restricted to cells with at least one point with scalar values in
            the specified range.

        scalars : str, optional
            Name of scalars to use if ``scalar_range`` is specified. Defaults
            to currently active scalars.

            .. note::
               This filter requires point scalars to determine region
               connectivity. If cell scalars are provided, they are first
               converted to point scalars with :func:`cell_data_to_point_data`
               before applying the filter. The converted point scalars are
               removed from the output after applying the filter.

        label_regions : bool, default: True
            If ``True``, ``'RegionId'`` point and cell scalar arrays are stored.
            Each region is assigned a unique ID. IDs are zero-indexed and are
            assigned by region cell count in descending order (i.e. the largest
            region has ID ``0``).

        region_ids : sequence[int], optional
            Region ids to extract. Only used if ``extraction_mode`` is
            ``specified``.

        point_ids : sequence[int], optional
            Point ids to use as seeds. Only used if ``extraction_mode`` is
            ``point_seed``.

        cell_ids : sequence[int], optional
            Cell ids to use as seeds. Only used if ``extraction_mode`` is
            ``cell_seed``.

        closest_point : sequence[int], optional
            Point coordinates in ``(x, y, z)``. Only used if
            ``extraction_mode`` is ``closest``.

        inplace : bool, default: False
            If ``True`` the mesh is updated in-place, otherwise a copy
            is returned. A copy is always returned if the input type is
            not ``pyvista.PolyData`` or ``pyvista.UnstructuredGrid``.

        progress_bar : bool, default: False
            Display a progress bar.

        **kwargs : dict, optional
            Used for handling deprecated parameters.

        Returns
        -------
        pyvista.DataSet
            Dataset with labeled connected regions. Return type is
            ``pyvista.PolyData`` if input type is ``pyvista.PolyData`` and
            ``pyvista.UnstructuredGrid`` otherwise.

        See Also
        --------
        extract_largest, split_bodies, threshold, extract_values

        Examples
        --------
        Create a single mesh with three disconnected regions where each
        region has a different cell count.

        >>> import pyvista as pv
        >>> large = pv.Sphere(
        ...     center=(-4, 0, 0), phi_resolution=40, theta_resolution=40
        ... )
        >>> medium = pv.Sphere(
        ...     center=(-2, 0, 0), phi_resolution=15, theta_resolution=15
        ... )
        >>> small = pv.Sphere(center=(0, 0, 0), phi_resolution=7, theta_resolution=7)
        >>> mesh = large + medium + small

        Plot their connectivity.

        >>> conn = mesh.connectivity('all')
        >>> conn.plot(cmap=['red', 'green', 'blue'], show_edges=True)

        Restrict connectivity to a scalar range.

        >>> mesh['y_coordinates'] = mesh.points[:, 1]
        >>> conn = mesh.connectivity('all', scalar_range=[-1, 0])
        >>> conn.plot(cmap=['red', 'green', 'blue'], show_edges=True)

        Extract the region closest to the origin.

        >>> conn = mesh.connectivity('closest', (0, 0, 0))
        >>> conn.plot(color='blue', show_edges=True)

        Extract a region using a cell ID ``100`` as a seed.

        >>> conn = mesh.connectivity('cell_seed', 100)
        >>> conn.plot(color='green', show_edges=True)

        Extract the largest region.

        >>> conn = mesh.connectivity('largest')
        >>> conn.plot(color='red', show_edges=True)

        Extract the largest and smallest regions by specifying their
        region IDs. Note that the region IDs of the output differ from
        the specified IDs since the input has three regions but the output
        only has two.

        >>> large_id = 0  # largest always has ID '0'
        >>> small_id = 2  # smallest has ID 'N-1' with N=3 regions
        >>> conn = mesh.connectivity('specified', (small_id, large_id))
        >>> conn.plot(cmap=['red', 'blue'], show_edges=True)

        """
        # Deprecated on v0.43.0
        keep_largest = kwargs.pop('largest', False)
        if keep_largest:  # pragma: no cover
            warnings.warn(
                "Use of `largest=True` is deprecated. Use 'largest' or "
                "`extraction_mode='largest'` instead.",
                PyVistaDeprecationWarning,
            )
            extraction_mode = 'largest'

        def _unravel_and_validate_ids(ids):
            ids = np.asarray(ids).ravel()
            is_all_integers = np.issubdtype(ids.dtype, np.integer)
            is_all_positive = not np.any(ids < 0)
            if not (is_all_positive and is_all_integers):
                raise ValueError('IDs must be positive integer values.')
            return np.unique(ids)

        def _post_process_extract_values(before_extraction, extracted):
            # Output is UnstructuredGrid, so apply vtkRemovePolyData
            # to input to cast the output as PolyData type instead
            has_cells = extracted.n_cells != 0
            if isinstance(before_extraction, pyvista.PolyData):
                all_ids = set(range(before_extraction.n_cells))

                ids_to_keep = set()
                if has_cells:
                    ids_to_keep |= set(extracted['vtkOriginalCellIds'])
                ids_to_remove = list(all_ids - ids_to_keep)
                if len(ids_to_remove) != 0:
                    if pyvista.vtk_version_info < (9, 1, 0):
                        raise VTKVersionError(
                            '`connectivity` with PolyData requires vtk>=9.1.0',
                        )  # pragma: no cover
                    remove = _vtk.vtkRemovePolyData()
                    remove.SetInputData(before_extraction)
                    remove.SetCellIds(numpy_to_idarr(ids_to_remove))
                    _update_alg(remove, progress_bar, 'Removing Cells.')
                    extracted = _get_output(remove)
                    extracted.clean(
                        point_merging=False,
                        inplace=True,
                        progress_bar=progress_bar,
                    )  # remove unused points
            if has_cells:
                extracted.point_data.remove('vtkOriginalPointIds')
                extracted.cell_data.remove('vtkOriginalCellIds')
            return extracted

        # Store active scalars info to restore later if needed
        active_field, active_name = self.active_scalars_info

        # Set scalars
        if scalar_range is None:
            input_mesh = self.copy(deep=False)
        else:
            if isinstance(scalar_range, np.ndarray):
                num_elements = scalar_range.size
            elif isinstance(scalar_range, Sequence):
                num_elements = len(scalar_range)
            else:
                raise TypeError('Scalar range must be a numpy array or a sequence.')
            if num_elements != 2:
                raise ValueError('Scalar range must have two elements defining the min and max.')
            if scalar_range[0] > scalar_range[1]:
                raise ValueError(
                    f'Lower value of scalar range {scalar_range[0]} cannot be greater than the upper value {scalar_range[0]}',
                )

            # Input will be modified, so copy first
            input_mesh = self.copy()
            if scalars is None:
                set_default_active_scalars(input_mesh)
            else:
                input_mesh.set_active_scalars(scalars)
            # Make sure we have point data (required by the filter)
            field, name = input_mesh.active_scalars_info
            if field == FieldAssociation.CELL:
                # Convert to point data with a unique name
                # The point array will be removed later
                point_data = input_mesh.cell_data_to_point_data(progress_bar=progress_bar)[name]
                input_mesh.point_data['__point_data'] = point_data
                input_mesh.set_active_scalars('__point_data')

            if extraction_mode in ['all', 'specified', 'closest']:
                # Scalar connectivity has no effect if SetExtractionModeToAllRegions
                # (which applies to 'all' and 'specified') and 'closest'
                # can sometimes fail for some datasets/scalar values.
                # So, we filter scalar values beforehand
                if scalar_range is not None:
                    # Use extract_values to ensure that cells with at least one
                    # point within the range are kept (this is consistent
                    # with how the filter operates for other modes)
                    extracted = DataSetFilters.extract_values(
                        input_mesh,
                        ranges=scalar_range,
                        progress_bar=progress_bar,
                    )
                    input_mesh = _post_process_extract_values(input_mesh, extracted)

        alg = _vtk.vtkConnectivityFilter()
        alg.SetInputDataObject(input_mesh)

        # Due to inconsistent/buggy output, always keep this on and
        # remove scalars later as needed
        alg.ColorRegionsOn()  # This will create 'RegionId' scalars

        # Sort region ids
        alg.SetRegionIdAssignmentMode(alg.CELL_COUNT_DESCENDING)

        if scalar_range is not None:
            alg.ScalarConnectivityOn()
            alg.SetScalarRange(*scalar_range)

        if extraction_mode == 'all':
            alg.SetExtractionModeToAllRegions()

        elif extraction_mode == 'largest':
            alg.SetExtractionModeToLargestRegion()

        elif extraction_mode == 'specified':
            if region_ids is None:
                if variable_input is None:
                    raise ValueError(
                        "`region_ids` must be specified when `extraction_mode='specified'`.",
                    )
                else:
                    region_ids = cast(NumpyArray[int], variable_input)
            # this mode returns scalar data with shape that may not match
            # the number of cells/points, so we extract all and filter later
            # alg.SetExtractionModeToSpecifiedRegions()
            region_ids = _unravel_and_validate_ids(region_ids)
            # [alg.AddSpecifiedRegion(i) for i in region_ids]
            alg.SetExtractionModeToAllRegions()

        elif extraction_mode == 'cell_seed':
            if cell_ids is None:
                if variable_input is None:
                    raise ValueError(
                        "`cell_ids` must be specified when `extraction_mode='cell_seed'`.",
                    )
                else:
                    cell_ids = cast(NumpyArray[int], variable_input)
            alg.SetExtractionModeToCellSeededRegions()
            alg.InitializeSeedList()
            for i in _unravel_and_validate_ids(cell_ids):
                alg.AddSeed(i)

        elif extraction_mode == 'point_seed':
            if point_ids is None:
                if variable_input is None:
                    raise ValueError(
                        "`point_ids` must be specified when `extraction_mode='point_seed'`.",
                    )
                else:
                    point_ids = cast(NumpyArray[int], variable_input)
            alg.SetExtractionModeToPointSeededRegions()
            alg.InitializeSeedList()
            for i in _unravel_and_validate_ids(point_ids):
                alg.AddSeed(i)

        elif extraction_mode == 'closest':
            if closest_point is None:
                if variable_input is None:
                    raise ValueError(
                        "`closest_point` must be specified when `extraction_mode='closest'`.",
                    )
                else:
                    closest_point = cast(NumpyArray[float], variable_input)
            alg.SetExtractionModeToClosestPointRegion()
            alg.SetClosestPoint(*closest_point)

        else:
            raise ValueError(
                f"Invalid value for `extraction_mode` '{extraction_mode}'. Expected one of the following: 'all', 'largest', 'specified', 'cell_seed', 'point_seed', or 'closest'",
            )

        _update_alg(alg, progress_bar, 'Finding and Labeling Connected Regions.')
        output = _get_output(alg)

        # Process output
        output_needs_fixing = False  # initialize flag if output needs to be fixed
        if extraction_mode == 'all':
            pass  # Output is good
        elif extraction_mode == 'specified':
            # All regions were initially extracted, so extract only the
            # specified regions
            extracted = DataSetFilters.extract_values(
                output,
                values=region_ids,
                progress_bar=progress_bar,
            )
            output = _post_process_extract_values(output, extracted)

            if label_regions:
                # Extracted regions may not be contiguous and zero-based
                # which will need to be fixed
                output_needs_fixing = True

        elif extraction_mode == 'largest' and isinstance(output, pyvista.PolyData):
            # PolyData with 'largest' mode generates bad output with unreferenced points
            output_needs_fixing = True

        else:
            # All other extraction modes / cases may generate incorrect scalar arrays
            # e.g. 'largest' may output scalars with shape that does not match output mesh
            # e.g. 'seed' method scalars may have one RegionId, yet may contain many
            # disconnected regions. Therefore, check for correct scalars size
            if label_regions:
                invalid_cell_scalars = output.n_cells != output.cell_data['RegionId'].size
                invalid_point_scalars = output.n_points != output.point_data['RegionId'].size
                if invalid_cell_scalars or invalid_point_scalars:
                    output_needs_fixing = True

        if output_needs_fixing and output.n_cells > 0:
            # Fix bad output recursively using 'all' mode which has known good output
            output.point_data.remove('RegionId')
            output.cell_data.remove('RegionId')
            output = output.connectivity('all', label_regions=True, inplace=inplace)

        # Remove temp point array
        with contextlib.suppress(KeyError):
            output.point_data.remove('__point_data')

        if not label_regions and output.n_cells > 0:
            output.point_data.remove('RegionId')
            output.cell_data.remove('RegionId')

            # restore previously active scalars
            output.set_active_scalars(active_name, preference=active_field)

        if inplace:
            try:
                self.copy_from(output, deep=False)
            except:
                pass
            else:
                return self
        return output

    def extract_largest(  # type: ignore[misc]
        self: ConcreteDataSetType, inplace: bool = False, progress_bar: bool = False
    ):
        """Extract largest connected set in mesh.

        Can be used to reduce residues obtained when generating an
        isosurface.  Works only if residues are not connected (share
        at least one point with) the main component of the image.

        Parameters
        ----------
        inplace : bool, default: False
            Updates mesh in-place.

        progress_bar : bool, default: False
            Display a progress bar to indicate progress.

        Returns
        -------
        pyvista.DataSet
            Largest connected set in the dataset.  Return type matches input.

        Examples
        --------
        Join two meshes together, extract the largest, and plot it.

        >>> import pyvista as pv
        >>> mesh = pv.Sphere() + pv.Cube()
        >>> largest = mesh.extract_largest()
        >>> largest.plot()

        See :ref:`connectivity_example` and :ref:`volumetric_example` for
        more examples using this filter.

        .. seealso::
            :func:`pyvista.DataSetFilters.connectivity`

        """
        return DataSetFilters.connectivity(
            self,
            'largest',
            label_regions=False,
            inplace=inplace,
            progress_bar=progress_bar,
        )

    def split_bodies(  # type: ignore[misc]
        self: ConcreteDataSetType, label: bool = False, progress_bar: bool = False
    ):
        """Find, label, and split connected bodies/volumes.

        This splits different connected bodies into blocks in a
        :class:`pyvista.MultiBlock` dataset.

        Parameters
        ----------
        label : bool, default: False
            A flag on whether to keep the ID arrays given by the
            ``connectivity`` filter.

        progress_bar : bool, default: False
            Display a progress bar to indicate progress.

        See Also
        --------
        extract_values, partition, connectivity

        Returns
        -------
        pyvista.MultiBlock
            MultiBlock with a split bodies.

        Examples
        --------
        Split a uniform grid thresholded to be non-connected.

        >>> from pyvista import examples
        >>> dataset = examples.load_uniform()
        >>> _ = dataset.set_active_scalars('Spatial Cell Data')
        >>> threshed = dataset.threshold_percent([0.15, 0.50], invert=True)
        >>> bodies = threshed.split_bodies()
        >>> len(bodies)
        2

        See :ref:`split_vol` for more examples using this filter.

        """
        # Get the connectivity and label different bodies
        labeled = DataSetFilters.connectivity(self)
        classifier = labeled.cell_data['RegionId']
        bodies = pyvista.MultiBlock()
        for vid in np.unique(classifier):
            # Now extract it:
            b = labeled.threshold(
                [vid - 0.5, vid + 0.5],
                scalars='RegionId',
                progress_bar=progress_bar,
            )
            if not label:
                # strange behavior:
                # must use this method rather than deleting from the point_data
                # or else object is collected.
                b.cell_data.remove('RegionId')
                b.point_data.remove('RegionId')
            bodies.append(b)

        return bodies

    def warp_by_scalar(  # type: ignore[misc]
        self: ConcreteDataSetType,
        scalars: str | None = None,
        factor: float = 1.0,
        normal: VectorLike[float] | None = None,
        inplace: bool = False,
        progress_bar: bool = False,
        **kwargs,
    ):
        """Warp the dataset's points by a point data scalars array's values.

        This modifies point coordinates by moving points along point
        normals by the scalar amount times the scale factor.

        Parameters
        ----------
        scalars : str, optional
            Name of scalars to warp by. Defaults to currently active scalars.

        factor : float, default: 1.0
            A scaling factor to increase the scaling effect. Alias
            ``scale_factor`` also accepted - if present, overrides ``factor``.

        normal : sequence, optional
            User specified normal. If given, data normals will be
            ignored and the given normal will be used to project the
            warp.

        inplace : bool, default: False
            If ``True``, the points of the given dataset will be updated.

        progress_bar : bool, default: False
            Display a progress bar to indicate progress.

        **kwargs : dict, optional
            Accepts ``scale_factor`` instead of ``factor``.

        Returns
        -------
        pyvista.DataSet
            Warped Dataset.  Return type matches input.

        Examples
        --------
        First, plot the unwarped mesh.

        >>> from pyvista import examples
        >>> mesh = examples.download_st_helens()
        >>> mesh.plot(cmap='gist_earth', show_scalar_bar=False)

        Now, warp the mesh by the ``'Elevation'`` scalars.

        >>> warped = mesh.warp_by_scalar('Elevation')
        >>> warped.plot(cmap='gist_earth', show_scalar_bar=False)

        See :ref:`surface_normal_example` for more examples using this filter.

        """
        factor = kwargs.pop('scale_factor', factor)
        assert_empty_kwargs(**kwargs)
        scalars_ = set_default_active_scalars(self).name if scalars is None else scalars
        _ = get_array(self, scalars_, preference='point', err=True)

        field = get_array_association(self, scalars_, preference='point')
        if field != FieldAssociation.POINT:
            raise TypeError('Dataset can only by warped by a point data array.')
        # Run the algorithm
        alg = _vtk.vtkWarpScalar()
        alg.SetInputDataObject(self)
        alg.SetInputArrayToProcess(
            0,
            0,
            0,
            field.value,
            scalars_,
        )  # args: (idx, port, connection, field, name)
        alg.SetScaleFactor(factor)
        if normal is not None:
            alg.SetNormal(*normal)
            alg.SetUseNormal(True)
        _update_alg(alg, progress_bar, 'Warping by Scalar')
        output = _get_output(alg)
        if inplace:
            if isinstance(self, (_vtk.vtkImageData, _vtk.vtkRectilinearGrid)):
                raise TypeError('This filter cannot be applied inplace for this mesh type.')
            self.copy_from(output, deep=False)
            return self
        return output

    def warp_by_vector(  # type: ignore[misc]
        self: ConcreteDataSetType,
        vectors: str | None = None,
        factor: float = 1.0,
        inplace: bool = False,
        progress_bar: bool = False,
    ):
        """Warp the dataset's points by a point data vectors array's values.

        This modifies point coordinates by moving points along point
        vectors by the local vector times the scale factor.

        A classical application of this transform is to visualize
        eigenmodes in mechanics.

        Parameters
        ----------
        vectors : str, optional
            Name of vector to warp by. Defaults to currently active vector.

        factor : float, default: 1.0
            A scaling factor that multiplies the vectors to warp by. Can
            be used to enhance the warping effect.

        inplace : bool, default: False
            If ``True``, the function will update the mesh in-place.

        progress_bar : bool, default: False
            Display a progress bar to indicate progress.

        Returns
        -------
        pyvista.PolyData
            The warped mesh resulting from the operation.

        Examples
        --------
        Warp a sphere by vectors.

        >>> import pyvista as pv
        >>> from pyvista import examples
        >>> sphere = examples.load_sphere_vectors()
        >>> warped = sphere.warp_by_vector()
        >>> pl = pv.Plotter(shape=(1, 2))
        >>> pl.subplot(0, 0)
        >>> actor = pl.add_text('Before warp')
        >>> actor = pl.add_mesh(sphere, color='white')
        >>> pl.subplot(0, 1)
        >>> actor = pl.add_text('After warp')
        >>> actor = pl.add_mesh(warped, color='white')
        >>> pl.show()

        See :ref:`warp_by_vectors_example` and :ref:`eigenmodes_example` for
        more examples using this filter.

        """
        vectors_ = set_default_active_vectors(self).name if vectors is None else vectors
        arr = get_array(self, vectors_, preference='point')
        field = get_array_association(self, vectors_, preference='point')
        if arr is None:
            raise ValueError('No vectors present to warp by vector.')

        # check that this is indeed a vector field
        if arr.ndim != 2 or arr.shape[1] != 3:
            raise ValueError(
                'Dataset can only by warped by a 3D vector point data array. '
                'The values you provided do not satisfy this requirement',
            )
        alg = _vtk.vtkWarpVector()
        alg.SetInputDataObject(self)
        alg.SetInputArrayToProcess(0, 0, 0, field.value, vectors_)
        alg.SetScaleFactor(factor)
        _update_alg(alg, progress_bar, 'Warping by Vector')
        warped_mesh = _get_output(alg)
        if inplace:
            self.copy_from(warped_mesh, deep=False)
            return self
        else:
            return warped_mesh

    def cell_data_to_point_data(  # type: ignore[misc]
        self: ConcreteDataSetType, pass_cell_data: bool = False, progress_bar: bool = False
    ):
        """Transform cell data into point data.

        Point data are specified per node and cell data specified
        within cells.  Optionally, the input point data can be passed
        through to the output.

        The method of transformation is based on averaging the data
        values of all cells using a particular point. Optionally, the
        input cell data can be passed through to the output as well.

        Parameters
        ----------
        pass_cell_data : bool, default: False
            If enabled, pass the input cell data through to the output.

        progress_bar : bool, default: False
            Display a progress bar to indicate progress.

        Returns
        -------
        pyvista.DataSet
            Dataset with the point data transformed into cell data.
            Return type matches input.

        See Also
        --------
        point_data_to_cell_data
            Similar transformation applied to point data.
        :meth:`~pyvista.ImageDataFilters.cells_to_points`
            Re-mesh :class:`~pyvista.ImageData` to a points-based representation.

        Examples
        --------
        First compute the face area of the example airplane mesh and
        show the cell values.  This is to show discrete cell data.

        >>> from pyvista import examples
        >>> surf = examples.load_airplane()
        >>> surf = surf.compute_cell_sizes(length=False, volume=False)
        >>> surf.plot(scalars='Area')

        These cell scalars can be applied to individual points to
        effectively smooth out the cell data onto the points.

        >>> from pyvista import examples
        >>> surf = examples.load_airplane()
        >>> surf = surf.compute_cell_sizes(length=False, volume=False)
        >>> surf = surf.cell_data_to_point_data()
        >>> surf.plot(scalars='Area')

        """
        alg = _vtk.vtkCellDataToPointData()
        alg.SetInputDataObject(self)
        alg.SetPassCellData(pass_cell_data)
        _update_alg(alg, progress_bar, 'Transforming cell data into point data.')
        active_scalars = None
        if not isinstance(self, pyvista.MultiBlock):
            active_scalars = self.active_scalars_name
        return _get_output(alg, active_scalars=active_scalars)

    def ctp(  # type: ignore[misc]
        self: ConcreteDataSetType,
        pass_cell_data: bool = False,
        progress_bar: bool = False,
        **kwargs,
    ):
        """Transform cell data into point data.

        Point data are specified per node and cell data specified
        within cells.  Optionally, the input point data can be passed
        through to the output.

        This method is an alias for
        :func:`pyvista.DataSetFilters.cell_data_to_point_data`.

        Parameters
        ----------
        pass_cell_data : bool, default: False
            If enabled, pass the input cell data through to the output.

        progress_bar : bool, default: False
            Display a progress bar to indicate progress.

        **kwargs : dict, optional
            Deprecated keyword argument ``pass_cell_arrays``.

        Returns
        -------
        pyvista.DataSet
            Dataset with the cell data transformed into point data.
            Return type matches input.

        """
        return DataSetFilters.cell_data_to_point_data(
            self,
            pass_cell_data=pass_cell_data,
            progress_bar=progress_bar,
            **kwargs,
        )

    def point_data_to_cell_data(  # type: ignore[misc]
        self: ConcreteDataSetType,
        pass_point_data: bool = False,
        categorical: bool = False,
        progress_bar: bool = False,
    ):
        """Transform point data into cell data.

        Point data are specified per node and cell data specified within cells.
        Optionally, the input point data can be passed through to the output.

        Parameters
        ----------
        pass_point_data : bool, default: False
            If enabled, pass the input point data through to the output.

        categorical : bool, default: False
            Control whether the source point data is to be treated as
            categorical. If ``True``,  histograming is used to assign the
            cell data. Specifically, a histogram is populated for each cell
            from the scalar values at each point, and the bin with the most
            elements is selected. In case of a tie, the smaller value is selected.

            .. note::

                If the point data is continuous, values that are almost equal (within
                ``1e-6``) are merged into a single bin. Otherwise, for discrete data
                the number of bins equals the number of unique values.

        progress_bar : bool, default: False
            Display a progress bar to indicate progress.

        Returns
        -------
        pyvista.DataSet
            Dataset with the point data transformed into cell data.
            Return type matches input.

        See Also
        --------
        cell_data_to_point_data
            Similar transformation applied to cell data.
        :meth:`~pyvista.ImageDataFilters.points_to_cells`
            Re-mesh :class:`~pyvista.ImageData` to a cells-based representation.

        Examples
        --------
        Color cells by their z coordinates.  First, create point
        scalars based on z-coordinates of a sample sphere mesh.  Then
        convert this point data to cell data.  Use a low resolution
        sphere for emphasis of cell valued data.

        First, plot these values as point values to show the
        difference between point and cell data.

        >>> import pyvista as pv
        >>> sphere = pv.Sphere(theta_resolution=10, phi_resolution=10)
        >>> sphere['Z Coordinates'] = sphere.points[:, 2]
        >>> sphere.plot()

        Now, convert these values to cell data and then plot it.

        >>> import pyvista as pv
        >>> sphere = pv.Sphere(theta_resolution=10, phi_resolution=10)
        >>> sphere['Z Coordinates'] = sphere.points[:, 2]
        >>> sphere = sphere.point_data_to_cell_data()
        >>> sphere.plot()

        """
        alg = _vtk.vtkPointDataToCellData()
        alg.SetInputDataObject(self)
        alg.SetPassPointData(pass_point_data)
        alg.SetCategoricalData(categorical)
        _update_alg(alg, progress_bar, 'Transforming point data into cell data')
        active_scalars = None
        if not isinstance(self, pyvista.MultiBlock):
            active_scalars = self.active_scalars_name
        return _get_output(alg, active_scalars=active_scalars)

    def ptc(  # type: ignore[misc]
        self: ConcreteDataSetType,
        pass_point_data: bool = False,
        progress_bar: bool = False,
        **kwargs,
    ):
        """Transform point data into cell data.

        Point data are specified per node and cell data specified
        within cells.  Optionally, the input point data can be passed
        through to the output.

        This method is an alias for
        :func:`pyvista.DataSetFilters.point_data_to_cell_data`.

        Parameters
        ----------
        pass_point_data : bool, default: False
            If enabled, pass the input point data through to the output.

        progress_bar : bool, default: False
            Display a progress bar to indicate progress.

        **kwargs : dict, optional
            Deprecated keyword argument ``pass_point_arrays``.

        Returns
        -------
        pyvista.DataSet
            Dataset with the point data transformed into cell data.
            Return type matches input.

        """
        return DataSetFilters.point_data_to_cell_data(
            self,
            pass_point_data=pass_point_data,
            progress_bar=progress_bar,
            **kwargs,
        )

    def triangulate(  # type: ignore[misc]
        self: ConcreteDataSetType, inplace: bool = False, progress_bar: bool = False
    ):
        """Return an all triangle mesh.

        More complex polygons will be broken down into triangles.

        Parameters
        ----------
        inplace : bool, default: False
            Updates mesh in-place.

        progress_bar : bool, default: False
            Display a progress bar to indicate progress.

        Returns
        -------
        pyvista.PolyData
            Mesh containing only triangles.

        Examples
        --------
        Generate a mesh with quadrilateral faces.

        >>> import pyvista as pv
        >>> plane = pv.Plane()
        >>> plane.point_data.clear()
        >>> plane.plot(show_edges=True, line_width=5)

        Convert it to an all triangle mesh.

        >>> mesh = plane.triangulate()
        >>> mesh.plot(show_edges=True, line_width=5)

        """
        alg = _vtk.vtkDataSetTriangleFilter()
        alg.SetInputData(self)
        _update_alg(alg, progress_bar, 'Converting to triangle mesh')

        mesh = _get_output(alg)
        if inplace:
            self.copy_from(mesh, deep=False)
            return self
        return mesh

    def delaunay_3d(  # type: ignore[misc]
        self: ConcreteDataSetType,
        alpha: float = 0.0,
        tol: float = 0.001,
        offset: float = 2.5,
        progress_bar: bool = False,
    ):
        """Construct a 3D Delaunay triangulation of the mesh.

        This filter can be used to generate a 3D tetrahedral mesh from
        a surface or scattered points.  If you want to create a
        surface from a point cloud, see
        :func:`pyvista.PolyDataFilters.reconstruct_surface`.

        Parameters
        ----------
        alpha : float, default: 0.0
            Distance value to control output of this filter. For a
            non-zero alpha value, only vertices, edges, faces, or
            tetrahedra contained within the circumsphere (of radius
            alpha) will be output. Otherwise, only tetrahedra will be
            output.

        tol : float, default: 0.001
            Tolerance to control discarding of closely spaced points.
            This tolerance is specified as a fraction of the diagonal
            length of the bounding box of the points.

        offset : float, default: 2.5
            Multiplier to control the size of the initial, bounding
            Delaunay triangulation.

        progress_bar : bool, default: False
            Display a progress bar to indicate progress.

        Returns
        -------
        pyvista.UnstructuredGrid
            UnstructuredGrid containing the Delaunay triangulation.

        Examples
        --------
        Generate a 3D Delaunay triangulation of a surface mesh of a
        sphere and plot the interior edges generated.

        >>> import pyvista as pv
        >>> sphere = pv.Sphere(theta_resolution=5, phi_resolution=5)
        >>> grid = sphere.delaunay_3d()
        >>> edges = grid.extract_all_edges()
        >>> edges.plot(line_width=5, color='k')

        """
        alg = _vtk.vtkDelaunay3D()
        alg.SetInputData(self)
        alg.SetAlpha(alpha)
        alg.SetTolerance(tol)
        alg.SetOffset(offset)
        _update_alg(alg, progress_bar, 'Computing 3D Triangulation')
        return _get_output(alg)

    def select_enclosed_points(  # type: ignore[misc]
        self: ConcreteDataSetType,
        surface: PolyData,
        tolerance: float = 0.001,
        inside_out: bool = False,
        check_surface: bool = True,
        progress_bar: bool = False,
    ):
        """Mark points as to whether they are inside a closed surface.

        This evaluates all the input points to determine whether they are in an
        enclosed surface. The filter produces a (0,1) mask
        (in the form of a vtkDataArray) that indicates whether points are
        outside (mask value=0) or inside (mask value=1) a provided surface.
        (The name of the output vtkDataArray is ``"SelectedPoints"``.)

        This filter produces and output data array, but does not modify the
        input dataset. If you wish to extract cells or poinrs, various
        threshold filters are available (i.e., threshold the output array).

        .. warning::
           The filter assumes that the surface is closed and
           manifold. A boolean flag can be set to force the filter to
           first check whether this is true. If ``False`` and not manifold,
           an error will be raised.

        Parameters
        ----------
        surface : pyvista.PolyData
            Set the surface to be used to test for containment. This must be a
            :class:`pyvista.PolyData` object.

        tolerance : float, default: 0.001
            The tolerance on the intersection. The tolerance is expressed as a
            fraction of the bounding box of the enclosing surface.

        inside_out : bool, default: False
            By default, points inside the surface are marked inside or sent
            to the output. If ``inside_out`` is ``True``, then the points
            outside the surface are marked inside.

        check_surface : bool, default: True
            Specify whether to check the surface for closure. When ``True``, the
            algorithm first checks to see if the surface is closed and
            manifold. If the surface is not closed and manifold, a runtime
            error is raised.

        progress_bar : bool, default: False
            Display a progress bar to indicate progress.

        Returns
        -------
        pyvista.PolyData
            Mesh containing the ``point_data['SelectedPoints']`` array.

        Examples
        --------
        Determine which points on a plane are inside a manifold sphere
        surface mesh.  Extract these points using the
        :func:`DataSetFilters.extract_points` filter and then plot them.

        >>> import pyvista as pv
        >>> sphere = pv.Sphere()
        >>> plane = pv.Plane()
        >>> selected = plane.select_enclosed_points(sphere)
        >>> pts = plane.extract_points(
        ...     selected['SelectedPoints'].view(bool),
        ...     adjacent_cells=False,
        ... )
        >>> pl = pv.Plotter()
        >>> _ = pl.add_mesh(sphere, style='wireframe')
        >>> _ = pl.add_points(pts, color='r')
        >>> pl.show()

        """
        if not isinstance(surface, pyvista.PolyData):
            raise TypeError('`surface` must be `pyvista.PolyData`')
        if check_surface and surface.n_open_edges > 0:
            raise RuntimeError(
                'Surface is not closed. Please read the warning in the '
                'documentation for this function and either pass '
                '`check_surface=False` or repair the surface.',
            )
        alg = _vtk.vtkSelectEnclosedPoints()
        alg.SetInputData(self)
        alg.SetSurfaceData(surface)
        alg.SetTolerance(tolerance)
        alg.SetInsideOut(inside_out)
        _update_alg(alg, progress_bar, 'Selecting Enclosed Points')
        result = _get_output(alg)
        out = self.copy()
        bools = result['SelectedPoints'].astype(np.uint8)
        if len(bools) < 1:
            bools = np.zeros(out.n_points, dtype=np.uint8)
        out['SelectedPoints'] = bools
        return out

    def sample(  # type: ignore[misc]
        self: ConcreteDataSetType,
        target: DataSet | _vtk.vtkDataSet,
        tolerance: float | None = None,
        pass_cell_data: bool = True,
        pass_point_data: bool = True,
        categorical: bool = False,
        progress_bar: bool = False,
        locator: Literal['cell', 'cell_tree', 'obb_tree', 'static_cell']
        | _vtk.vtkAbstractCellLocator
        | None = None,
        pass_field_data: bool = True,
        mark_blank: bool = True,
        snap_to_closest_point: bool = False,
    ):
        """Resample array data from a passed mesh onto this mesh.

        For `mesh1.sample(mesh2)`, the arrays from `mesh2` are sampled onto
        the points of `mesh1`.  This function interpolates within an
        enclosing cell.  This contrasts with
        :func:`pyvista.DataSetFilters.interpolate` that uses a distance
        weighting for nearby points.  If there is cell topology, `sample` is
        usually preferred.

        The point data 'vtkValidPointMask' stores whether the point could be sampled
        with a value of 1 meaning successful sampling. And a value of 0 means
        unsuccessful.

        This uses :class:`vtk.vtkResampleWithDataSet`.

        Parameters
        ----------
        target : pyvista.DataSet
            The vtk data object to sample from - point and cell arrays from
            this object are sampled onto the nodes of the ``dataset`` mesh.

        tolerance : float, optional
            Tolerance used to compute whether a point in the source is
            in a cell of the input.  If not given, tolerance is
            automatically generated.

        pass_cell_data : bool, default: True
            Preserve source mesh's original cell data arrays.

        pass_point_data : bool, default: True
            Preserve source mesh's original point data arrays.

        categorical : bool, default: False
            Control whether the source point data is to be treated as
            categorical. If the data is categorical, then the resultant data
            will be determined by a nearest neighbor interpolation scheme.

        progress_bar : bool, default: False
            Display a progress bar to indicate progress.

        locator : vtkAbstractCellLocator or str, optional
            Prototype cell locator to perform the ``FindCell()``
            operation.  Default uses the DataSet ``FindCell`` method.
            Valid strings with mapping to vtk cell locators are

                * 'cell' - vtkCellLocator
                * 'cell_tree' - vtkCellTreeLocator
                * 'obb_tree' - vtkOBBTree
                * 'static_cell' - vtkStaticCellLocator

        pass_field_data : bool, default: True
            Preserve source mesh's original field data arrays.

        mark_blank : bool, default: True
            Whether to mark blank points and cells in "vtkGhostType".

        snap_to_closest_point : bool, default: False
            Whether to snap to cell with closest point if no cell is found. Useful
            when sampling from data with vertex cells. Requires vtk >=9.3.0.

            .. versionadded:: 0.43

        Returns
        -------
        pyvista.DataSet
            Dataset containing resampled data.

        See Also
        --------
        pyvista.DataSetFilters.interpolate

        Examples
        --------
        Resample data from another dataset onto a sphere.

        >>> import pyvista as pv
        >>> from pyvista import examples
        >>> mesh = pv.Sphere(center=(4.5, 4.5, 4.5), radius=4.5)
        >>> data_to_probe = examples.load_uniform()
        >>> result = mesh.sample(data_to_probe)
        >>> result.plot(scalars='Spatial Point Data')

        If sampling from a set of points represented by a ``(n, 3)``
        shaped ``numpy.ndarray``, they need to be converted to a
        PyVista DataSet, e.g. :class:`pyvista.PolyData`, first.

        >>> import numpy as np
        >>> points = np.array([[1.5, 5.0, 6.2], [6.7, 4.2, 8.0]])
        >>> mesh = pv.PolyData(points)
        >>> result = mesh.sample(data_to_probe)
        >>> result['Spatial Point Data']
        pyvista_ndarray([ 46.5 , 225.12])

        See :ref:`resampling_example` for more examples using this filter.

        """
        alg = _vtk.vtkResampleWithDataSet()  # Construct the ResampleWithDataSet object
        alg.SetInputData(self)  # Set the Input data (actually the source i.e. where to sample from)
        # Set the Source data (actually the target, i.e. where to sample to)
        alg.SetSourceData(wrap(target))
        alg.SetPassCellArrays(pass_cell_data)
        alg.SetPassPointArrays(pass_point_data)
        alg.SetPassFieldArrays(pass_field_data)

        alg.SetMarkBlankPointsAndCells(mark_blank)
        alg.SetCategoricalData(categorical)

        if tolerance is not None:
            alg.SetComputeTolerance(False)
            alg.SetTolerance(tolerance)
        if locator:
            if isinstance(locator, str):
                locator_map = {
                    'cell': _vtk.vtkCellLocator(),
                    'cell_tree': _vtk.vtkCellTreeLocator(),
                    'obb_tree': _vtk.vtkOBBTree(),
                    'static_cell': _vtk.vtkStaticCellLocator(),
                }
                try:
                    locator = locator_map[locator]
                except KeyError as err:
                    raise ValueError(
                        f'locator must be a string from {locator_map.keys()}, got {locator}',
                    ) from err
            alg.SetCellLocatorPrototype(locator)

        if snap_to_closest_point:
            try:
                alg.SnapToCellWithClosestPointOn()
            except AttributeError:  # pragma: no cover
                raise VTKVersionError('`snap_to_closest_point=True` requires vtk 9.3.0 or newer')
        _update_alg(alg, progress_bar, 'Resampling array Data from a Passed Mesh onto Mesh')
        return _get_output(alg)

    def interpolate(  # type: ignore[misc]
        self: ConcreteDataSetType,
        target: DataSet | _vtk.vtkDataSet,
        sharpness: float = 2.0,
        radius: float = 1.0,
        strategy: Literal['null_value', 'mask_points', 'closest_point'] = 'null_value',
        null_value: float = 0.0,
        n_points: int | None = None,
        pass_cell_data: bool = True,
        pass_point_data: bool = True,
        progress_bar: bool = False,
    ):
        """Interpolate values onto this mesh from a given dataset.

        The ``target`` dataset is typically a point cloud. Only point data from
        the ``target`` mesh will be interpolated onto points of this mesh. Whether
        preexisting point and cell data of this mesh are preserved in the
        output can be customized with the ``pass_point_data`` and
        ``pass_cell_data`` parameters.

        This uses a Gaussian interpolation kernel. Use the ``sharpness`` and
        ``radius`` parameters to adjust this kernel. You can also switch this
        kernel to use an N closest points approach.

        If the cell topology is more useful for interpolating, e.g. from a
        discretized FEM or CFD simulation, use
        :func:`pyvista.DataSetFilters.sample` instead.

        Parameters
        ----------
        target : pyvista.DataSet
            The vtk data object to sample from. Point and cell arrays from
            this object are interpolated onto this mesh.

        sharpness : float, default: 2.0
            Set the sharpness (i.e., falloff) of the Gaussian kernel. As the
            sharpness increases the effects of distant points are reduced.

        radius : float, optional
            Specify the radius within which the basis points must lie.

        strategy : str, default: "null_value"
            Specify a strategy to use when encountering a "null" point during
            the interpolation process. Null points occur when the local
            neighborhood (of nearby points to interpolate from) is empty. If
            the strategy is set to ``'mask_points'``, then an output array is
            created that marks points as being valid (=1) or null (invalid =0)
            (and the NullValue is set as well). If the strategy is set to
            ``'null_value'``, then the output data value(s) are set to the
            ``null_value`` (specified in the output point data). Finally, the
            strategy ``'closest_point'`` is to simply use the closest point to
            perform the interpolation.

        null_value : float, default: 0.0
            Specify the null point value. When a null point is encountered
            then all components of each null tuple are set to this value.

        n_points : int, optional
            If given, specifies the number of the closest points used to form
            the interpolation basis. This will invalidate the radius argument
            in favor of an N closest points approach. This typically has poorer
            results.

        pass_cell_data : bool, default: True
            Preserve input mesh's original cell data arrays.

        pass_point_data : bool, default: True
            Preserve input mesh's original point data arrays.

        progress_bar : bool, default: False
            Display a progress bar to indicate progress.

        Returns
        -------
        pyvista.DataSet
            Interpolated dataset.  Return type matches input.

        See Also
        --------
        pyvista.DataSetFilters.sample

        Examples
        --------
        Interpolate the values of 5 points onto a sample plane.

        >>> import pyvista as pv
        >>> import numpy as np
        >>> rng = np.random.default_rng(7)
        >>> point_cloud = rng.random((5, 3))
        >>> point_cloud[:, 2] = 0
        >>> point_cloud -= point_cloud.mean(0)
        >>> pdata = pv.PolyData(point_cloud)
        >>> pdata['values'] = rng.random(5)
        >>> plane = pv.Plane()
        >>> plane.clear_data()
        >>> plane = plane.interpolate(pdata, sharpness=3)
        >>> pl = pv.Plotter()
        >>> _ = pl.add_mesh(pdata, render_points_as_spheres=True, point_size=50)
        >>> _ = pl.add_mesh(plane, style='wireframe', line_width=5)
        >>> pl.show()

        See :ref:`interpolate_example` for more examples using this filter.

        """
        # Must cast to UnstructuredGrid in some cases (e.g. vtkImageData/vtkRectilinearGrid)
        # I believe the locator and the interpolator call `GetPoints` and not all mesh types have that method
        target_ = wrap(target)
        target_ = (
            target_.cast_to_unstructured_grid()
            if isinstance(target_, (pyvista.ImageData, pyvista.RectilinearGrid))
            else target_
        )

        gaussian_kernel = _vtk.vtkGaussianKernel()
        gaussian_kernel.SetSharpness(sharpness)
        gaussian_kernel.SetRadius(radius)
        gaussian_kernel.SetKernelFootprintToRadius()
        if n_points:
            gaussian_kernel.SetNumberOfPoints(n_points)
            gaussian_kernel.SetKernelFootprintToNClosest()

        locator = _vtk.vtkStaticPointLocator()
        locator.SetDataSet(target_)
        locator.BuildLocator()

        interpolator = _vtk.vtkPointInterpolator()
        interpolator.SetInputData(self)
        interpolator.SetSourceData(target)
        interpolator.SetKernel(gaussian_kernel)
        interpolator.SetLocator(locator)
        interpolator.SetNullValue(null_value)
        if strategy == 'null_value':
            interpolator.SetNullPointsStrategyToNullValue()
        elif strategy == 'mask_points':
            interpolator.SetNullPointsStrategyToMaskPoints()
        elif strategy == 'closest_point':
            interpolator.SetNullPointsStrategyToClosestPoint()
        else:
            raise ValueError(f'strategy `{strategy}` not supported.')
        interpolator.SetPassPointArrays(pass_point_data)
        interpolator.SetPassCellArrays(pass_cell_data)
        _update_alg(interpolator, progress_bar, 'Interpolating')
        return _get_output(interpolator)

    def streamlines(  # type: ignore[misc]
        self: ConcreteDataSetType,
        vectors: str | None = None,
        source_center: VectorLike[float] | None = None,
        source_radius: float | None = None,
        n_points: int = 100,
        start_position: VectorLike[float] | None = None,
        return_source: bool = False,
        pointa: VectorLike[float] | None = None,
        pointb: VectorLike[float] | None = None,
        progress_bar: bool = False,
        **kwargs,
    ):
        """Integrate a vector field to generate streamlines.

        The default behavior uses a sphere as the source - set its
        location and radius via the ``source_center`` and
        ``source_radius`` keyword arguments.  ``n_points`` defines the
        number of starting points on the sphere surface.
        Alternatively, a line source can be used by specifying
        ``pointa`` and ``pointb``.  ``n_points`` again defines the
        number of points on the line.

        You can retrieve the source by specifying
        ``return_source=True``.

        Optional keyword parameters from
        :func:`pyvista.DataSetFilters.streamlines_from_source` can be
        used here to control the generation of streamlines.

        Parameters
        ----------
        vectors : str, optional
            The string name of the active vector field to integrate across.

        source_center : sequence[float], optional
            Length 3 tuple of floats defining the center of the source
            particles. Defaults to the center of the dataset.

        source_radius : float, optional
            Float radius of the source particle cloud. Defaults to one-tenth of
            the diagonal of the dataset's spatial extent.

        n_points : int, default: 100
            Number of particles present in source sphere or line.

        start_position : sequence[float], optional
            A single point.  This will override the sphere point source.

        return_source : bool, default: False
            Return the source particles as :class:`pyvista.PolyData` as well as the
            streamlines. This will be the second value returned if ``True``.

        pointa, pointb : sequence[float], optional
            The coordinates of a start and end point for a line source. This
            will override the sphere and start_position point source.

        progress_bar : bool, default: False
            Display a progress bar to indicate progress.

        **kwargs : dict, optional
            See :func:`pyvista.DataSetFilters.streamlines_from_source`.

        Returns
        -------
        streamlines : pyvista.PolyData
            This produces polylines as the output, with each cell
            (i.e., polyline) representing a streamline. The attribute values
            associated with each streamline are stored in the cell data, whereas
            those associated with streamline-points are stored in the point data.

        source : pyvista.PolyData
            The points of the source are the seed points for the streamlines.
            Only returned if ``return_source=True``.

        Examples
        --------
        See the :ref:`streamlines_example` example.

        """
        if source_center is None:
            source_center = self.center
        if source_radius is None:
            source_radius = self.length / 10.0

        # A single point at start_position
        if start_position is not None:
            source_center = start_position
            source_radius = 0.0
            n_points = 1

        alg: _vtk.vtkAlgorithm
        if (pointa is not None and pointb is None) or (pointa is None and pointb is not None):
            raise ValueError('Both pointa and pointb must be provided')
        elif pointa is not None and pointb is not None:
            line_source = _vtk.vtkLineSource()
            line_source.SetPoint1(*pointa)
            line_source.SetPoint2(*pointb)
            line_source.SetResolution(n_points)
            alg = line_source
        else:
            point_source = _vtk.vtkPointSource()
            point_source.SetCenter(*source_center)
            point_source.SetRadius(source_radius)
            point_source.SetNumberOfPoints(n_points)
            alg = point_source

        alg.Update()
        input_source = cast(pyvista.DataSet, wrap(alg.GetOutput()))

        output = self.streamlines_from_source(
            input_source,
            vectors,
            progress_bar=progress_bar,
            **kwargs,
        )
        if return_source:
            return output, input_source
        return output

    def streamlines_from_source(  # type: ignore[misc]
        self: ConcreteDataSetType,
        source: DataSet | _vtk.vtkDataSet,
        vectors: str | None = None,
        integrator_type: Literal[45, 2, 4] = 45,
        integration_direction: Literal['both', 'backward', 'forward'] = 'both',
        surface_streamlines: bool = False,
        initial_step_length: float = 0.5,
        step_unit: Literal['cl', 'l'] = 'cl',
        min_step_length: float = 0.01,
        max_step_length: float = 1.0,
        max_steps: int = 2000,
        terminal_speed: float = 1e-12,
        max_error: float = 1e-6,
        max_time: float | None = None,
        compute_vorticity: bool = True,
        rotation_scale: float = 1.0,
        interpolator_type: Literal['point', 'cell', 'p', 'c'] = 'point',
        progress_bar: bool = False,
        max_length: float | None = None,
    ):
        """Generate streamlines of vectors from the points of a source mesh.

        The integration is performed using a specified integrator, by default
        Runge-Kutta2. This supports integration through any type of dataset.
        If the dataset contains 2D cells like polygons or triangles and the
        ``surface_streamlines`` parameter is used, the integration is constrained
        to lie on the surface defined by 2D cells.

        Parameters
        ----------
        source : pyvista.DataSet
            The points of the source provide the starting points of the
            streamlines.  This will override both sphere and line sources.

        vectors : str, optional
            The string name of the active vector field to integrate across.

        integrator_type : {45, 2, 4}, default: 45
            The integrator type to be used for streamline generation.
            The default is Runge-Kutta45. The recognized solvers are:
            RUNGE_KUTTA2 (``2``),  RUNGE_KUTTA4 (``4``), and RUNGE_KUTTA45
            (``45``). Options are ``2``, ``4``, or ``45``.

        integration_direction : str, default: "both"
            Specify whether the streamline is integrated in the upstream or
            downstream directions (or both). Options are ``'both'``,
            ``'backward'``, or ``'forward'``.

        surface_streamlines : bool, default: False
            Compute streamlines on a surface.

        initial_step_length : float, default: 0.5
            Initial step size used for line integration, expressed ib length
            unitsL or cell length units (see ``step_unit`` parameter).
            either the starting size for an adaptive integrator, e.g., RK45, or
            the constant / fixed size for non-adaptive ones, i.e., RK2 and RK4).

        step_unit : {'cl', 'l'}, default: "cl"
            Uniform integration step unit. The valid unit is now limited to
            only LENGTH_UNIT (``'l'``) and CELL_LENGTH_UNIT (``'cl'``).
            Default is CELL_LENGTH_UNIT.

        min_step_length : float, default: 0.01
            Minimum step size used for line integration, expressed in length or
            cell length units. Only valid for an adaptive integrator, e.g., RK45.

        max_step_length : float, default: 1.0
            Maximum step size used for line integration, expressed in length or
            cell length units. Only valid for an adaptive integrator, e.g., RK45.

        max_steps : int, default: 2000
            Maximum number of steps for integrating a streamline.

        terminal_speed : float, default: 1e-12
            Terminal speed value, below which integration is terminated.

        max_error : float, 1e-6
            Maximum error tolerated throughout streamline integration.

        max_time : float, optional
            Specify the maximum length of a streamline expressed in physical length.

            .. deprecated:: 0.45.0
               ``max_time`` parameter is deprecated. Use ``max_length`` instead.
                It will be removed in v0.48. Default for ``max_time`` changed in v0.45.0.

        compute_vorticity : bool, default: True
            Vorticity computation at streamline points. Necessary for generating
            proper stream-ribbons using the ``vtkRibbonFilter``.

        rotation_scale : float, default: 1.0
            This can be used to scale the rate with which the streamribbons
            twist.

        interpolator_type : str, default: "point"
            Set the type of the velocity field interpolator to locate cells
            during streamline integration either by points or cells.
            The cell locator is more robust then the point locator. Options
            are ``'point'`` or ``'cell'`` (abbreviations of ``'p'`` and ``'c'``
            are also supported).

        progress_bar : bool, default: False
            Display a progress bar to indicate progress.

        max_length : float, optional
            Specify the maximum length of a streamline expressed in physical length.
            Default is 4 times the diagonal length of the bounding box of the ``source``
            dataset.

        Returns
        -------
        pyvista.PolyData
            Streamlines. This produces polylines as the output, with
            each cell (i.e., polyline) representing a streamline. The
            attribute values associated with each streamline are
            stored in the cell data, whereas those associated with
            streamline-points are stored in the point data.

        Examples
        --------
        See the :ref:`streamlines_example` example.

        """
        integration_direction_lower = str(integration_direction).strip().lower()
        if integration_direction_lower not in ['both', 'back', 'backward', 'forward']:
            raise ValueError(
                "Integration direction must be one of:\n 'backward', "
                f"'forward', or 'both' - not '{integration_direction_lower}'.",
            )
        else:
            integration_direction_ = cast(
                Literal['both', 'back', 'backward', 'forward'], integration_direction
            )
        if integrator_type not in [2, 4, 45]:
            raise ValueError('Integrator type must be one of `2`, `4`, or `45`.')
        if interpolator_type not in ['c', 'cell', 'p', 'point']:
            raise ValueError("Interpolator type must be either 'cell' or 'point'")
        if step_unit not in ['l', 'cl']:
            raise ValueError("Step unit must be either 'l' or 'cl'")
        step_unit_val = {
            'cl': _vtk.vtkStreamTracer.CELL_LENGTH_UNIT,
            'l': _vtk.vtkStreamTracer.LENGTH_UNIT,
        }[step_unit]
        if isinstance(vectors, str):
            self.set_active_scalars(vectors)
            self.set_active_vectors(vectors)
        elif vectors is None:
            set_default_active_vectors(self)

        if max_time is not None:
            if max_length is not None:
                warnings.warn(
                    '``max_length`` and ``max_time`` provided. Ignoring deprecated ``max_time``.',
                    PyVistaDeprecationWarning,
                )
            else:
                warnings.warn(
                    '``max_time`` parameter is deprecated.  It will be removed in v0.48',
                    PyVistaDeprecationWarning,
                )
                max_length = max_time

        if max_length is None:
            max_length = 4.0 * self.GetLength()

        source = wrap(source)
        # vtk throws error with two Structured Grids
        # See: https://github.com/pyvista/pyvista/issues/1373
        if isinstance(self, pyvista.StructuredGrid) and isinstance(source, pyvista.StructuredGrid):
            source = source.cast_to_unstructured_grid()

        # Build the algorithm
        alg = _vtk.vtkStreamTracer()
        # Inputs
        alg.SetInputDataObject(self)
        alg.SetSourceData(source)

        # general parameters
        alg.SetComputeVorticity(compute_vorticity)
        alg.SetInitialIntegrationStep(initial_step_length)
        alg.SetIntegrationStepUnit(step_unit_val)
        alg.SetMaximumError(max_error)
        alg.SetMaximumIntegrationStep(max_step_length)
        alg.SetMaximumNumberOfSteps(max_steps)
        alg.SetMaximumPropagation(max_length)
        alg.SetMinimumIntegrationStep(min_step_length)
        alg.SetRotationScale(rotation_scale)
        alg.SetSurfaceStreamlines(surface_streamlines)
        alg.SetTerminalSpeed(terminal_speed)
        # Model parameters
        if integration_direction_ == 'forward':
            alg.SetIntegrationDirectionToForward()
        elif integration_direction_ in ['backward', 'back']:
            alg.SetIntegrationDirectionToBackward()
        else:
            alg.SetIntegrationDirectionToBoth()
        # set integrator type
        if integrator_type == 2:
            alg.SetIntegratorTypeToRungeKutta2()
        elif integrator_type == 4:
            alg.SetIntegratorTypeToRungeKutta4()
        else:
            alg.SetIntegratorTypeToRungeKutta45()
        # set interpolator type
        if interpolator_type in ['c', 'cell']:
            alg.SetInterpolatorTypeToCellLocator()
        else:
            alg.SetInterpolatorTypeToDataSetPointLocator()
        # run the algorithm
        _update_alg(alg, progress_bar, 'Generating Streamlines')
        return _get_output(alg)

    def streamlines_evenly_spaced_2D(  # type: ignore[misc]
        self: ConcreteDataSetType,
        vectors: str | None = None,
        start_position: VectorLike[float] | None = None,
        integrator_type: Literal[2, 4] = 2,
        step_length: float = 0.5,
        step_unit: Literal['cl', 'l'] = 'cl',
        max_steps: int = 2000,
        terminal_speed: float = 1e-12,
        interpolator_type: Literal['point', 'cell', 'p', 'c'] = 'point',
        separating_distance: float = 10.0,
        separating_distance_ratio: float = 0.5,
        closed_loop_maximum_distance: float = 0.5,
        loop_angle: float = 20.0,
        minimum_number_of_loop_points: int = 4,
        compute_vorticity: bool = True,
        progress_bar: bool = False,
    ):
        """Generate evenly spaced streamlines on a 2D dataset.

        This filter only supports datasets that lie on the xy plane, i.e. ``z=0``.
        Particular care must be used to choose a `separating_distance`
        that do not result in too much memory being utilized.  The
        default unit is cell length.

        Parameters
        ----------
        vectors : str, optional
            The string name of the active vector field to integrate across.

        start_position : sequence[float], optional
            The seed point for generating evenly spaced streamlines.
            If not supplied, a random position in the dataset is chosen.

        integrator_type : {2, 4}, default: 2
            The integrator type to be used for streamline generation.
            The default is Runge-Kutta2. The recognized solvers are:
            RUNGE_KUTTA2 (``2``) and RUNGE_KUTTA4 (``4``).

        step_length : float, default: 0.5
            Constant Step size used for line integration, expressed in length
            units or cell length units (see ``step_unit`` parameter).

        step_unit : {'cl', 'l'}, default: "cl"
            Uniform integration step unit. The valid unit is now limited to
            only LENGTH_UNIT (``'l'``) and CELL_LENGTH_UNIT (``'cl'``).
            Default is CELL_LENGTH_UNIT.

        max_steps : int, default: 2000
            Maximum number of steps for integrating a streamline.

        terminal_speed : float, default: 1e-12
            Terminal speed value, below which integration is terminated.

        interpolator_type : str, optional
            Set the type of the velocity field interpolator to locate cells
            during streamline integration either by points or cells.
            The cell locator is more robust then the point locator. Options
            are ``'point'`` or ``'cell'`` (abbreviations of ``'p'`` and ``'c'``
            are also supported).

        separating_distance : float, default: 10
            The distance between streamlines expressed in ``step_unit``.

        separating_distance_ratio : float, default: 0.5
            Streamline integration is stopped if streamlines are closer than
            ``SeparatingDistance*SeparatingDistanceRatio`` to other streamlines.

        closed_loop_maximum_distance : float, default: 0.5
            The distance between points on a streamline to determine a
            closed loop.

        loop_angle : float, default: 20
            The maximum angle in degrees between points to determine a closed loop.

        minimum_number_of_loop_points : int, default: 4
            The minimum number of points before which a closed loop will
            be determined.

        compute_vorticity : bool, default: True
            Vorticity computation at streamline points. Necessary for generating
            proper stream-ribbons using the ``vtkRibbonFilter``.

        progress_bar : bool, default: False
            Display a progress bar to indicate progress.

        Returns
        -------
        pyvista.PolyData
            This produces polylines as the output, with each cell
            (i.e., polyline) representing a streamline. The attribute
            values associated with each streamline are stored in the
            cell data, whereas those associated with streamline-points
            are stored in the point data.

        Examples
        --------
        Plot evenly spaced streamlines for cylinder in a crossflow.
        This dataset is a multiblock dataset, and the fluid velocity is in the
        first block.

        >>> import pyvista as pv
        >>> from pyvista import examples
        >>> mesh = examples.download_cylinder_crossflow()
        >>> streams = mesh[0].streamlines_evenly_spaced_2D(
        ...     start_position=(4, 0.1, 0.0),
        ...     separating_distance=3,
        ...     separating_distance_ratio=0.2,
        ... )
        >>> plotter = pv.Plotter()
        >>> _ = plotter.add_mesh(streams.tube(radius=0.02), scalars='vorticity_mag')
        >>> plotter.view_xy()
        >>> plotter.show()

        See :ref:`2d_streamlines_example` for more examples using this filter.

        """
        if integrator_type not in [2, 4]:
            raise ValueError('Integrator type must be one of `2` or `4`.')
        if interpolator_type not in ['c', 'cell', 'p', 'point']:
            raise ValueError("Interpolator type must be either 'cell' or 'point'")
        if step_unit not in ['l', 'cl']:
            raise ValueError("Step unit must be either 'l' or 'cl'")
        step_unit_ = {
            'cl': _vtk.vtkStreamTracer.CELL_LENGTH_UNIT,
            'l': _vtk.vtkStreamTracer.LENGTH_UNIT,
        }[step_unit]
        if isinstance(vectors, str):
            self.set_active_scalars(vectors)
            self.set_active_vectors(vectors)
        elif vectors is None:
            set_default_active_vectors(self)

        loop_angle = loop_angle * np.pi / 180

        # Build the algorithm
        alg = _vtk.vtkEvenlySpacedStreamlines2D()
        # Inputs
        alg.SetInputDataObject(self)

        # Seed for starting position
        if start_position is not None:
            alg.SetStartPosition(*start_position)

        # Integrator controls
        if integrator_type == 2:
            alg.SetIntegratorTypeToRungeKutta2()
        else:
            alg.SetIntegratorTypeToRungeKutta4()
        alg.SetInitialIntegrationStep(step_length)
        alg.SetIntegrationStepUnit(step_unit_)
        alg.SetMaximumNumberOfSteps(max_steps)

        # Stopping criteria
        alg.SetTerminalSpeed(terminal_speed)
        alg.SetClosedLoopMaximumDistance(closed_loop_maximum_distance)
        alg.SetLoopAngle(loop_angle)
        alg.SetMinimumNumberOfLoopPoints(minimum_number_of_loop_points)

        # Separation criteria
        alg.SetSeparatingDistance(separating_distance)
        if separating_distance_ratio is not None:
            alg.SetSeparatingDistanceRatio(separating_distance_ratio)

        alg.SetComputeVorticity(compute_vorticity)

        # Set interpolator type
        if interpolator_type in ['c', 'cell']:
            alg.SetInterpolatorTypeToCellLocator()
        else:
            alg.SetInterpolatorTypeToDataSetPointLocator()

        # Run the algorithm
        _update_alg(alg, progress_bar, 'Generating Evenly Spaced Streamlines on a 2D Dataset')
        return _get_output(alg)

    def decimate_boundary(  # type: ignore[misc]
        self: ConcreteDataSetType, target_reduction: float = 0.5, progress_bar: bool = False
    ):
        """Return a decimated version of a triangulation of the boundary.

        Only the outer surface of the input dataset will be considered.

        Parameters
        ----------
        target_reduction : float, default: 0.5
            Fraction of the original mesh to remove.
            TargetReduction is set to ``0.9``, this filter will try to reduce
            the data set to 10% of its original size and will remove 90%
            of the input triangles.

        progress_bar : bool, default: False
            Display a progress bar to indicate progress.

        Returns
        -------
        pyvista.PolyData
            Decimated boundary.

        Examples
        --------
        See the :ref:`linked_views_example` example.

        """
        return (
            self.extract_geometry(progress_bar=progress_bar)
            .triangulate()
            .decimate(target_reduction)
        )

    def sample_over_line(  # type: ignore[misc]
        self: ConcreteDataSetType,
        pointa: VectorLike[float],
        pointb: VectorLike[float],
        resolution: int | None = None,
        tolerance: float | None = None,
        progress_bar: bool = False,
    ):
        """Sample a dataset onto a line.

        Parameters
        ----------
        pointa : sequence[float]
            Location in ``[x, y, z]``.

        pointb : sequence[float]
            Location in ``[x, y, z]``.

        resolution : int, optional
            Number of pieces to divide line into. Defaults to number of cells
            in the input mesh. Must be a positive integer.

        tolerance : float, optional
            Tolerance used to compute whether a point in the source is in a
            cell of the input.  If not given, tolerance is automatically generated.

        progress_bar : bool, default: False
            Display a progress bar to indicate progress.

        Returns
        -------
        pyvista.PolyData
            Line object with sampled data from dataset.

        Examples
        --------
        Sample over a plane that is interpolating a point cloud.

        >>> import pyvista as pv
        >>> import numpy as np
        >>> rng = np.random.default_rng(12)
        >>> point_cloud = rng.random((5, 3))
        >>> point_cloud[:, 2] = 0
        >>> point_cloud -= point_cloud.mean(0)
        >>> pdata = pv.PolyData(point_cloud)
        >>> pdata['values'] = rng.random(5)
        >>> plane = pv.Plane()
        >>> plane.clear_data()
        >>> plane = plane.interpolate(pdata, sharpness=3.5)
        >>> sample = plane.sample_over_line((-0.5, -0.5, 0), (0.5, 0.5, 0))
        >>> pl = pv.Plotter()
        >>> _ = pl.add_mesh(pdata, render_points_as_spheres=True, point_size=50)
        >>> _ = pl.add_mesh(sample, scalars='values', line_width=10)
        >>> _ = pl.add_mesh(plane, scalars='values', style='wireframe')
        >>> pl.show()

        """
        if resolution is None:
            resolution = int(self.n_cells)
        # Make a line and sample the dataset
        line = pyvista.Line(pointa, pointb, resolution=resolution)
        return line.sample(self, tolerance=tolerance, progress_bar=progress_bar)

    def plot_over_line(  # type: ignore[misc]
        self: ConcreteDataSetType,
        pointa: VectorLike[float],
        pointb: VectorLike[float],
        resolution: int | None = None,
        scalars: str | None = None,
        title: str | None = None,
        ylabel: str | None = None,
        figsize: tuple[int, int] | None = None,
        figure: bool = True,
        show: bool = True,
        tolerance: float | None = None,
        fname: str | None = None,
        progress_bar: bool = False,
    ) -> None:
        """Sample a dataset along a high resolution line and plot.

        Plot the variables of interest in 2D using matplotlib where the
        X-axis is distance from Point A and the Y-axis is the variable
        of interest. Note that this filter returns ``None``.

        Parameters
        ----------
        pointa : sequence[float]
            Location in ``[x, y, z]``.

        pointb : sequence[float]
            Location in ``[x, y, z]``.

        resolution : int, optional
            Number of pieces to divide line into. Defaults to number of cells
            in the input mesh. Must be a positive integer.

        scalars : str, optional
            The string name of the variable in the input dataset to probe. The
            active scalar is used by default.

        title : str, optional
            The string title of the matplotlib figure.

        ylabel : str, optional
            The string label of the Y-axis. Defaults to variable name.

        figsize : tuple(int, int), optional
            The size of the new figure.

        figure : bool, default: True
            Flag on whether or not to create a new figure.

        show : bool, default: True
            Shows the matplotlib figure.

        tolerance : float, optional
            Tolerance used to compute whether a point in the source is in a
            cell of the input.  If not given, tolerance is automatically generated.

        fname : str, optional
            Save the figure this file name when set.

        progress_bar : bool, default: False
            Display a progress bar to indicate progress.

        Examples
        --------
        See the :ref:`plot_over_line_example` example.

        """
        from matplotlib import pyplot as plt

        # Sample on line
        sampled = DataSetFilters.sample_over_line(
            self,
            pointa,
            pointb,
            resolution,
            tolerance,
            progress_bar=progress_bar,
        )

        # Get variable of interest
        scalars_ = set_default_active_scalars(self).name if scalars is None else scalars
        values = sampled.get_array(scalars_)
        distance = sampled['Distance']

        # Remainder is plotting
        if figure:
            plt.figure(figsize=figsize)
        # Plot it in 2D
        if values.ndim > 1:
            for i in range(values.shape[1]):
                plt.plot(distance, values[:, i], label=f'Component {i}')
            plt.legend()
        else:
            plt.plot(distance, values)
        plt.xlabel('Distance')
        if ylabel is None:
            plt.ylabel(scalars_)
        else:
            plt.ylabel(ylabel)
        if title is None:
            plt.title(f'{scalars_} Profile')
        else:
            plt.title(title)
        if fname:
            plt.savefig(fname)
        if show:  # pragma: no cover
            plt.show()

    def sample_over_multiple_lines(  # type: ignore[misc]
        self: ConcreteDataSetType,
        points: MatrixLike[float],
        tolerance: float | None = None,
        progress_bar: bool = False,
    ):
        """Sample a dataset onto a multiple lines.

        Parameters
        ----------
        points : array_like[float]
            List of points defining multiple lines.

        tolerance : float, optional
            Tolerance used to compute whether a point in the source is in a
            cell of the input.  If not given, tolerance is automatically generated.

        progress_bar : bool, default: False
            Display a progress bar to indicate progress.

        Returns
        -------
        pyvista.PolyData
            Line object with sampled data from dataset.

        Examples
        --------
        Sample over a plane that is interpolating a point cloud.

        >>> import pyvista as pv
        >>> import numpy as np
        >>> rng = np.random.default_rng(12)
        >>> point_cloud = rng.random((5, 3))
        >>> point_cloud[:, 2] = 0
        >>> point_cloud -= point_cloud.mean(0)
        >>> pdata = pv.PolyData(point_cloud)
        >>> pdata['values'] = rng.random(5)
        >>> plane = pv.Plane()
        >>> plane.clear_data()
        >>> plane = plane.interpolate(pdata, sharpness=3.5)
        >>> sample = plane.sample_over_multiple_lines(
        ...     [[-0.5, -0.5, 0], [0.5, -0.5, 0], [0.5, 0.5, 0]]
        ... )
        >>> pl = pv.Plotter()
        >>> _ = pl.add_mesh(pdata, render_points_as_spheres=True, point_size=50)
        >>> _ = pl.add_mesh(sample, scalars='values', line_width=10)
        >>> _ = pl.add_mesh(plane, scalars='values', style='wireframe')
        >>> pl.show()

        """
        # Make a multiple lines and sample the dataset
        multiple_lines = pyvista.MultipleLines(points=points)
        return multiple_lines.sample(self, tolerance=tolerance, progress_bar=progress_bar)

    def sample_over_circular_arc(  # type: ignore[misc]
        self: ConcreteDataSetType,
        pointa: VectorLike[float],
        pointb: VectorLike[float],
        center: VectorLike[float],
        resolution: int | None = None,
        tolerance: float | None = None,
        progress_bar: bool = False,
    ):
        """Sample a dataset over a circular arc.

        Parameters
        ----------
        pointa : sequence[float]
            Location in ``[x, y, z]``.

        pointb : sequence[float]
            Location in ``[x, y, z]``.

        center : sequence[float]
            Location in ``[x, y, z]``.

        resolution : int, optional
            Number of pieces to divide circular arc into. Defaults to
            number of cells in the input mesh. Must be a positive
            integer.

        tolerance : float, optional
            Tolerance used to compute whether a point in the source is
            in a cell of the input.  If not given, tolerance is
            automatically generated.

        progress_bar : bool, default: False
            Display a progress bar to indicate progress.

        Returns
        -------
        pyvista.PolyData
            Arc containing the sampled data.

        Examples
        --------
        Sample a dataset over a circular arc and plot it.

        >>> import pyvista as pv
        >>> from pyvista import examples
        >>> uniform = examples.load_uniform()
        >>> uniform['height'] = uniform.points[:, 2]
        >>> pointa = [
        ...     uniform.bounds.x_max,
        ...     uniform.bounds.y_min,
        ...     uniform.bounds.z_max,
        ... ]
        >>> pointb = [
        ...     uniform.bounds.x_max,
        ...     uniform.bounds.y_max,
        ...     uniform.bounds.z_min,
        ... ]
        >>> center = [
        ...     uniform.bounds.x_max,
        ...     uniform.bounds.y_min,
        ...     uniform.bounds.z_min,
        ... ]
        >>> sampled_arc = uniform.sample_over_circular_arc(pointa, pointb, center)
        >>> pl = pv.Plotter()
        >>> _ = pl.add_mesh(uniform, style='wireframe')
        >>> _ = pl.add_mesh(sampled_arc, line_width=10)
        >>> pl.show_axes()
        >>> pl.show()

        """
        if resolution is None:
            resolution = int(self.n_cells)
        # Make a circular arc and sample the dataset
        circular_arc = pyvista.CircularArc(pointa, pointb, center, resolution=resolution)
        return circular_arc.sample(self, tolerance=tolerance, progress_bar=progress_bar)

    def sample_over_circular_arc_normal(  # type: ignore[misc]
        self: ConcreteDataSetType,
        center: VectorLike[float],
        resolution: int | None = None,
        normal: VectorLike[float] | None = None,
        polar: VectorLike[float] | None = None,
        angle: float | None = None,
        tolerance: float | None = None,
        progress_bar: bool = False,
    ):
        """Sample a dataset over a circular arc defined by a normal and polar vector and plot it.

        The number of segments composing the polyline is controlled by
        setting the object resolution.

        Parameters
        ----------
        center : sequence[float]
            Location in ``[x, y, z]``.

        resolution : int, optional
            Number of pieces to divide circular arc into. Defaults to
            number of cells in the input mesh. Must be a positive
            integer.

        normal : sequence[float], optional
            The normal vector to the plane of the arc.  By default it
            points in the positive Z direction.

        polar : sequence[float], optional
            Starting point of the arc in polar coordinates.  By
            default it is the unit vector in the positive x direction.

        angle : float, optional
            Arc length (in degrees), beginning at the polar vector.  The
            direction is counterclockwise.  By default it is 360.

        tolerance : float, optional
            Tolerance used to compute whether a point in the source is
            in a cell of the input.  If not given, tolerance is
            automatically generated.

        progress_bar : bool, default: False
            Display a progress bar to indicate progress.

        Returns
        -------
        pyvista.PolyData
            Sampled Dataset.

        Examples
        --------
        Sample a dataset over a circular arc.

        >>> import pyvista as pv
        >>> from pyvista import examples
        >>> uniform = examples.load_uniform()
        >>> uniform['height'] = uniform.points[:, 2]
        >>> normal = [0, 0, 1]
        >>> polar = [0, 9, 0]
        >>> center = [
        ...     uniform.bounds.x_max,
        ...     uniform.bounds.y_min,
        ...     uniform.bounds.z_max,
        ... ]
        >>> arc = uniform.sample_over_circular_arc_normal(
        ...     center, normal=normal, polar=polar
        ... )
        >>> pl = pv.Plotter()
        >>> _ = pl.add_mesh(uniform, style='wireframe')
        >>> _ = pl.add_mesh(arc, line_width=10)
        >>> pl.show_axes()
        >>> pl.show()

        """
        if resolution is None:
            resolution = int(self.n_cells)
        # Make a circular arc and sample the dataset
        circular_arc = pyvista.CircularArcFromNormal(
            center,
            resolution=resolution,
            normal=normal,
            polar=polar,
            angle=angle,
        )
        return circular_arc.sample(self, tolerance=tolerance, progress_bar=progress_bar)

    def plot_over_circular_arc(  # type: ignore[misc]
        self: ConcreteDataSetType,
        pointa: VectorLike[float],
        pointb: VectorLike[float],
        center: VectorLike[float],
        resolution: int | None = None,
        scalars: str | None = None,
        title: str | None = None,
        ylabel: str | None = None,
        figsize: tuple[int, int] | None = None,
        figure: bool = True,
        show: bool = True,
        tolerance: float | None = None,
        fname: str | None = None,
        progress_bar: bool = False,
    ) -> None:
        """Sample a dataset along a circular arc and plot it.

        Plot the variables of interest in 2D where the X-axis is
        distance from Point A and the Y-axis is the variable of
        interest. Note that this filter returns ``None``.

        Parameters
        ----------
        pointa : sequence[float]
            Location in ``[x, y, z]``.

        pointb : sequence[float]
            Location in ``[x, y, z]``.

        center : sequence[float]
            Location in ``[x, y, z]``.

        resolution : int, optional
            Number of pieces to divide the circular arc into. Defaults
            to number of cells in the input mesh. Must be a positive
            integer.

        scalars : str, optional
            The string name of the variable in the input dataset to
            probe. The active scalar is used by default.

        title : str, optional
            The string title of the ``matplotlib`` figure.

        ylabel : str, optional
            The string label of the Y-axis. Defaults to the variable name.

        figsize : tuple(int), optional
            The size of the new figure.

        figure : bool, default: True
            Flag on whether or not to create a new figure.

        show : bool, default: True
            Shows the ``matplotlib`` figure when ``True``.

        tolerance : float, optional
            Tolerance used to compute whether a point in the source is
            in a cell of the input.  If not given, tolerance is
            automatically generated.

        fname : str, optional
            Save the figure this file name when set.

        progress_bar : bool, default: False
            Display a progress bar to indicate progress.

        Examples
        --------
        Sample a dataset along a high resolution circular arc and plot.

        >>> from pyvista import examples
        >>> mesh = examples.load_uniform()
        >>> a = [mesh.bounds.x_min, mesh.bounds.y_min, mesh.bounds.z_max]
        >>> b = [mesh.bounds.x_max, mesh.bounds.y_min, mesh.bounds.z_min]
        >>> center = [
        ...     mesh.bounds.x_min,
        ...     mesh.bounds.y_min,
        ...     mesh.bounds.z_min,
        ... ]
        >>> mesh.plot_over_circular_arc(
        ...     a, b, center, resolution=1000, show=False
        ... )  # doctest:+SKIP

        """
        from matplotlib import pyplot as plt

        # Sample on circular arc
        sampled = DataSetFilters.sample_over_circular_arc(
            self,
            pointa,
            pointb,
            center,
            resolution,
            tolerance,
            progress_bar=progress_bar,
        )

        # Get variable of interest
        scalars_ = set_default_active_scalars(self).name if scalars is None else scalars
        values = sampled.get_array(scalars_)
        distance = sampled['Distance']

        # create the matplotlib figure
        if figure:
            plt.figure(figsize=figsize)
        # Plot it in 2D
        if values.ndim > 1:
            for i in range(values.shape[1]):
                plt.plot(distance, values[:, i], label=f'Component {i}')
            plt.legend()
        else:
            plt.plot(distance, values)
        plt.xlabel('Distance')
        if ylabel is None:
            plt.ylabel(scalars_)
        else:
            plt.ylabel(ylabel)
        if title is None:
            plt.title(f'{scalars_} Profile')
        else:
            plt.title(title)
        if fname:
            plt.savefig(fname)
        if show:  # pragma: no cover
            plt.show()

    def plot_over_circular_arc_normal(  # type: ignore[misc]
        self: ConcreteDataSetType,
        center: VectorLike[float],
        resolution: int | None = None,
        normal: VectorLike[float] | None = None,
        polar: VectorLike[float] | None = None,
        angle: float | None = None,
        scalars: str | None = None,
        title: str | None = None,
        ylabel: str | None = None,
        figsize: tuple[int, int] | None = None,
        figure: bool = True,
        show: bool = True,
        tolerance: float | None = None,
        fname: str | None = None,
        progress_bar: bool = False,
    ) -> None:
        """Sample a dataset along a resolution circular arc defined by a normal and polar vector and plot it.

        Plot the variables of interest in 2D where the X-axis is
        distance from Point A and the Y-axis is the variable of
        interest. Note that this filter returns ``None``.

        Parameters
        ----------
        center : sequence[int]
            Location in ``[x, y, z]``.

        resolution : int, optional
            Number of pieces to divide circular arc into. Defaults to
            number of cells in the input mesh. Must be a positive
            integer.

        normal : sequence[float], optional
            The normal vector to the plane of the arc.  By default it
            points in the positive Z direction.

        polar : sequence[float], optional
            Starting point of the arc in polar coordinates.  By
            default it is the unit vector in the positive x direction.

        angle : float, optional
            Arc length (in degrees), beginning at the polar vector.  The
            direction is counterclockwise.  By default it is 360.

        scalars : str, optional
            The string name of the variable in the input dataset to
            probe. The active scalar is used by default.

        title : str, optional
            The string title of the `matplotlib` figure.

        ylabel : str, optional
            The string label of the Y-axis. Defaults to variable name.

        figsize : tuple(int), optional
            The size of the new figure.

        figure : bool, optional
            Flag on whether or not to create a new figure.

        show : bool, default: True
            Shows the matplotlib figure.

        tolerance : float, optional
            Tolerance used to compute whether a point in the source is
            in a cell of the input.  If not given, tolerance is
            automatically generated.

        fname : str, optional
            Save the figure this file name when set.

        progress_bar : bool, default: False
            Display a progress bar to indicate progress.

        Examples
        --------
        Sample a dataset along a high resolution circular arc and plot.

        >>> from pyvista import examples
        >>> mesh = examples.load_uniform()
        >>> normal = normal = [0, 0, 1]
        >>> polar = [0, 9, 0]
        >>> angle = 90
        >>> center = [
        ...     mesh.bounds.x_min,
        ...     mesh.bounds.y_min,
        ...     mesh.bounds.z_min,
        ... ]
        >>> mesh.plot_over_circular_arc_normal(
        ...     center, polar=polar, angle=angle
        ... )  # doctest:+SKIP

        """
        from matplotlib import pyplot as plt

        # Sample on circular arc
        sampled = DataSetFilters.sample_over_circular_arc_normal(
            self,
            center,
            resolution,
            normal,
            polar,
            angle,
            tolerance,
            progress_bar=progress_bar,
        )

        # Get variable of interest
        scalars_ = set_default_active_scalars(self).name if scalars is None else scalars
        values = sampled.get_array(scalars_)
        distance = sampled['Distance']

        # create the matplotlib figure
        if figure:
            plt.figure(figsize=figsize)
        # Plot it in 2D
        if values.ndim > 1:
            for i in range(values.shape[1]):
                plt.plot(distance, values[:, i], label=f'Component {i}')
            plt.legend()
        else:
            plt.plot(distance, values)
        plt.xlabel('Distance')
        if ylabel is None:
            plt.ylabel(scalars_)
        else:
            plt.ylabel(ylabel)
        if title is None:
            plt.title(f'{scalars_} Profile')
        else:
            plt.title(title)
        if fname:
            plt.savefig(fname)
        if show:  # pragma: no cover
            plt.show()

    def extract_cells(  # type: ignore[misc]
        self: ConcreteDataSetType,
        ind: int | VectorLike[int],
        invert: bool = False,
        progress_bar: bool = False,
    ):
        """Return a subset of the grid.

        Parameters
        ----------
        ind : sequence[int]
            Numpy array of cell indices to be extracted.

        invert : bool, default: False
            Invert the selection.

        progress_bar : bool, default: False
            Display a progress bar to indicate progress.

        See Also
        --------
        extract_points, extract_values

        Returns
        -------
        pyvista.UnstructuredGrid
            Subselected grid.

        Examples
        --------
        >>> import pyvista as pv
        >>> from pyvista import examples
        >>> grid = pv.read(examples.hexbeamfile)
        >>> subset = grid.extract_cells(range(20))
        >>> subset.n_cells
        20
        >>> pl = pv.Plotter()
        >>> actor = pl.add_mesh(grid, style='wireframe', line_width=5, color='black')
        >>> actor = pl.add_mesh(subset, color='grey')
        >>> pl.show()

        """
        if invert:
            ind_: VectorLike[int]
            _, ind_ = numpy_to_idarr(ind, return_ind=True)  # type: ignore[misc]
            ind_ = [i for i in range(self.n_cells) if i not in ind_]
            ids = numpy_to_idarr(ind_)
        else:
            ids = numpy_to_idarr(ind)

        # Create selection objects
        selectionNode = _vtk.vtkSelectionNode()
        selectionNode.SetFieldType(_vtk.vtkSelectionNode.CELL)
        selectionNode.SetContentType(_vtk.vtkSelectionNode.INDICES)
        selectionNode.SetSelectionList(ids)

        selection = _vtk.vtkSelection()
        selection.AddNode(selectionNode)

        # extract
        extract_sel = _vtk.vtkExtractSelection()
        extract_sel.SetInputData(0, self)
        extract_sel.SetInputData(1, selection)
        _update_alg(extract_sel, progress_bar, 'Extracting Cells')
        subgrid = _get_output(extract_sel)

        # extracts only in float32
        if subgrid.n_points and self.points.dtype != np.dtype('float32'):
            ind = subgrid.point_data['vtkOriginalPointIds']
            subgrid.points = self.points[ind]

        return subgrid

    def extract_points(  # type: ignore[misc]
        self: ConcreteDataSetType,
        ind: int | VectorLike[int] | VectorLike[bool],
        adjacent_cells: bool = True,
        include_cells: bool = True,
        progress_bar: bool = False,
    ):
        """Return a subset of the grid (with cells) that contains any of the given point indices.

        Parameters
        ----------
        ind : sequence[int]
            Sequence of point indices to be extracted.

        adjacent_cells : bool, default: True
            If ``True``, extract the cells that contain at least one of
            the extracted points. If ``False``, extract the cells that
            contain exclusively points from the extracted points list.
            Has no effect if ``include_cells`` is ``False``.

        include_cells : bool, default: True
            Specifies if the cells shall be returned or not.

        progress_bar : bool, default: False
            Display a progress bar to indicate progress.

        See Also
        --------
        extract_cells, extract_values

        Returns
        -------
        pyvista.UnstructuredGrid
            Subselected grid.

        Examples
        --------
        Extract all the points of a sphere with a Z coordinate greater than 0

        >>> import pyvista as pv
        >>> sphere = pv.Sphere()
        >>> extracted = sphere.extract_points(
        ...     sphere.points[:, 2] > 0, include_cells=False
        ... )
        >>> extracted.clear_data()  # clear for plotting
        >>> extracted.plot()

        """
        ind = np.array(ind)
        # Create selection objects
        selectionNode = _vtk.vtkSelectionNode()
        selectionNode.SetFieldType(_vtk.vtkSelectionNode.POINT)
        selectionNode.SetContentType(_vtk.vtkSelectionNode.INDICES)
        if not include_cells:
            adjacent_cells = True
        if not adjacent_cells:
            # Build array of point indices to be removed.
            ind_rem = np.ones(self.n_points, dtype='bool')
            ind_rem[ind] = False
            ind = np.arange(self.n_points)[ind_rem]
            # Invert selection
            selectionNode.GetProperties().Set(_vtk.vtkSelectionNode.INVERSE(), 1)
        selectionNode.SetSelectionList(numpy_to_idarr(ind))
        if include_cells:
            selectionNode.GetProperties().Set(_vtk.vtkSelectionNode.CONTAINING_CELLS(), 1)

        selection = _vtk.vtkSelection()
        selection.AddNode(selectionNode)

        # extract
        extract_sel = _vtk.vtkExtractSelection()
        extract_sel.SetInputData(0, self)
        extract_sel.SetInputData(1, selection)
        _update_alg(extract_sel, progress_bar, 'Extracting Points')
        return _get_output(extract_sel)

    def split_values(  # type: ignore[misc]
        self: ConcreteDataSetType,
        values: None
        | (
            float | VectorLike[float] | MatrixLike[float] | dict[str, float] | dict[float, str]
        ) = None,
        *,
        ranges: None
        | (
            VectorLike[float]
            | MatrixLike[float]
            | dict[str, VectorLike[float]]
            | dict[tuple[float, float], str]
        ) = None,
        scalars: str | None = None,
        preference: Literal['point', 'cell'] = 'point',
        component_mode: Literal['any', 'all', 'multi'] | int = 'all',
        **kwargs,
    ):
        """Split mesh into separate sub-meshes using point or cell data.

        By default, this filter generates a separate mesh for each unique value in the
        data array and combines them as blocks in a :class:`~pyvista.MultiBlock`
        dataset. Optionally, specific values and/or ranges of values may be specified to
        control which values to split from the input.

        This filter is a convenience method for :meth:`~pyvista.DataSetFilters.extract_values`
        with ``split`` set to ``True`` by default. Refer to that filter's documentation
        for more details.

        .. versionadded:: 0.44

        Parameters
        ----------
        values : float | ArrayLike[float] | dict, optional
            Value(s) to extract. Can be a number, an iterable of numbers, or a dictionary
            with numeric entries. For ``dict`` inputs, either its keys or values may be
            numeric, and the other field must be strings. The numeric field is used as
            the input for this parameter, and if ``split`` is ``True``, the string field
            is used to set the block names of the returned :class:`~pyvista.MultiBlock`.

            .. note::
                When extracting multi-component values with ``component_mode=multi``,
                each value is specified as a multi-component scalar. In this case,
                ``values`` can be a single vector or an array of row vectors.

        ranges : array_like | dict, optional
            Range(s) of values to extract. Can be a single range (i.e. a sequence of
            two numbers in the form ``[lower, upper]``), a sequence of ranges, or a
            dictionary with range entries. Any combination of ``values`` and ``ranges``
            may be specified together. The endpoints of the ranges are included in the
            extraction. Ranges cannot be set when ``component_mode=multi``.

            For ``dict`` inputs, either its keys or values may be numeric, and the other
            field must be strings. The numeric field is used as the input for this
            parameter, and if ``split`` is ``True``, the string field is used to set the
            block names of the returned :class:`~pyvista.MultiBlock`.

            .. note::
                Use ``+/-`` infinity to specify an unlimited bound, e.g.:

                - ``[0, float('inf')]`` to extract values greater than or equal to zero.
                - ``[float('-inf'), 0]`` to extract values less than or equal to zero.

        scalars : str, optional
            Name of scalars to extract with. Defaults to currently active scalars.

        preference : str, default: 'point'
            When ``scalars`` is specified, this is the preferred array type to search
            for in the dataset.  Must be either ``'point'`` or ``'cell'``.

        component_mode : int | 'any' | 'all' | 'multi', default: 'all'
            Specify the component(s) to use when ``scalars`` is a multi-component array.
            Has no effect when the scalars have a single component. Must be one of:

            - number: specify the component number as a 0-indexed integer. The selected
              component must have the specified value(s).
            - ``'any'``: any single component can have the specified value(s).
            - ``'all'``: all individual components must have the specified values(s).
            - ``'multi'``: the entire multi-component item must have the specified value.

        **kwargs : dict, optional
            Additional keyword arguments passed to :meth:`~pyvista.DataSetFilters.extract_values`.

        See Also
        --------
        extract_values, split_bodies, partition

        Returns
        -------
        pyvista.MultiBlock
            Composite of split meshes with :class:`pyvista.UnstructuredGrid` blocks.

        Examples
        --------
        Load image with labeled regions.

        >>> import numpy as np
        >>> import pyvista as pv
        >>> from pyvista import examples
        >>> image = examples.load_channels()
        >>> np.unique(image.active_scalars)
        pyvista_ndarray([0, 1, 2, 3, 4])

        Split the image into its separate regions. Here, we also remove the first
        region for visualization.

        >>> multiblock = image.split_values()
        >>> _ = multiblock.pop(0)  # Remove first region

        Plot the regions.

        >>> plot = pv.Plotter()
        >>> _ = plot.add_composite(multiblock, multi_colors=True)
        >>> _ = plot.show_grid()
        >>> plot.show()

        Note that the block names are generic by default.

        >>> multiblock.keys()
        ['Block-01', 'Block-02', 'Block-03', 'Block-04']

        To name the output blocks, use a dictionary as input instead.

        Here, we also explicitly omit the region with ``0`` values from the input
        instead of removing it from the output.

        >>> labels = dict(region1=1, region2=2, region3=3, region4=4)
        >>>
        >>> multiblock = image.split_values(labels)
        >>> multiblock.keys()
        ['region1', 'region2', 'region3', 'region4']

        Plot the regions as separate meshes using the labels instead of plotting
        the MultiBlock directly.

        Clear scalar data so we can color each mesh using a single color

        >>> _ = [block.clear_data() for block in multiblock]
        >>>
        >>> plot = pv.Plotter()
        >>> plot.set_color_cycler('default')
        >>> _ = [
        ...     plot.add_mesh(block, label=label)
        ...     for block, label in zip(multiblock, labels)
        ... ]
        >>> _ = plot.add_legend()
        >>> plot.show()

        """
        if values is None and ranges is None:
            values = '_unique'  # type: ignore[assignment]
        return self.extract_values(
            values=values,
            ranges=ranges,
            scalars=scalars,
            preference=preference,
            component_mode=component_mode,
            split=True,
            **kwargs,
        )

    def extract_values(  # type: ignore[misc]
        self: ConcreteDataSetType,
        values: None
        | (
            float | VectorLike[float] | MatrixLike[float] | dict[str, float] | dict[float, str]
        ) = None,
        *,
        ranges: None
        | (
            VectorLike[float]
            | MatrixLike[float]
            | dict[str, VectorLike[float]]
            | dict[tuple[float, float], str]
        ) = None,
        scalars: str | None = None,
        preference: Literal['point', 'cell'] = 'point',
        component_mode: Literal['any', 'all', 'multi'] | int = 'all',
        invert: bool = False,
        adjacent_cells: bool = True,
        include_cells: bool | None = None,
        split: bool = False,
        pass_point_ids: bool = True,
        pass_cell_ids: bool = True,
        progress_bar: bool = False,
    ):
        """Return a subset of the mesh based on the value(s) of point or cell data.

        Points and cells may be extracted with a single value, multiple values, a range
        of values, or any mix of values and ranges. This enables threshold-like
        filtering of data in a discontinuous manner to extract a single label or groups
        of labels from categorical data, or to extract multiple regions from continuous
        data. Extracted values may optionally be split into separate meshes.

        This filter operates on point data and cell data distinctly:

        **Point data**

            All cells with at least one point with the specified value(s) are returned.
            Optionally, set ``adjacent_cells`` to ``False`` to only extract points from
            cells where all points in the cell strictly have the specified value(s).
            In these cases, a point is only included in the output if that point is part
            of an extracted cell.

            Alternatively, set ``include_cells`` to ``False`` to exclude cells from
            the operation completely and extract all points with a specified value.

        **Cell Data**

            Only the cells (and their points) with the specified values(s) are included
            in the output.

        Internally, :meth:`~pyvista.DataSetFilters.extract_points` is called to extract
        points for point data, and :meth:`~pyvista.DataSetFilters.extract_cells` is
        called to extract cells for cell data.

        By default, two arrays are included with the output: ``'vtkOriginalPointIds'``
        and ``'vtkOriginalCellIds'``. These arrays can be used to link the filtered
        points or cells directly to the input.

        .. versionadded:: 0.44

        Parameters
        ----------
        values : float | ArrayLike[float] | dict, optional
            Value(s) to extract. Can be a number, an iterable of numbers, or a dictionary
            with numeric entries. For ``dict`` inputs, either its keys or values may be
            numeric, and the other field must be strings. The numeric field is used as
            the input for this parameter, and if ``split`` is ``True``, the string field
            is used to set the block names of the returned :class:`~pyvista.MultiBlock`.

            .. note::
                When extracting multi-component values with ``component_mode=multi``,
                each value is specified as a multi-component scalar. In this case,
                ``values`` can be a single vector or an array of row vectors.

        ranges : array_like | dict, optional
            Range(s) of values to extract. Can be a single range (i.e. a sequence of
            two numbers in the form ``[lower, upper]``), a sequence of ranges, or a
            dictionary with range entries. Any combination of ``values`` and ``ranges``
            may be specified together. The endpoints of the ranges are included in the
            extraction. Ranges cannot be set when ``component_mode=multi``.

            For ``dict`` inputs, either its keys or values may be numeric, and the other
            field must be strings. The numeric field is used as the input for this
            parameter, and if ``split`` is ``True``, the string field is used to set the
            block names of the returned :class:`~pyvista.MultiBlock`.

            .. note::
                Use ``+/-`` infinity to specify an unlimited bound, e.g.:

                - ``[0, float('inf')]`` to extract values greater than or equal to zero.
                - ``[float('-inf'), 0]`` to extract values less than or equal to zero.

        scalars : str, optional
            Name of scalars to extract with. Defaults to currently active scalars.

        preference : str, default: 'point'
            When ``scalars`` is specified, this is the preferred array type to search
            for in the dataset.  Must be either ``'point'`` or ``'cell'``.

        component_mode : int | 'any' | 'all' | 'multi', default: 'all'
            Specify the component(s) to use when ``scalars`` is a multi-component array.
            Has no effect when the scalars have a single component. Must be one of:

            - number: specify the component number as a 0-indexed integer. The selected
              component must have the specified value(s).
            - ``'any'``: any single component can have the specified value(s).
            - ``'all'``: all individual components must have the specified values(s).
            - ``'multi'``: the entire multi-component item must have the specified value.

        invert : bool, default: False
            Invert the extraction values. If ``True`` extract the points (with cells)
            which do *not* have the specified values.

        adjacent_cells : bool, default: True
            If ``True``, include cells (and their points) that contain at least one of
            the extracted points. If ``False``, only include cells that contain
            exclusively points from the extracted points list. Has no effect if
            ``include_cells`` is ``False``. Has no effect when extracting values from
            cell data.

        include_cells : bool, default: None
            Specify if cells shall be used for extraction or not. If ``False``, points
            with the specified values are extracted regardless of their cell
            connectivity, and all cells at the output will be vertex cells (one for each
            point.) Has no effect when extracting values from cell data.

            By default, this value is ``True`` if the input has at least one cell and
            ``False`` otherwise.

        split : bool, default: False
            If ``True``, each value in ``values`` and each range in ``range`` is
            extracted independently and returned as a :class:`~pyvista.MultiBlock`.
            The number of blocks returned equals the number of input values and ranges.
            The blocks may be named if a dictionary is used as input. See ``values``
            and ``ranges`` for details.

            .. note::
                Output blocks may contain empty meshes if no values meet the extraction
                criteria. This can impact plotting since empty meshes cannot be plotted
                by default. Use :meth:`pyvista.MultiBlock.clean` on the output to remove
                empty meshes, or set ``pv.global_theme.allow_empty_mesh = True`` to
                enable plotting empty meshes.

        pass_point_ids : bool, default: True
            Add a point array ``'vtkOriginalPointIds'`` that identifies the original
            points the extracted points correspond to.

        pass_cell_ids : bool, default: True
            Add a cell array ``'vtkOriginalCellIds'`` that identifies the original cells
            the extracted cells correspond to.

        progress_bar : bool, default: False
            Display a progress bar to indicate progress.

        See Also
        --------
        split_values, extract_points, extract_cells, threshold, partition

        Returns
        -------
        pyvista.UnstructuredGrid or pyvista.MultiBlock
            An extracted mesh or a composite of extracted meshes, depending on ``split``.

        Examples
        --------
        Extract a single value from a grid's point data.

        >>> import numpy as np
        >>> import pyvista as pv
        >>> from pyvista import examples
        >>> mesh = examples.load_uniform()
        >>> extracted = mesh.extract_values(0)

        Plot extracted values. Since adjacent cells are included by default, points with
        values other than ``0`` are included in the output.

        >>> extracted.get_data_range()
        (np.float64(0.0), np.float64(81.0))
        >>> extracted.plot()

        Set ``include_cells=False`` to only extract points. The output scalars now
        strictly contain zeros.

        >>> extracted = mesh.extract_values(0, include_cells=False)
        >>> extracted.get_data_range()
        (np.float64(0.0), np.float64(0.0))
        >>> extracted.plot(render_points_as_spheres=True, point_size=100)

        Use ``ranges`` to extract values from a grid's point data in range.

        Here, we use ``+/-`` infinity to extract all values of ``100`` or less.

        >>> extracted = mesh.extract_values(ranges=[-np.inf, 100])
        >>> extracted.plot()

        Extract every third cell value from cell data.

        >>> mesh = examples.load_hexbeam()
        >>> lower, upper = mesh.get_data_range()
        >>> step = 3
        >>> extracted = mesh.extract_values(
        ...     range(lower, upper, step)  # values 0, 3, 6, ...
        ... )

        Plot result and show an outline of the input for context.

        >>> pl = pv.Plotter()
        >>> _ = pl.add_mesh(extracted)
        >>> _ = pl.add_mesh(mesh.extract_all_edges())
        >>> pl.show()

        Any combination of values and ranges may be specified.

        E.g. extract a single value and two ranges, and split the result into separate
        blocks of a MultiBlock.

        >>> extracted = mesh.extract_values(
        ...     values=18, ranges=[[0, 8], [29, 40]], split=True
        ... )
        >>> extracted
        MultiBlock (...)
          N Blocks:   3
          X Bounds:   0.000e+00, 1.000e+00
          Y Bounds:   0.000e+00, 1.000e+00
          Z Bounds:   0.000e+00, 5.000e+00
        >>> extracted.plot(multi_colors=True)

        Extract values from multi-component scalars.

        First, create a point cloud with a 3-component RGB color array.

        >>> rng = np.random.default_rng(seed=1)
        >>> points = rng.random((30, 3))
        >>> colors = rng.random((30, 3))
        >>> point_cloud = pv.PointSet(points)
        >>> point_cloud['colors'] = colors
        >>> plot_kwargs = dict(render_points_as_spheres=True, point_size=50, rgb=True)
        >>> point_cloud.plot(**plot_kwargs)

        Extract values from a single component.

        E.g. extract points with a strong red component (i.e. > 0.8).

        >>> extracted = point_cloud.extract_values(ranges=[0.8, 1.0], component_mode=0)
        >>> extracted.plot(**plot_kwargs)

        Extract values from all components.

        E.g. extract points where all RGB components are dark (i.e. < 0.5).

        >>> extracted = point_cloud.extract_values(
        ...     ranges=[0.0, 0.5], component_mode='all'
        ... )
        >>> extracted.plot(**plot_kwargs)

        Extract specific multi-component values.

        E.g. round the scalars to create binary RGB components, and extract only green
        and blue components.

        >>> point_cloud['colors'] = np.round(point_cloud['colors'])
        >>> green = [0, 1, 0]
        >>> blue = [0, 0, 1]
        >>>
        >>> extracted = point_cloud.extract_values(
        ...     values=[blue, green],
        ...     component_mode='multi',
        ... )
        >>> extracted.plot(**plot_kwargs)

        Use the original IDs returned by the extraction to modify the original point
        cloud.

        For example, change the color of the blue and green points to yellow.

        >>> point_ids = extracted['vtkOriginalPointIds']
        >>> yellow = [1, 1, 0]
        >>> point_cloud['colors'][point_ids] = yellow
        >>> point_cloud.plot(**plot_kwargs)

        """

        def _validate_scalar_array(scalars_, preference_):
            # Get the scalar array and field association to use for extraction
            scalars_ = set_default_active_scalars(self).name if scalars_ is None else scalars_
            array_ = get_array(self, scalars_, preference=preference_, err=True)
            association_ = get_array_association(self, scalars_, preference=preference_)
            return array_, association_

        def _validate_component_mode(array_, component_mode_):
            # Validate component mode and return logic function
            num_components = 1 if array_.ndim == 1 else array_.shape[1]
            if isinstance(component_mode_, (int, np.integer)) or component_mode_ in ['0', '1', '2']:
                component_mode_ = int(component_mode_)
                if component_mode_ > num_components - 1 or component_mode_ < 0:
                    raise ValueError(
                        f"Invalid component index '{component_mode_}' specified for scalars with {num_components} component(s). Value must be one of: {tuple(range(num_components))}.",
                    )
                array_ = array_[:, component_mode_] if num_components > 1 else array_
                component_logic_function = None
            elif isinstance(component_mode_, str) and component_mode_ in ['any', 'all', 'multi']:
                if array_.ndim == 1:
                    component_logic_function = None
                elif component_mode_ == 'any':
                    component_logic_function = functools.partial(np.any, axis=1)
                elif component_mode_ in ['all', 'multi']:
                    component_logic_function = functools.partial(np.all, axis=1)
            else:
                raise ValueError(
                    f"Invalid component '{component_mode_}'. Must be an integer, 'any', 'all', or 'multi'.",
                )
            return array_, num_components, component_logic_function

        def _get_inputs_from_dict(input_):
            # Get extraction values from dict if applicable.
            # If dict, also validate names/labels mapped to the values
            if not isinstance(input_, dict):
                return None, input_
            else:
                dict_keys, dict_values = list(input_.keys()), list(input_.values())
                if all(isinstance(key, str) for key in dict_keys):
                    return dict_keys, dict_values
                elif all(isinstance(val, str) for val in dict_values):
                    return dict_values, dict_keys
                else:
                    raise TypeError(
                        "Invalid dict mapping. The dict's keys or values must contain strings.",
                    )

        def _validate_values_and_ranges(array_, values_, ranges_, num_components_, component_mode_):
            # Make sure we have input values to extract
            is_multi_mode = component_mode_ == 'multi'
            if values_ is None:
                if ranges_ is None:
                    raise TypeError(
                        'No ranges or values were specified. At least one must be specified.',
                    )
                elif is_multi_mode:
                    raise TypeError(
                        f"Ranges cannot be extracted using component mode '{component_mode_}'. Expected {None}, got {ranges_}.",
                    )
            elif (
                isinstance(values_, str) and values_ == '_unique'
            ):  # Private flag used by `split_values` to use unique values
                axis = 0 if is_multi_mode else None
                values_ = np.unique(array_, axis=axis)

            # Validate values
            if values_ is not None:
                if is_multi_mode:
                    values_ = np.atleast_2d(values_)
                    if values_.ndim > 2:
                        raise ValueError(
                            f'Component values cannot be more than 2 dimensions. Got {values_.ndim}.',
                        )
                    if not values_.shape[1] == num_components_:
                        raise ValueError(
                            f'Num components in values array ({values_.shape[1]}) must match num components in data array ({num_components_}).',
                        )
                else:
                    values_ = np.atleast_1d(values_)
                    if values_.ndim > 1:
                        raise ValueError(
                            f'Values must be one-dimensional. Got {values_.ndim}d values.',
                        )
                if not (
                    np.issubdtype(dtype := values_.dtype, np.floating)
                    or np.issubdtype(dtype, np.integer)
                ):
                    raise TypeError('Values must be numeric.')

            # Validate ranges
            if ranges_ is not None:
                ranges_ = np.atleast_2d(ranges_)
                if (ndim := ranges_.ndim) > 2:
                    raise ValueError(f'Ranges must be 2 dimensional. Got {ndim}.')
                if not (
                    np.issubdtype(dtype := ranges_.dtype, np.floating)
                    or np.issubdtype(dtype, np.integer)
                ):
                    raise TypeError('Ranges must be numeric.')
                is_valid_range = ranges_[:, 0] <= ranges_[:, 1]
                not_valid = np.invert(is_valid_range)
                if np.any(not_valid):
                    invalid_ranges = ranges_[not_valid]
                    raise ValueError(
                        f'Invalid range {invalid_ranges[0]} specified. Lower value cannot be greater than upper value.',
                    )
            return values_, ranges_

        if self.n_points == 0:
            # Empty input, return empty output
            out = pyvista.UnstructuredGrid()
            if split:
                # Do basic validation just to get num blocks for multiblock
                _, values_ = _get_inputs_from_dict(values)
                _, ranges_ = _get_inputs_from_dict(ranges)
                n_values = len(np.atleast_1d(values_)) if values_ is not None else 0
                n_ranges = len(np.atleast_2d(ranges_)) if ranges_ is not None else 0
                return pyvista.MultiBlock([out.copy() for _ in range(n_values + n_ranges)])
            return out

        array, association = _validate_scalar_array(scalars, preference)
        array, num_components, component_logic = _validate_component_mode(array, component_mode)
        value_names, values = _get_inputs_from_dict(values)
        range_names, ranges = _get_inputs_from_dict(ranges)
        valid_values, valid_ranges = _validate_values_and_ranges(
            array,
            values,
            ranges,
            num_components,
            component_mode,
        )

        # Set default for include cells
        if include_cells is None:
            include_cells = self.n_cells > 0

        kwargs = dict(
            array=array,
            association=association,
            component_logic=component_logic,
            invert=invert,
            adjacent_cells=adjacent_cells,
            include_cells=include_cells,
            pass_point_ids=pass_point_ids,
            pass_cell_ids=pass_cell_ids,
            progress_bar=progress_bar,
        )

        if split:
            multi = pyvista.MultiBlock()
            # Split values and ranges separately and combine into single multiblock
            if values is not None:
                value_names = value_names if value_names else [None] * len(valid_values)
                for (
                    name,
                    val,
                ) in zip(value_names, valid_values):
                    multi.append(self._extract_values(values=[val], **kwargs), name)
            if ranges is not None:
                range_names = range_names if range_names else [None] * len(valid_ranges)
                for (
                    name,
                    rng,
                ) in zip(range_names, valid_ranges):
                    multi.append(self._extract_values(ranges=[rng], **kwargs), name)
            return multi

        return DataSetFilters._extract_values(
            self,
            values=valid_values,
            ranges=valid_ranges,
            **kwargs,
        )

    def _extract_values(  # type: ignore[misc]
        self: ConcreteDataSetType,
        values=None,
        ranges=None,
        *,
        array,
        association,
        component_logic,
        invert,
        adjacent_cells,
        include_cells,
        progress_bar,
        pass_point_ids,
        pass_cell_ids,
    ):
        """Extract values using validated input.

        Internal method for extract_values filter to avoid repeated calls to input
        validation methods.
        """

        def _update_id_mask(logic_) -> None:
            """Apply component logic and update the id mask."""
            logic_ = component_logic(logic_) if component_logic else logic_
            id_mask[logic_] = True

        # Determine which ids to keep
        id_mask = np.zeros((len(array),), dtype=bool)
        if values is not None:
            for val in values:
                logic = array == val
                _update_id_mask(logic)

        if ranges is not None:
            for lower, upper in ranges:
                finite_lower, finite_upper = np.isfinite(lower), np.isfinite(upper)
                if finite_lower and finite_upper:
                    logic = np.logical_and(array >= lower, array <= upper)
                elif not finite_lower and finite_upper:
                    logic = array <= upper
                elif finite_lower and not finite_upper:
                    logic = array >= lower
                else:
                    # Extract all
                    logic = np.ones_like(array, dtype=np.bool_)
                _update_id_mask(logic)

        id_mask = np.invert(id_mask) if invert else id_mask

        # Extract point or cell ids
        if association == FieldAssociation.POINT:
            output = self.extract_points(
                id_mask,
                adjacent_cells=adjacent_cells,
                include_cells=include_cells,
                progress_bar=progress_bar,
            )
        else:
            output = self.extract_cells(
                id_mask,
                progress_bar=progress_bar,
            )

        # Process output arrays
        if (POINT_IDS := 'vtkOriginalPointIds') in output.point_data and not pass_point_ids:
            output.point_data.remove(POINT_IDS)
        if (CELL_IDS := 'vtkOriginalCellIds') in output.cell_data and not pass_cell_ids:
            output.cell_data.remove(CELL_IDS)

        return output

    def extract_surface(  # type: ignore[misc]
        self: ConcreteDataSetType,
        pass_pointid: bool = True,
        pass_cellid: bool = True,
        nonlinear_subdivision: int = 1,
        progress_bar: bool = False,
    ):
        """Extract surface mesh of the grid.

        Parameters
        ----------
        pass_pointid : bool, default: True
            Adds a point array ``"vtkOriginalPointIds"`` that
            identifies which original points these surface points
            correspond to.

        pass_cellid : bool, default: True
            Adds a cell array ``"vtkOriginalCellIds"`` that
            identifies which original cells these surface cells
            correspond to.

        nonlinear_subdivision : int, default: 1
            If the input is an unstructured grid with nonlinear faces,
            this parameter determines how many times the face is
            subdivided into linear faces.

            If 0, the output is the equivalent of its linear
            counterpart (and the midpoints determining the nonlinear
            interpolation are discarded). If 1 (the default), the
            nonlinear face is triangulated based on the midpoints. If
            greater than 1, the triangulated pieces are recursively
            subdivided to reach the desired subdivision. Setting the
            value to greater than 1 may cause some point data to not
            be passed even if no nonlinear faces exist. This option
            has no effect if the input is not an unstructured grid.

        progress_bar : bool, default: False
            Display a progress bar to indicate progress.

        Returns
        -------
        pyvista.PolyData
            Surface mesh of the grid.

        Warnings
        --------
        Both ``"vtkOriginalPointIds"`` and ``"vtkOriginalCellIds"`` may be
        affected by other VTK operations. See `issue 1164
        <https://github.com/pyvista/pyvista/issues/1164>`_ for
        recommendations on tracking indices across operations.

        Examples
        --------
        Extract the surface of an UnstructuredGrid.

        >>> import pyvista as pv
        >>> from pyvista import examples
        >>> grid = examples.load_hexbeam()
        >>> surf = grid.extract_surface()
        >>> type(surf)
        <class 'pyvista.core.pointset.PolyData'>
        >>> surf['vtkOriginalPointIds']
        pyvista_ndarray([ 0,  2, 36, 27,  7,  8, 81,  1, 18,  4, 54,  3,  6, 45,
                         72,  5, 63,  9, 35, 44, 11, 16, 89, 17, 10, 26, 62, 13,
                         12, 53, 80, 15, 14, 71, 19, 37, 55, 20, 38, 56, 21, 39,
                         57, 22, 40, 58, 23, 41, 59, 24, 42, 60, 25, 43, 61, 28,
                         82, 29, 83, 30, 84, 31, 85, 32, 86, 33, 87, 34, 88, 46,
                         73, 47, 74, 48, 75, 49, 76, 50, 77, 51, 78, 52, 79, 64,
                         65, 66, 67, 68, 69, 70])
        >>> surf['vtkOriginalCellIds']
        pyvista_ndarray([ 0,  0,  0,  1,  1,  1,  3,  3,  3,  2,  2,  2, 36, 36,
                         36, 37, 37, 37, 39, 39, 39, 38, 38, 38,  5,  5,  9,  9,
                         13, 13, 17, 17, 21, 21, 25, 25, 29, 29, 33, 33,  4,  4,
                          8,  8, 12, 12, 16, 16, 20, 20, 24, 24, 28, 28, 32, 32,
                          7,  7, 11, 11, 15, 15, 19, 19, 23, 23, 27, 27, 31, 31,
                         35, 35,  6,  6, 10, 10, 14, 14, 18, 18, 22, 22, 26, 26,
                         30, 30, 34, 34])

        Note that in the "vtkOriginalCellIds" array, the same original cells
        appears multiple times since this array represents the original cell of
        each surface cell extracted.

        See the :ref:`extract_surface_example` for more examples using this filter.

        """
        surf_filter = _vtk.vtkDataSetSurfaceFilter()
        surf_filter.SetInputData(self)
        surf_filter.SetPassThroughPointIds(pass_pointid)
        surf_filter.SetPassThroughCellIds(pass_cellid)

        if nonlinear_subdivision != 1:
            surf_filter.SetNonlinearSubdivisionLevel(nonlinear_subdivision)

        # available in 9.0.2
        # surf_filter.SetDelegation(delegation)

        _update_alg(surf_filter, progress_bar, 'Extracting Surface')
        return _get_output(surf_filter)

    def surface_indices(  # type: ignore[misc]
        self: ConcreteDataSetType, progress_bar: bool = False
    ):
        """Return the surface indices of a grid.

        Parameters
        ----------
        progress_bar : bool, default: False
            Display a progress bar to indicate progress.

        Returns
        -------
        numpy.ndarray
            Indices of the surface points.

        Examples
        --------
        Return the first 10 surface indices of an UnstructuredGrid.

        >>> from pyvista import examples
        >>> grid = examples.load_hexbeam()
        >>> ind = grid.surface_indices()
        >>> ind[:10]  # doctest:+SKIP
        pyvista_ndarray([ 0,  2, 36, 27,  7,  8, 81,  1, 18,  4])

        """
        surf = DataSetFilters.extract_surface(self, pass_cellid=True, progress_bar=progress_bar)
        return surf.point_data['vtkOriginalPointIds']

    def extract_feature_edges(  # type: ignore[misc]
        self: ConcreteDataSetType,
        feature_angle: float = 30.0,
        boundary_edges: bool = True,
        non_manifold_edges: bool = True,
        feature_edges: bool = True,
        manifold_edges: bool = True,
        clear_data: bool = False,
        progress_bar: bool = False,
    ):
        """Extract edges from the surface of the mesh.

        If the given mesh is not PolyData, the external surface of the given
        mesh is extracted and used.

        From vtk documentation, the edges are one of the following:

            1) Boundary (used by one polygon) or a line cell.
            2) Non-manifold (used by three or more polygons).
            3) Feature edges (edges used by two triangles and whose
               dihedral angle > feature_angle).
            4) Manifold edges (edges used by exactly two polygons).

        Parameters
        ----------
        feature_angle : float, default: 30.0
            Feature angle (in degrees) used to detect sharp edges on
            the mesh. Used only when ``feature_edges=True``.

        boundary_edges : bool, default: True
            Extract the boundary edges.

        non_manifold_edges : bool, default: True
            Extract non-manifold edges.

        feature_edges : bool, default: True
            Extract edges exceeding ``feature_angle``.

        manifold_edges : bool, default: True
            Extract manifold edges.

        clear_data : bool, default: False
            Clear any point, cell, or field data. This is useful
            if wanting to strictly extract the edges.

        progress_bar : bool, default: False
            Display a progress bar to indicate progress.

        Returns
        -------
        pyvista.PolyData
            Extracted edges.

        Examples
        --------
        Extract the edges from an unstructured grid.

        >>> import pyvista as pv
        >>> from pyvista import examples
        >>> hex_beam = pv.read(examples.hexbeamfile)
        >>> feat_edges = hex_beam.extract_feature_edges()
        >>> feat_edges.clear_data()  # clear array data for plotting
        >>> feat_edges.plot(line_width=10)

        See the :ref:`extract_edges_example` for more examples using this filter.

        """
        dataset = self
        if not isinstance(dataset, _vtk.vtkPolyData):
            dataset = DataSetFilters.extract_surface(dataset)
        featureEdges = _vtk.vtkFeatureEdges()
        featureEdges.SetInputData(dataset)
        featureEdges.SetFeatureAngle(feature_angle)
        featureEdges.SetManifoldEdges(manifold_edges)
        featureEdges.SetNonManifoldEdges(non_manifold_edges)
        featureEdges.SetBoundaryEdges(boundary_edges)
        featureEdges.SetFeatureEdges(feature_edges)
        featureEdges.SetColoring(False)
        _update_alg(featureEdges, progress_bar, 'Extracting Feature Edges')
        output = _get_output(featureEdges)
        if clear_data:
            output.clear_data()
        return output

    def merge_points(  # type: ignore[misc]
        self: ConcreteDataSetType,
        tolerance: float = 0.0,
        inplace: bool = False,
        progress_bar: bool = False,
    ):
        """Merge duplicate points in this mesh.

        .. versionadded:: 0.45

        Parameters
        ----------
        tolerance : float, optional
            Specify a tolerance to use when comparing points. Points within
            this tolerance will be merged.

        inplace : bool, default: False
            Overwrite the original mesh with the result. Only possible if the input
            is :class:`~pyvista.PolyData` or :class:`~pyvista.UnstructuredGrid`.

        progress_bar : bool, default: False
            Display a progress bar to indicate progress.

        Returns
        -------
        pyvista.PolyData or pyvista.UnstructuredGrid
            Mesh with merged points. PolyData is returned only if the input is PolyData.

        Examples
        --------
        Merge duplicate points in a mesh.

        >>> import pyvista as pv
        >>> mesh = pv.Cylinder(resolution=4)
        >>> mesh.n_points
        16
        >>> _ = mesh.merge_points(inplace=True)
        >>> mesh.n_points
        8

        """
        # Create a second mesh with points. This is required for the merge
        # to work correctly. Additional points are not required for PolyData inputs
        other_points = None if isinstance(self, pyvista.PolyData) else self.points
        other_mesh = pyvista.PolyData(other_points)
        return self.merge(
            other_mesh,
            merge_points=True,
            tolerance=tolerance,
            inplace=inplace,
            main_has_priority=True,
            progress_bar=progress_bar,
        )

    def merge(  # type: ignore[misc]
        self: ConcreteDataSetType,
        grid: DataSet
        | _vtk.vtkDataSet
        | MultiBlock
        | Sequence[DataSet | _vtk.vtkDataSet]
        | None = None,
        merge_points: bool = True,
        tolerance: float = 0.0,
        inplace: bool = False,
        main_has_priority: bool = True,
        progress_bar: bool = False,
    ):
        """Join one or many other grids to this grid.

        Grid is updated in-place by default.

        Can be used to merge points of adjacent cells when no grids
        are input.

        .. note::
           The ``+`` operator between two meshes uses this filter with
           the default parameters. When the target mesh is already a
           :class:`pyvista.UnstructuredGrid`, in-place merging via
           ``+=`` is similarly possible.

        Parameters
        ----------
        grid : vtk.vtkUnstructuredGrid | list[vtk.vtkUnstructuredGrid], optional
            Grids to merge to this grid.

        merge_points : bool, default: True
            Points in exactly the same location will be merged between
            the two meshes. Warning: this can leave degenerate point data.

        tolerance : float, default: 0.0
            The absolute tolerance to use to find coincident points when
            ``merge_points=True``.

        inplace : bool, default: False
            Updates grid inplace when True if the input type is an
            :class:`pyvista.UnstructuredGrid`.

        main_has_priority : bool, default: True
            When this parameter is true and merge_points is true,
            the arrays of the merging grids will be overwritten
            by the original main mesh.

        progress_bar : bool, default: False
            Display a progress bar to indicate progress.

        Returns
        -------
        pyvista.UnstructuredGrid
            Merged grid.

        Notes
        -----
        When two or more grids are joined, the type and name of each
        array must match or the arrays will be ignored and not
        included in the final merged mesh.

        Examples
        --------
        Merge three separate spheres into a single mesh.

        >>> import pyvista as pv
        >>> sphere_a = pv.Sphere(center=(1, 0, 0))
        >>> sphere_b = pv.Sphere(center=(0, 1, 0))
        >>> sphere_c = pv.Sphere(center=(0, 0, 1))
        >>> merged = sphere_a.merge([sphere_b, sphere_c])
        >>> merged.plot()

        """
        append_filter = _vtk.vtkAppendFilter()
        append_filter.SetMergePoints(merge_points)
        append_filter.SetTolerance(tolerance)

        if not main_has_priority:
            append_filter.AddInputData(self)

        if isinstance(grid, _vtk.vtkDataSet):
            append_filter.AddInputData(grid)
        elif isinstance(grid, (list, tuple, pyvista.MultiBlock)):
            grids = grid
            for grid in grids:
                append_filter.AddInputData(grid)

        if main_has_priority:
            append_filter.AddInputData(self)

        _update_alg(append_filter, progress_bar, 'Merging')
        merged = _get_output(append_filter)
        if inplace:
            if type(self) is type(merged):
                self.deep_copy(merged)
                return self
            else:
                raise TypeError(f'Mesh type {type(self)} cannot be overridden by output.')
        return merged

    def __add__(  # type: ignore[misc]
        self: ConcreteDataSetType, dataset
    ):
        """Combine this mesh with another into a :class:`pyvista.UnstructuredGrid`."""
        return DataSetFilters.merge(self, dataset)

    def __iadd__(  # type: ignore[misc]
        self: ConcreteDataSetType, dataset
    ):
        """Merge another mesh into this one if possible.

        "If possible" means that ``self`` is a :class:`pyvista.UnstructuredGrid`.
        Otherwise we have to return a new object, and the attempted in-place
        merge will raise.

        """
        try:
            merged = DataSetFilters.merge(self, dataset, inplace=True)
        except TypeError:
            raise TypeError(
                'In-place merge only possible if the target mesh '
                'is an UnstructuredGrid.\nPlease use `mesh + other_mesh` '
                'instead, which returns a new UnstructuredGrid.',
            ) from None
        return merged

    def compute_cell_quality(  # type: ignore[misc]
        self: ConcreteDataSetType,
        quality_measure: str = 'scaled_jacobian',
        null_value: float = -1.0,
        progress_bar: bool = False,
    ):
        """Compute a function of (geometric) quality for each cell of a mesh.

        The per-cell quality is added to the mesh's cell data, in an
        array named ``"CellQuality"``. Cell types not supported by this
        filter or undefined quality of supported cell types will have an
        entry of -1.

        Defaults to computing the scaled Jacobian.

        Options for cell quality measure:

        - ``'area'``
        - ``'aspect_beta'``
        - ``'aspect_frobenius'``
        - ``'aspect_gamma'``
        - ``'aspect_ratio'``
        - ``'collapse_ratio'``
        - ``'condition'``
        - ``'diagonal'``
        - ``'dimension'``
        - ``'distortion'``
        - ``'jacobian'``
        - ``'max_angle'``
        - ``'max_aspect_frobenius'``
        - ``'max_edge_ratio'``
        - ``'med_aspect_frobenius'``
        - ``'min_angle'``
        - ``'oddy'``
        - ``'radius_ratio'``
        - ``'relative_size_squared'``
        - ``'scaled_jacobian'``
        - ``'shape'``
        - ``'shape_and_size'``
        - ``'shear'``
        - ``'shear_and_size'``
        - ``'skew'``
        - ``'stretch'``
        - ``'taper'``
        - ``'volume'``
        - ``'warpage'``

        Notes
        -----
        There is a `discussion about shape option <https://github.com/pyvista/pyvista/discussions/6143>`_.

        Parameters
        ----------
        quality_measure : str, default: 'scaled_jacobian'
            The cell quality measure to use.

        null_value : float, default: -1.0
            Float value for undefined quality. Undefined quality are qualities
            that could be addressed by this filter but is not well defined for
            the particular geometry of cell in question, e.g. a volume query
            for a triangle. Undefined quality will always be undefined.
            The default value is -1.

        progress_bar : bool, default: False
            Display a progress bar to indicate progress.

        Returns
        -------
        pyvista.DataSet
            Dataset with the computed mesh quality in the
            ``cell_data`` as the ``"CellQuality"`` array.

        Examples
        --------
        Compute and plot the minimum angle of a sample sphere mesh.

        >>> import pyvista as pv
        >>> sphere = pv.Sphere(theta_resolution=20, phi_resolution=20)
        >>> cqual = sphere.compute_cell_quality('min_angle')
        >>> cqual.plot(show_edges=True)

        See the :ref:`mesh_quality_example` for more examples using this filter.

        """
        alg = _vtk.vtkCellQuality()
        possible_measure_setters = {
            'area': 'SetQualityMeasureToArea',
            'aspect_beta': 'SetQualityMeasureToAspectBeta',
            'aspect_frobenius': 'SetQualityMeasureToAspectFrobenius',
            'aspect_gamma': 'SetQualityMeasureToAspectGamma',
            'aspect_ratio': 'SetQualityMeasureToAspectRatio',
            'collapse_ratio': 'SetQualityMeasureToCollapseRatio',
            'condition': 'SetQualityMeasureToCondition',
            'diagonal': 'SetQualityMeasureToDiagonal',
            'dimension': 'SetQualityMeasureToDimension',
            'distortion': 'SetQualityMeasureToDistortion',
            'jacobian': 'SetQualityMeasureToJacobian',
            'max_angle': 'SetQualityMeasureToMaxAngle',
            'max_aspect_frobenius': 'SetQualityMeasureToMaxAspectFrobenius',
            'max_edge_ratio': 'SetQualityMeasureToMaxEdgeRatio',
            'med_aspect_frobenius': 'SetQualityMeasureToMedAspectFrobenius',
            'min_angle': 'SetQualityMeasureToMinAngle',
            'oddy': 'SetQualityMeasureToOddy',
            'radius_ratio': 'SetQualityMeasureToRadiusRatio',
            'relative_size_squared': 'SetQualityMeasureToRelativeSizeSquared',
            'scaled_jacobian': 'SetQualityMeasureToScaledJacobian',
            'shape': 'SetQualityMeasureToShape',
            'shape_and_size': 'SetQualityMeasureToShapeAndSize',
            'shear': 'SetQualityMeasureToShear',
            'shear_and_size': 'SetQualityMeasureToShearAndSize',
            'skew': 'SetQualityMeasureToSkew',
            'stretch': 'SetQualityMeasureToStretch',
            'taper': 'SetQualityMeasureToTaper',
            'volume': 'SetQualityMeasureToVolume',
            'warpage': 'SetQualityMeasureToWarpage',
        }

        # we need to check if these quality measures exist as VTK API changes
        measure_setters = {}
        for name, attr in possible_measure_setters.items():
            setter_candidate = getattr(alg, attr, None)
            if setter_candidate:
                measure_setters[name] = setter_candidate

        try:
            # Set user specified quality measure
            measure_setters[quality_measure]()
        except (KeyError, IndexError):
            options = ', '.join([f"'{s}'" for s in list(measure_setters.keys())])
            raise KeyError(
                f'Cell quality type ({quality_measure}) not available. Options are: {options}',
            )
        alg.SetInputData(self)
        alg.SetUndefinedQuality(null_value)
        _update_alg(alg, progress_bar, 'Computing Cell Quality')
        return _get_output(alg)

    def compute_boundary_mesh_quality(  # type: ignore[misc]
        self: ConcreteDataSetType, *, progress_bar: bool = False
    ):
        """Compute metrics on the boundary faces of a mesh.

        The metrics that can be computed on the boundary faces of the mesh and are:

        - Distance from cell center to face center
        - Distance from cell center to face plane
        - Angle of faces plane normal and cell center to face center vector

        Parameters
        ----------
        progress_bar : bool, default: False
            Display a progress bar to indicate progress.

        Returns
        -------
        pyvista.DataSet
            Dataset with the computed metrics on the boundary faces of a mesh.
            ``cell_data`` as the ``"CellQuality"`` array.

        Examples
        --------
        >>> import pyvista as pv
        >>> from pyvista import examples
        >>> mesh = examples.download_can_crushed_vtu()
        >>> cqual = mesh.compute_boundary_mesh_quality()
        >>> plotter = pv.Plotter(shape=(2, 2))
        >>> _ = plotter.add_mesh(mesh, show_edges=True)
        >>> plotter.subplot(1, 0)
        >>> _ = plotter.add_mesh(cqual, scalars='DistanceFromCellCenterToFaceCenter')
        >>> plotter.subplot(0, 1)
        >>> _ = plotter.add_mesh(cqual, scalars='DistanceFromCellCenterToFacePlane')
        >>> plotter.subplot(1, 1)
        >>> _ = plotter.add_mesh(
        ...     cqual,
        ...     scalars='AngleFaceNormalAndCellCenterToFaceCenterVector',
        ... )
        >>> plotter.show()

        """
        if pyvista.vtk_version_info < (9, 3, 0):
            raise VTKVersionError(
                '`vtkBoundaryMeshQuality` requires vtk>=9.3.0',
            )  # pragma: no cover
        alg = _vtk.vtkBoundaryMeshQuality()
        alg.SetInputData(self)
        _update_alg(alg, progress_bar, 'Compute Boundary Mesh Quality')
        return _get_output(alg)

    def compute_derivative(  # type: ignore[misc]
        self: ConcreteDataSetType,
        scalars: str | None = None,
        gradient: bool | str = True,
        divergence: bool | str = False,
        vorticity: bool | str = False,
        qcriterion: bool | str = False,
        faster: bool = False,
        preference: Literal['point', 'cell'] = 'point',
        progress_bar: bool = False,
    ):
        """Compute derivative-based quantities of point/cell scalar field.

        Utilize ``vtkGradientFilter`` to compute derivative-based quantities,
        such as gradient, divergence, vorticity, and Q-criterion, of the
        selected point or cell scalar field.

        Parameters
        ----------
        scalars : str, optional
            String name of the scalars array to use when computing the
            derivative quantities.  Defaults to the active scalars in
            the dataset.

        gradient : bool | str, default: True
            Calculate gradient. If a string is passed, the string will be used
            for the resulting array name. Otherwise, array name will be
            ``'gradient'``. Default ``True``.

        divergence : bool | str, optional
            Calculate divergence. If a string is passed, the string will be
            used for the resulting array name. Otherwise, default array name
            will be ``'divergence'``.

        vorticity : bool | str, optional
            Calculate vorticity. If a string is passed, the string will be used
            for the resulting array name. Otherwise, default array name will be
            ``'vorticity'``.

        qcriterion : bool | str, optional
            Calculate qcriterion. If a string is passed, the string will be
            used for the resulting array name. Otherwise, default array name
            will be ``'qcriterion'``.

        faster : bool, default: False
            Use faster algorithm for computing derivative quantities. Result is
            less accurate and performs fewer derivative calculations,
            increasing computation speed. The error will feature smoothing of
            the output and possibly errors at boundaries. Option has no effect
            if DataSet is not :class:`pyvista.UnstructuredGrid`.

        preference : str, default: "point"
            Data type preference. Either ``'point'`` or ``'cell'``.

        progress_bar : bool, default: False
            Display a progress bar to indicate progress.

        Returns
        -------
        pyvista.DataSet
            Dataset with calculated derivative.

        Examples
        --------
        First, plot the random hills dataset with the active elevation
        scalars.  These scalars will be used for the derivative
        calculations.

        >>> from pyvista import examples
        >>> hills = examples.load_random_hills()
        >>> hills.plot(smooth_shading=True)

        Compute and plot the gradient of the active scalars.

        >>> from pyvista import examples
        >>> hills = examples.load_random_hills()
        >>> deriv = hills.compute_derivative()
        >>> deriv.plot(scalars='gradient')

        See the :ref:`gradients_example` for more examples using this filter.

        """
        alg = _vtk.vtkGradientFilter()
        # Check if scalars array given
        scalars_ = set_default_active_scalars(self).name if scalars is None else scalars
        if not isinstance(scalars_, str):
            raise TypeError('scalars array must be given as a string name')
        if not any((gradient, divergence, vorticity, qcriterion)):
            raise ValueError(
                'must set at least one of gradient, divergence, vorticity, or qcriterion',
            )

            # bool(non-empty string/True) == True, bool(None/False) == False
        alg.SetComputeGradient(bool(gradient))
        alg.SetResultArrayName('gradient' if isinstance(gradient, bool) else gradient)

        alg.SetComputeDivergence(bool(divergence))
        alg.SetDivergenceArrayName('divergence' if isinstance(divergence, bool) else divergence)

        alg.SetComputeVorticity(bool(vorticity))
        alg.SetVorticityArrayName('vorticity' if isinstance(vorticity, bool) else vorticity)

        alg.SetComputeQCriterion(bool(qcriterion))
        alg.SetQCriterionArrayName('qcriterion' if isinstance(qcriterion, bool) else qcriterion)

        alg.SetFasterApproximation(faster)
        field = get_array_association(self, scalars_, preference=preference)
        # args: (idx, port, connection, field, name)
        alg.SetInputArrayToProcess(0, 0, 0, field.value, scalars_)
        alg.SetInputData(self)
        _update_alg(alg, progress_bar, 'Computing Derivative')
        return _get_output(alg)

    def shrink(  # type: ignore[misc]
        self: ConcreteDataSetType, shrink_factor: float = 1.0, progress_bar: bool = False
    ):
        """Shrink the individual faces of a mesh.

        This filter shrinks the individual faces of a mesh rather than
        scaling the entire mesh.

        Parameters
        ----------
        shrink_factor : float, default: 1.0
            Fraction of shrink for each cell. Default does not modify the
            faces.

        progress_bar : bool, default: False
            Display a progress bar to indicate progress.

        Returns
        -------
        pyvista.DataSet
            Dataset with shrunk faces.  Return type matches input.

        Examples
        --------
        First, plot the original cube.

        >>> import pyvista as pv
        >>> mesh = pv.Cube()
        >>> mesh.plot(show_edges=True, line_width=5)

        Now, plot the mesh with shrunk faces.

        >>> shrunk = mesh.shrink(0.5)
        >>> shrunk.clear_data()  # cleans up plot
        >>> shrunk.plot(show_edges=True, line_width=5)

        """
        shrink_factor = _validation.validate_number(
            shrink_factor,
            must_have_dtype=float,
            must_be_in_range=[0.0, 1.0],
        )
        alg = _vtk.vtkShrinkFilter()
        alg.SetInputData(self)
        alg.SetShrinkFactor(shrink_factor)
        _update_alg(alg, progress_bar, 'Shrinking Mesh')
        output = _get_output(alg)
        if isinstance(self, _vtk.vtkPolyData):
            return output.extract_surface()
        return output

    def tessellate(  # type: ignore[misc]
        self: ConcreteDataSetType,
        max_n_subdivide: int = 3,
        merge_points: bool = True,
        progress_bar: bool = False,
    ):
        """Tessellate a mesh.

        This filter approximates nonlinear FEM-like elements with linear
        simplices. The output mesh will have geometry and any fields specified
        as attributes in the input mesh's point data. The attribute's copy
        flags are honored, except for normals.

        For more details see `vtkTessellatorFilter <https://vtk.org/doc/nightly/html/classvtkTessellatorFilter.html#details>`_.

        Parameters
        ----------
        max_n_subdivide : int, default: 3
            Maximum number of subdivisions.

        merge_points : bool, default: True
            The adaptive tessellation will output vertices that are not shared among cells,
            even where they should be. This can be corrected to some extent.

        progress_bar : bool, default: False
            Display a progress bar to indicate progress.

        Returns
        -------
        pyvista.DataSet
            Dataset with tessellated mesh.  Return type matches input.

        Examples
        --------
        First, plot the high order FEM-like elements.

        >>> import pyvista as pv
        >>> import numpy as np
        >>> points = np.array(
        ...     [
        ...         [0.0, 0.0, 0.0],
        ...         [2.0, 0.0, 0.0],
        ...         [1.0, 2.0, 0.0],
        ...         [1.0, 0.5, 0.0],
        ...         [1.5, 1.5, 0.0],
        ...         [0.5, 1.5, 0.0],
        ...     ]
        ... )
        >>> cells = np.array([6, 0, 1, 2, 3, 4, 5])
        >>> cell_types = np.array([69])
        >>> mesh = pv.UnstructuredGrid(cells, cell_types, points)
        >>> mesh.plot(show_edges=True, line_width=5)

        Now, plot the tessellated mesh.

        >>> tessellated = mesh.tessellate()
        >>> tessellated.clear_data()  # cleans up plot
        >>> tessellated.plot(show_edges=True, line_width=5)

        """
        if isinstance(self, _vtk.vtkPolyData):
            raise TypeError('Tessellate filter is not supported for PolyData objects.')
        alg = _vtk.vtkTessellatorFilter()
        alg.SetInputData(self)
        alg.SetMergePoints(merge_points)
        alg.SetMaximumNumberOfSubdivisions(max_n_subdivide)
        _update_alg(alg, progress_bar, 'Tessellating Mesh')
        return _get_output(alg)

    def transform(  # type: ignore[misc]
        self: ConcreteDataSetType,
        trans: TransformLike,
        transform_all_input_vectors: bool = False,
        inplace: bool | None = None,
        progress_bar: bool = False,
    ):
        """Transform this mesh with a 4x4 transform.

        .. warning::
            When using ``transform_all_input_vectors=True``, there is
            no distinction in VTK between vectors and arrays with
            three components.  This may be an issue if you have scalar
            data with three components (e.g. RGB data).  This will be
            improperly transformed as if it was vector data rather
            than scalar data.  One possible (albeit ugly) workaround
            is to store the three components as separate scalar
            arrays.

        .. warning::
            In general, transformations give non-integer results. This
            method converts integer-typed vector data to float before
            performing the transformation. This applies to the points
            array, as well as any vector-valued data that is affected
            by the transformation. To prevent subtle bugs arising from
            in-place transformations truncating the result to integers,
            this conversion always applies to the input mesh.

        .. warning::
            Shear transformations are not supported for ':class:`~pyvista.ImageData`.
            If present, any shear component is removed by the filter.

        .. note::
            Transforming :class:`~pyvista.ImageData` modifies its :class:`~pyvista.ImageData.origin`,
            :class:`~pyvista.ImageData.spacing`, and :class:`~pyvista.ImageData.direction_matrix`
            properties.

        .. deprecated:: 0.45.0
            `inplace` was previously defaulted to `True`. In the future this will change to `False`.

        Parameters
        ----------
        trans : TransformLike
            Accepts a vtk transformation object or a 4x4
            transformation matrix.

        transform_all_input_vectors : bool, default: False
            When ``True``, all arrays with three components are
            transformed. Otherwise, only the normals and vectors are
            transformed.  See the warning for more details.

        inplace : bool, default: True
            When ``True``, modifies the dataset inplace.

        progress_bar : bool, default: False
            Display a progress bar to indicate progress.

        Returns
        -------
        pyvista.DataSet
            Transformed dataset.  Return type matches input unless
            input dataset is a :class:`pyvista.RectilinearGrid`, in which
            case the output datatype is a :class:`pyvista.StructuredGrid`.

        See Also
        --------
        :class:`pyvista.Transform`
            Describe linear transformations via a 4x4 matrix.

        Examples
        --------
        Translate a mesh by ``(50, 100, 200)``.

        >>> import numpy as np
        >>> from pyvista import examples
        >>> mesh = examples.load_airplane()

        Here a 4x4 :class:`numpy.ndarray` is used, but any :class:`~pyvista.TransformLike`
        is accepted.

        >>> transform_matrix = np.array(
        ...     [
        ...         [1, 0, 0, 50],
        ...         [0, 1, 0, 100],
        ...         [0, 0, 1, 200],
        ...         [0, 0, 0, 1],
        ...     ]
        ... )
        >>> transformed = mesh.transform(transform_matrix, inplace=False)
        >>> transformed.plot(show_edges=True)

        """
        from ._deprecate_transform_inplace_default_true import check_inplace

        inplace = check_inplace(cls=type(self), inplace=inplace)

        if inplace and isinstance(self, pyvista.RectilinearGrid):
            raise TypeError(f'Cannot transform a {self.__class__} inplace')

        t = trans if isinstance(trans, Transform) else Transform(trans)

        if t.matrix[3, 3] == 0:
            raise ValueError('Transform element (3,3), the inverse scale term, is zero')

        # vtkTransformFilter truncates the result if the input is an integer type
        # so convert input points and relevant vectors to float
        # (creating a new copy would be harmful much more often)
        converted_ints = False
        if not np.issubdtype(self.points.dtype, np.floating):
            self.points = self.points.astype(np.float32)
            converted_ints = True
        if transform_all_input_vectors:
            # all vector-shaped data will be transformed
            point_vectors: list[str | None] = [
                name for name, data in self.point_data.items() if data.shape == (self.n_points, 3)
            ]
            cell_vectors: list[str | None] = [
                name for name, data in self.cell_data.items() if data.shape == (self.n_cells, 3)
            ]
        else:
            # we'll only transform active vectors and normals
            point_vectors = [
                self.point_data.active_vectors_name,
                self.point_data.active_normals_name,
            ]
            cell_vectors = [
                self.cell_data.active_vectors_name,
                self.cell_data.active_normals_name,
            ]
        # dynamically convert each self.point_data[name] etc. to float32
        all_vectors = [point_vectors, cell_vectors]
        all_dataset_attrs = [self.point_data, self.cell_data]
        for vector_names, dataset_attrs in zip(all_vectors, all_dataset_attrs):
            for vector_name in vector_names:
                if vector_name is None:
                    continue
                vector_arr = dataset_attrs[vector_name]
                if not np.issubdtype(vector_arr.dtype, np.floating):
                    dataset_attrs[vector_name] = vector_arr.astype(np.float32)
                    converted_ints = True
        if converted_ints:
            warnings.warn(
                'Integer points, vector and normal data (if any) of the input mesh '
                'have been converted to ``np.float32``. This is necessary in order '
                'to transform properly.',
            )

        # vtkTransformFilter doesn't respect active scalars.  We need to track this
        active_point_scalars_name: str | None = self.point_data.active_scalars_name
        active_cell_scalars_name: str | None = self.cell_data.active_scalars_name

        # vtkTransformFilter sometimes doesn't transform all vector arrays
        # when there are active point/cell scalars. Use this workaround
        self.active_scalars_name = None

        f = _vtk.vtkTransformFilter()
        f.SetInputDataObject(self)
        f.SetTransform(t)
        f.SetTransformAllInputVectors(transform_all_input_vectors)

        _update_alg(f, progress_bar, 'Transforming')
        res = pyvista.core.filters._get_output(f)

        def _restore_active_scalars(input_: ConcreteDataSetAlias, output_: ConcreteDataSetAlias):
            # make the previously active scalars active again
            input_.point_data.active_scalars_name = active_point_scalars_name
            input_.cell_data.active_scalars_name = active_cell_scalars_name

            # Only update output if necessary
            if input_ is not output_:
                output_.point_data.active_scalars_name = active_point_scalars_name
                output_.cell_data.active_scalars_name = active_cell_scalars_name

        if isinstance(self, pyvista.RectilinearGrid):
            output: ConcreteDataSetAlias = pyvista.StructuredGrid()
        elif inplace:
            output = self
        else:
            output = self.__class__()

        if isinstance(output, pyvista.ImageData):
            # vtkTransformFilter returns a StructuredGrid for legacy code (before VTK 9)
            # but VTK 9+ supports oriented images.
            # To keep an ImageData -> ImageData mapping, we copy the transformed data
            # from the filter output but manually transform the structure
            output.copy_structure(self)  # type: ignore[arg-type]
            current_matrix = output.index_to_physical_matrix
            new_matrix = pyvista.Transform(current_matrix).concatenate(t).matrix
            output.index_to_physical_matrix = new_matrix

            output.point_data.update(res.point_data, copy=False)
            output.cell_data.update(res.cell_data, copy=False)
            output.field_data.update(res.field_data, copy=False)
            _restore_active_scalars(self, output)
            return output

        _restore_active_scalars(self, res)

        # The output from the transform filter contains a shallow copy
        # of the original dataset except for the point arrays.  Here
        # we perform a copy so the two are completely unlinked.
        if inplace:
            output.copy_from(res, deep=False)
        else:
            output.copy_from(res, deep=True)
        return output

    def reflect(  # type: ignore[misc]
        self: ConcreteDataSetType,
        normal: VectorLike[float],
        point: VectorLike[float] | None = None,
        inplace: bool = False,
        transform_all_input_vectors: bool = False,
        progress_bar: bool = False,
    ):
        """Reflect a dataset across a plane.

        Parameters
        ----------
        normal : array_like[float]
            Normal direction for reflection.

        point : array_like[float]
            Point which, along with ``normal``, defines the reflection
            plane. If not specified, this is the origin.

        inplace : bool, default: False
            When ``True``, modifies the dataset inplace.

        transform_all_input_vectors : bool, default: False
            When ``True``, all input vectors are transformed. Otherwise,
            only the points, normals and active vectors are transformed.

        progress_bar : bool, default: False
            Display a progress bar to indicate progress.

        Returns
        -------
        pyvista.DataSet
            Reflected dataset.  Return type matches input.

        See Also
        --------
        pyvista.Transform.reflect
            Concatenate a reflection matrix with a transformation.

        Examples
        --------
        >>> from pyvista import examples
        >>> mesh = examples.load_airplane()
        >>> mesh = mesh.reflect((0, 0, 1), point=(0, 0, -100))
        >>> mesh.plot(show_edges=True)

        See the :ref:`reflect_example` for more examples using this filter.

        """
        t = Transform().reflect(normal, point=point)
        return self.transform(
            t,
            transform_all_input_vectors=transform_all_input_vectors,
            inplace=inplace,
            progress_bar=progress_bar,
        )

    def rotate_x(  # type: ignore[misc]
        self: ConcreteDataSetType,
        angle: float,
        point: VectorLike[float] | None = None,
        transform_all_input_vectors: bool = False,
        inplace: bool = False,
    ):
        """Rotate mesh about the x-axis.

        .. note::
            See also the notes at :func:`transform()
            <DataSetFilters.transform>` which is used by this filter
            under the hood.

        Parameters
        ----------
        angle : float
            Angle in degrees to rotate about the x-axis.

        point : VectorLike[float], optional
            Point to rotate about. Defaults to origin.

        transform_all_input_vectors : bool, default: False
            When ``True``, all input vectors are
            transformed. Otherwise, only the points, normals and
            active vectors are transformed.

        inplace : bool, default: False
            Updates mesh in-place.

        Returns
        -------
        pyvista.DataSet
            Rotated dataset.

        See Also
        --------
        pyvista.Transform.rotate_x
            Concatenate a rotation about the x-axis with a transformation.

        Examples
        --------
        Rotate a mesh 30 degrees about the x-axis.

        >>> import pyvista as pv
        >>> mesh = pv.Cube()
        >>> rot = mesh.rotate_x(30, inplace=False)

        Plot the rotated mesh.

        >>> pl = pv.Plotter()
        >>> _ = pl.add_mesh(rot)
        >>> _ = pl.add_mesh(mesh, style='wireframe', line_width=3)
        >>> _ = pl.add_axes_at_origin()
        >>> pl.show()

        """
        t = Transform().rotate_x(angle, point=point)
        return self.transform(
            t,
            transform_all_input_vectors=transform_all_input_vectors,
            inplace=inplace,
        )

    def rotate_y(  # type: ignore[misc]
        self: ConcreteDataSetType,
        angle: float,
        point: VectorLike[float] | None = None,
        transform_all_input_vectors: bool = False,
        inplace: bool = False,
    ):
        """Rotate mesh about the y-axis.

        .. note::
            See also the notes at :func:`transform()
            <DataSetFilters.transform>` which is used by this filter
            under the hood.

        Parameters
        ----------
        angle : float
            Angle in degrees to rotate about the y-axis.

        point : VectorLike[float], optional
            Point to rotate about.

        transform_all_input_vectors : bool, default: False
            When ``True``, all input vectors are transformed. Otherwise, only
            the points, normals and active vectors are transformed.

        inplace : bool, default: False
            Updates mesh in-place.

        Returns
        -------
        pyvista.DataSet
            Rotated dataset.

        See Also
        --------
        pyvista.Transform.rotate_y
            Concatenate a rotation about the y-axis with a transformation.

        Examples
        --------
        Rotate a cube 30 degrees about the y-axis.

        >>> import pyvista as pv
        >>> mesh = pv.Cube()
        >>> rot = mesh.rotate_y(30, inplace=False)

        Plot the rotated mesh.

        >>> pl = pv.Plotter()
        >>> _ = pl.add_mesh(rot)
        >>> _ = pl.add_mesh(mesh, style='wireframe', line_width=3)
        >>> _ = pl.add_axes_at_origin()
        >>> pl.show()

        """
        t = Transform().rotate_y(angle, point=point)
        return self.transform(
            t,
            transform_all_input_vectors=transform_all_input_vectors,
            inplace=inplace,
        )

    def rotate_z(  # type: ignore[misc]
        self: ConcreteDataSetType,
        angle: float,
        point: VectorLike[float] = (0.0, 0.0, 0.0),
        transform_all_input_vectors: bool = False,
        inplace: bool = False,
    ):
        """Rotate mesh about the z-axis.

        .. note::
            See also the notes at :func:`transform()
            <DataSetFilters.transform>` which is used by this filter
            under the hood.

        Parameters
        ----------
        angle : float
            Angle in degrees to rotate about the z-axis.

        point : VectorLike[float], optional
            Point to rotate about. Defaults to origin.

        transform_all_input_vectors : bool, default: False
            When ``True``, all input vectors are
            transformed. Otherwise, only the points, normals and
            active vectors are transformed.

        inplace : bool, default: False
            Updates mesh in-place.

        Returns
        -------
        pyvista.DataSet
            Rotated dataset.

        See Also
        --------
        pyvista.Transform.rotate_z
            Concatenate a rotation about the z-axis with a transformation.

        Examples
        --------
        Rotate a mesh 30 degrees about the z-axis.

        >>> import pyvista as pv
        >>> mesh = pv.Cube()
        >>> rot = mesh.rotate_z(30, inplace=False)

        Plot the rotated mesh.

        >>> pl = pv.Plotter()
        >>> _ = pl.add_mesh(rot)
        >>> _ = pl.add_mesh(mesh, style='wireframe', line_width=3)
        >>> _ = pl.add_axes_at_origin()
        >>> pl.show()

        """
        t = Transform().rotate_z(angle, point=point)
        return self.transform(
            t,
            transform_all_input_vectors=transform_all_input_vectors,
            inplace=inplace,
        )

    def rotate_vector(  # type: ignore[misc]
        self: ConcreteDataSetType,
        vector: VectorLike[float],
        angle: float,
        point: VectorLike[float] | None = None,
        transform_all_input_vectors: bool = False,
        inplace: bool = False,
    ):
        """Rotate mesh about a vector.

        .. note::
            See also the notes at :func:`transform()
            <DataSetFilters.transform>` which is used by this filter
            under the hood.

        Parameters
        ----------
        vector : VectorLike[float]
            Vector to rotate about.

        angle : float
            Angle to rotate.

        point : VectorLike[float], optional
            Point to rotate about. Defaults to origin.

        transform_all_input_vectors : bool, default: False
            When ``True``, all input vectors are
            transformed. Otherwise, only the points, normals and
            active vectors are transformed.

        inplace : bool, default: False
            Updates mesh in-place.

        Returns
        -------
        pyvista.DataSet
            Rotated dataset.

        See Also
        --------
        pyvista.Transform.rotate_vector
            Concatenate a rotation about a vector with a transformation.

        Examples
        --------
        Rotate a mesh 30 degrees about the ``(1, 1, 1)`` axis.

        >>> import pyvista as pv
        >>> mesh = pv.Cube()
        >>> rot = mesh.rotate_vector((1, 1, 1), 30, inplace=False)

        Plot the rotated mesh.

        >>> pl = pv.Plotter()
        >>> _ = pl.add_mesh(rot)
        >>> _ = pl.add_mesh(mesh, style='wireframe', line_width=3)
        >>> _ = pl.add_axes_at_origin()
        >>> pl.show()

        """
        t = Transform().rotate_vector(vector, angle, point=point)
        return self.transform(
            t,
            transform_all_input_vectors=transform_all_input_vectors,
            inplace=inplace,
        )

    def rotate(  # type: ignore[misc]
        self: ConcreteDataSetType,
        rotation: RotationLike,
        point: VectorLike[float] | None = None,
        transform_all_input_vectors: bool = False,
        inplace: bool = False,
    ):
        """Rotate mesh about a point with a rotation matrix or ``Rotation`` object.

        .. note::
            See also the notes at :func:`transform()
            <DataSetFilters.transform>` which is used by this filter
            under the hood.

        Parameters
        ----------
        rotation : RotationLike
            3x3 rotation matrix or a SciPy ``Rotation`` object.

        point : VectorLike[float], optional
            Point to rotate about. Defaults to origin.

        transform_all_input_vectors : bool, default: False
            When ``True``, all input vectors are
            transformed. Otherwise, only the points, normals and
            active vectors are transformed.

        inplace : bool, default: False
            Updates mesh in-place.

        Returns
        -------
        pyvista.DataSet
            Rotated dataset.

        See Also
        --------
        pyvista.Transform.rotate
            Concatenate a rotation matrix with a transformation.

        Examples
        --------
        Define a rotation. Here, a 3x3 matrix is used which rotates about the z-axis by
        60 degrees.

        >>> import pyvista as pv
        >>> rotation = [
        ...     [0.5, -0.8660254, 0.0],
        ...     [0.8660254, 0.5, 0.0],
        ...     [0.0, 0.0, 1.0],
        ... ]

        Use the rotation to rotate a cone about its tip.

        >>> mesh = pv.Cone()
        >>> tip = (0.5, 0.0, 0.0)
        >>> rot = mesh.rotate(rotation, point=tip)

        Plot the rotated mesh.

        >>> pl = pv.Plotter()
        >>> _ = pl.add_mesh(rot)
        >>> _ = pl.add_mesh(mesh, style='wireframe', line_width=3)
        >>> _ = pl.add_axes_at_origin()
        >>> pl.show()

        """
        t = Transform().rotate(rotation, point=point)
        return self.transform(
            t,
            transform_all_input_vectors=transform_all_input_vectors,
            inplace=inplace,
        )

    def translate(  # type: ignore[misc]
        self: ConcreteDataSetType,
        xyz: VectorLike[float],
        transform_all_input_vectors: bool = False,
        inplace: bool = False,
    ):
        """Translate the mesh.

        .. note::
            See also the notes at :func:`transform()
            <DataSetFilters.transform>` which is used by this filter
            under the hood.

        Parameters
        ----------
        xyz : VectorLike[float]
            A vector of three floats.

        transform_all_input_vectors : bool, default: False
            When ``True``, all input vectors are
            transformed. Otherwise, only the points, normals and
            active vectors are transformed.

        inplace : bool, default: False
            Updates mesh in-place.

        Returns
        -------
        pyvista.DataSet
            Translated dataset.

        See Also
        --------
        pyvista.Transform.translate
            Concatenate a translation matrix with a transformation.

        Examples
        --------
        Create a sphere and translate it by ``(2, 1, 2)``.

        >>> import pyvista as pv
        >>> mesh = pv.Sphere()
        >>> mesh.center
        (0.0, 0.0, 0.0)
        >>> trans = mesh.translate((2, 1, 2), inplace=False)
        >>> trans.center
        (2.0, 1.0, 2.0)

        """
        transform = Transform().translate(xyz)
        return self.transform(
            transform,
            transform_all_input_vectors=transform_all_input_vectors,
            inplace=inplace,
        )

    def scale(  # type: ignore[misc]
        self: ConcreteDataSetType,
        xyz: float | VectorLike[float],
        transform_all_input_vectors: bool = False,
        inplace: bool = False,
        point: VectorLike[float] | None = None,
    ):
        """Scale the mesh.

        .. note::
            See also the notes at :func:`transform()
            <DataSetFilters.transform>` which is used by this filter
            under the hood.

        Parameters
        ----------
        xyz : float | VectorLike[float]
            A vector sequence defining the scale factors along x, y, and z. If
            a scalar, the same uniform scale is used along all three axes.

        transform_all_input_vectors : bool, default: False
            When ``True``, all input vectors are transformed. Otherwise, only
            the points, normals and active vectors are transformed.

        inplace : bool, default: False
            Updates mesh in-place.

        point : VectorLike[float], optional
            Point to scale from. Defaults to origin.

        Returns
        -------
        pyvista.DataSet
            Scaled dataset.

        See Also
        --------
        pyvista.Transform.scale
            Concatenate a scale matrix with a transformation.

        Examples
        --------
        >>> import pyvista as pv
        >>> from pyvista import examples
        >>> pl = pv.Plotter(shape=(1, 2))
        >>> pl.subplot(0, 0)
        >>> pl.show_axes()
        >>> _ = pl.show_grid()
        >>> mesh1 = examples.download_teapot()
        >>> _ = pl.add_mesh(mesh1)
        >>> pl.subplot(0, 1)
        >>> pl.show_axes()
        >>> _ = pl.show_grid()
        >>> mesh2 = mesh1.scale([10.0, 10.0, 10.0], inplace=False)
        >>> _ = pl.add_mesh(mesh2)
        >>> pl.show(cpos='xy')

        """
        transform = Transform().scale(xyz, point=point)
        return self.transform(
            transform,
            transform_all_input_vectors=transform_all_input_vectors,
            inplace=inplace,
        )

    def flip_x(  # type: ignore[misc]
        self: ConcreteDataSetType,
        point: VectorLike[float] | None = None,
        transform_all_input_vectors: bool = False,
        inplace: bool = False,
    ):
        """Flip mesh about the x-axis.

        .. note::
            See also the notes at :func:`transform()
            <DataSetFilters.transform>` which is used by this filter
            under the hood.

        Parameters
        ----------
        point : sequence[float], optional
            Point to rotate about.  Defaults to center of mesh at
            :attr:`center <pyvista.DataSet.center>`.

        transform_all_input_vectors : bool, default: False
            When ``True``, all input vectors are
            transformed. Otherwise, only the points, normals and
            active vectors are transformed.

        inplace : bool, default: False
            Updates mesh in-place.

        Returns
        -------
        pyvista.DataSet
            Flipped dataset.

        See Also
        --------
        pyvista.Transform.flip_x
            Concatenate a reflection about the x-axis with a transformation.

        Examples
        --------
        >>> import pyvista as pv
        >>> from pyvista import examples
        >>> pl = pv.Plotter(shape=(1, 2))
        >>> pl.subplot(0, 0)
        >>> pl.show_axes()
        >>> mesh1 = examples.download_teapot()
        >>> _ = pl.add_mesh(mesh1)
        >>> pl.subplot(0, 1)
        >>> pl.show_axes()
        >>> mesh2 = mesh1.flip_x(inplace=False)
        >>> _ = pl.add_mesh(mesh2)
        >>> pl.show(cpos='xy')

        """
        if point is None:
            point = self.center
        t = Transform().reflect((1, 0, 0), point=point)
        return self.transform(
            t,
            transform_all_input_vectors=transform_all_input_vectors,
            inplace=inplace,
        )

    def flip_y(  # type: ignore[misc]
        self: ConcreteDataSetType,
        point: VectorLike[float] | None = None,
        transform_all_input_vectors: bool = False,
        inplace: bool = False,
    ):
        """Flip mesh about the y-axis.

        .. note::
            See also the notes at :func:`transform()
            <DataSetFilters.transform>` which is used by this filter
            under the hood.

        Parameters
        ----------
        point : VectorLike[float], optional
            Point to rotate about.  Defaults to center of mesh at
            :attr:`center <pyvista.DataSet.center>`.

        transform_all_input_vectors : bool, default: False
            When ``True``, all input vectors are
            transformed. Otherwise, only the points, normals and
            active vectors are transformed.

        inplace : bool, default: False
            Updates mesh in-place.

        Returns
        -------
        pyvista.DataSet
            Flipped dataset.

        See Also
        --------
        pyvista.Transform.flip_y
            Concatenate a reflection about the y-axis with a transformation.

        Examples
        --------
        >>> import pyvista as pv
        >>> from pyvista import examples
        >>> pl = pv.Plotter(shape=(1, 2))
        >>> pl.subplot(0, 0)
        >>> pl.show_axes()
        >>> mesh1 = examples.download_teapot()
        >>> _ = pl.add_mesh(mesh1)
        >>> pl.subplot(0, 1)
        >>> pl.show_axes()
        >>> mesh2 = mesh1.flip_y(inplace=False)
        >>> _ = pl.add_mesh(mesh2)
        >>> pl.show(cpos='xy')

        """
        if point is None:
            point = self.center
        t = Transform().reflect((0, 1, 0), point=point)
        return self.transform(
            t,
            transform_all_input_vectors=transform_all_input_vectors,
            inplace=inplace,
        )

    def flip_z(  # type: ignore[misc]
        self: ConcreteDataSetType,
        point: VectorLike[float] | None = None,
        transform_all_input_vectors: bool = False,
        inplace: bool = False,
    ):
        """Flip mesh about the z-axis.

        .. note::
            See also the notes at :func:`transform()
            <DataSetFilters.transform>` which is used by this filter
            under the hood.

        Parameters
        ----------
        point : VectorLike[float], optional
            Point to rotate about.  Defaults to center of mesh at
            :attr:`center <pyvista.DataSet.center>`.

        transform_all_input_vectors : bool, default: False
            When ``True``, all input vectors are
            transformed. Otherwise, only the points, normals and
            active vectors are transformed.

        inplace : bool, default: False
            Updates mesh in-place.

        Returns
        -------
        pyvista.DataSet
            Flipped dataset.

        See Also
        --------
        pyvista.Transform.flip_z
            Concatenate a reflection about the z-axis with a transformation.

        Examples
        --------
        >>> import pyvista as pv
        >>> from pyvista import examples
        >>> pl = pv.Plotter(shape=(1, 2))
        >>> pl.subplot(0, 0)
        >>> pl.show_axes()
        >>> mesh1 = examples.download_teapot().rotate_x(90, inplace=False)
        >>> _ = pl.add_mesh(mesh1)
        >>> pl.subplot(0, 1)
        >>> pl.show_axes()
        >>> mesh2 = mesh1.flip_z(inplace=False)
        >>> _ = pl.add_mesh(mesh2)
        >>> pl.show(cpos='xz')

        """
        if point is None:
            point = self.center
        t = Transform().reflect((0, 0, 1), point=point)
        return self.transform(
            t,
            transform_all_input_vectors=transform_all_input_vectors,
            inplace=inplace,
        )

    def flip_normal(  # type: ignore[misc]
        self: ConcreteDataSetType,
        normal: VectorLike[float],
        point: VectorLike[float] | None = None,
        transform_all_input_vectors: bool = False,
        inplace: bool = False,
    ):
        """Flip mesh about the normal.

        .. note::
            See also the notes at :func:`transform()
            <DataSetFilters.transform>` which is used by this filter
            under the hood.

        Parameters
        ----------
        normal : VectorLike[float]
           Normal vector to flip about.

        point : VectorLike[float], optional
            Point to rotate about.  Defaults to center of mesh at
            :attr:`center <pyvista.DataSet.center>`.

        transform_all_input_vectors : bool, default: False
            When ``True``, all input vectors are
            transformed. Otherwise, only the points, normals and
            active vectors are transformed.

        inplace : bool, default: False
            Updates mesh in-place.

        Returns
        -------
        pyvista.DataSet
            Dataset flipped about its normal.

        See Also
        --------
        pyvista.Transform.reflect
            Concatenate a reflection matrix with a transformation.

        Examples
        --------
        >>> import pyvista as pv
        >>> from pyvista import examples
        >>> pl = pv.Plotter(shape=(1, 2))
        >>> pl.subplot(0, 0)
        >>> pl.show_axes()
        >>> mesh1 = examples.download_teapot()
        >>> _ = pl.add_mesh(mesh1)
        >>> pl.subplot(0, 1)
        >>> pl.show_axes()
        >>> mesh2 = mesh1.flip_normal([1.0, 1.0, 1.0], inplace=False)
        >>> _ = pl.add_mesh(mesh2)
        >>> pl.show(cpos='xy')

        """
        if point is None:
            point = self.center
        t = Transform().reflect(normal, point=point)
        return self.transform(
            t,
            transform_all_input_vectors=transform_all_input_vectors,
            inplace=inplace,
        )

    def integrate_data(  # type: ignore[misc]
        self: ConcreteDataSetType, progress_bar: bool = False
    ):
        """Integrate point and cell data.

        Area or volume is also provided in point data.

        This filter uses the VTK `vtkIntegrateAttributes
        <https://vtk.org/doc/nightly/html/classvtkIntegrateAttributes.html>`_
        and requires VTK v9.1.0 or newer.

        Parameters
        ----------
        progress_bar : bool, default: False
            Display a progress bar to indicate progress.

        Returns
        -------
        pyvista.UnstructuredGrid
            Mesh with 1 point and 1 vertex cell with integrated data in point
            and cell data.

        Examples
        --------
        Integrate data on a sphere mesh.

        >>> import pyvista as pv
        >>> import numpy as np
        >>> sphere = pv.Sphere(theta_resolution=100, phi_resolution=100)
        >>> sphere.point_data['data'] = 2 * np.ones(sphere.n_points)
        >>> integrated = sphere.integrate_data()

        There is only 1 point and cell, so access the only value.

        >>> integrated['Area'][0]
        np.float64(3.14)
        >>> integrated['data'][0]
        np.float64(6.28)

        See the :ref:`integrate_example` for more examples using this filter.

        """
        if not hasattr(_vtk, 'vtkIntegrateAttributes'):  # pragma: no cover
            raise VTKVersionError('`integrate_data` requires VTK 9.1.0 or newer.')

        alg = _vtk.vtkIntegrateAttributes()
        alg.SetInputData(self)
        alg.SetDivideAllCellDataByVolume(False)
        _update_alg(alg, progress_bar, 'Integrating Variables')
        return _get_output(alg)

    def partition(  # type: ignore[misc]
        self: ConcreteDataSetType,
        n_partitions: int,
        generate_global_id: bool = False,
        as_composite: bool = True,
    ):
        """Break down input dataset into a requested number of partitions.

        Cells on boundaries are uniquely assigned to each partition without duplication.

        It uses a kdtree implementation that builds balances the cell
        centers among a requested number of partitions. The current implementation
        only supports power-of-2 target partition. If a non-power of two value
        is specified for ``n_partitions``, then the load balancing simply
        uses the power-of-two greater than the requested value

        For more details, see `vtkRedistributeDataSetFilter
        <https://vtk.org/doc/nightly/html/classvtkRedistributeDataSetFilter.html>`_.

        Parameters
        ----------
        n_partitions : int
            Specify the number of partitions to split the input dataset
            into. Current implementation results in a number of partitions equal
            to the power of 2 greater than or equal to the chosen value.

        generate_global_id : bool, default: False
            Generate global cell ids if ``None`` are present in the input.  If
            global cell ids are present in the input then this flag is
            ignored.

            This is stored as ``"vtkGlobalCellIds"`` within the ``cell_data``
            of the output dataset(s).

        as_composite : bool, default: True
            Return the partitioned dataset as a :class:`pyvista.MultiBlock`.

        See Also
        --------
        split_bodies, extract_values

        Returns
        -------
        pyvista.MultiBlock or pyvista.UnstructuredGrid
            UnStructuredGrid if ``as_composite=False`` and MultiBlock when ``True``.

        Examples
        --------
        Partition a simple ImageData into a :class:`pyvista.MultiBlock`
        containing each partition.

        >>> import pyvista as pv
        >>> grid = pv.ImageData(dimensions=(5, 5, 5))
        >>> out = grid.partition(4, as_composite=True)
        >>> out.plot(multi_colors=True, show_edges=True)

        Partition of the Stanford bunny.

        >>> from pyvista import examples
        >>> mesh = examples.download_bunny()
        >>> out = mesh.partition(4, as_composite=True)
        >>> out.plot(multi_colors=True, cpos='xy')

        """
        # While vtkRedistributeDataSetFilter exists prior to 9.1.0, it doesn't
        # work correctly, returning the wrong number of partitions.
        if pyvista.vtk_version_info < (9, 1, 0):
            raise VTKVersionError('`partition` requires vtk>=9.1.0')  # pragma: no cover
        if not hasattr(_vtk, 'vtkRedistributeDataSetFilter'):
            raise VTKVersionError(
                '`partition` requires vtkRedistributeDataSetFilter, but it '
                f'was not found in VTK {pyvista.vtk_version_info}',
            )  # pragma: no cover

        alg = _vtk.vtkRedistributeDataSetFilter()
        alg.SetInputData(self)
        alg.SetNumberOfPartitions(n_partitions)
        alg.SetPreservePartitionsInOutput(True)
        alg.SetGenerateGlobalCellIds(generate_global_id)
        alg.Update()

        # pyvista does not yet support vtkPartitionedDataSet
        part = alg.GetOutput()
        datasets = [part.GetPartition(ii) for ii in range(part.GetNumberOfPartitions())]
        output = pyvista.MultiBlock(datasets)
        if not as_composite:
            # note, SetPreservePartitionsInOutput does not work correctly in
            # vtk 9.2.0, so instead we set it to True always and simply merge
            # the result. See:
            # https://gitlab.kitware.com/vtk/vtk/-/issues/18632
            return pyvista.merge(list(output), merge_points=False)
        return output

    def oriented_bounding_box(  # type: ignore[misc]
        self: ConcreteDataSetType,
        box_style: Literal['frame', 'outline', 'face'] = 'face',
        *,
        axis_0_direction: VectorLike[float] | str | None = None,
        axis_1_direction: VectorLike[float] | str | None = None,
        axis_2_direction: VectorLike[float] | str | None = None,
        frame_width: float = 0.1,
        return_meta: bool = False,
        as_composite: bool = True,
    ):
        """Return an oriented bounding box (OBB) for this dataset.

        By default, the bounding box is a :class:`~pyvista.MultiBlock` with six
        :class:`PolyData` comprising the faces of a cube. The blocks are named and
        ordered as ``('+X','-X','+Y','-Y','+Z','-Z')``.

        The box can optionally be styled as an outline or frame.

        .. note::

            The names of the blocks of the returned :class:`~pyvista.MultiBlock`
            correspond to the oriented box's local axes, not the global x-y-z axes.
            E.g. the normal of the ``'+X'`` face of the returned box has the same
            direction as the box's primary axis, and is not necessarily pointing in
            the +x direction ``(1, 0, 0)``.

        .. versionadded:: 0.45

        Parameters
        ----------
        box_style : 'frame' | 'outline' | 'face', default: 'face'
            Choose the style of the box. If ``'face'`` (default), each face of the box
            is a single quad cell. If ``'outline'``, the edges of each face are returned
            as line cells. If ``'frame'``, the center portion of each face is removed to
            create a picture-frame style border with each face having four quads (one
            for each side of the frame). Use ``frame_width`` to control the size of the
            frame.

        axis_0_direction : VectorLike[float] | str, optional
            Approximate direction vector of this mesh's primary axis. If set, the first
            axis in the returned ``axes`` metadata is flipped such that it best aligns
            with the specified vector. Can be a vector or string specifying the axis by
            name (e.g. ``'x'`` or ``'-x'``, etc.).

        axis_1_direction : VectorLike[float] | str, optional
            Approximate direction vector of this mesh's secondary axis. If set, the second
            axis in the returned ``axes`` metadata is flipped such that it best aligns
            with the specified vector. Can be a vector or string specifying the axis by
            name (e.g. ``'x'`` or ``'-x'``, etc.).

        axis_2_direction : VectorLike[float] | str, optional
            Approximate direction vector of this mesh's third axis. If set, the third
            axis in the returned ``axes`` metadata is flipped such that it best aligns
            with the specified vector. Can be a vector or string specifying the axis by
            name (e.g. ``'x'`` or ``'-x'``, etc.).

        frame_width : float, optional
            Set the width of the frame. Only has an effect if ``box_style`` is
            ``'frame'``. Values must be between ``0.0`` (minimal frame) and ``1.0``
            (large frame). The frame is scaled to ensure it has a constant width.

        return_meta : bool, default: False
            If ``True``, also returns the corner point and the three axes vectors
            defining the orientation of the box. The sign of the axes vectors can be
            controlled using the ``axis_#_direction`` arguments.

        as_composite : bool, default: True
            Return the box as a :class:`pyvista.MultiBlock` with six blocks: one for
            each face. Set this ``False`` to merge the output and return
            :class:`~pyvista.PolyData`.

        See Also
        --------
        bounding_box
            Similar filter for an axis-aligned bounding box (AABB).

        align_xyz
            Align a mesh to the world x-y-z axes. Used internally by this filter.

        pyvista.Plotter.add_bounding_box
            Add a bounding box to a scene.

        pyvista.CubeFacesSource
            Generate the faces of a cube. Used internally by this filter.

        Returns
        -------
        pyvista.MultiBlock or pyvista.PolyData
            MultiBlock with six named cube faces when ``as_composite=True`` and
            PolyData otherwise.

        numpy.ndarray
            The box's corner point corresponding to the origin of its axes if
            ``return_meta=True``.

        numpy.ndarray
            The box's orthonormal axes vectors if ``return_meta=True``.

        Examples
        --------
        Create a bounding box for a dataset.

        >>> import pyvista as pv
        >>> from pyvista import examples
        >>> mesh = examples.download_oblique_cone()
        >>> box = mesh.oriented_bounding_box()

        Plot the mesh and its bounding box.

        >>> pl = pv.Plotter()
        >>> _ = pl.add_mesh(mesh, color='red')
        >>> _ = pl.add_mesh(box, opacity=0.5)
        >>> pl.show()

        Return the metadata for the box.

        >>> box, point, axes = mesh.oriented_bounding_box('outline', return_meta=True)

        Use the metadata to plot the box's axes using :class:`~pyvista.AxesAssembly`.
        The assembly is aligned with the x-y-z axes and positioned at the origin by
        default. Create a transformation to scale, then rotate, then translate the
        assembly to the corner point of the box. The transpose of the axes is used
        as an inverted rotation matrix.

        >>> scale = box.length / 4
        >>> transform = pv.Transform().scale(scale).rotate(axes.T).translate(point)
        >>> axes_assembly = pv.AxesAssembly(user_matrix=transform.matrix)

        Plot the box and the axes.

        >>> pl = pv.Plotter()
        >>> _ = pl.add_mesh(mesh)
        >>> _ = pl.add_mesh(box, color='black', line_width=5)
        >>> _ = pl.add_actor(axes_assembly)
        >>> pl.show()

        Note how the box's z-axis is pointing from the cone's tip to its base. If we
        want to flip this axis, we can "seed" its direction as the ``'-z'`` direction.

        >>> box, _, axes = mesh.oriented_bounding_box(
        ...     'outline', axis_2_direction='-z', return_meta=True
        ... )
        >>>

        Plot the box and axes again. This time, use :class:`~pyvista.AxesAssemblySymmetric`
        and position the axes in the center of the box.

        >>> center = pv.merge(box).points.mean(axis=0)
        >>> scale = box.length / 2
        >>> transform = pv.Transform().scale(scale).rotate(axes.T).translate(center)
        >>> axes_assembly = pv.AxesAssemblySymmetric(user_matrix=transform.matrix)

        >>> pl = pv.Plotter()
        >>> _ = pl.add_mesh(mesh)
        >>> _ = pl.add_mesh(box, color='black', line_width=5)
        >>> _ = pl.add_actor(axes_assembly)
        >>> pl.show()

        """
        alg_input, matrix = self.align_xyz(
            axis_0_direction=axis_0_direction,
            axis_1_direction=axis_1_direction,
            axis_2_direction=axis_2_direction,
            return_matrix=True,
        )
        oriented = True
        inverse_matrix = Transform(matrix).inverse_matrix

        return alg_input._bounding_box(
            matrix=matrix,
            inverse_matrix=inverse_matrix,
            box_style=box_style,
            oriented=oriented,
            frame_width=frame_width,
            return_meta=return_meta,
            as_composite=as_composite,
        )

    def bounding_box(  # type: ignore[misc]
        self: ConcreteDataSetType,
        box_style: Literal['frame', 'outline', 'face'] = 'face',
        *,
        oriented: bool = False,
        frame_width: float = 0.1,
        return_meta: bool = False,
        as_composite: bool = True,
    ):
        """Return a bounding box for this dataset.

        By default, the box is an axis-aligned bounding box (AABB) returned as a
        :class:`~pyvista.MultiBlock` with six :class:`PolyData` comprising the faces of
        the box. The blocks are named and ordered as ``('+X','-X','+Y','-Y','+Z','-Z')``.

        The box can optionally be styled as an outline or frame. It may also be
        oriented to generate an oriented bounding box (OBB).

        .. versionadded:: 0.45

        Parameters
        ----------
        box_style : 'frame' | 'outline' | 'face', default: 'face'
            Choose the style of the box. If ``'face'`` (default), each face of the box
            is a single quad cell. If ``'outline'``, the edges of each face are returned
            as line cells. If ``'frame'``, the center portion of each face is removed to
            create a picture-frame style border with each face having four quads (one
            for each side of the frame). Use ``frame_width`` to control the size of the
            frame.

        oriented : bool, default: False
            Orient the box using this dataset's :func:`~pyvista.principal_axes`. This
            will generate a box that best fits this dataset's points. See
            :meth:`oriented_bounding_box` for more details.

        frame_width : float, optional
            Set the width of the frame. Only has an effect if ``box_style`` is
            ``'frame'``. Values must be between ``0.0`` (minimal frame) and ``1.0``
            (large frame). The frame is scaled to ensure it has a constant width.

        return_meta : bool, default: False
            If ``True``, also returns the corner point and the three axes vectors
            defining the orientation of the box.

        as_composite : bool, default: True
            Return the box as a :class:`pyvista.MultiBlock` with six blocks: one for
            each face. Set this ``False`` to merge the output and return
            :class:`~pyvista.PolyData` with six cells instead. The faces in both
            outputs are separate, i.e. there are duplicate points at the corners.

        See Also
        --------
        outline
            Lightweight version of this filter with fewer options.

        oriented_bounding_box
            Similar filter with ``oriented=True`` by default and more options.

        pyvista.Plotter.add_bounding_box
            Add a bounding box to a scene.

        pyvista.CubeFacesSource
            Generate the faces of a cube. Used internally by this filter.

        Returns
        -------
        pyvista.MultiBlock or pyvista.PolyData
            MultiBlock with six named cube faces when ``as_composite=True`` and
            PolyData otherwise.

        numpy.ndarray
            The box's corner point corresponding to the origin of its axes if
            ``return_meta=True``.

        numpy.ndarray
            The box's orthonormal axes vectors if ``return_meta=True``.

        Examples
        --------
        Create a bounding box for a dataset.

        >>> import pyvista as pv
        >>> from pyvista import examples
        >>> mesh = examples.download_oblique_cone()
        >>> box = mesh.bounding_box()

        Plot the mesh and its bounding box.

        >>> pl = pv.Plotter()
        >>> _ = pl.add_mesh(mesh, color='red')
        >>> _ = pl.add_mesh(box, opacity=0.5)
        >>> pl.show()

        Create a frame instead.

        >>> frame = mesh.bounding_box('frame')

        >>> pl = pv.Plotter()
        >>> _ = pl.add_mesh(mesh, color='red')
        >>> _ = pl.add_mesh(frame, show_edges=True)
        >>> pl.show()

        Create an oriented bounding box (OBB) and compare it to the non-oriented one.
        Use the outline style for both.

        >>> box = mesh.bounding_box('outline')
        >>> obb = mesh.bounding_box('outline', oriented=True)

        >>> pl = pv.Plotter()
        >>> _ = pl.add_mesh(mesh)
        >>> _ = pl.add_mesh(box, color='red', line_width=5)
        >>> _ = pl.add_mesh(obb, color='blue', line_width=5)
        >>> pl.show()

        Return the metadata for the box.

        >>> box, point, axes = mesh.bounding_box('outline', return_meta=True)

        Use the metadata to plot the box's axes using :class:`~pyvista.AxesAssembly`.
        Create the assembly and position it at the box's corner. Scale it to a fraction
        of the box's length.

        >>> scale = box.length / 4
        >>> axes_assembly = pv.AxesAssembly(position=point, scale=scale)

        Plot the box and the axes.

        >>> pl = pv.Plotter()
        >>> _ = pl.add_mesh(mesh)
        >>> _ = pl.add_mesh(box, color='black', line_width=5)
        >>> _ = pl.add_actor(axes_assembly)
        >>> _ = pl.view_yz()
        >>> pl.show()

        """
        if oriented:
            return self.oriented_bounding_box(
                box_style=box_style,
                frame_width=frame_width,
                return_meta=return_meta,
                as_composite=as_composite,
            )
        else:
            alg_input = self
            matrix = None
            inverse_matrix = None

            return alg_input._bounding_box(
                matrix=matrix,
                inverse_matrix=inverse_matrix,
                box_style=box_style,
                oriented=oriented,
                frame_width=frame_width,
                return_meta=return_meta,
                as_composite=as_composite,
            )

    def _bounding_box(  # type: ignore[misc]
        self: ConcreteDataSetType,
        *,
        matrix: NumpyArray[float] | None,
        inverse_matrix: NumpyArray[float] | None,
        box_style: Literal['frame', 'outline', 'face'],
        oriented: bool,
        frame_width: float,
        return_meta: bool,
        as_composite: bool,
    ):
        def _multiblock_to_polydata(multiblock):
            return multiblock.combine(merge_points=False).extract_geometry()

        # Validate style
        _validation.check_contains(['frame', 'outline', 'face'], must_contain=box_style)

        # Create box
        source = pyvista.CubeFacesSource(bounds=self.bounds)
        if box_style == 'frame':
            source.frame_width = frame_width
        box = source.output

        # Modify box
        for face in box:
            face = cast(pyvista.PolyData, face)
            if box_style == 'outline':
                face.copy_from(pyvista.lines_from_points(face.points))
            if oriented:
                face.transform(inverse_matrix, inplace=True)

        # Get output
        alg_output = box if as_composite else _multiblock_to_polydata(box)
        if return_meta:
            if not oriented:
                axes = np.eye(3)
                point = np.reshape(alg_output.bounds, (3, 2))[:, 0]  # point at min bounds
            else:
                matrix = cast(NumpyArray[float], matrix)
                inverse_matrix = cast(NumpyArray[float], inverse_matrix)
                axes = matrix[:3, :3]  # principal axes
                # We need to figure out which corner of the box to position the axes
                # To do this we compare output axes to expected axes for all 8 corners
                # of the box
                diagonals = [
                    [1, 1, 1],
                    [-1, 1, 1],
                    [1, -1, 1],
                    [1, 1, -1],
                    [1, -1, -1],
                    [-1, -1, 1],
                    [-1, 1, -1],
                    [-1, -1, -1],
                ]
                # Choose the best-aligned axes (whichever has the largest combined dot product)
                dots = [np.dot(axes, diag) for diag in diagonals]
                match = diagonals[np.argmax(np.sum(dots, axis=1))]
                # Choose min bound for positive direction, max bound for negative
                bnds = self.bounds
                point = np.ones(3)
                point[0] = bnds.x_min if match[0] == 1 else bnds.x_max
                point[1] = bnds.y_min if match[1] == 1 else bnds.y_max
                point[2] = bnds.z_min if match[2] == 1 else bnds.z_max

                # Transform point
                point = (inverse_matrix @ [*point, 1])[:3]
                # Make sure the point we return is one of the box's points
                box_poly = (
                    _multiblock_to_polydata(alg_output)
                    if isinstance(alg_output, pyvista.MultiBlock)
                    else alg_output
                )
                point_id = box_poly.find_closest_point(point)
                point = box_poly.points[point_id]

            return alg_output, point, axes
        return alg_output

    def explode(  # type: ignore[misc]
        self: ConcreteDataSetType, factor: float = 0.1
    ):
        """Push each individual cell away from the center of the dataset.

        Parameters
        ----------
        factor : float, default: 0.1
            How much each cell will move from the center of the dataset
            relative to its distance from it. Increase this number to push the
            cells farther away.

        Returns
        -------
        pyvista.UnstructuredGrid
            UnstructuredGrid containing the exploded cells.

        Notes
        -----
        This is similar to :func:`shrink <pyvista.DataSetFilters.shrink>`
        except that it does not change the size of the cells.

        Examples
        --------
        >>> import numpy as np
        >>> import pyvista as pv
        >>> xrng = np.linspace(0, 1, 3)
        >>> yrng = np.linspace(0, 2, 4)
        >>> zrng = np.linspace(0, 3, 5)
        >>> grid = pv.RectilinearGrid(xrng, yrng, zrng)
        >>> exploded = grid.explode()
        >>> exploded.plot(show_edges=True)

        """
        split = self.separate_cells()
        if not isinstance(split, pyvista.UnstructuredGrid):
            split = split.cast_to_unstructured_grid()

        vec = (split.cell_centers().points - split.center) * factor
        split.points += np.repeat(vec, np.diff(split.offset), axis=0)
        return split

    def separate_cells(  # type: ignore[misc]
        self: ConcreteDataSetType,
    ):
        """Return a copy of the dataset with separated cells with no shared points.

        This method may be useful when datasets have scalars that need to be
        associated to each point of each cell rather than either each cell or
        just the points of the dataset.

        Returns
        -------
        pyvista.UnstructuredGrid
            UnstructuredGrid with isolated cells.

        Examples
        --------
        Load the example hex beam and separate its cells. This increases the
        total number of points in the dataset since points are no longer
        shared.

        >>> from pyvista import examples
        >>> grid = examples.load_hexbeam()
        >>> grid.n_points
        99
        >>> sep_grid = grid.separate_cells()
        >>> sep_grid.n_points
        320

        See the :ref:`point_cell_scalars_example` for a more detailed example
        using this filter.

        """
        return self.shrink(1.0)

    def extract_cells_by_type(  # type: ignore[misc]
        self: ConcreteDataSetType, cell_types: int | VectorLike[int], progress_bar: bool = False
    ):
        """Extract cells of a specified type.

        Given an input dataset and a list of cell types, produce an output
        dataset containing only cells of the specified type(s). Note that if
        the input dataset is homogeneous (e.g., all cells are of the same type)
        and the cell type is one of the cells specified, then the input dataset
        is shallow copied to the output.

        The type of output dataset is always the same as the input type. Since
        structured types of data (i.e., :class:`pyvista.ImageData`,
        :class:`pyvista.StructuredGrid`, :class:`pyvista.RectilinearGrid`)
        are all composed of a cell of the same
        type, the output is either empty, or a shallow copy of the input.
        Unstructured data (:class:`pyvista.UnstructuredGrid`,
        :class:`pyvista.PolyData`) input may produce a subset of the input data
        (depending on the selected cell types).

        Parameters
        ----------
        cell_types :  int | VectorLike[int]
            The cell types to extract. Must be a single or list of integer cell
            types. See :class:`pyvista.CellType`.

        progress_bar : bool, default: False
            Display a progress bar to indicate progress.

        Returns
        -------
        pyvista.DataSet
            Dataset with the extracted cells. Type is the same as the input.

        Notes
        -----
        Unlike :func:`pyvista.DataSetFilters.extract_cells` which always
        produces a :class:`pyvista.UnstructuredGrid` output, this filter
        produces the same output type as input type.

        Examples
        --------
        Create an unstructured grid with both hexahedral and tetrahedral
        cells and then extract each individual cell type.

        >>> import pyvista as pv
        >>> from pyvista import examples
        >>> beam = examples.load_hexbeam()
        >>> beam = beam.translate([1, 0, 0])
        >>> ugrid = beam + examples.load_tetbeam()
        >>> hex_cells = ugrid.extract_cells_by_type(pv.CellType.HEXAHEDRON)
        >>> tet_cells = ugrid.extract_cells_by_type(pv.CellType.TETRA)
        >>> pl = pv.Plotter(shape=(1, 2))
        >>> _ = pl.add_text('Extracted Hexahedron cells')
        >>> _ = pl.add_mesh(hex_cells, show_edges=True)
        >>> pl.subplot(0, 1)
        >>> _ = pl.add_text('Extracted Tetrahedron cells')
        >>> _ = pl.add_mesh(tet_cells, show_edges=True)
        >>> pl.show()

        """
        alg = _vtk.vtkExtractCellsByType()
        alg.SetInputDataObject(self)
        valid_cell_types = _validation.validate_arrayN(
            cell_types,
            must_be_integer=True,
            name='cell_types',
        )
        for cell_type in valid_cell_types:
            alg.AddCellType(int(cell_type))
        _update_alg(alg, progress_bar, 'Extracting cell types')
        return _get_output(alg)

    def sort_labels(  # type: ignore[misc]
        self: ConcreteDataSetType,
        scalars: str | None = None,
        preference: Literal['point', 'cell'] = 'point',
        output_scalars: str | None = None,
        progress_bar: bool = False,
        inplace: bool = False,
    ):
        """Sort labeled data by number of points or cells.

        This filter renumbers scalar label data of any type with ``N`` labels
        such that the output labels are contiguous from ``[0, N)`` and
        sorted in descending order from largest to smallest (by label count).
        I.e., the largest label will have a value of ``0`` and the smallest
        label will have a value of ``N-1``.

        The filter is a convenience method for :func:`pyvista.DataSetFilters.pack_labels`
        with ``sort=True``.

        Parameters
        ----------
        scalars : str, optional
            Name of scalars to sort. Defaults to currently active scalars.

        preference : str, default: "point"
            When ``scalars`` is specified, this is the preferred array
            type to search for in the dataset.  Must be either
            ``'point'`` or ``'cell'``.

        output_scalars : str, None
            Name of the sorted output scalars. By default, the output is
            saved to ``'packed_labels'``.

        progress_bar : bool, default: False
            If ``True``, display a progress bar. Has no effect if VTK
            version is lower than 9.3.

        inplace : bool, default: False
            If ``True``, the mesh is updated in-place.

        Returns
        -------
        pyvista.DataSet
            Dataset with sorted labels.

        Examples
        --------
        Sort segmented image labels.

        Load image labels

        >>> from pyvista import examples
        >>> import numpy as np
        >>> image_labels = examples.load_frog_tissues()

        Show label info for first four labels

        >>> label_number, label_size = np.unique(
        ...     image_labels['MetaImage'], return_counts=True
        ... )
        >>> label_number[:4]
        pyvista_ndarray([0, 1, 2, 3], dtype=uint8)
        >>> label_size[:4]
        array([30805713,    35279,    19172,    38129])

        Sort labels

        >>> sorted_labels = image_labels.sort_labels()

        Show sorted label info for the four largest labels. Note
        the difference in label size after sorting.

        >>> sorted_label_number, sorted_label_size = np.unique(
        ...     sorted_labels['packed_labels'], return_counts=True
        ... )
        >>> sorted_label_number[:4]
        pyvista_ndarray([0, 1, 2, 3], dtype=uint8)
        >>> sorted_label_size[:4]
        array([30805713,   438052,   204672,   133880])

        """
        return self.pack_labels(
            scalars=scalars,
            output_scalars=output_scalars,
            preference=preference,
            progress_bar=progress_bar,
            inplace=inplace,
            sort=True,
        )

    def pack_labels(  # type: ignore[misc]
        self: ConcreteDataSetType,
        sort: bool = False,
        scalars: str | None = None,
        preference: Literal['point', 'cell'] = 'point',
        output_scalars: str | None = None,
        progress_bar: bool = False,
        inplace: bool = False,
    ):
        """Renumber labeled data such that labels are contiguous.

        This filter renumbers scalar label data of any type with ``N`` labels
        such that the output labels are contiguous from ``[0, N)``. The
        output may optionally be sorted by label count.

        The output array ``'packed_labels'`` is added to the output by default,
        and is automatically set as the active scalars.

        See Also
        --------
        sort_labels
            Similar function with ``sort=True`` by default.

        Notes
        -----
        This filter uses ``vtkPackLabels`` as the underlying method which
        requires VTK version 9.3 or higher. If ``vtkPackLabels`` is not
        available, packing is done with ``NumPy`` instead which may be
        slower. For best performance, consider upgrading VTK.

        .. versionadded:: 0.43

        Parameters
        ----------
        sort : bool, default: False
            Whether to sort the output by label count in descending order
            (i.e. from largest to smallest).

        scalars : str, optional
            Name of scalars to pack. Defaults to currently active scalars.

        preference : str, default: "point"
            When ``scalars`` is specified, this is the preferred array
            type to search for in the dataset.  Must be either
            ``'point'`` or ``'cell'``.

        output_scalars : str, None
            Name of the packed output scalars. By default, the output is
            saved to ``'packed_labels'``.

        progress_bar : bool, default: False
            If ``True``, display a progress bar. Has no effect if VTK
            version is lower than 9.3.

        inplace : bool, default: False
            If ``True``, the mesh is updated in-place.

        Returns
        -------
        pyvista.DataSet
            Dataset with packed labels.

        Examples
        --------
        Pack segmented image labels.

        Load non-contiguous image labels

        >>> from pyvista import examples
        >>> import numpy as np
        >>> image_labels = examples.load_frog_tissues()

        Show range of labels

        >>> image_labels.get_data_range()
        (np.uint8(0), np.uint8(29))

        Find 'gaps' in the labels

        >>> label_numbers = np.unique(image_labels.active_scalars)
        >>> label_max = np.max(label_numbers)
        >>> missing_labels = set(range(label_max)) - set(label_numbers)
        >>> len(missing_labels)
        4

        Pack labels to remove gaps

        >>> packed_labels = image_labels.pack_labels()

        Show range of packed labels

        >>> packed_labels.get_data_range()
        (np.uint8(0), np.uint8(25))

        """
        # Set a input scalars
        scalars = set_default_active_scalars(self).name if scalars is None else scalars
        field = get_array_association(self, scalars, preference=preference)

        # Determine output scalars
        default_output_scalars = 'packed_labels'
        if output_scalars is None:
            output_scalars = default_output_scalars
        if not isinstance(output_scalars, str):
            raise TypeError(f'Output scalars must be a string, got {type(output_scalars)} instead.')

        # Do packing
        if hasattr(_vtk, 'vtkPackLabels'):  # pragma: no cover
            alg = _vtk.vtkPackLabels()
            alg.SetInputDataObject(self)
            alg.SetInputArrayToProcess(0, 0, 0, field.value, scalars)
            if sort:
                alg.SortByLabelCount()
            alg.PassFieldDataOn()
            alg.PassCellDataOn()
            alg.PassPointDataOn()
            _update_alg(alg, progress_bar, 'Packing labels')
            result = _get_output(alg)

            if output_scalars is not scalars:
                # vtkPackLabels does not pass un-packed labels through to the
                # output, so add it back here
                if field == FieldAssociation.POINT:
                    result.point_data[scalars] = self.point_data[scalars]
                else:
                    result.cell_data[scalars] = self.cell_data[scalars]
            result.rename_array('PackedLabels', output_scalars)

            if inplace:
                self.copy_from(result, deep=False)
                return self
            return result

        else:  # Use numpy
            # Get mapping from input ID to output ID
            arr = cast(
                pyvista.pyvista_ndarray, get_array(self, scalars, preference=preference, err=True)
            )
            label_numbers_in, label_sizes = np.unique(arr, return_counts=True)
            if sort:
                label_numbers_in = label_numbers_in[np.argsort(label_sizes)[::-1]]
            label_range_in = np.arange(0, np.max(label_numbers_in))
            label_numbers_out = label_range_in[: len(label_numbers_in)]

            # Pack/sort array
            packed_array = np.zeros_like(arr)
            for num_in, num_out in zip(label_numbers_in, label_numbers_out):
                packed_array[arr == num_in] = num_out

            result = self if inplace else self.copy(deep=True)

            # Add output to mesh
            if field == FieldAssociation.POINT:
                result.point_data[output_scalars] = packed_array
            else:
                result.cell_data[output_scalars] = packed_array

            # vtkPackLabels sets active scalars by default, so do the same here
            result.set_active_scalars(output_scalars, preference=field)

            return result

    def color_labels(  # type: ignore[misc]
        self: ConcreteDataSetType,
        colors: str
        | ColorLike
        | Sequence[ColorLike]
        | dict[float, ColorLike] = 'glasbey_category10',
        *,
        coloring_mode: Literal['index', 'cycle'] | None = None,
        color_type: Literal['int_rgb', 'float_rgb', 'int_rgba', 'float_rgba'] = 'int_rgb',
        negative_indexing: bool = False,
        scalars: str | None = None,
        preference: Literal['point', 'cell'] = 'cell',
        output_scalars: str | None = None,
        inplace: bool = False,
    ):
        """Add RGB(A) scalars to labeled data.

        This filter adds a color array to map label values to specific colors.
        The mapping can be specified explicitly with a dictionary or implicitly
        with a colormap or sequence of colors. The implicit mapping is controlled
        with two coloring modes:

        -   ``'index'`` : The input scalar values (label ids) are used as index values for
            indexing the specified ``colors``. This creates a direct relationship
            between labels and colors such that a given label will always have the same
            color, regardless of the number of labels present in the dataset.

            This option is used by default for unsigned 8-bit integer inputs, i.e.
            scalars with whole numbers and a maximum range of ``[0, 255]``.

        -   ``'cycle'`` : The specified ``colors`` are cycled through sequentially,
            and each unique value in the input scalars is assigned a color in increasing
            order. Unlike with ``'index'`` mode, the colors are not directly mapped to
            the labels, but instead depends on the number of labels at the input.

            This option is used by default for floating-point inputs or for inputs
            with values out of the range ``[0, 255]``.

        By default, a new ``'int_rgb'`` array is added with the same name as the
        specified ``scalars`` but with ``_rgb`` appended.

        .. versionadded:: 0.45

        See Also
        --------
        pyvista.ImageDataFilters.contour_labels
            Generate contours from labeled image data. The contours may be colored with this filter.

        pack_labels
            Make labeled data contiguous. May be used as a pre-processing step before
            coloring.

        :ref:`anatomical_groups_example`
            Additional examples using this filter.

        Parameters
        ----------
        colors : str | ColorLike | Sequence[ColorLike] | dict[float, ColorLike], default: 'glasbey_category10'
            Color(s) to use. Specify a dictionary to explicitly control the mapping
            from label values to colors. Alternatively, specify colors only using a
            colormap or a sequence of colors and use ``coloring_mode`` to implicitly
            control the mapping. A single color is also supported to color the entire
            mesh with one color.

            By default, a variation of the ``'glasbey'`` categorical colormap is used
            where the first 10 colors are the same default colors used by ``matplotlib``.
            See `colorcet categorical colormaps <https://colorcet.holoviz.org/user_guide/Categorical.html#>`_
            for more information.

            .. note::
                When a dictionary is specified, any scalar values for which a key is
                not provided is assigned default RGB(A) values of ``nan`` for float colors
                or ``0``  for integer colors (see ``color_type``). To ensure the color
                array has no default values, be sure to provide a mapping for any and
                all possible input label values.

        coloring_mode : 'index' | 'cycle', optional
            Control how colors are mapped to label values. Has no effect if ``colors``
            is a dictionary. Specify one of:

            - ``'index'``: The input scalar values (label ids) are used as index
              values for indexing the specified ``colors``.
            - ``'cycle'``: The specified ``colors`` are cycled through sequentially,
              and each unique value in the input scalars is assigned a color in increasing
              order. Colors are repeated if there are fewer colors than unique values
              in the input ``scalars``.

            By default, ``'index'`` mode is used if the values can be used to index
            the input ``colors``, and ``'cycle'`` mode is used otherwise.

        color_type : 'int_rgb' | 'float_rgb' | 'int_rgba' | 'float_rgba', default: 'int_rgb'
            Type of the color array to store. By default, the colors are stored as
            RGB integers to reduce memory usage.

            .. note::
                The color type affects the default value for unspecified colors when
                a dictionary is used. See ``colors`` for details.

        negative_indexing : bool, default: False
            Allow indexing ``colors`` with negative values. Only valid when
            ``coloring_mode`` is ``'index'``. This option is useful for coloring data
            with two independent categories since positive values will be colored
            differently than negative values.

        scalars : str, optional
            Name of scalars with labels. Defaults to currently active scalars.

        preference : str, default: "cell"
            When ``scalars`` is specified, this is the preferred array
            type to search for in the dataset.  Must be either
            ``'point'`` or ``'cell'``.

        output_scalars : str, optional
            Name of the color scalars array. By default, the output array
            is the same as ``scalars`` with `_rgb`` or ``_rgba`` appended
            depending on ``color_type``.

        inplace : bool, default: False
            If ``True``, the mesh is updated in-place.

        Returns
        -------
        pyvista.DataSet
            Dataset with RGB(A) scalars. Output type matches input type.

        Examples
        --------
        Load labeled data and crop it to simplify the data.

        >>> from pyvista import examples
        >>> import numpy as np
        >>> image_labels = examples.load_channels()
        >>> image_labels = image_labels.extract_subset(voi=(75, 109, 75, 109, 85, 100))

        Plot the dataset with default coloring using a categorical color map. The
        plotter by default uniformly samples from all 256 colors in the color map based
        on the data's range.

        >>> image_labels.plot(cmap='glasbey_category10')

        Show label ids of the dataset.

        >>> label_ids = np.unique(image_labels.active_scalars)
        >>> label_ids
        pyvista_ndarray([0, 1, 2, 3, 4])

        Color the labels with the filter then plot them. Note that the
        ``'glasbey_category10'`` color map is used by default.

        >>> colored_labels = image_labels.color_labels()
        >>> colored_labels.plot()

        Since the labels are unsigned integers, the ``'index'`` coloring mode is used
        by default. Unlike the uniform sampling used by the plotter in the previous
        plot, the colormap is instead indexed using the label values. This ensures
        that labels have a consistent coloring regardless of the input. For example,
        we can crop the dataset further.

        >>> subset_labels = image_labels.extract_subset(voi=(15, 34, 28, 34, 12, 15))

        And show that only three labels remain.

        >>> label_ids = np.unique(subset_labels.active_scalars)
        >>> label_ids
        pyvista_ndarray([1, 2, 3])

        Despite the changes to the dataset, the regions have the same coloring
        as before.

        >>> colored_labels = subset_labels.color_labels()
        >>> colored_labels.plot()

        Use the ``'cycle'`` coloring mode instead to map label values to colors
        sequentially.

        >>> colored_labels = subset_labels.color_labels(coloring_mode='cycle')
        >>> colored_labels.plot()

        Map the colors explicitly using a dictionary.

        >>> colors = {0: 'black', 1: 'red', 2: 'lime', 3: 'blue', 4: 'yellow'}
        >>> colored_labels = image_labels.color_labels(colors)
        >>> colored_labels.plot()

        Omit the background value from the mapping and specify float colors. When
        floats are specified, values without a mapping are assigned ``nan`` values
        and are not plotted by default.

        >>> colors.pop(0)
        'black'
        >>> colored_labels = image_labels.color_labels(colors, color_type='float_rgba')
        >>> colored_labels.plot()

        Load the :func:`~pyvista.examples.downloads.download_foot_bones` dataset.

        >>> dataset = examples.download_foot_bones()

        Label the bones using :meth:`pyvista.DataSetFilters.connectivity` and show
        the label values.

        >>> labeled_data = dataset.connectivity()
        >>> np.unique(labeled_data.active_scalars)
        pyvista_ndarray([ 0,  1,  2,  3,  4,  5,  6,  7,  8,  9, 10, 11, 12, 13,
                         14, 15, 16, 17, 18, 19, 20, 21, 22, 23, 24, 25])

        Color the dataset with default arguments. Despite having 26 separately colored
        regions, the colors from the default glasbey-style colormap are all relatively
        distinct.

        >>> colored_labels = labeled_data.color_labels()
        >>> colored_labels.plot()

        Color the mesh with fewer colors than there are label values. In this case
        the `'cycle'`` mode is used by default and the colors are re-used.

        >>> colored_labels = labeled_data.color_labels(['red', 'lime', 'blue'])
        >>> colored_labels.plot()

        Color all labels with a single color.

        >>> colored_labels = labeled_data.color_labels('red')
        >>> colored_labels.plot()

        Modify the scalars and make two of the labels negative.

        >>> scalars = image_labels.active_scalars
        >>> scalars[scalars > 2] *= -1
        >>> np.unique(scalars)
        pyvista_ndarray([-4, -3,  0,  1,  2])

        Color the mesh and enable ``'negative_indexing'``. With this option enabled,
        the ``'index'`` coloring mode is used by default, and therefore the positive
        values ``0``, ``1``, and ``2`` are colored with the first, second, and third
        color in the colormap, respectively. Negative values ``-3`` and ``-4`` are
        colored with the third-last and fourth-last color in the colormap, respectively.

        >>> colored_labels = image_labels.color_labels(negative_indexing=True)
        >>> colored_labels.plot()

        If ``'negative_indexing'`` is disabled, the coloring defaults to the
        ``'cycler'`` coloring mode instead.

        >>> colored_labels = image_labels.color_labels(negative_indexing=False)
        >>> colored_labels.plot()

        """
        # Lazy import since these are from plotting module
        import matplotlib.colors

        from pyvista.core._validation.validate import _validate_color_sequence
        from pyvista.plotting._typing import ColorLike
        from pyvista.plotting.colors import get_cmap_safe

        def _local_validate_color_sequence(seq: ColorLike | Sequence[ColorLike]) -> Sequence[Color]:
            try:
                return _validate_color_sequence(seq)
            except ValueError:
                raise ValueError(
                    'Invalid colors. Colors must be one of:\n'
                    '  - sequence of color-like values,\n'
                    '  - dict with color-like values,\n'
                    '  - named colormap string.\n'
                    f'Got: {seq}'
                )

        def _is_index_like(array_, max_value):
            min_value = -max_value if negative_indexing else 0
            return (array_ == np.floor(array_)) & (array_ >= min_value) & (array_ <= max_value)

        _validation.check_contains(
            ['int_rgb', 'float_rgb', 'int_rgba', 'float_rgba'],
            must_contain=color_type,
            name='color_type',
        )

        if 'rgba' in color_type:
            num_components = 4
            scalars_suffix = '_rgba'
        else:
            num_components = 3
            scalars_suffix = '_rgb'
        if 'float' in color_type:
            default_channel_value = np.nan
            color_dtype = 'float'
        else:
            default_channel_value = 0
            color_dtype = 'uint8'

        if scalars is None:
            field, name = set_default_active_scalars(self)
        else:
            name = scalars
            field = get_array_association(self, name, preference=preference, err=True)
        output_mesh = self if inplace else self.copy()
        data = output_mesh.point_data if field == FieldAssociation.POINT else output_mesh.cell_data
        array = data[name]

        if isinstance(colors, dict):
            if coloring_mode is not None:
                raise TypeError('Coloring mode cannot be set when a color dictionary is specified.')
            colors_ = _local_validate_color_sequence(cast(list[ColorLike], list(colors.values())))
            color_rgb_sequence = [getattr(c, color_type) for c in colors_]
            items = zip(colors.keys(), color_rgb_sequence)

        else:
            if array.ndim > 1:
                raise ValueError(
                    f'Multi-component scalars are not supported for coloring. Scalar array {scalars} must be one-dimensional.'
                )
            _is_rgb_sequence = False
            if isinstance(colors, str):
                try:
                    cmap = get_cmap_safe(colors)
                except ValueError:
                    pass
                else:
                    if not isinstance(cmap, matplotlib.colors.ListedColormap):
                        raise ValueError(
                            f"Colormap '{colors}' must be a ListedColormap, got {cmap.__class__.__name__} instead."
                        )
                    # Avoid unnecessary conversion and set color sequence directly in float cases
                    cmap_colors = cast(list[list[float]], cmap.colors)
                    if color_type == 'float_rgb':
                        color_rgb_sequence = cmap_colors
                        _is_rgb_sequence = True
                    elif color_type == 'float_rgba':
                        color_rgb_sequence = [(*c, 1.0) for c in cmap_colors]
                        _is_rgb_sequence = True
                    else:
                        colors = cmap_colors

            if not _is_rgb_sequence:
                color_rgb_sequence = [
                    getattr(c, color_type) for c in _local_validate_color_sequence(colors)
                ]
                if len(color_rgb_sequence) == 1:
                    color_rgb_sequence = color_rgb_sequence * len(array)

            n_colors = len(color_rgb_sequence)
            if coloring_mode is None:
<<<<<<< HEAD
                coloring_mode = 'index' if _is_index_like(array, max_value=n_colors) else 'cycle'
=======
                coloring_mode = (
                    'index' if np.all(_is_index_like(array, max_value=n_colors)) else 'cycler'
                )
>>>>>>> f73a46b3

            _validation.check_contains(
                ['index', 'cycler'], must_contain=coloring_mode, name='coloring_mode'
            )
            if coloring_mode == 'index':
                if not np.all(_is_index_like(array, max_value=n_colors)):
                    raise ValueError(
                        f"Index coloring mode cannot be used with scalars '{name}'. Scalars must be positive integers \n"
                        f'and the max value ({self.get_data_range(name)[1]}) must be less than the number of colors ({n_colors}).'
                    )
                keys: Iterable[float]
                values: Iterable[Any]

                keys_ = np.arange(n_colors)
                values_ = color_rgb_sequence
                if negative_indexing:
                    keys_ = np.append(keys_, keys_[::-1] - len(keys_))
                    values_.extend(values_[::-1])
                keys = keys_
                values = values_
            elif coloring_mode == 'cycler':
                if negative_indexing:
                    raise ValueError(
                        "Negative indexing is not supported with 'cycler' mode enabled."
                    )
                keys = np.unique(array)
                values = itertools.cycle(color_rgb_sequence)

            items = zip(keys, values)

        colors_out = np.full((len(array), num_components), default_channel_value, dtype=color_dtype)
        for label, color in items:
            colors_out[array == label, :] = color

        colors_name = name + scalars_suffix if output_scalars is None else output_scalars
        data[colors_name] = colors_out
        output_mesh.set_active_scalars(colors_name)

        return output_mesh


def _set_threshold_limit(alg, value, method, invert):
    """Set vtkThreshold limits and function.

    Addresses VTK API deprecations and previous PyVista inconsistencies with ParaView. Reference:

    * https://github.com/pyvista/pyvista/issues/2850
    * https://github.com/pyvista/pyvista/issues/3610
    * https://discourse.vtk.org/t/unnecessary-vtk-api-change/9929

    """
    # Check value
    if isinstance(value, (np.ndarray, Sequence)):
        if len(value) != 2:
            raise ValueError(
                f'Value range must be length one for a float value or two for min/max; not ({value}).',
            )
        # Check range
        if value[0] > value[1]:
            raise ValueError(
                'Value sequence is invalid, please use (min, max). The provided first value is greater than the second.',
            )
    elif isinstance(value, Iterable):
        raise TypeError('Value must either be a single scalar or a sequence.')
    alg.SetInvert(invert)
    # Set values and function
    if pyvista.vtk_version_info >= (9, 1):
        if isinstance(value, (np.ndarray, Sequence)):
            alg.SetThresholdFunction(_vtk.vtkThreshold.THRESHOLD_BETWEEN)
            alg.SetLowerThreshold(value[0])
            alg.SetUpperThreshold(value[1])
        else:
            # Single value
            if method.lower() == 'lower':
                alg.SetLowerThreshold(value)
                alg.SetThresholdFunction(_vtk.vtkThreshold.THRESHOLD_LOWER)
            elif method.lower() == 'upper':
                alg.SetUpperThreshold(value)
                alg.SetThresholdFunction(_vtk.vtkThreshold.THRESHOLD_UPPER)
            else:
                raise ValueError('Invalid method choice. Either `lower` or `upper`')
    else:  # pragma: no cover
        # ThresholdByLower, ThresholdByUpper, ThresholdBetween
        if isinstance(value, (np.ndarray, Sequence)):
            alg.ThresholdBetween(value[0], value[1])
        else:
            # Single value
            if method.lower() == 'lower':
                alg.ThresholdByLower(value)
            elif method.lower() == 'upper':
                alg.ThresholdByUpper(value)
            else:
                raise ValueError('Invalid method choice. Either `lower` or `upper`')


def _swap_axes(vectors, values):
    """Swap axes vectors based on their respective values.

    The vector with the larger component along its projected axis is selected to precede
    the vector with the smaller component. E.g. a symmetric point cloud with equal
    std in any direction could have its principal axes computed such that the first
    axis is +Y, second is +X, and third is +Z. This function will swap the first two
    axes so that the order is XYZ instead of YXZ.

    This function is intended to be used by `align_xyz` and is only exposed as a
    module-level function for testing purposes.
    """

    def _swap(axis_a, axis_b) -> None:
        axis_order = np.argmax(np.abs(vectors), axis=1)
        if axis_order[axis_a] > axis_order[axis_b]:
            vectors[[axis_a, axis_b]] = vectors[[axis_b, axis_a]]

    if np.isclose(values[0], values[1]) and np.isclose(values[1], values[2]):
        # Sort all axes by largest 'x' component
        vectors = vectors[np.argsort(np.abs(vectors)[:, 0])[::-1]]
        _swap(1, 2)
    else:
        if np.isclose(values[0], values[1]):
            _swap(0, 1)
        elif np.isclose(values[1], values[2]):
            _swap(1, 2)
    return vectors<|MERGE_RESOLUTION|>--- conflicted
+++ resolved
@@ -9146,35 +9146,6 @@
         >>> colored_labels = image_labels.color_labels(colors, color_type='float_rgba')
         >>> colored_labels.plot()
 
-        Load the :func:`~pyvista.examples.downloads.download_foot_bones` dataset.
-
-        >>> dataset = examples.download_foot_bones()
-
-        Label the bones using :meth:`pyvista.DataSetFilters.connectivity` and show
-        the label values.
-
-        >>> labeled_data = dataset.connectivity()
-        >>> np.unique(labeled_data.active_scalars)
-        pyvista_ndarray([ 0,  1,  2,  3,  4,  5,  6,  7,  8,  9, 10, 11, 12, 13,
-                         14, 15, 16, 17, 18, 19, 20, 21, 22, 23, 24, 25])
-
-        Color the dataset with default arguments. Despite having 26 separately colored
-        regions, the colors from the default glasbey-style colormap are all relatively
-        distinct.
-
-        >>> colored_labels = labeled_data.color_labels()
-        >>> colored_labels.plot()
-
-        Color the mesh with fewer colors than there are label values. In this case
-        the `'cycle'`` mode is used by default and the colors are re-used.
-
-        >>> colored_labels = labeled_data.color_labels(['red', 'lime', 'blue'])
-        >>> colored_labels.plot()
-
-        Color all labels with a single color.
-
-        >>> colored_labels = labeled_data.color_labels('red')
-        >>> colored_labels.plot()
 
         Modify the scalars and make two of the labels negative.
 
@@ -9197,6 +9168,37 @@
 
         >>> colored_labels = image_labels.color_labels(negative_indexing=False)
         >>> colored_labels.plot()
+
+        Load the :func:`~pyvista.examples.downloads.download_foot_bones` dataset.
+
+        >>> dataset = examples.download_foot_bones()
+
+        Label the bones using :meth:`pyvista.DataSetFilters.connectivity` and show
+        the label values.
+
+        >>> labeled_data = dataset.connectivity()
+        >>> np.unique(labeled_data.active_scalars)
+        pyvista_ndarray([ 0,  1,  2,  3,  4,  5,  6,  7,  8,  9, 10, 11, 12, 13,
+                         14, 15, 16, 17, 18, 19, 20, 21, 22, 23, 24, 25])
+
+        Color the dataset with default arguments. Despite having 26 separately colored
+        regions, the colors from the default glasbey-style colormap are all relatively
+        distinct.
+
+        >>> colored_labels = labeled_data.color_labels()
+        >>> colored_labels.plot()
+
+        Color the mesh with fewer colors than there are label values. In this case
+        the `'cycle'`` mode is used by default and the colors are re-used.
+
+        >>> colored_labels = labeled_data.color_labels(['red', 'lime', 'blue'])
+        >>> colored_labels.plot()
+
+        Color all labels with a single color.
+
+        >>> colored_labels = labeled_data.color_labels('red')
+        >>> colored_labels.plot()
+
 
         """
         # Lazy import since these are from plotting module
@@ -9293,16 +9295,12 @@
 
             n_colors = len(color_rgb_sequence)
             if coloring_mode is None:
-<<<<<<< HEAD
-                coloring_mode = 'index' if _is_index_like(array, max_value=n_colors) else 'cycle'
-=======
                 coloring_mode = (
-                    'index' if np.all(_is_index_like(array, max_value=n_colors)) else 'cycler'
+                    'index' if np.all(_is_index_like(array, max_value=n_colors)) else 'cycle'
                 )
->>>>>>> f73a46b3
 
             _validation.check_contains(
-                ['index', 'cycler'], must_contain=coloring_mode, name='coloring_mode'
+                ['index', 'cycle'], must_contain=coloring_mode, name='coloring_mode'
             )
             if coloring_mode == 'index':
                 if not np.all(_is_index_like(array, max_value=n_colors)):
@@ -9320,10 +9318,10 @@
                     values_.extend(values_[::-1])
                 keys = keys_
                 values = values_
-            elif coloring_mode == 'cycler':
+            elif coloring_mode == 'cycle':
                 if negative_indexing:
                     raise ValueError(
-                        "Negative indexing is not supported with 'cycler' mode enabled."
+                        "Negative indexing is not supported with 'cycle' mode enabled."
                     )
                 keys = np.unique(array)
                 values = itertools.cycle(color_rgb_sequence)
