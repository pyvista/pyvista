--- conflicted
+++ resolved
@@ -8953,10 +8953,7 @@
         | dict[float, ColorLike] = 'glasbey_category10',
         *,
         coloring_mode: Literal['index', 'cycler'] | None = None,
-<<<<<<< HEAD
         negative_indexing: bool = False,
-=======
->>>>>>> d727f857
         color_type: Literal['int_rgb', 'float_rgb', 'int_rgba', 'float_rgba'] = 'int_rgb',
         scalars: str | None = None,
         preference: Literal['point', 'cell'] = 'point',
@@ -9029,13 +9026,10 @@
               and each unique value in the input scalars is assigned a color in increasing
               order.
 
-<<<<<<< HEAD
         negative_indexing : bool, default: True
             Allow indexing ``colors`` with negative values. Only valid when
             ``coloring_mode`` is ``'index'``.
 
-=======
->>>>>>> d727f857
         color_type : 'int_rgb' | 'float_rgb' | 'int_rgba' | 'float_rgba', default: 'int_rgb'
             Type of the color array to store. By default, the colors are stored as
             RGB integers to reduce memory usage.
@@ -9151,16 +9145,8 @@
                 )
 
         def _is_index_like(array_, max_value):
-<<<<<<< HEAD
             min_value = -max_value if negative_indexing else 0
             return (array_ == np.floor(array_)) & (array_ >= min_value) & (array_ <= max_value)
-=======
-            if np.issubdtype(array_.dtype, np.integer) or np.array_equal(array, np.floor(array_)):
-                min_, max_ = output_mesh.get_data_range(name)
-                if min_ >= 0 and max_ <= max_value:
-                    return True
-            return False
->>>>>>> d727f857
 
         _validation.check_contains(
             ['int_rgb', 'float_rgb', 'int_rgba', 'float_rgba'],
@@ -9198,13 +9184,10 @@
             items = zip(colors.keys(), color_rgb_sequence)
 
         else:
-<<<<<<< HEAD
             if array.ndim > 1:
                 raise ValueError(
                     f'Multi-component scalars are not supported for coloring. Scalar array {scalars} must be one-dimensional.'
                 )
-=======
->>>>>>> d727f857
             _is_rgb_sequence = False
             if isinstance(colors, str):
                 try:
@@ -9236,24 +9219,16 @@
 
             n_colors = len(color_rgb_sequence)
             if coloring_mode is None:
-<<<<<<< HEAD
                 coloring_mode = (
                     'index' if np.all(_is_index_like(array, max_value=n_colors)) else 'cycler'
                 )
 
             if coloring_mode == 'index':
                 if not np.all(_is_index_like(array, max_value=n_colors)):
-=======
-                coloring_mode = 'index' if _is_index_like(array, max_value=n_colors) else 'cycler'
-
-            if coloring_mode == 'index':
-                if not _is_index_like(array, max_value=n_colors):
->>>>>>> d727f857
                     raise ValueError(
                         f"Index coloring mode cannot be used with scalars '{name}'. Scalars must be positive integers \n"
                         f'and the max value ({self.get_data_range(name)[1]}) must be less than the number of colors ({n_colors}).'
                     )
-<<<<<<< HEAD
                 keys: Iterable[float]
                 values: Iterable[Any]
 
@@ -9265,11 +9240,6 @@
                 keys = keys_
                 values = values_
             elif coloring_mode == 'cycler':
-=======
-                keys: Iterable[float] = range(n_colors)
-                values: Iterable[Any] = color_rgb_sequence
-            else:
->>>>>>> d727f857
                 keys = np.unique(array)
                 values = cycler('color', color_rgb_sequence)
 
@@ -9278,11 +9248,7 @@
         colors_out = np.full((len(array), num_components), default_channel_value, dtype=color_dtype)
         for label, color in items:
             if isinstance(color, dict):
-<<<<<<< HEAD
-                color = color['color']  # type: ignore[unreachable]
-=======
                 color = color['color']
->>>>>>> d727f857
             colors_out[array == label, :] = color
 
         colors_name = name + scalars_suffix if output_scalars is None else output_scalars
