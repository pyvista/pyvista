"""Filters module with a class of common filters that can be applied to any vtkDataSet."""

from __future__ import annotations

from collections.abc import Iterable
from collections.abc import Sequence
import contextlib
import functools
from typing import TYPE_CHECKING
from typing import Literal
from typing import cast
import warnings

import matplotlib.pyplot as plt
import numpy as np

import pyvista
from pyvista.core import _validation
from pyvista.core._typing_core import NumpyArray
import pyvista.core._vtk_core as _vtk
from pyvista.core.errors import AmbiguousDataError
from pyvista.core.errors import MissingDataError
from pyvista.core.errors import PyVistaDeprecationWarning
from pyvista.core.errors import VTKVersionError
from pyvista.core.filters import _get_output
from pyvista.core.filters import _update_alg
from pyvista.core.utilities.arrays import FieldAssociation
from pyvista.core.utilities.arrays import get_array
from pyvista.core.utilities.arrays import get_array_association
from pyvista.core.utilities.arrays import set_default_active_scalars
from pyvista.core.utilities.cells import numpy_to_idarr
from pyvista.core.utilities.geometric_objects import NORMALS
from pyvista.core.utilities.helpers import generate_plane
from pyvista.core.utilities.helpers import wrap
from pyvista.core.utilities.misc import abstract_class
from pyvista.core.utilities.misc import assert_empty_kwargs
from pyvista.core.utilities.transform import Transform

if TYPE_CHECKING:  # pragma: no cover
    from numbers import Number

    from pyvista.core._typing_core import MatrixLike
    from pyvista.core._typing_core import RotationLike
    from pyvista.core._typing_core import TransformLike
    from pyvista.core._typing_core import VectorLike


@abstract_class
class DataSetFilters:
    """A set of common filters that can be applied to any vtkDataSet."""

    def _clip_with_function(
        self,
        function,
        invert: bool = True,
        value=0.0,
        return_clipped: bool = False,
        progress_bar: bool = False,
        crinkle: bool = False,
    ):
        """Clip using an implicit function (internal helper)."""
        if crinkle:
            # Add Cell IDs
            self.cell_data['cell_ids'] = np.arange(self.n_cells)  # type: ignore[attr-defined]

        if isinstance(self, _vtk.vtkPolyData):
            alg = _vtk.vtkClipPolyData()
        # elif isinstance(self, vtk.vtkImageData):
        #     alg = vtk.vtkClipVolume()
        #     alg.SetMixed3DCellGeneration(True)
        else:
            alg = _vtk.vtkTableBasedClipDataSet()  # type: ignore[assignment]
        alg.SetInputDataObject(self)  # Use the grid as the data we desire to cut
        alg.SetValue(value)
        alg.SetClipFunction(function)  # the implicit function
        alg.SetInsideOut(invert)  # invert the clip if needed
        alg.SetGenerateClippedOutput(return_clipped)
        _update_alg(alg, progress_bar, 'Clipping with Function')

        if return_clipped:
            a = _get_output(alg, oport=0)
            b = _get_output(alg, oport=1)
            if crinkle:
                set_a = set(a.cell_data['cell_ids'])
                set_b = set(b.cell_data['cell_ids']) - set_a
                a = self.extract_cells(list(set_a))
                b = self.extract_cells(list(set_b))
            return a, b
        clipped = _get_output(alg)
        if crinkle:
            clipped = self.extract_cells(np.unique(clipped.cell_data['cell_ids']))
        return clipped

    def align(
        self,
        target,
        max_landmarks=100,
        max_mean_distance=1e-5,
        max_iterations=500,
        check_mean_distance: bool = True,
        start_by_matching_centroids: bool = True,
        return_matrix: bool = False,
    ):
        """Align a dataset to another.

        Uses the iterative closest point algorithm to align the points of the
        two meshes.  See the VTK class `vtkIterativeClosestPointTransform
        <https://vtk.org/doc/nightly/html/classvtkIterativeClosestPointTransform.html>`_

        Parameters
        ----------
        target : pyvista.DataSet
            The target dataset to align to.

        max_landmarks : int, default: 100
            The maximum number of landmarks.

        max_mean_distance : float, default: 1e-5
            The maximum mean distance for convergence.

        max_iterations : int, default: 500
            The maximum number of iterations.

        check_mean_distance : bool, default: True
            Whether to check the mean distance for convergence.

        start_by_matching_centroids : bool, default: True
            Whether to start the alignment by matching centroids. Default is True.

        return_matrix : bool, default: False
            Return the transform matrix as well as the aligned mesh.

        Returns
        -------
        aligned : pyvista.DataSet
            The dataset aligned to the target mesh.

        matrix : numpy.ndarray
            Transform matrix to transform the input dataset to the target dataset.

        See Also
        --------
        align_xyz
            Align a dataset to the x-y-z axes.

        Examples
        --------
        Create a cylinder, translate it, and use iterative closest point to
        align mesh to its original position.

        >>> import pyvista as pv
        >>> import numpy as np
        >>> source = pv.Cylinder(resolution=30).triangulate().subdivide(1)
        >>> transformed = source.rotate_y(20).translate([-0.75, -0.5, 0.5])
        >>> aligned = transformed.align(source)
        >>> _, closest_points = aligned.find_closest_cell(
        ...     source.points, return_closest_point=True
        ... )
        >>> dist = np.linalg.norm(source.points - closest_points, axis=1)

        Visualize the source, transformed, and aligned meshes.

        >>> pl = pv.Plotter(shape=(1, 2))
        >>> _ = pl.add_text('Before Alignment')
        >>> _ = pl.add_mesh(
        ...     source, style='wireframe', opacity=0.5, line_width=2
        ... )
        >>> _ = pl.add_mesh(transformed)
        >>> pl.subplot(0, 1)
        >>> _ = pl.add_text('After Alignment')
        >>> _ = pl.add_mesh(
        ...     source, style='wireframe', opacity=0.5, line_width=2
        ... )
        >>> _ = pl.add_mesh(
        ...     aligned,
        ...     scalars=dist,
        ...     scalar_bar_args={
        ...         'title': 'Distance to Source',
        ...         'fmt': '%.1E',
        ...     },
        ... )
        >>> pl.show()

        Show that the mean distance between the source and the target is
        nearly zero.

        >>> np.abs(dist).mean()  # doctest:+SKIP
        9.997635192915073e-05

        """
        icp = _vtk.vtkIterativeClosestPointTransform()
        icp.SetSource(self)  # type: ignore[arg-type]
        icp.SetTarget(target)
        icp.GetLandmarkTransform().SetModeToRigidBody()
        icp.SetMaximumNumberOfLandmarks(max_landmarks)
        icp.SetMaximumMeanDistance(max_mean_distance)
        icp.SetMaximumNumberOfIterations(max_iterations)
        icp.SetCheckMeanDistance(check_mean_distance)
        icp.SetStartByMatchingCentroids(start_by_matching_centroids)
        icp.Update()
        matrix = pyvista.array_from_vtkmatrix(icp.GetMatrix())
        if return_matrix:
            return self.transform(matrix, inplace=False), matrix  # type: ignore[misc]
        return self.transform(matrix, inplace=False)  # type: ignore[misc]

    def align_xyz(
        self,
        *,
        centered: bool = True,
        axis_0_direction: VectorLike[float] | str | None = None,
        axis_1_direction: VectorLike[float] | str | None = None,
        axis_2_direction: VectorLike[float] | str | None = None,
        return_matrix: bool = False,
    ):
        """Align a dataset to the x-y-z axes.

        This filter aligns a mesh's :func:`~pyvista.principal_axes` to the world x-y-z
        axes. The principal axes are effectively used as a rotation matrix to rotate
        the dataset for the alignment. The transformation matrix used for the alignment
        can optionally be returned.

        Note that the transformation is not unique, since the signs of the principal
        axes are arbitrary. Consequently, applying this filter to similar meshes
        may result in dissimilar alignment (e.g. one axis may point up instead of down).
        To address this, the sign of one or two axes may optionally be "seeded" with a
        vector which approximates the axis or axes of the input. This can be useful
        for cases where the orientation of the input has a clear physical meaning.

        .. versionadded:: 0.45

        Parameters
        ----------
        centered : bool, default: True
            Center the mesh at the origin. If ``False``, the aligned dataset has the
            same center as the input.

        axis_0_direction : VectorLike[float] | str, optional
            Approximate direction vector of this mesh's primary axis prior to
            alignment. If set, this axis is flipped such that it best aligns with
            the specified vector. Can be a vector or string specifying the axis by
            name (e.g. ``'x'`` or ``'-x'``, etc.).

        axis_1_direction : VectorLike[float] | str, optional
            Approximate direction vector of this mesh's secondary axis prior to
            alignment. If set, this axis is flipped such that it best aligns with
            the specified vector. Can be a vector or string specifying the axis by
            name (e.g. ``'x'`` or ``'-x'``, etc.).

        axis_2_direction : VectorLike[float] | str, optional
            Approximate direction vector of this mesh's third axis prior to
            alignment. If set, this axis is flipped such that it best aligns with
            the specified vector. Can be a vector or string specifying the axis by
            name (e.g. ``'x'`` or ``'-x'``, etc.).

        return_matrix : bool, default: False
            Return the transform matrix as well as the aligned mesh.

        Returns
        -------
        pyvista.DataSet
            The dataset aligned to the x-y-z axes.

        numpy.ndarray
            Transform matrix to transform the input dataset to the x-y-z axes if
            ``return_matrix`` is ``True``.

        See Also
        --------
        pyvista.principal_axes
            Best-fit axes used by this filter for the alignment.

        align
            Align a source mesh to a target mesh using iterative closest point (ICP).

        Examples
        --------
        Create a dataset and align it to the x-y-z axes.

        >>> import pyvista as pv
        >>> from pyvista import examples
        >>> mesh = examples.download_oblique_cone()
        >>> aligned = mesh.align_xyz()

        Plot the aligned mesh along with the original. Show axes at the origin for
        context.

        >>> axes = pv.AxesAssembly(scale=aligned.length)
        >>> pl = pv.Plotter()
        >>> _ = pl.add_mesh(aligned)
        >>> _ = pl.add_mesh(
        ...     mesh, style='wireframe', color='black', line_width=3
        ... )
        >>> _ = pl.add_actor(axes)
        >>> pl.show()

        Align the mesh but don't center it.

        >>> aligned = mesh.align_xyz(centered=False)

        Plot the result again. The aligned mesh has the same position as the input.

        >>> axes = pv.AxesAssembly(
        ...     position=mesh.center, scale=aligned.length
        ... )
        >>> pl = pv.Plotter()
        >>> _ = pl.add_mesh(aligned)
        >>> _ = pl.add_mesh(
        ...     mesh, style='wireframe', color='black', line_width=3
        ... )
        >>> _ = pl.add_actor(axes)
        >>> pl.show()

        Note how the tip of the cone is pointing along the z-axis. This indicates that
        the cone's axis is the third principal axis. It is also pointing in the negative
        z-direction. To control the alignment so that the cone points upward, we can
        seed an approximate direction specifying what "up" means for the original mesh
        in world coordinates prior to the alignment.

        We can see that the cone is originally pointing downward, somewhat in the
        negative z-direction. Therefore, we can specify the ``'-z'`` vector
        as the "up" direction of the mesh's third axis prior to alignment.

        >>> aligned = mesh.align_xyz(axis_2_direction='-z')

        Plot the mesh. The cone is now pointing upward in the desired direction.

        >>> axes = pv.AxesAssembly(scale=aligned.length)
        >>> pl = pv.Plotter()
        >>> _ = pl.add_mesh(aligned)
        >>> _ = pl.add_actor(axes)
        >>> pl.show()

        The specified direction only needs to be approximate. For example, we get the
        same result by specifying the ``'y'`` direction as the mesh's original "up"
        direction.

        >>> aligned, matrix = mesh.align_xyz(
        ...     axis_2_direction='y', return_matrix=True
        ... )
        >>> axes = pv.AxesAssembly(scale=aligned.length)
        >>> pl = pv.Plotter()
        >>> _ = pl.add_mesh(aligned)
        >>> _ = pl.add_actor(axes)
        >>> pl.show()

        We can optionally return the transformation matrix.

        >>> aligned, matrix = mesh.align_xyz(
        ...     axis_2_direction='y', return_matrix=True
        ... )

        The matrix can be inverted, for example, to transform objects from the world
        axes back to the original mesh's local coordinate system.

        >>> inverse = pv.Transform(matrix).inverse_matrix

        Use the inverse to label the object's axes prior to alignment. For actors,
        we set the :attr:`~pyvista.Prop3D.user_matrix` as the inverse.

        >>> axes_local = pv.AxesAssembly(
        ...     scale=aligned.length,
        ...     user_matrix=inverse,
        ...     labels=["X'", "Y'", "Z'"],
        ... )

        Plot the original mesh with its local axes, along with the algned mesh and its
        axes.

        >>> axes_aligned = pv.AxesAssembly(scale=aligned.length)
        >>> pl = pv.Plotter()
        >>> # Add aligned mesh with axes
        >>> _ = pl.add_mesh(aligned)
        >>> _ = pl.add_actor(axes_aligned)
        >>> # Add original mesh with axes
        >>> _ = pl.add_mesh(
        ...     mesh, style='wireframe', color='black', line_width=3
        ... )
        >>> _ = pl.add_actor(axes_local)
        >>> pl.show()

        """

        def _validate_vector(vector, name):
            if vector is not None:
                if isinstance(vector, str):
                    vector = vector.lower()
                    valid_strings = list(NORMALS.keys())
                    _validation.check_contains(item=vector, container=valid_strings, name=name)
                    vector = NORMALS[vector]
                vector = _validation.validate_array3(vector, dtype_out=float, name=name)
            return vector

        axes, std = pyvista.principal_axes(self.points, return_std=True)

        if axis_0_direction is None and axis_1_direction is None and axis_2_direction is None:
            # Set directions of first two axes to +X,+Y by default
            # Keep third axis as None (direction cannot be set if first two are set)
            axis_0_direction = (1.0, 0.0, 0.0)
            axis_1_direction = (0.0, 1.0, 0.0)
        else:
            axis_0_direction = _validate_vector(axis_0_direction, name='axis 0 direction')
            axis_1_direction = _validate_vector(axis_1_direction, name='axis 1 direction')
            axis_2_direction = _validate_vector(axis_2_direction, name='axis 2 direction')

        # Swap any axes which have equal std (e.g. so that we XYZ order instead of YXZ order)
        # Note: Swapping may create a left-handed coordinate frame. This is fixed later.
        axes = _swap_axes(axes, std)

        # Maybe flip directions of first two axes
        if axis_0_direction is not None and np.dot(axes[0], axis_0_direction) < 0:
            axes[0] *= -1
        if axis_1_direction is not None and np.dot(axes[1], axis_1_direction) < 0:
            axes[1] *= -1

        # Ensure axes form a right-handed coordinate frame
        if np.linalg.det(axes) < 0:
            axes[2] *= -1

        # Maybe flip direction of third axis
        if axis_2_direction is not None:
            if np.dot(axes[2], axis_2_direction) >= 0:
                pass  # nothing to do, sign is correct
            else:
                if axis_0_direction is not None and axis_1_direction is not None:
                    raise ValueError(
                        f'Invalid `axis_2_direction` {axis_2_direction}. This direction results in a left-handed transformation.'
                    )
                else:
                    axes[2] *= -1
                    # Need to also flip a second vector to keep system as right-handed
                    if axis_1_direction is not None:
                        # Second axis has been set, so modify first axis
                        axes[0] *= -1
                    else:
                        # First axis has been set, so modify second axis
                        axes[1] *= -1

        rotation = Transform().rotate(axes)
        aligned = self.transform(rotation, inplace=False)  # type: ignore[misc]
        translation = Transform().translate(-np.array(aligned.center))
        if not centered:
            translation.translate(self.center)  # type: ignore[attr-defined]
        aligned.transform(translation, inplace=True)

        if return_matrix:
            return aligned, rotation.concatenate(translation).matrix
        return aligned

    def clip(
        self,
        normal='x',
        origin=None,
        invert: bool = True,
        value=0.0,
        inplace: bool = False,
        return_clipped: bool = False,
        progress_bar: bool = False,
        crinkle: bool = False,
    ):
        """Clip a dataset by a plane by specifying the origin and normal.

        If no parameters are given the clip will occur in the center
        of that dataset.

        Parameters
        ----------
        normal : tuple(float) or str, default: 'x'
            Length 3 tuple for the normal vector direction. Can also
            be specified as a string conventional direction such as
            ``'x'`` for ``(1, 0, 0)`` or ``'-x'`` for ``(-1, 0, 0)``, etc.

        origin : sequence[float], optional
            The center ``(x, y, z)`` coordinate of the plane on which the clip
            occurs. The default is the center of the dataset.

        invert : bool, default: True
            Flag on whether to flip/invert the clip.

        value : float, default: 0.0
            Set the clipping value along the normal direction.

        inplace : bool, default: False
            Updates mesh in-place.

        return_clipped : bool, default: False
            Return both unclipped and clipped parts of the dataset.

        progress_bar : bool, default: False
            Display a progress bar to indicate progress.

        crinkle : bool, default: False
            Crinkle the clip by extracting the entire cells along the
            clip. This adds the ``"cell_ids"`` array to the ``cell_data``
            attribute that tracks the original cell IDs of the original
            dataset.

        Returns
        -------
        pyvista.PolyData or tuple[pyvista.PolyData]
            Clipped mesh when ``return_clipped=False``,
            otherwise a tuple containing the unclipped and clipped datasets.

        Examples
        --------
        Clip a cube along the +X direction.  ``triangulate`` is used as
        the cube is initially composed of quadrilateral faces and
        subdivide only works on triangles.

        >>> import pyvista as pv
        >>> cube = pv.Cube().triangulate().subdivide(3)
        >>> clipped_cube = cube.clip()
        >>> clipped_cube.plot()

        Clip a cube in the +Z direction.  This leaves half a cube
        below the XY plane.

        >>> import pyvista as pv
        >>> cube = pv.Cube().triangulate().subdivide(3)
        >>> clipped_cube = cube.clip('z')
        >>> clipped_cube.plot()

        See :ref:`clip_with_surface_example` for more examples using this filter.

        """
        if isinstance(normal, str):
            normal = NORMALS[normal.lower()]
        # find center of data if origin not specified
        if origin is None:
            origin = self.center  # type: ignore[attr-defined]
        # create the plane for clipping
        function = generate_plane(normal, origin)
        # run the clip
        result = DataSetFilters._clip_with_function(
            self,
            function,
            invert=invert,
            value=value,
            return_clipped=return_clipped,
            progress_bar=progress_bar,
            crinkle=crinkle,
        )
        if inplace:
            if return_clipped:
                self.copy_from(result[0], deep=False)  # type: ignore[attr-defined]
                return self, result[1]
            else:
                self.copy_from(result, deep=False)  # type: ignore[attr-defined]
                return self
        return result

    def clip_box(
        self,
        bounds=None,
        invert: bool = True,
        factor=0.35,
        progress_bar: bool = False,
        merge_points: bool = True,
        crinkle: bool = False,
    ):
        """Clip a dataset by a bounding box defined by the bounds.

        If no bounds are given, a corner of the dataset bounds will be removed.

        Parameters
        ----------
        bounds : sequence[float], optional
            Length 6 sequence of floats: ``(x_min, x_max, y_min, y_max, z_min, z_max)``.
            Length 3 sequence of floats: distances from the min coordinate of
            of the input mesh. Single float value: uniform distance from the
            min coordinate. Length 12 sequence of length 3 sequence of floats:
            a plane collection (normal, center, ...).
            :class:`pyvista.PolyData`: if a poly mesh is passed that represents
            a box with 6 faces that all form a standard box, then planes will
            be extracted from the box to define the clipping region.

        invert : bool, default: True
            Flag on whether to flip/invert the clip.

        factor : float, default: 0.35
            If bounds are not given this is the factor along each axis to
            extract the default box.

        progress_bar : bool, default: False
            Display a progress bar to indicate progress.

        merge_points : bool, default: True
            If ``True``, coinciding points of independently defined mesh
            elements will be merged.

        crinkle : bool, default: False
            Crinkle the clip by extracting the entire cells along the
            clip. This adds the ``"cell_ids"`` array to the ``cell_data``
            attribute that tracks the original cell IDs of the original
            dataset.

        Returns
        -------
        pyvista.UnstructuredGrid
            Clipped dataset.

        Examples
        --------
        Clip a corner of a cube.  The bounds of a cube are normally
        ``[-0.5, 0.5, -0.5, 0.5, -0.5, 0.5]``, and this removes 1/8 of
        the cube's surface.

        >>> import pyvista as pv
        >>> cube = pv.Cube().triangulate().subdivide(3)
        >>> clipped_cube = cube.clip_box([0, 1, 0, 1, 0, 1])
        >>> clipped_cube.plot()

        See :ref:`clip_with_plane_box_example` for more examples using this filter.

        """
        if bounds is None:

            def _get_quarter(dmin, dmax):
                """Get a section of the given range (internal helper)."""
                return dmax - ((dmax - dmin) * factor)

            xmin, xmax, ymin, ymax, zmin, zmax = self.bounds  # type: ignore[attr-defined]
            xmin = _get_quarter(xmin, xmax)
            ymin = _get_quarter(ymin, ymax)
            zmin = _get_quarter(zmin, zmax)
            bounds = [xmin, xmax, ymin, ymax, zmin, zmax]
        if isinstance(bounds, (float, int)):
            bounds = [bounds, bounds, bounds]
        elif isinstance(bounds, pyvista.PolyData):
            poly = bounds
            if poly.n_cells != 6:
                raise ValueError('The bounds mesh must have only 6 faces.')
            bounds = []
            poly.compute_normals(inplace=True)
            for cid in range(6):
                cell = poly.extract_cells(cid)
                normal = cell['Normals'][0]
                bounds.append(normal)
                bounds.append(cell.center)
        if not isinstance(bounds, (np.ndarray, Sequence)):
            raise TypeError('Bounds must be a sequence of floats with length 3, 6 or 12.')
        if len(bounds) not in [3, 6, 12]:
            raise ValueError('Bounds must be a sequence of floats with length 3, 6 or 12.')
        if len(bounds) == 3:
            xmin, xmax, ymin, ymax, zmin, zmax = self.bounds  # type: ignore[attr-defined]
            bounds = (xmin, xmin + bounds[0], ymin, ymin + bounds[1], zmin, zmin + bounds[2])
        if crinkle:
            self.cell_data['cell_ids'] = np.arange(self.n_cells)  # type: ignore[attr-defined]
        alg = _vtk.vtkBoxClipDataSet()
        if not merge_points:
            # vtkBoxClipDataSet uses vtkMergePoints by default
            alg.SetLocator(_vtk.vtkNonMergingPointLocator())
        alg.SetInputDataObject(self)
        alg.SetBoxClip(*bounds)
        port = 0
        if invert:
            # invert the clip if needed
            port = 1
            alg.GenerateClippedOutputOn()
        _update_alg(alg, progress_bar, 'Clipping a Dataset by a Bounding Box')
        clipped = _get_output(alg, oport=port)
        if crinkle:
            clipped = self.extract_cells(np.unique(clipped.cell_data['cell_ids']))
        return clipped

    def compute_implicit_distance(self, surface, inplace: bool = False):
        """Compute the implicit distance from the points to a surface.

        This filter will compute the implicit distance from all of the
        nodes of this mesh to a given surface. This distance will be
        added as a point array called ``'implicit_distance'``.

        Nodes of this mesh which are interior to the input surface
        geometry have a negative distance, and nodes on the exterior
        have a positive distance. Nodes which intersect the input
        surface has a distance of zero.

        Parameters
        ----------
        surface : pyvista.DataSet
            The surface used to compute the distance.

        inplace : bool, default: False
            If ``True``, a new scalar array will be added to the
            ``point_data`` of this mesh and the modified mesh will
            be returned. Otherwise a copy of this mesh is returned
            with that scalar field added.

        Returns
        -------
        pyvista.DataSet
            Dataset containing the ``'implicit_distance'`` array in
            ``point_data``.

        Examples
        --------
        Compute the distance between all the points on a sphere and a
        plane.

        >>> import pyvista as pv
        >>> sphere = pv.Sphere(radius=0.35)
        >>> plane = pv.Plane()
        >>> _ = sphere.compute_implicit_distance(plane, inplace=True)
        >>> dist = sphere['implicit_distance']
        >>> type(dist)
        <class 'pyvista.core.pyvista_ndarray.pyvista_ndarray'>

        Plot these distances as a heatmap. Note how distances above the
        plane are positive, and distances below the plane are negative.

        >>> pl = pv.Plotter()
        >>> _ = pl.add_mesh(
        ...     sphere, scalars='implicit_distance', cmap='bwr'
        ... )
        >>> _ = pl.add_mesh(plane, color='w', style='wireframe')
        >>> pl.show()

        We can also compute the distance from all the points on the
        plane to the sphere.

        >>> _ = plane.compute_implicit_distance(sphere, inplace=True)

        Again, we can plot these distances as a heatmap. Note how
        distances inside the sphere are negative and distances outside
        the sphere are positive.

        >>> pl = pv.Plotter()
        >>> _ = pl.add_mesh(
        ...     plane,
        ...     scalars='implicit_distance',
        ...     cmap='bwr',
        ...     clim=[-0.35, 0.35],
        ... )
        >>> _ = pl.add_mesh(sphere, color='w', style='wireframe')
        >>> pl.show()

        See :ref:`clip_with_surface_example` and
        :ref:`voxelize_surface_mesh_example` for more examples using
        this filter.

        """
        function = _vtk.vtkImplicitPolyDataDistance()
        function.SetInput(surface)
        points = pyvista.convert_array(self.points)
        dists = _vtk.vtkDoubleArray()
        function.FunctionValue(points, dists)
        if inplace:
            self.point_data['implicit_distance'] = pyvista.convert_array(dists)  # type: ignore[attr-defined]
            return self
        result = self.copy()  # type: ignore[attr-defined]
        result.point_data['implicit_distance'] = pyvista.convert_array(dists)
        return result

    def clip_scalar(
        self,
        scalars=None,
        invert: bool = True,
        value=0.0,
        inplace: bool = False,
        progress_bar: bool = False,
        both: bool = False,
    ):
        """Clip a dataset by a scalar.

        Parameters
        ----------
        scalars : str, optional
            Name of scalars to clip on.  Defaults to currently active scalars.

        invert : bool, default: True
            Flag on whether to flip/invert the clip.  When ``True``,
            only the mesh below ``value`` will be kept.  When
            ``False``, only values above ``value`` will be kept.

        value : float, default: 0.0
            Set the clipping value.

        inplace : bool, default: False
            Update mesh in-place.

        progress_bar : bool, default: False
            Display a progress bar to indicate progress.

        both : bool, default: False
            If ``True``, also returns the complementary clipped mesh.

        Returns
        -------
        pyvista.PolyData or tuple
            Clipped dataset if ``both=False``.  If ``both=True`` then
            returns a tuple of both clipped datasets.

        Examples
        --------
        Remove the part of the mesh with "sample_point_scalars" above 100.

        >>> import pyvista as pv
        >>> from pyvista import examples
        >>> dataset = examples.load_hexbeam()
        >>> clipped = dataset.clip_scalar(
        ...     scalars="sample_point_scalars", value=100
        ... )
        >>> clipped.plot()

        Get clipped meshes corresponding to the portions of the mesh above and below 100.

        >>> import pyvista as pv
        >>> from pyvista import examples
        >>> dataset = examples.load_hexbeam()
        >>> _below, _above = dataset.clip_scalar(
        ...     scalars="sample_point_scalars", value=100, both=True
        ... )

        Remove the part of the mesh with "sample_point_scalars" below 100.

        >>> import pyvista as pv
        >>> from pyvista import examples
        >>> dataset = examples.load_hexbeam()
        >>> clipped = dataset.clip_scalar(
        ...     scalars="sample_point_scalars", value=100, invert=False
        ... )
        >>> clipped.plot()

        """
        if isinstance(self, _vtk.vtkPolyData):
            alg = _vtk.vtkClipPolyData()
        else:
            alg = _vtk.vtkTableBasedClipDataSet()  # type: ignore[assignment]

        alg.SetInputDataObject(self)
        alg.SetValue(value)
        if scalars is None:
            set_default_active_scalars(self)  # type: ignore[arg-type]
        else:
            self.set_active_scalars(scalars)  # type: ignore[attr-defined]

        alg.SetInsideOut(invert)  # invert the clip if needed
        alg.SetGenerateClippedOutput(both)

        _update_alg(alg, progress_bar, 'Clipping by a Scalar')
        result0 = _get_output(alg)

        if inplace:
            self.copy_from(result0, deep=False)  # type: ignore[attr-defined]
            result0 = self

        if both:
            result1 = _get_output(alg, oport=1)
            if isinstance(self, _vtk.vtkPolyData):
                # For some reason vtkClipPolyData with SetGenerateClippedOutput on leaves unreferenced vertices
                result0, result1 = (r.clean() for r in (result0, result1))
            return result0, result1
        return result0

    def clip_surface(
        self,
        surface,
        invert: bool = True,
        value=0.0,
        compute_distance: bool = False,
        progress_bar: bool = False,
        crinkle: bool = False,
    ):
        """Clip any mesh type using a :class:`pyvista.PolyData` surface mesh.

        This will return a :class:`pyvista.UnstructuredGrid` of the clipped
        mesh. Geometry of the input dataset will be preserved where possible.
        Geometries near the clip intersection will be triangulated/tessellated.

        Parameters
        ----------
        surface : pyvista.PolyData
            The ``PolyData`` surface mesh to use as a clipping
            function.  If this input mesh is not a :class:`pyvista.PolyData`,
            the external surface will be extracted.

        invert : bool, default: True
            Flag on whether to flip/invert the clip.

        value : float, default: 0.0
            Set the clipping value of the implicit function (if
            clipping with implicit function) or scalar value (if
            clipping with scalars).

        compute_distance : bool, default: False
            Compute the implicit distance from the mesh onto the input
            dataset.  A new array called ``'implicit_distance'`` will
            be added to the output clipped mesh.

        progress_bar : bool, default: False
            Display a progress bar to indicate progress.

        crinkle : bool, default: False
            Crinkle the clip by extracting the entire cells along the
            clip. This adds the ``"cell_ids"`` array to the ``cell_data``
            attribute that tracks the original cell IDs of the original
            dataset.

        Returns
        -------
        pyvista.PolyData
            Clipped surface.

        Examples
        --------
        Clip a cube with a sphere.

        >>> import pyvista as pv
        >>> sphere = pv.Sphere(center=(-0.4, -0.4, -0.4))
        >>> cube = pv.Cube().triangulate().subdivide(3)
        >>> clipped = cube.clip_surface(sphere)
        >>> clipped.plot(show_edges=True, cpos='xy', line_width=3)

        See :ref:`clip_with_surface_example` for more examples using
        this filter.

        """
        if not isinstance(surface, _vtk.vtkPolyData):
            surface = DataSetFilters.extract_geometry(surface)
        function = _vtk.vtkImplicitPolyDataDistance()
        function.SetInput(surface)
        if compute_distance:
            points = pyvista.convert_array(self.points)
            dists = _vtk.vtkDoubleArray()
            function.FunctionValue(points, dists)
            self['implicit_distance'] = pyvista.convert_array(dists)  # type: ignore[index]
        # run the clip
        return DataSetFilters._clip_with_function(
            self,
            function,
            invert=invert,
            value=value,
            progress_bar=progress_bar,
            crinkle=crinkle,
        )

    def slice_implicit(
        self,
        implicit_function,
        generate_triangles: bool = False,
        contour: bool = False,
        progress_bar: bool = False,
    ):
        """Slice a dataset by a VTK implicit function.

        Parameters
        ----------
        implicit_function : vtk.vtkImplicitFunction
            Specify the implicit function to perform the cutting.

        generate_triangles : bool, default: False
            If this is enabled (``False`` by default), the output will
            be triangles. Otherwise the output will be the intersection
            polygons. If the cutting function is not a plane, the
            output will be 3D polygons, which might be nice to look at
            but hard to compute with downstream.

        contour : bool, default: False
            If ``True``, apply a ``contour`` filter after slicing.

        progress_bar : bool, default: False
            Display a progress bar to indicate progress.

        Returns
        -------
        pyvista.PolyData
            Sliced dataset.

        Examples
        --------
        Slice the surface of a sphere.

        >>> import pyvista as pv
        >>> import vtk
        >>> sphere = vtk.vtkSphere()
        >>> sphere.SetRadius(10)
        >>> mesh = pv.Wavelet()
        >>> slice = mesh.slice_implicit(sphere)
        >>> slice.plot(show_edges=True, line_width=5)

        >>> cylinder = vtk.vtkCylinder()
        >>> cylinder.SetRadius(10)
        >>> mesh = pv.Wavelet()
        >>> slice = mesh.slice_implicit(cylinder)
        >>> slice.plot(show_edges=True, line_width=5)

        """
        alg = _vtk.vtkCutter()  # Construct the cutter object
        alg.SetInputDataObject(self)  # Use the grid as the data we desire to cut
        alg.SetCutFunction(implicit_function)  # the cutter to use the function
        alg.SetGenerateTriangles(generate_triangles)
        _update_alg(alg, progress_bar, 'Slicing')
        output = _get_output(alg)
        if contour:
            return output.contour()
        return output

    def slice(
        self,
        normal='x',
        origin=None,
        generate_triangles: bool = False,
        contour: bool = False,
        progress_bar: bool = False,
    ):
        """Slice a dataset by a plane at the specified origin and normal vector orientation.

        If no origin is specified, the center of the input dataset will be used.

        Parameters
        ----------
        normal : sequence[float] | str, default: 'x'
            Length 3 tuple for the normal vector direction. Can also be
            specified as a string conventional direction such as ``'x'`` for
            ``(1, 0, 0)`` or ``'-x'`` for ``(-1, 0, 0)``, etc.

        origin : sequence[float], optional
            The center ``(x, y, z)`` coordinate of the plane on which
            the slice occurs.

        generate_triangles : bool, default: False
            If this is enabled (``False`` by default), the output will
            be triangles. Otherwise the output will be the intersection
            polygons.

        contour : bool, default: False
            If ``True``, apply a ``contour`` filter after slicing.

        progress_bar : bool, default: False
            Display a progress bar to indicate progress.

        Returns
        -------
        pyvista.PolyData
            Sliced dataset.

        Examples
        --------
        Slice the surface of a sphere.

        >>> import pyvista as pv
        >>> sphere = pv.Sphere()
        >>> slice_x = sphere.slice(normal='x')
        >>> slice_y = sphere.slice(normal='y')
        >>> slice_z = sphere.slice(normal='z')
        >>> slices = slice_x + slice_y + slice_z
        >>> slices.plot(line_width=5)

        See :ref:`slice_example` for more examples using this filter.

        """
        if isinstance(normal, str):
            normal = NORMALS[normal.lower()]
        # find center of data if origin not specified
        if origin is None:
            origin = self.center  # type: ignore[attr-defined]
        # create the plane for clipping
        plane = generate_plane(normal, origin)
        return DataSetFilters.slice_implicit(
            self,
            plane,
            generate_triangles=generate_triangles,
            contour=contour,
            progress_bar=progress_bar,
        )

    def slice_orthogonal(
        self,
        x=None,
        y=None,
        z=None,
        generate_triangles: bool = False,
        contour: bool = False,
        progress_bar: bool = False,
    ):
        """Create three orthogonal slices through the dataset on the three cartesian planes.

        Yields a MutliBlock dataset of the three slices.

        Parameters
        ----------
        x : float, optional
            The X location of the YZ slice.

        y : float, optional
            The Y location of the XZ slice.

        z : float, optional
            The Z location of the XY slice.

        generate_triangles : bool, default: False
            When ``True``, the output will be triangles. Otherwise the output
            will be the intersection polygons.

        contour : bool, default: False
            If ``True``, apply a ``contour`` filter after slicing.

        progress_bar : bool, default: False
            Display a progress bar to indicate progress.

        Returns
        -------
        pyvista.PolyData
            Sliced dataset.

        Examples
        --------
        Slice the random hills dataset with three orthogonal planes.

        >>> from pyvista import examples
        >>> hills = examples.load_random_hills()
        >>> slices = hills.slice_orthogonal(contour=False)
        >>> slices.plot(line_width=5)

        See :ref:`slice_example` for more examples using this filter.

        """
        # Create the three slices
        if x is None:
            x = self.center[0]  # type: ignore[attr-defined]
        if y is None:
            y = self.center[1]  # type: ignore[attr-defined]
        if z is None:
            z = self.center[2]  # type: ignore[attr-defined]
        output = pyvista.MultiBlock()
        if isinstance(self, pyvista.MultiBlock):
            for i in range(self.n_blocks):
                output.append(
                    self[i].slice_orthogonal(
                        x=x,
                        y=y,
                        z=z,
                        generate_triangles=generate_triangles,
                        contour=contour,
                    ),
                )
            return output
        output.append(
            self.slice(
                normal='x',
                origin=[x, y, z],
                generate_triangles=generate_triangles,
                progress_bar=progress_bar,
            ),
            'YZ',
        )
        output.append(
            self.slice(
                normal='y',
                origin=[x, y, z],
                generate_triangles=generate_triangles,
                progress_bar=progress_bar,
            ),
            'XZ',
        )
        output.append(
            self.slice(
                normal='z',
                origin=[x, y, z],
                generate_triangles=generate_triangles,
                progress_bar=progress_bar,
            ),
            'XY',
        )
        return output

    def slice_along_axis(
        self,
        n=5,
        axis='x',
        tolerance=None,
        generate_triangles: bool = False,
        contour: bool = False,
        bounds=None,
        center=None,
        progress_bar: bool = False,
    ):
        """Create many slices of the input dataset along a specified axis.

        Parameters
        ----------
        n : int, default: 5
            The number of slices to create.

        axis : str | int, default: 'x'
            The axis to generate the slices along. Perpendicular to the
            slices. Can be string name (``'x'``, ``'y'``, or ``'z'``) or
            axis index (``0``, ``1``, or ``2``).

        tolerance : float, optional
            The tolerance to the edge of the dataset bounds to create
            the slices. The ``n`` slices are placed equidistantly with
            an absolute padding of ``tolerance`` inside each side of the
            ``bounds`` along the specified axis. Defaults to 1% of the
            ``bounds`` along the specified axis.

        generate_triangles : bool, default: False
            When ``True``, the output will be triangles. Otherwise the output
            will be the intersection polygons.

        contour : bool, default: False
            If ``True``, apply a ``contour`` filter after slicing.

        bounds : sequence[float], optional
            A 6-length sequence overriding the bounds of the mesh.
            The bounds along the specified axis define the extent
            where slices are taken.

        center : sequence[float], optional
            A 3-length sequence specifying the position of the line
            along which slices are taken. Defaults to the center of
            the mesh.

        progress_bar : bool, default: False
            Display a progress bar to indicate progress.

        Returns
        -------
        pyvista.PolyData
            Sliced dataset.

        Examples
        --------
        Slice the random hills dataset in the X direction.

        >>> from pyvista import examples
        >>> hills = examples.load_random_hills()
        >>> slices = hills.slice_along_axis(n=10)
        >>> slices.plot(line_width=5)

        Slice the random hills dataset in the Z direction.

        >>> from pyvista import examples
        >>> hills = examples.load_random_hills()
        >>> slices = hills.slice_along_axis(n=10, axis='z')
        >>> slices.plot(line_width=5)

        See :ref:`slice_example` for more examples using this filter.

        """
        # parse axis input
        labels = ['x', 'y', 'z']
        label_to_index = {label: index for index, label in enumerate(labels)}
        if isinstance(axis, int):
            ax_index = axis
            ax_label = labels[ax_index]
        elif isinstance(axis, str):
            try:
                ax_index = label_to_index[axis.lower()]
            except KeyError:
                raise ValueError(
                    f'Axis ({axis!r}) not understood. Choose one of {labels}.',
                ) from None
            ax_label = axis
        # get the locations along that axis
        if bounds is None:
            bounds = self.bounds  # type: ignore[attr-defined]
        if center is None:
            center = self.center  # type: ignore[attr-defined]
        if tolerance is None:
            tolerance = (bounds[ax_index * 2 + 1] - bounds[ax_index * 2]) * 0.01
        rng = np.linspace(bounds[ax_index * 2] + tolerance, bounds[ax_index * 2 + 1] - tolerance, n)
        center = list(center)
        # Make each of the slices
        output = pyvista.MultiBlock()
        if isinstance(self, pyvista.MultiBlock):
            for i in range(self.n_blocks):
                output.append(
                    self[i].slice_along_axis(
                        n=n,
                        axis=ax_label,
                        tolerance=tolerance,
                        generate_triangles=generate_triangles,
                        contour=contour,
                        bounds=bounds,
                        center=center,
                    ),
                )
            return output
        for i in range(n):
            center[ax_index] = rng[i]
            slc = DataSetFilters.slice(
                self,
                normal=ax_label,
                origin=center,
                generate_triangles=generate_triangles,
                contour=contour,
                progress_bar=progress_bar,
            )
            output.append(slc, f'slice{i}')
        return output

    def slice_along_line(
        self,
        line,
        generate_triangles: bool = False,
        contour: bool = False,
        progress_bar: bool = False,
    ):
        """Slice a dataset using a polyline/spline as the path.

        This also works for lines generated with :func:`pyvista.Line`.

        Parameters
        ----------
        line : pyvista.PolyData
            A PolyData object containing one single PolyLine cell.

        generate_triangles : bool, default: False
            When ``True``, the output will be triangles. Otherwise the output
            will be the intersection polygons.

        contour : bool, default: False
            If ``True``, apply a ``contour`` filter after slicing.

        progress_bar : bool, default: False
            Display a progress bar to indicate progress.

        Returns
        -------
        pyvista.PolyData
            Sliced dataset.

        Examples
        --------
        Slice the random hills dataset along a circular arc.

        >>> import numpy as np
        >>> import pyvista as pv
        >>> from pyvista import examples
        >>> hills = examples.load_random_hills()
        >>> center = np.array(hills.center)
        >>> point_a = center + np.array([5, 0, 0])
        >>> point_b = center + np.array([-5, 0, 0])
        >>> arc = pv.CircularArc(point_a, point_b, center, resolution=100)
        >>> line_slice = hills.slice_along_line(arc)

        Plot the circular arc and the hills mesh.

        >>> pl = pv.Plotter()
        >>> _ = pl.add_mesh(hills, smooth_shading=True, style='wireframe')
        >>> _ = pl.add_mesh(
        ...     line_slice,
        ...     line_width=10,
        ...     render_lines_as_tubes=True,
        ...     color='k',
        ... )
        >>> _ = pl.add_mesh(arc, line_width=10, color='grey')
        >>> pl.show()

        See :ref:`slice_example` for more examples using this filter.

        """
        # check that we have a PolyLine cell in the input line
        if line.GetNumberOfCells() != 1:
            raise ValueError('Input line must have only one cell.')
        polyline = line.GetCell(0)
        if not isinstance(polyline, _vtk.vtkPolyLine):
            raise TypeError(f'Input line must have a PolyLine cell, not ({type(polyline)})')
        # Generate PolyPlane
        polyplane = _vtk.vtkPolyPlane()
        polyplane.SetPolyLine(polyline)
        # Create slice
        alg = _vtk.vtkCutter()  # Construct the cutter object
        alg.SetInputDataObject(self)  # Use the grid as the data we desire to cut
        alg.SetCutFunction(polyplane)  # the cutter to use the poly planes
        if not generate_triangles:
            alg.GenerateTrianglesOff()
        _update_alg(alg, progress_bar, 'Slicing along Line')
        output = _get_output(alg)
        if contour:
            return output.contour()
        return output

    def threshold(
        self,
        value=None,
        scalars=None,
        invert: bool = False,
        continuous: bool = False,
        preference='cell',
        all_scalars: bool = False,
        component_mode='all',
        component=0,
        method='upper',
        progress_bar: bool = False,
    ):
        """Apply a ``vtkThreshold`` filter to the input dataset.

        This filter will apply a ``vtkThreshold`` filter to the input
        dataset and return the resulting object. This extracts cells
        where the scalar value in each cell satisfies the threshold
        criterion.  If ``scalars`` is ``None``, the input's active
        scalars array is used.

        .. warning::
           Thresholding is inherently a cell operation, even though it can use
           associated point data for determining whether to keep a cell. In
           other words, whether or not a given point is included after
           thresholding depends on whether that point is part of a cell that
           is kept after thresholding.

           Please also note the default ``preference`` choice for CELL data
           over POINT data. This is contrary to most other places in PyVista's
           API where the preference typically defaults to POINT data. We chose
           to prefer CELL data here so that if thresholding by a named array
           that exists for both the POINT and CELL data, this filter will
           default to the CELL data array while performing the CELL-wise
           operation.

        Parameters
        ----------
        value : float | sequence[float], optional
            Single value or ``(min, max)`` to be used for the data threshold. If
            a sequence, then length must be 2. If no value is specified, the
            non-NaN data range will be used to remove any NaN values.
            Please reference the ``method`` parameter for how single values
            are handled.

        scalars : str, optional
            Name of scalars to threshold on. Defaults to currently active scalars.

        invert : bool, default: False
            Invert the threshold results. That is, cells that would have been
            in the output with this option off are excluded, while cells that
            would have been excluded from the output are included.

        continuous : bool, default: False
            When True, the continuous interval [minimum cell scalar,
            maximum cell scalar] will be used to intersect the threshold bound,
            rather than the set of discrete scalar values from the vertices.

        preference : str, default: 'cell'
            When ``scalars`` is specified, this is the preferred array
            type to search for in the dataset.  Must be either
            ``'point'`` or ``'cell'``. Throughout PyVista, the preference
            is typically ``'point'`` but since the threshold filter is a
            cell-wise operation, we prefer cell data for thresholding
            operations.

        all_scalars : bool, default: False
            If using scalars from point data, all
            points in a cell must satisfy the threshold when this
            value is ``True``.  When ``False``, any point of the cell
            with a scalar value satisfying the threshold criterion
            will extract the cell. Has no effect when using cell data.

        component_mode : {'selected', 'all', 'any'}
            The method to satisfy the criteria for the threshold of
            multicomponent scalars.  'selected' (default)
            uses only the ``component``.  'all' requires all
            components to meet criteria.  'any' is when
            any component satisfies the criteria.

        component : int, default: 0
            When using ``component_mode='selected'``, this sets
            which component to threshold on.

        method : str, default: 'upper'
            Set the threshold method for single-values, defining which
            threshold bounds to use. If the ``value`` is a range, this
            parameter will be ignored, extracting data between the two
            values. For single values, ``'lower'`` will extract data
            lower than the  ``value``. ``'upper'`` will extract data
            larger than the ``value``.

        progress_bar : bool, default: False
            Display a progress bar to indicate progress.

        See Also
        --------
        threshold_percent, :meth:`~pyvista.ImageDataFilters.image_threshold`, extract_values

        Returns
        -------
        pyvista.UnstructuredGrid
            Dataset containing geometry that meets the threshold requirements.

        Examples
        --------
        >>> import pyvista as pv
        >>> import numpy as np
        >>> volume = np.zeros([10, 10, 10])
        >>> volume[:3] = 1
        >>> vol = pv.wrap(volume)
        >>> threshed = vol.threshold(0.1)
        >>> threshed
        UnstructuredGrid (...)
          N Cells:    243
          N Points:   400
          X Bounds:   0.000e+00, 3.000e+00
          Y Bounds:   0.000e+00, 9.000e+00
          Z Bounds:   0.000e+00, 9.000e+00
          N Arrays:   1

        Apply the threshold filter to Perlin noise.  First generate
        the structured grid.

        >>> import pyvista as pv
        >>> noise = pv.perlin_noise(0.1, (1, 1, 1), (0, 0, 0))
        >>> grid = pv.sample_function(
        ...     noise, [0, 1.0, -0, 1.0, 0, 1.0], dim=(20, 20, 20)
        ... )
        >>> grid.plot(
        ...     cmap='gist_earth_r',
        ...     show_scalar_bar=True,
        ...     show_edges=False,
        ... )

        Next, apply the threshold.

        >>> import pyvista as pv
        >>> noise = pv.perlin_noise(0.1, (1, 1, 1), (0, 0, 0))
        >>> grid = pv.sample_function(
        ...     noise, [0, 1.0, -0, 1.0, 0, 1.0], dim=(20, 20, 20)
        ... )
        >>> threshed = grid.threshold(value=0.02)
        >>> threshed.plot(
        ...     cmap='gist_earth_r',
        ...     show_scalar_bar=False,
        ...     show_edges=True,
        ... )

        See :ref:`common_filter_example` for more examples using this filter.

        """
        # set the scalars to threshold on
        if scalars is None:
            set_default_active_scalars(self)  # type: ignore[arg-type]
            _, scalars = self.active_scalars_info  # type: ignore[attr-defined]
        arr = get_array(self, scalars, preference=preference, err=False)
        if arr is None:
            raise ValueError('No arrays present to threshold.')

        field = get_array_association(self, scalars, preference=preference)

        # Run a standard threshold algorithm
        alg = _vtk.vtkThreshold()
        alg.SetAllScalars(all_scalars)
        alg.SetInputDataObject(self)
        alg.SetInputArrayToProcess(
            0,
            0,
            0,
            field.value,
            scalars,
        )  # args: (idx, port, connection, field, name)
        # set thresholding parameters
        alg.SetUseContinuousCellRange(continuous)
        # use valid range if no value given
        if value is None:
            value = self.get_data_range(scalars)  # type: ignore[attr-defined]

        _set_threshold_limit(alg, value, method, invert)

        if component_mode == 'component':
            alg.SetComponentModeToUseSelected()
            dim = arr.shape[1]
            if not isinstance(component, (int, np.integer)):
                raise TypeError('component must be int')
            if component > (dim - 1) or component < 0:
                raise ValueError(
                    f'scalars has {dim} components: supplied component {component} not in range',
                )
            alg.SetSelectedComponent(component)  # type: ignore[arg-type]
        elif component_mode == 'all':
            alg.SetComponentModeToUseAll()
        elif component_mode == 'any':
            alg.SetComponentModeToUseAny()
        else:
            raise ValueError(
                f"component_mode must be 'component', 'all', or 'any' got: {component_mode}",
            )

        # Run the threshold
        _update_alg(alg, progress_bar, 'Thresholding')
        return _get_output(alg)

    def threshold_percent(
        self,
        percent=0.50,
        scalars=None,
        invert: bool = False,
        continuous: bool = False,
        preference='cell',
        method='upper',
        progress_bar: bool = False,
    ):
        """Threshold the dataset by a percentage of its range on the active scalars array.

        .. warning::
           Thresholding is inherently a cell operation, even though it can use
           associated point data for determining whether to keep a cell. In
           other words, whether or not a given point is included after
           thresholding depends on whether that point is part of a cell that
           is kept after thresholding.

        Parameters
        ----------
        percent : float | sequence[float], optional
            The percentage in the range ``(0, 1)`` to threshold. If value is
            out of 0 to 1 range, then it will be divided by 100 and checked to
            be in that range.

        scalars : str, optional
            Name of scalars to threshold on. Defaults to currently active scalars.

        invert : bool, default: False
            Invert the threshold results. That is, cells that would have been
            in the output with this option off are excluded, while cells that
            would have been excluded from the output are included.

        continuous : bool, default: False
            When True, the continuous interval [minimum cell scalar,
            maximum cell scalar] will be used to intersect the threshold bound,
            rather than the set of discrete scalar values from the vertices.

        preference : str, default: 'cell'
            When ``scalars`` is specified, this is the preferred array
            type to search for in the dataset.  Must be either
            ``'point'`` or ``'cell'``. Throughout PyVista, the preference
            is typically ``'point'`` but since the threshold filter is a
            cell-wise operation, we prefer cell data for thresholding
            operations.

        method : str, default: 'upper'
            Set the threshold method for single-values, defining which
            threshold bounds to use. If the ``value`` is a range, this
            parameter will be ignored, extracting data between the two
            values. For single values, ``'lower'`` will extract data
            lower than the  ``value``. ``'upper'`` will extract data
            larger than the ``value``.

        progress_bar : bool, default: False
            Display a progress bar to indicate progress.

        Returns
        -------
        pyvista.UnstructuredGrid
            Dataset containing geometry that meets the threshold requirements.

        Examples
        --------
        Apply a 50% threshold filter.

        >>> import pyvista as pv
        >>> noise = pv.perlin_noise(0.1, (2, 2, 2), (0, 0, 0))
        >>> grid = pv.sample_function(
        ...     noise, [0, 1.0, -0, 1.0, 0, 1.0], dim=(30, 30, 30)
        ... )
        >>> threshed = grid.threshold_percent(0.5)
        >>> threshed.plot(
        ...     cmap='gist_earth_r',
        ...     show_scalar_bar=False,
        ...     show_edges=True,
        ... )

        Apply a 80% threshold filter.

        >>> threshed = grid.threshold_percent(0.8)
        >>> threshed.plot(
        ...     cmap='gist_earth_r',
        ...     show_scalar_bar=False,
        ...     show_edges=True,
        ... )

        See :ref:`common_filter_example` for more examples using a similar filter.

        """
        if scalars is None:
            set_default_active_scalars(self)  # type: ignore[arg-type]
            _, tscalars = self.active_scalars_info  # type: ignore[attr-defined]
        else:
            tscalars = scalars
        dmin, dmax = self.get_data_range(arr_var=tscalars, preference=preference)  # type: ignore[attr-defined]

        def _check_percent(percent):
            """Make sure percent is between 0 and 1 or fix if between 0 and 100."""
            if percent >= 1:
                percent = float(percent) / 100.0
                if percent > 1:
                    raise ValueError(f'Percentage ({percent}) is out of range (0, 1).')
            if percent < 1e-10:
                raise ValueError(f'Percentage ({percent}) is too close to zero or negative.')
            return percent

        def _get_val(percent, dmin, dmax):
            """Get the value from a percentage of a range."""
            percent = _check_percent(percent)
            return dmin + float(percent) * (dmax - dmin)

        # Compute the values
        if isinstance(percent, (np.ndarray, Sequence)):
            # Get two values
            value = [_get_val(percent[0], dmin, dmax), _get_val(percent[1], dmin, dmax)]
        elif isinstance(percent, Iterable):
            raise TypeError('Percent must either be a single scalar or a sequence.')
        else:
            # Compute one value to threshold
            value = _get_val(percent, dmin, dmax)
        # Use the normal thresholding function on these values
        return DataSetFilters.threshold(
            self,
            value=value,
            scalars=scalars,
            invert=invert,
            continuous=continuous,
            preference=preference,
            method=method,
            progress_bar=progress_bar,
        )

    def outline(self, generate_faces: bool = False, progress_bar: bool = False):
        """Produce an outline of the full extent for the input dataset.

        Parameters
        ----------
        generate_faces : bool, default: False
            Generate solid faces for the box. This is disabled by default.

        progress_bar : bool, default: False
            Display a progress bar to indicate progress.

        Returns
        -------
        pyvista.PolyData
            Mesh containing an outline of the original dataset.

        See Also
        --------
        bounding_box
            Similar filter with additional options.

        Examples
        --------
        Generate and plot the outline of a sphere.  This is
        effectively the ``(x, y, z)`` bounds of the mesh.

        >>> import pyvista as pv
        >>> sphere = pv.Sphere()
        >>> outline = sphere.outline()
        >>> pv.plot([sphere, outline], line_width=5)

        See :ref:`common_filter_example` for more examples using this filter.

        """
        alg = _vtk.vtkOutlineFilter()
        alg.SetInputDataObject(self)
        alg.SetGenerateFaces(generate_faces)
        _update_alg(alg, progress_bar, 'Producing an outline')
        return wrap(alg.GetOutputDataObject(0))

    def outline_corners(self, factor=0.2, progress_bar: bool = False):
        """Produce an outline of the corners for the input dataset.

        Parameters
        ----------
        factor : float, default: 0.2
            Controls the relative size of the corners to the length of
            the corresponding bounds.

        progress_bar : bool, default: False
            Display a progress bar to indicate progress.

        Returns
        -------
        pyvista.PolyData
            Mesh containing outlined corners.

        Examples
        --------
        Generate and plot the corners of a sphere.  This is
        effectively the ``(x, y, z)`` bounds of the mesh.

        >>> import pyvista as pv
        >>> sphere = pv.Sphere()
        >>> corners = sphere.outline_corners(factor=0.1)
        >>> pv.plot([sphere, corners], line_width=5)

        """
        alg = _vtk.vtkOutlineCornerFilter()
        alg.SetInputDataObject(self)
        alg.SetCornerFactor(factor)
        _update_alg(alg, progress_bar, 'Producing an Outline of the Corners')
        return wrap(alg.GetOutputDataObject(0))

    def extract_geometry(self, extent: Sequence[float] | None = None, progress_bar: bool = False):
        """Extract the outer surface of a volume or structured grid dataset.

        This will extract all 0D, 1D, and 2D cells producing the
        boundary faces of the dataset.

        .. note::
            This tends to be less efficient than :func:`extract_surface`.

        Parameters
        ----------
        extent : sequence[float], optional
            Specify a ``(x_min, x_max, y_min, y_max, z_min, z_max)`` bounding box to
            clip data.

        progress_bar : bool, default: False
            Display a progress bar to indicate progress.

        Returns
        -------
        pyvista.PolyData
            Surface of the dataset.

        Examples
        --------
        Extract the surface of a sample unstructured grid.

        >>> import pyvista as pv
        >>> from pyvista import examples
        >>> hex_beam = pv.read(examples.hexbeamfile)
        >>> hex_beam.extract_geometry()
        PolyData (...)
          N Cells:    88
          N Points:   90
          N Strips:   0
          X Bounds:   0.000e+00, 1.000e+00
          Y Bounds:   0.000e+00, 1.000e+00
          Z Bounds:   0.000e+00, 5.000e+00
          N Arrays:   3

        See :ref:`surface_smoothing_example` for more examples using this filter.

        """
        alg = _vtk.vtkGeometryFilter()
        alg.SetInputDataObject(self)
        if extent is not None:
            alg.SetExtent(extent)  # type: ignore[call-overload]
            alg.SetExtentClipping(True)
        _update_alg(alg, progress_bar, 'Extracting Geometry')
        return _get_output(alg)

    def extract_all_edges(
        self, use_all_points: bool = False, clear_data: bool = False, progress_bar: bool = False
    ):
        """Extract all the internal/external edges of the dataset as PolyData.

        This produces a full wireframe representation of the input dataset.

        Parameters
        ----------
        use_all_points : bool, default: False
            Indicates whether all of the points of the input mesh should exist
            in the output. When ``True``, point numbering does not change and
            a threaded approach is used, which avoids the use of a point locator
            and is quicker.

            By default this is set to ``False``, and unused points are omitted
            from the output.

            This parameter can only be set to ``True`` with ``vtk==9.1.0`` or newer.

        clear_data : bool, default: False
            Clear any point, cell, or field data. This is useful
            if wanting to strictly extract the edges.

        progress_bar : bool, default: False
            Display a progress bar to indicate progress.

        Returns
        -------
        pyvista.PolyData
            Edges extracted from the dataset.

        Examples
        --------
        Extract the edges of a sample unstructured grid and plot the edges.
        Note how it plots interior edges.

        >>> import pyvista as pv
        >>> from pyvista import examples
        >>> hex_beam = pv.read(examples.hexbeamfile)
        >>> edges = hex_beam.extract_all_edges()
        >>> edges.plot(line_width=5, color='k')

        See :ref:`cell_centers_example` for more examples using this filter.

        """
        alg = _vtk.vtkExtractEdges()
        alg.SetInputDataObject(self)
        if use_all_points:
            try:
                alg.SetUseAllPoints(use_all_points)
            except AttributeError:  # pragma: no cover
                raise VTKVersionError(
                    'This version of VTK does not support `use_all_points=True`. '
                    'VTK v9.1 or newer is required.',
                )
        # Suppress improperly used INFO for debugging messages in vtkExtractEdges
        verbosity = _vtk.vtkLogger.GetCurrentVerbosityCutoff()
        _vtk.vtkLogger.SetStderrVerbosity(_vtk.vtkLogger.VERBOSITY_OFF)
        _update_alg(alg, progress_bar, 'Extracting All Edges')
        # Restore the original vtkLogger verbosity level
        _vtk.vtkLogger.SetStderrVerbosity(verbosity)
        output = _get_output(alg)
        if clear_data:
            output.clear_data()
        return output

    def elevation(
        self,
        low_point=None,
        high_point=None,
        scalar_range=None,
        preference='point',
        set_active: bool = True,
        progress_bar: bool = False,
    ):
        """Generate scalar values on a dataset.

        The scalar values lie within a user specified range, and are
        generated by computing a projection of each dataset point onto
        a line.  The line can be oriented arbitrarily.  A typical
        example is to generate scalars based on elevation or height
        above a plane.

        .. warning::
           This will create a scalars array named ``'Elevation'`` on the
           point data of the input dataset and overwrite the array
           named ``'Elevation'`` if present.

        Parameters
        ----------
        low_point : sequence[float], optional
            The low point of the projection line in 3D space. Default is bottom
            center of the dataset. Otherwise pass a length 3 sequence.

        high_point : sequence[float], optional
            The high point of the projection line in 3D space. Default is top
            center of the dataset. Otherwise pass a length 3 sequence.

        scalar_range : str | sequence[float], optional
            The scalar range to project to the low and high points on the line
            that will be mapped to the dataset. If None given, the values will
            be computed from the elevation (Z component) range between the
            high and low points. Min and max of a range can be given as a length
            2 sequence. If ``str``, name of scalar array present in the
            dataset given, the valid range of that array will be used.

        preference : str, default: "point"
            When an array name is specified for ``scalar_range``, this is the
            preferred array type to search for in the dataset.
            Must be either ``'point'`` or ``'cell'``.

        set_active : bool, default: True
            A boolean flag on whether or not to set the new
            ``'Elevation'`` scalar as the active scalars array on the
            output dataset.

        progress_bar : bool, default: False
            Display a progress bar to indicate progress.

        Returns
        -------
        pyvista.DataSet
            Dataset containing elevation scalars in the
            ``"Elevation"`` array in ``point_data``.

        Examples
        --------
        Generate the "elevation" scalars for a sphere mesh.  This is
        simply the height in Z from the XY plane.

        >>> import pyvista as pv
        >>> sphere = pv.Sphere()
        >>> sphere_elv = sphere.elevation()
        >>> sphere_elv.plot(smooth_shading=True)

        Access the first 4 elevation scalars.  This is a point-wise
        array containing the "elevation" of each point.

        >>> sphere_elv['Elevation'][:4]  # doctest:+SKIP
        array([-0.5       ,  0.5       , -0.49706897, -0.48831028], dtype=float32)

        See :ref:`common_filter_example` for more examples using this filter.

        """
        # Fix the projection line:
        if low_point is None:
            low_point = list(self.center)  # type: ignore[attr-defined]
            low_point[2] = self.bounds.z_min  # type: ignore[attr-defined]
        if high_point is None:
            high_point = list(self.center)  # type: ignore[attr-defined]
            high_point[2] = self.bounds.z_max  # type: ignore[attr-defined]
        # Fix scalar_range:
        if scalar_range is None:
            scalar_range = (low_point[2], high_point[2])
        elif isinstance(scalar_range, str):
            scalar_range = self.get_data_range(arr_var=scalar_range, preference=preference)  # type: ignore[attr-defined]
        elif isinstance(scalar_range, (np.ndarray, Sequence)):
            if len(scalar_range) != 2:
                raise ValueError('scalar_range must have a length of two defining the min and max')
        else:
            raise TypeError(f'scalar_range argument ({scalar_range}) not understood.')
        # Construct the filter
        alg = _vtk.vtkElevationFilter()
        alg.SetInputDataObject(self)
        # Set the parameters
        alg.SetScalarRange(scalar_range)
        alg.SetLowPoint(low_point)
        alg.SetHighPoint(high_point)
        _update_alg(alg, progress_bar, 'Computing Elevation')
        # Decide on updating active scalars array
        output = _get_output(alg)
        if not set_active:
            # 'Elevation' is automatically made active by the VTK filter
            output.point_data.active_scalars_name = self.point_data.active_scalars_name  # type: ignore[attr-defined]
        return output

    def contour(
        self,
        isosurfaces: int = 10,
        scalars: str | None = None,
        compute_normals: bool = False,
        compute_gradients: bool = False,
        compute_scalars: bool = True,
        rng: VectorLike[float] | None = None,
        preference: Literal['point', 'cell'] = 'point',
        method: Literal['contour', 'marching_cubes', 'flying_edges'] = 'contour',
        progress_bar: bool = False,
    ):
        """Contour an input self by an array.

        ``isosurfaces`` can be an integer specifying the number of
        isosurfaces in the data range or a sequence of values for
        explicitly setting the isosurfaces.

        Parameters
        ----------
        isosurfaces : int | sequence[float], optional
            Number of isosurfaces to compute across valid data range or a
            sequence of float values to explicitly use as the isosurfaces.

        scalars : str | array_like[float], optional
            Name or array of scalars to threshold on. If this is an array, the
            output of this filter will save them as ``"Contour Data"``.
            Defaults to currently active scalars.

        compute_normals : bool, default: False
            Compute normals for the dataset.

        compute_gradients : bool, default: False
            Compute gradients for the dataset.

        compute_scalars : bool, default: True
            Preserves the scalar values that are being contoured.

        rng : sequence[float], optional
            If an integer number of isosurfaces is specified, this is
            the range over which to generate contours. Default is the
            scalars array's full data range.

        preference : str, default: "point"
            When ``scalars`` is specified, this is the preferred array
            type to search for in the dataset.  Must be either
            ``'point'`` or ``'cell'``.

        method : str, default:  "contour"
            Specify to choose which vtk filter is used to create the contour.
            Must be one of ``'contour'``, ``'marching_cubes'`` and
            ``'flying_edges'``.

        progress_bar : bool, default: False
            Display a progress bar to indicate progress.

        Returns
        -------
        pyvista.PolyData
            Contoured surface.

        Examples
        --------
        Generate contours for the random hills dataset.

        >>> from pyvista import examples
        >>> hills = examples.load_random_hills()
        >>> contours = hills.contour()
        >>> contours.plot(line_width=5)

        Generate the surface of a mobius strip using flying edges.

        >>> import pyvista as pv
        >>> a = 0.4
        >>> b = 0.1
        >>> def f(x, y, z):
        ...     xx = x * x
        ...     yy = y * y
        ...     zz = z * z
        ...     xyz = x * y * z
        ...     xx_yy = xx + yy
        ...     a_xx = a * xx
        ...     b_yy = b * yy
        ...     return (
        ...         (xx_yy + 1) * (a_xx + b_yy)
        ...         + zz * (b * xx + a * yy)
        ...         - 2 * (a - b) * xyz
        ...         - a * b * xx_yy
        ...     ) ** 2 - 4 * (xx + yy) * (a_xx + b_yy - xyz * (a - b)) ** 2
        ...
        >>> n = 100
        >>> x_min, y_min, z_min = -1.35, -1.7, -0.65
        >>> grid = pv.ImageData(
        ...     dimensions=(n, n, n),
        ...     spacing=(
        ...         abs(x_min) / n * 2,
        ...         abs(y_min) / n * 2,
        ...         abs(z_min) / n * 2,
        ...     ),
        ...     origin=(x_min, y_min, z_min),
        ... )
        >>> x, y, z = grid.points.T
        >>> values = f(x, y, z)
        >>> out = grid.contour(
        ...     1,
        ...     scalars=values,
        ...     rng=[0, 0],
        ...     method='flying_edges',
        ... )
        >>> out.plot(color='lightblue', smooth_shading=True)

        See :ref:`common_filter_example` or
        :ref:`marching_cubes_example` for more examples using this
        filter.

        """
        if method is None or method == 'contour':
            alg = _vtk.vtkContourFilter()
        elif method == 'marching_cubes':
            alg = _vtk.vtkMarchingCubes()  # type: ignore[assignment]
        elif method == 'flying_edges':
            alg = _vtk.vtkFlyingEdges3D()  # type: ignore[assignment]
        else:
            raise ValueError(f"Method '{method}' is not supported")

        if isinstance(scalars, str):
            scalars_name = scalars
        elif isinstance(scalars, (Sequence, np.ndarray)):
            scalars_name = 'Contour Data'
            self[scalars_name] = scalars
        elif scalars is not None:
            raise TypeError(
                f'Invalid type for `scalars` ({type(scalars)}). Should be either '
                'a numpy.ndarray, a string, or None.',
            )

        # Make sure the input has scalars to contour on
        if self.n_arrays < 1:  # type: ignore[attr-defined]
            raise ValueError('Input dataset for the contour filter must have scalar.')

        alg.SetInputDataObject(self)
        alg.SetComputeNormals(compute_normals)
        alg.SetComputeGradients(compute_gradients)
        alg.SetComputeScalars(compute_scalars)
        # set the array to contour on
        if scalars is None:
            set_default_active_scalars(self)  # type: ignore[arg-type]
            field, scalars_name = self.active_scalars_info  # type: ignore[attr-defined]
        else:
            field = get_array_association(self, scalars_name, preference=preference)
        # NOTE: only point data is allowed? well cells works but seems buggy?
        if field != FieldAssociation.POINT:
            raise TypeError('Contour filter only works on point data.')
        alg.SetInputArrayToProcess(
            0,
            0,
            0,
            field.value,
            scalars_name,
        )  # args: (idx, port, connection, field, name)
        # set the isosurfaces
        if isinstance(isosurfaces, int):
            # generate values
            if rng is None:
                rng_: list[float] = list(self.get_data_range(scalars_name))  # type: ignore[attr-defined]
            else:
                rng_ = list(_validation.validate_data_range(rng, name='rng'))
            alg.GenerateValues(isosurfaces, rng_)
        else:
            isosurfaces_ = _validation.validate_arrayN(
                isosurfaces, dtype_out=float, name='isosurfaces'
            )

            alg.SetNumberOfContours(len(isosurfaces_))
            for i, val in enumerate(isosurfaces_):
                alg.SetValue(i, val)

        _update_alg(alg, progress_bar, 'Computing Contour')
        output = _get_output(alg)

        # some of these filters fail to correctly name the array
        if scalars_name not in output.point_data and 'Unnamed_0' in output.point_data:
            output.point_data[scalars_name] = output.point_data.pop('Unnamed_0')

        return output

    def texture_map_to_plane(
        self,
        origin=None,
        point_u=None,
        point_v=None,
        inplace: bool = False,
        name='Texture Coordinates',
        use_bounds: bool = False,
        progress_bar: bool = False,
    ):
        """Texture map this dataset to a user defined plane.

        This is often used to define a plane to texture map an image
        to this dataset.  The plane defines the spatial reference and
        extent of that image.

        Parameters
        ----------
        origin : sequence[float], optional
            Length 3 iterable of floats defining the XYZ coordinates of the
            bottom left corner of the plane.

        point_u : sequence[float], optional
            Length 3 iterable of floats defining the XYZ coordinates of the
            bottom right corner of the plane.

        point_v : sequence[float], optional
            Length 3 iterable of floats defining the XYZ coordinates of the
            top left corner of the plane.

        inplace : bool, default: False
            If ``True``, the new texture coordinates will be added to this
            dataset. If ``False``, a new dataset is returned with the texture
            coordinates.

        name : str, default: "Texture Coordinates"
            The string name to give the new texture coordinates if applying
            the filter inplace.

        use_bounds : bool, default: False
            Use the bounds to set the mapping plane by default (bottom plane
            of the bounding box).

        progress_bar : bool, default: False
            Display a progress bar to indicate progress.

        Returns
        -------
        pyvista.DataSet
            Original dataset with texture coordinates if
            ``inplace=True``, otherwise a copied dataset.

        Examples
        --------
        See :ref:`topo_map_example`

        """
        if use_bounds:
            _validation.check_type(use_bounds, (int, bool))
            bounds = self.bounds  # type: ignore[attr-defined]
            origin = [bounds.x_min, bounds.y_min, bounds.z_min]  # BOTTOM LEFT CORNER
            point_u = [bounds.x_max, bounds.y_min, bounds.z_min]  # BOTTOM RIGHT CORNER
            point_v = [bounds.x_min, bounds.y_max, bounds.z_min]  # TOP LEFT CORNER
        alg = _vtk.vtkTextureMapToPlane()
        if origin is None or point_u is None or point_v is None:
            alg.SetAutomaticPlaneGeneration(True)
        else:
            alg.SetOrigin(origin)  # BOTTOM LEFT CORNER
            alg.SetPoint1(point_u)  # BOTTOM RIGHT CORNER
            alg.SetPoint2(point_v)  # TOP LEFT CORNER
        alg.SetInputDataObject(self)
        _update_alg(alg, progress_bar, 'Texturing Map to Plane')
        output = _get_output(alg)
        if not inplace:
            return output
        texture_coordinates = output.GetPointData().GetTCoords()
        texture_coordinates.SetName(name)
        otc = self.GetPointData().GetTCoords()  # type: ignore[attr-defined]
        self.GetPointData().SetTCoords(texture_coordinates)  # type: ignore[attr-defined]
        self.GetPointData().AddArray(texture_coordinates)  # type: ignore[attr-defined]
        # CRITICAL:
        if otc and otc.GetName() != name:
            # Add old ones back at the end if different name
            self.GetPointData().AddArray(otc)  # type: ignore[attr-defined]
        return self

    def texture_map_to_sphere(
        self,
        center=None,
        prevent_seam: bool = True,
        inplace: bool = False,
        name='Texture Coordinates',
        progress_bar: bool = False,
    ):
        """Texture map this dataset to a user defined sphere.

        This is often used to define a sphere to texture map an image
        to this dataset. The sphere defines the spatial reference and
        extent of that image.

        Parameters
        ----------
        center : sequence[float], optional
            Length 3 iterable of floats defining the XYZ coordinates of the
            center of the sphere. If ``None``, this will be automatically
            calculated.

        prevent_seam : bool, default: True
            Control how the texture coordinates are generated.  If
            set, the s-coordinate ranges from 0 to 1 and 1 to 0
            corresponding to the theta angle variation between 0 to
            180 and 180 to 0 degrees.  Otherwise, the s-coordinate
            ranges from 0 to 1 between 0 to 360 degrees.

        inplace : bool, default: False
            If ``True``, the new texture coordinates will be added to
            the dataset inplace. If ``False`` (default), a new dataset
            is returned with the texture coordinates.

        name : str, default: "Texture Coordinates"
            The string name to give the new texture coordinates if applying
            the filter inplace.

        progress_bar : bool, default: False
            Display a progress bar to indicate progress.

        Returns
        -------
        pyvista.DataSet
            Dataset containing the texture mapped to a sphere.  Return
            type matches input.

        Examples
        --------
        See :ref:`texture_example`.

        """
        alg = _vtk.vtkTextureMapToSphere()
        if center is None:
            alg.SetAutomaticSphereGeneration(True)
        else:
            alg.SetAutomaticSphereGeneration(False)
            alg.SetCenter(center)
        alg.SetPreventSeam(prevent_seam)
        alg.SetInputDataObject(self)
        _update_alg(alg, progress_bar, 'Mapping texture to sphere')
        output = _get_output(alg)
        if not inplace:
            return output
        texture_coordinates = output.GetPointData().GetTCoords()
        texture_coordinates.SetName(name)
        otc = self.GetPointData().GetTCoords()  # type: ignore[attr-defined]
        self.GetPointData().SetTCoords(texture_coordinates)  # type: ignore[attr-defined]
        self.GetPointData().AddArray(texture_coordinates)  # type: ignore[attr-defined]
        # CRITICAL:
        if otc and otc.GetName() != name:
            # Add old ones back at the end if different name
            self.GetPointData().AddArray(otc)  # type: ignore[attr-defined]
        return self

    def compute_cell_sizes(
        self,
        length: bool = True,
        area: bool = True,
        volume: bool = True,
        progress_bar: bool = False,
        vertex_count: bool = False,
    ):
        """Compute sizes for 0D (vertex count), 1D (length), 2D (area) and 3D (volume) cells.

        Parameters
        ----------
        length : bool, default: True
            Specify whether or not to compute the length of 1D cells.

        area : bool, default: True
            Specify whether or not to compute the area of 2D cells.

        volume : bool, default: True
            Specify whether or not to compute the volume of 3D cells.

        progress_bar : bool, default: False
            Display a progress bar to indicate progress.

        vertex_count : bool, default: False
            Specify whether or not to compute sizes for vertex and polyvertex cells (0D cells).
            The computed value is the number of points in the cell.

        Returns
        -------
        pyvista.DataSet
            Dataset with `cell_data` containing the ``"VertexCount"``,
            ``"Length"``, ``"Area"``, and ``"Volume"`` arrays if set
            in the parameters.  Return type matches input.

        Notes
        -----
        If cells do not have a dimension (for example, the length of
        hexahedral cells), the corresponding array will be all zeros.

        Examples
        --------
        Compute the face area of the example airplane mesh.

        >>> from pyvista import examples
        >>> surf = examples.load_airplane()
        >>> surf = surf.compute_cell_sizes(length=False, volume=False)
        >>> surf.plot(show_edges=True, scalars='Area')

        """
        alg = _vtk.vtkCellSizeFilter()
        alg.SetInputDataObject(self)
        alg.SetComputeArea(area)
        alg.SetComputeVolume(volume)
        alg.SetComputeLength(length)
        alg.SetComputeVertexCount(vertex_count)
        _update_alg(alg, progress_bar, 'Computing Cell Sizes')
        return _get_output(alg)

    def cell_centers(self, vertex: bool = True, progress_bar: bool = False):
        """Generate points at the center of the cells in this dataset.

        These points can be used for placing glyphs or vectors.

        Parameters
        ----------
        vertex : bool, default: True
            Enable or disable the generation of vertex cells.

        progress_bar : bool, default: False
            Display a progress bar to indicate progress.

        Returns
        -------
        pyvista.PolyData
            Polydata where the points are the cell centers of the
            original dataset.

        Examples
        --------
        >>> import pyvista as pv
        >>> mesh = pv.Plane()
        >>> mesh.point_data.clear()
        >>> centers = mesh.cell_centers()
        >>> pl = pv.Plotter()
        >>> actor = pl.add_mesh(mesh, show_edges=True)
        >>> actor = pl.add_points(
        ...     centers,
        ...     render_points_as_spheres=True,
        ...     color='red',
        ...     point_size=20,
        ... )
        >>> pl.show()

        See :ref:`cell_centers_example` for more examples using this filter.

        """
        input_mesh = self.cast_to_poly_points() if isinstance(self, pyvista.PointSet) else self
        alg = _vtk.vtkCellCenters()
        alg.SetInputDataObject(input_mesh)
        alg.SetVertexCells(vertex)
        _update_alg(alg, progress_bar, 'Generating Points at the Center of the Cells')
        return _get_output(alg)

    def glyph(
        self,
        orient: bool | str = True,
        scale: bool | str = True,
        factor: float = 1.0,
        geom: _vtk.vtkDataSet | Sequence[_vtk.vtkDataSet] | None = None,
        indices: VectorLike[int] | None = None,
        tolerance: float | None = None,
        absolute: bool = False,
        clamping: bool = False,
        rng: VectorLike[float] | None = None,
        color_mode: Literal['scale', 'scalar', 'vector'] = 'scale',
        progress_bar: bool = False,
    ):
        """Copy a geometric representation (called a glyph) to the input dataset.

        The glyph may be oriented along the input vectors, and it may
        be scaled according to scalar data or vector
        magnitude. Passing a table of glyphs to choose from based on
        scalars or vector magnitudes is also supported.  The arrays
        used for ``orient`` and ``scale`` must be either both point data
        or both cell data.

        Parameters
        ----------
        orient : bool | str, default: True
            If ``True``, use the active vectors array to orient the glyphs.
            If string, the vector array to use to orient the glyphs.
            If ``False``, the glyphs will not be orientated.

        scale : bool | str | sequence[float], default: True
            If ``True``, use the active scalars to scale the glyphs.
            If string, the scalar array to use to scale the glyphs.
            If ``False``, the glyphs will not be scaled.

        factor : float, default: 1.0
            Scale factor applied to scaling array.

        geom : vtk.vtkDataSet or tuple(vtk.vtkDataSet), optional
            The geometry to use for the glyph. If missing, an arrow glyph
            is used. If a sequence, the datasets inside define a table of
            geometries to choose from based on scalars or vectors. In this
            case a sequence of numbers of the same length must be passed as
            ``indices``. The values of the range (see ``rng``) affect lookup
            in the table.

        indices : sequence[float], optional
            Specifies the index of each glyph in the table for lookup in case
            ``geom`` is a sequence. If given, must be the same length as
            ``geom``. If missing, a default value of ``range(len(geom))`` is
            used. Indices are interpreted in terms of the scalar range
            (see ``rng``). Ignored if ``geom`` has length 1.

        tolerance : float, optional
            Specify tolerance in terms of fraction of bounding box length.
            Float value is between 0 and 1. Default is None. If ``absolute``
            is ``True`` then the tolerance can be an absolute distance.
            If ``None``, points merging as a preprocessing step is disabled.

        absolute : bool, default: False
            Control if ``tolerance`` is an absolute distance or a fraction.

        clamping : bool, default: False
            Turn on/off clamping of "scalar" values to range.

        rng : sequence[float], optional
            Set the range of values to be considered by the filter
            when scalars values are provided.

        color_mode : str, optional, default: ``'scale'``
            If ``'scale'`` , color the glyphs by scale.
            If ``'scalar'`` , color the glyphs by scalar.
            If ``'vector'`` , color the glyphs by vector.

            .. versionadded:: 0.44

        progress_bar : bool, default: False
            Display a progress bar to indicate progress.

        Returns
        -------
        pyvista.PolyData
            Glyphs at either the cell centers or points.

        Examples
        --------
        Create arrow glyphs oriented by vectors and scaled by scalars.
        Factor parameter is used to reduce the size of the arrows.

        >>> import pyvista as pv
        >>> from pyvista import examples
        >>> mesh = examples.load_random_hills()
        >>> arrows = mesh.glyph(
        ...     scale="Normals", orient="Normals", tolerance=0.05
        ... )
        >>> pl = pv.Plotter()
        >>> actor = pl.add_mesh(arrows, color="black")
        >>> actor = pl.add_mesh(
        ...     mesh,
        ...     scalars="Elevation",
        ...     cmap="terrain",
        ...     show_scalar_bar=False,
        ... )
        >>> pl.show()

        See :ref:`glyph_example` and :ref:`glyph_table_example` for more
        examples using this filter.

        """
        dataset = self

        # Make glyphing geometry if necessary
        if geom is None:
            arrow = _vtk.vtkArrowSource()
            _update_alg(arrow, progress_bar, 'Making Arrow')
            geoms: Sequence[_vtk.vtkDataSet] = [arrow.GetOutput()]
        # Check if a table of geometries was passed
        elif isinstance(geom, (np.ndarray, Sequence)):
            geoms = geom
        else:
            geoms = [geom]

        if indices is None:
            # use default "categorical" indices
            indices = np.arange(len(geoms))
        elif not isinstance(indices, (np.ndarray, Sequence)):
            raise TypeError(
                'If "geom" is a sequence then "indices" must '
                'also be a sequence of the same length.',
            )
        if len(indices) != len(geoms) and len(geoms) != 1:
            raise ValueError('The sequence "indices" must be the same length as "geom".')

        if any(not isinstance(subgeom, _vtk.vtkPolyData) for subgeom in geoms):
            raise TypeError('Only PolyData objects can be used as glyphs.')

        # Run the algorithm
        alg = _vtk.vtkGlyph3D()

        if len(geoms) == 1:
            # use a single glyph, ignore indices
            alg.SetSourceData(geoms[0])
        else:
            for index, subgeom in zip(indices, geoms):
                alg.SetSourceData(index, subgeom)
            if dataset.active_scalars is not None:  # type: ignore[attr-defined]
                if dataset.active_scalars.ndim > 1:  # type: ignore[attr-defined]
                    alg.SetIndexModeToVector()
                else:
                    alg.SetIndexModeToScalar()
            else:
                alg.SetIndexModeToOff()

        if isinstance(scale, str):
            dataset.set_active_scalars(scale, preference='cell')  # type: ignore[attr-defined]
            do_scale = True
        else:
            if scale:
                try:
                    set_default_active_scalars(self)  # type: ignore[arg-type]
                except MissingDataError:
                    warnings.warn('No data to use for scale. scale will be set to False.')
                    do_scale = False
                except AmbiguousDataError as err:
                    warnings.warn(
                        f'{err}\nIt is unclear which one to use. scale will be set to False.'
                    )
                    do_scale = False
                else:
                    do_scale = True
            else:
                do_scale = False

        if do_scale:
            if dataset.active_scalars is not None:  # type: ignore[attr-defined]
                if dataset.active_scalars.ndim > 1:  # type: ignore[attr-defined]
                    alg.SetScaleModeToScaleByVector()
                else:
                    alg.SetScaleModeToScaleByScalar()
        else:
            alg.SetScaleModeToDataScalingOff()

        if isinstance(orient, str):
            if scale and dataset.active_scalars_info.association == FieldAssociation.CELL:  # type: ignore[attr-defined]
                prefer = 'cell'
            else:
                prefer = 'point'
            dataset.set_active_vectors(orient, preference=prefer)  # type: ignore[attr-defined]
            orient = True

        if orient:
            try:
                pyvista.set_default_active_vectors(dataset)  # type: ignore[arg-type]
            except MissingDataError:
                warnings.warn('No vector-like data to use for orient. orient will be set to False.')
                orient = False
            except AmbiguousDataError as err:
                warnings.warn(
                    f'{err}\nIt is unclear which one to use. orient will be set to False.',
                )
                orient = False

        if (
            scale
            and orient
            and dataset.active_vectors_info.association != dataset.active_scalars_info.association  # type: ignore[attr-defined]
        ):
            raise ValueError('Both ``scale`` and ``orient`` must use point data or cell data.')

        source_data = dataset
        set_actives_on_source_data = False

        if (scale and dataset.active_scalars_info.association == FieldAssociation.CELL) or (  # type: ignore[attr-defined]
            orient and dataset.active_vectors_info.association == FieldAssociation.CELL  # type: ignore[attr-defined]
        ):
            source_data = dataset.cell_centers()
            set_actives_on_source_data = True

        # Clean the points before glyphing
        if tolerance is not None:
            small = pyvista.PolyData(source_data.points)
            small.point_data.update(source_data.point_data)  # type: ignore[attr-defined]
            source_data = small.clean(
                point_merging=True,
                merge_tol=tolerance,
                lines_to_points=False,
                polys_to_lines=False,
                strips_to_polys=False,
                inplace=False,
                absolute=absolute,
                progress_bar=progress_bar,
            )
            set_actives_on_source_data = True

        # upstream operations (cell to point conversion, point merging) may have unset the correct active
        # scalars/vectors, so set them again
        if set_actives_on_source_data:
            if scale:
                source_data.set_active_scalars(dataset.active_scalars_name, preference='point')  # type: ignore[attr-defined]
            if orient:
                source_data.set_active_vectors(dataset.active_vectors_name, preference='point')  # type: ignore[attr-defined]

        if color_mode == 'scale':
            alg.SetColorModeToColorByScale()
        elif color_mode == 'scalar':
            alg.SetColorModeToColorByScalar()
        elif color_mode == 'vector':
            alg.SetColorModeToColorByVector()
        else:
            raise ValueError(f"Invalid color mode '{color_mode}'")

        if rng is not None:
            valid_range = _validation.validate_data_range(rng)
            alg.SetRange(valid_range)
        alg.SetOrient(orient)
        alg.SetInputData(source_data)
        alg.SetVectorModeToUseVector()
        alg.SetScaleFactor(factor)
        alg.SetClamping(clamping)
        _update_alg(alg, progress_bar, 'Computing Glyphs')

        output = _get_output(alg)

        # Storing geom on the algorithm, for later use in legends.
        output._glyph_geom = geoms

        return output

    def connectivity(
        self,
        extraction_mode: Literal[
            'all',
            'largest',
            'specified',
            'cell_seed',
            'point_seed',
            'closest',
        ] = 'all',
        variable_input=None,
        scalar_range=None,
        scalars=None,
        label_regions: bool = True,
        region_ids=None,
        point_ids=None,
        cell_ids=None,
        closest_point=None,
        inplace: bool = False,
        progress_bar: bool = False,
        **kwargs,
    ):
        """Find and label connected regions.

        This filter extracts cell regions based on a specified connectivity
        criterion. The extraction criterion can be controlled with
        ``extraction_mode`` to extract the largest region or the closest
        region to a seed point, for example.

        In general, cells are considered to be connected if they
        share a point. However, if a ``scalar_range`` is provided, cells
        must also have at least one point with scalar values in the
        specified range to be considered connected.

        See :ref:`connectivity_example` and :ref:`volumetric_example` for
        more examples using this filter.

        .. versionadded:: 0.43.0

           * New extraction modes: ``'specified'``, ``'cell_seed'``, ``'point_seed'``,
             and ``'closest'``.
           * Extracted regions are now sorted in descending order by
             cell count.
           * Region connectivity can be controlled using ``scalar_range``.

        .. deprecated:: 0.43.0
           Parameter ``largest`` is deprecated. Use ``'largest'`` or
           ``extraction_mode='largest'`` instead.

        Parameters
        ----------
        extraction_mode : str, default: "all"
            * ``'all'``: Extract all connected regions.
            * ``'largest'`` : Extract the largest connected region (by cell
              count).
            * ``'specified'``: Extract specific region IDs. Use ``region_ids``
              to specify the region IDs to extract.
            * ``'cell_seed'``: Extract all regions sharing the specified cell
              ids. Use ``cell_ids`` to specify the cell ids.
            * ``'point_seed'`` : Extract all regions sharing the specified
              point ids. Use ``point_ids`` to specify the point ids.
            * ``'closest'`` : Extract the region closest to the specified
              point. Use ``closest_point`` to specify the point.

        variable_input : float | sequence[float], optional
            The convenience parameter used for specifying any required input
            values for some values of ``extraction_mode``. Setting
            ``variable_input`` is equivalent to setting:

            * ``'region_ids'`` if mode is ``'specified'``.
            * ``'cell_ids'`` if mode is ``'cell_seed'``.
            * ``'point_ids'`` if mode is ``'point_seed'``.
            * ``'closest_point'`` if mode is ``'closest'``.

            It has no effect if the mode is ``'all'`` or ``'largest'``.

        scalar_range : sequence[float], optional
            Scalar range in the form ``[min, max]``. If set, the connectivity is
            restricted to cells with at least one point with scalar values in
            the specified range.

        scalars : str, optional
            Name of scalars to use if ``scalar_range`` is specified. Defaults
            to currently active scalars.

            .. note::
               This filter requires point scalars to determine region
               connectivity. If cell scalars are provided, they are first
               converted to point scalars with :func:`cell_data_to_point_data`
               before applying the filter. The converted point scalars are
               removed from the output after applying the filter.

        label_regions : bool, default: True
            If ``True``, ``'RegionId'`` point and cell scalar arrays are stored.
            Each region is assigned a unique ID. IDs are zero-indexed and are
            assigned by region cell count in descending order (i.e. the largest
            region has ID ``0``).

        region_ids : sequence[int], optional
            Region ids to extract. Only used if ``extraction_mode`` is
            ``specified``.

        point_ids : sequence[int], optional
            Point ids to use as seeds. Only used if ``extraction_mode`` is
            ``point_seed``.

        cell_ids : sequence[int], optional
            Cell ids to use as seeds. Only used if ``extraction_mode`` is
            ``cell_seed``.

        closest_point : sequence[int], optional
            Point coordinates in ``(x, y, z)``. Only used if
            ``extraction_mode`` is ``closest``.

        inplace : bool, default: False
            If ``True`` the mesh is updated in-place, otherwise a copy
            is returned. A copy is always returned if the input type is
            not ``pyvista.PolyData`` or ``pyvista.UnstructuredGrid``.

        progress_bar : bool, default: False
            Display a progress bar.

        **kwargs : dict, optional
            Used for handling deprecated parameters.

        Returns
        -------
        pyvista.DataSet
            Dataset with labeled connected regions. Return type is
            ``pyvista.PolyData`` if input type is ``pyvista.PolyData`` and
            ``pyvista.UnstructuredGrid`` otherwise.

        See Also
        --------
        extract_largest, split_bodies, threshold, extract_values

        Examples
        --------
        Create a single mesh with three disconnected regions where each
        region has a different cell count.

        >>> import pyvista as pv
        >>> large = pv.Sphere(
        ...     center=(-4, 0, 0), phi_resolution=40, theta_resolution=40
        ... )
        >>> medium = pv.Sphere(
        ...     center=(-2, 0, 0), phi_resolution=15, theta_resolution=15
        ... )
        >>> small = pv.Sphere(
        ...     center=(0, 0, 0), phi_resolution=7, theta_resolution=7
        ... )
        >>> mesh = large + medium + small

        Plot their connectivity.

        >>> conn = mesh.connectivity('all')
        >>> conn.plot(cmap=['red', 'green', 'blue'], show_edges=True)

        Restrict connectivity to a scalar range.

        >>> mesh['y_coordinates'] = mesh.points[:, 1]
        >>> conn = mesh.connectivity('all', scalar_range=[-1, 0])
        >>> conn.plot(cmap=['red', 'green', 'blue'], show_edges=True)

        Extract the region closest to the origin.

        >>> conn = mesh.connectivity('closest', (0, 0, 0))
        >>> conn.plot(color='blue', show_edges=True)

        Extract a region using a cell ID ``100`` as a seed.

        >>> conn = mesh.connectivity('cell_seed', 100)
        >>> conn.plot(color='green', show_edges=True)

        Extract the largest region.

        >>> conn = mesh.connectivity('largest')
        >>> conn.plot(color='red', show_edges=True)

        Extract the largest and smallest regions by specifying their
        region IDs. Note that the region IDs of the output differ from
        the specified IDs since the input has three regions but the output
        only has two.

        >>> large_id = 0  # largest always has ID '0'
        >>> small_id = 2  # smallest has ID 'N-1' with N=3 regions
        >>> conn = mesh.connectivity('specified', (small_id, large_id))
        >>> conn.plot(cmap=['red', 'blue'], show_edges=True)

        """
        # Deprecated on v0.43.0
        keep_largest = kwargs.pop('largest', False)
        if keep_largest:  # pragma: no cover
            warnings.warn(
                "Use of `largest=True` is deprecated. Use 'largest' or "
                "`extraction_mode='largest'` instead.",
                PyVistaDeprecationWarning,
            )
            extraction_mode = 'largest'

        def _unravel_and_validate_ids(ids):
            ids = np.asarray(ids).ravel()
            is_all_integers = np.issubdtype(ids.dtype, np.integer)
            is_all_positive = not np.any(ids < 0)
            if not (is_all_positive and is_all_integers):
                raise ValueError('IDs must be positive integer values.')
            return np.unique(ids)

        def _post_process_extract_values(before_extraction, extracted):
            # Output is UnstructuredGrid, so apply vtkRemovePolyData
            # to input to cast the output as PolyData type instead
            has_cells = extracted.n_cells != 0
            if isinstance(before_extraction, pyvista.PolyData):
                all_ids = set(range(before_extraction.n_cells))

                ids_to_keep = set()
                if has_cells:
                    ids_to_keep |= set(extracted['vtkOriginalCellIds'])
                ids_to_remove = list(all_ids - ids_to_keep)
                if len(ids_to_remove) != 0:
                    if pyvista.vtk_version_info < (9, 1, 0):
                        raise VTKVersionError(
                            '`connectivity` with PolyData requires vtk>=9.1.0',
                        )  # pragma: no cover
                    remove = _vtk.vtkRemovePolyData()
                    remove.SetInputData(before_extraction)
                    remove.SetCellIds(numpy_to_idarr(ids_to_remove))  # type: ignore[arg-type]
                    _update_alg(remove, progress_bar, 'Removing Cells.')
                    extracted = _get_output(remove)
                    extracted.clean(
                        point_merging=False,
                        inplace=True,
                        progress_bar=progress_bar,
                    )  # remove unused points
            if has_cells:
                extracted.point_data.remove('vtkOriginalPointIds')
                extracted.cell_data.remove('vtkOriginalCellIds')
            return extracted

        # Store active scalars info to restore later if needed
        active_field, active_name = self.active_scalars_info  # type: ignore[attr-defined]

        # Set scalars
        if scalar_range is None:
            input_mesh = self.copy(deep=False)  # type: ignore[attr-defined]
        else:
            if isinstance(scalar_range, np.ndarray):
                num_elements = scalar_range.size
            elif isinstance(scalar_range, Sequence):
                num_elements = len(scalar_range)
            else:
                raise TypeError('Scalar range must be a numpy array or a sequence.')
            if num_elements != 2:
                raise ValueError('Scalar range must have two elements defining the min and max.')
            if scalar_range[0] > scalar_range[1]:
                raise ValueError(
                    f'Lower value of scalar range {scalar_range[0]} cannot be greater than the upper value {scalar_range[0]}',
                )

            # Input will be modified, so copy first
            input_mesh = self.copy()  # type: ignore[attr-defined]
            if scalars is None:
                set_default_active_scalars(input_mesh)
            else:
                input_mesh.set_active_scalars(scalars)
            # Make sure we have point data (required by the filter)
            field, name = input_mesh.active_scalars_info
            if field == FieldAssociation.CELL:
                # Convert to point data with a unique name
                # The point array will be removed later
                point_data = input_mesh.cell_data_to_point_data(progress_bar=progress_bar)[name]
                input_mesh.point_data['__point_data'] = point_data
                input_mesh.set_active_scalars('__point_data')

            if extraction_mode in ['all', 'specified', 'closest']:
                # Scalar connectivity has no effect if SetExtractionModeToAllRegions
                # (which applies to 'all' and 'specified') and 'closest'
                # can sometimes fail for some datasets/scalar values.
                # So, we filter scalar values beforehand
                if scalar_range is not None:
                    # Use extract_values to ensure that cells with at least one
                    # point within the range are kept (this is consistent
                    # with how the filter operates for other modes)
                    extracted = DataSetFilters.extract_values(
                        input_mesh,
                        ranges=scalar_range,
                        progress_bar=progress_bar,
                    )
                    input_mesh = _post_process_extract_values(input_mesh, extracted)

        alg = _vtk.vtkConnectivityFilter()
        alg.SetInputDataObject(input_mesh)

        # Due to inconsistent/buggy output, always keep this on and
        # remove scalars later as needed
        alg.ColorRegionsOn()  # This will create 'RegionId' scalars

        # Sort region ids
        alg.SetRegionIdAssignmentMode(alg.CELL_COUNT_DESCENDING)

        if scalar_range is not None:
            alg.ScalarConnectivityOn()
            alg.SetScalarRange(*scalar_range)

        if extraction_mode == 'all':
            alg.SetExtractionModeToAllRegions()

        elif extraction_mode == 'largest':
            alg.SetExtractionModeToLargestRegion()

        elif extraction_mode == 'specified':
            if region_ids is None:
                if variable_input is None:
                    raise ValueError(
                        "`region_ids` must be specified when `extraction_mode='specified'`.",
                    )
                else:
                    region_ids = variable_input
            # this mode returns scalar data with shape that may not match
            # the number of cells/points, so we extract all and filter later
            # alg.SetExtractionModeToSpecifiedRegions()
            region_ids = _unravel_and_validate_ids(region_ids)
            # [alg.AddSpecifiedRegion(i) for i in region_ids]
            alg.SetExtractionModeToAllRegions()

        elif extraction_mode == 'cell_seed':
            if cell_ids is None:
                if variable_input is None:
                    raise ValueError(
                        "`cell_ids` must be specified when `extraction_mode='cell_seed'`.",
                    )
                else:
                    cell_ids = variable_input
            alg.SetExtractionModeToCellSeededRegions()
            alg.InitializeSeedList()
            for i in _unravel_and_validate_ids(cell_ids):
                alg.AddSeed(i)

        elif extraction_mode == 'point_seed':
            if point_ids is None:
                if variable_input is None:
                    raise ValueError(
                        "`point_ids` must be specified when `extraction_mode='point_seed'`.",
                    )
                else:
                    point_ids = variable_input
            alg.SetExtractionModeToPointSeededRegions()
            alg.InitializeSeedList()
            for i in _unravel_and_validate_ids(point_ids):
                alg.AddSeed(i)

        elif extraction_mode == 'closest':
            if closest_point is None:
                if variable_input is None:
                    raise ValueError(
                        "`closest_point` must be specified when `extraction_mode='closest'`.",
                    )
                else:
                    closest_point = variable_input
            alg.SetExtractionModeToClosestPointRegion()
            alg.SetClosestPoint(*closest_point)

        else:
            raise ValueError(
                f"Invalid value for `extraction_mode` '{extraction_mode}'. Expected one of the following: 'all', 'largest', 'specified', 'cell_seed', 'point_seed', or 'closest'",
            )

        _update_alg(alg, progress_bar, 'Finding and Labeling Connected Regions.')
        output = _get_output(alg)

        # Process output
        output_needs_fixing = False  # initialize flag if output needs to be fixed
        if extraction_mode == 'all':
            pass  # Output is good
        elif extraction_mode == 'specified':
            # All regions were initially extracted, so extract only the
            # specified regions
            extracted = DataSetFilters.extract_values(
                output,
                values=region_ids,
                progress_bar=progress_bar,
            )
            output = _post_process_extract_values(output, extracted)

            if label_regions:
                # Extracted regions may not be contiguous and zero-based
                # which will need to be fixed
                output_needs_fixing = True

        elif extraction_mode == 'largest' and isinstance(output, pyvista.PolyData):
            # PolyData with 'largest' mode generates bad output with unreferenced points
            output_needs_fixing = True

        else:
            # All other extraction modes / cases may generate incorrect scalar arrays
            # e.g. 'largest' may output scalars with shape that does not match output mesh
            # e.g. 'seed' method scalars may have one RegionId, yet may contain many
            # disconnected regions. Therefore, check for correct scalars size
            if label_regions:
                invalid_cell_scalars = output.n_cells != output.cell_data['RegionId'].size
                invalid_point_scalars = output.n_points != output.point_data['RegionId'].size
                if invalid_cell_scalars or invalid_point_scalars:
                    output_needs_fixing = True

        if output_needs_fixing and output.n_cells > 0:
            # Fix bad output recursively using 'all' mode which has known good output
            output.point_data.remove('RegionId')
            output.cell_data.remove('RegionId')
            output = output.connectivity('all', label_regions=True, inplace=inplace)

        # Remove temp point array
        with contextlib.suppress(KeyError):
            output.point_data.remove('__point_data')

        if not label_regions and output.n_cells > 0:
            output.point_data.remove('RegionId')
            output.cell_data.remove('RegionId')

            # restore previously active scalars
            output.set_active_scalars(active_name, preference=active_field)

        if inplace:
            try:
                self.copy_from(output, deep=False)  # type: ignore[attr-defined]
            except:
                pass
            else:
                return self
        return output

    def extract_largest(self, inplace: bool = False, progress_bar: bool = False):
        """Extract largest connected set in mesh.

        Can be used to reduce residues obtained when generating an
        isosurface.  Works only if residues are not connected (share
        at least one point with) the main component of the image.

        Parameters
        ----------
        inplace : bool, default: False
            Updates mesh in-place.

        progress_bar : bool, default: False
            Display a progress bar to indicate progress.

        Returns
        -------
        pyvista.DataSet
            Largest connected set in the dataset.  Return type matches input.

        Examples
        --------
        Join two meshes together, extract the largest, and plot it.

        >>> import pyvista as pv
        >>> mesh = pv.Sphere() + pv.Cube()
        >>> largest = mesh.extract_largest()
        >>> largest.plot()

        See :ref:`connectivity_example` and :ref:`volumetric_example` for
        more examples using this filter.

        .. seealso::
            :func:`pyvista.DataSetFilters.connectivity`

        """
        return DataSetFilters.connectivity(
            self,
            'largest',
            label_regions=False,
            inplace=inplace,
            progress_bar=progress_bar,
        )

    def split_bodies(self, label: bool = False, progress_bar: bool = False):
        """Find, label, and split connected bodies/volumes.

        This splits different connected bodies into blocks in a
        :class:`pyvista.MultiBlock` dataset.

        Parameters
        ----------
        label : bool, default: False
            A flag on whether to keep the ID arrays given by the
            ``connectivity`` filter.

        progress_bar : bool, default: False
            Display a progress bar to indicate progress.

        See Also
        --------
        extract_values, partition, connectivity

        Returns
        -------
        pyvista.MultiBlock
            MultiBlock with a split bodies.

        Examples
        --------
        Split a uniform grid thresholded to be non-connected.

        >>> from pyvista import examples
        >>> dataset = examples.load_uniform()
        >>> _ = dataset.set_active_scalars('Spatial Cell Data')
        >>> threshed = dataset.threshold_percent([0.15, 0.50], invert=True)
        >>> bodies = threshed.split_bodies()
        >>> len(bodies)
        2

        See :ref:`split_vol` for more examples using this filter.

        """
        # Get the connectivity and label different bodies
        labeled = DataSetFilters.connectivity(self)
        classifier = labeled.cell_data['RegionId']
        bodies = pyvista.MultiBlock()
        for vid in np.unique(classifier):
            # Now extract it:
            b = labeled.threshold(
                [vid - 0.5, vid + 0.5],
                scalars='RegionId',
                progress_bar=progress_bar,
            )
            if not label:
                # strange behavior:
                # must use this method rather than deleting from the point_data
                # or else object is collected.
                b.cell_data.remove('RegionId')
                b.point_data.remove('RegionId')
            bodies.append(b)

        return bodies

    def warp_by_scalar(
        self,
        scalars=None,
        factor=1.0,
        normal=None,
        inplace: bool = False,
        progress_bar: bool = False,
        **kwargs,
    ):
        """Warp the dataset's points by a point data scalars array's values.

        This modifies point coordinates by moving points along point
        normals by the scalar amount times the scale factor.

        Parameters
        ----------
        scalars : str, optional
            Name of scalars to warp by. Defaults to currently active scalars.

        factor : float, default: 1.0
            A scaling factor to increase the scaling effect. Alias
            ``scale_factor`` also accepted - if present, overrides ``factor``.

        normal : sequence, optional
            User specified normal. If given, data normals will be
            ignored and the given normal will be used to project the
            warp.

        inplace : bool, default: False
            If ``True``, the points of the given dataset will be updated.

        progress_bar : bool, default: False
            Display a progress bar to indicate progress.

        **kwargs : dict, optional
            Accepts ``scale_factor`` instead of ``factor``.

        Returns
        -------
        pyvista.DataSet
            Warped Dataset.  Return type matches input.

        Examples
        --------
        First, plot the unwarped mesh.

        >>> from pyvista import examples
        >>> mesh = examples.download_st_helens()
        >>> mesh.plot(cmap='gist_earth', show_scalar_bar=False)

        Now, warp the mesh by the ``'Elevation'`` scalars.

        >>> warped = mesh.warp_by_scalar('Elevation')
        >>> warped.plot(cmap='gist_earth', show_scalar_bar=False)

        See :ref:`surface_normal_example` for more examples using this filter.

        """
        factor = kwargs.pop('scale_factor', factor)
        assert_empty_kwargs(**kwargs)
        if scalars is None:
            set_default_active_scalars(self)  # type: ignore[arg-type]
            field, scalars = self.active_scalars_info  # type: ignore[attr-defined]
        _ = get_array(self, scalars, preference='point', err=True)

        field = get_array_association(self, scalars, preference='point')
        if field != FieldAssociation.POINT:
            raise TypeError('Dataset can only by warped by a point data array.')
        # Run the algorithm
        alg = _vtk.vtkWarpScalar()
        alg.SetInputDataObject(self)
        alg.SetInputArrayToProcess(
            0,
            0,
            0,
            field.value,
            scalars,
        )  # args: (idx, port, connection, field, name)
        alg.SetScaleFactor(factor)
        if normal is not None:
            alg.SetNormal(normal)
            alg.SetUseNormal(True)
        _update_alg(alg, progress_bar, 'Warping by Scalar')
        output = _get_output(alg)
        if inplace:
            if isinstance(self, (_vtk.vtkImageData, _vtk.vtkRectilinearGrid)):
                raise TypeError('This filter cannot be applied inplace for this mesh type.')
            self.copy_from(output, deep=False)  # type: ignore[attr-defined]
            return self
        return output

    def warp_by_vector(
        self, vectors=None, factor=1.0, inplace: bool = False, progress_bar: bool = False
    ):
        """Warp the dataset's points by a point data vectors array's values.

        This modifies point coordinates by moving points along point
        vectors by the local vector times the scale factor.

        A classical application of this transform is to visualize
        eigenmodes in mechanics.

        Parameters
        ----------
        vectors : str, optional
            Name of vector to warp by. Defaults to currently active vector.

        factor : float, default: 1.0
            A scaling factor that multiplies the vectors to warp by. Can
            be used to enhance the warping effect.

        inplace : bool, default: False
            If ``True``, the function will update the mesh in-place.

        progress_bar : bool, default: False
            Display a progress bar to indicate progress.

        Returns
        -------
        pyvista.PolyData
            The warped mesh resulting from the operation.

        Examples
        --------
        Warp a sphere by vectors.

        >>> import pyvista as pv
        >>> from pyvista import examples
        >>> sphere = examples.load_sphere_vectors()
        >>> warped = sphere.warp_by_vector()
        >>> pl = pv.Plotter(shape=(1, 2))
        >>> pl.subplot(0, 0)
        >>> actor = pl.add_text("Before warp")
        >>> actor = pl.add_mesh(sphere, color='white')
        >>> pl.subplot(0, 1)
        >>> actor = pl.add_text("After warp")
        >>> actor = pl.add_mesh(warped, color='white')
        >>> pl.show()

        See :ref:`warp_by_vectors_example` and :ref:`eigenmodes_example` for
        more examples using this filter.

        """
        if vectors is None:
            pyvista.set_default_active_vectors(self)  # type: ignore[arg-type]
            field, vectors = self.active_vectors_info  # type: ignore[attr-defined]
        arr = get_array(self, vectors, preference='point')
        field = get_array_association(self, vectors, preference='point')
        if arr is None:
            raise ValueError('No vectors present to warp by vector.')

        # check that this is indeed a vector field
        if arr.ndim != 2 or arr.shape[1] != 3:
            raise ValueError(
                'Dataset can only by warped by a 3D vector point data array. '
                'The values you provided do not satisfy this requirement',
            )
        alg = _vtk.vtkWarpVector()
        alg.SetInputDataObject(self)
        alg.SetInputArrayToProcess(0, 0, 0, field.value, vectors)
        alg.SetScaleFactor(factor)
        _update_alg(alg, progress_bar, 'Warping by Vector')
        warped_mesh = _get_output(alg)
        if inplace:
            self.copy_from(warped_mesh, deep=False)  # type: ignore[attr-defined]
            return self
        else:
            return warped_mesh

    def cell_data_to_point_data(self, pass_cell_data: bool = False, progress_bar: bool = False):
        """Transform cell data into point data.

        Point data are specified per node and cell data specified
        within cells.  Optionally, the input point data can be passed
        through to the output.

        The method of transformation is based on averaging the data
        values of all cells using a particular point. Optionally, the
        input cell data can be passed through to the output as well.

        Parameters
        ----------
        pass_cell_data : bool, default: False
            If enabled, pass the input cell data through to the output.

        progress_bar : bool, default: False
            Display a progress bar to indicate progress.

        Returns
        -------
        pyvista.DataSet
            Dataset with the point data transformed into cell data.
            Return type matches input.

        See Also
        --------
        point_data_to_cell_data
            Similar transformation applied to point data.
        :meth:`~pyvista.ImageDataFilters.cells_to_points`
            Re-mesh :class:`~pyvista.ImageData` to a points-based representation.

        Examples
        --------
        First compute the face area of the example airplane mesh and
        show the cell values.  This is to show discrete cell data.

        >>> from pyvista import examples
        >>> surf = examples.load_airplane()
        >>> surf = surf.compute_cell_sizes(length=False, volume=False)
        >>> surf.plot(scalars='Area')

        These cell scalars can be applied to individual points to
        effectively smooth out the cell data onto the points.

        >>> from pyvista import examples
        >>> surf = examples.load_airplane()
        >>> surf = surf.compute_cell_sizes(length=False, volume=False)
        >>> surf = surf.cell_data_to_point_data()
        >>> surf.plot(scalars='Area')

        """
        alg = _vtk.vtkCellDataToPointData()
        alg.SetInputDataObject(self)
        alg.SetPassCellData(pass_cell_data)
        _update_alg(alg, progress_bar, 'Transforming cell data into point data.')
        active_scalars = None
        if not isinstance(self, pyvista.MultiBlock):
            active_scalars = self.active_scalars_name
        return _get_output(alg, active_scalars=active_scalars)

    def ctp(self, pass_cell_data: bool = False, progress_bar: bool = False, **kwargs):
        """Transform cell data into point data.

        Point data are specified per node and cell data specified
        within cells.  Optionally, the input point data can be passed
        through to the output.

        This method is an alias for
        :func:`pyvista.DataSetFilters.cell_data_to_point_data`.

        Parameters
        ----------
        pass_cell_data : bool, default: False
            If enabled, pass the input cell data through to the output.

        progress_bar : bool, default: False
            Display a progress bar to indicate progress.

        **kwargs : dict, optional
            Deprecated keyword argument ``pass_cell_arrays``.

        Returns
        -------
        pyvista.DataSet
            Dataset with the cell data transformed into point data.
            Return type matches input.

        """
        return DataSetFilters.cell_data_to_point_data(
            self,
            pass_cell_data=pass_cell_data,
            progress_bar=progress_bar,
            **kwargs,
        )

    def point_data_to_cell_data(
        self,
        pass_point_data: bool = False,
        categorical: bool = False,
        progress_bar: bool = False,
    ):
        """Transform point data into cell data.

        Point data are specified per node and cell data specified within cells.
        Optionally, the input point data can be passed through to the output.

        Parameters
        ----------
        pass_point_data : bool, default: False
            If enabled, pass the input point data through to the output.

        categorical : bool, default: False
            Control whether the source point data is to be treated as
            categorical. If ``True``,  histograming is used to assign the
            cell data. Specifically, a histogram is populated for each cell
            from the scalar values at each point, and the bin with the most
            elements is selected. In case of a tie, the smaller value is selected.

            .. note::

                If the point data is continuous, values that are almost equal (within
                ``1e-6``) are merged into a single bin. Otherwise, for discrete data
                the number of bins equals the number of unique values.

        progress_bar : bool, default: False
            Display a progress bar to indicate progress.

        Returns
        -------
        pyvista.DataSet
            Dataset with the point data transformed into cell data.
            Return type matches input.

        See Also
        --------
        cell_data_to_point_data
            Similar transformation applied to cell data.
        :meth:`~pyvista.ImageDataFilters.points_to_cells`
            Re-mesh :class:`~pyvista.ImageData` to a cells-based representation.

        Examples
        --------
        Color cells by their z coordinates.  First, create point
        scalars based on z-coordinates of a sample sphere mesh.  Then
        convert this point data to cell data.  Use a low resolution
        sphere for emphasis of cell valued data.

        First, plot these values as point values to show the
        difference between point and cell data.

        >>> import pyvista as pv
        >>> sphere = pv.Sphere(theta_resolution=10, phi_resolution=10)
        >>> sphere['Z Coordinates'] = sphere.points[:, 2]
        >>> sphere.plot()

        Now, convert these values to cell data and then plot it.

        >>> import pyvista as pv
        >>> sphere = pv.Sphere(theta_resolution=10, phi_resolution=10)
        >>> sphere['Z Coordinates'] = sphere.points[:, 2]
        >>> sphere = sphere.point_data_to_cell_data()
        >>> sphere.plot()

        """
        alg = _vtk.vtkPointDataToCellData()
        alg.SetInputDataObject(self)
        alg.SetPassPointData(pass_point_data)
        alg.SetCategoricalData(categorical)
        _update_alg(alg, progress_bar, 'Transforming point data into cell data')
        active_scalars = None
        if not isinstance(self, pyvista.MultiBlock):
            active_scalars = self.active_scalars_name
        return _get_output(alg, active_scalars=active_scalars)

    def ptc(self, pass_point_data: bool = False, progress_bar: bool = False, **kwargs):
        """Transform point data into cell data.

        Point data are specified per node and cell data specified
        within cells.  Optionally, the input point data can be passed
        through to the output.

        This method is an alias for
        :func:`pyvista.DataSetFilters.point_data_to_cell_data`.

        Parameters
        ----------
        pass_point_data : bool, default: False
            If enabled, pass the input point data through to the output.

        progress_bar : bool, default: False
            Display a progress bar to indicate progress.

        **kwargs : dict, optional
            Deprecated keyword argument ``pass_point_arrays``.

        Returns
        -------
        pyvista.DataSet
            Dataset with the point data transformed into cell data.
            Return type matches input.

        """
        return DataSetFilters.point_data_to_cell_data(
            self,
            pass_point_data=pass_point_data,
            progress_bar=progress_bar,
            **kwargs,
        )

    def triangulate(self, inplace: bool = False, progress_bar: bool = False):
        """Return an all triangle mesh.

        More complex polygons will be broken down into triangles.

        Parameters
        ----------
        inplace : bool, default: False
            Updates mesh in-place.

        progress_bar : bool, default: False
            Display a progress bar to indicate progress.

        Returns
        -------
        pyvista.PolyData
            Mesh containing only triangles.

        Examples
        --------
        Generate a mesh with quadrilateral faces.

        >>> import pyvista as pv
        >>> plane = pv.Plane()
        >>> plane.point_data.clear()
        >>> plane.plot(show_edges=True, line_width=5)

        Convert it to an all triangle mesh.

        >>> mesh = plane.triangulate()
        >>> mesh.plot(show_edges=True, line_width=5)

        """
        alg = _vtk.vtkDataSetTriangleFilter()
        alg.SetInputData(self)
        _update_alg(alg, progress_bar, 'Converting to triangle mesh')

        mesh = _get_output(alg)
        if inplace:
            self.copy_from(mesh, deep=False)  # type: ignore[attr-defined]
            return self
        return mesh

    def delaunay_3d(self, alpha=0.0, tol=0.001, offset=2.5, progress_bar: bool = False):
        """Construct a 3D Delaunay triangulation of the mesh.

        This filter can be used to generate a 3D tetrahedral mesh from
        a surface or scattered points.  If you want to create a
        surface from a point cloud, see
        :func:`pyvista.PolyDataFilters.reconstruct_surface`.

        Parameters
        ----------
        alpha : float, default: 0.0
            Distance value to control output of this filter. For a
            non-zero alpha value, only vertices, edges, faces, or
            tetrahedra contained within the circumsphere (of radius
            alpha) will be output. Otherwise, only tetrahedra will be
            output.

        tol : float, default: 0.001
            Tolerance to control discarding of closely spaced points.
            This tolerance is specified as a fraction of the diagonal
            length of the bounding box of the points.

        offset : float, default: 2.5
            Multiplier to control the size of the initial, bounding
            Delaunay triangulation.

        progress_bar : bool, default: False
            Display a progress bar to indicate progress.

        Returns
        -------
        pyvista.UnstructuredGrid
            UnstructuredGrid containing the Delaunay triangulation.

        Examples
        --------
        Generate a 3D Delaunay triangulation of a surface mesh of a
        sphere and plot the interior edges generated.

        >>> import pyvista as pv
        >>> sphere = pv.Sphere(theta_resolution=5, phi_resolution=5)
        >>> grid = sphere.delaunay_3d()
        >>> edges = grid.extract_all_edges()
        >>> edges.plot(line_width=5, color='k')

        """
        alg = _vtk.vtkDelaunay3D()
        alg.SetInputData(self)
        alg.SetAlpha(alpha)
        alg.SetTolerance(tol)
        alg.SetOffset(offset)
        _update_alg(alg, progress_bar, 'Computing 3D Triangulation')
        return _get_output(alg)

    def select_enclosed_points(
        self,
        surface,
        tolerance=0.001,
        inside_out: bool = False,
        check_surface: bool = True,
        progress_bar: bool = False,
    ):
        """Mark points as to whether they are inside a closed surface.

        This evaluates all the input points to determine whether they are in an
        enclosed surface. The filter produces a (0,1) mask
        (in the form of a vtkDataArray) that indicates whether points are
        outside (mask value=0) or inside (mask value=1) a provided surface.
        (The name of the output vtkDataArray is ``"SelectedPoints"``.)

        This filter produces and output data array, but does not modify the
        input dataset. If you wish to extract cells or poinrs, various
        threshold filters are available (i.e., threshold the output array).

        .. warning::
           The filter assumes that the surface is closed and
           manifold. A boolean flag can be set to force the filter to
           first check whether this is true. If ``False`` and not manifold,
           an error will be raised.

        Parameters
        ----------
        surface : pyvista.PolyData
            Set the surface to be used to test for containment. This must be a
            :class:`pyvista.PolyData` object.

        tolerance : float, default: 0.001
            The tolerance on the intersection. The tolerance is expressed as a
            fraction of the bounding box of the enclosing surface.

        inside_out : bool, default: False
            By default, points inside the surface are marked inside or sent
            to the output. If ``inside_out`` is ``True``, then the points
            outside the surface are marked inside.

        check_surface : bool, default: True
            Specify whether to check the surface for closure. When ``True``, the
            algorithm first checks to see if the surface is closed and
            manifold. If the surface is not closed and manifold, a runtime
            error is raised.

        progress_bar : bool, default: False
            Display a progress bar to indicate progress.

        Returns
        -------
        pyvista.PolyData
            Mesh containing the ``point_data['SelectedPoints']`` array.

        Examples
        --------
        Determine which points on a plane are inside a manifold sphere
        surface mesh.  Extract these points using the
        :func:`DataSetFilters.extract_points` filter and then plot them.

        >>> import pyvista as pv
        >>> sphere = pv.Sphere()
        >>> plane = pv.Plane()
        >>> selected = plane.select_enclosed_points(sphere)
        >>> pts = plane.extract_points(
        ...     selected['SelectedPoints'].view(bool),
        ...     adjacent_cells=False,
        ... )
        >>> pl = pv.Plotter()
        >>> _ = pl.add_mesh(sphere, style='wireframe')
        >>> _ = pl.add_points(pts, color='r')
        >>> pl.show()

        """
        if not isinstance(surface, pyvista.PolyData):
            raise TypeError('`surface` must be `pyvista.PolyData`')
        if check_surface and surface.n_open_edges > 0:
            raise RuntimeError(
                'Surface is not closed. Please read the warning in the '
                'documentation for this function and either pass '
                '`check_surface=False` or repair the surface.',
            )
        alg = _vtk.vtkSelectEnclosedPoints()
        alg.SetInputData(self)
        alg.SetSurfaceData(surface)
        alg.SetTolerance(tolerance)
        alg.SetInsideOut(inside_out)
        _update_alg(alg, progress_bar, 'Selecting Enclosed Points')
        result = _get_output(alg)
        out = self.copy()  # type: ignore[attr-defined]
        bools = result['SelectedPoints'].astype(np.uint8)
        if len(bools) < 1:
            bools = np.zeros(out.n_points, dtype=np.uint8)
        out['SelectedPoints'] = bools
        return out

    def sample(
        self,
        target,
        tolerance=None,
        pass_cell_data: bool = True,
        pass_point_data: bool = True,
        categorical: bool = False,
        progress_bar: bool = False,
        locator=None,
        pass_field_data: bool = True,
        mark_blank: bool = True,
        snap_to_closest_point: bool = False,
    ):
        """Resample array data from a passed mesh onto this mesh.

        For `mesh1.sample(mesh2)`, the arrays from `mesh2` are sampled onto
        the points of `mesh1`.  This function interpolates within an
        enclosing cell.  This contrasts with
        :func:`pyvista.DataSetFilters.interpolate` that uses a distance
        weighting for nearby points.  If there is cell topology, `sample` is
        usually preferred.

        The point data 'vtkValidPointMask' stores whether the point could be sampled
        with a value of 1 meaning successful sampling. And a value of 0 means
        unsuccessful.

        This uses :class:`vtk.vtkResampleWithDataSet`.

        Parameters
        ----------
        target : pyvista.DataSet
            The vtk data object to sample from - point and cell arrays from
            this object are sampled onto the nodes of the ``dataset`` mesh.

        tolerance : float, optional
            Tolerance used to compute whether a point in the source is
            in a cell of the input.  If not given, tolerance is
            automatically generated.

        pass_cell_data : bool, default: True
            Preserve source mesh's original cell data arrays.

        pass_point_data : bool, default: True
            Preserve source mesh's original point data arrays.

        categorical : bool, default: False
            Control whether the source point data is to be treated as
            categorical. If the data is categorical, then the resultant data
            will be determined by a nearest neighbor interpolation scheme.

        progress_bar : bool, default: False
            Display a progress bar to indicate progress.

        locator : vtkAbstractCellLocator or str, optional
            Prototype cell locator to perform the ``FindCell()``
            operation.  Default uses the DataSet ``FindCell`` method.
            Valid strings with mapping to vtk cell locators are

                * 'cell' - vtkCellLocator
                * 'cell_tree' - vtkCellTreeLocator
                * 'obb_tree' - vtkOBBTree
                * 'static_cell' - vtkStaticCellLocator

        pass_field_data : bool, default: True
            Preserve source mesh's original field data arrays.

        mark_blank : bool, default: True
            Whether to mark blank points and cells in "vtkGhostType".

        snap_to_closest_point : bool, default: False
            Whether to snap to cell with closest point if no cell is found. Useful
            when sampling from data with vertex cells. Requires vtk >=9.3.0.

            .. versionadded:: 0.43

        Returns
        -------
        pyvista.DataSet
            Dataset containing resampled data.

        See Also
        --------
        pyvista.DataSetFilters.interpolate

        Examples
        --------
        Resample data from another dataset onto a sphere.

        >>> import pyvista as pv
        >>> from pyvista import examples
        >>> mesh = pv.Sphere(center=(4.5, 4.5, 4.5), radius=4.5)
        >>> data_to_probe = examples.load_uniform()
        >>> result = mesh.sample(data_to_probe)
        >>> result.plot(scalars="Spatial Point Data")

        If sampling from a set of points represented by a ``(n, 3)``
        shaped ``numpy.ndarray``, they need to be converted to a
        PyVista DataSet, e.g. :class:`pyvista.PolyData`, first.

        >>> import numpy as np
        >>> points = np.array([[1.5, 5.0, 6.2], [6.7, 4.2, 8.0]])
        >>> mesh = pv.PolyData(points)
        >>> result = mesh.sample(data_to_probe)
        >>> result["Spatial Point Data"]
        pyvista_ndarray([ 46.5 , 225.12])

        See :ref:`resampling_example` for more examples using this filter.

        """
        if not pyvista.is_pyvista_dataset(target):
            raise TypeError('`target` must be a PyVista mesh type.')
        alg = _vtk.vtkResampleWithDataSet()  # Construct the ResampleWithDataSet object
        alg.SetInputData(self)  # Set the Input data (actually the source i.e. where to sample from)
        # Set the Source data (actually the target, i.e. where to sample to)
        alg.SetSourceData(target)
        alg.SetPassCellArrays(pass_cell_data)
        alg.SetPassPointArrays(pass_point_data)
        alg.SetPassFieldArrays(pass_field_data)

        alg.SetMarkBlankPointsAndCells(mark_blank)
        alg.SetCategoricalData(categorical)

        if tolerance is not None:
            alg.SetComputeTolerance(False)
            alg.SetTolerance(tolerance)
        if locator:
            if isinstance(locator, str):
                locator_map = {
                    'cell': _vtk.vtkCellLocator(),
                    'cell_tree': _vtk.vtkCellTreeLocator(),
                    'obb_tree': _vtk.vtkOBBTree(),
                    'static_cell': _vtk.vtkStaticCellLocator(),
                }
                try:
                    locator = locator_map[locator]
                except KeyError as err:
                    raise ValueError(
                        f'locator must be a string from {locator_map.keys()}, got {locator}',
                    ) from err
            alg.SetCellLocatorPrototype(locator)

        if snap_to_closest_point:
            try:
                alg.SnapToCellWithClosestPointOn()
            except AttributeError:  # pragma: no cover
                raise VTKVersionError('`snap_to_closest_point=True` requires vtk 9.3.0 or newer')
        _update_alg(alg, progress_bar, 'Resampling array Data from a Passed Mesh onto Mesh')
        return _get_output(alg)

    def interpolate(
        self,
        target,
        sharpness=2.0,
        radius=1.0,
        strategy='null_value',
        null_value=0.0,
        n_points=None,
        pass_cell_data: bool = True,
        pass_point_data: bool = True,
        progress_bar: bool = False,
    ):
        """Interpolate values onto this mesh from a given dataset.

        The ``target`` dataset is typically a point cloud. Only point data from
        the ``target`` mesh will be interpolated onto points of this mesh. Whether
        preexisting point and cell data of this mesh are preserved in the
        output can be customized with the ``pass_point_data`` and
        ``pass_cell_data`` parameters.

        This uses a Gaussian interpolation kernel. Use the ``sharpness`` and
        ``radius`` parameters to adjust this kernel. You can also switch this
        kernel to use an N closest points approach.

        If the cell topology is more useful for interpolating, e.g. from a
        discretized FEM or CFD simulation, use
        :func:`pyvista.DataSetFilters.sample` instead.

        Parameters
        ----------
        target : pyvista.DataSet
            The vtk data object to sample from. Point and cell arrays from
            this object are interpolated onto this mesh.

        sharpness : float, default: 2.0
            Set the sharpness (i.e., falloff) of the Gaussian kernel. As the
            sharpness increases the effects of distant points are reduced.

        radius : float, optional
            Specify the radius within which the basis points must lie.

        strategy : str, default: "null_value"
            Specify a strategy to use when encountering a "null" point during
            the interpolation process. Null points occur when the local
            neighborhood (of nearby points to interpolate from) is empty. If
            the strategy is set to ``'mask_points'``, then an output array is
            created that marks points as being valid (=1) or null (invalid =0)
            (and the NullValue is set as well). If the strategy is set to
            ``'null_value'``, then the output data value(s) are set to the
            ``null_value`` (specified in the output point data). Finally, the
            strategy ``'closest_point'`` is to simply use the closest point to
            perform the interpolation.

        null_value : float, default: 0.0
            Specify the null point value. When a null point is encountered
            then all components of each null tuple are set to this value.

        n_points : int, optional
            If given, specifies the number of the closest points used to form
            the interpolation basis. This will invalidate the radius argument
            in favor of an N closest points approach. This typically has poorer
            results.

        pass_cell_data : bool, default: True
            Preserve input mesh's original cell data arrays.

        pass_point_data : bool, default: True
            Preserve input mesh's original point data arrays.

        progress_bar : bool, default: False
            Display a progress bar to indicate progress.

        Returns
        -------
        pyvista.DataSet
            Interpolated dataset.  Return type matches input.

        See Also
        --------
        pyvista.DataSetFilters.sample

        Examples
        --------
        Interpolate the values of 5 points onto a sample plane.

        >>> import pyvista as pv
        >>> import numpy as np
        >>> rng = np.random.default_rng(7)
        >>> point_cloud = rng.random((5, 3))
        >>> point_cloud[:, 2] = 0
        >>> point_cloud -= point_cloud.mean(0)
        >>> pdata = pv.PolyData(point_cloud)
        >>> pdata['values'] = rng.random(5)
        >>> plane = pv.Plane()
        >>> plane.clear_data()
        >>> plane = plane.interpolate(pdata, sharpness=3)
        >>> pl = pv.Plotter()
        >>> _ = pl.add_mesh(
        ...     pdata, render_points_as_spheres=True, point_size=50
        ... )
        >>> _ = pl.add_mesh(plane, style='wireframe', line_width=5)
        >>> pl.show()

        See :ref:`interpolate_example` for more examples using this filter.

        """
        if not pyvista.is_pyvista_dataset(target):
            raise TypeError('`target` must be a PyVista mesh type.')

        # Must cast to UnstructuredGrid in some cases (e.g. vtkImageData/vtkRectilinearGrid)
        # I believe the locator and the interpolator call `GetPoints` and not all mesh types have that method
        if isinstance(target, (pyvista.ImageData, pyvista.RectilinearGrid)):
            target = target.cast_to_unstructured_grid()

        gaussian_kernel = _vtk.vtkGaussianKernel()
        gaussian_kernel.SetSharpness(sharpness)
        gaussian_kernel.SetRadius(radius)
        gaussian_kernel.SetKernelFootprintToRadius()
        if n_points:
            gaussian_kernel.SetNumberOfPoints(n_points)
            gaussian_kernel.SetKernelFootprintToNClosest()

        locator = _vtk.vtkStaticPointLocator()
        locator.SetDataSet(target)
        locator.BuildLocator()

        interpolator = _vtk.vtkPointInterpolator()
        interpolator.SetInputData(self)
        interpolator.SetSourceData(target)
        interpolator.SetKernel(gaussian_kernel)
        interpolator.SetLocator(locator)
        interpolator.SetNullValue(null_value)
        if strategy == 'null_value':
            interpolator.SetNullPointsStrategyToNullValue()
        elif strategy == 'mask_points':
            interpolator.SetNullPointsStrategyToMaskPoints()
        elif strategy == 'closest_point':
            interpolator.SetNullPointsStrategyToClosestPoint()
        else:
            raise ValueError(f'strategy `{strategy}` not supported.')
        interpolator.SetPassPointArrays(pass_point_data)
        interpolator.SetPassCellArrays(pass_cell_data)
        _update_alg(interpolator, progress_bar, 'Interpolating')
        return _get_output(interpolator)

    def streamlines(
        self,
        vectors=None,
        source_center=None,
        source_radius=None,
        n_points=100,
        start_position=None,
        return_source: bool = False,
        pointa=None,
        pointb=None,
        progress_bar: bool = False,
        **kwargs,
    ):
        """Integrate a vector field to generate streamlines.

        The default behavior uses a sphere as the source - set its
        location and radius via the ``source_center`` and
        ``source_radius`` keyword arguments.  ``n_points`` defines the
        number of starting points on the sphere surface.
        Alternatively, a line source can be used by specifying
        ``pointa`` and ``pointb``.  ``n_points`` again defines the
        number of points on the line.

        You can retrieve the source by specifying
        ``return_source=True``.

        Optional keyword parameters from
        :func:`pyvista.DataSetFilters.streamlines_from_source` can be
        used here to control the generation of streamlines.

        Parameters
        ----------
        vectors : str, optional
            The string name of the active vector field to integrate across.

        source_center : sequence[float], optional
            Length 3 tuple of floats defining the center of the source
            particles. Defaults to the center of the dataset.

        source_radius : float, optional
            Float radius of the source particle cloud. Defaults to one-tenth of
            the diagonal of the dataset's spatial extent.

        n_points : int, default: 100
            Number of particles present in source sphere or line.

        start_position : sequence[float], optional
            A single point.  This will override the sphere point source.

        return_source : bool, default: False
            Return the source particles as :class:`pyvista.PolyData` as well as the
            streamlines. This will be the second value returned if ``True``.

        pointa, pointb : sequence[float], optional
            The coordinates of a start and end point for a line source. This
            will override the sphere and start_position point source.

        progress_bar : bool, default: False
            Display a progress bar to indicate progress.

        **kwargs : dict, optional
            See :func:`pyvista.DataSetFilters.streamlines_from_source`.

        Returns
        -------
        streamlines : pyvista.PolyData
            This produces polylines as the output, with each cell
            (i.e., polyline) representing a streamline. The attribute values
            associated with each streamline are stored in the cell data, whereas
            those associated with streamline-points are stored in the point data.

        source : pyvista.PolyData
            The points of the source are the seed points for the streamlines.
            Only returned if ``return_source=True``.

        Examples
        --------
        See the :ref:`streamlines_example` example.

        """
        if source_center is None:
            source_center = self.center  # type: ignore[attr-defined]
        if source_radius is None:
            source_radius = self.length / 10.0  # type: ignore[attr-defined]

        # A single point at start_position
        if start_position is not None:
            source_center = start_position
            source_radius = 0.0
            n_points = 1

        if (pointa is not None and pointb is None) or (pointa is None and pointb is not None):
            raise ValueError('Both pointa and pointb must be provided')
        elif pointa is not None and pointb is not None:
            source = _vtk.vtkLineSource()
            source.SetPoint1(pointa)
            source.SetPoint2(pointb)
            source.SetResolution(n_points)
        else:
            source = _vtk.vtkPointSource()  # type: ignore[assignment]
            source.SetCenter(source_center)  # type: ignore[attr-defined]
            source.SetRadius(source_radius)  # type: ignore[attr-defined]
            source.SetNumberOfPoints(n_points)  # type: ignore[attr-defined]
        source.Update()
        input_source = wrap(source.GetOutput())
        output = self.streamlines_from_source(
            input_source,
            vectors,
            progress_bar=progress_bar,
            **kwargs,
        )
        if return_source:
            return output, input_source
        return output

    def streamlines_from_source(
        self,
        source,
        vectors=None,
        integrator_type=45,
        integration_direction='both',
        surface_streamlines: bool = False,
        initial_step_length=0.5,
        step_unit='cl',
        min_step_length=0.01,
        max_step_length=1.0,
        max_steps=2000,
        terminal_speed=1e-12,
        max_error=1e-6,
        max_time=None,
        compute_vorticity: bool = True,
        rotation_scale=1.0,
        interpolator_type='point',
        progress_bar: bool = False,
        max_length=None,
    ):
        """Generate streamlines of vectors from the points of a source mesh.

        The integration is performed using a specified integrator, by default
        Runge-Kutta2. This supports integration through any type of dataset.
        If the dataset contains 2D cells like polygons or triangles and the
        ``surface_streamlines`` parameter is used, the integration is constrained
        to lie on the surface defined by 2D cells.

        Parameters
        ----------
        source : pyvista.DataSet
            The points of the source provide the starting points of the
            streamlines.  This will override both sphere and line sources.

        vectors : str, optional
            The string name of the active vector field to integrate across.

        integrator_type : {45, 2, 4}, default: 45
            The integrator type to be used for streamline generation.
            The default is Runge-Kutta45. The recognized solvers are:
            RUNGE_KUTTA2 (``2``),  RUNGE_KUTTA4 (``4``), and RUNGE_KUTTA45
            (``45``). Options are ``2``, ``4``, or ``45``.

        integration_direction : str, default: "both"
            Specify whether the streamline is integrated in the upstream or
            downstream directions (or both). Options are ``'both'``,
            ``'backward'``, or ``'forward'``.

        surface_streamlines : bool, default: False
            Compute streamlines on a surface.

        initial_step_length : float, default: 0.5
            Initial step size used for line integration, expressed ib length
            unitsL or cell length units (see ``step_unit`` parameter).
            either the starting size for an adaptive integrator, e.g., RK45, or
            the constant / fixed size for non-adaptive ones, i.e., RK2 and RK4).

        step_unit : {'cl', 'l'}, default: "cl"
            Uniform integration step unit. The valid unit is now limited to
            only LENGTH_UNIT (``'l'``) and CELL_LENGTH_UNIT (``'cl'``).
            Default is CELL_LENGTH_UNIT.

        min_step_length : float, default: 0.01
            Minimum step size used for line integration, expressed in length or
            cell length units. Only valid for an adaptive integrator, e.g., RK45.

        max_step_length : float, default: 1.0
            Maximum step size used for line integration, expressed in length or
            cell length units. Only valid for an adaptive integrator, e.g., RK45.

        max_steps : int, default: 2000
            Maximum number of steps for integrating a streamline.

        terminal_speed : float, default: 1e-12
            Terminal speed value, below which integration is terminated.

        max_error : float, 1e-6
            Maximum error tolerated throughout streamline integration.

        max_time : float, optional
            Specify the maximum length of a streamline expressed in physical length.

            .. deprecated:: 0.45.0
               ``max_time`` parameter is deprecated. Use ``max_length`` instead.
                It will be removed in v0.48. Default for ``max_time`` changed in v0.45.0.

        compute_vorticity : bool, default: True
            Vorticity computation at streamline points. Necessary for generating
            proper stream-ribbons using the ``vtkRibbonFilter``.

        rotation_scale : float, default: 1.0
            This can be used to scale the rate with which the streamribbons
            twist.

        interpolator_type : str, default: "point"
            Set the type of the velocity field interpolator to locate cells
            during streamline integration either by points or cells.
            The cell locator is more robust then the point locator. Options
            are ``'point'`` or ``'cell'`` (abbreviations of ``'p'`` and ``'c'``
            are also supported).

        progress_bar : bool, default: False
            Display a progress bar to indicate progress.

        max_length : float, optional
            Specify the maximum length of a streamline expressed in physical length.
            Default is 4 times the diagonal length of the bounding box of the ``source``
            dataset.

        Returns
        -------
        pyvista.PolyData
            Streamlines. This produces polylines as the output, with
            each cell (i.e., polyline) representing a streamline. The
            attribute values associated with each streamline are
            stored in the cell data, whereas those associated with
            streamline-points are stored in the point data.

        Examples
        --------
        See the :ref:`streamlines_example` example.

        """
        integration_direction = str(integration_direction).strip().lower()
        if integration_direction not in ['both', 'back', 'backward', 'forward']:
            raise ValueError(
                "Integration direction must be one of:\n 'backward', "
                f"'forward', or 'both' - not '{integration_direction}'.",
            )
        if integrator_type not in [2, 4, 45]:
            raise ValueError('Integrator type must be one of `2`, `4`, or `45`.')
        if interpolator_type not in ['c', 'cell', 'p', 'point']:
            raise ValueError("Interpolator type must be either 'cell' or 'point'")
        if step_unit not in ['l', 'cl']:
            raise ValueError("Step unit must be either 'l' or 'cl'")
        step_unit = {
            'cl': _vtk.vtkStreamTracer.CELL_LENGTH_UNIT,
            'l': _vtk.vtkStreamTracer.LENGTH_UNIT,
        }[step_unit]
        if isinstance(vectors, str):
            self.set_active_scalars(vectors)  # type: ignore[attr-defined]
            self.set_active_vectors(vectors)  # type: ignore[attr-defined]
        elif vectors is None:
            pyvista.set_default_active_vectors(self)  # type: ignore[arg-type]

        if max_time is not None:
            if max_length is not None:
                warnings.warn(
                    '``max_length`` and ``max_time`` provided. Ignoring deprecated ``max_time``.',
                    PyVistaDeprecationWarning,
                )
            else:
                warnings.warn(
                    '``max_time`` parameter is deprecated.  It will be removed in v0.48',
                    PyVistaDeprecationWarning,
                )
                max_length = max_time

        if max_length is None:
            max_length = 4.0 * self.GetLength()  # type: ignore[attr-defined]

        if not isinstance(source, pyvista.DataSet):
            raise TypeError('source must be a pyvista.DataSet')

        # vtk throws error with two Structured Grids
        # See: https://github.com/pyvista/pyvista/issues/1373
        if isinstance(self, pyvista.StructuredGrid) and isinstance(source, pyvista.StructuredGrid):
            source = source.cast_to_unstructured_grid()

        # Build the algorithm
        alg = _vtk.vtkStreamTracer()
        # Inputs
        alg.SetInputDataObject(self)
        alg.SetSourceData(source)

        # general parameters
        alg.SetComputeVorticity(compute_vorticity)
        alg.SetInitialIntegrationStep(initial_step_length)
        alg.SetIntegrationStepUnit(step_unit)
        alg.SetMaximumError(max_error)
        alg.SetMaximumIntegrationStep(max_step_length)
        alg.SetMaximumNumberOfSteps(max_steps)
        alg.SetMaximumPropagation(max_length)
        alg.SetMinimumIntegrationStep(min_step_length)
        alg.SetRotationScale(rotation_scale)
        alg.SetSurfaceStreamlines(surface_streamlines)
        alg.SetTerminalSpeed(terminal_speed)
        # Model parameters
        if integration_direction == 'forward':
            alg.SetIntegrationDirectionToForward()
        elif integration_direction in ['backward', 'back']:
            alg.SetIntegrationDirectionToBackward()
        else:
            alg.SetIntegrationDirectionToBoth()
        # set integrator type
        if integrator_type == 2:
            alg.SetIntegratorTypeToRungeKutta2()
        elif integrator_type == 4:
            alg.SetIntegratorTypeToRungeKutta4()
        else:
            alg.SetIntegratorTypeToRungeKutta45()
        # set interpolator type
        if interpolator_type in ['c', 'cell']:
            alg.SetInterpolatorTypeToCellLocator()
        else:
            alg.SetInterpolatorTypeToDataSetPointLocator()
        # run the algorithm
        _update_alg(alg, progress_bar, 'Generating Streamlines')
        return _get_output(alg)

    def streamlines_evenly_spaced_2D(
        self,
        vectors=None,
        start_position=None,
        integrator_type=2,
        step_length=0.5,
        step_unit='cl',
        max_steps=2000,
        terminal_speed=1e-12,
        interpolator_type='point',
        separating_distance=10,
        separating_distance_ratio=0.5,
        closed_loop_maximum_distance=0.5,
        loop_angle=20,
        minimum_number_of_loop_points=4,
        compute_vorticity: bool = True,
        progress_bar: bool = False,
    ):
        """Generate evenly spaced streamlines on a 2D dataset.

        This filter only supports datasets that lie on the xy plane, i.e. ``z=0``.
        Particular care must be used to choose a `separating_distance`
        that do not result in too much memory being utilized.  The
        default unit is cell length.

        Parameters
        ----------
        vectors : str, optional
            The string name of the active vector field to integrate across.

        start_position : sequence[float], optional
            The seed point for generating evenly spaced streamlines.
            If not supplied, a random position in the dataset is chosen.

        integrator_type : {2, 4}, default: 2
            The integrator type to be used for streamline generation.
            The default is Runge-Kutta2. The recognized solvers are:
            RUNGE_KUTTA2 (``2``) and RUNGE_KUTTA4 (``4``).

        step_length : float, default: 0.5
            Constant Step size used for line integration, expressed in length
            units or cell length units (see ``step_unit`` parameter).

        step_unit : {'cl', 'l'}, default: "cl"
            Uniform integration step unit. The valid unit is now limited to
            only LENGTH_UNIT (``'l'``) and CELL_LENGTH_UNIT (``'cl'``).
            Default is CELL_LENGTH_UNIT.

        max_steps : int, default: 2000
            Maximum number of steps for integrating a streamline.

        terminal_speed : float, default: 1e-12
            Terminal speed value, below which integration is terminated.

        interpolator_type : str, optional
            Set the type of the velocity field interpolator to locate cells
            during streamline integration either by points or cells.
            The cell locator is more robust then the point locator. Options
            are ``'point'`` or ``'cell'`` (abbreviations of ``'p'`` and ``'c'``
            are also supported).

        separating_distance : float, default: 10
            The distance between streamlines expressed in ``step_unit``.

        separating_distance_ratio : float, default: 0.5
            Streamline integration is stopped if streamlines are closer than
            ``SeparatingDistance*SeparatingDistanceRatio`` to other streamlines.

        closed_loop_maximum_distance : float, default: 0.5
            The distance between points on a streamline to determine a
            closed loop.

        loop_angle : float, default: 20
            The maximum angle in degrees between points to determine a closed loop.

        minimum_number_of_loop_points : int, default: 4
            The minimum number of points before which a closed loop will
            be determined.

        compute_vorticity : bool, default: True
            Vorticity computation at streamline points. Necessary for generating
            proper stream-ribbons using the ``vtkRibbonFilter``.

        progress_bar : bool, default: False
            Display a progress bar to indicate progress.

        Returns
        -------
        pyvista.PolyData
            This produces polylines as the output, with each cell
            (i.e., polyline) representing a streamline. The attribute
            values associated with each streamline are stored in the
            cell data, whereas those associated with streamline-points
            are stored in the point data.

        Examples
        --------
        Plot evenly spaced streamlines for cylinder in a crossflow.
        This dataset is a multiblock dataset, and the fluid velocity is in the
        first block.

        >>> import pyvista as pv
        >>> from pyvista import examples
        >>> mesh = examples.download_cylinder_crossflow()
        >>> streams = mesh[0].streamlines_evenly_spaced_2D(
        ...     start_position=(4, 0.1, 0.0),
        ...     separating_distance=3,
        ...     separating_distance_ratio=0.2,
        ... )
        >>> plotter = pv.Plotter()
        >>> _ = plotter.add_mesh(
        ...     streams.tube(radius=0.02), scalars="vorticity_mag"
        ... )
        >>> plotter.view_xy()
        >>> plotter.show()

        See :ref:`2d_streamlines_example` for more examples using this filter.

        """
        if integrator_type not in [2, 4]:
            raise ValueError('Integrator type must be one of `2` or `4`.')
        if interpolator_type not in ['c', 'cell', 'p', 'point']:
            raise ValueError("Interpolator type must be either 'cell' or 'point'")
        if step_unit not in ['l', 'cl']:
            raise ValueError("Step unit must be either 'l' or 'cl'")
        step_unit = {
            'cl': _vtk.vtkStreamTracer.CELL_LENGTH_UNIT,
            'l': _vtk.vtkStreamTracer.LENGTH_UNIT,
        }[step_unit]
        if isinstance(vectors, str):
            self.set_active_scalars(vectors)  # type: ignore[attr-defined]
            self.set_active_vectors(vectors)  # type: ignore[attr-defined]
        elif vectors is None:
            pyvista.set_default_active_vectors(self)  # type: ignore[arg-type]

        loop_angle = loop_angle * np.pi / 180

        # Build the algorithm
        alg = _vtk.vtkEvenlySpacedStreamlines2D()
        # Inputs
        alg.SetInputDataObject(self)

        # Seed for starting position
        if start_position is not None:
            alg.SetStartPosition(start_position)

        # Integrator controls
        if integrator_type == 2:
            alg.SetIntegratorTypeToRungeKutta2()
        else:
            alg.SetIntegratorTypeToRungeKutta4()
        alg.SetInitialIntegrationStep(step_length)
        alg.SetIntegrationStepUnit(step_unit)
        alg.SetMaximumNumberOfSteps(max_steps)

        # Stopping criteria
        alg.SetTerminalSpeed(terminal_speed)
        alg.SetClosedLoopMaximumDistance(closed_loop_maximum_distance)
        alg.SetLoopAngle(loop_angle)
        alg.SetMinimumNumberOfLoopPoints(minimum_number_of_loop_points)

        # Separation criteria
        alg.SetSeparatingDistance(separating_distance)
        if separating_distance_ratio is not None:
            alg.SetSeparatingDistanceRatio(separating_distance_ratio)

        alg.SetComputeVorticity(compute_vorticity)

        # Set interpolator type
        if interpolator_type in ['c', 'cell']:
            alg.SetInterpolatorTypeToCellLocator()
        else:
            alg.SetInterpolatorTypeToDataSetPointLocator()

        # Run the algorithm
        _update_alg(alg, progress_bar, 'Generating Evenly Spaced Streamlines on a 2D Dataset')
        return _get_output(alg)

    def decimate_boundary(self, target_reduction=0.5, progress_bar: bool = False):
        """Return a decimated version of a triangulation of the boundary.

        Only the outer surface of the input dataset will be considered.

        Parameters
        ----------
        target_reduction : float, default: 0.5
            Fraction of the original mesh to remove.
            TargetReduction is set to ``0.9``, this filter will try to reduce
            the data set to 10% of its original size and will remove 90%
            of the input triangles.

        progress_bar : bool, default: False
            Display a progress bar to indicate progress.

        Returns
        -------
        pyvista.PolyData
            Decimated boundary.

        Examples
        --------
        See the :ref:`linked_views_example` example.

        """
        return (
            self.extract_geometry(progress_bar=progress_bar)
            .triangulate()
            .decimate(target_reduction)
        )

    def sample_over_line(
        self, pointa, pointb, resolution=None, tolerance=None, progress_bar: bool = False
    ):
        """Sample a dataset onto a line.

        Parameters
        ----------
        pointa : sequence[float]
            Location in ``[x, y, z]``.

        pointb : sequence[float]
            Location in ``[x, y, z]``.

        resolution : int, optional
            Number of pieces to divide line into. Defaults to number of cells
            in the input mesh. Must be a positive integer.

        tolerance : float, optional
            Tolerance used to compute whether a point in the source is in a
            cell of the input.  If not given, tolerance is automatically generated.

        progress_bar : bool, default: False
            Display a progress bar to indicate progress.

        Returns
        -------
        pyvista.PolyData
            Line object with sampled data from dataset.

        Examples
        --------
        Sample over a plane that is interpolating a point cloud.

        >>> import pyvista as pv
        >>> import numpy as np
        >>> rng = np.random.default_rng(12)
        >>> point_cloud = rng.random((5, 3))
        >>> point_cloud[:, 2] = 0
        >>> point_cloud -= point_cloud.mean(0)
        >>> pdata = pv.PolyData(point_cloud)
        >>> pdata['values'] = rng.random(5)
        >>> plane = pv.Plane()
        >>> plane.clear_data()
        >>> plane = plane.interpolate(pdata, sharpness=3.5)
        >>> sample = plane.sample_over_line((-0.5, -0.5, 0), (0.5, 0.5, 0))
        >>> pl = pv.Plotter()
        >>> _ = pl.add_mesh(
        ...     pdata, render_points_as_spheres=True, point_size=50
        ... )
        >>> _ = pl.add_mesh(sample, scalars='values', line_width=10)
        >>> _ = pl.add_mesh(plane, scalars='values', style='wireframe')
        >>> pl.show()

        """
        if resolution is None:
            resolution = int(self.n_cells)  # type: ignore[attr-defined]
        # Make a line and sample the dataset
        line = pyvista.Line(pointa, pointb, resolution=resolution)
        return line.sample(self, tolerance=tolerance, progress_bar=progress_bar)

    def plot_over_line(
        self,
        pointa,
        pointb,
        resolution=None,
        scalars=None,
        title=None,
        ylabel=None,
        figsize=None,
        figure: bool = True,
        show: bool = True,
        tolerance=None,
        fname=None,
<<<<<<< HEAD
        progress_bar=False,
=======
        progress_bar: bool = False,
>>>>>>> 5d458509
    ) -> None:
        """Sample a dataset along a high resolution line and plot.

        Plot the variables of interest in 2D using matplotlib where the
        X-axis is distance from Point A and the Y-axis is the variable
        of interest. Note that this filter returns ``None``.

        Parameters
        ----------
        pointa : sequence[float]
            Location in ``[x, y, z]``.

        pointb : sequence[float]
            Location in ``[x, y, z]``.

        resolution : int, optional
            Number of pieces to divide line into. Defaults to number of cells
            in the input mesh. Must be a positive integer.

        scalars : str, optional
            The string name of the variable in the input dataset to probe. The
            active scalar is used by default.

        title : str, optional
            The string title of the matplotlib figure.

        ylabel : str, optional
            The string label of the Y-axis. Defaults to variable name.

        figsize : tuple(int), optional
            The size of the new figure.

        figure : bool, default: True
            Flag on whether or not to create a new figure.

        show : bool, default: True
            Shows the matplotlib figure.

        tolerance : float, optional
            Tolerance used to compute whether a point in the source is in a
            cell of the input.  If not given, tolerance is automatically generated.

        fname : str, optional
            Save the figure this file name when set.

        progress_bar : bool, default: False
            Display a progress bar to indicate progress.

        Examples
        --------
        See the :ref:`plot_over_line_example` example.

        """
        # Sample on line
        sampled = DataSetFilters.sample_over_line(
            self,
            pointa,
            pointb,
            resolution,
            tolerance,
            progress_bar=progress_bar,
        )

        # Get variable of interest
        if scalars is None:
            set_default_active_scalars(self)  # type: ignore[arg-type]
            field, scalars = self.active_scalars_info  # type: ignore[attr-defined]
        values = sampled.get_array(scalars)
        distance = sampled['Distance']

        # Remainder is plotting
        if figure:
            plt.figure(figsize=figsize)
        # Plot it in 2D
        if values.ndim > 1:
            for i in range(values.shape[1]):
                plt.plot(distance, values[:, i], label=f'Component {i}')
            plt.legend()
        else:
            plt.plot(distance, values)
        plt.xlabel('Distance')
        if ylabel is None:
            plt.ylabel(scalars)
        else:
            plt.ylabel(ylabel)
        if title is None:
            plt.title(f'{scalars} Profile')
        else:
            plt.title(title)
        if fname:
            plt.savefig(fname)
        if show:  # pragma: no cover
            plt.show()

    def sample_over_multiple_lines(self, points, tolerance=None, progress_bar: bool = False):
        """Sample a dataset onto a multiple lines.

        Parameters
        ----------
        points : array_like[float]
            List of points defining multiple lines.

        tolerance : float, optional
            Tolerance used to compute whether a point in the source is in a
            cell of the input.  If not given, tolerance is automatically generated.

        progress_bar : bool, default: False
            Display a progress bar to indicate progress.

        Returns
        -------
        pyvista.PolyData
            Line object with sampled data from dataset.

        Examples
        --------
        Sample over a plane that is interpolating a point cloud.

        >>> import pyvista as pv
        >>> import numpy as np
        >>> rng = np.random.default_rng(12)
        >>> point_cloud = rng.random((5, 3))
        >>> point_cloud[:, 2] = 0
        >>> point_cloud -= point_cloud.mean(0)
        >>> pdata = pv.PolyData(point_cloud)
        >>> pdata['values'] = rng.random(5)
        >>> plane = pv.Plane()
        >>> plane.clear_data()
        >>> plane = plane.interpolate(pdata, sharpness=3.5)
        >>> sample = plane.sample_over_multiple_lines(
        ...     [[-0.5, -0.5, 0], [0.5, -0.5, 0], [0.5, 0.5, 0]]
        ... )
        >>> pl = pv.Plotter()
        >>> _ = pl.add_mesh(
        ...     pdata, render_points_as_spheres=True, point_size=50
        ... )
        >>> _ = pl.add_mesh(sample, scalars='values', line_width=10)
        >>> _ = pl.add_mesh(plane, scalars='values', style='wireframe')
        >>> pl.show()

        """
        # Make a multiple lines and sample the dataset
        multiple_lines = pyvista.MultipleLines(points=points)
        return multiple_lines.sample(self, tolerance=tolerance, progress_bar=progress_bar)

    def sample_over_circular_arc(
        self,
        pointa,
        pointb,
        center,
        resolution=None,
        tolerance=None,
        progress_bar: bool = False,
    ):
        """Sample a dataset over a circular arc.

        Parameters
        ----------
        pointa : sequence[float]
            Location in ``[x, y, z]``.

        pointb : sequence[float]
            Location in ``[x, y, z]``.

        center : sequence[float]
            Location in ``[x, y, z]``.

        resolution : int, optional
            Number of pieces to divide circular arc into. Defaults to
            number of cells in the input mesh. Must be a positive
            integer.

        tolerance : float, optional
            Tolerance used to compute whether a point in the source is
            in a cell of the input.  If not given, tolerance is
            automatically generated.

        progress_bar : bool, default: False
            Display a progress bar to indicate progress.

        Returns
        -------
        pyvista.PolyData
            Arc containing the sampled data.

        Examples
        --------
        Sample a dataset over a circular arc and plot it.

        >>> import pyvista as pv
        >>> from pyvista import examples
        >>> uniform = examples.load_uniform()
        >>> uniform["height"] = uniform.points[:, 2]
        >>> pointa = [
        ...     uniform.bounds.x_max,
        ...     uniform.bounds.y_min,
        ...     uniform.bounds.z_max,
        ... ]
        >>> pointb = [
        ...     uniform.bounds.x_max,
        ...     uniform.bounds.y_max,
        ...     uniform.bounds.z_min,
        ... ]
        >>> center = [
        ...     uniform.bounds.x_max,
        ...     uniform.bounds.y_min,
        ...     uniform.bounds.z_min,
        ... ]
        >>> sampled_arc = uniform.sample_over_circular_arc(
        ...     pointa, pointb, center
        ... )
        >>> pl = pv.Plotter()
        >>> _ = pl.add_mesh(uniform, style='wireframe')
        >>> _ = pl.add_mesh(sampled_arc, line_width=10)
        >>> pl.show_axes()
        >>> pl.show()

        """
        if resolution is None:
            resolution = int(self.n_cells)  # type: ignore[attr-defined]
        # Make a circular arc and sample the dataset
        circular_arc = pyvista.CircularArc(pointa, pointb, center, resolution=resolution)
        return circular_arc.sample(self, tolerance=tolerance, progress_bar=progress_bar)

    def sample_over_circular_arc_normal(
        self,
        center,
        resolution=None,
        normal=None,
        polar=None,
        angle=None,
        tolerance=None,
        progress_bar: bool = False,
    ):
        """Sample a dataset over a circular arc defined by a normal and polar vector and plot it.

        The number of segments composing the polyline is controlled by
        setting the object resolution.

        Parameters
        ----------
        center : sequence[float]
            Location in ``[x, y, z]``.

        resolution : int, optional
            Number of pieces to divide circular arc into. Defaults to
            number of cells in the input mesh. Must be a positive
            integer.

        normal : sequence[float], optional
            The normal vector to the plane of the arc.  By default it
            points in the positive Z direction.

        polar : sequence[float], optional
            Starting point of the arc in polar coordinates.  By
            default it is the unit vector in the positive x direction.

        angle : float, optional
            Arc length (in degrees), beginning at the polar vector.  The
            direction is counterclockwise.  By default it is 360.

        tolerance : float, optional
            Tolerance used to compute whether a point in the source is
            in a cell of the input.  If not given, tolerance is
            automatically generated.

        progress_bar : bool, default: False
            Display a progress bar to indicate progress.

        Returns
        -------
        pyvista.PolyData
            Sampled Dataset.

        Examples
        --------
        Sample a dataset over a circular arc.

        >>> import pyvista as pv
        >>> from pyvista import examples
        >>> uniform = examples.load_uniform()
        >>> uniform["height"] = uniform.points[:, 2]
        >>> normal = [0, 0, 1]
        >>> polar = [0, 9, 0]
        >>> center = [
        ...     uniform.bounds.x_max,
        ...     uniform.bounds.y_min,
        ...     uniform.bounds.z_max,
        ... ]
        >>> arc = uniform.sample_over_circular_arc_normal(
        ...     center, normal=normal, polar=polar
        ... )
        >>> pl = pv.Plotter()
        >>> _ = pl.add_mesh(uniform, style='wireframe')
        >>> _ = pl.add_mesh(arc, line_width=10)
        >>> pl.show_axes()
        >>> pl.show()

        """
        if resolution is None:
            resolution = int(self.n_cells)  # type: ignore[attr-defined]
        # Make a circular arc and sample the dataset
        circular_arc = pyvista.CircularArcFromNormal(
            center,
            resolution=resolution,
            normal=normal,
            polar=polar,
            angle=angle,
        )
        return circular_arc.sample(self, tolerance=tolerance, progress_bar=progress_bar)

    def plot_over_circular_arc(
        self,
        pointa,
        pointb,
        center,
        resolution=None,
        scalars=None,
        title=None,
        ylabel=None,
        figsize=None,
        figure: bool = True,
        show: bool = True,
        tolerance=None,
        fname=None,
<<<<<<< HEAD
        progress_bar=False,
=======
        progress_bar: bool = False,
>>>>>>> 5d458509
    ) -> None:
        """Sample a dataset along a circular arc and plot it.

        Plot the variables of interest in 2D where the X-axis is
        distance from Point A and the Y-axis is the variable of
        interest. Note that this filter returns ``None``.

        Parameters
        ----------
        pointa : sequence[float]
            Location in ``[x, y, z]``.

        pointb : sequence[float]
            Location in ``[x, y, z]``.

        center : sequence[float]
            Location in ``[x, y, z]``.

        resolution : int, optional
            Number of pieces to divide the circular arc into. Defaults
            to number of cells in the input mesh. Must be a positive
            integer.

        scalars : str, optional
            The string name of the variable in the input dataset to
            probe. The active scalar is used by default.

        title : str, optional
            The string title of the ``matplotlib`` figure.

        ylabel : str, optional
            The string label of the Y-axis. Defaults to the variable name.

        figsize : tuple(int), optional
            The size of the new figure.

        figure : bool, default: True
            Flag on whether or not to create a new figure.

        show : bool, default: True
            Shows the ``matplotlib`` figure when ``True``.

        tolerance : float, optional
            Tolerance used to compute whether a point in the source is
            in a cell of the input.  If not given, tolerance is
            automatically generated.

        fname : str, optional
            Save the figure this file name when set.

        progress_bar : bool, default: False
            Display a progress bar to indicate progress.

        Examples
        --------
        Sample a dataset along a high resolution circular arc and plot.

        >>> from pyvista import examples
        >>> mesh = examples.load_uniform()
        >>> a = [mesh.bounds.x_min, mesh.bounds.y_min, mesh.bounds.z_max]
        >>> b = [mesh.bounds.x_max, mesh.bounds.y_min, mesh.bounds.z_min]
        >>> center = [
        ...     mesh.bounds.x_min,
        ...     mesh.bounds.y_min,
        ...     mesh.bounds.z_min,
        ... ]
        >>> mesh.plot_over_circular_arc(
        ...     a, b, center, resolution=1000, show=False
        ... )  # doctest:+SKIP

        """
        # Sample on circular arc
        sampled = DataSetFilters.sample_over_circular_arc(
            self,
            pointa,
            pointb,
            center,
            resolution,
            tolerance,
            progress_bar=progress_bar,
        )

        # Get variable of interest
        if scalars is None:
            set_default_active_scalars(self)  # type: ignore[arg-type]
            field, scalars = self.active_scalars_info  # type: ignore[attr-defined]
        values = sampled.get_array(scalars)
        distance = sampled['Distance']

        # create the matplotlib figure
        if figure:
            plt.figure(figsize=figsize)
        # Plot it in 2D
        if values.ndim > 1:
            for i in range(values.shape[1]):
                plt.plot(distance, values[:, i], label=f'Component {i}')
            plt.legend()
        else:
            plt.plot(distance, values)
        plt.xlabel('Distance')
        if ylabel is None:
            plt.ylabel(scalars)
        else:
            plt.ylabel(ylabel)
        if title is None:
            plt.title(f'{scalars} Profile')
        else:
            plt.title(title)
        if fname:
            plt.savefig(fname)
        if show:  # pragma: no cover
            plt.show()

    def plot_over_circular_arc_normal(
        self,
        center,
        resolution=None,
        normal=None,
        polar=None,
        angle=None,
        scalars=None,
        title=None,
        ylabel=None,
        figsize=None,
        figure: bool = True,
        show: bool = True,
        tolerance=None,
        fname=None,
<<<<<<< HEAD
        progress_bar=False,
=======
        progress_bar: bool = False,
>>>>>>> 5d458509
    ) -> None:
        """Sample a dataset along a resolution circular arc defined by a normal and polar vector and plot it.

        Plot the variables of interest in 2D where the X-axis is
        distance from Point A and the Y-axis is the variable of
        interest. Note that this filter returns ``None``.

        Parameters
        ----------
        center : sequence[int]
            Location in ``[x, y, z]``.

        resolution : int, optional
            Number of pieces to divide circular arc into. Defaults to
            number of cells in the input mesh. Must be a positive
            integer.

        normal : sequence[float], optional
            The normal vector to the plane of the arc.  By default it
            points in the positive Z direction.

        polar : sequence[float], optional
            Starting point of the arc in polar coordinates.  By
            default it is the unit vector in the positive x direction.

        angle : float, optional
            Arc length (in degrees), beginning at the polar vector.  The
            direction is counterclockwise.  By default it is 360.

        scalars : str, optional
            The string name of the variable in the input dataset to
            probe. The active scalar is used by default.

        title : str, optional
            The string title of the `matplotlib` figure.

        ylabel : str, optional
            The string label of the Y-axis. Defaults to variable name.

        figsize : tuple(int), optional
            The size of the new figure.

        figure : bool, optional
            Flag on whether or not to create a new figure.

        show : bool, default: True
            Shows the matplotlib figure.

        tolerance : float, optional
            Tolerance used to compute whether a point in the source is
            in a cell of the input.  If not given, tolerance is
            automatically generated.

        fname : str, optional
            Save the figure this file name when set.

        progress_bar : bool, default: False
            Display a progress bar to indicate progress.

        Examples
        --------
        Sample a dataset along a high resolution circular arc and plot.

        >>> from pyvista import examples
        >>> mesh = examples.load_uniform()
        >>> normal = normal = [0, 0, 1]
        >>> polar = [0, 9, 0]
        >>> angle = 90
        >>> center = [
        ...     mesh.bounds.x_min,
        ...     mesh.bounds.y_min,
        ...     mesh.bounds.z_min,
        ... ]
        >>> mesh.plot_over_circular_arc_normal(
        ...     center, polar=polar, angle=angle
        ... )  # doctest:+SKIP

        """
        # Sample on circular arc
        sampled = DataSetFilters.sample_over_circular_arc_normal(
            self,
            center,
            resolution,
            normal,
            polar,
            angle,
            tolerance,
            progress_bar=progress_bar,
        )

        # Get variable of interest
        if scalars is None:
            set_default_active_scalars(self)  # type: ignore[arg-type]
            field, scalars = self.active_scalars_info  # type: ignore[attr-defined]
        values = sampled.get_array(scalars)
        distance = sampled['Distance']

        # create the matplotlib figure
        if figure:
            plt.figure(figsize=figsize)
        # Plot it in 2D
        if values.ndim > 1:
            for i in range(values.shape[1]):
                plt.plot(distance, values[:, i], label=f'Component {i}')
            plt.legend()
        else:
            plt.plot(distance, values)
        plt.xlabel('Distance')
        if ylabel is None:
            plt.ylabel(scalars)
        else:
            plt.ylabel(ylabel)
        if title is None:
            plt.title(f'{scalars} Profile')
        else:
            plt.title(title)
        if fname:
            plt.savefig(fname)
        if show:  # pragma: no cover
            plt.show()

    def extract_cells(self, ind, invert: bool = False, progress_bar: bool = False):
        """Return a subset of the grid.

        Parameters
        ----------
        ind : sequence[int]
            Numpy array of cell indices to be extracted.

        invert : bool, default: False
            Invert the selection.

        progress_bar : bool, default: False
            Display a progress bar to indicate progress.

        See Also
        --------
        extract_points, extract_values

        Returns
        -------
        pyvista.UnstructuredGrid
            Subselected grid.

        Examples
        --------
        >>> import pyvista as pv
        >>> from pyvista import examples
        >>> grid = pv.read(examples.hexbeamfile)
        >>> subset = grid.extract_cells(range(20))
        >>> subset.n_cells
        20
        >>> pl = pv.Plotter()
        >>> actor = pl.add_mesh(
        ...     grid, style='wireframe', line_width=5, color='black'
        ... )
        >>> actor = pl.add_mesh(subset, color='grey')
        >>> pl.show()

        """
        if invert:
            _, ind = numpy_to_idarr(ind, return_ind=True)  # type: ignore[misc]
            ind = [i for i in range(self.n_cells) if i not in ind]  # type: ignore[attr-defined]

        # Create selection objects
        selectionNode = _vtk.vtkSelectionNode()
        selectionNode.SetFieldType(_vtk.vtkSelectionNode.CELL)
        selectionNode.SetContentType(_vtk.vtkSelectionNode.INDICES)
        selectionNode.SetSelectionList(numpy_to_idarr(ind))

        selection = _vtk.vtkSelection()
        selection.AddNode(selectionNode)

        # extract
        extract_sel = _vtk.vtkExtractSelection()
        extract_sel.SetInputData(0, self)
        extract_sel.SetInputData(1, selection)
        _update_alg(extract_sel, progress_bar, 'Extracting Cells')
        subgrid = _get_output(extract_sel)

        # extracts only in float32
        if subgrid.n_points and self.points.dtype != np.dtype('float32'):
            ind = subgrid.point_data['vtkOriginalPointIds']
            subgrid.points = self.points[ind]

        return subgrid

    def extract_points(
        self,
        ind,
        adjacent_cells: bool = True,
        include_cells: bool = True,
        progress_bar: bool = False,
    ):
        """Return a subset of the grid (with cells) that contains any of the given point indices.

        Parameters
        ----------
        ind : sequence[int]
            Sequence of point indices to be extracted.

        adjacent_cells : bool, default: True
            If ``True``, extract the cells that contain at least one of
            the extracted points. If ``False``, extract the cells that
            contain exclusively points from the extracted points list.
            Has no effect if ``include_cells`` is ``False``.

        include_cells : bool, default: True
            Specifies if the cells shall be returned or not.

        progress_bar : bool, default: False
            Display a progress bar to indicate progress.

        See Also
        --------
        extract_cells, extract_values

        Returns
        -------
        pyvista.UnstructuredGrid
            Subselected grid.

        Examples
        --------
        Extract all the points of a sphere with a Z coordinate greater than 0

        >>> import pyvista as pv
        >>> sphere = pv.Sphere()
        >>> extracted = sphere.extract_points(
        ...     sphere.points[:, 2] > 0, include_cells=False
        ... )
        >>> extracted.clear_data()  # clear for plotting
        >>> extracted.plot()

        """
        ind = np.array(ind)
        # Create selection objects
        selectionNode = _vtk.vtkSelectionNode()
        selectionNode.SetFieldType(_vtk.vtkSelectionNode.POINT)
        selectionNode.SetContentType(_vtk.vtkSelectionNode.INDICES)
        if not include_cells:
            adjacent_cells = True
        if not adjacent_cells:
            # Build array of point indices to be removed.
            ind_rem = np.ones(self.n_points, dtype='bool')  # type: ignore[attr-defined]
            ind_rem[ind] = False
            ind = np.arange(self.n_points)[ind_rem]  # type: ignore[attr-defined]
            # Invert selection
            selectionNode.GetProperties().Set(_vtk.vtkSelectionNode.INVERSE(), 1)
        selectionNode.SetSelectionList(numpy_to_idarr(ind))
        if include_cells:
            selectionNode.GetProperties().Set(_vtk.vtkSelectionNode.CONTAINING_CELLS(), 1)

        selection = _vtk.vtkSelection()
        selection.AddNode(selectionNode)

        # extract
        extract_sel = _vtk.vtkExtractSelection()
        extract_sel.SetInputData(0, self)
        extract_sel.SetInputData(1, selection)
        _update_alg(extract_sel, progress_bar, 'Extracting Points')
        return _get_output(extract_sel)

    def split_values(
        self,
        values: None
        | (
            float | VectorLike[float] | MatrixLike[float] | dict[str, float] | dict[float, str]
        ) = None,
        *,
        ranges: None
        | (
            VectorLike[float]
            | MatrixLike[float]
            | dict[str, VectorLike[float]]
            | dict[tuple[float, float], str]
        ) = None,
        scalars: str | None = None,
        preference: Literal['point', 'cell'] = 'point',
        component_mode: Literal['any', 'all', 'multi'] | int = 'all',
        **kwargs,
    ):
        """Split mesh into separate sub-meshes using point or cell data.

        By default, this filter generates a separate mesh for each unique value in the
        data array and combines them as blocks in a :class:`~pyvista.MultiBlock`
        dataset. Optionally, specific values and/or ranges of values may be specified to
        control which values to split from the input.

        This filter is a convenience method for :meth:`~pyvista.DataSetFilter.extract_values`
        with ``split`` set to ``True`` by default. Refer to that filter's documentation
        for more details.

        .. versionadded:: 0.44

        Parameters
        ----------
        values : number | array_like | dict, optional
            Value(s) to extract. Can be a number, an iterable of numbers, or a dictionary
            with numeric entries. For ``dict`` inputs, either its keys or values may be
            numeric, and the other field must be strings. The numeric field is used as
            the input for this parameter, and if ``split`` is ``True``, the string field
            is used to set the block names of the returned :class:`~pyvista.MultiBlock`.

            .. note::
                When extracting multi-component values with ``component_mode=multi``,
                each value is specified as a multi-component scalar. In this case,
                ``values`` can be a single vector or an array of row vectors.

        ranges : array_like | dict, optional
            Range(s) of values to extract. Can be a single range (i.e. a sequence of
            two numbers in the form ``[lower, upper]``), a sequence of ranges, or a
            dictionary with range entries. Any combination of ``values`` and ``ranges``
            may be specified together. The endpoints of the ranges are included in the
            extraction. Ranges cannot be set when ``component_mode=multi``.

            For ``dict`` inputs, either its keys or values may be numeric, and the other
            field must be strings. The numeric field is used as the input for this
            parameter, and if ``split`` is ``True``, the string field is used to set the
            block names of the returned :class:`~pyvista.MultiBlock`.

            .. note::
                Use ``+/-`` infinity to specify an unlimited bound, e.g.:

                - ``[0, float('inf')]`` to extract values greater than or equal to zero.
                - ``[float('-inf'), 0]`` to extract values less than or equal to zero.

        scalars : str, optional
            Name of scalars to extract with. Defaults to currently active scalars.

        preference : str, default: 'point'
            When ``scalars`` is specified, this is the preferred array type to search
            for in the dataset.  Must be either ``'point'`` or ``'cell'``.

        component_mode : int | 'any' | 'all' | 'multi', default: 'all'
            Specify the component(s) to use when ``scalars`` is a multi-component array.
            Has no effect when the scalars have a single component. Must be one of:

            - number: specify the component number as a 0-indexed integer. The selected
              component must have the specified value(s).
            - ``'any'``: any single component can have the specified value(s).
            - ``'all'``: all individual components must have the specified values(s).
            - ``'multi'``: the entire multi-component item must have the specified value.

        **kwargs : dict, optional
            Additional keyword arguments passed to :meth:`~pyvista.DataSetFilter.extract_values`.

        See Also
        --------
        extract_values, split_bodies, partition

        Returns
        -------
        pyvista.MultiBlock
            Composite of split meshes with :class:`pyvista.UnstructuredGrid` blocks.

        Examples
        --------
        Load image with labeled regions.

        >>> import numpy as np
        >>> import pyvista as pv
        >>> from pyvista import examples
        >>> image = examples.load_channels()
        >>> np.unique(image.active_scalars)
        pyvista_ndarray([0, 1, 2, 3, 4])

        Split the image into its separate regions. Here, we also remove the first
        region for visualization.

        >>> multiblock = image.split_values()
        >>> _ = multiblock.pop(0)  # Remove first region

        Plot the regions.

        >>> plot = pv.Plotter()
        >>> _ = plot.add_composite(multiblock, multi_colors=True)
        >>> _ = plot.show_grid()
        >>> plot.show()

        Note that the block names are generic by default.

        >>> multiblock.keys()
        ['Block-01', 'Block-02', 'Block-03', 'Block-04']

        To name the output blocks, use a dictionary as input instead.

        Here, we also explicitly omit the region with ``0`` values from the input
        instead of removing it from the output.

        >>> labels = dict(region1=1, region2=2, region3=3, region4=4)
        >>>
        >>> multiblock = image.split_values(labels)
        >>> multiblock.keys()
        ['region1', 'region2', 'region3', 'region4']

        Plot the regions as separate meshes using the labels instead of plotting
        the MultiBlock directly.

        Clear scalar data so we can color each mesh using a single color

        >>> _ = [block.clear_data() for block in multiblock]
        >>>
        >>> plot = pv.Plotter()
        >>> plot.set_color_cycler('default')
        >>> _ = [
        ...     plot.add_mesh(block, label=label)
        ...     for block, label in zip(multiblock, labels)
        ... ]
        >>> _ = plot.add_legend()
        >>> plot.show()

        """
        if values is None and ranges is None:
            values = '_unique'  # type: ignore[assignment]
        return self.extract_values(
            values=values,
            ranges=ranges,
            scalars=scalars,
            preference=preference,
            component_mode=component_mode,
            split=True,
            **kwargs,
        )

    def extract_values(
        self,
        values: None
        | (
            float | VectorLike[float] | MatrixLike[float] | dict[str, float] | dict[float, str]
        ) = None,
        *,
        ranges: None
        | (
            VectorLike[float]
            | MatrixLike[float]
            | dict[str, VectorLike[float]]
            | dict[tuple[float, float], str]
        ) = None,
        scalars: str | None = None,
        preference: Literal['point', 'cell'] = 'point',
        component_mode: Literal['any', 'all', 'multi'] | int = 'all',
        invert: bool = False,
        adjacent_cells: bool = True,
        include_cells: bool | None = None,
        split: bool = False,
        pass_point_ids: bool = True,
        pass_cell_ids: bool = True,
        progress_bar: bool = False,
    ):
        """Return a subset of the mesh based on the value(s) of point or cell data.

        Points and cells may be extracted with a single value, multiple values, a range
        of values, or any mix of values and ranges. This enables threshold-like
        filtering of data in a discontinuous manner to extract a single label or groups
        of labels from categorical data, or to extract multiple regions from continuous
        data. Extracted values may optionally be split into separate meshes.

        This filter operates on point data and cell data distinctly:

        **Point data**

            All cells with at least one point with the specified value(s) are returned.
            Optionally, set ``adjacent_cells`` to ``False`` to only extract points from
            cells where all points in the cell strictly have the specified value(s).
            In these cases, a point is only included in the output if that point is part
            of an extracted cell.

            Alternatively, set ``include_cells`` to ``False`` to exclude cells from
            the operation completely and extract all points with a specified value.

        **Cell Data**

            Only the cells (and their points) with the specified values(s) are included
            in the output.

        Internally, :meth:`~pyvista.DataSetFilters.extract_points` is called to extract
        points for point data, and :meth:`~pyvista.DataSetFilters.extract_cells` is
        called to extract cells for cell data.

        By default, two arrays are included with the output: ``'vtkOriginalPointIds'``
        and ``'vtkOriginalCellIds'``. These arrays can be used to link the filtered
        points or cells directly to the input.

        .. versionadded:: 0.44

        Parameters
        ----------
        values : number | array_like | dict, optional
            Value(s) to extract. Can be a number, an iterable of numbers, or a dictionary
            with numeric entries. For ``dict`` inputs, either its keys or values may be
            numeric, and the other field must be strings. The numeric field is used as
            the input for this parameter, and if ``split`` is ``True``, the string field
            is used to set the block names of the returned :class:`~pyvista.MultiBlock`.

            .. note::
                When extracting multi-component values with ``component_mode=multi``,
                each value is specified as a multi-component scalar. In this case,
                ``values`` can be a single vector or an array of row vectors.

        ranges : array_like | dict, optional
            Range(s) of values to extract. Can be a single range (i.e. a sequence of
            two numbers in the form ``[lower, upper]``), a sequence of ranges, or a
            dictionary with range entries. Any combination of ``values`` and ``ranges``
            may be specified together. The endpoints of the ranges are included in the
            extraction. Ranges cannot be set when ``component_mode=multi``.

            For ``dict`` inputs, either its keys or values may be numeric, and the other
            field must be strings. The numeric field is used as the input for this
            parameter, and if ``split`` is ``True``, the string field is used to set the
            block names of the returned :class:`~pyvista.MultiBlock`.

            .. note::
                Use ``+/-`` infinity to specify an unlimited bound, e.g.:

                - ``[0, float('inf')]`` to extract values greater than or equal to zero.
                - ``[float('-inf'), 0]`` to extract values less than or equal to zero.

        scalars : str, optional
            Name of scalars to extract with. Defaults to currently active scalars.

        preference : str, default: 'point'
            When ``scalars`` is specified, this is the preferred array type to search
            for in the dataset.  Must be either ``'point'`` or ``'cell'``.

        component_mode : int | 'any' | 'all' | 'multi', default: 'all'
            Specify the component(s) to use when ``scalars`` is a multi-component array.
            Has no effect when the scalars have a single component. Must be one of:

            - number: specify the component number as a 0-indexed integer. The selected
              component must have the specified value(s).
            - ``'any'``: any single component can have the specified value(s).
            - ``'all'``: all individual components must have the specified values(s).
            - ``'multi'``: the entire multi-component item must have the specified value.

        invert : bool, default: False
            Invert the extraction values. If ``True`` extract the points (with cells)
            which do *not* have the specified values.

        adjacent_cells : bool, default: True
            If ``True``, include cells (and their points) that contain at least one of
            the extracted points. If ``False``, only include cells that contain
            exclusively points from the extracted points list. Has no effect if
            ``include_cells`` is ``False``. Has no effect when extracting values from
            cell data.

        include_cells : bool, default: None
            Specify if cells shall be used for extraction or not. If ``False``, points
            with the specified values are extracted regardless of their cell
            connectivity, and all cells at the output will be vertex cells (one for each
            point.) Has no effect when extracting values from cell data.

            By default, this value is ``True`` if the input has at least one cell and
            ``False`` otherwise.

        split : bool, default: False
            If ``True``, each value in ``values`` and each range in ``range`` is
            extracted independently and returned as a :class:`~pyvista.MultiBlock`.
            The number of blocks returned equals the number of input values and ranges.
            The blocks may be named if a dictionary is used as input. See ``values``
            and ``ranges`` for details.

            .. note::
                Output blocks may contain empty meshes if no values meet the extraction
                criteria. This can impact plotting since empty meshes cannot be plotted
                by default. Use :meth:`pyvista.MultiBlock.clean` on the output to remove
                empty meshes, or set ``pv.global_theme.allow_empty_mesh = True`` to
                enable plotting empty meshes.

        pass_point_ids : bool, default: True
            Add a point array ``'vtkOriginalPointIds'`` that identifies the original
            points the extracted points correspond to.

        pass_cell_ids : bool, default: True
            Add a cell array ``'vtkOriginalCellIds'`` that identifies the original cells
            the extracted cells correspond to.

        progress_bar : bool, default: False
            Display a progress bar to indicate progress.

        See Also
        --------
        split_values, extract_points, extract_cells, threshold, partition

        Returns
        -------
        pyvista.UnstructuredGrid or pyvista.MultiBlock
            An extracted mesh or a composite of extracted meshes, depending on ``split``.

        Examples
        --------
        Extract a single value from a grid's point data.

        >>> import numpy as np
        >>> import pyvista as pv
        >>> from pyvista import examples
        >>> mesh = examples.load_uniform()
        >>> extracted = mesh.extract_values(0)

        Plot extracted values. Since adjacent cells are included by default, points with
        values other than ``0`` are included in the output.

        >>> extracted.get_data_range()
        (np.float64(0.0), np.float64(81.0))
        >>> extracted.plot()

        Set ``include_cells=False`` to only extract points. The output scalars now
        strictly contain zeros.

        >>> extracted = mesh.extract_values(0, include_cells=False)
        >>> extracted.get_data_range()
        (np.float64(0.0), np.float64(0.0))
        >>> extracted.plot(render_points_as_spheres=True, point_size=100)

        Use ``ranges`` to extract values from a grid's point data in range.

        Here, we use ``+/-`` infinity to extract all values of ``100`` or less.

        >>> extracted = mesh.extract_values(ranges=[-np.inf, 100])
        >>> extracted.plot()

        Extract every third cell value from cell data.

        >>> mesh = examples.load_hexbeam()
        >>> lower, upper = mesh.get_data_range()
        >>> step = 3
        >>> extracted = mesh.extract_values(
        ...     range(lower, upper, step)  # values 0, 3, 6, ...
        ... )

        Plot result and show an outline of the input for context.

        >>> pl = pv.Plotter()
        >>> _ = pl.add_mesh(extracted)
        >>> _ = pl.add_mesh(mesh.extract_all_edges())
        >>> pl.show()

        Any combination of values and ranges may be specified.

        E.g. extract a single value and two ranges, and split the result into separate
        blocks of a MultiBlock.

        >>> extracted = mesh.extract_values(
        ...     values=18, ranges=[[0, 8], [29, 40]], split=True
        ... )
        >>> extracted
        MultiBlock (...)
          N Blocks:   3
          X Bounds:   0.000e+00, 1.000e+00
          Y Bounds:   0.000e+00, 1.000e+00
          Z Bounds:   0.000e+00, 5.000e+00
        >>> extracted.plot(multi_colors=True)

        Extract values from multi-component scalars.

        First, create a point cloud with a 3-component RGB color array.

        >>> rng = np.random.default_rng(seed=1)
        >>> points = rng.random((30, 3))
        >>> colors = rng.random((30, 3))
        >>> point_cloud = pv.PointSet(points)
        >>> point_cloud['colors'] = colors
        >>> plot_kwargs = dict(
        ...     render_points_as_spheres=True, point_size=50, rgb=True
        ... )
        >>> point_cloud.plot(**plot_kwargs)

        Extract values from a single component.

        E.g. extract points with a strong red component (i.e. > 0.8).

        >>> extracted = point_cloud.extract_values(
        ...     ranges=[0.8, 1.0], component_mode=0
        ... )
        >>> extracted.plot(**plot_kwargs)

        Extract values from all components.

        E.g. extract points where all RGB components are dark (i.e. < 0.5).

        >>> extracted = point_cloud.extract_values(
        ...     ranges=[0.0, 0.5], component_mode='all'
        ... )
        >>> extracted.plot(**plot_kwargs)

        Extract specific multi-component values.

        E.g. round the scalars to create binary RGB components, and extract only green
        and blue components.

        >>> point_cloud['colors'] = np.round(point_cloud['colors'])
        >>> green = [0, 1, 0]
        >>> blue = [0, 0, 1]
        >>>
        >>> extracted = point_cloud.extract_values(
        ...     values=[blue, green],
        ...     component_mode='multi',
        ... )
        >>> extracted.plot(**plot_kwargs)

        Use the original IDs returned by the extraction to modify the original point
        cloud.

        For example, change the color of the blue and green points to yellow.

        >>> point_ids = extracted['vtkOriginalPointIds']
        >>> yellow = [1, 1, 0]
        >>> point_cloud['colors'][point_ids] = yellow
        >>> point_cloud.plot(**plot_kwargs)

        """

        def _validate_scalar_array(scalars_, preference_):
            # Get the scalar array and field association to use for extraction
            try:
                if scalars_ is None:
                    set_default_active_scalars(self)  # type: ignore[arg-type]
                    _, scalars_ = self.active_scalars_info  # type: ignore[attr-defined]
                array_ = get_array(self, scalars_, preference=preference_, err=True)
            except MissingDataError:
                raise ValueError(
                    'No point data or cell data found. Scalar data is required to use this filter.',
                )
            except KeyError:
                raise ValueError(
                    f"Array name '{scalars_}' is not valid and does not exist with this dataset.",
                )
            association_ = get_array_association(self, scalars_, preference=preference_)
            return array_, association_

        def _validate_component_mode(array_, component_mode_):
            # Validate component mode and return logic function
            num_components = 1 if array_.ndim == 1 else array_.shape[1]
            if isinstance(component_mode_, (int, np.integer)) or component_mode_ in ['0', '1', '2']:
                component_mode_ = int(component_mode_)
                if component_mode_ > num_components - 1 or component_mode_ < 0:
                    raise ValueError(
                        f"Invalid component index '{component_mode_}' specified for scalars with {num_components} component(s). Value must be one of: {tuple(range(num_components))}.",
                    )
                array_ = array_[:, component_mode_] if num_components > 1 else array_
                component_logic_function = None
            elif isinstance(component_mode_, str) and component_mode_ in ['any', 'all', 'multi']:
                if array_.ndim == 1:
                    component_logic_function = None
                elif component_mode_ == 'any':
                    component_logic_function = functools.partial(np.any, axis=1)
                elif component_mode_ in ['all', 'multi']:
                    component_logic_function = functools.partial(np.all, axis=1)
            else:
                raise ValueError(
                    f"Invalid component '{component_mode_}'. Must be an integer, 'any', 'all', or 'multi'.",
                )
            return array_, num_components, component_logic_function

        def _get_inputs_from_dict(input_):
            # Get extraction values from dict if applicable.
            # If dict, also validate names/labels mapped to the values
            if not isinstance(input_, dict):
                return None, input_
            else:
                dict_keys, dict_values = list(input_.keys()), list(input_.values())
                if all(isinstance(key, str) for key in dict_keys):
                    return dict_keys, dict_values
                elif all(isinstance(val, str) for val in dict_values):
                    return dict_values, dict_keys
                else:
                    raise TypeError(
                        "Invalid dict mapping. The dict's keys or values must contain strings.",
                    )

        def _validate_values_and_ranges(array_, values_, ranges_, num_components_, component_mode_):
            # Make sure we have input values to extract
            is_multi_mode = component_mode_ == 'multi'
            if values_ is None:
                if ranges_ is None:
                    raise TypeError(
                        'No ranges or values were specified. At least one must be specified.',
                    )
                elif is_multi_mode:
                    raise TypeError(
                        f"Ranges cannot be extracted using component mode '{component_mode_}'. Expected {None}, got {ranges_}.",
                    )
            elif (
                isinstance(values_, str) and values_ == '_unique'
            ):  # Private flag used by `split_values` to use unique values
                axis = 0 if is_multi_mode else None
                values_ = np.unique(array_, axis=axis)

            # Validate values
            if values_ is not None:
                if is_multi_mode:
                    values_ = np.atleast_2d(values_)
                    if values_.ndim > 2:
                        raise ValueError(
                            f'Component values cannot be more than 2 dimensions. Got {values_.ndim}.',
                        )
                    if not values_.shape[1] == num_components_:
                        raise ValueError(
                            f'Num components in values array ({values_.shape[1]}) must match num components in data array ({num_components_}).',
                        )
                else:
                    values_ = np.atleast_1d(values_)
                    if values_.ndim > 1:
                        raise ValueError(
                            f'Values must be one-dimensional. Got {values_.ndim}d values.',
                        )
                if not (
                    np.issubdtype(dtype := values_.dtype, np.floating)
                    or np.issubdtype(dtype, np.integer)
                ):
                    raise TypeError('Values must be numeric.')

            # Validate ranges
            if ranges_ is not None:
                ranges_ = np.atleast_2d(ranges_)
                if (ndim := ranges_.ndim) > 2:
                    raise ValueError(f'Ranges must be 2 dimensional. Got {ndim}.')
                if not (
                    np.issubdtype(dtype := ranges_.dtype, np.floating)
                    or np.issubdtype(dtype, np.integer)
                ):
                    raise TypeError('Ranges must be numeric.')
                is_valid_range = ranges_[:, 0] <= ranges_[:, 1]
                not_valid = np.invert(is_valid_range)
                if np.any(not_valid):
                    invalid_ranges = ranges_[not_valid]
                    raise ValueError(
                        f'Invalid range {invalid_ranges[0]} specified. Lower value cannot be greater than upper value.',
                    )
            return values_, ranges_

        # Return empty mesh if input is empty mesh
        if self.n_points == 0:  # type: ignore[attr-defined]
            return self.copy()  # type: ignore[attr-defined]

        array, association = _validate_scalar_array(scalars, preference)
        array, num_components, component_logic = _validate_component_mode(array, component_mode)
        value_names, values = _get_inputs_from_dict(values)
        range_names, ranges = _get_inputs_from_dict(ranges)
        valid_values, valid_ranges = _validate_values_and_ranges(
            array,
            values,
            ranges,
            num_components,
            component_mode,
        )

        # Set default for include cells
        if include_cells is None:
            include_cells = self.n_cells > 0  # type: ignore[attr-defined]

        kwargs = dict(
            array=array,
            association=association,
            component_logic=component_logic,
            invert=invert,
            adjacent_cells=adjacent_cells,
            include_cells=include_cells,
            pass_point_ids=pass_point_ids,
            pass_cell_ids=pass_cell_ids,
            progress_bar=progress_bar,
        )

        if split:
            multi = pyvista.MultiBlock()
            # Split values and ranges separately and combine into single multiblock
            if values is not None:
                value_names = value_names if value_names else [None] * len(valid_values)
                for (
                    name,
                    val,
                ) in zip(value_names, valid_values):
                    multi.append(self._extract_values(values=[val], **kwargs), name)
            if ranges is not None:
                range_names = range_names if range_names else [None] * len(valid_ranges)
                for (
                    name,
                    rng,
                ) in zip(range_names, valid_ranges):
                    multi.append(self._extract_values(ranges=[rng], **kwargs), name)
            return multi

        return DataSetFilters._extract_values(
            self,
            values=valid_values,
            ranges=valid_ranges,
            **kwargs,
        )

    def _extract_values(
        self,
        values=None,
        ranges=None,
        *,
        array,
        association,
        component_logic,
        invert,
        adjacent_cells,
        include_cells,
        progress_bar,
        pass_point_ids,
        pass_cell_ids,
    ):
        """Extract values using validated input.

        Internal method for extract_values filter to avoid repeated calls to input
        validation methods.
        """

        def _update_id_mask(logic_) -> None:
            """Apply component logic and update the id mask."""
            logic_ = component_logic(logic_) if component_logic else logic_
            id_mask[logic_] = True

        # Determine which ids to keep
        id_mask = np.zeros((len(array),), dtype=np.bool_)
        if values is not None:
            for val in values:
                logic = array == val
                _update_id_mask(logic)

        if ranges is not None:
            for lower, upper in ranges:
                finite_lower, finite_upper = np.isfinite(lower), np.isfinite(upper)
                if finite_lower and finite_upper:
                    logic = np.logical_and(array >= lower, array <= upper)
                elif not finite_lower and finite_upper:
                    logic = array <= upper
                elif finite_lower and not finite_upper:
                    logic = array >= lower
                else:
                    # Extract all
                    logic = np.ones_like(array, dtype=np.bool_)
                _update_id_mask(logic)

        id_mask = np.invert(id_mask) if invert else id_mask

        # Extract point or cell ids
        if association == FieldAssociation.POINT:
            output = self.extract_points(
                id_mask,
                adjacent_cells=adjacent_cells,
                include_cells=include_cells,
                progress_bar=progress_bar,
            )
        else:
            output = self.extract_cells(
                id_mask,
                progress_bar=progress_bar,
            )

        # Process output arrays
        if (POINT_IDS := 'vtkOriginalPointIds') in output.point_data and not pass_point_ids:
            output.point_data.remove(POINT_IDS)
        if (CELL_IDS := 'vtkOriginalCellIds') in output.cell_data and not pass_cell_ids:
            output.cell_data.remove(CELL_IDS)

        return output

    def extract_surface(
        self,
        pass_pointid: bool = True,
        pass_cellid: bool = True,
        nonlinear_subdivision=1,
        progress_bar: bool = False,
    ):
        """Extract surface mesh of the grid.

        Parameters
        ----------
        pass_pointid : bool, default: True
            Adds a point array ``"vtkOriginalPointIds"`` that
            identifies which original points these surface points
            correspond to.

        pass_cellid : bool, default: True
            Adds a cell array ``"vtkOriginalCellIds"`` that
            identifies which original cells these surface cells
            correspond to.

        nonlinear_subdivision : int, default: 1
            If the input is an unstructured grid with nonlinear faces,
            this parameter determines how many times the face is
            subdivided into linear faces.

            If 0, the output is the equivalent of its linear
            counterpart (and the midpoints determining the nonlinear
            interpolation are discarded). If 1 (the default), the
            nonlinear face is triangulated based on the midpoints. If
            greater than 1, the triangulated pieces are recursively
            subdivided to reach the desired subdivision. Setting the
            value to greater than 1 may cause some point data to not
            be passed even if no nonlinear faces exist. This option
            has no effect if the input is not an unstructured grid.

        progress_bar : bool, default: False
            Display a progress bar to indicate progress.

        Returns
        -------
        pyvista.PolyData
            Surface mesh of the grid.

        Warnings
        --------
        Both ``"vtkOriginalPointIds"`` and ``"vtkOriginalCellIds"`` may be
        affected by other VTK operations. See `issue 1164
        <https://github.com/pyvista/pyvista/issues/1164>`_ for
        recommendations on tracking indices across operations.

        Examples
        --------
        Extract the surface of an UnstructuredGrid.

        >>> import pyvista as pv
        >>> from pyvista import examples
        >>> grid = examples.load_hexbeam()
        >>> surf = grid.extract_surface()
        >>> type(surf)
        <class 'pyvista.core.pointset.PolyData'>
        >>> surf["vtkOriginalPointIds"]
        pyvista_ndarray([ 0,  2, 36, 27,  7,  8, 81,  1, 18,  4, 54,  3,  6, 45,
                         72,  5, 63,  9, 35, 44, 11, 16, 89, 17, 10, 26, 62, 13,
                         12, 53, 80, 15, 14, 71, 19, 37, 55, 20, 38, 56, 21, 39,
                         57, 22, 40, 58, 23, 41, 59, 24, 42, 60, 25, 43, 61, 28,
                         82, 29, 83, 30, 84, 31, 85, 32, 86, 33, 87, 34, 88, 46,
                         73, 47, 74, 48, 75, 49, 76, 50, 77, 51, 78, 52, 79, 64,
                         65, 66, 67, 68, 69, 70])
        >>> surf["vtkOriginalCellIds"]
        pyvista_ndarray([ 0,  0,  0,  1,  1,  1,  3,  3,  3,  2,  2,  2, 36, 36,
                         36, 37, 37, 37, 39, 39, 39, 38, 38, 38,  5,  5,  9,  9,
                         13, 13, 17, 17, 21, 21, 25, 25, 29, 29, 33, 33,  4,  4,
                          8,  8, 12, 12, 16, 16, 20, 20, 24, 24, 28, 28, 32, 32,
                          7,  7, 11, 11, 15, 15, 19, 19, 23, 23, 27, 27, 31, 31,
                         35, 35,  6,  6, 10, 10, 14, 14, 18, 18, 22, 22, 26, 26,
                         30, 30, 34, 34])

        Note that in the "vtkOriginalCellIds" array, the same original cells
        appears multiple times since this array represents the original cell of
        each surface cell extracted.

        See the :ref:`extract_surface_example` for more examples using this filter.

        """
        surf_filter = _vtk.vtkDataSetSurfaceFilter()
        surf_filter.SetInputData(self)
        surf_filter.SetPassThroughPointIds(pass_pointid)
        surf_filter.SetPassThroughCellIds(pass_cellid)

        if nonlinear_subdivision != 1:
            surf_filter.SetNonlinearSubdivisionLevel(nonlinear_subdivision)

        # available in 9.0.2
        # surf_filter.SetDelegation(delegation)

        _update_alg(surf_filter, progress_bar, 'Extracting Surface')
        return _get_output(surf_filter)

    def surface_indices(self, progress_bar: bool = False):
        """Return the surface indices of a grid.

        Parameters
        ----------
        progress_bar : bool, default: False
            Display a progress bar to indicate progress.

        Returns
        -------
        numpy.ndarray
            Indices of the surface points.

        Examples
        --------
        Return the first 10 surface indices of an UnstructuredGrid.

        >>> from pyvista import examples
        >>> grid = examples.load_hexbeam()
        >>> ind = grid.surface_indices()
        >>> ind[:10]  # doctest:+SKIP
        pyvista_ndarray([ 0,  2, 36, 27,  7,  8, 81,  1, 18,  4])

        """
        surf = DataSetFilters.extract_surface(self, pass_cellid=True, progress_bar=progress_bar)
        return surf.point_data['vtkOriginalPointIds']

    def extract_feature_edges(
        self,
        feature_angle=30.0,
        boundary_edges: bool = True,
        non_manifold_edges: bool = True,
        feature_edges: bool = True,
        manifold_edges: bool = True,
        clear_data: bool = False,
        progress_bar: bool = False,
    ):
        """Extract edges from the surface of the mesh.

        If the given mesh is not PolyData, the external surface of the given
        mesh is extracted and used.

        From vtk documentation, the edges are one of the following:

            1) Boundary (used by one polygon) or a line cell.
            2) Non-manifold (used by three or more polygons).
            3) Feature edges (edges used by two triangles and whose
               dihedral angle > feature_angle).
            4) Manifold edges (edges used by exactly two polygons).

        Parameters
        ----------
        feature_angle : float, default: 30.0
            Feature angle (in degrees) used to detect sharp edges on
            the mesh. Used only when ``feature_edges=True``.

        boundary_edges : bool, default: True
            Extract the boundary edges.

        non_manifold_edges : bool, default: True
            Extract non-manifold edges.

        feature_edges : bool, default: True
            Extract edges exceeding ``feature_angle``.

        manifold_edges : bool, default: True
            Extract manifold edges.

        clear_data : bool, default: False
            Clear any point, cell, or field data. This is useful
            if wanting to strictly extract the edges.

        progress_bar : bool, default: False
            Display a progress bar to indicate progress.

        Returns
        -------
        pyvista.PolyData
            Extracted edges.

        Examples
        --------
        Extract the edges from an unstructured grid.

        >>> import pyvista as pv
        >>> from pyvista import examples
        >>> hex_beam = pv.read(examples.hexbeamfile)
        >>> feat_edges = hex_beam.extract_feature_edges()
        >>> feat_edges.clear_data()  # clear array data for plotting
        >>> feat_edges.plot(line_width=10)

        See the :ref:`extract_edges_example` for more examples using this filter.

        """
        dataset = self
        if not isinstance(dataset, _vtk.vtkPolyData):
            dataset = DataSetFilters.extract_surface(dataset)
        featureEdges = _vtk.vtkFeatureEdges()
        featureEdges.SetInputData(dataset)
        featureEdges.SetFeatureAngle(feature_angle)
        featureEdges.SetManifoldEdges(manifold_edges)
        featureEdges.SetNonManifoldEdges(non_manifold_edges)
        featureEdges.SetBoundaryEdges(boundary_edges)
        featureEdges.SetFeatureEdges(feature_edges)
        featureEdges.SetColoring(False)
        _update_alg(featureEdges, progress_bar, 'Extracting Feature Edges')
        output = _get_output(featureEdges)
        if clear_data:
            output.clear_data()
        return output

    def merge_points(self, tolerance=0.0, inplace: bool = False, progress_bar: bool = False):
        """Merge duplicate points in this mesh.

        .. versionadded:: 0.45

        Parameters
        ----------
        tolerance : float, optional
            Specify a tolerance to use when comparing points. Points within
            this tolerance will be merged.

        inplace : bool, default: False
            Overwrite the original mesh with the result. Only possible if the input
            is :class:`~pyvista.PolyData` or :class:`~pyvista.UnstructuredGrid`.

        progress_bar : bool, default: False
            Display a progress bar to indicate progress.

        Returns
        -------
        pyvista.PolyData or pyvista.UnstructuredGrid
            Mesh with merged points. PolyData is returned only if the input is PolyData.

        Examples
        --------
        Merge duplicate points in a mesh.

        >>> import pyvista as pv
        >>> mesh = pv.Cylinder(resolution=4)
        >>> mesh.n_points
        16
        >>> _ = mesh.merge_points(inplace=True)
        >>> mesh.n_points
        8

        """
        # Create a second mesh with points. This is required for the merge
        # to work correctly. Additional points are not required for PolyData inputs
        other_points = None if isinstance(self, pyvista.PolyData) else self.points
        other_mesh = pyvista.PolyData(other_points)
        return self.merge(
            other_mesh,
            merge_points=True,
            tolerance=tolerance,
            inplace=inplace,
            main_has_priority=True,
            progress_bar=progress_bar,
        )

    def merge(
        self,
        grid=None,
        merge_points: bool = True,
        tolerance=0.0,
        inplace: bool = False,
        main_has_priority: bool = True,
        progress_bar: bool = False,
    ):
        """Join one or many other grids to this grid.

        Grid is updated in-place by default.

        Can be used to merge points of adjacent cells when no grids
        are input.

        .. note::
           The ``+`` operator between two meshes uses this filter with
           the default parameters. When the target mesh is already a
           :class:`pyvista.UnstructuredGrid`, in-place merging via
           ``+=`` is similarly possible.

        Parameters
        ----------
        grid : vtk.UnstructuredGrid or list of vtk.UnstructuredGrids, optional
            Grids to merge to this grid.

        merge_points : bool, default: True
            Points in exactly the same location will be merged between
            the two meshes. Warning: this can leave degenerate point data.

        tolerance : float, default: 0.0
            The absolute tolerance to use to find coincident points when
            ``merge_points=True``.

        inplace : bool, default: False
            Updates grid inplace when True if the input type is an
            :class:`pyvista.UnstructuredGrid`.

        main_has_priority : bool, default: True
            When this parameter is true and merge_points is true,
            the arrays of the merging grids will be overwritten
            by the original main mesh.

        progress_bar : bool, default: False
            Display a progress bar to indicate progress.

        Returns
        -------
        pyvista.UnstructuredGrid
            Merged grid.

        Notes
        -----
        When two or more grids are joined, the type and name of each
        array must match or the arrays will be ignored and not
        included in the final merged mesh.

        Examples
        --------
        Merge three separate spheres into a single mesh.

        >>> import pyvista as pv
        >>> sphere_a = pv.Sphere(center=(1, 0, 0))
        >>> sphere_b = pv.Sphere(center=(0, 1, 0))
        >>> sphere_c = pv.Sphere(center=(0, 0, 1))
        >>> merged = sphere_a.merge([sphere_b, sphere_c])
        >>> merged.plot()

        """
        append_filter = _vtk.vtkAppendFilter()
        append_filter.SetMergePoints(merge_points)
        append_filter.SetTolerance(tolerance)

        if not main_has_priority:
            append_filter.AddInputData(self)

        if isinstance(grid, pyvista.DataSet):
            append_filter.AddInputData(grid)
        elif isinstance(grid, (list, tuple, pyvista.MultiBlock)):
            grids = grid
            for grid in grids:
                append_filter.AddInputData(grid)

        if main_has_priority:
            append_filter.AddInputData(self)

        _update_alg(append_filter, progress_bar, 'Merging')
        merged = _get_output(append_filter)
        if inplace:
            if type(self) is type(merged):
                self.deep_copy(merged)  # type: ignore[attr-defined]
                return self
            else:
                raise TypeError(f'Mesh type {type(self)} cannot be overridden by output.')
        return merged

    def __add__(self, dataset):
        """Combine this mesh with another into a :class:`pyvista.UnstructuredGrid`."""
        return DataSetFilters.merge(self, dataset)

    def __iadd__(self, dataset):
        """Merge another mesh into this one if possible.

        "If possible" means that ``self`` is a :class:`pyvista.UnstructuredGrid`.
        Otherwise we have to return a new object, and the attempted in-place
        merge will raise.

        """
        try:
            merged = DataSetFilters.merge(self, dataset, inplace=True)
        except TypeError:
            raise TypeError(
                'In-place merge only possible if the target mesh '
                'is an UnstructuredGrid.\nPlease use `mesh + other_mesh` '
                'instead, which returns a new UnstructuredGrid.',
            ) from None
        return merged

    def compute_cell_quality(
        self,
        quality_measure='scaled_jacobian',
        null_value=-1.0,
        progress_bar: bool = False,
    ):
        """Compute a function of (geometric) quality for each cell of a mesh.

        The per-cell quality is added to the mesh's cell data, in an
        array named ``"CellQuality"``. Cell types not supported by this
        filter or undefined quality of supported cell types will have an
        entry of -1.

        Defaults to computing the scaled Jacobian.

        Options for cell quality measure:

        - ``'area'``
        - ``'aspect_beta'``
        - ``'aspect_frobenius'``
        - ``'aspect_gamma'``
        - ``'aspect_ratio'``
        - ``'collapse_ratio'``
        - ``'condition'``
        - ``'diagonal'``
        - ``'dimension'``
        - ``'distortion'``
        - ``'jacobian'``
        - ``'max_angle'``
        - ``'max_aspect_frobenius'``
        - ``'max_edge_ratio'``
        - ``'med_aspect_frobenius'``
        - ``'min_angle'``
        - ``'oddy'``
        - ``'radius_ratio'``
        - ``'relative_size_squared'``
        - ``'scaled_jacobian'``
        - ``'shape'``
        - ``'shape_and_size'``
        - ``'shear'``
        - ``'shear_and_size'``
        - ``'skew'``
        - ``'stretch'``
        - ``'taper'``
        - ``'volume'``
        - ``'warpage'``

        Notes
        -----
        There is a `discussion about shape option <https://github.com/pyvista/pyvista/discussions/6143>`_.

        Parameters
        ----------
        quality_measure : str, default: 'scaled_jacobian'
            The cell quality measure to use.

        null_value : float, default: -1.0
            Float value for undefined quality. Undefined quality are qualities
            that could be addressed by this filter but is not well defined for
            the particular geometry of cell in question, e.g. a volume query
            for a triangle. Undefined quality will always be undefined.
            The default value is -1.

        progress_bar : bool, default: False
            Display a progress bar to indicate progress.

        Returns
        -------
        pyvista.DataSet
            Dataset with the computed mesh quality in the
            ``cell_data`` as the ``"CellQuality"`` array.

        Examples
        --------
        Compute and plot the minimum angle of a sample sphere mesh.

        >>> import pyvista as pv
        >>> sphere = pv.Sphere(theta_resolution=20, phi_resolution=20)
        >>> cqual = sphere.compute_cell_quality('min_angle')
        >>> cqual.plot(show_edges=True)

        See the :ref:`mesh_quality_example` for more examples using this filter.

        """
        alg = _vtk.vtkCellQuality()
        possible_measure_setters = {
            'area': 'SetQualityMeasureToArea',
            'aspect_beta': 'SetQualityMeasureToAspectBeta',
            'aspect_frobenius': 'SetQualityMeasureToAspectFrobenius',
            'aspect_gamma': 'SetQualityMeasureToAspectGamma',
            'aspect_ratio': 'SetQualityMeasureToAspectRatio',
            'collapse_ratio': 'SetQualityMeasureToCollapseRatio',
            'condition': 'SetQualityMeasureToCondition',
            'diagonal': 'SetQualityMeasureToDiagonal',
            'dimension': 'SetQualityMeasureToDimension',
            'distortion': 'SetQualityMeasureToDistortion',
            'jacobian': 'SetQualityMeasureToJacobian',
            'max_angle': 'SetQualityMeasureToMaxAngle',
            'max_aspect_frobenius': 'SetQualityMeasureToMaxAspectFrobenius',
            'max_edge_ratio': 'SetQualityMeasureToMaxEdgeRatio',
            'med_aspect_frobenius': 'SetQualityMeasureToMedAspectFrobenius',
            'min_angle': 'SetQualityMeasureToMinAngle',
            'oddy': 'SetQualityMeasureToOddy',
            'radius_ratio': 'SetQualityMeasureToRadiusRatio',
            'relative_size_squared': 'SetQualityMeasureToRelativeSizeSquared',
            'scaled_jacobian': 'SetQualityMeasureToScaledJacobian',
            'shape': 'SetQualityMeasureToShape',
            'shape_and_size': 'SetQualityMeasureToShapeAndSize',
            'shear': 'SetQualityMeasureToShear',
            'shear_and_size': 'SetQualityMeasureToShearAndSize',
            'skew': 'SetQualityMeasureToSkew',
            'stretch': 'SetQualityMeasureToStretch',
            'taper': 'SetQualityMeasureToTaper',
            'volume': 'SetQualityMeasureToVolume',
            'warpage': 'SetQualityMeasureToWarpage',
        }

        # we need to check if these quality measures exist as VTK API changes
        measure_setters = {}
        for name, attr in possible_measure_setters.items():
            setter_candidate = getattr(alg, attr, None)
            if setter_candidate:
                measure_setters[name] = setter_candidate

        try:
            # Set user specified quality measure
            measure_setters[quality_measure]()
        except (KeyError, IndexError):
            options = ', '.join([f"'{s}'" for s in list(measure_setters.keys())])
            raise KeyError(
                f'Cell quality type ({quality_measure}) not available. Options are: {options}',
            )
        alg.SetInputData(self)
        alg.SetUndefinedQuality(null_value)
        _update_alg(alg, progress_bar, 'Computing Cell Quality')
        return _get_output(alg)

    def compute_boundary_mesh_quality(self, *, progress_bar: bool = False):
        """Compute metrics on the boundary faces of a mesh.

        The metrics that can be computed on the boundary faces of the mesh and are:

        - Distance from cell center to face center
        - Distance from cell center to face plane
        - Angle of faces plane normal and cell center to face center vector

        Parameters
        ----------
        progress_bar : bool, default: False
            Display a progress bar to indicate progress.

        Returns
        -------
        pyvista.DataSet
            Dataset with the computed metrics on the boundary faces of a mesh.
            ``cell_data`` as the ``"CellQuality"`` array.

        Examples
        --------
        >>> import pyvista as pv
        >>> from pyvista import examples
        >>> mesh = examples.download_can_crushed_vtu()
        >>> cqual = mesh.compute_boundary_mesh_quality()
        >>> plotter = pv.Plotter(shape=(2, 2))
        >>> _ = plotter.add_mesh(mesh, show_edges=True)
        >>> plotter.subplot(1, 0)
        >>> _ = plotter.add_mesh(
        ...     cqual, scalars="DistanceFromCellCenterToFaceCenter"
        ... )
        >>> plotter.subplot(0, 1)
        >>> _ = plotter.add_mesh(
        ...     cqual, scalars="DistanceFromCellCenterToFacePlane"
        ... )
        >>> plotter.subplot(1, 1)
        >>> _ = plotter.add_mesh(
        ...     cqual,
        ...     scalars="AngleFaceNormalAndCellCenterToFaceCenterVector",
        ... )
        >>> plotter.show()

        """
        if pyvista.vtk_version_info < (9, 3, 0):
            raise VTKVersionError(
                '`vtkBoundaryMeshQuality` requires vtk>=9.3.0',
            )  # pragma: no cover
        alg = _vtk.vtkBoundaryMeshQuality()
        alg.SetInputData(self)
        _update_alg(alg, progress_bar, 'Compute Boundary Mesh Quality')
        return _get_output(alg)

    def compute_derivative(
        self,
        scalars=None,
        gradient: bool | str = True,
        divergence=None,
        vorticity=None,
        qcriterion=None,
        faster: bool = False,
        preference='point',
        progress_bar: bool = False,
    ):
        """Compute derivative-based quantities of point/cell scalar field.

        Utilize ``vtkGradientFilter`` to compute derivative-based quantities,
        such as gradient, divergence, vorticity, and Q-criterion, of the
        selected point or cell scalar field.

        Parameters
        ----------
        scalars : str, optional
            String name of the scalars array to use when computing the
            derivative quantities.  Defaults to the active scalars in
            the dataset.

        gradient : bool | str, default: True
            Calculate gradient. If a string is passed, the string will be used
            for the resulting array name. Otherwise, array name will be
            ``'gradient'``. Default ``True``.

        divergence : bool | str, optional
            Calculate divergence. If a string is passed, the string will be
            used for the resulting array name. Otherwise, default array name
            will be ``'divergence'``.

        vorticity : bool | str, optional
            Calculate vorticity. If a string is passed, the string will be used
            for the resulting array name. Otherwise, default array name will be
            ``'vorticity'``.

        qcriterion : bool | str, optional
            Calculate qcriterion. If a string is passed, the string will be
            used for the resulting array name. Otherwise, default array name
            will be ``'qcriterion'``.

        faster : bool, default: False
            Use faster algorithm for computing derivative quantities. Result is
            less accurate and performs fewer derivative calculations,
            increasing computation speed. The error will feature smoothing of
            the output and possibly errors at boundaries. Option has no effect
            if DataSet is not :class:`pyvista.UnstructuredGrid`.

        preference : str, default: "point"
            Data type preference. Either ``'point'`` or ``'cell'``.

        progress_bar : bool, default: False
            Display a progress bar to indicate progress.

        Returns
        -------
        pyvista.DataSet
            Dataset with calculated derivative.

        Examples
        --------
        First, plot the random hills dataset with the active elevation
        scalars.  These scalars will be used for the derivative
        calculations.

        >>> from pyvista import examples
        >>> hills = examples.load_random_hills()
        >>> hills.plot(smooth_shading=True)

        Compute and plot the gradient of the active scalars.

        >>> from pyvista import examples
        >>> hills = examples.load_random_hills()
        >>> deriv = hills.compute_derivative()
        >>> deriv.plot(scalars='gradient')

        See the :ref:`gradients_example` for more examples using this filter.

        """
        alg = _vtk.vtkGradientFilter()
        # Check if scalars array given
        if scalars is None:
            set_default_active_scalars(self)  # type: ignore[arg-type]
            field, scalars = self.active_scalars_info  # type: ignore[attr-defined]
        if not isinstance(scalars, str):
            raise TypeError('scalars array must be given as a string name')
        if not any((gradient, divergence, vorticity, qcriterion)):
            raise ValueError(
                'must set at least one of gradient, divergence, vorticity, or qcriterion',
            )

            # bool(non-empty string/True) == True, bool(None/False) == False
        alg.SetComputeGradient(bool(gradient))
        if isinstance(gradient, bool):
            gradient = 'gradient'
        alg.SetResultArrayName(gradient)

        alg.SetComputeDivergence(bool(divergence))
        if isinstance(divergence, bool):
            divergence = 'divergence'
        alg.SetDivergenceArrayName(divergence)

        alg.SetComputeVorticity(bool(vorticity))
        if isinstance(vorticity, bool):
            vorticity = 'vorticity'
        alg.SetVorticityArrayName(vorticity)

        alg.SetComputeQCriterion(bool(qcriterion))
        if isinstance(qcriterion, bool):
            qcriterion = 'qcriterion'
        alg.SetQCriterionArrayName(qcriterion)

        alg.SetFasterApproximation(faster)
        field = get_array_association(self, scalars, preference=preference)
        # args: (idx, port, connection, field, name)
        alg.SetInputArrayToProcess(0, 0, 0, field.value, scalars)
        alg.SetInputData(self)
        _update_alg(alg, progress_bar, 'Computing Derivative')
        return _get_output(alg)

    def shrink(self, shrink_factor=1.0, progress_bar: bool = False):
        """Shrink the individual faces of a mesh.

        This filter shrinks the individual faces of a mesh rather than
        scaling the entire mesh.

        Parameters
        ----------
        shrink_factor : float, default: 1.0
            Fraction of shrink for each cell. Default does not modify the
            faces.

        progress_bar : bool, default: False
            Display a progress bar to indicate progress.

        Returns
        -------
        pyvista.DataSet
            Dataset with shrunk faces.  Return type matches input.

        Examples
        --------
        First, plot the original cube.

        >>> import pyvista as pv
        >>> mesh = pv.Cube()
        >>> mesh.plot(show_edges=True, line_width=5)

        Now, plot the mesh with shrunk faces.

        >>> shrunk = mesh.shrink(0.5)
        >>> shrunk.clear_data()  # cleans up plot
        >>> shrunk.plot(show_edges=True, line_width=5)

        """
        shrink_factor = _validation.validate_number(
            shrink_factor,
            must_have_dtype=float,
            must_be_in_range=[0.0, 1.0],
        )
        alg = _vtk.vtkShrinkFilter()
        alg.SetInputData(self)
        alg.SetShrinkFactor(shrink_factor)
        _update_alg(alg, progress_bar, 'Shrinking Mesh')
        output = _get_output(alg)
        if isinstance(self, _vtk.vtkPolyData):
            return output.extract_surface()
        return output

    def tessellate(self, max_n_subdivide=3, merge_points: bool = True, progress_bar: bool = False):
        """Tessellate a mesh.

        This filter approximates nonlinear FEM-like elements with linear
        simplices. The output mesh will have geometry and any fields specified
        as attributes in the input mesh's point data. The attribute's copy
        flags are honored, except for normals.

        For more details see `vtkTessellatorFilter <https://vtk.org/doc/nightly/html/classvtkTessellatorFilter.html#details>`_.

        Parameters
        ----------
        max_n_subdivide : int, default: 3
            Maximum number of subdivisions.

        merge_points : bool, default: True
            The adaptive tessellation will output vertices that are not shared among cells,
            even where they should be. This can be corrected to some extent.

        progress_bar : bool, default: False
            Display a progress bar to indicate progress.

        Returns
        -------
        pyvista.DataSet
            Dataset with tessellated mesh.  Return type matches input.

        Examples
        --------
        First, plot the high order FEM-like elements.

        >>> import pyvista as pv
        >>> import numpy as np
        >>> points = np.array(
        ...     [
        ...         [0.0, 0.0, 0.0],
        ...         [2.0, 0.0, 0.0],
        ...         [1.0, 2.0, 0.0],
        ...         [1.0, 0.5, 0.0],
        ...         [1.5, 1.5, 0.0],
        ...         [0.5, 1.5, 0.0],
        ...     ]
        ... )
        >>> cells = np.array([6, 0, 1, 2, 3, 4, 5])
        >>> cell_types = np.array([69])
        >>> mesh = pv.UnstructuredGrid(cells, cell_types, points)
        >>> mesh.plot(show_edges=True, line_width=5)

        Now, plot the tessellated mesh.

        >>> tessellated = mesh.tessellate()
        >>> tessellated.clear_data()  # cleans up plot
        >>> tessellated.plot(show_edges=True, line_width=5)

        """
        if isinstance(self, _vtk.vtkPolyData):
            raise TypeError('Tessellate filter is not supported for PolyData objects.')
        alg = _vtk.vtkTessellatorFilter()
        alg.SetInputData(self)
        alg.SetMergePoints(merge_points)
        alg.SetMaximumNumberOfSubdivisions(max_n_subdivide)
        _update_alg(alg, progress_bar, 'Tessellating Mesh')
        return _get_output(alg)

    def transform(  # type: ignore[misc]
        self: _vtk.vtkDataSet,
        trans: TransformLike,
        transform_all_input_vectors: bool = False,
        inplace: bool = True,
        progress_bar: bool = False,
    ):
        """Transform this mesh with a 4x4 transform.

        .. warning::
            When using ``transform_all_input_vectors=True``, there is
            no distinction in VTK between vectors and arrays with
            three components.  This may be an issue if you have scalar
            data with three components (e.g. RGB data).  This will be
            improperly transformed as if it was vector data rather
            than scalar data.  One possible (albeit ugly) workaround
            is to store the three components as separate scalar
            arrays.

        .. warning::
            In general, transformations give non-integer results. This
            method converts integer-typed vector data to float before
            performing the transformation. This applies to the points
            array, as well as any vector-valued data that is affected
            by the transformation. To prevent subtle bugs arising from
            in-place transformations truncating the result to integers,
            this conversion always applies to the input mesh.

        Parameters
        ----------
        trans : TransformLike
            Accepts a vtk transformation object or a 4x4
            transformation matrix.

        transform_all_input_vectors : bool, default: False
            When ``True``, all arrays with three components are
            transformed. Otherwise, only the normals and vectors are
            transformed.  See the warning for more details.

        inplace : bool, default: False
            When ``True``, modifies the dataset inplace.

        progress_bar : bool, default: False
            Display a progress bar to indicate progress.

        Returns
        -------
        pyvista.DataSet
            Transformed dataset.  Return type matches input unless
            input dataset is a :class:`pyvista.ImageData`, in which
            case the output datatype is a :class:`pyvista.StructuredGrid`.

        See Also
        --------
        :class:`pyvista.Transform`
            Describe linear transformations via a 4x4 matrix.

        Examples
        --------
        Translate a mesh by ``(50, 100, 200)``.

        >>> import numpy as np
        >>> from pyvista import examples
        >>> mesh = examples.load_airplane()

        Here a 4x4 :class:`numpy.ndarray` is used, but any :class:`~pyvista.TransformLike`
        is accepted.

        >>> transform_matrix = np.array(
        ...     [
        ...         [1, 0, 0, 50],
        ...         [0, 1, 0, 100],
        ...         [0, 0, 1, 200],
        ...         [0, 0, 0, 1],
        ...     ]
        ... )
        >>> transformed = mesh.transform(transform_matrix)
        >>> transformed.plot(show_edges=True)

        """
        if inplace and isinstance(self, pyvista.Grid):
            raise TypeError(f'Cannot transform a {self.__class__} inplace')

        t = trans if isinstance(trans, Transform) else Transform(trans)

        if t.matrix[3, 3] == 0:
            raise ValueError('Transform element (3,3), the inverse scale term, is zero')

        # vtkTransformFilter truncates the result if the input is an integer type
        # so convert input points and relevant vectors to float
        # (creating a new copy would be harmful much more often)
        converted_ints = False
        if not np.issubdtype(self.points.dtype, np.floating):  # type: ignore[attr-defined]
            self.points = self.points.astype(np.float32)  # type: ignore[attr-defined]
            converted_ints = True
        if transform_all_input_vectors:
            # all vector-shaped data will be transformed
            point_vectors = [
                name
                for name, data in self.point_data.items()  # type: ignore[attr-defined]
                if data.shape == (self.n_points, 3)  # type: ignore[attr-defined]
            ]
            cell_vectors = [
                name
                for name, data in self.cell_data.items()  # type: ignore[attr-defined]
                if data.shape == (self.n_cells, 3)  # type: ignore[attr-defined]
            ]
        else:
            # we'll only transform active vectors and normals
            point_vectors = [
                self.point_data.active_vectors_name,  # type: ignore[attr-defined]
                self.point_data.active_normals_name,  # type: ignore[attr-defined]
            ]
            cell_vectors = [
                self.cell_data.active_vectors_name,  # type: ignore[attr-defined]
                self.cell_data.active_normals_name,  # type: ignore[attr-defined]
            ]
        # dynamically convert each self.point_data[name] etc. to float32
        all_vectors = [point_vectors, cell_vectors]
        all_dataset_attrs = [self.point_data, self.cell_data]  # type: ignore[attr-defined]
        for vector_names, dataset_attrs in zip(all_vectors, all_dataset_attrs):
            for vector_name in vector_names:
                if vector_name is None:
                    continue
                vector_arr = dataset_attrs[vector_name]
                if not np.issubdtype(vector_arr.dtype, np.floating):
                    dataset_attrs[vector_name] = vector_arr.astype(np.float32)
                    converted_ints = True
        if converted_ints:
            warnings.warn(
                'Integer points, vector and normal data (if any) of the input mesh '
                'have been converted to ``np.float32``. This is necessary in order '
                'to transform properly.',
            )

        # vtkTransformFilter doesn't respect active scalars.  We need to track this
        active_point_scalars_name = self.point_data.active_scalars_name  # type: ignore[attr-defined]
        active_cell_scalars_name = self.cell_data.active_scalars_name  # type: ignore[attr-defined]

        # vtkTransformFilter sometimes doesn't transform all vector arrays
        # when there are active point/cell scalars. Use this workaround
        self.active_scalars_name = None

        f = _vtk.vtkTransformFilter()
        f.SetInputDataObject(self)
        f.SetTransform(t)
        f.SetTransformAllInputVectors(transform_all_input_vectors)

        _update_alg(f, progress_bar, 'Transforming')
        res = pyvista.core.filters._get_output(f)

        # make the previously active scalars active again
        if active_point_scalars_name is not None:
            self.point_data.active_scalars_name = active_point_scalars_name  # type: ignore[attr-defined]
            res.point_data.active_scalars_name = active_point_scalars_name
        if active_cell_scalars_name is not None:
            self.cell_data.active_scalars_name = active_cell_scalars_name  # type: ignore[attr-defined]
            res.cell_data.active_scalars_name = active_cell_scalars_name

        self_output = self if inplace else self.__class__()
        output = pyvista.StructuredGrid() if isinstance(self, pyvista.Grid) else self_output
        # The output from the transform filter contains a shallow copy
        # of the original dataset except for the point arrays.  Here
        # we perform a copy so the two are completely unlinked.
        if inplace:
            output.copy_from(res, deep=False)  # type: ignore[attr-defined]
        else:
            output.copy_from(res, deep=True)  # type: ignore[attr-defined]
        return output

    def reflect(
        self,
        normal,
        point=None,
        inplace: bool = False,
        transform_all_input_vectors: bool = False,
        progress_bar: bool = False,
    ):
        """Reflect a dataset across a plane.

        Parameters
        ----------
        normal : array_like[float]
            Normal direction for reflection.

        point : array_like[float]
            Point which, along with ``normal``, defines the reflection
            plane. If not specified, this is the origin.

        inplace : bool, default: False
            When ``True``, modifies the dataset inplace.

        transform_all_input_vectors : bool, default: False
            When ``True``, all input vectors are transformed. Otherwise,
            only the points, normals and active vectors are transformed.

        progress_bar : bool, default: False
            Display a progress bar to indicate progress.

        Returns
        -------
        pyvista.DataSet
            Reflected dataset.  Return type matches input.

        See Also
        --------
        pyvista.Transform.reflect
            Concatenate a reflection matrix with a transformation.

        Examples
        --------
        >>> from pyvista import examples
        >>> mesh = examples.load_airplane()
        >>> mesh = mesh.reflect((0, 0, 1), point=(0, 0, -100))
        >>> mesh.plot(show_edges=True)

        See the :ref:`reflect_example` for more examples using this filter.

        """
        t = Transform().reflect(normal, point=point)
        return self.transform(  # type: ignore[misc]
            t,
            transform_all_input_vectors=transform_all_input_vectors,
            inplace=inplace,
            progress_bar=progress_bar,
        )

    def rotate_x(
        self,
        angle: float,
        point: VectorLike[float] | None = None,
        transform_all_input_vectors: bool = False,
        inplace: bool = False,
    ):
        """Rotate mesh about the x-axis.

        .. note::
            See also the notes at :func:`transform()
            <DataSetFilters.transform>` which is used by this filter
            under the hood.

        Parameters
        ----------
        angle : float
            Angle in degrees to rotate about the x-axis.

        point : VectorLike[float], optional
            Point to rotate about. Defaults to origin.

        transform_all_input_vectors : bool, default: False
            When ``True``, all input vectors are
            transformed. Otherwise, only the points, normals and
            active vectors are transformed.

        inplace : bool, default: False
            Updates mesh in-place.

        Returns
        -------
        pyvista.DataSet
            Rotated dataset.

        See Also
        --------
        pyvista.Transform.rotate_x
            Concatenate a rotation about the x-axis with a transformation.

        Examples
        --------
        Rotate a mesh 30 degrees about the x-axis.

        >>> import pyvista as pv
        >>> mesh = pv.Cube()
        >>> rot = mesh.rotate_x(30, inplace=False)

        Plot the rotated mesh.

        >>> pl = pv.Plotter()
        >>> _ = pl.add_mesh(rot)
        >>> _ = pl.add_mesh(mesh, style='wireframe', line_width=3)
        >>> _ = pl.add_axes_at_origin()
        >>> pl.show()

        """
        t = Transform().rotate_x(angle, point=point)
        return self.transform(  # type: ignore[misc]
            t,
            transform_all_input_vectors=transform_all_input_vectors,
            inplace=inplace,
        )

    def rotate_y(
        self,
        angle: float,
        point: VectorLike[float] | None = None,
        transform_all_input_vectors: bool = False,
        inplace: bool = False,
    ):
        """Rotate mesh about the y-axis.

        .. note::
            See also the notes at :func:`transform()
            <DataSetFilters.transform>` which is used by this filter
            under the hood.

        Parameters
        ----------
        angle : float
            Angle in degrees to rotate about the y-axis.

        point : VectorLike[float], optional
            Point to rotate about.

        transform_all_input_vectors : bool, default: False
            When ``True``, all input vectors are transformed. Otherwise, only
            the points, normals and active vectors are transformed.

        inplace : bool, default: False
            Updates mesh in-place.

        Returns
        -------
        pyvista.DataSet
            Rotated dataset.

        See Also
        --------
        pyvista.Transform.rotate_y
            Concatenate a rotation about the y-axis with a transformation.

        Examples
        --------
        Rotate a cube 30 degrees about the y-axis.

        >>> import pyvista as pv
        >>> mesh = pv.Cube()
        >>> rot = mesh.rotate_y(30, inplace=False)

        Plot the rotated mesh.

        >>> pl = pv.Plotter()
        >>> _ = pl.add_mesh(rot)
        >>> _ = pl.add_mesh(mesh, style='wireframe', line_width=3)
        >>> _ = pl.add_axes_at_origin()
        >>> pl.show()

        """
        t = Transform().rotate_y(angle, point=point)
        return self.transform(  # type: ignore[misc]
            t,
            transform_all_input_vectors=transform_all_input_vectors,
            inplace=inplace,
        )

    def rotate_z(
        self,
        angle: float,
        point: VectorLike[float] = (0.0, 0.0, 0.0),
        transform_all_input_vectors: bool = False,
        inplace: bool = False,
    ):
        """Rotate mesh about the z-axis.

        .. note::
            See also the notes at :func:`transform()
            <DataSetFilters.transform>` which is used by this filter
            under the hood.

        Parameters
        ----------
        angle : float
            Angle in degrees to rotate about the z-axis.

        point : VectorLike[float], optional
            Point to rotate about. Defaults to origin.

        transform_all_input_vectors : bool, default: False
            When ``True``, all input vectors are
            transformed. Otherwise, only the points, normals and
            active vectors are transformed.

        inplace : bool, default: False
            Updates mesh in-place.

        Returns
        -------
        pyvista.DataSet
            Rotated dataset.

        See Also
        --------
        pyvista.Transform.rotate_z
            Concatenate a rotation about the z-axis with a transformation.

        Examples
        --------
        Rotate a mesh 30 degrees about the z-axis.

        >>> import pyvista as pv
        >>> mesh = pv.Cube()
        >>> rot = mesh.rotate_z(30, inplace=False)

        Plot the rotated mesh.

        >>> pl = pv.Plotter()
        >>> _ = pl.add_mesh(rot)
        >>> _ = pl.add_mesh(mesh, style='wireframe', line_width=3)
        >>> _ = pl.add_axes_at_origin()
        >>> pl.show()

        """
        t = Transform().rotate_z(angle, point=point)
        return self.transform(  # type: ignore[misc]
            t,
            transform_all_input_vectors=transform_all_input_vectors,
            inplace=inplace,
        )

    def rotate_vector(
        self,
        vector: VectorLike[float],
        angle: float,
        point: VectorLike[float] | None = None,
        transform_all_input_vectors: bool = False,
        inplace: bool = False,
    ):
        """Rotate mesh about a vector.

        .. note::
            See also the notes at :func:`transform()
            <DataSetFilters.transform>` which is used by this filter
            under the hood.

        Parameters
        ----------
        vector : Vector
            Vector to rotate about.

        angle : float
            Angle to rotate.

        point : VectorLike[float], optional
            Point to rotate about. Defaults to origin.

        transform_all_input_vectors : bool, default: False
            When ``True``, all input vectors are
            transformed. Otherwise, only the points, normals and
            active vectors are transformed.

        inplace : bool, default: False
            Updates mesh in-place.

        Returns
        -------
        pyvista.DataSet
            Rotated dataset.

        See Also
        --------
        pyvista.Transform.rotate_vector
            Concatenate a rotation about a vector with a transformation.

        Examples
        --------
        Rotate a mesh 30 degrees about the ``(1, 1, 1)`` axis.

        >>> import pyvista as pv
        >>> mesh = pv.Cube()
        >>> rot = mesh.rotate_vector((1, 1, 1), 30, inplace=False)

        Plot the rotated mesh.

        >>> pl = pv.Plotter()
        >>> _ = pl.add_mesh(rot)
        >>> _ = pl.add_mesh(mesh, style='wireframe', line_width=3)
        >>> _ = pl.add_axes_at_origin()
        >>> pl.show()

        """
        t = Transform().rotate_vector(vector, angle, point=point)
        return self.transform(  # type: ignore[misc]
            t,
            transform_all_input_vectors=transform_all_input_vectors,
            inplace=inplace,
        )

    def rotate(
        self,
        rotation: RotationLike,
        point: VectorLike[float] | None = None,
        transform_all_input_vectors: bool = False,
        inplace: bool = False,
    ):
        """Rotate mesh about a point with a rotation matrix or ``Rotation`` object.

        .. note::
            See also the notes at :func:`transform()
            <DataSetFilters.transform>` which is used by this filter
            under the hood.

        Parameters
        ----------
        rotation : RotationLike
            3x3 rotation matrix or a SciPy ``Rotation`` object.

        point : VectorLike[float], optional
            Point to rotate about. Defaults to origin.

        transform_all_input_vectors : bool, default: False
            When ``True``, all input vectors are
            transformed. Otherwise, only the points, normals and
            active vectors are transformed.

        inplace : bool, default: False
            Updates mesh in-place.

        Returns
        -------
        pyvista.DataSet
            Rotated dataset.

        See Also
        --------
        pyvista.Transform.rotate
            Concatenate a rotation matrix with a transformation.

        Examples
        --------
        Define a rotation. Here, a 3x3 matrix is used which rotates about the z-axis by
        60 degrees.

        >>> import pyvista as pv
        >>> rotation = [
        ...     [0.5, -0.8660254, 0.0],
        ...     [0.8660254, 0.5, 0.0],
        ...     [0.0, 0.0, 1.0],
        ... ]

        Use the rotation to rotate a cone about its tip.

        >>> mesh = pv.Cone()
        >>> tip = (0.5, 0.0, 0.0)
        >>> rot = mesh.rotate(rotation, point=tip)

        Plot the rotated mesh.

        >>> pl = pv.Plotter()
        >>> _ = pl.add_mesh(rot)
        >>> _ = pl.add_mesh(mesh, style='wireframe', line_width=3)
        >>> _ = pl.add_axes_at_origin()
        >>> pl.show()

        """
        t = Transform().rotate(rotation, point=point)
        return self.transform(  # type: ignore[misc]
            t,
            transform_all_input_vectors=transform_all_input_vectors,
            inplace=inplace,
        )

    def translate(
        self,
        xyz: VectorLike[float],
        transform_all_input_vectors: bool = False,
        inplace: bool = False,
    ):
        """Translate the mesh.

        .. note::
            See also the notes at :func:`transform()
            <DataSetFilters.transform>` which is used by this filter
            under the hood.

        Parameters
        ----------
        xyz : Vector
            A vector of three floats.

        transform_all_input_vectors : bool, default: False
            When ``True``, all input vectors are
            transformed. Otherwise, only the points, normals and
            active vectors are transformed.

        inplace : bool, default: False
            Updates mesh in-place.

        Returns
        -------
        pyvista.DataSet
            Translated dataset.

        See Also
        --------
        pyvista.Transform.translate
            Concatenate a translation matrix with a transformation.

        Examples
        --------
        Create a sphere and translate it by ``(2, 1, 2)``.

        >>> import pyvista as pv
        >>> mesh = pv.Sphere()
        >>> mesh.center
        (0.0, 0.0, 0.0)
        >>> trans = mesh.translate((2, 1, 2), inplace=False)
        >>> trans.center
        (2.0, 1.0, 2.0)

        """
        transform = Transform().translate(xyz)
        return self.transform(  # type: ignore[misc]
            transform,
            transform_all_input_vectors=transform_all_input_vectors,
            inplace=inplace,
        )

    def scale(
        self,
        xyz: Number | VectorLike[float],
        transform_all_input_vectors: bool = False,
        inplace: bool = False,
        point: VectorLike[float] | None = None,
    ):
        """Scale the mesh.

        .. note::
            See also the notes at :func:`transform()
            <DataSetFilters.transform>` which is used by this filter
            under the hood.

        Parameters
        ----------
        xyz : Number | Vector
            A vector sequence defining the scale factors along x, y, and z. If
            a scalar, the same uniform scale is used along all three axes.

        transform_all_input_vectors : bool, default: False
            When ``True``, all input vectors are transformed. Otherwise, only
            the points, normals and active vectors are transformed.

        inplace : bool, default: False
            Updates mesh in-place.

        point : VectorLike[float], optional
            Point to scale from. Defaults to origin.

        Returns
        -------
        pyvista.DataSet
            Scaled dataset.

        See Also
        --------
        pyvista.Transform.scale
            Concatenate a scale matrix with a transformation.

        Examples
        --------
        >>> import pyvista as pv
        >>> from pyvista import examples
        >>> pl = pv.Plotter(shape=(1, 2))
        >>> pl.subplot(0, 0)
        >>> pl.show_axes()
        >>> _ = pl.show_grid()
        >>> mesh1 = examples.download_teapot()
        >>> _ = pl.add_mesh(mesh1)
        >>> pl.subplot(0, 1)
        >>> pl.show_axes()
        >>> _ = pl.show_grid()
        >>> mesh2 = mesh1.scale([10.0, 10.0, 10.0], inplace=False)
        >>> _ = pl.add_mesh(mesh2)
        >>> pl.show(cpos="xy")

        """
        transform = Transform().scale(xyz, point=point)
        return self.transform(  # type: ignore[misc]
            transform,
            transform_all_input_vectors=transform_all_input_vectors,
            inplace=inplace,
        )

    def flip_x(
        self,
        point: VectorLike[float] | None = None,
        transform_all_input_vectors: bool = False,
        inplace: bool = False,
    ):
        """Flip mesh about the x-axis.

        .. note::
            See also the notes at :func:`transform()
            <DataSetFilters.transform>` which is used by this filter
            under the hood.

        Parameters
        ----------
        point : sequence[float], optional
            Point to rotate about.  Defaults to center of mesh at
            :attr:`center <pyvista.DataSet.center>`.

        transform_all_input_vectors : bool, default: False
            When ``True``, all input vectors are
            transformed. Otherwise, only the points, normals and
            active vectors are transformed.

        inplace : bool, default: False
            Updates mesh in-place.

        Returns
        -------
        pyvista.DataSet
            Flipped dataset.

        See Also
        --------
        pyvista.Transform.flip_x
            Concatenate a reflection about the x-axis with a transformation.

        Examples
        --------
        >>> import pyvista as pv
        >>> from pyvista import examples
        >>> pl = pv.Plotter(shape=(1, 2))
        >>> pl.subplot(0, 0)
        >>> pl.show_axes()
        >>> mesh1 = examples.download_teapot()
        >>> _ = pl.add_mesh(mesh1)
        >>> pl.subplot(0, 1)
        >>> pl.show_axes()
        >>> mesh2 = mesh1.flip_x(inplace=False)
        >>> _ = pl.add_mesh(mesh2)
        >>> pl.show(cpos="xy")

        """
        if point is None:
            point = self.center  # type: ignore[attr-defined]
        t = Transform().reflect((1, 0, 0), point=point)
        return self.transform(  # type: ignore[misc]
            t,
            transform_all_input_vectors=transform_all_input_vectors,
            inplace=inplace,
        )

    def flip_y(
        self,
        point: VectorLike[float] | None = None,
        transform_all_input_vectors: bool = False,
        inplace: bool = False,
    ):
        """Flip mesh about the y-axis.

        .. note::
            See also the notes at :func:`transform()
            <DataSetFilters.transform>` which is used by this filter
            under the hood.

        Parameters
        ----------
        point : VectorLike[float], optional
            Point to rotate about.  Defaults to center of mesh at
            :attr:`center <pyvista.DataSet.center>`.

        transform_all_input_vectors : bool, default: False
            When ``True``, all input vectors are
            transformed. Otherwise, only the points, normals and
            active vectors are transformed.

        inplace : bool, default: False
            Updates mesh in-place.

        Returns
        -------
        pyvista.DataSet
            Flipped dataset.

        See Also
        --------
        pyvista.Transform.flip_y
            Concatenate a reflection about the y-axis with a transformation.

        Examples
        --------
        >>> import pyvista as pv
        >>> from pyvista import examples
        >>> pl = pv.Plotter(shape=(1, 2))
        >>> pl.subplot(0, 0)
        >>> pl.show_axes()
        >>> mesh1 = examples.download_teapot()
        >>> _ = pl.add_mesh(mesh1)
        >>> pl.subplot(0, 1)
        >>> pl.show_axes()
        >>> mesh2 = mesh1.flip_y(inplace=False)
        >>> _ = pl.add_mesh(mesh2)
        >>> pl.show(cpos="xy")

        """
        if point is None:
            point = self.center  # type: ignore[attr-defined]
        t = Transform().reflect((0, 1, 0), point=point)
        return self.transform(  # type: ignore[misc]
            t,
            transform_all_input_vectors=transform_all_input_vectors,
            inplace=inplace,
        )

    def flip_z(
        self,
        point: VectorLike[float] | None = None,
        transform_all_input_vectors: bool = False,
        inplace: bool = False,
    ):
        """Flip mesh about the z-axis.

        .. note::
            See also the notes at :func:`transform()
            <DataSetFilters.transform>` which is used by this filter
            under the hood.

        Parameters
        ----------
        point : VectorLike[float], optional
            Point to rotate about.  Defaults to center of mesh at
            :attr:`center <pyvista.DataSet.center>`.

        transform_all_input_vectors : bool, default: False
            When ``True``, all input vectors are
            transformed. Otherwise, only the points, normals and
            active vectors are transformed.

        inplace : bool, default: False
            Updates mesh in-place.

        Returns
        -------
        pyvista.DataSet
            Flipped dataset.

        See Also
        --------
        pyvista.Transform.flip_z
            Concatenate a reflection about the z-axis with a transformation.

        Examples
        --------
        >>> import pyvista as pv
        >>> from pyvista import examples
        >>> pl = pv.Plotter(shape=(1, 2))
        >>> pl.subplot(0, 0)
        >>> pl.show_axes()
        >>> mesh1 = examples.download_teapot().rotate_x(90, inplace=False)
        >>> _ = pl.add_mesh(mesh1)
        >>> pl.subplot(0, 1)
        >>> pl.show_axes()
        >>> mesh2 = mesh1.flip_z(inplace=False)
        >>> _ = pl.add_mesh(mesh2)
        >>> pl.show(cpos="xz")

        """
        if point is None:
            point = self.center  # type: ignore[attr-defined]
        t = Transform().reflect((0, 0, 1), point=point)
        return self.transform(  # type: ignore[misc]
            t,
            transform_all_input_vectors=transform_all_input_vectors,
            inplace=inplace,
        )

    def flip_normal(
        self,
        normal: VectorLike[float],
        point: VectorLike[float] | None = None,
        transform_all_input_vectors: bool = False,
        inplace: bool = False,
    ):
        """Flip mesh about the normal.

        .. note::
            See also the notes at :func:`transform()
            <DataSetFilters.transform>` which is used by this filter
            under the hood.

        Parameters
        ----------
        normal : VectorLike[float]
           Normal vector to flip about.

        point : VectorLike[float], optional
            Point to rotate about.  Defaults to center of mesh at
            :attr:`center <pyvista.DataSet.center>`.

        transform_all_input_vectors : bool, default: False
            When ``True``, all input vectors are
            transformed. Otherwise, only the points, normals and
            active vectors are transformed.

        inplace : bool, default: False
            Updates mesh in-place.

        Returns
        -------
        pyvista.DataSet
            Dataset flipped about its normal.

        See Also
        --------
        pyvista.Transform.reflect
            Concatenate a reflection matrix with a transformation.

        Examples
        --------
        >>> import pyvista as pv
        >>> from pyvista import examples
        >>> pl = pv.Plotter(shape=(1, 2))
        >>> pl.subplot(0, 0)
        >>> pl.show_axes()
        >>> mesh1 = examples.download_teapot()
        >>> _ = pl.add_mesh(mesh1)
        >>> pl.subplot(0, 1)
        >>> pl.show_axes()
        >>> mesh2 = mesh1.flip_normal([1.0, 1.0, 1.0], inplace=False)
        >>> _ = pl.add_mesh(mesh2)
        >>> pl.show(cpos="xy")

        """
        if point is None:
            point = self.center  # type: ignore[attr-defined]
        t = Transform().reflect(normal, point=point)
        return self.transform(  # type: ignore[misc]
            t,
            transform_all_input_vectors=transform_all_input_vectors,
            inplace=inplace,
        )

    def integrate_data(self, progress_bar: bool = False):
        """Integrate point and cell data.

        Area or volume is also provided in point data.

        This filter uses the VTK `vtkIntegrateAttributes
        <https://vtk.org/doc/nightly/html/classvtkIntegrateAttributes.html>`_
        and requires VTK v9.1.0 or newer.

        Parameters
        ----------
        progress_bar : bool, default: False
            Display a progress bar to indicate progress.

        Returns
        -------
        pyvista.UnstructuredGrid
            Mesh with 1 point and 1 vertex cell with integrated data in point
            and cell data.

        Examples
        --------
        Integrate data on a sphere mesh.

        >>> import pyvista as pv
        >>> import numpy as np
        >>> sphere = pv.Sphere(theta_resolution=100, phi_resolution=100)
        >>> sphere.point_data["data"] = 2 * np.ones(sphere.n_points)
        >>> integrated = sphere.integrate_data()

        There is only 1 point and cell, so access the only value.

        >>> integrated["Area"][0]
        np.float64(3.14)
        >>> integrated["data"][0]
        np.float64(6.28)

        See the :ref:`integrate_example` for more examples using this filter.

        """
        if not hasattr(_vtk, 'vtkIntegrateAttributes'):  # pragma: no cover
            raise VTKVersionError('`integrate_data` requires VTK 9.1.0 or newer.')

        alg = _vtk.vtkIntegrateAttributes()
        alg.SetInputData(self)
        alg.SetDivideAllCellDataByVolume(False)
        _update_alg(alg, progress_bar, 'Integrating Variables')
        return _get_output(alg)

    def partition(self, n_partitions, generate_global_id: bool = False, as_composite: bool = True):
        """Break down input dataset into a requested number of partitions.

        Cells on boundaries are uniquely assigned to each partition without duplication.

        It uses a kdtree implementation that builds balances the cell
        centers among a requested number of partitions. The current implementation
        only supports power-of-2 target partition. If a non-power of two value
        is specified for ``n_partitions``, then the load balancing simply
        uses the power-of-two greater than the requested value

        For more details, see `vtkRedistributeDataSetFilter
        <https://vtk.org/doc/nightly/html/classvtkRedistributeDataSetFilter.html>`_.

        Parameters
        ----------
        n_partitions : int
            Specify the number of partitions to split the input dataset
            into. Current implementation results in a number of partitions equal
            to the power of 2 greater than or equal to the chosen value.

        generate_global_id : bool, default: False
            Generate global cell ids if ``None`` are present in the input.  If
            global cell ids are present in the input then this flag is
            ignored.

            This is stored as ``"vtkGlobalCellIds"`` within the ``cell_data``
            of the output dataset(s).

        as_composite : bool, default: True
            Return the partitioned dataset as a :class:`pyvista.MultiBlock`.

        See Also
        --------
        split_bodies, extract_values

        Returns
        -------
        pyvista.MultiBlock or pyvista.UnstructuredGrid
            UnStructuredGrid if ``as_composite=False`` and MultiBlock when ``True``.

        Examples
        --------
        Partition a simple ImageData into a :class:`pyvista.MultiBlock`
        containing each partition.

        >>> import pyvista as pv
        >>> grid = pv.ImageData(dimensions=(5, 5, 5))
        >>> out = grid.partition(4, as_composite=True)
        >>> out.plot(multi_colors=True, show_edges=True)

        Partition of the Stanford bunny.

        >>> from pyvista import examples
        >>> mesh = examples.download_bunny()
        >>> out = mesh.partition(4, as_composite=True)
        >>> out.plot(multi_colors=True, cpos='xy')

        """
        # While vtkRedistributeDataSetFilter exists prior to 9.1.0, it doesn't
        # work correctly, returning the wrong number of partitions.
        if pyvista.vtk_version_info < (9, 1, 0):
            raise VTKVersionError('`partition` requires vtk>=9.1.0')  # pragma: no cover
        if not hasattr(_vtk, 'vtkRedistributeDataSetFilter'):
            raise VTKVersionError(
                '`partition` requires vtkRedistributeDataSetFilter, but it '
                f'was not found in VTK {pyvista.vtk_version_info}',
            )  # pragma: no cover

        alg = _vtk.vtkRedistributeDataSetFilter()
        alg.SetInputData(self)
        alg.SetNumberOfPartitions(n_partitions)
        alg.SetPreservePartitionsInOutput(True)
        alg.SetGenerateGlobalCellIds(generate_global_id)
        alg.Update()

        # pyvista does not yet support vtkPartitionedDataSet
        part = alg.GetOutput()
        datasets = [part.GetPartition(ii) for ii in range(part.GetNumberOfPartitions())]
        output = pyvista.MultiBlock(datasets)
        if not as_composite:
            # note, SetPreservePartitionsInOutput does not work correctly in
            # vtk 9.2.0, so instead we set it to True always and simply merge
            # the result. See:
            # https://gitlab.kitware.com/vtk/vtk/-/issues/18632
            return pyvista.merge(list(output), merge_points=False)
        return output

    def oriented_bounding_box(
        self,
        box_style: Literal['frame', 'outline', 'face'] = 'face',
        *,
        axis_0_direction: VectorLike[float] | str | None = None,
        axis_1_direction: VectorLike[float] | str | None = None,
        axis_2_direction: VectorLike[float] | str | None = None,
        frame_width: float = 0.1,
        return_meta: bool = False,
        as_composite: bool = True,
    ):
        """Return an oriented bounding box (OBB) for this dataset.

        By default, the bounding box is a :class:`~pyvista.MultiBlock` with six
        :class:`PolyData` comprising the faces of a cube. The blocks are named and
        ordered as ``('+X','-X','+Y','-Y','+Z','-Z')``.

        The box can optionally be styled as an outline or frame.

        .. note::

            The names of the blocks of the returned :class:`~pyvista.MultiBlock`
            correspond to the oriented box's local axes, not the global x-y-z axes.
            E.g. the normal of the ``'+X'`` face of the returned box has the same
            direction as the box's primary axis, and is not necessarily pointing in
            the +x direction ``(1, 0, 0)``.

        .. versionadded:: 0.45

        Parameters
        ----------
        box_style : 'frame' | 'outline' | 'face', default: 'face'
            Choose the style of the box. If ``'face'`` (default), each face of the box
            is a single quad cell. If ``'outline'``, the edges of each face are returned
            as line cells. If ``'frame'``, the center portion of each face is removed to
            create a picture-frame style border with each face having four quads (one
            for each side of the frame). Use ``frame_width`` to control the size of the
            frame.

        axis_0_direction : VectorLike[float] | str, optional
            Approximate direction vector of this mesh's primary axis. If set, the first
            axis in the returned ``axes`` metadata is flipped such that it best aligns
            with the specified vector. Can be a vector or string specifying the axis by
            name (e.g. ``'x'`` or ``'-x'``, etc.).

        axis_1_direction : VectorLike[float] | str, optional
            Approximate direction vector of this mesh's secondary axis. If set, the second
            axis in the returned ``axes`` metadata is flipped such that it best aligns
            with the specified vector. Can be a vector or string specifying the axis by
            name (e.g. ``'x'`` or ``'-x'``, etc.).

        axis_2_direction : VectorLike[float] | str, optional
            Approximate direction vector of this mesh's third axis. If set, the third
            axis in the returned ``axes`` metadata is flipped such that it best aligns
            with the specified vector. Can be a vector or string specifying the axis by
            name (e.g. ``'x'`` or ``'-x'``, etc.).

        frame_width : float, optional
            Set the width of the frame. Only has an effect if ``box_style`` is
            ``'frame'``. Values must be between ``0.0`` (minimal frame) and ``1.0``
            (large frame). The frame is scaled to ensure it has a constant width.

        return_meta : bool, default: False
            If ``True``, also returns the corner point and the three axes vectors
            defining the orientation of the box. The sign of the axes vectors can be
            controlled using the ``axis_#_direction`` arguments.

        as_composite : bool, default: True
            Return the box as a :class:`pyvista.MultiBlock` with six blocks: one for
            each face. Set this ``False`` to merge the output and return
            :class:`~pyvista.PolyData`.

        See Also
        --------
        bounding_box
            Similar filter for an axis-aligned bounding box (AABB).

        align_xyz
            Align a mesh to the world x-y-z axes. Used internally by this filter.

        pyvista.Plotter.add_bounding_box
            Add a bounding box to a scene.

        pyvista.CubeFacesSource
            Generate the faces of a cube. Used internally by this filter.

        Returns
        -------
        pyvista.MultiBlock or pyvista.PolyData
            MultiBlock with six named cube faces when ``as_composite=True`` and
            PolyData otherwise.

        numpy.ndarray
            The box's corner point corresponding to the origin of its axes if
            ``return_meta=True``.

        numpy.ndarray
            The box's orthonormal axes vectors if ``return_meta=True``.

        Examples
        --------
        Create a bounding box for a dataset.

        >>> import pyvista as pv
        >>> from pyvista import examples
        >>> mesh = examples.download_oblique_cone()
        >>> box = mesh.oriented_bounding_box()

        Plot the mesh and its bounding box.

        >>> pl = pv.Plotter()
        >>> _ = pl.add_mesh(mesh, color='red')
        >>> _ = pl.add_mesh(box, opacity=0.5)
        >>> pl.show()

        Return the metadata for the box.

        >>> box, point, axes = mesh.oriented_bounding_box(
        ...     'outline', return_meta=True
        ... )

        Use the metadata to plot the box's axes using :class:`~pyvista.AxesAssembly`.
        The assembly is aligned with the x-y-z axes and positioned at the origin by
        default. Create a transformation to scale, then rotate, then translate the
        assembly to the corner point of the box. The transpose of the axes is used
        as an inverted rotation matrix.

        >>> scale = box.length / 4
        >>> transform = (
        ...     pv.Transform().scale(scale).rotate(axes.T).translate(point)
        ... )
        >>> axes_assembly = pv.AxesAssembly(user_matrix=transform.matrix)

        Plot the box and the axes.

        >>> pl = pv.Plotter()
        >>> _ = pl.add_mesh(mesh)
        >>> _ = pl.add_mesh(box, color='black', line_width=5)
        >>> _ = pl.add_actor(axes_assembly)
        >>> pl.show()

        Note how the box's z-axis is pointing from the cone's tip to its base. If we
        want to flip this axis, we can "seed" its direction as the ``'-z'`` direction.

        >>> box, _, axes = mesh.oriented_bounding_box(
        ...     'outline', axis_2_direction='-z', return_meta=True
        ... )
        >>>

        Plot the box and axes again. This time, use :class:`~pyvista.AxesAssemblySymmetric`
        and position the axes in the center of the box.

        >>> center = pv.merge(box).points.mean(axis=0)
        >>> scale = box.length / 2
        >>> transform = (
        ...     pv.Transform()
        ...     .scale(scale)
        ...     .rotate(axes.T)
        ...     .translate(center)
        ... )
        >>> axes_assembly = pv.AxesAssemblySymmetric(
        ...     user_matrix=transform.matrix
        ... )

        >>> pl = pv.Plotter()
        >>> _ = pl.add_mesh(mesh)
        >>> _ = pl.add_mesh(box, color='black', line_width=5)
        >>> _ = pl.add_actor(axes_assembly)
        >>> pl.show()

        """
        alg_input, matrix = self.align_xyz(
            axis_0_direction=axis_0_direction,
            axis_1_direction=axis_1_direction,
            axis_2_direction=axis_2_direction,
            return_matrix=True,
        )
        oriented = True
        inverse_matrix = Transform(matrix).inverse_matrix

        return alg_input._bounding_box(
            matrix=matrix,
            inverse_matrix=inverse_matrix,
            box_style=box_style,
            oriented=oriented,
            frame_width=frame_width,
            return_meta=return_meta,
            as_composite=as_composite,
        )

    def bounding_box(
        self,
        box_style: Literal['frame', 'outline', 'face'] = 'face',
        *,
        oriented: bool = False,
        frame_width: float = 0.1,
        return_meta: bool = False,
        as_composite: bool = True,
    ):
        """Return a bounding box for this dataset.

        By default, the box is an axis-aligned bounding box (AABB) returned as a
        :class:`~pyvista.MultiBlock` with six :class:`PolyData` comprising the faces of
        the box. The blocks are named and ordered as ``('+X','-X','+Y','-Y','+Z','-Z')``.

        The box can optionally be styled as an outline or frame. It may also be
        oriented to generate an oriented bounding box (OBB).

        .. versionadded:: 0.45

        Parameters
        ----------
        box_style : 'frame' | 'outline' | 'face', default: 'face'
            Choose the style of the box. If ``'face'`` (default), each face of the box
            is a single quad cell. If ``'outline'``, the edges of each face are returned
            as line cells. If ``'frame'``, the center portion of each face is removed to
            create a picture-frame style border with each face having four quads (one
            for each side of the frame). Use ``frame_width`` to control the size of the
            frame.

        oriented : bool, default: False
            Orient the box using this dataset's :func:`~pyvista.principal_axes`. This
            will generate a box that best fits this dataset's points. See
            :meth:`oriented_bounding_box` for more details.

        frame_width : float, optional
            Set the width of the frame. Only has an effect if ``box_style`` is
            ``'frame'``. Values must be between ``0.0`` (minimal frame) and ``1.0``
            (large frame). The frame is scaled to ensure it has a constant width.

        return_meta : bool, default: False
            If ``True``, also returns the corner point and the three axes vectors
            defining the orientation of the box.

        as_composite : bool, default: True
            Return the box as a :class:`pyvista.MultiBlock` with six blocks: one for
            each face. Set this ``False`` to merge the output and return
            :class:`~pyvista.PolyData` with six cells instead. The faces in both
            outputs are separate, i.e. there are duplicate points at the corners.

        See Also
        --------
        outline
            Lightweight version of this filter with fewer options.

        oriented_bounding_box
            Similar filter with ``oriented=True`` by default and more options.

        pyvista.Plotter.add_bounding_box
            Add a bounding box to a scene.

        pyvista.CubeFacesSource
            Generate the faces of a cube. Used internally by this filter.

        Returns
        -------
        pyvista.MultiBlock or pyvista.PolyData
            MultiBlock with six named cube faces when ``as_composite=True`` and
            PolyData otherwise.

        numpy.ndarray
            The box's corner point corresponding to the origin of its axes if
            ``return_meta=True``.

        numpy.ndarray
            The box's orthonormal axes vectors if ``return_meta=True``.

        Examples
        --------
        Create a bounding box for a dataset.

        >>> import pyvista as pv
        >>> from pyvista import examples
        >>> mesh = examples.download_oblique_cone()
        >>> box = mesh.bounding_box()

        Plot the mesh and its bounding box.

        >>> pl = pv.Plotter()
        >>> _ = pl.add_mesh(mesh, color='red')
        >>> _ = pl.add_mesh(box, opacity=0.5)
        >>> pl.show()

        Create a frame instead.

        >>> frame = mesh.bounding_box('frame')

        >>> pl = pv.Plotter()
        >>> _ = pl.add_mesh(mesh, color='red')
        >>> _ = pl.add_mesh(frame, show_edges=True)
        >>> pl.show()

        Create an oriented bounding box (OBB) and compare it to the non-oriented one.
        Use the outline style for both.

        >>> box = mesh.bounding_box('outline')
        >>> obb = mesh.bounding_box('outline', oriented=True)

        >>> pl = pv.Plotter()
        >>> _ = pl.add_mesh(mesh)
        >>> _ = pl.add_mesh(box, color='red', line_width=5)
        >>> _ = pl.add_mesh(obb, color='blue', line_width=5)
        >>> pl.show()

        Return the metadata for the box.

        >>> box, point, axes = mesh.bounding_box(
        ...     'outline', return_meta=True
        ... )

        Use the metadata to plot the box's axes using :class:`~pyvista.AxesAssembly`.
        Create the assembly and position it at the box's corner. Scale it to a fraction
        of the box's length.

        >>> scale = box.length / 4
        >>> axes_assembly = pv.AxesAssembly(position=point, scale=scale)

        Plot the box and the axes.

        >>> pl = pv.Plotter()
        >>> _ = pl.add_mesh(mesh)
        >>> _ = pl.add_mesh(box, color='black', line_width=5)
        >>> _ = pl.add_actor(axes_assembly)
        >>> _ = pl.view_yz()
        >>> pl.show()

        """
        if oriented:
            return self.oriented_bounding_box(
                box_style=box_style,
                frame_width=frame_width,
                return_meta=return_meta,
                as_composite=as_composite,
            )
        else:
            alg_input = self
            matrix = None
            inverse_matrix = None

            return alg_input._bounding_box(
                matrix=matrix,
                inverse_matrix=inverse_matrix,
                box_style=box_style,
                oriented=oriented,
                frame_width=frame_width,
                return_meta=return_meta,
                as_composite=as_composite,
            )

    def _bounding_box(
        self,
        *,
        matrix: NumpyArray[float] | None,
        inverse_matrix: NumpyArray[float] | None,
        box_style: Literal['frame', 'outline', 'face'],
        oriented: bool,
        frame_width: float,
        return_meta: bool,
        as_composite: bool,
    ):
        def _multiblock_to_polydata(multiblock):
            return multiblock.combine(merge_points=False).extract_geometry()

        # Validate style
        _validation.check_contains(item=box_style, container=['frame', 'outline', 'face'])

        # Create box
        source = pyvista.CubeFacesSource(bounds=self.bounds)  # type: ignore[attr-defined]
        if box_style == 'frame':
            source.frame_width = frame_width
        box = source.output

        # Modify box
        for face in box:
            face = cast(pyvista.PolyData, face)
            if box_style == 'outline':
                face.copy_from(pyvista.lines_from_points(face.points))
            if oriented:
                face.transform(inverse_matrix)

        # Get output
        alg_output = box if as_composite else _multiblock_to_polydata(box)
        if return_meta:
            if not oriented:
                axes = np.eye(3)
                point = np.reshape(alg_output.bounds, (3, 2))[:, 0]  # point at min bounds
            else:
                matrix = cast(NumpyArray[float], matrix)
                inverse_matrix = cast(NumpyArray[float], inverse_matrix)
                axes = matrix[:3, :3]  # principal axes
                # We need to figure out which corner of the box to position the axes
                # To do this we compare output axes to expected axes for all 8 corners
                # of the box
                diagonals = [
                    [1, 1, 1],
                    [-1, 1, 1],
                    [1, -1, 1],
                    [1, 1, -1],
                    [1, -1, -1],
                    [-1, -1, 1],
                    [-1, 1, -1],
                    [-1, -1, -1],
                ]
                # Choose the best-aligned axes (whichever has the largest combined dot product)
                dots = [np.dot(axes, diag) for diag in diagonals]
                match = diagonals[np.argmax(np.sum(dots, axis=1))]
                # Choose min bound for positive direction, max bound for negative
                bnds = self.bounds  # type: ignore[attr-defined]
                point = np.ones(3)
                point[0] = bnds.x_min if match[0] == 1 else bnds.x_max
                point[1] = bnds.y_min if match[1] == 1 else bnds.y_max
                point[2] = bnds.z_min if match[2] == 1 else bnds.z_max

                # Transform point
                point = (inverse_matrix @ [*point, 1])[:3]
                # Make sure the point we return is one of the box's points
                box_poly = (
                    _multiblock_to_polydata(alg_output)
                    if isinstance(alg_output, pyvista.MultiBlock)
                    else alg_output
                )
                point_id = box_poly.find_closest_point(point)
                point = box_poly.points[point_id]

            return alg_output, point, axes
        return alg_output

    def explode(self, factor=0.1):
        """Push each individual cell away from the center of the dataset.

        Parameters
        ----------
        factor : float, default: 0.1
            How much each cell will move from the center of the dataset
            relative to its distance from it. Increase this number to push the
            cells farther away.

        Returns
        -------
        pyvista.UnstructuredGrid
            UnstructuredGrid containing the exploded cells.

        Notes
        -----
        This is similar to :func:`shrink <pyvista.DataSetFilters.shrink>`
        except that it does not change the size of the cells.

        Examples
        --------
        >>> import numpy as np
        >>> import pyvista as pv
        >>> xrng = np.linspace(0, 1, 3)
        >>> yrng = np.linspace(0, 2, 4)
        >>> zrng = np.linspace(0, 3, 5)
        >>> grid = pv.RectilinearGrid(xrng, yrng, zrng)
        >>> exploded = grid.explode()
        >>> exploded.plot(show_edges=True)

        """
        split = self.separate_cells()
        if not isinstance(split, pyvista.UnstructuredGrid):
            split = split.cast_to_unstructured_grid()

        vec = (split.cell_centers().points - split.center) * factor
        split.points += np.repeat(vec, np.diff(split.offset), axis=0)
        return split

    def separate_cells(self):
        """Return a copy of the dataset with separated cells with no shared points.

        This method may be useful when datasets have scalars that need to be
        associated to each point of each cell rather than either each cell or
        just the points of the dataset.

        Returns
        -------
        pyvista.UnstructuredGrid
            UnstructuredGrid with isolated cells.

        Examples
        --------
        Load the example hex beam and separate its cells. This increases the
        total number of points in the dataset since points are no longer
        shared.

        >>> from pyvista import examples
        >>> grid = examples.load_hexbeam()
        >>> grid.n_points
        99
        >>> sep_grid = grid.separate_cells()
        >>> sep_grid.n_points
        320

        See the :ref:`point_cell_scalars_example` for a more detailed example
        using this filter.

        """
        return self.shrink(1.0)

    def extract_cells_by_type(self, cell_types, progress_bar: bool = False):
        """Extract cells of a specified type.

        Given an input dataset and a list of cell types, produce an output
        dataset containing only cells of the specified type(s). Note that if
        the input dataset is homogeneous (e.g., all cells are of the same type)
        and the cell type is one of the cells specified, then the input dataset
        is shallow copied to the output.

        The type of output dataset is always the same as the input type. Since
        structured types of data (i.e., :class:`pyvista.ImageData`,
        :class:`pyvista.StructuredGrid`, :class:`pyvista.RectilnearGrid`)
        are all composed of a cell of the same
        type, the output is either empty, or a shallow copy of the input.
        Unstructured data (:class:`pyvista.UnstructuredGrid`,
        :class:`pyvista.PolyData`) input may produce a subset of the input data
        (depending on the selected cell types).

        Parameters
        ----------
        cell_types :  int | sequence[int]
            The cell types to extract. Must be a single or list of integer cell
            types. See :class:`pyvista.CellType`.

        progress_bar : bool, default: False
            Display a progress bar to indicate progress.

        Returns
        -------
        pyvista.DataSet
            Dataset with the extracted cells. Type is the same as the input.

        Notes
        -----
        Unlike :func:`pyvista.DataSetFilters.extract_cells` which always
        produces a :class:`pyvista.UnstructuredGrid` output, this filter
        produces the same output type as input type.

        Examples
        --------
        Create an unstructured grid with both hexahedral and tetrahedral
        cells and then extract each individual cell type.

        >>> import pyvista as pv
        >>> from pyvista import examples
        >>> beam = examples.load_hexbeam()
        >>> beam = beam.translate([1, 0, 0])
        >>> ugrid = beam + examples.load_tetbeam()
        >>> hex_cells = ugrid.extract_cells_by_type(pv.CellType.HEXAHEDRON)
        >>> tet_cells = ugrid.extract_cells_by_type(pv.CellType.TETRA)
        >>> pl = pv.Plotter(shape=(1, 2))
        >>> _ = pl.add_text('Extracted Hexahedron cells')
        >>> _ = pl.add_mesh(hex_cells, show_edges=True)
        >>> pl.subplot(0, 1)
        >>> _ = pl.add_text('Extracted Tetrahedron cells')
        >>> _ = pl.add_mesh(tet_cells, show_edges=True)
        >>> pl.show()

        """
        alg = _vtk.vtkExtractCellsByType()
        alg.SetInputDataObject(self)
        if isinstance(cell_types, int):
            alg.AddCellType(cell_types)
        elif isinstance(cell_types, (np.ndarray, Sequence)):
            for cell_type in cell_types:
                alg.AddCellType(cell_type)
        else:
            raise TypeError(
                f'Invalid type {type(cell_types)} for `cell_types`. Expecting an int or a sequence.',
            )
        _update_alg(alg, progress_bar, 'Extracting cell types')
        return _get_output(alg)

    def sort_labels(
        self,
        scalars=None,
        preference='point',
        output_scalars=None,
        progress_bar: bool = False,
        inplace: bool = False,
    ):
        """Sort labeled data by number of points or cells.

        This filter renumbers scalar label data of any type with ``N`` labels
        such that the output labels are contiguous from ``[0, N)`` and
        sorted in descending order from largest to smallest (by label count).
        I.e., the largest label will have a value of ``0`` and the smallest
        label will have a value of ``N-1``.

        The filter is a convenience method for :func:`pyvista.DataSetFilters.pack_labels`
        with ``sort=True``.

        Parameters
        ----------
        scalars : str, optional
            Name of scalars to sort. Defaults to currently active scalars.

        preference : str, default: "point"
            When ``scalars`` is specified, this is the preferred array
            type to search for in the dataset.  Must be either
            ``'point'`` or ``'cell'``.

        output_scalars : str, None
            Name of the sorted output scalars. By default, the output is
            saved to ``'packed_labels'``.

        progress_bar : bool, default: False
            If ``True``, display a progress bar. Has no effect if VTK
            version is lower than 9.3.

        inplace : bool, default: False
            If ``True``, the mesh is updated in-place.

        Returns
        -------
        pyvista.Dataset
            Dataset with sorted labels.

        Examples
        --------
        Sort segmented image labels.

        Load image labels

        >>> from pyvista import examples
        >>> import numpy as np
        >>> image_labels = examples.load_frog_tissues()

        Show label info for first four labels

        >>> label_number, label_size = np.unique(
        ...     image_labels['MetaImage'], return_counts=True
        ... )
        >>> label_number[:4]
        pyvista_ndarray([0, 1, 2, 3], dtype=uint8)
        >>> label_size[:4]
        array([30805713,    35279,    19172,    38129])

        Sort labels

        >>> sorted_labels = image_labels.sort_labels()

        Show sorted label info for the four largest labels. Note
        the difference in label size after sorting.

        >>> sorted_label_number, sorted_label_size = np.unique(
        ...     sorted_labels["packed_labels"], return_counts=True
        ... )
        >>> sorted_label_number[:4]
        pyvista_ndarray([0, 1, 2, 3], dtype=uint8)
        >>> sorted_label_size[:4]
        array([30805713,   438052,   204672,   133880])

        """
        return self.pack_labels(
            scalars=scalars,
            output_scalars=output_scalars,
            preference=preference,
            progress_bar=progress_bar,
            inplace=inplace,
            sort=True,
        )

    def pack_labels(
        self,
        sort: bool = False,
        scalars=None,
        preference='point',
        output_scalars=None,
        progress_bar: bool = False,
        inplace: bool = False,
    ):
        """Renumber labeled data such that labels are contiguous.

        This filter renumbers scalar label data of any type with ``N`` labels
        such that the output labels are contiguous from ``[0, N)``. The
        output may optionally be sorted by label count.

        The output array ``'packed_labels'`` is added to the output by default,
        and is automatically set as the active scalars.

        See Also
        --------
        sort_labels
            Similar function with ``sort=True`` by default.

        Notes
        -----
        This filter uses ``vtkPackLabels`` as the underlying method which
        requires VTK version 9.3 or higher. If ``vtkPackLabels`` is not
        available, packing is done with ``NumPy`` instead which may be
        slower. For best performance, consider upgrading VTK.

        .. versionadded:: 0.43

        Parameters
        ----------
        sort : bool, default: False
            Whether to sort the output by label count in descending order
            (i.e. from largest to smallest).

        scalars : str, optional
            Name of scalars to pack. Defaults to currently active scalars.

        preference : str, default: "point"
            When ``scalars`` is specified, this is the preferred array
            type to search for in the dataset.  Must be either
            ``'point'`` or ``'cell'``.

        output_scalars : str, None
            Name of the packed output scalars. By default, the output is
            saved to ``'packed_labels'``.

        progress_bar : bool, default: False
            If ``True``, display a progress bar. Has no effect if VTK
            version is lower than 9.3.

        inplace : bool, default: False
            If ``True``, the mesh is updated in-place.

        Returns
        -------
        pyvista.Dataset
            Dataset with packed labels.

        Examples
        --------
        Pack segmented image labels.

        Load non-contiguous image labels

        >>> from pyvista import examples
        >>> import numpy as np
        >>> image_labels = examples.load_frog_tissues()

        Show range of labels

        >>> image_labels.get_data_range()
        (np.uint8(0), np.uint8(29))

        Find 'gaps' in the labels

        >>> label_numbers = np.unique(image_labels.active_scalars)
        >>> label_max = np.max(label_numbers)
        >>> missing_labels = set(range(label_max)) - set(label_numbers)
        >>> len(missing_labels)
        4

        Pack labels to remove gaps

        >>> packed_labels = image_labels.pack_labels()

        Show range of packed labels

        >>> packed_labels.get_data_range()
        (np.uint8(0), np.uint8(25))

        """
        # Set a input scalars
        if scalars is None:
            set_default_active_scalars(self)  # type: ignore[arg-type]
            _, scalars = self.active_scalars_info  # type: ignore[attr-defined]

        field = get_array_association(self, scalars, preference=preference)

        # Determine output scalars
        default_output_scalars = 'packed_labels'
        if output_scalars is None:
            output_scalars = default_output_scalars
        if not isinstance(output_scalars, str):
            raise TypeError(f'Output scalars must be a string, got {type(output_scalars)} instead.')

        # Do packing
        if hasattr(_vtk, 'vtkPackLabels'):  # pragma: no cover
            alg = _vtk.vtkPackLabels()
            alg.SetInputDataObject(self)
            alg.SetInputArrayToProcess(0, 0, 0, field.value, scalars)
            if sort:
                alg.SortByLabelCount()
            alg.PassFieldDataOn()
            alg.PassCellDataOn()
            alg.PassPointDataOn()
            _update_alg(alg, progress_bar, 'Packing labels')
            result = _get_output(alg)

            if output_scalars is not scalars:
                # vtkPackLabels does not pass un-packed labels through to the
                # output, so add it back here
                if field == FieldAssociation.POINT:
                    result.point_data[scalars] = self.point_data[scalars]  # type: ignore[attr-defined]
                else:
                    result.cell_data[scalars] = self.cell_data[scalars]  # type: ignore[attr-defined]
            result.rename_array('PackedLabels', output_scalars)

            if inplace:
                self.copy_from(result, deep=False)  # type: ignore[attr-defined]
                return self
            return result

        else:  # Use numpy
            # Get mapping from input ID to output ID
            arr = get_array(self, scalars, preference=preference, err=True)
            label_numbers_in, label_sizes = np.unique(arr, return_counts=True)  # type: ignore[call-overload]
            if sort:
                label_numbers_in = label_numbers_in[np.argsort(label_sizes)[::-1]]
            label_range_in = np.arange(0, np.max(label_numbers_in))
            label_numbers_out = label_range_in[: len(label_numbers_in)]

            # Pack/sort array
            packed_array = np.zeros_like(arr)
            for num_in, num_out in zip(label_numbers_in, label_numbers_out):
                packed_array[arr == num_in] = num_out

            result = self if inplace else self.copy(deep=True)  # type: ignore[attr-defined]

            # Add output to mesh
            if field == FieldAssociation.POINT:
                result.point_data[output_scalars] = packed_array
            else:
                result.cell_data[output_scalars] = packed_array

            # vtkPackLabels sets active scalars by default, so do the same here
            result.set_active_scalars(output_scalars, preference=field)

            return result


def _set_threshold_limit(alg, value, method, invert):
    """Set vtkThreshold limits and function.

    Addresses VTK API deprecations and previous PyVista inconsistencies with ParaView. Reference:

    * https://github.com/pyvista/pyvista/issues/2850
    * https://github.com/pyvista/pyvista/issues/3610
    * https://discourse.vtk.org/t/unnecessary-vtk-api-change/9929

    """
    # Check value
    if isinstance(value, (np.ndarray, Sequence)):
        if len(value) != 2:
            raise ValueError(
                f'Value range must be length one for a float value or two for min/max; not ({value}).',
            )
        # Check range
        if value[0] > value[1]:
            raise ValueError(
                'Value sequence is invalid, please use (min, max). The provided first value is greater than the second.',
            )
    elif isinstance(value, Iterable):
        raise TypeError('Value must either be a single scalar or a sequence.')
    alg.SetInvert(invert)
    # Set values and function
    if pyvista.vtk_version_info >= (9, 1):
        if isinstance(value, (np.ndarray, Sequence)):
            alg.SetThresholdFunction(_vtk.vtkThreshold.THRESHOLD_BETWEEN)
            alg.SetLowerThreshold(value[0])
            alg.SetUpperThreshold(value[1])
        else:
            # Single value
            if method.lower() == 'lower':
                alg.SetLowerThreshold(value)
                alg.SetThresholdFunction(_vtk.vtkThreshold.THRESHOLD_LOWER)
            elif method.lower() == 'upper':
                alg.SetUpperThreshold(value)
                alg.SetThresholdFunction(_vtk.vtkThreshold.THRESHOLD_UPPER)
            else:
                raise ValueError('Invalid method choice. Either `lower` or `upper`')
    else:  # pragma: no cover
        # ThresholdByLower, ThresholdByUpper, ThresholdBetween
        if isinstance(value, (np.ndarray, Sequence)):
            alg.ThresholdBetween(value[0], value[1])
        else:
            # Single value
            if method.lower() == 'lower':
                alg.ThresholdByLower(value)
            elif method.lower() == 'upper':
                alg.ThresholdByUpper(value)
            else:
                raise ValueError('Invalid method choice. Either `lower` or `upper`')


def _swap_axes(vectors, values):
    """Swap axes vectors based on their respective values.

    The vector with the larger component along its projected axis is selected to precede
    the vector with the smaller component. E.g. a symmetric point cloud with equal
    std in any direction could have its principal axes computed such that the first
    axis is +Y, second is +X, and third is +Z. This function will swap the first two
    axes so that the order is XYZ instead of YXZ.

    This function is intended to be used by `align_xyz` and is only exposed as a
    module-level function for testing purposes.
    """

    def _swap(axis_a, axis_b) -> None:
        axis_order = np.argmax(np.abs(vectors), axis=1)
        if axis_order[axis_a] > axis_order[axis_b]:
            vectors[[axis_a, axis_b]] = vectors[[axis_b, axis_a]]

    if np.isclose(values[0], values[1]) and np.isclose(values[1], values[2]):
        # Sort all axes by largest 'x' component
        vectors = vectors[np.argsort(np.abs(vectors)[:, 0])[::-1]]
        _swap(1, 2)
    else:
        if np.isclose(values[0], values[1]):
            _swap(0, 1)
        elif np.isclose(values[1], values[2]):
            _swap(1, 2)
    return vectors<|MERGE_RESOLUTION|>--- conflicted
+++ resolved
@@ -4739,11 +4739,7 @@
         show: bool = True,
         tolerance=None,
         fname=None,
-<<<<<<< HEAD
-        progress_bar=False,
-=======
         progress_bar: bool = False,
->>>>>>> 5d458509
     ) -> None:
         """Sample a dataset along a high resolution line and plot.
 
@@ -5069,11 +5065,7 @@
         show: bool = True,
         tolerance=None,
         fname=None,
-<<<<<<< HEAD
-        progress_bar=False,
-=======
         progress_bar: bool = False,
->>>>>>> 5d458509
     ) -> None:
         """Sample a dataset along a circular arc and plot it.
 
@@ -5202,11 +5194,7 @@
         show: bool = True,
         tolerance=None,
         fname=None,
-<<<<<<< HEAD
-        progress_bar=False,
-=======
         progress_bar: bool = False,
->>>>>>> 5d458509
     ) -> None:
         """Sample a dataset along a resolution circular arc defined by a normal and polar vector and plot it.
 
