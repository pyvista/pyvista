"""Filters module with a class of common filters that can be applied to any vtkDataSet."""
import collections.abc
from typing import Union
import warnings

import numpy as np

import pyvista
from pyvista import FieldAssociation, _vtk
from pyvista.core.errors import VTKVersionError
from pyvista.core.filters import _get_output, _update_alg
from pyvista.errors import AmbiguousDataError, MissingDataError
from pyvista.utilities import (
    NORMALS,
    abstract_class,
    assert_empty_kwargs,
    generate_plane,
    get_array,
    get_array_association,
    transformations,
    wrap,
)
from pyvista.utilities.cells import numpy_to_idarr


@abstract_class
class DataSetFilters:
    """A set of common filters that can be applied to any vtkDataSet."""

    def _clip_with_function(
        self,
        function,
        invert=True,
        value=0.0,
        return_clipped=False,
        progress_bar=False,
        crinkle=False,
    ):
        """Clip using an implicit function (internal helper)."""
        if crinkle:
            # Add Cell IDs
            self.cell_data['cell_ids'] = np.arange(self.n_cells)

        if isinstance(self, _vtk.vtkPolyData):
            alg = _vtk.vtkClipPolyData()
        # elif isinstance(self, vtk.vtkImageData):
        #     alg = vtk.vtkClipVolume()
        #     alg.SetMixed3DCellGeneration(True)
        else:
            alg = _vtk.vtkTableBasedClipDataSet()
        alg.SetInputDataObject(self)  # Use the grid as the data we desire to cut
        alg.SetValue(value)
        alg.SetClipFunction(function)  # the implicit function
        alg.SetInsideOut(invert)  # invert the clip if needed
        alg.SetGenerateClippedOutput(return_clipped)
        _update_alg(alg, progress_bar, 'Clipping with Function')

        if return_clipped:
            a = _get_output(alg, oport=0)
            b = _get_output(alg, oport=1)
            if crinkle:
                a = self.extract_cells(np.unique(a.cell_data['cell_ids']))
                b = self.extract_cells(np.unique(b.cell_data['cell_ids']))
            return a, b
        clipped = _get_output(alg)
        if crinkle:
            clipped = self.extract_cells(np.unique(clipped.cell_data['cell_ids']))
        return clipped

    def clip(
        self,
        normal='x',
        origin=None,
        invert=True,
        value=0.0,
        inplace=False,
        return_clipped=False,
        progress_bar=False,
        crinkle=False,
    ):
        """Clip a dataset by a plane by specifying the origin and normal.

        If no parameters are given the clip will occur in the center
        of that dataset.

        Parameters
        ----------
        normal : tuple(float) or str
            Length 3 tuple for the normal vector direction. Can also
            be specified as a string conventional direction such as
            ``'x'`` for ``(1,0,0)`` or ``'-x'`` for ``(-1,0,0)``, etc.

        origin : tuple(float), optional
            The center ``(x,y,z)`` coordinate of the plane on which the clip
            occurs. The default is the center of the dataset.

        invert : bool, optional
            Flag on whether to flip/invert the clip.

        value : float, optional
            Set the clipping value along the normal direction.
            The default value is 0.0.

        inplace : bool, optional
            Updates mesh in-place.

        return_clipped : bool, optional
            Return both unclipped and clipped parts of the dataset.

        progress_bar : bool, optional
            Display a progress bar to indicate progress.

        crinkle : bool, optional
            Crinkle the clip by extracting the entire cells along the
            clip. This adds the ``"cell_ids"`` array to the ``cell_data``
            attribute that tracks the original cell IDs of the original
            dataset.

        Returns
        -------
        pyvista.PolyData or tuple(pyvista.PolyData)
            Clipped mesh when ``return_clipped=False``,
            otherwise a tuple containing the unclipped and clipped datasets.

        Examples
        --------
        Clip a cube along the +X direction.  ``triangulate`` is used as
        the cube is initially composed of quadrilateral faces and
        subdivide only works on triangles.

        >>> import pyvista as pv
        >>> cube = pv.Cube().triangulate().subdivide(3)
        >>> clipped_cube = cube.clip()
        >>> clipped_cube.plot()

        Clip a cube in the +Z direction.  This leaves half a cube
        below the XY plane.

        >>> import pyvista as pv
        >>> cube = pv.Cube().triangulate().subdivide(3)
        >>> clipped_cube = cube.clip('z')
        >>> clipped_cube.plot()

        See :ref:`clip_with_surface_example` for more examples using this filter.

        """
        if isinstance(normal, str):
            normal = NORMALS[normal.lower()]
        # find center of data if origin not specified
        if origin is None:
            origin = self.center
        # create the plane for clipping
        function = generate_plane(normal, origin)
        # run the clip
        result = DataSetFilters._clip_with_function(
            self,
            function,
            invert=invert,
            value=value,
            return_clipped=return_clipped,
            progress_bar=progress_bar,
            crinkle=crinkle,
        )
        if inplace:
            if return_clipped:
                self.overwrite(result[0])
                return self, result[1]
            else:
                self.overwrite(result)
                return self
        return result

    def clip_box(
        self,
        bounds=None,
        invert=True,
        factor=0.35,
        progress_bar=False,
        merge_points=True,
        crinkle=False,
    ):
        """Clip a dataset by a bounding box defined by the bounds.

        If no bounds are given, a corner of the dataset bounds will be removed.

        Parameters
        ----------
        bounds : tuple(float), optional
            Length 6 sequence of floats: (xmin, xmax, ymin, ymax, zmin, zmax).
            Length 3 sequence of floats: distances from the min coordinate of
            of the input mesh. Single float value: uniform distance from the
            min coordinate. Length 12 sequence of length 3 sequence of floats:
            a plane collection (normal, center, ...).
            :class:`pyvista.PolyData`: if a poly mesh is passed that represents
            a box with 6 faces that all form a standard box, then planes will
            be extracted from the box to define the clipping region.

        invert : bool, optional
            Flag on whether to flip/invert the clip.

        factor : float, optional
            If bounds are not given this is the factor along each axis to
            extract the default box.

        progress_bar : bool, optional
            Display a progress bar to indicate progress.

        merge_points : bool, optional
            If ``True`` (default), coinciding points of independently
            defined mesh elements will be merged.

        crinkle : bool, optional
            Crinkle the clip by extracting the entire cells along the
            clip. This adds the ``"cell_ids"`` array to the ``cell_data``
            attribute that tracks the original cell IDs of the original
            dataset.

        Returns
        -------
        pyvista.UnstructuredGrid
            Clipped dataset.

        Examples
        --------
        Clip a corner of a cube.  The bounds of a cube are normally
        ``[-0.5, 0.5, -0.5, 0.5, -0.5, 0.5]``, and this removes 1/8 of
        the cube's surface.

        >>> import pyvista as pv
        >>> cube = pv.Cube().triangulate().subdivide(3)
        >>> clipped_cube = cube.clip_box([0, 1, 0, 1, 0, 1])
        >>> clipped_cube.plot()

        See :ref:`clip_with_plane_box_example` for more examples using this filter.

        """
        if bounds is None:

            def _get_quarter(dmin, dmax):
                """Get a section of the given range (internal helper)."""
                return dmax - ((dmax - dmin) * factor)

            xmin, xmax, ymin, ymax, zmin, zmax = self.bounds
            xmin = _get_quarter(xmin, xmax)
            ymin = _get_quarter(ymin, ymax)
            zmin = _get_quarter(zmin, zmax)
            bounds = [xmin, xmax, ymin, ymax, zmin, zmax]
        if isinstance(bounds, (float, int)):
            bounds = [bounds, bounds, bounds]
        elif isinstance(bounds, pyvista.PolyData):
            poly = bounds
            if poly.n_cells != 6:
                raise ValueError("The bounds mesh must have only 6 faces.")
            bounds = []
            poly.compute_normals(inplace=True)
            for cid in range(6):
                cell = poly.extract_cells(cid)
                normal = cell["Normals"][0]
                bounds.append(normal)
                bounds.append(cell.center)
        if not isinstance(bounds, (np.ndarray, collections.abc.Sequence)):
            raise TypeError('Bounds must be a sequence of floats with length 3, 6 or 12.')
        if len(bounds) not in [3, 6, 12]:
            raise ValueError('Bounds must be a sequence of floats with length 3, 6 or 12.')
        if len(bounds) == 3:
            xmin, xmax, ymin, ymax, zmin, zmax = self.bounds
            bounds = (xmin, xmin + bounds[0], ymin, ymin + bounds[1], zmin, zmin + bounds[2])
        if crinkle:
            self.cell_data['cell_ids'] = np.arange(self.n_cells)
        alg = _vtk.vtkBoxClipDataSet()
        if not merge_points:
            # vtkBoxClipDataSet uses vtkMergePoints by default
            alg.SetLocator(_vtk.vtkNonMergingPointLocator())
        alg.SetInputDataObject(self)
        alg.SetBoxClip(*bounds)
        port = 0
        if invert:
            # invert the clip if needed
            port = 1
            alg.GenerateClippedOutputOn()
        _update_alg(alg, progress_bar, 'Clipping a Dataset by a Bounding Box')
        clipped = _get_output(alg, oport=port)
        if crinkle:
            clipped = self.extract_cells(np.unique(clipped.cell_data['cell_ids']))
        return clipped

    def compute_implicit_distance(self, surface, inplace=False):
        """Compute the implicit distance from the points to a surface.

        This filter will compute the implicit distance from all of the
        nodes of this mesh to a given surface. This distance will be
        added as a point array called ``'implicit_distance'``.

        Parameters
        ----------
        surface : pyvista.DataSet
            The surface used to compute the distance.

        inplace : bool, optional
            If ``True``, a new scalar array will be added to the
            ``point_data`` of this mesh and the modified mesh will
            be returned. Otherwise a copy of this mesh is returned
            with that scalar field added.

        Returns
        -------
        pyvista.DataSet
            Dataset containing the ``'implicit_distance'`` array in
            ``point_data``.

        Examples
        --------
        Compute the distance between all the points on a sphere and a
        plane.

        >>> import pyvista as pv
        >>> sphere = pv.Sphere()
        >>> plane = pv.Plane()
        >>> _ = sphere.compute_implicit_distance(plane, inplace=True)
        >>> dist = sphere['implicit_distance']
        >>> type(dist)
        <class 'pyvista.core.pyvista_ndarray.pyvista_ndarray'>

        Plot these distances as a heatmap

        >>> pl = pv.Plotter()
        >>> _ = pl.add_mesh(sphere, scalars='implicit_distance', cmap='bwr')
        >>> _ = pl.add_mesh(plane, color='w', style='wireframe')
        >>> pl.show()

        See :ref:`clip_with_surface_example` and
        :ref:`voxelize_surface_mesh_example` for more examples using
        this filter.

        """
        function = _vtk.vtkImplicitPolyDataDistance()
        function.SetInput(surface)
        points = pyvista.convert_array(self.points)
        dists = _vtk.vtkDoubleArray()
        function.FunctionValue(points, dists)
        if inplace:
            self.point_data['implicit_distance'] = pyvista.convert_array(dists)
            return self
        result = self.copy()
        result.point_data['implicit_distance'] = pyvista.convert_array(dists)
        return result

    def clip_scalar(
        self, scalars=None, invert=True, value=0.0, inplace=False, progress_bar=False, both=False
    ):
        """Clip a dataset by a scalar.

        Parameters
        ----------
        scalars : str, optional
            Name of scalars to clip on.  Defaults to currently active scalars.

        invert : bool, optional
            Flag on whether to flip/invert the clip.  When ``True``,
            only the mesh below ``value`` will be kept.  When
            ``False``, only values above ``value`` will be kept.

        value : float, optional
            Set the clipping value.  The default value is 0.0.

        inplace : bool, optional
            Update mesh in-place.

        progress_bar : bool, optional
            Display a progress bar to indicate progress.

        both : bool, optional
            If ``True``, also returns the complementary clipped mesh.

        Returns
        -------
        pyvista.PolyData or tuple
            Clipped dataset if ``both=False``.  If ``both=True`` then
            returns a tuple of both clipped datasets.

        Examples
        --------
        Remove the part of the mesh with "sample_point_scalars" above 100.

        >>> import pyvista as pv
        >>> from pyvista import examples
        >>> dataset = examples.load_hexbeam()
        >>> clipped = dataset.clip_scalar(scalars="sample_point_scalars", value=100)
        >>> clipped.plot()

        Get clipped meshes corresponding to the portions of the mesh above and below 100.

        >>> import pyvista as pv
        >>> from pyvista import examples
        >>> dataset = examples.load_hexbeam()
        >>> _below, _above = dataset.clip_scalar(scalars="sample_point_scalars", value=100, both=True)

        Remove the part of the mesh with "sample_point_scalars" below 100.

        >>> import pyvista as pv
        >>> from pyvista import examples
        >>> dataset = examples.load_hexbeam()
        >>> clipped = dataset.clip_scalar(scalars="sample_point_scalars", value=100, invert=False)
        >>> clipped.plot()

        """
        if isinstance(self, _vtk.vtkPolyData):
            alg = _vtk.vtkClipPolyData()
        else:
            alg = _vtk.vtkTableBasedClipDataSet()

        alg.SetInputDataObject(self)
        alg.SetValue(value)
        if scalars is None:
            pyvista.set_default_active_scalars(self)
        else:
            self.set_active_scalars(scalars)

        alg.SetInsideOut(invert)  # invert the clip if needed
        alg.SetGenerateClippedOutput(both)

        _update_alg(alg, progress_bar, 'Clipping by a Scalar')
        result0 = _get_output(alg)

        if inplace:
            self.overwrite(result0)
            result0 = self

        if both:
            result1 = _get_output(alg, oport=1)
            if isinstance(self, _vtk.vtkPolyData):
                # For some reason vtkClipPolyData with SetGenerateClippedOutput on leaves unreferenced vertices
                result0, result1 = (r.clean() for r in (result0, result1))
            return result0, result1
        return result0

    def clip_surface(
        self,
        surface,
        invert=True,
        value=0.0,
        compute_distance=False,
        progress_bar=False,
        crinkle=False,
    ):
        """Clip any mesh type using a :class:`pyvista.PolyData` surface mesh.

        This will return a :class:`pyvista.UnstructuredGrid` of the clipped
        mesh. Geometry of the input dataset will be preserved where possible.
        Geometries near the clip intersection will be triangulated/tessellated.

        Parameters
        ----------
        surface : pyvista.PolyData
            The ``PolyData`` surface mesh to use as a clipping
            function.  If this input mesh is not a :class`pyvista.PolyData`,
            the external surface will be extracted.

        invert : bool, optional
            Flag on whether to flip/invert the clip.

        value : float, optional
            Set the clipping value of the implicit function (if
            clipping with implicit function) or scalar value (if
            clipping with scalars).  The default value is 0.0.

        compute_distance : bool, optional
            Compute the implicit distance from the mesh onto the input
            dataset.  A new array called ``'implicit_distance'`` will
            be added to the output clipped mesh.

        progress_bar : bool, optional
            Display a progress bar to indicate progress.

        crinkle : bool, optional
            Crinkle the clip by extracting the entire cells along the
            clip. This adds the ``"cell_ids"`` array to the ``cell_data``
            attribute that tracks the original cell IDs of the original
            dataset.

        Returns
        -------
        pyvista.PolyData
            Clipped surface.

        Examples
        --------
        Clip a cube with a sphere.

        >>> import pyvista
        >>> sphere = pyvista.Sphere(center=(-0.4, -0.4, -0.4))
        >>> cube = pyvista.Cube().triangulate().subdivide(3)
        >>> clipped = cube.clip_surface(sphere)
        >>> clipped.plot(show_edges=True, cpos='xy', line_width=3)

        See :ref:`clip_with_surface_example` for more examples using
        this filter.

        """
        if not isinstance(surface, _vtk.vtkPolyData):
            surface = DataSetFilters.extract_geometry(surface)
        function = _vtk.vtkImplicitPolyDataDistance()
        function.SetInput(surface)
        if compute_distance:
            points = pyvista.convert_array(self.points)
            dists = _vtk.vtkDoubleArray()
            function.FunctionValue(points, dists)
            self['implicit_distance'] = pyvista.convert_array(dists)
        # run the clip
        result = DataSetFilters._clip_with_function(
            self,
            function,
            invert=invert,
            value=value,
            progress_bar=progress_bar,
            crinkle=crinkle,
        )
        return result

    def slice(
        self, normal='x', origin=None, generate_triangles=False, contour=False, progress_bar=False
    ):
        """Slice a dataset by a plane at the specified origin and normal vector orientation.

        If no origin is specified, the center of the input dataset will be used.

        Parameters
        ----------
        normal : tuple(float) or str
            Length 3 tuple for the normal vector direction. Can also be
            specified as a string conventional direction such as ``'x'`` for
            ``(1, 0, 0)`` or ``'-x'`` for ``(-1, 0, 0)``, etc.

        origin : tuple(float)
            The center ``(x, y, z)`` coordinate of the plane on which
            the slice occurs.

        generate_triangles : bool, optional
            If this is enabled (``False`` by default), the output will
            be triangles. Otherwise the output will be the intersection
            polygons.

        contour : bool, optional
            If ``True``, apply a ``contour`` filter after slicing.

        progress_bar : bool, optional
            Display a progress bar to indicate progress.

        Returns
        -------
        pyvista.PolyData
            Sliced dataset.

        Examples
        --------
        Slice the surface of a sphere.

        >>> import pyvista
        >>> sphere = pyvista.Sphere()
        >>> slice_x = sphere.slice(normal='x')
        >>> slice_y = sphere.slice(normal='y')
        >>> slice_z = sphere.slice(normal='z')
        >>> slices = slice_x + slice_y + slice_z
        >>> slices.plot(line_width=5)

        See :ref:`slice_example` for more examples using this filter.

        """
        if isinstance(normal, str):
            normal = NORMALS[normal.lower()]
        # find center of data if origin not specified
        if origin is None:
            origin = self.center
        # create the plane for clipping
        plane = generate_plane(normal, origin)
        # create slice
        alg = _vtk.vtkCutter()  # Construct the cutter object
        alg.SetInputDataObject(self)  # Use the grid as the data we desire to cut
        alg.SetCutFunction(plane)  # the cutter to use the plane we made
        if not generate_triangles:
            alg.GenerateTrianglesOff()
        _update_alg(alg, progress_bar, 'Slicing')
        output = _get_output(alg)
        if contour:
            return output.contour()
        return output

    def slice_orthogonal(
        self, x=None, y=None, z=None, generate_triangles=False, contour=False, progress_bar=False
    ):
        """Create three orthogonal slices through the dataset on the three cartesian planes.

        Yields a MutliBlock dataset of the three slices.

        Parameters
        ----------
        x : float, optional
            The X location of the YZ slice.

        y : float, optional
            The Y location of the XZ slice.

        z : float, optional
            The Z location of the XY slice.

        generate_triangles : bool, optional
            If this is enabled (``False`` by default), the output will
            be triangles. Otherwise the output will be the intersection
            polygons.

        contour : bool, optional
            If ``True``, apply a ``contour`` filter after slicing.

        progress_bar : bool, optional
            Display a progress bar to indicate progress.

        Returns
        -------
        pyvista.PolyData
            Sliced dataset.

        Examples
        --------
        Slice the random hills dataset with three orthogonal planes.

        >>> from pyvista import examples
        >>> hills = examples.load_random_hills()
        >>> slices = hills.slice_orthogonal(contour=False)
        >>> slices.plot(line_width=5)

        See :ref:`slice_example` for more examples using this filter.

        """
        # Create the three slices
        if x is None:
            x = self.center[0]
        if y is None:
            y = self.center[1]
        if z is None:
            z = self.center[2]
        output = pyvista.MultiBlock()
        if isinstance(self, pyvista.MultiBlock):
            for i in range(self.n_blocks):
                output[i] = self[i].slice_orthogonal(
                    x=x, y=y, z=z, generate_triangles=generate_triangles, contour=contour
                )
            return output
        output[0, 'YZ'] = self.slice(
            normal='x',
            origin=[x, y, z],
            generate_triangles=generate_triangles,
            progress_bar=progress_bar,
        )
        output[1, 'XZ'] = self.slice(
            normal='y',
            origin=[x, y, z],
            generate_triangles=generate_triangles,
            progress_bar=progress_bar,
        )
        output[2, 'XY'] = self.slice(
            normal='z',
            origin=[x, y, z],
            generate_triangles=generate_triangles,
            progress_bar=progress_bar,
        )
        return output

    def slice_along_axis(
        self,
        n=5,
        axis='x',
        tolerance=None,
        generate_triangles=False,
        contour=False,
        bounds=None,
        center=None,
        progress_bar=False,
    ):
        """Create many slices of the input dataset along a specified axis.

        Parameters
        ----------
        n : int, optional
            The number of slices to create.

        axis : str or int
            The axis to generate the slices along. Perpendicular to the
            slices. Can be string name (``'x'``, ``'y'``, or ``'z'``) or
            axis index (``0``, ``1``, or ``2``).

        tolerance : float, optional
            The tolerance to the edge of the dataset bounds to create
            the slices. The ``n`` slices are placed equidistantly with
            an absolute padding of ``tolerance`` inside each side of the
            ``bounds`` along the specified axis. Defaults to 1% of the
            ``bounds`` along the specified axis.

        generate_triangles : bool, optional
            If this is enabled (``False`` by default), the output will
            be triangles. Otherwise the output will be the intersection
            polygons.

        contour : bool, optional
            If ``True``, apply a ``contour`` filter after slicing.

        bounds : sequence, optional
            A 6-length sequence overriding the bounds of the mesh.
            The bounds along the specified axis define the extent
            where slices are taken.

        center : sequence, optional
            A 3-length sequence specifying the position of the line
            along which slices are taken. Defaults to the center of
            the mesh.

        progress_bar : bool, optional
            Display a progress bar to indicate progress.

        Returns
        -------
        pyvista.PolyData
            Sliced dataset.

        Examples
        --------
        Slice the random hills dataset in the X direction.

        >>> from pyvista import examples
        >>> hills = examples.load_random_hills()
        >>> slices = hills.slice_along_axis(n=10)
        >>> slices.plot(line_width=5)

        Slice the random hills dataset in the Z direction.

        >>> from pyvista import examples
        >>> hills = examples.load_random_hills()
        >>> slices = hills.slice_along_axis(n=10, axis='z')
        >>> slices.plot(line_width=5)

        See :ref:`slice_example` for more examples using this filter.

        """
        # parse axis input
        labels = ['x', 'y', 'z']
        label_to_index = {label: index for index, label in enumerate(labels)}
        if isinstance(axis, int):
            ax_index = axis
            ax_label = labels[ax_index]
        elif isinstance(axis, str):
            try:
                ax_index = label_to_index[axis.lower()]
            except KeyError:
                raise ValueError(
                    f'Axis ({axis!r}) not understood. Choose one of {labels}.'
                ) from None
            ax_label = axis
        # get the locations along that axis
        if bounds is None:
            bounds = self.bounds
        if center is None:
            center = self.center
        if tolerance is None:
            tolerance = (bounds[ax_index * 2 + 1] - bounds[ax_index * 2]) * 0.01
        rng = np.linspace(bounds[ax_index * 2] + tolerance, bounds[ax_index * 2 + 1] - tolerance, n)
        center = list(center)
        # Make each of the slices
        output = pyvista.MultiBlock()
        if isinstance(self, pyvista.MultiBlock):
            for i in range(self.n_blocks):
                output[i] = self[i].slice_along_axis(
                    n=n,
                    axis=ax_label,
                    tolerance=tolerance,
                    generate_triangles=generate_triangles,
                    contour=contour,
                    bounds=bounds,
                    center=center,
                )
            return output
        for i in range(n):
            center[ax_index] = rng[i]
            slc = DataSetFilters.slice(
                self,
                normal=ax_label,
                origin=center,
                generate_triangles=generate_triangles,
                contour=contour,
                progress_bar=progress_bar,
            )
            output[i, f'slice{i}'] = slc
        return output

    def slice_along_line(self, line, generate_triangles=False, contour=False, progress_bar=False):
        """Slice a dataset using a polyline/spline as the path.

        This also works for lines generated with :func:`pyvista.Line`.

        Parameters
        ----------
        line : pyvista.PolyData
            A PolyData object containing one single PolyLine cell.

        generate_triangles : bool, optional
            If this is enabled (``False`` by default), the output will
            be triangles. Otherwise the output will be the intersection
            polygons.

        contour : bool, optional
            If ``True``, apply a ``contour`` filter after slicing.

        progress_bar : bool, optional
            Display a progress bar to indicate progress.

        Returns
        -------
        pyvista.PolyData
            Sliced dataset.

        Examples
        --------
        Slice the random hills dataset along a circular arc.

        >>> import numpy as np
        >>> import pyvista
        >>> from pyvista import examples
        >>> hills = examples.load_random_hills()
        >>> center = np.array(hills.center)
        >>> point_a = center + np.array([5, 0, 0])
        >>> point_b = center + np.array([-5, 0, 0])
        >>> arc = pyvista.CircularArc(point_a, point_b, center, resolution=100)
        >>> line_slice = hills.slice_along_line(arc)

        Plot the circular arc and the hills mesh.

        >>> pl = pyvista.Plotter()
        >>> _ = pl.add_mesh(hills, smooth_shading=True, style='wireframe')
        >>> _ = pl.add_mesh(line_slice, line_width=10, render_lines_as_tubes=True,
        ...                 color='k')
        >>> _ = pl.add_mesh(arc, line_width=10, color='grey')
        >>> pl.show()

        See :ref:`slice_example` for more examples using this filter.

        """
        # check that we have a PolyLine cell in the input line
        if line.GetNumberOfCells() != 1:
            raise ValueError('Input line must have only one cell.')
        polyline = line.GetCell(0)
        if not isinstance(polyline, _vtk.vtkPolyLine):
            raise TypeError(f'Input line must have a PolyLine cell, not ({type(polyline)})')
        # Generate PolyPlane
        polyplane = _vtk.vtkPolyPlane()
        polyplane.SetPolyLine(polyline)
        # Create slice
        alg = _vtk.vtkCutter()  # Construct the cutter object
        alg.SetInputDataObject(self)  # Use the grid as the data we desire to cut
        alg.SetCutFunction(polyplane)  # the cutter to use the poly planes
        if not generate_triangles:
            alg.GenerateTrianglesOff()
        _update_alg(alg, progress_bar, 'Slicing along Line')
        output = _get_output(alg)
        if contour:
            return output.contour()
        return output

    def threshold(
        self,
        value=None,
        scalars=None,
        invert=False,
        continuous=False,
        preference='cell',
        all_scalars=False,
        progress_bar=False,
        component_mode="all",
        component=0,
    ):
        """Apply a ``vtkThreshold`` filter to the input dataset.

        This filter will apply a ``vtkThreshold`` filter to the input
        dataset and return the resulting object. This extracts cells
        where the scalar value in each cell satisfies the threshold
        criterion.  If ``scalars`` is ``None``, the input's active
        scalars array is used.

        .. warning::
           Thresholding is inherently a cell operation, even though it can use
           associated point data for determining whether to keep a cell. In
           other words, whether or not a given point is included after
           thresholding depends on whether that point is part of a cell that
           is kept after thresholding.

        Parameters
        ----------
        value : float or sequence, optional
            Single value or (min, max) to be used for the data threshold.  If
            a sequence, then length must be 2. If no value is specified, the
            non-NaN data range will be used to remove any NaN values.

        scalars : str, optional
            Name of scalars to threshold on. Defaults to currently active scalars.

        invert : bool, optional
            If value is a single value, when invert is ``True`` cells
            are kept when their values are below parameter ``"value"``.
            When invert is ``False`` cells are kept when their value is
            above the threshold ``"value"``.  Default is ``False``:
            yielding above the threshold ``"value"``.

        continuous : bool, optional
            When True, the continuous interval [minimum cell scalar,
            maximum cell scalar] will be used to intersect the threshold bound,
            rather than the set of discrete scalar values from the vertices.

        preference : str, optional
            When ``scalars`` is specified, this is the preferred array
            type to search for in the dataset.  Must be either
            ``'point'`` or ``'cell'``.

        all_scalars : bool, optional
            If using scalars from point data, all
            points in a cell must satisfy the threshold when this
            value is ``True``.  When ``False``, any point of the cell
            with a scalar value satisfying the threshold criterion
            will extract the cell. Has no effect when using cell data.

        progress_bar : bool, optional
            Display a progress bar to indicate progress.

        component_mode : {'selected', 'all', 'any'}
            The method to satisfy the criteria for the threshold of
            multicomponent scalars.  'selected' (default)
            uses only the ``component``.  'all' requires all
            components to meet criteria.  'any' is when
            any component satisfies the criteria.

        component : int
            When using ``component_mode='selected'``, this sets
            which component to threshold on.  Default is ``0``.

        Returns
        -------
        pyvista.UnstructuredGrid
            Dataset containing geometry that meets the threshold requirements.

        Examples
        --------
        >>> import pyvista
        >>> import numpy as np
        >>> volume = np.zeros([10, 10, 10])
        >>> volume[:3] = 1
        >>> vol = pyvista.wrap(volume)
        >>> threshed = vol.threshold(0.1)
        >>> threshed  # doctest:+SKIP
        UnstructuredGrid (0x7f00f9983fa0)
          N Cells:	243
          N Points:	400
          X Bounds:	0.000e+00, 3.000e+00
          Y Bounds:	0.000e+00, 9.000e+00
          Z Bounds:	0.000e+00, 9.000e+00
          N Arrays:	1

        Apply the threshold filter to Perlin noise.  First generate
        the structured grid.

        >>> import pyvista
        >>> noise = pyvista.perlin_noise(0.1, (1, 1, 1), (0, 0, 0))
        >>> grid = pyvista.sample_function(noise, [0, 1.0, -0, 1.0, 0, 1.0],
        ...                                dim=(20, 20, 20))
        >>> grid.plot(cmap='gist_earth_r', show_scalar_bar=True, show_edges=False)

        Next, apply the threshold.

        >>> import pyvista
        >>> noise = pyvista.perlin_noise(0.1, (1, 1, 1), (0, 0, 0))
        >>> grid = pyvista.sample_function(noise, [0, 1.0, -0, 1.0, 0, 1.0],
        ...                                dim=(20, 20, 20))
        >>> threshed = grid.threshold(value=0.02)
        >>> threshed.plot(cmap='gist_earth_r', show_scalar_bar=False, show_edges=True)

        See :ref:`common_filter_example` for more examples using this filter.

        """
        # set the scalars to threshold on
        if scalars is None:
            pyvista.set_default_active_scalars(self)
            _, scalars = self.active_scalars_info
        arr = get_array(self, scalars, preference=preference, err=False)
        if arr is None:
            raise ValueError('No arrays present to threshold.')

        field = get_array_association(self, scalars, preference=preference)

        # If using an inverted range, merge the result of two filters:
        if isinstance(value, (np.ndarray, collections.abc.Sequence)) and invert:
            valid_range = [np.nanmin(arr), np.nanmax(arr)]
            # Create two thresholds
            t1 = self.threshold(
                [valid_range[0], value[0]],
                scalars=scalars,
                continuous=continuous,
                preference=preference,
                invert=False,
            )
            t2 = self.threshold(
                [value[1], valid_range[1]],
                scalars=scalars,
                continuous=continuous,
                preference=preference,
                invert=False,
            )
            # Use an AppendFilter to merge the two results
            appender = _vtk.vtkAppendFilter()
            appender.AddInputData(t1)
            appender.AddInputData(t2)
            _update_alg(appender, progress_bar, 'Thresholding')
            return _get_output(appender)

        # Run a standard threshold algorithm
        alg = _vtk.vtkThreshold()
        alg.SetAllScalars(all_scalars)
        alg.SetInputDataObject(self)
        alg.SetInputArrayToProcess(
            0, 0, 0, field.value, scalars
        )  # args: (idx, port, connection, field, name)
        # set thresholding parameters
        alg.SetUseContinuousCellRange(continuous)
        # use valid range if no value given
        if value is None:
            value = self.get_data_range(scalars)
        # check if value is a sequence (if so threshold by min max range like ParaView)
        if isinstance(value, (np.ndarray, collections.abc.Sequence)):
            if len(value) != 2:
                raise ValueError(
                    f'Value range must be length one for a float value or two for min/max; not ({value}).'
                )
            alg.ThresholdBetween(value[0], value[1])
        elif isinstance(value, collections.abc.Iterable):
            raise TypeError('Value must either be a single scalar or a sequence.')
        else:
            # just a single value
            if invert:
                alg.ThresholdByLower(value)
            else:
                alg.ThresholdByUpper(value)
        if component_mode == "component":
            alg.SetComponentModeToUseSelected()
            dim = arr.shape[1]
            if not isinstance(component, (int, np.integer)):
                raise TypeError("component must be int")
            if component > (dim - 1) or component < 0:
                raise ValueError(
                    f"scalars has {dim} components: supplied component {component} not in range"
                )
            alg.SetSelectedComponent(component)
        elif component_mode == "all":
            alg.SetComponentModeToUseAll()
        elif component_mode == "any":
            alg.SetComponentModeToUseAny()
        else:
            raise ValueError(
                f"component_mode must be 'component', 'all', or 'any' got: {component_mode}"
            )
        # Run the threshold
        _update_alg(alg, progress_bar, 'Thresholding')
        return _get_output(alg)

    def threshold_percent(
        self,
        percent=0.50,
        scalars=None,
        invert=False,
        continuous=False,
        preference='cell',
        progress_bar=False,
    ):
        """Threshold the dataset by a percentage of its range on the active scalars array.

        .. warning::
           Thresholding is inherently a cell operation, even though it can use
           associated point data for determining whether to keep a cell. In
           other words, whether or not a given point is included after
           thresholding depends on whether that point is part of a cell that
           is kept after thresholding.

        Parameters
        ----------
        percent : float or tuple(float), optional
            The percentage (0,1) to threshold. If value is out of 0 to 1 range,
            then it will be divided by 100 and checked to be in that range.

        scalars : str, optional
            Name of scalars to threshold on. Defaults to currently active scalars.

        invert : bool, optional
            When invert is ``True`` cells are kept when their values are
            below the percentage of the range.  When invert is
            ``False``, cells are kept when their value is above the
            percentage of the range. Default is ``False``: yielding
            above the threshold ``"value"``.

        continuous : bool, optional
            When ``True``, the continuous interval [minimum cell scalar,
            maximum cell scalar] will be used to intersect the threshold
            bound, rather than the set of discrete scalar values from
            the vertices.

        preference : str, optional
            When ``scalars`` is specified, this is the preferred array
            type to search for in the dataset.  Must be either
            ``'point'`` or ``'cell'``.

        progress_bar : bool, optional
            Display a progress bar to indicate progress.

        Returns
        -------
        pyvista.UnstructuredGrid
            Dataset containing geometry that meets the threshold requirements.

        Examples
        --------
        Apply a 50% threshold filter.

        >>> import pyvista
        >>> noise = pyvista.perlin_noise(0.1, (2, 2, 2), (0, 0, 0))
        >>> grid = pyvista.sample_function(noise, [0, 1.0, -0, 1.0, 0, 1.0],
        ...                                dim=(30, 30, 30))
        >>> threshed = grid.threshold_percent(0.5)
        >>> threshed.plot(cmap='gist_earth_r', show_scalar_bar=False, show_edges=True)

        Apply a 80% threshold filter.

        >>> threshed = grid.threshold_percent(0.8)
        >>> threshed.plot(cmap='gist_earth_r', show_scalar_bar=False, show_edges=True)

        See :ref:`common_filter_example` for more examples using a similar filter.

        """
        if scalars is None:
            pyvista.set_default_active_scalars(self)
            _, tscalars = self.active_scalars_info
        else:
            tscalars = scalars
        dmin, dmax = self.get_data_range(arr_var=tscalars, preference=preference)

        def _check_percent(percent):
            """Make sure percent is between 0 and 1 or fix if between 0 and 100."""
            if percent >= 1:
                percent = float(percent) / 100.0
                if percent > 1:
                    raise ValueError(f'Percentage ({percent}) is out of range (0, 1).')
            if percent < 1e-10:
                raise ValueError(f'Percentage ({percent}) is too close to zero or negative.')
            return percent

        def _get_val(percent, dmin, dmax):
            """Get the value from a percentage of a range."""
            percent = _check_percent(percent)
            return dmin + float(percent) * (dmax - dmin)

        # Compute the values
        if isinstance(percent, (np.ndarray, collections.abc.Sequence)):
            # Get two values
            value = [_get_val(percent[0], dmin, dmax), _get_val(percent[1], dmin, dmax)]
        elif isinstance(percent, collections.abc.Iterable):
            raise TypeError('Percent must either be a single scalar or a sequence.')
        else:
            # Compute one value to threshold
            value = _get_val(percent, dmin, dmax)
        # Use the normal thresholding function on these values
        return DataSetFilters.threshold(
            self,
            value=value,
            scalars=scalars,
            invert=invert,
            continuous=continuous,
            preference=preference,
            progress_bar=progress_bar,
        )

    def outline(self, generate_faces=False, progress_bar=False):
        """Produce an outline of the full extent for the input dataset.

        Parameters
        ----------
        generate_faces : bool, optional
            Generate solid faces for the box. This is disabled by default.

        progress_bar : bool, optional
            Display a progress bar to indicate progress.

        Returns
        -------
        pyvista.PolyData
            Mesh containing an outline of the original dataset.

        Examples
        --------
        Generate and plot the outline of a sphere.  This is
        effectively the ``(x, y, z)`` bounds of the mesh.

        >>> import pyvista
        >>> sphere = pyvista.Sphere()
        >>> outline = sphere.outline()
        >>> pyvista.plot([sphere, outline], line_width=5)

        See :ref:`common_filter_example` for more examples using this filter.

        """
        alg = _vtk.vtkOutlineFilter()
        alg.SetInputDataObject(self)
        alg.SetGenerateFaces(generate_faces)
        _update_alg(alg, progress_bar, 'Producing an outline')
        return wrap(alg.GetOutputDataObject(0))

    def outline_corners(self, factor=0.2, progress_bar=False):
        """Produce an outline of the corners for the input dataset.

        Parameters
        ----------
        factor : float, optional
            Controls the relative size of the corners to the length of
            the corresponding bounds.

        progress_bar : bool, optional
            Display a progress bar to indicate progress.

        Returns
        -------
        pyvista.PolyData
            Mesh containing outlined corners.

        Examples
        --------
        Generate and plot the corners of a sphere.  This is
        effectively the ``(x, y, z)`` bounds of the mesh.

        >>> import pyvista
        >>> sphere = pyvista.Sphere()
        >>> corners = sphere.outline_corners(factor=0.1)
        >>> pyvista.plot([sphere, corners], line_width=5)

        """
        alg = _vtk.vtkOutlineCornerFilter()
        alg.SetInputDataObject(self)
        alg.SetCornerFactor(factor)
        _update_alg(alg, progress_bar, 'Producing an Outline of the Corners')
        return wrap(alg.GetOutputDataObject(0))

    def extract_geometry(self, progress_bar=False):
        """Extract the outer surface of a volume or structured grid dataset.

        This will extract all 0D, 1D, and 2D cells producing the
        boundary faces of the dataset.

        .. note::
            This tends to be less efficient than :func:`extract_surface`.

        Parameters
        ----------
        progress_bar : bool, optional
            Display a progress bar to indicate progress.

        Returns
        -------
        pyvista.PolyData
            Surface of the dataset.

        Examples
        --------
        Extract the surface of a sample unstructured grid.

        >>> import pyvista
        >>> from pyvista import examples
        >>> hex_beam = pyvista.read(examples.hexbeamfile)
        >>> hex_beam.extract_geometry()  # doctest:+SKIP
        PolyData (0x7f2f8c132040)
          N Cells:	88
          N Points:	90
          X Bounds:	0.000e+00, 1.000e+00
          Y Bounds:	0.000e+00, 1.000e+00
          Z Bounds:	0.000e+00, 5.000e+00
          N Arrays:	3

        See :ref:`surface_smoothing_example` for more examples using this filter.

        """
        alg = _vtk.vtkGeometryFilter()
        alg.SetInputDataObject(self)
        _update_alg(alg, progress_bar, 'Extracting Geometry')
        return _get_output(alg)

    def extract_all_edges(self, progress_bar=False):
        """Extract all the internal/external edges of the dataset as PolyData.

        This produces a full wireframe representation of the input dataset.

        Parameters
        ----------
        progress_bar : bool, optional
            Display a progress bar to indicate progress.

        Returns
        -------
        pyvista.PolyData
            Edges extracted from the dataset.

        Examples
        --------
        Extract the edges of a sample unstructured grid and plot the edges.
        Note how it plots interior edges.

        >>> import pyvista
        >>> from pyvista import examples
        >>> hex_beam = pyvista.read(examples.hexbeamfile)
        >>> edges = hex_beam.extract_all_edges()
        >>> edges.plot(line_width=5, color='k')

        See :ref:`cell_centers_example` for more examples using this filter.

        """
        alg = _vtk.vtkExtractEdges()
        alg.SetInputDataObject(self)
        _update_alg(alg, progress_bar, 'Extracting All Edges')
        return _get_output(alg)

    def elevation(
        self,
        low_point=None,
        high_point=None,
        scalar_range=None,
        preference='point',
        set_active=True,
        progress_bar=False,
    ):
        """Generate scalar values on a dataset.

        The scalar values lie within a user specified range, and are
        generated by computing a projection of each dataset point onto
        a line.  The line can be oriented arbitrarily.  A typical
        example is to generate scalars based on elevation or height
        above a plane.

        .. warning::
           This will create a scalars array named ``'Elevation'`` on the
           point data of the input dataset and overwrite the array
           named ``'Elevation'`` if present.

        Parameters
        ----------
        low_point : tuple(float), optional
            The low point of the projection line in 3D space. Default is bottom
            center of the dataset. Otherwise pass a length 3 ``tuple(float)``.

        high_point : tuple(float), optional
            The high point of the projection line in 3D space. Default is top
            center of the dataset. Otherwise pass a length 3 ``tuple(float)``.

        scalar_range : str or tuple(float), optional
            The scalar range to project to the low and high points on the line
            that will be mapped to the dataset. If None given, the values will
            be computed from the elevation (Z component) range between the
            high and low points. Min and max of a range can be given as a length
            2 tuple(float). If ``str`` name of scalara array present in the
            dataset given, the valid range of that array will be used.

        preference : str, optional
            When an array name is specified for ``scalar_range``, this is the
            preferred array type to search for in the dataset.
            Must be either ``'point'`` or ``'cell'``.

        set_active : bool, optional
            A boolean flag on whether or not to set the new
            ``'Elevation'`` scalar as the active scalars array on the
            output dataset.

        progress_bar : bool, optional
            Display a progress bar to indicate progress.

        Returns
        -------
        pyvista.DataSet
            Dataset containing elevation scalars in the
            ``"Elevation"`` array in ``point_data``.

        Examples
        --------
        Generate the "elevation" scalars for a sphere mesh.  This is
        simply the height in Z from the XY plane.

        >>> import pyvista
        >>> sphere = pyvista.Sphere()
        >>> sphere_elv = sphere.elevation()
        >>> sphere_elv.plot(smooth_shading=True)

        Access the first 4 elevation scalars.  This is a point-wise
        array containing the "elevation" of each point.

        >>> sphere_elv['Elevation'][:4]  # doctest:+SKIP
        array([-0.5       ,  0.5       , -0.49706897, -0.48831028], dtype=float32)

        See :ref:`common_filter_example` for more examples using this filter.

        """
        # Fix the projection line:
        if low_point is None:
            low_point = list(self.center)
            low_point[2] = self.bounds[4]
        if high_point is None:
            high_point = list(self.center)
            high_point[2] = self.bounds[5]
        # Fix scalar_range:
        if scalar_range is None:
            scalar_range = (low_point[2], high_point[2])
        elif isinstance(scalar_range, str):
            scalar_range = self.get_data_range(arr_var=scalar_range, preference=preference)
        elif isinstance(scalar_range, (np.ndarray, collections.abc.Sequence)):
            if len(scalar_range) != 2:
                raise ValueError('scalar_range must have a length of two defining the min and max')
        else:
            raise TypeError(f'scalar_range argument ({scalar_range}) not understood.')
        # Construct the filter
        alg = _vtk.vtkElevationFilter()
        alg.SetInputDataObject(self)
        # Set the parameters
        alg.SetScalarRange(scalar_range)
        alg.SetLowPoint(low_point)
        alg.SetHighPoint(high_point)
        _update_alg(alg, progress_bar, 'Computing Elevation')
        # Decide on updating active scalars array
        output = _get_output(alg)
        if not set_active:
            # 'Elevation' is automatically made active by the VTK filter
            output.point_data.active_scalars_name = self.point_data.active_scalars_name
        return output

    def contour(
        self,
        isosurfaces=10,
        scalars=None,
        compute_normals=False,
        compute_gradients=False,
        compute_scalars=True,
        rng=None,
        preference='point',
        method='contour',
        progress_bar=False,
    ):
        """Contour an input self by an array.

        ``isosurfaces`` can be an integer specifying the number of
        isosurfaces in the data range or a sequence of values for
        explicitly setting the isosurfaces.

        Parameters
        ----------
        isosurfaces : int or sequence, optional
            Number of isosurfaces to compute across valid data range or a
            sequence of float values to explicitly use as the isosurfaces.

        scalars : str, collections.abc.Sequence, numpy.ndarray, optional
            Name or array of scalars to threshold on. If this is an array, the
            output of this filter will save them as ``"Contour Data"``.
            Defaults to currently active scalars.

        compute_normals : bool, optional
            Compute normals for the dataset.

        compute_gradients : bool, optional
            Compute gradients for the dataset.

        compute_scalars : bool, optional
            Preserves the scalar values that are being contoured.

        rng : tuple(float), optional
            If an integer number of isosurfaces is specified, this is
            the range over which to generate contours. Default is the
            scalars array's full data range.

        preference : str, optional
            When ``scalars`` is specified, this is the preferred array
            type to search for in the dataset.  Must be either
            ``'point'`` or ``'cell'``.

        method : str, optional
            Specify to choose which vtk filter is used to create the contour.
            Must be one of ``'contour'``, ``'marching_cubes'`` and
            ``'flying_edges'``. Defaults to ``'contour'``.

        progress_bar : bool, optional
            Display a progress bar to indicate progress.

        Returns
        -------
        pyvista.PolyData
            Contoured surface.

        Examples
        --------
        Generate contours for the random hills dataset.

        >>> from pyvista import examples
        >>> hills = examples.load_random_hills()
        >>> contours = hills.contour()
        >>> contours.plot(line_width=5)

        Generate the surface of a mobius strip using flying edges.

        >>> import pyvista as pv
        >>> a = 0.4
        >>> b = 0.1
        >>> def f(x, y, z):
        ...     xx = x*x
        ...     yy = y*y
        ...     zz = z*z
        ...     xyz = x*y*z
        ...     xx_yy = xx + yy
        ...     a_xx = a*xx
        ...     b_yy = b*yy
        ...     return (
        ...         (xx_yy + 1) * (a_xx + b_yy)
        ...         + zz * (b * xx + a * yy) - 2 * (a - b) * xyz
        ...         - a * b * xx_yy
        ...     )**2 - 4 * (xx + yy) * (a_xx + b_yy - xyz * (a - b))**2
        >>> n = 100
        >>> x_min, y_min, z_min = -1.35, -1.7, -0.65
        >>> grid = pv.UniformGrid(
        ...     dims=(n, n, n),
        ...     spacing=(abs(x_min)/n*2, abs(y_min)/n*2, abs(z_min)/n*2),
        ...     origin=(x_min, y_min, z_min),
        ... )
        >>> x, y, z = grid.points.T
        >>> values = f(x, y, z)
        >>> out = grid.contour(
        ...     1, scalars=values, rng=[0, 0], method='flying_edges',
        ... )
        >>> out.plot(color='tan', smooth_shading=True)

        See :ref:`common_filter_example` or
        :ref:`marching_cubes_example` for more examples using this
        filter.

        """
        if method is None or method == 'contour':
            alg = _vtk.vtkContourFilter()
        elif method == 'marching_cubes':
            alg = _vtk.vtkMarchingCubes()
        elif method == 'flying_edges':
            alg = _vtk.vtkFlyingEdges3D()
        else:
            raise ValueError(f"Method '{method}' is not supported")

        if rng is not None:
            if not isinstance(rng, (np.ndarray, collections.abc.Sequence)):
                raise TypeError(f'Array-like rng expected, got {type(rng).__name__}.')
            rng_shape = np.shape(rng)
            if rng_shape != (2,):
                raise ValueError(f'rng must be a two-length array-like, not {rng}.')
            if rng[0] > rng[1]:
                raise ValueError(f'rng must be a sorted min-max pair, not {rng}.')

        if isinstance(scalars, str):
            scalars_name = scalars
        elif isinstance(scalars, (collections.abc.Sequence, np.ndarray)):
            scalars_name = 'Contour Data'
            self[scalars_name] = scalars
        elif scalars is not None:
            raise TypeError(
                f'Invalid type for `scalars` ({type(scalars)}). Should be either '
                'a numpy.ndarray, a string, or None.'
            )

        # Make sure the input has scalars to contour on
        if self.n_arrays < 1:
            raise ValueError('Input dataset for the contour filter must have scalar.')

        alg.SetInputDataObject(self)
        alg.SetComputeNormals(compute_normals)
        alg.SetComputeGradients(compute_gradients)
        alg.SetComputeScalars(compute_scalars)
        # set the array to contour on
        if scalars is None:
            pyvista.set_default_active_scalars(self)
            field, scalars_name = self.active_scalars_info
        else:
            field = get_array_association(self, scalars_name, preference=preference)
        # NOTE: only point data is allowed? well cells works but seems buggy?
        if field != FieldAssociation.POINT:
            raise TypeError('Contour filter only works on point data.')
        alg.SetInputArrayToProcess(
            0,
            0,
            0,
            field.value,
            scalars_name,
        )  # args: (idx, port, connection, field, name)
        # set the isosurfaces
        if isinstance(isosurfaces, int):
            # generate values
            if rng is None:
                rng = self.get_data_range(scalars_name)
            alg.GenerateValues(isosurfaces, rng)
        elif isinstance(isosurfaces, (np.ndarray, collections.abc.Sequence)):
            alg.SetNumberOfContours(len(isosurfaces))
            for i, val in enumerate(isosurfaces):
                alg.SetValue(i, val)
        else:
            raise TypeError('isosurfaces not understood.')
        _update_alg(alg, progress_bar, 'Computing Contour')
        output = _get_output(alg)

        # some of these filters fail to correctly name the array
        if scalars_name not in output.point_data:
            if 'Unnamed_0' in output.point_data:
                output.point_data[scalars_name] = output.point_data.pop('Unnamed_0')

        return output

    def texture_map_to_plane(
        self,
        origin=None,
        point_u=None,
        point_v=None,
        inplace=False,
        name='Texture Coordinates',
        use_bounds=False,
        progress_bar=False,
    ):
        """Texture map this dataset to a user defined plane.

        This is often used to define a plane to texture map an image
        to this dataset.  The plane defines the spatial reference and
        extent of that image.

        Parameters
        ----------
        origin : tuple(float), optional
            Length 3 iterable of floats defining the XYZ coordinates of the
            bottom left corner of the plane.

        point_u : tuple(float), optional
            Length 3 iterable of floats defining the XYZ coordinates of the
            bottom right corner of the plane.

        point_v : tuple(float), optional
            Length 3 iterable of floats defining the XYZ coordinates of the
            top left corner of the plane.

        inplace : bool, optional
            If ``True``, the new texture coordinates will be added to this
            dataset. If ``False`` (default), a new dataset is returned
            with the texture coordinates.

        name : str, optional
            The string name to give the new texture coordinates if applying
            the filter inplace.

        use_bounds : bool, optional
            Use the bounds to set the mapping plane by default (bottom plane
            of the bounding box).

        progress_bar : bool, optional
            Display a progress bar to indicate progress.

        Returns
        -------
        pyvista.DataSet
            Original dataset with texture coordinates if
            ``inplace=True``, otherwise a copied dataset.

        Examples
        --------
        See :ref:`ref_topo_map_example`

        """
        if use_bounds:
            if isinstance(use_bounds, (int, bool)):
                b = self.GetBounds()
            origin = [b[0], b[2], b[4]]  # BOTTOM LEFT CORNER
            point_u = [b[1], b[2], b[4]]  # BOTTOM RIGHT CORNER
            point_v = [b[0], b[3], b[4]]  # TOP LEFT CORNER
        alg = _vtk.vtkTextureMapToPlane()
        if origin is None or point_u is None or point_v is None:
            alg.SetAutomaticPlaneGeneration(True)
        else:
            alg.SetOrigin(origin)  # BOTTOM LEFT CORNER
            alg.SetPoint1(point_u)  # BOTTOM RIGHT CORNER
            alg.SetPoint2(point_v)  # TOP LEFT CORNER
        alg.SetInputDataObject(self)
        _update_alg(alg, progress_bar, 'Texturing Map to Plane')
        output = _get_output(alg)
        if not inplace:
            return output
        t_coords = output.GetPointData().GetTCoords()
        t_coords.SetName(name)
        otc = self.GetPointData().GetTCoords()
        self.GetPointData().SetTCoords(t_coords)
        self.GetPointData().AddArray(t_coords)
        # CRITICAL:
        if otc and otc.GetName() != name:
            # Add old ones back at the end if different name
            self.GetPointData().AddArray(otc)
        return self

    def texture_map_to_sphere(
        self,
        center=None,
        prevent_seam=True,
        inplace=False,
        name='Texture Coordinates',
        progress_bar=False,
    ):
        """Texture map this dataset to a user defined sphere.

        This is often used to define a sphere to texture map an image
        to this dataset. The sphere defines the spatial reference and
        extent of that image.

        Parameters
        ----------
        center : tuple(float)
            Length 3 iterable of floats defining the XYZ coordinates of the
            center of the sphere. If ``None``, this will be automatically
            calculated.

        prevent_seam : bool, optional
            Control how the texture coordinates are generated.  If
            set, the s-coordinate ranges from 0 to 1 and 1 to 0
            corresponding to the theta angle variation between 0 to
            180 and 180 to 0 degrees.  Otherwise, the s-coordinate
            ranges from 0 to 1 between 0 to 360 degrees.  Default
            ``True``.

        inplace : bool, optional
            If ``True``, the new texture coordinates will be added to
            the dataset inplace. If ``False`` (default), a new dataset
            is returned with the texture coordinates.

        name : str, optional
            The string name to give the new texture coordinates if applying
            the filter inplace.

        progress_bar : bool, optional
            Display a progress bar to indicate progress.

        Returns
        -------
        pyvista.DataSet
            Dataset containing the texture mapped to a sphere.  Return
            type matches input.

        Examples
        --------
        See :ref:`ref_texture_example`.

        """
        alg = _vtk.vtkTextureMapToSphere()
        if center is None:
            alg.SetAutomaticSphereGeneration(True)
        else:
            alg.SetAutomaticSphereGeneration(False)
            alg.SetCenter(center)
        alg.SetPreventSeam(prevent_seam)
        alg.SetInputDataObject(self)
        _update_alg(alg, progress_bar, 'Maping texture to sphere')
        output = _get_output(alg)
        if not inplace:
            return output
        t_coords = output.GetPointData().GetTCoords()
        t_coords.SetName(name)
        otc = self.GetPointData().GetTCoords()
        self.GetPointData().SetTCoords(t_coords)
        self.GetPointData().AddArray(t_coords)
        # CRITICAL:
        if otc and otc.GetName() != name:
            # Add old ones back at the end if different name
            self.GetPointData().AddArray(otc)
        return self

    def compute_cell_sizes(self, length=True, area=True, volume=True, progress_bar=False):
        """Compute sizes for 1D (length), 2D (area) and 3D (volume) cells.

        Parameters
        ----------
        length : bool, optional
            Specify whether or not to compute the length of 1D cells.

        area : bool, optional
            Specify whether or not to compute the area of 2D cells.

        volume : bool, optional
            Specify whether or not to compute the volume of 3D cells.

        progress_bar : bool, optional
            Display a progress bar to indicate progress.

        Returns
        -------
        pyvista.DataSet
            Dataset with `cell_data` containing the ``"Length"``,
            ``"Area"``, and ``"Volume"`` arrays if set in the
            parameters.  Return type matches input.

        Notes
        -----
        If cells do not have a dimension (for example, the length of
        hexahedral cells), the corresponding array will be all zeros.

        Examples
        --------
        Compute the face area of the example airplane mesh.

        >>> from pyvista import examples
        >>> surf = examples.load_airplane()
        >>> surf = surf.compute_cell_sizes(length=False, volume=False)
        >>> surf.plot(show_edges=True, scalars='Area')

        """
        alg = _vtk.vtkCellSizeFilter()
        alg.SetInputDataObject(self)
        alg.SetComputeArea(area)
        alg.SetComputeVolume(volume)
        alg.SetComputeLength(length)
        alg.SetComputeVertexCount(False)
        _update_alg(alg, progress_bar, 'Computing Cell Sizes')
        return _get_output(alg)

    def cell_centers(self, vertex=True, progress_bar=False):
        """Generate points at the center of the cells in this dataset.

        These points can be used for placing glyphs or vectors.

        Parameters
        ----------
        vertex : bool
            Enable or disable the generation of vertex cells.

        progress_bar : bool, optional
            Display a progress bar to indicate progress.

        Returns
        -------
        pyvista.PolyData
            Polydata where the points are the cell centers of the
            original dataset.

        Examples
        --------
        >>> import pyvista
        >>> mesh = pyvista.Plane()
        >>> mesh.point_data.clear()
        >>> centers = mesh.cell_centers()
        >>> pl = pyvista.Plotter()
        >>> actor = pl.add_mesh(mesh, show_edges=True)
        >>> actor = pl.add_points(centers, render_points_as_spheres=True,
        ...                       color='red', point_size=20)
        >>> pl.show()

        See :ref:`cell_centers_example` for more examples using this filter.

        """
        alg = _vtk.vtkCellCenters()
        alg.SetInputDataObject(self)
        alg.SetVertexCells(vertex)
        _update_alg(alg, progress_bar, 'Generating Points at the Center of the Cells')
        return _get_output(alg)

    def glyph(
        self,
        orient=True,
        scale=True,
        factor=1.0,
        geom=None,
        indices=None,
        tolerance=None,
        absolute=False,
        clamping=False,
        rng=None,
        progress_bar=False,
    ):
        """Copy a geometric representation (called a glyph) to the input dataset.

        The glyph may be oriented along the input vectors, and it may
        be scaled according to scalar data or vector
        magnitude. Passing a table of glyphs to choose from based on
        scalars or vector magnitudes is also supported.  The arrays
        used for ``orient`` and ``scale`` must be either both point data
        or both cell data.

        Parameters
        ----------
        orient : bool or str, optional
            If ``True``, use the active vectors array to orient the glyphs.
            If string, the vector array to use to orient the glyphs.
            If ``False``, the glyphs will not be orientated.

        scale : bool, str or sequence, optional
            If ``True``, use the active scalars to scale the glyphs.
            If string, the scalar array to use to scale the glyphs.
            If ``False``, the glyphs will not be scaled.

        factor : float, optional
            Scale factor applied to scaling array.

        geom : vtk.vtkDataSet or tuple(vtk.vtkDataSet), optional
            The geometry to use for the glyph. If missing, an arrow glyph
            is used. If a sequence, the datasets inside define a table of
            geometries to choose from based on scalars or vectors. In this
            case a sequence of numbers of the same length must be passed as
            ``indices``. The values of the range (see ``rng``) affect lookup
            in the table.

        indices : tuple(float), optional
            Specifies the index of each glyph in the table for lookup in case
            ``geom`` is a sequence. If given, must be the same length as
            ``geom``. If missing, a default value of ``range(len(geom))`` is
            used. Indices are interpreted in terms of the scalar range
            (see ``rng``). Ignored if ``geom`` has length 1.

        tolerance : float, optional
            Specify tolerance in terms of fraction of bounding box length.
            Float value is between 0 and 1. Default is None. If ``absolute``
            is ``True`` then the tolerance can be an absolute distance.
            If ``None``, points merging as a preprocessing step is disabled.

        absolute : bool, optional
            Control if ``tolerance`` is an absolute distance or a fraction.

        clamping : bool, optional
            Turn on/off clamping of "scalar" values to range. Default ``False``.

        rng : tuple(float), optional
            Set the range of values to be considered by the filter
            when scalars values are provided.

        progress_bar : bool, optional
            Display a progress bar to indicate progress.

        Returns
        -------
        pyvista.PolyData
            Glyphs at either the cell centers or points.

        Examples
        --------
        Create arrow glyphs oriented by vectors and scaled by scalars.
        Factor parameter is used to reduce the size of the arrows.

        >>> import pyvista
        >>> from pyvista import examples
        >>> mesh = examples.load_random_hills()
        >>> arrows = mesh.glyph(scale="Normals", orient="Normals", tolerance=0.05)
        >>> pl = pyvista.Plotter()
        >>> actor = pl.add_mesh(arrows, color="black")
        >>> actor = pl.add_mesh(mesh, scalars="Elevation", cmap="terrain",
        ...                     show_scalar_bar=False)
        >>> pl.show()

        See :ref:`glyph_example` and :ref:`glyph_table_example` for more
        examples using this filter.

        """
        dataset = self

        # Make glyphing geometry if necessary
        if geom is None:
            arrow = _vtk.vtkArrowSource()
            _update_alg(arrow, progress_bar, 'Making Arrow')
            geom = arrow.GetOutput()
        # Check if a table of geometries was passed
        if isinstance(geom, (np.ndarray, collections.abc.Sequence)):
            if indices is None:
                # use default "categorical" indices
                indices = np.arange(len(geom))
            if not isinstance(indices, (np.ndarray, collections.abc.Sequence)):
                raise TypeError(
                    'If "geom" is a sequence then "indices" must '
                    'also be a sequence of the same length.'
                )
            if len(indices) != len(geom) and len(geom) != 1:
                raise ValueError('The sequence "indices" must be the same length ' 'as "geom".')
        else:
            geom = [geom]
        if any(not isinstance(subgeom, _vtk.vtkPolyData) for subgeom in geom):
            raise TypeError('Only PolyData objects can be used as glyphs.')
        # Run the algorithm
        alg = _vtk.vtkGlyph3D()
        if len(geom) == 1:
            # use a single glyph, ignore indices
            alg.SetSourceData(geom[0])
        else:
            for index, subgeom in zip(indices, geom):
                alg.SetSourceData(index, subgeom)
            if dataset.active_scalars is not None:
                if dataset.active_scalars.ndim > 1:
                    alg.SetIndexModeToVector()
                else:
                    alg.SetIndexModeToScalar()
            else:
                alg.SetIndexModeToOff()

        if isinstance(scale, str):
            dataset.set_active_scalars(scale, preference='cell')
            scale = True
        elif isinstance(scale, bool) and scale:
            try:
                pyvista.set_default_active_scalars(self)
            except MissingDataError:
                warnings.warn("No data to use for scale. scale will be set to False.")
                scale = False
            except AmbiguousDataError as err:
                warnings.warn(f"{err}\nIt is unclear which one to use. scale will be set to False.")
                scale = False

        if scale:
            if dataset.active_scalars is not None:
                if dataset.active_scalars.ndim > 1:
                    alg.SetScaleModeToScaleByVector()
                else:
                    alg.SetScaleModeToScaleByScalar()
        else:
            alg.SetScaleModeToDataScalingOff()

        if isinstance(orient, str):
            if scale and dataset.active_scalars_info.association == FieldAssociation.CELL:
                prefer = 'cell'
            else:
                prefer = 'point'
            dataset.set_active_vectors(orient, preference=prefer)
            orient = True

        if orient:
            try:
                pyvista.set_default_active_vectors(dataset)
            except MissingDataError:
                warnings.warn("No vector-like data to use for orient. orient will be set to False.")
                orient = False
            except AmbiguousDataError as err:
                warnings.warn(
                    f"{err}\nIt is unclear which one to use. orient will be set to False."
                )
                orient = False

        if scale and orient:
            if dataset.active_vectors_info.association != dataset.active_scalars_info.association:
                raise ValueError("Both ``scale`` and ``orient`` must use point data or cell data.")

        source_data = dataset
        set_actives_on_source_data = False

        if (scale and dataset.active_scalars_info.association == FieldAssociation.CELL) or (
            orient and dataset.active_vectors_info.association == FieldAssociation.CELL
        ):
            source_data = dataset.cell_centers()
            set_actives_on_source_data = True

        # Clean the points before glyphing
        if tolerance is not None:
            small = pyvista.PolyData(source_data.points)
            small.point_data.update(source_data.point_data)
            source_data = small.clean(
                point_merging=True,
                merge_tol=tolerance,
                lines_to_points=False,
                polys_to_lines=False,
                strips_to_polys=False,
                inplace=False,
                absolute=absolute,
                progress_bar=progress_bar,
            )
            set_actives_on_source_data = True

        # upstream operations (cell to point conversion, point merging) may have unset the correct active
        # scalars/vectors, so set them again
        if set_actives_on_source_data:
            if scale:
                source_data.set_active_scalars(dataset.active_scalars_name, preference='point')
            if orient:
                source_data.set_active_vectors(dataset.active_vectors_name, preference='point')

        if rng is not None:
            alg.SetRange(rng)
        alg.SetOrient(orient)
        alg.SetInputData(source_data)
        alg.SetVectorModeToUseVector()
        alg.SetScaleFactor(factor)
        alg.SetClamping(clamping)
        _update_alg(alg, progress_bar, 'Computing Glyphs')
        return _get_output(alg)

    def connectivity(self, largest=False, progress_bar=False):
        """Find and label connected bodies/volumes.

        This adds an ID array to the point and cell data to
        distinguish separate connected bodies. This applies a
        ``vtkConnectivityFilter`` filter which extracts cells that
        share common points and/or meet other connectivity criterion.

        Cells that share vertices and meet other connectivity
        criterion such as scalar range are known as a region.

        Parameters
        ----------
        largest : bool
            Extract the largest connected part of the mesh.

        progress_bar : bool, optional
            Display a progress bar to indicate progress.

        Returns
        -------
        pyvista.DataSet
            Dataset with labeled connected bodies.  Return type
            matches input.

        Examples
        --------
        Join two meshes together and plot their connectivity.

        >>> import pyvista
        >>> mesh = pyvista.Sphere() + pyvista.Sphere(center=(2, 0, 0))
        >>> conn = mesh.connectivity(largest=False)
        >>> conn.plot(cmap=['red', 'blue'])

        See :ref:`volumetric_example` for more examples using this filter.

        """
        alg = _vtk.vtkConnectivityFilter()
        alg.SetInputData(self)
        if largest:
            alg.SetExtractionModeToLargestRegion()
        else:
            alg.SetExtractionModeToAllRegions()
        alg.SetColorRegions(True)
        _update_alg(alg, progress_bar, 'Finding and Labeling Connected Bodies/Volumes.')
        output = _get_output(alg)

        # remove regionID from the output when extraction mode is set to the
        # largest to avoid the VTK warning:
        # the Cell array RegionId ... has X tuples but there are only Y cells
        if largest:
            output.cell_data.pop('RegionId', None)
        return output

    def extract_largest(self, inplace=False, progress_bar=False):
        """Extract largest connected set in mesh.

        Can be used to reduce residues obtained when generating an
        isosurface.  Works only if residues are not connected (share
        at least one point with) the main component of the image.

        Parameters
        ----------
        inplace : bool, optional
            Updates mesh in-place.

        progress_bar : bool, optional
            Display a progress bar to indicate progress.

        Returns
        -------
        pyvista.DataSet
            Largest connected set in the dataset.  Return type matches input.

        Examples
        --------
        Join two meshes together, extract the largest, and plot it.

        >>> import pyvista
        >>> mesh = pyvista.Sphere() + pyvista.Cube()
        >>> largest = mesh.extract_largest()
        >>> largest.point_data.clear()
        >>> largest.cell_data.clear()
        >>> largest.plot()

        See :ref:`volumetric_example` for more examples using this filter.

        """
        mesh = DataSetFilters.connectivity(self, largest=True, progress_bar=False)
        if inplace:
            self.overwrite(mesh)
            return self
        return mesh

    def split_bodies(self, label=False, progress_bar=False):
        """Find, label, and split connected bodies/volumes.

        This splits different connected bodies into blocks in a
        :class:`pyvista.MultiBlock` dataset.

        Parameters
        ----------
        label : bool, optional
            A flag on whether to keep the ID arrays given by the
            ``connectivity`` filter.

        progress_bar : bool, optional
            Display a progress bar to indicate progress.

        Returns
        -------
        pyvista.MultiBlock
            MultiBlock with a split bodies.

        Examples
        --------
        Split a uniform grid thresholded to be non-connected.

        >>> from pyvista import examples
        >>> dataset = examples.load_uniform()
        >>> dataset.set_active_scalars('Spatial Cell Data')
        >>> threshed = dataset.threshold_percent([0.15, 0.50], invert=True)
        >>> bodies = threshed.split_bodies()
        >>> len(bodies)
        2

        See :ref:`split_vol_ref` for more examples using this filter.

        """
        # Get the connectivity and label different bodies
        labeled = DataSetFilters.connectivity(self)
        classifier = labeled.cell_data['RegionId']
        bodies = pyvista.MultiBlock()
        for vid in np.unique(classifier):
            # Now extract it:
            b = labeled.threshold([vid - 0.5, vid + 0.5], scalars='RegionId', progress_bar=False)
            if not label:
                # strange behavior:
                # must use this method rather than deleting from the point_data
                # or else object is collected.
                b.cell_data.remove('RegionId')
                b.point_data.remove('RegionId')
            bodies.append(b)

        return bodies

    def warp_by_scalar(
        self, scalars=None, factor=1.0, normal=None, inplace=False, progress_bar=False, **kwargs
    ):
        """Warp the dataset's points by a point data scalars array's values.

        This modifies point coordinates by moving points along point
        normals by the scalar amount times the scale factor.

        Parameters
        ----------
        scalars : str, optional
            Name of scalars to warp by. Defaults to currently active scalars.

        factor : float, optional
            A scaling factor to increase the scaling effect. Alias
            ``scale_factor`` also accepted - if present, overrides ``factor``.

        normal : sequence, optional
            User specified normal. If given, data normals will be
            ignored and the given normal will be used to project the
            warp.

        inplace : bool, optional
            If ``True``, the points of the given dataset will be updated.

        progress_bar : bool, optional
            Display a progress bar to indicate progress.

        **kwargs : dict, optional
            Accepts ``scale_factor`` instead of ``factor``.

        Returns
        -------
        pyvista.DataSet
            Warped Dataset.  Return type matches input.

        Examples
        --------
        First, plot the unwarped mesh.

        >>> from pyvista import examples
        >>> mesh = examples.download_st_helens()
        >>> mesh.plot(cmap='gist_earth', show_scalar_bar=False)

        Now, warp the mesh by the ``'Elevation'`` scalars.

        >>> warped = mesh.warp_by_scalar('Elevation')
        >>> warped.plot(cmap='gist_earth', show_scalar_bar=False)

        See :ref:`surface_normal_example` for more examples using this filter.

        """
        factor = kwargs.pop('scale_factor', factor)
        assert_empty_kwargs(**kwargs)
        if scalars is None:
            pyvista.set_default_active_scalars(self)
            field, scalars = self.active_scalars_info
        _ = get_array(self, scalars, preference='point', err=True)

        field = get_array_association(self, scalars, preference='point')
        if field != FieldAssociation.POINT:
            raise TypeError('Dataset can only by warped by a point data array.')
        # Run the algorithm
        alg = _vtk.vtkWarpScalar()
        alg.SetInputDataObject(self)
        alg.SetInputArrayToProcess(
            0, 0, 0, field.value, scalars
        )  # args: (idx, port, connection, field, name)
        alg.SetScaleFactor(factor)
        if normal is not None:
            alg.SetNormal(normal)
            alg.SetUseNormal(True)
        _update_alg(alg, progress_bar, 'Warping by Scalar')
        output = _get_output(alg)
        if inplace:
            if isinstance(self, (_vtk.vtkImageData, _vtk.vtkRectilinearGrid)):
                raise TypeError("This filter cannot be applied inplace for this mesh type.")
            self.overwrite(output)
            return self
        return output

    def warp_by_vector(self, vectors=None, factor=1.0, inplace=False, progress_bar=False):
        """Warp the dataset's points by a point data vectors array's values.

        This modifies point coordinates by moving points along point
        vectors by the local vector times the scale factor.

        A classical application of this transform is to visualize
        eigenmodes in mechanics.

        Parameters
        ----------
        vectors : str, optional
            Name of vector to warp by. Defaults to currently active vector.

        factor : float, optional
            A scaling factor that multiplies the vectors to warp by. Can
            be used to enhance the warping effect.

        inplace : bool, optional
            If ``True``, the function will update the mesh in-place.

        progress_bar : bool, optional
            Display a progress bar to indicate progress.

        Returns
        -------
        pyvista.PolyData
            The warped mesh resulting from the operation.

        Examples
        --------
        Warp a sphere by vectors.

        >>> import pyvista as pv
        >>> from pyvista import examples
        >>> sphere = examples.load_sphere_vectors()
        >>> warped = sphere.warp_by_vector()
        >>> pl = pv.Plotter(shape=(1, 2))
        >>> pl.subplot(0, 0)
        >>> actor = pl.add_text("Before warp")
        >>> actor = pl.add_mesh(sphere, color='white')
        >>> pl.subplot(0, 1)
        >>> actor = pl.add_text("After warp")
        >>> actor = pl.add_mesh(warped, color='white')
        >>> pl.show()

        See :ref:`warp_by_vectors_example` for more examples using this filter.

        """
        if vectors is None:
            pyvista.set_default_active_vectors(self)
            field, vectors = self.active_vectors_info
        arr = get_array(self, vectors, preference='point')
        field = get_array_association(self, vectors, preference='point')
        if arr is None:
            raise ValueError('No vectors present to warp by vector.')

        # check that this is indeed a vector field
        if arr.ndim != 2 or arr.shape[1] != 3:
            raise ValueError(
                'Dataset can only by warped by a 3D vector point data array. '
                'The values you provided do not satisfy this requirement'
            )
        alg = _vtk.vtkWarpVector()
        alg.SetInputDataObject(self)
        alg.SetInputArrayToProcess(0, 0, 0, field.value, vectors)
        alg.SetScaleFactor(factor)
        _update_alg(alg, progress_bar, 'Warping by Vector')
        warped_mesh = _get_output(alg)
        if inplace:
            self.overwrite(warped_mesh)
            return self
        else:
            return warped_mesh

    def cell_data_to_point_data(self, pass_cell_data=False, progress_bar=False):
        """Transform cell data into point data.

        Point data are specified per node and cell data specified
        within cells.  Optionally, the input point data can be passed
        through to the output.

        The method of transformation is based on averaging the data
        values of all cells using a particular point. Optionally, the
        input cell data can be passed through to the output as well.

        See also :func:`pyvista.DataSetFilters.point_data_to_cell_data`.

        Parameters
        ----------
        pass_cell_data : bool, optional
            If enabled, pass the input cell data through to the output.

        progress_bar : bool, optional
            Display a progress bar to indicate progress.

        Returns
        -------
        pyvista.DataSet
            Dataset with the point data transformed into cell data.
            Return type matches input.

        Examples
        --------
        First compute the face area of the example airplane mesh and
        show the cell values.  This is to show discrete cell data.

        >>> from pyvista import examples
        >>> surf = examples.load_airplane()
        >>> surf = surf.compute_cell_sizes(length=False, volume=False)
        >>> surf.plot(scalars='Area')

        These cell scalars can be applied to individual points to
        effectively smooth out the cell data onto the points.

        >>> from pyvista import examples
        >>> surf = examples.load_airplane()
        >>> surf = surf.compute_cell_sizes(length=False, volume=False)
        >>> surf = surf.cell_data_to_point_data()
        >>> surf.plot(scalars='Area')

        """
        alg = _vtk.vtkCellDataToPointData()
        alg.SetInputDataObject(self)
        alg.SetPassCellData(pass_cell_data)
        _update_alg(alg, progress_bar, 'Transforming cell data into point data.')
        active_scalars = None
        if not isinstance(self, pyvista.MultiBlock):
            active_scalars = self.active_scalars_name
        return _get_output(alg, active_scalars=active_scalars)

    def ctp(self, pass_cell_data=False, progress_bar=False):
        """Transform cell data into point data.

        Point data are specified per node and cell data specified
        within cells.  Optionally, the input point data can be passed
        through to the output.

        This method is an alias for
        :func:`pyvista.DataSetFilters.cell_data_to_point_data`.

        Parameters
        ----------
        pass_cell_data : bool, optional
            If enabled, pass the input cell data through to the output.

        progress_bar : bool, optional
            Display a progress bar to indicate progress.

        Returns
        -------
        pyvista.DataSet
            Dataset with the cell data transformed into point data.
            Return type matches input.

        """
        return DataSetFilters.cell_data_to_point_data(
            self, pass_cell_data=pass_cell_data, progress_bar=progress_bar
        )

    def point_data_to_cell_data(self, pass_point_data=False, progress_bar=False):
        """Transform point data into cell data.

        Point data are specified per node and cell data specified within cells.
        Optionally, the input point data can be passed through to the output.

        See also: :func:`pyvista.DataSetFilters.cell_data_to_point_data`

        Parameters
        ----------
        pass_point_data : bool, optional
            If enabled, pass the input point data through to the output.

        progress_bar : bool, optional
            Display a progress bar to indicate progress.

        Returns
        -------
        pyvista.DataSet
            Dataset with the point data transformed into cell data.
            Return type matches input.

        Examples
        --------
        Color cells by their z coordinates.  First, create point
        scalars based on z-coordinates of a sample sphere mesh.  Then
        convert this point data to cell data.  Use a low resolution
        sphere for emphasis of cell valued data.

        First, plot these values as point values to show the
        difference between point and cell data.

        >>> import pyvista
        >>> sphere = pyvista.Sphere(theta_resolution=10, phi_resolution=10)
        >>> sphere['Z Coordinates'] = sphere.points[:, 2]
        >>> sphere.plot()

        Now, convert these values to cell data and then plot it.

        >>> import pyvista
        >>> sphere = pyvista.Sphere(theta_resolution=10, phi_resolution=10)
        >>> sphere['Z Coordinates'] = sphere.points[:, 2]
        >>> sphere = sphere.point_data_to_cell_data()
        >>> sphere.plot()

        """
        alg = _vtk.vtkPointDataToCellData()
        alg.SetInputDataObject(self)
        alg.SetPassPointData(pass_point_data)
        _update_alg(alg, progress_bar, 'Transforming point data into cell data')
        active_scalars = None
        if not isinstance(self, pyvista.MultiBlock):
            active_scalars = self.active_scalars_name
        return _get_output(alg, active_scalars=active_scalars)

    def ptc(self, pass_point_data=False, progress_bar=False):
        """Transform point data into cell data.

        Point data are specified per node and cell data specified
        within cells.  Optionally, the input point data can be passed
        through to the output.

        This method is an alias for
        :func:`pyvista.DataSetFilters.point_data_to_cell_data`.

        Parameters
        ----------
        pass_point_data : bool, optional
            If enabled, pass the input point data through to the output.

        progress_bar : bool, optional
            Display a progress bar to indicate progress.

        Returns
        -------
        pyvista.DataSet
            Dataset with the point data transformed into cell data.
            Return type matches input.

        """
        return DataSetFilters.point_data_to_cell_data(
            self, pass_point_data=pass_point_data, progress_bar=progress_bar
        )

    def triangulate(self, inplace=False, progress_bar=False):
        """Return an all triangle mesh.

        More complex polygons will be broken down into triangles.

        Parameters
        ----------
        inplace : bool, optional
            Updates mesh in-place.

        progress_bar : bool, optional
            Display a progress bar to indicate progress.

        Returns
        -------
        pyvista.PolyData
            Mesh containing only triangles.

        Examples
        --------
        Generate a mesh with quadrilateral faces.

        >>> import pyvista
        >>> plane = pyvista.Plane()
        >>> plane.point_data.clear()
        >>> plane.plot(show_edges=True, line_width=5)

        Convert it to an all triangle mesh.

        >>> mesh = plane.triangulate()
        >>> mesh.plot(show_edges=True, line_width=5)

        """
        alg = _vtk.vtkDataSetTriangleFilter()
        alg.SetInputData(self)
        _update_alg(alg, progress_bar, 'Converting to triangle mesh')

        mesh = _get_output(alg)
        if inplace:
            self.overwrite(mesh)
            return self
        return mesh

    def delaunay_3d(self, alpha=0, tol=0.001, offset=2.5, progress_bar=False):
        """Construct a 3D Delaunay triangulation of the mesh.

        This filter can be used to generate a 3D tetrahedral mesh from
        a surface or scattered points.  If you want to create a
        surface from a point cloud, see
        :func:`pyvista.PolyDataFilters.reconstruct_surface`.

        Parameters
        ----------
        alpha : float, optional
            Distance value to control output of this filter. For a
            non-zero alpha value, only vertices, edges, faces, or
            tetrahedra contained within the circumsphere (of radius
            alpha) will be output. Otherwise, only tetrahedra will be
            output.

        tol : float, optional
            Tolerance to control discarding of closely spaced points.
            This tolerance is specified as a fraction of the diagonal
            length of the bounding box of the points.

        offset : float, optional
            Multiplier to control the size of the initial, bounding
            Delaunay triangulation.

        progress_bar : bool, optional
            Display a progress bar to indicate progress.

        Returns
        -------
        pyvista.UnstructuredGrid
            UnstructuredGrid containing the Delaunay triangulation.

        Examples
        --------
        Generate a 3D Delaunay triangulation of a surface mesh of a
        sphere and plot the interior edges generated.

        >>> import pyvista
        >>> sphere = pyvista.Sphere(theta_resolution=5, phi_resolution=5)
        >>> grid = sphere.delaunay_3d()
        >>> edges = grid.extract_all_edges()
        >>> edges.plot(line_width=5, color='k')

        """
        alg = _vtk.vtkDelaunay3D()
        alg.SetInputData(self)
        alg.SetAlpha(alpha)
        alg.SetTolerance(tol)
        alg.SetOffset(offset)
        _update_alg(alg, progress_bar, 'Computing 3D Triangulation')
        return _get_output(alg)

    def select_enclosed_points(
        self, surface, tolerance=0.001, inside_out=False, check_surface=True, progress_bar=False
    ):
        """Mark points as to whether they are inside a closed surface.

        This evaluates all the input points to determine whether they are in an
        enclosed surface. The filter produces a (0,1) mask
        (in the form of a vtkDataArray) that indicates whether points are
        outside (mask value=0) or inside (mask value=1) a provided surface.
        (The name of the output vtkDataArray is ``"SelectedPoints"``.)

        This filter produces and output data array, but does not modify the
        input dataset. If you wish to extract cells or poinrs, various
        threshold filters are available (i.e., threshold the output array).

        .. warning::
           The filter assumes that the surface is closed and
           manifold. A boolean flag can be set to force the filter to
           first check whether this is true. If ``False`` and not manifold,
           an error will be raised.

        Parameters
        ----------
        surface : pyvista.PolyData
            Set the surface to be used to test for containment. This must be a
            :class:`pyvista.PolyData` object.

        tolerance : float, optional
            The tolerance on the intersection. The tolerance is expressed as a
            fraction of the bounding box of the enclosing surface.

        inside_out : bool, optional
            By default, points inside the surface are marked inside or sent
            to the output. If ``inside_out`` is ``True``, then the points
            outside the surface are marked inside.

        check_surface : bool, optional
            Specify whether to check the surface for closure. If on, then the
            algorithm first checks to see if the surface is closed and
            manifold. If the surface is not closed and manifold, a runtime
            error is raised.

        progress_bar : bool, optional
            Display a progress bar to indicate progress.

        Returns
        -------
        pyvista.PolyData
            Mesh containing the ``point_data['SelectedPoints']`` array.

        Examples
        --------
        Determine which points on a plane are inside a manifold sphere
        surface mesh.  Extract these points using the
        :func:`DataSetFilters.extract_points` filter and then plot them.

        >>> import pyvista
        >>> sphere = pyvista.Sphere()
        >>> plane = pyvista.Plane()
        >>> selected = plane.select_enclosed_points(sphere)
        >>> pts = plane.extract_points(selected['SelectedPoints'].view(bool),
        ...                            adjacent_cells=False)
        >>> pl = pyvista.Plotter()
        >>> _ = pl.add_mesh(sphere, style='wireframe')
        >>> _ = pl.add_points(pts, color='r')
        >>> pl.show()

        """
        if not isinstance(surface, pyvista.PolyData):
            raise TypeError("`surface` must be `pyvista.PolyData`")
        if check_surface and surface.n_open_edges > 0:
            raise RuntimeError(
                "Surface is not closed. Please read the warning in the "
                "documentation for this function and either pass "
                "`check_surface=False` or repair the surface."
            )
        alg = _vtk.vtkSelectEnclosedPoints()
        alg.SetInputData(self)
        alg.SetSurfaceData(surface)
        alg.SetTolerance(tolerance)
        alg.SetInsideOut(inside_out)
        _update_alg(alg, progress_bar, 'Selecting Enclosed Points')
        result = _get_output(alg)
        out = self.copy()
        bools = result['SelectedPoints'].astype(np.uint8)
        if len(bools) < 1:
            bools = np.zeros(out.n_points, dtype=np.uint8)
        out['SelectedPoints'] = bools
        return out

    def probe(
        self,
        points,
        tolerance=None,
        pass_cell_arrays=True,
        pass_point_arrays=True,
        categorical=False,
        progress_bar=False,
        locator=None,
    ):
        """Sample data values at specified point locations.

        This uses :class:`vtk.vtkProbeFilter`.

        Parameters
        ----------
        points : pyvista.DataSet
            The points to probe values on to. This should be a PyVista mesh
            or something :func:`pyvista.wrap` can handle.

        tolerance : float, optional
            Tolerance used to compute whether a point in the source is
            in a cell of the input.  If not given, tolerance is
            automatically generated.

        pass_cell_arrays : bool, optional
            Preserve source mesh's original cell data arrays.

        pass_point_arrays : bool, optional
            Preserve source mesh's original point data arrays.

        categorical : bool, optional
            Control whether the source point data is to be treated as
            categorical. If the data is categorical, then the resultant data
            will be determined by a nearest neighbor interpolation scheme.

        progress_bar : bool, optional
            Display a progress bar to indicate progress.

        locator : vtkAbstractCellLocator, optional
            Prototype cell locator to perform the ``FindCell()``
            operation.  This requires VTK 9.0.0 or newer.

        Returns
        -------
        pyvista.DataSet
            Dataset containing the probed data.

        Examples
        --------
        Probe the active scalars in ``grid`` at the points in ``mesh``.

        >>> import pyvista as pv
        >>> from pyvista import examples
        >>> mesh = pv.Sphere(center=(4.5, 4.5, 4.5), radius=4.5)
        >>> grid = examples.load_uniform()
        >>> result = grid.probe(mesh)
        >>> 'Spatial Point Data' in result.point_data
        True

        """
        if not pyvista.is_pyvista_dataset(points):
            points = pyvista.wrap(points)
        alg = _vtk.vtkProbeFilter()
        alg.SetInputData(points)
        alg.SetSourceData(self)
        alg.SetPassCellArrays(pass_cell_arrays)
        alg.SetPassPointArrays(pass_point_arrays)
        alg.SetCategoricalData(categorical)

        if tolerance is not None:
            alg.SetComputeTolerance(False)
            alg.SetTolerance(tolerance)

        if locator:
            if pyvista.vtk_version_info < (9,):  # pragma: no cover
                raise VTKVersionError("Cell locator requires VTK v9.0.0 or newer")

            alg.SetCellLocatorPrototype(locator)

        _update_alg(alg, progress_bar, 'Sampling Data Values at Specified Point Locations')
        return _get_output(alg)

    def sample(
        self,
        target,
        tolerance=None,
        pass_cell_arrays=True,
        pass_point_data=True,
        categorical=False,
        progress_bar=False,
    ):
        """Resample array data from a passed mesh onto this mesh.

        This uses :class:`vtk.vtkResampleWithDataSet`.

        Parameters
        ----------
        target : pyvista.DataSet
            The vtk data object to sample from - point and cell arrays from
            this object are sampled onto the nodes of the ``dataset`` mesh.

        tolerance : float, optional
            Tolerance used to compute whether a point in the source is
            in a cell of the input.  If not given, tolerance is
            automatically generated.

        pass_cell_arrays : bool, optional
            Preserve source mesh's original cell data arrays.

        pass_point_data : bool, optional
            Preserve source mesh's original point data arrays.

        categorical : bool, optional
            Control whether the source point data is to be treated as
            categorical. If the data is categorical, then the resultant data
            will be determined by a nearest neighbor interpolation scheme.

        progress_bar : bool, optional
            Display a progress bar to indicate progress.

        Returns
        -------
        pyvista.DataSet
            Dataset containing resampled data.

        Examples
        --------
        Resample data from another dataset onto a sphere.

        >>> import pyvista
        >>> from pyvista import examples
        >>> mesh = pyvista.Sphere(center=(4.5, 4.5, 4.5), radius=4.5)
        >>> data_to_probe = examples.load_uniform()
        >>> result = mesh.sample(data_to_probe)
        >>> result.plot(scalars="Spatial Point Data")

        See :ref:`resampling_example` for more examples using this filter.

        """
        if not pyvista.is_pyvista_dataset(target):
            raise TypeError('`target` must be a PyVista mesh type.')
        alg = _vtk.vtkResampleWithDataSet()  # Construct the ResampleWithDataSet object
        alg.SetInputData(self)  # Set the Input data (actually the source i.e. where to sample from)
        # Set the Source data (actually the target, i.e. where to sample to)
        alg.SetSourceData(target)
        alg.SetPassCellArrays(pass_cell_arrays)
        alg.SetPassPointArrays(pass_point_data)
        alg.SetCategoricalData(categorical)
        if tolerance is not None:
            alg.SetComputeTolerance(False)
            alg.SetTolerance(tolerance)
        _update_alg(alg, progress_bar, 'Resampling array Data from a Passed Mesh onto Mesh')
        return _get_output(alg)

    def interpolate(
        self,
        target,
        sharpness=2,
        radius=1.0,
        strategy='null_value',
        null_value=0.0,
        n_points=None,
        pass_cell_arrays=True,
        pass_point_data=True,
        progress_bar=False,
    ):
        """Interpolate values onto this mesh from a given dataset.

        The input dataset is typically a point cloud.

        This uses a Gaussian interpolation kernel. Use the ``sharpness`` and
        ``radius`` parameters to adjust this kernel. You can also switch this
        kernel to use an N closest points approach.

        Parameters
        ----------
        target : pyvista.DataSet
            The vtk data object to sample from. Point and cell arrays from
            this object are interpolated onto this mesh.

        sharpness : float, optional
            Set the sharpness (i.e., falloff) of the Gaussian
            kernel. By default ``sharpness=2``. As the sharpness
            increases the effects of distant points are reduced.

        radius : float, optional
            Specify the radius within which the basis points must lie.

        strategy : str, optional
            Specify a strategy to use when encountering a "null" point during
            the interpolation process. Null points occur when the local
            neighborhood (of nearby points to interpolate from) is empty. If
            the strategy is set to ``'mask_points'``, then an output array is
            created that marks points as being valid (=1) or null (invalid
            =0) (and the NullValue is set as well). If the strategy is set to
            ``'null_value'`` (this is the default), then the output data
            value(s) are set to the ``null_value`` (specified in the output
            point data). Finally, the strategy ``'closest_point'`` is to simply
            use the closest point to perform the interpolation.

        null_value : float, optional
            Specify the null point value. When a null point is encountered
            then all components of each null tuple are set to this value. By
            default the null value is set to zero.

        n_points : int, optional
            If given, specifies the number of the closest points used to form
            the interpolation basis. This will invalidate the radius argument
            in favor of an N closest points approach. This typically has poorer
            results.

        pass_cell_arrays : bool, optional
            Preserve input mesh's original cell data arrays.

        pass_point_data : bool, optional
            Preserve input mesh's original point data arrays.

        progress_bar : bool, optional
            Display a progress bar to indicate progress.

        Returns
        -------
        pyvista.DataSet
            Interpolated dataset.  Return type matches input.

        Examples
        --------
        Interpolate the values of 5 points onto a sample plane.

        >>> import pyvista
        >>> import numpy as np
        >>> np.random.seed(7)
        >>> point_cloud = np.random.random((5, 3))
        >>> point_cloud[:, 2] = 0
        >>> point_cloud -= point_cloud.mean(0)
        >>> pdata = pyvista.PolyData(point_cloud)
        >>> pdata['values'] = np.random.random(5)
        >>> plane = pyvista.Plane()
        >>> plane.clear_data()
        >>> plane = plane.interpolate(pdata, sharpness=3)
        >>> pl = pyvista.Plotter()
        >>> _ = pl.add_mesh(pdata, render_points_as_spheres=True, point_size=50)
        >>> _ = pl.add_mesh(plane, style='wireframe', line_width=5)
        >>> pl.show()

        See :ref:`interpolate_example` for more examples using this filter.

        """
        if not pyvista.is_pyvista_dataset(target):
            raise TypeError('`target` must be a PyVista mesh type.')

        # Must cast to UnstructuredGrid in some cases (e.g. vtkImageData/vtkRectilinearGrid)
        # I believe the locator and the interpolator call `GetPoints` and not all mesh types have that method
        if isinstance(target, (pyvista.UniformGrid, pyvista.RectilinearGrid)):
            target = target.cast_to_unstructured_grid()

        gaussian_kernel = _vtk.vtkGaussianKernel()
        gaussian_kernel.SetSharpness(sharpness)
        gaussian_kernel.SetRadius(radius)
        gaussian_kernel.SetKernelFootprintToRadius()
        if n_points:
            gaussian_kernel.SetNumberOfPoints(n_points)
            gaussian_kernel.SetKernelFootprintToNClosest()

        locator = _vtk.vtkStaticPointLocator()
        locator.SetDataSet(target)
        locator.BuildLocator()

        interpolator = _vtk.vtkPointInterpolator()
        interpolator.SetInputData(self)
        interpolator.SetSourceData(target)
        interpolator.SetKernel(gaussian_kernel)
        interpolator.SetLocator(locator)
        interpolator.SetNullValue(null_value)
        if strategy == 'null_value':
            interpolator.SetNullPointsStrategyToNullValue()
        elif strategy == 'mask_points':
            interpolator.SetNullPointsStrategyToMaskPoints()
        elif strategy == 'closest_point':
            interpolator.SetNullPointsStrategyToClosestPoint()
        else:
            raise ValueError(f'strategy `{strategy}` not supported.')
        interpolator.SetPassPointArrays(pass_point_data)
        interpolator.SetPassCellArrays(pass_cell_arrays)
        _update_alg(interpolator, progress_bar, 'Interpolating')
        return _get_output(interpolator)

    def streamlines(
        self,
        vectors=None,
        source_center=None,
        source_radius=None,
        n_points=100,
        start_position=None,
        return_source=False,
        pointa=None,
        pointb=None,
        progress_bar=False,
        **kwargs,
    ):
        """Integrate a vector field to generate streamlines.

        The default behavior uses a sphere as the source - set its
        location and radius via the ``source_center`` and
        ``source_radius`` keyword arguments.  ``n_points`` defines the
        number of starting points on the sphere surface.
        Alternatively, a line source can be used by specifying
        ``pointa`` and ``pointb``.  ``n_points`` again defines the
        number of points on the line.

        You can retrieve the source by specifying
        ``return_source=True``.

        Optional keyword parameters from
        :func:`pyvista.DataSetFilters.streamlines_from_source` can be
        used here to control the generation of streamlines.

        Parameters
        ----------
        vectors : str, optional
            The string name of the active vector field to integrate across.

        source_center : tuple(float), optional
            Length 3 tuple of floats defining the center of the source
            particles. Defaults to the center of the dataset.

        source_radius : float, optional
            Float radius of the source particle cloud. Defaults to one-tenth of
            the diagonal of the dataset's spatial extent.

        n_points : int, optional
            Number of particles present in source sphere or line.

        start_position : tuple(float), optional
            A single point.  This will override the sphere point source.

        return_source : bool, optional
            Return the source particles as :class:`pyvista.PolyData` as well as the
            streamlines. This will be the second value returned if ``True``.

        pointa, pointb : tuple(float), optional
            The coordinates of a start and end point for a line source. This
            will override the sphere and start_position point source.

        progress_bar : bool, optional
            Display a progress bar to indicate progress.

        **kwargs : dict, optional
            See :func:`pyvista.DataSetFilters.streamlines_from_source`.

        Returns
        -------
        streamlines : pyvista.PolyData
            This produces polylines as the output, with each cell
            (i.e., polyline) representing a streamline. The attribute values
            associated with each streamline are stored in the cell data, whereas
            those associated with streamline-points are stored in the point data.

        source : pyvista.PolyData
            The points of the source are the seed points for the streamlines.
            Only returned if ``return_source=True``.

        Examples
        --------
        See the :ref:`streamlines_example` example.

        """
        if source_center is None:
            source_center = self.center
        if source_radius is None:
            source_radius = self.length / 10.0

        # A single point at start_position
        if start_position is not None:
            source_center = start_position
            source_radius = 0.0
            n_points = 1

        if (pointa is not None and pointb is None) or (pointa is None and pointb is not None):
            raise ValueError("Both pointa and pointb must be provided")
        elif pointa is not None and pointb is not None:
            source = _vtk.vtkLineSource()
            source.SetPoint1(pointa)
            source.SetPoint2(pointb)
            source.SetResolution(n_points)
        else:
            source = _vtk.vtkPointSource()
            source.SetCenter(source_center)
            source.SetRadius(source_radius)
            source.SetNumberOfPoints(n_points)
        source.Update()
        input_source = pyvista.wrap(source.GetOutput())
        output = self.streamlines_from_source(
            input_source, vectors, progress_bar=progress_bar, **kwargs
        )
        if return_source:
            return output, input_source
        return output

    def streamlines_from_source(
        self,
        source,
        vectors=None,
        integrator_type=45,
        integration_direction='both',
        surface_streamlines=False,
        initial_step_length=0.5,
        step_unit='cl',
        min_step_length=0.01,
        max_step_length=1.0,
        max_steps=2000,
        terminal_speed=1e-12,
        max_error=1e-6,
        max_time=None,
        compute_vorticity=True,
        rotation_scale=1.0,
        interpolator_type='point',
        progress_bar=False,
    ):
        """Generate streamlines of vectors from the points of a source mesh.

        The integration is performed using a specified integrator, by default
        Runge-Kutta2. This supports integration through any type of dataset.
        If the dataset contains 2D cells like polygons or triangles and the
        ``surface_streamlines`` parameter is used, the integration is constrained
        to lie on the surface defined by 2D cells.

        Parameters
        ----------
        source : pyvista.DataSet
            The points of the source provide the starting points of the
            streamlines.  This will override both sphere and line sources.

        vectors : str, optional
            The string name of the active vector field to integrate across.

        integrator_type : {45, 2, 4}, optional
            The integrator type to be used for streamline generation.
            The default is Runge-Kutta45. The recognized solvers are:
            RUNGE_KUTTA2 (``2``),  RUNGE_KUTTA4 (``4``), and RUNGE_KUTTA45
            (``45``). Options are ``2``, ``4``, or ``45``. Default is ``45``.

        integration_direction : str, optional
            Specify whether the streamline is integrated in the upstream or
            downstream directions (or both). Options are ``'both'``,
            ``'backward'``, or ``'forward'``.

        surface_streamlines : bool, optional
            Compute streamlines on a surface. Default ``False``.

        initial_step_length : float, optional
            Initial step size used for line integration, expressed ib length
            unitsL or cell length units (see ``step_unit`` parameter).
            either the starting size for an adaptive integrator, e.g., RK45, or
            the constant / fixed size for non-adaptive ones, i.e., RK2 and RK4).

        step_unit : {'cl', 'l'}, optional
            Uniform integration step unit. The valid unit is now limited to
            only LENGTH_UNIT (``'l'``) and CELL_LENGTH_UNIT (``'cl'``).
            Default is CELL_LENGTH_UNIT: ``'cl'``.

        min_step_length : float, optional
            Minimum step size used for line integration, expressed in length or
            cell length units. Only valid for an adaptive integrator, e.g., RK45.

        max_step_length : float, optional
            Maximum step size used for line integration, expressed in length or
            cell length units. Only valid for an adaptive integrator, e.g., RK45.

        max_steps : int, optional
            Maximum number of steps for integrating a streamline.
            Defaults to ``2000``.

        terminal_speed : float, optional
            Terminal speed value, below which integration is terminated.

        max_error : float, optional
            Maximum error tolerated throughout streamline integration.

        max_time : float, optional
            Specify the maximum length of a streamline expressed in LENGTH_UNIT.

        compute_vorticity : bool, optional
            Vorticity computation at streamline points. Necessary for generating
            proper stream-ribbons using the ``vtkRibbonFilter``.

        rotation_scale : float, optional
            This can be used to scale the rate with which the streamribbons
            twist. The default is 1.

        interpolator_type : str, optional
            Set the type of the velocity field interpolator to locate cells
            during streamline integration either by points or cells.
            The cell locator is more robust then the point locator. Options
            are ``'point'`` or ``'cell'`` (abbreviations of ``'p'`` and ``'c'``
            are also supported).

        progress_bar : bool, optional
            Display a progress bar to indicate progress.

        Returns
        -------
        pyvista.PolyData
            Streamlines. This produces polylines as the output, with
            each cell (i.e., polyline) representing a streamline. The
            attribute values associated with each streamline are
            stored in the cell data, whereas those associated with
            streamline-points are stored in the point data.

        Examples
        --------
        See the :ref:`streamlines_example` example.

        """
        integration_direction = str(integration_direction).strip().lower()
        if integration_direction not in ['both', 'back', 'backward', 'forward']:
            raise ValueError(
                "Integration direction must be one of:\n 'backward', "
                f"'forward', or 'both' - not '{integration_direction}'."
            )
        if integrator_type not in [2, 4, 45]:
            raise ValueError('Integrator type must be one of `2`, `4`, or `45`.')
        if interpolator_type not in ['c', 'cell', 'p', 'point']:
            raise ValueError("Interpolator type must be either 'cell' or 'point'")
        if step_unit not in ['l', 'cl']:
            raise ValueError("Step unit must be either 'l' or 'cl'")
        step_unit = {
            'cl': _vtk.vtkStreamTracer.CELL_LENGTH_UNIT,
            'l': _vtk.vtkStreamTracer.LENGTH_UNIT,
        }[step_unit]
        if isinstance(vectors, str):
            self.set_active_scalars(vectors)
            self.set_active_vectors(vectors)
        elif vectors is None:
            pyvista.set_default_active_vectors(self)

        if max_time is None:
            max_velocity = self.get_data_range()[-1]
            max_time = 4.0 * self.GetLength() / max_velocity
        if not isinstance(source, pyvista.DataSet):
            raise TypeError("source must be a pyvista.DataSet")

        # vtk throws error with two Structured Grids
        # See: https://github.com/pyvista/pyvista/issues/1373
        if isinstance(self, pyvista.StructuredGrid) and isinstance(source, pyvista.StructuredGrid):
            source = source.cast_to_unstructured_grid()

        # Build the algorithm
        alg = _vtk.vtkStreamTracer()
        # Inputs
        alg.SetInputDataObject(self)
        alg.SetSourceData(source)

        # general parameters
        alg.SetComputeVorticity(compute_vorticity)
        alg.SetInitialIntegrationStep(initial_step_length)
        alg.SetIntegrationStepUnit(step_unit)
        alg.SetMaximumError(max_error)
        alg.SetMaximumIntegrationStep(max_step_length)
        alg.SetMaximumNumberOfSteps(max_steps)
        alg.SetMaximumPropagation(max_time)
        alg.SetMinimumIntegrationStep(min_step_length)
        alg.SetRotationScale(rotation_scale)
        alg.SetSurfaceStreamlines(surface_streamlines)
        alg.SetTerminalSpeed(terminal_speed)
        # Model parameters
        if integration_direction == 'forward':
            alg.SetIntegrationDirectionToForward()
        elif integration_direction in ['backward', 'back']:
            alg.SetIntegrationDirectionToBackward()
        else:
            alg.SetIntegrationDirectionToBoth()
        # set integrator type
        if integrator_type == 2:
            alg.SetIntegratorTypeToRungeKutta2()
        elif integrator_type == 4:
            alg.SetIntegratorTypeToRungeKutta4()
        else:
            alg.SetIntegratorTypeToRungeKutta45()
        # set interpolator type
        if interpolator_type in ['c', 'cell']:
            alg.SetInterpolatorTypeToCellLocator()
        else:
            alg.SetInterpolatorTypeToDataSetPointLocator()
        # run the algorithm
        _update_alg(alg, progress_bar, 'Generating Streamlines')
        return _get_output(alg)

    def streamlines_evenly_spaced_2D(
        self,
        vectors=None,
        start_position=None,
        integrator_type=2,
        step_length=0.5,
        step_unit='cl',
        max_steps=2000,
        terminal_speed=1e-12,
        interpolator_type='point',
        separating_distance=10,
        separating_distance_ratio=0.5,
        closed_loop_maximum_distance=0.5,
        loop_angle=20,
        minimum_number_of_loop_points=4,
        compute_vorticity=True,
        progress_bar=False,
    ):
        """Generate evenly spaced streamlines on a 2D dataset.

        This filter only supports datasets that lie on the xy plane, i.e. ``z=0``.
        Particular care must be used to choose a `separating_distance`
        that do not result in too much memory being utilized.  The
        default unit is cell length.

        .. warning::
            This filter is unstable for ``vtk<9.0``.
            See `pyvista issue 1508 <https://github.com/pyvista/pyvista/issues/1508>`_.

        Parameters
        ----------
        vectors : str, optional
            The string name of the active vector field to integrate across.

        start_position : sequence(float), optional
            The seed point for generating evenly spaced streamlines.
            If not supplied, a random position in the dataset is chosen.

        integrator_type : {2, 4}, optional
            The integrator type to be used for streamline generation.
            The default is Runge-Kutta2. The recognized solvers are:
            RUNGE_KUTTA2 (``2``) and RUNGE_KUTTA4 (``4``).

        step_length : float, optional
            Constant Step size used for line integration, expressed in length
            units or cell length units (see ``step_unit`` parameter).

        step_unit : {'cl', 'l'}, optional
            Uniform integration step unit. The valid unit is now limited to
            only LENGTH_UNIT (``'l'``) and CELL_LENGTH_UNIT (``'cl'``).
            Default is CELL_LENGTH_UNIT: ``'cl'``.

        max_steps : int, optional
            Maximum number of steps for integrating a streamline.
            Defaults to ``2000``.

        terminal_speed : float, optional
            Terminal speed value, below which integration is terminated.

        interpolator_type : str, optional
            Set the type of the velocity field interpolator to locate cells
            during streamline integration either by points or cells.
            The cell locator is more robust then the point locator. Options
            are ``'point'`` or ``'cell'`` (abbreviations of ``'p'`` and ``'c'``
            are also supported).

        separating_distance : float, optional
            The distance between streamlines expressed in ``step_unit``.

        separating_distance_ratio : float, optional
            Streamline integration is stopped if streamlines are closer than
            ``SeparatingDistance*SeparatingDistanceRatio`` to other streamlines.

        closed_loop_maximum_distance : float, optional
            The distance between points on a streamline to determine a
            closed loop.

        loop_angle : float, optional
            The maximum angle in degrees between points to determine a closed loop.

        minimum_number_of_loop_points : int, optional
            The minimum number of points before which a closed loop will
            be determined.

        compute_vorticity : bool, optional
            Vorticity computation at streamline points. Necessary for generating
            proper stream-ribbons using the ``vtkRibbonFilter``.

        progress_bar : bool, optional
            Display a progress bar to indicate progress.

        Returns
        -------
        pyvista.PolyData
            This produces polylines as the output, with each cell
            (i.e., polyline) representing a streamline. The attribute
            values associated with each streamline are stored in the
            cell data, whereas those associated with streamline-points
            are stored in the point data.

        Examples
        --------
        Plot evenly spaced streamlines for cylinder in a crossflow.
        This dataset is a multiblock dataset, and the fluid velocity is in the
        first block.

        >>> import pyvista
        >>> from pyvista import examples
        >>> mesh = examples.download_cylinder_crossflow()
        >>> streams = mesh[0].streamlines_evenly_spaced_2D(start_position=(4, 0.1, 0.),
        ...                                                separating_distance=3,
        ...                                                separating_distance_ratio=0.2)
        >>> plotter = pyvista.Plotter()
        >>> _ = plotter.add_mesh(streams.tube(radius=0.02), scalars="vorticity_mag")
        >>> plotter.view_xy()
        >>> plotter.show()

        See :ref:`2d_streamlines_example` for more examples using this filter.
        """
        if integrator_type not in [2, 4]:
            raise ValueError('Integrator type must be one of `2` or `4`.')
        if interpolator_type not in ['c', 'cell', 'p', 'point']:
            raise ValueError("Interpolator type must be either 'cell' or 'point'")
        if step_unit not in ['l', 'cl']:
            raise ValueError("Step unit must be either 'l' or 'cl'")
        step_unit = {
            'cl': _vtk.vtkStreamTracer.CELL_LENGTH_UNIT,
            'l': _vtk.vtkStreamTracer.LENGTH_UNIT,
        }[step_unit]
        if isinstance(vectors, str):
            self.set_active_scalars(vectors)
            self.set_active_vectors(vectors)
        elif vectors is None:
            pyvista.set_default_active_vectors(self)

        loop_angle = loop_angle * np.pi / 180

        # Build the algorithm
        alg = _vtk.vtkEvenlySpacedStreamlines2D()
        # Inputs
        alg.SetInputDataObject(self)

        # Seed for starting position
        if start_position is not None:
            alg.SetStartPosition(start_position)

        # Integrator controls
        if integrator_type == 2:
            alg.SetIntegratorTypeToRungeKutta2()
        else:
            alg.SetIntegratorTypeToRungeKutta4()
        alg.SetInitialIntegrationStep(step_length)
        alg.SetIntegrationStepUnit(step_unit)
        alg.SetMaximumNumberOfSteps(max_steps)

        # Stopping criteria
        alg.SetTerminalSpeed(terminal_speed)
        alg.SetClosedLoopMaximumDistance(closed_loop_maximum_distance)
        alg.SetLoopAngle(loop_angle)
        alg.SetMinimumNumberOfLoopPoints(minimum_number_of_loop_points)

        # Separation criteria
        alg.SetSeparatingDistance(separating_distance)
        if separating_distance_ratio is not None:
            alg.SetSeparatingDistanceRatio(separating_distance_ratio)

        alg.SetComputeVorticity(compute_vorticity)

        # Set interpolator type
        if interpolator_type in ['c', 'cell']:
            alg.SetInterpolatorTypeToCellLocator()
        else:
            alg.SetInterpolatorTypeToDataSetPointLocator()

        # Run the algorithm
        _update_alg(alg, progress_bar, 'Generating Evenly Spaced Streamlines on a 2D Dataset')
        return _get_output(alg)

    def decimate_boundary(self, target_reduction=0.5, progress_bar=False):
        """Return a decimated version of a triangulation of the boundary.

        Only the outer surface of the input dataset will be considered.

        Parameters
        ----------
        target_reduction : float
            Fraction of the original mesh to remove. Default is ``0.5``
            TargetReduction is set to ``0.9``, this filter will try to reduce
            the data set to 10% of its original size and will remove 90%
            of the input triangles.

        progress_bar : bool, optional
            Display a progress bar to indicate progress.

        Returns
        -------
        pyvista.PolyData
            Decimated boundary.

        Examples
        --------
        See the :ref:`linked_views_example` example.

        """
        return (
            self.extract_geometry(progress_bar=progress_bar)
            .triangulate()
            .decimate(target_reduction)
        )

    def sample_over_line(self, pointa, pointb, resolution=None, tolerance=None, progress_bar=False):
        """Sample a dataset onto a line.

        Parameters
        ----------
        pointa : sequence
            Location in ``[x, y, z]``.

        pointb : sequence
            Location in ``[x, y, z]``.

        resolution : int, optional
            Number of pieces to divide line into. Defaults to number of cells
            in the input mesh. Must be a positive integer.

        tolerance : float, optional
            Tolerance used to compute whether a point in the source is in a
            cell of the input.  If not given, tolerance is automatically generated.

        progress_bar : bool, optional
            Display a progress bar to indicate progress.

        Returns
        -------
        pyvista.PolyData
            Line object with sampled data from dataset.

        Examples
        --------
        Sample over a plane that is interpolating a point cloud.

        >>> import pyvista
        >>> import numpy as np
        >>> np.random.seed(12)
        >>> point_cloud = np.random.random((5, 3))
        >>> point_cloud[:, 2] = 0
        >>> point_cloud -= point_cloud.mean(0)
        >>> pdata = pyvista.PolyData(point_cloud)
        >>> pdata['values'] = np.random.random(5)
        >>> plane = pyvista.Plane()
        >>> plane.clear_data()
        >>> plane = plane.interpolate(pdata, sharpness=3.5)
        >>> sample = plane.sample_over_line((-0.5, -0.5, 0), (0.5, 0.5, 0))
        >>> pl = pyvista.Plotter()
        >>> _ = pl.add_mesh(pdata, render_points_as_spheres=True, point_size=50)
        >>> _ = pl.add_mesh(sample, scalars='values', line_width=10)
        >>> _ = pl.add_mesh(plane, scalars='values', style='wireframe')
        >>> pl.show()

        """
        if resolution is None:
            resolution = int(self.n_cells)
        # Make a line and sample the dataset
        line = pyvista.Line(pointa, pointb, resolution=resolution)
        sampled_line = line.sample(self, tolerance=tolerance, progress_bar=progress_bar)
        return sampled_line

    def plot_over_line(
        self,
        pointa,
        pointb,
        resolution=None,
        scalars=None,
        title=None,
        ylabel=None,
        figsize=None,
        figure=True,
        show=True,
        tolerance=None,
        fname=None,
        progress_bar=False,
    ):
        """Sample a dataset along a high resolution line and plot.

        Plot the variables of interest in 2D using matplotlib where the
        X-axis is distance from Point A and the Y-axis is the variable
        of interest. Note that this filter returns ``None``.

        Parameters
        ----------
        pointa : sequence
            Location in ``[x, y, z]``.

        pointb : sequence
            Location in ``[x, y, z]``.

        resolution : int, optional
            Number of pieces to divide line into. Defaults to number of cells
            in the input mesh. Must be a positive integer.

        scalars : str, optional
            The string name of the variable in the input dataset to probe. The
            active scalar is used by default.

        title : str, optional
            The string title of the matplotlib figure.

        ylabel : str, optional
            The string label of the Y-axis. Defaults to variable name.

        figsize : tuple(int), optional
            The size of the new figure.

        figure : bool, optional
            Flag on whether or not to create a new figure.

        show : bool, optional
            Shows the matplotlib figure.

        tolerance : float, optional
            Tolerance used to compute whether a point in the source is in a
            cell of the input.  If not given, tolerance is automatically generated.

        fname : str, optional
            Save the figure this file name when set.

        progress_bar : bool, optional
            Display a progress bar to indicate progress.

        Examples
        --------
        See the :ref:`plot_over_line_example` example.

        """
        # Ensure matplotlib is available
        try:
            import matplotlib.pyplot as plt
        except ImportError:  # pragma: no cover
            raise ImportError('matplotlib must be available to use this filter.')

        # Sample on line
        sampled = DataSetFilters.sample_over_line(
            self, pointa, pointb, resolution, tolerance, progress_bar=progress_bar
        )

        # Get variable of interest
        if scalars is None:
            pyvista.set_default_active_scalars(self)
            field, scalars = self.active_scalars_info
        values = sampled.get_array(scalars)
        distance = sampled['Distance']

        # Remainder is plotting
        if figure:
            plt.figure(figsize=figsize)
        # Plot it in 2D
        if values.ndim > 1:
            for i in range(values.shape[1]):
                plt.plot(distance, values[:, i], label=f'Component {i}')
            plt.legend()
        else:
            plt.plot(distance, values)
        plt.xlabel('Distance')
        if ylabel is None:
            plt.ylabel(scalars)
        else:
            plt.ylabel(ylabel)
        if title is None:
            plt.title(f'{scalars} Profile')
        else:
            plt.title(title)
        if fname:
            plt.savefig(fname)
        if show:  # pragma: no cover
            plt.show()

    def sample_over_multiple_lines(self, points, tolerance=None, progress_bar=False):
        """Sample a dataset onto a multiple lines.

        Parameters
        ----------
        points : np.ndarray or list
            List of points defining multiple lines.

        tolerance : float, optional
            Tolerance used to compute whether a point in the source is in a
            cell of the input.  If not given, tolerance is automatically generated.

        progress_bar : bool, optional
            Display a progress bar to indicate progress.

        Returns
        -------
        pyvista.PolyData
            Line object with sampled data from dataset.

        Examples
        --------
        Sample over a plane that is interpolating a point cloud.

        >>> import pyvista
        >>> import numpy as np
        >>> np.random.seed(12)
        >>> point_cloud = np.random.random((5, 3))
        >>> point_cloud[:, 2] = 0
        >>> point_cloud -= point_cloud.mean(0)
        >>> pdata = pyvista.PolyData(point_cloud)
        >>> pdata['values'] = np.random.random(5)
        >>> plane = pyvista.Plane()
        >>> plane.clear_data()
        >>> plane = plane.interpolate(pdata, sharpness=3.5)
        >>> sample = plane.sample_over_multiple_lines([[-0.5, -0.5, 0], [0.5, -0.5, 0], [0.5, 0.5, 0]])
        >>> pl = pyvista.Plotter()
        >>> _ = pl.add_mesh(pdata, render_points_as_spheres=True, point_size=50)
        >>> _ = pl.add_mesh(sample, scalars='values', line_width=10)
        >>> _ = pl.add_mesh(plane, scalars='values', style='wireframe')
        >>> pl.show()

        """
        # Make a multiple lines and sample the dataset
        multiple_lines = pyvista.MultipleLines(points=points)
        sampled_multiple_lines = multiple_lines.sample(
            self, tolerance=tolerance, progress_bar=progress_bar
        )
        return sampled_multiple_lines

    def sample_over_circular_arc(
        self, pointa, pointb, center, resolution=None, tolerance=None, progress_bar=False
    ):
        """Sample a dataset over a circular arc.

        Parameters
        ----------
        pointa : np.ndarray or list
            Location in ``[x, y, z]``.

        pointb : np.ndarray or list
            Location in ``[x, y, z]``.

        center : np.ndarray or list
            Location in ``[x, y, z]``.

        resolution : int, optional
            Number of pieces to divide circular arc into. Defaults to
            number of cells in the input mesh. Must be a positive
            integer.

        tolerance : float, optional
            Tolerance used to compute whether a point in the source is
            in a cell of the input.  If not given, tolerance is
            automatically generated.

        progress_bar : bool, optional
            Display a progress bar to indicate progress.

        Returns
        -------
        pyvista.PolyData
            Arc containing the sampled data.

        Examples
        --------
        Sample a dataset over a circular arc and plot it.

        >>> import pyvista
        >>> from pyvista import examples
        >>> uniform = examples.load_uniform()
        >>> uniform["height"] = uniform.points[:, 2]
        >>> pointa = [uniform.bounds[1], uniform.bounds[2], uniform.bounds[5]]
        >>> pointb = [uniform.bounds[1], uniform.bounds[3], uniform.bounds[4]]
        >>> center = [uniform.bounds[1], uniform.bounds[2], uniform.bounds[4]]
        >>> sampled_arc = uniform.sample_over_circular_arc(pointa, pointb, center)
        >>> pl = pyvista.Plotter()
        >>> _ = pl.add_mesh(uniform, style='wireframe')
        >>> _ = pl.add_mesh(sampled_arc, line_width=10)
        >>> pl.show_axes()
        >>> pl.show()

        """
        if resolution is None:
            resolution = int(self.n_cells)
        # Make a circular arc and sample the dataset
        circular_arc = pyvista.CircularArc(pointa, pointb, center, resolution=resolution)
        sampled_circular_arc = circular_arc.sample(
            self, tolerance=tolerance, progress_bar=progress_bar
        )
        return sampled_circular_arc

    def sample_over_circular_arc_normal(
        self,
        center,
        resolution=None,
        normal=None,
        polar=None,
        angle=None,
        tolerance=None,
        progress_bar=False,
    ):
        """Sample a dataset over a circular arc defined by a normal and polar vector and plot it.

        The number of segments composing the polyline is controlled by
        setting the object resolution.

        Parameters
        ----------
        center : np.ndarray or list
            Location in ``[x, y, z]``.

        resolution : int, optional
            Number of pieces to divide circular arc into. Defaults to
            number of cells in the input mesh. Must be a positive
            integer.

        normal : np.ndarray or list, optional
            The normal vector to the plane of the arc.  By default it
            points in the positive Z direction.

        polar : np.ndarray or list, optional
            Starting point of the arc in polar coordinates.  By
            default it is the unit vector in the positive x direction.

        angle : float, optional
            Arc length (in degrees), beginning at the polar vector.  The
            direction is counterclockwise.  By default it is 360.

        tolerance : float, optional
            Tolerance used to compute whether a point in the source is
            in a cell of the input.  If not given, tolerance is
            automatically generated.

        progress_bar : bool, optional
            Display a progress bar to indicate progress.

        Returns
        -------
        pyvista.PolyData
            Sampled Dataset.

        Examples
        --------
        Sample a dataset over a circular arc.

        >>> import pyvista
        >>> from pyvista import examples
        >>> uniform = examples.load_uniform()
        >>> uniform["height"] = uniform.points[:, 2]
        >>> normal = [0, 0, 1]
        >>> polar = [0, 9, 0]
        >>> center = [uniform.bounds[1], uniform.bounds[2], uniform.bounds[5]]
        >>> arc = uniform.sample_over_circular_arc_normal(center, normal=normal,
        ...                                               polar=polar)
        >>> pl = pyvista.Plotter()
        >>> _ = pl.add_mesh(uniform, style='wireframe')
        >>> _ = pl.add_mesh(arc, line_width=10)
        >>> pl.show_axes()
        >>> pl.show()

        """
        if resolution is None:
            resolution = int(self.n_cells)
        # Make a circular arc and sample the dataset
        circular_arc = pyvista.CircularArcFromNormal(
            center, resolution=resolution, normal=normal, polar=polar, angle=angle
        )
        return circular_arc.sample(self, tolerance=tolerance, progress_bar=progress_bar)

    def plot_over_circular_arc(
        self,
        pointa,
        pointb,
        center,
        resolution=None,
        scalars=None,
        title=None,
        ylabel=None,
        figsize=None,
        figure=True,
        show=True,
        tolerance=None,
        fname=None,
        progress_bar=False,
    ):
        """Sample a dataset along a circular arc and plot it.

        Plot the variables of interest in 2D where the X-axis is
        distance from Point A and the Y-axis is the variable of
        interest. Note that this filter returns ``None``.

        Parameters
        ----------
        pointa : np.ndarray or list
            Location in ``[x, y, z]``.

        pointb : np.ndarray or list
            Location in ``[x, y, z]``.

        center : np.ndarray or list
            Location in ``[x, y, z]``.

        resolution : int, optional
            Number of pieces to divide the circular arc into. Defaults
            to number of cells in the input mesh. Must be a positive
            integer.

        scalars : str, optional
            The string name of the variable in the input dataset to
            probe. The active scalar is used by default.

        title : str, optional
            The string title of the ``matplotlib`` figure.

        ylabel : str, optional
            The string label of the Y-axis. Defaults to the variable name.

        figsize : tuple(int), optional
            The size of the new figure.

        figure : bool, optional
            Flag on whether or not to create a new figure.

        show : bool, optional
            Shows the ``matplotlib`` figure when ``True``.

        tolerance : float, optional
            Tolerance used to compute whether a point in the source is
            in a cell of the input.  If not given, tolerance is
            automatically generated.

        fname : str, optional
            Save the figure this file name when set.

        progress_bar : bool, optional
            Display a progress bar to indicate progress.

        Examples
        --------
        Sample a dataset along a high resolution circular arc and plot.

        >>> from pyvista import examples
        >>> mesh = examples.load_uniform()
        >>> a = [mesh.bounds[0], mesh.bounds[2], mesh.bounds[5]]
        >>> b = [mesh.bounds[1], mesh.bounds[2], mesh.bounds[4]]
        >>> center = [mesh.bounds[0], mesh.bounds[2], mesh.bounds[4]]
        >>> mesh.plot_over_circular_arc(a, b, center, resolution=1000, show=False)  # doctest:+SKIP

        """
        # Ensure matplotlib is available
        try:
            import matplotlib.pyplot as plt
        except ImportError:  # pragma: no cover
            raise ImportError('matplotlib must be installed to use this filter.')

        # Sample on circular arc
        sampled = DataSetFilters.sample_over_circular_arc(
            self, pointa, pointb, center, resolution, tolerance, progress_bar=progress_bar
        )

        # Get variable of interest
        if scalars is None:
            pyvista.set_default_active_scalars(self)
            field, scalars = self.active_scalars_info
        values = sampled.get_array(scalars)
        distance = sampled['Distance']

        # create the matplotlib figure
        if figure:
            plt.figure(figsize=figsize)
        # Plot it in 2D
        if values.ndim > 1:
            for i in range(values.shape[1]):
                plt.plot(distance, values[:, i], label=f'Component {i}')
            plt.legend()
        else:
            plt.plot(distance, values)
        plt.xlabel('Distance')
        if ylabel is None:
            plt.ylabel(scalars)
        else:
            plt.ylabel(ylabel)
        if title is None:
            plt.title(f'{scalars} Profile')
        else:
            plt.title(title)
        if fname:
            plt.savefig(fname)
        if show:  # pragma: no cover
            plt.show()

    def plot_over_circular_arc_normal(
        self,
        center,
        resolution=None,
        normal=None,
        polar=None,
        angle=None,
        scalars=None,
        title=None,
        ylabel=None,
        figsize=None,
        figure=True,
        show=True,
        tolerance=None,
        fname=None,
        progress_bar=False,
    ):
        """Sample a dataset along a resolution circular arc defined by a normal and polar vector and plot it.

        Plot the variables of interest in 2D where the X-axis is
        distance from Point A and the Y-axis is the variable of
        interest. Note that this filter returns ``None``.

        Parameters
        ----------
        center : np.ndarray or list
            Location in ``[x, y, z]``.

        resolution : int, optional
            Number of pieces to divide circular arc into. Defaults to
            number of cells in the input mesh. Must be a positive
            integer.

        normal : np.ndarray or list, optional
            The normal vector to the plane of the arc.  By default it
            points in the positive Z direction.

        polar : np.ndarray or list, optional
            Starting point of the arc in polar coordinates.  By
            default it is the unit vector in the positive x direction.

        angle : float, optional
            Arc length (in degrees), beginning at the polar vector.  The
            direction is counterclockwise.  By default it is 360.

        scalars : str, optional
            The string name of the variable in the input dataset to
            probe. The active scalar is used by default.

        title : str, optional
            The string title of the `matplotlib` figure.

        ylabel : str, optional
            The string label of the Y-axis. Defaults to variable name.

        figsize : tuple(int), optional
            The size of the new figure.

        figure : bool, optional
            Flag on whether or not to create a new figure.

        show : bool, optional
            Shows the matplotlib figure.

        tolerance : float, optional
            Tolerance used to compute whether a point in the source is
            in a cell of the input.  If not given, tolerance is
            automatically generated.

        fname : str, optional
            Save the figure this file name when set.

        progress_bar : bool, optional
            Display a progress bar to indicate progress.

        Examples
        --------
        Sample a dataset along a high resolution circular arc and plot.

        >>> from pyvista import examples
        >>> mesh = examples.load_uniform()
        >>> normal = normal = [0, 0, 1]
        >>> polar = [0, 9, 0]
        >>> angle = 90
        >>> center = [mesh.bounds[0], mesh.bounds[2], mesh.bounds[4]]
        >>> mesh.plot_over_circular_arc_normal(center, polar=polar, angle=angle)  # doctest:+SKIP

        """
        # Ensure matplotlib is available
        try:
            import matplotlib.pyplot as plt
        except ImportError:  # pragma: no cover
            raise ImportError('matplotlib must be installed to use this filter.')

        # Sample on circular arc
        sampled = DataSetFilters.sample_over_circular_arc_normal(
            self, center, resolution, normal, polar, angle, tolerance, progress_bar=progress_bar
        )

        # Get variable of interest
        if scalars is None:
            pyvista.set_default_active_scalars(self)
            field, scalars = self.active_scalars_info
        values = sampled.get_array(scalars)
        distance = sampled['Distance']

        # create the matplotlib figure
        if figure:
            plt.figure(figsize=figsize)
        # Plot it in 2D
        if values.ndim > 1:
            for i in range(values.shape[1]):
                plt.plot(distance, values[:, i], label=f'Component {i}')
            plt.legend()
        else:
            plt.plot(distance, values)
        plt.xlabel('Distance')
        if ylabel is None:
            plt.ylabel(scalars)
        else:
            plt.ylabel(ylabel)
        if title is None:
            plt.title(f'{scalars} Profile')
        else:
            plt.title(title)
        if fname:
            plt.savefig(fname)
        if show:  # pragma: no cover
            plt.show()

    def extract_cells(self, ind, assume_unique=False, progress_bar=False):
        """Return a subset of the grid.

        Parameters
        ----------
        ind : numpy.ndarray
            Numpy array of cell indices to be extracted.

        assume_unique : bool, default: False
            If the ``ind`` specified are already sorted and unique, then set
            this to ``True`` to avoid the filter from doing time-consuming
            sorts and uniquification operations.

        progress_bar : bool, default: False
            Display a progress bar to indicate progress.

        Returns
        -------
        pyvista.UnstructuredGrid
            Subselected grid.

        Examples
        --------
        >>> import pyvista
        >>> from pyvista import examples
        >>> grid = pyvista.read(examples.hexbeamfile)
        >>> subset = grid.extract_cells(range(20))
        >>> subset.n_cells
        20
        >>> pl = pyvista.Plotter()
        >>> actor = pl.add_mesh(grid, style='wireframe', line_width=5, color='black')
        >>> actor = pl.add_mesh(subset, color='grey')
        >>> pl.show()

        """
        # Create selection objects
        selectionNode = _vtk.vtkSelectionNode()
        selectionNode.SetFieldType(_vtk.vtkSelectionNode.CELL)
        selectionNode.SetContentType(_vtk.vtkSelectionNode.INDICES)
        selectionNode.SetSelectionList(numpy_to_idarr(ind))

        selection = _vtk.vtkSelection()
        selection.AddNode(selectionNode)

        # extract
        extract_sel = _vtk.vtkExtractSelection()
        extract_sel.SetInputData(0, self)
        extract_sel.SetInputData(1, selection)
        _update_alg(extract_sel, progress_bar, 'Extracting Cells')
        subgrid = _get_output(extract_sel)

        # extracts only in float32
        if subgrid.n_points:
            if self.points.dtype != np.dtype('float32'):
                ind = subgrid.point_data['vtkOriginalPointIds']
                subgrid.points = self.points[ind]

        return subgrid

    def extract_points(self, ind, adjacent_cells=True, include_cells=True, progress_bar=False):
        """Return a subset of the grid (with cells) that contains any of the given point indices.

        Parameters
        ----------
        ind : np.ndarray, list, or sequence
            Numpy array of point indices to be extracted.
        adjacent_cells : bool, optional
            If ``True``, extract the cells that contain at least one of
            the extracted points. If ``False``, extract the cells that
            contain exclusively points from the extracted points list.
            The default is ``True``.
        include_cells : bool, optional
            Specifies if the cells shall be returned or not. The default
            is ``True``.
        progress_bar : bool, optional
            Display a progress bar to indicate progress.

        Returns
        -------
        pyvista.UnstructuredGrid
            Subselected grid.

        Examples
        --------
        Extract all the points of a sphere with a Z coordinate greater than 0

        >>> import pyvista
        >>> sphere = pyvista.Sphere()
        >>> extracted = sphere.extract_points(sphere.points[:, 2] > 0)
        >>> extracted.clear_data()  # clear for plotting
        >>> extracted.plot()

        """
        # Create selection objects
        selectionNode = _vtk.vtkSelectionNode()
        selectionNode.SetFieldType(_vtk.vtkSelectionNode.POINT)
        selectionNode.SetContentType(_vtk.vtkSelectionNode.INDICES)
        if not include_cells:
            adjacent_cells = True
        if not adjacent_cells:
            # Build array of point indices to be removed.
            ind_rem = np.ones(self.n_points, dtype='bool')
            ind_rem[ind] = False
            ind = np.arange(self.n_points)[ind_rem]
            # Invert selection
            selectionNode.GetProperties().Set(_vtk.vtkSelectionNode.INVERSE(), 1)
        selectionNode.SetSelectionList(numpy_to_idarr(ind))
        if include_cells:
            selectionNode.GetProperties().Set(_vtk.vtkSelectionNode.CONTAINING_CELLS(), 1)

        selection = _vtk.vtkSelection()
        selection.AddNode(selectionNode)

        # extract
        extract_sel = _vtk.vtkExtractSelection()
        extract_sel.SetInputData(0, self)
        extract_sel.SetInputData(1, selection)
        _update_alg(extract_sel, progress_bar, 'Extracting Points')
        return _get_output(extract_sel)

    def extract_surface(
        self, pass_pointid=True, pass_cellid=True, nonlinear_subdivision=1, progress_bar=False
    ):
        """Extract surface mesh of the grid.

        Parameters
        ----------
        pass_pointid : bool, optional
            Adds a point array ``"vtkOriginalPointIds"`` that
            idenfities which original points these surface points
            correspond to.

        pass_cellid : bool, optional
            Adds a cell array ``"vtkOriginalPointIds"`` that
            idenfities which original cells these surface cells
            correspond to.

        nonlinear_subdivision : int, optional
            If the input is an unstructured grid with nonlinear faces,
            this parameter determines how many times the face is
            subdivided into linear faces.

            If 0, the output is the equivalent of its linear
            counterpart (and the midpoints determining the nonlinear
            interpolation are discarded). If 1 (the default), the
            nonlinear face is triangulated based on the midpoints. If
            greater than 1, the triangulated pieces are recursively
            subdivided to reach the desired subdivision. Setting the
            value to greater than 1 may cause some point data to not
            be passed even if no nonlinear faces exist. This option
            has no effect if the input is not an unstructured grid.

        progress_bar : bool, optional
            Display a progress bar to indicate progress.

        Returns
        -------
        pyvista.PolyData
            Surface mesh of the grid.

        Examples
        --------
        Extract the surface of an UnstructuredGrid.

        >>> import pyvista
        >>> from pyvista import examples
        >>> grid = examples.load_hexbeam()
        >>> surf = grid.extract_surface()
        >>> type(surf)
        <class 'pyvista.core.pointset.PolyData'>

        See the :ref:`extract_surface_example` for more examples using this filter.

        """
        surf_filter = _vtk.vtkDataSetSurfaceFilter()
        surf_filter.SetInputData(self)
        surf_filter.SetPassThroughPointIds(pass_pointid)
        surf_filter.SetPassThroughCellIds(pass_cellid)

        if nonlinear_subdivision != 1:
            surf_filter.SetNonlinearSubdivisionLevel(nonlinear_subdivision)

        # available in 9.0.2
        # surf_filter.SetDelegation(delegation)

        _update_alg(surf_filter, progress_bar, 'Extracting Surface')
        return _get_output(surf_filter)

    def surface_indices(self, progress_bar=False):
        """Return the surface indices of a grid.

        Parameters
        ----------
        progress_bar : bool, optional
            Display a progress bar to indicate progress.

        Returns
        -------
        numpy.ndarray
            Indices of the surface points.

        Examples
        --------
        Return the first 10 surface indices of an UnstructuredGrid.

        >>> from pyvista import examples
        >>> grid = examples.load_hexbeam()
        >>> ind = grid.surface_indices()
        >>> ind[:10]  # doctest:+SKIP
        pyvista_ndarray([ 0,  2, 36, 27,  7,  8, 81,  1, 18,  4])

        """
        surf = DataSetFilters.extract_surface(self, pass_cellid=True, progress_bar=progress_bar)
        return surf.point_data['vtkOriginalPointIds']

    def extract_feature_edges(
        self,
        feature_angle=30,
        boundary_edges=True,
        non_manifold_edges=True,
        feature_edges=True,
        manifold_edges=True,
        progress_bar=False,
    ):
        """Extract edges from the surface of the mesh.

        If the given mesh is not PolyData, the external surface of the given
        mesh is extracted and used.

        From vtk documentation, the edges are one of the following:

            1) Boundary (used by one polygon) or a line cell.
            2) Non-manifold (used by three or more polygons).
            3) Feature edges (edges used by two triangles and whose
               dihedral angle > feature_angle).
            4) Manifold edges (edges used by exactly two polygons).

        Parameters
        ----------
        feature_angle : float, optional
            Feature angle (in degrees) used to detect sharp edges on
            the mesh. Used only when ``feature_edges=True``.  Defaults
            to 30 degrees.

        boundary_edges : bool, optional
            Extract the boundary edges. Defaults to ``True``.

        non_manifold_edges : bool, optional
            Extract non-manifold edges. Defaults to ``True``.

        feature_edges : bool, optional
            Extract edges exceeding ``feature_angle``.  Defaults to
            ``True``.

        manifold_edges : bool, optional
            Extract manifold edges. Defaults to ``True``.

        progress_bar : bool, optional
            Display a progress bar to indicate progress.

        Returns
        -------
        pyvista.PolyData
            Extracted edges.

        Examples
        --------
        Extract the edges from an unstructured grid.

        >>> import pyvista
        >>> from pyvista import examples
        >>> hex_beam = pyvista.read(examples.hexbeamfile)
        >>> feat_edges = hex_beam.extract_feature_edges()
        >>> feat_edges.clear_data()  # clear array data for plotting
        >>> feat_edges.plot(line_width=10)

        See the :ref:`extract_edges_example` for more examples using this filter.

        """
        dataset = self
        if not isinstance(dataset, _vtk.vtkPolyData):
            dataset = DataSetFilters.extract_surface(dataset)
        featureEdges = _vtk.vtkFeatureEdges()
        featureEdges.SetInputData(dataset)
        featureEdges.SetFeatureAngle(feature_angle)
        featureEdges.SetManifoldEdges(manifold_edges)
        featureEdges.SetNonManifoldEdges(non_manifold_edges)
        featureEdges.SetBoundaryEdges(boundary_edges)
        featureEdges.SetFeatureEdges(feature_edges)
        featureEdges.SetColoring(False)
        _update_alg(featureEdges, progress_bar, 'Extracting Feature Edges')
        return _get_output(featureEdges)

    def merge(
        self,
        grid=None,
        merge_points=True,
        inplace=False,
        main_has_priority=True,
        progress_bar=False,
    ):
        """Join one or many other grids to this grid.

        Grid is updated in-place by default.

        Can be used to merge points of adjacent cells when no grids
        are input.

        .. note::
           The ``+`` operator between two meshes uses this filter with
           the default parameters. When the target mesh is already a
           :class:`pyvista.UnstructuredGrid`, in-place merging via
           ``+=`` is similarly possible.

        Parameters
        ----------
        grid : vtk.UnstructuredGrid or list of vtk.UnstructuredGrids
            Grids to merge to this grid.

        merge_points : bool, optional
            Points in exactly the same location will be merged between
            the two meshes. Warning: this can leave degenerate point data.

        inplace : bool, optional
            Updates grid inplace when True if the input type is an
            :class:`pyvista.UnstructuredGrid`.

        main_has_priority : bool, optional
            When this parameter is true and merge_points is true,
            the arrays of the merging grids will be overwritten
            by the original main mesh.

        progress_bar : bool, optional
            Display a progress bar to indicate progress.

        Returns
        -------
        pyvista.UnstructuredGrid
            Merged grid.

        Notes
        -----
        When two or more grids are joined, the type and name of each
        array must match or the arrays will be ignored and not
        included in the final merged mesh.

        Examples
        --------
        Merge three separate spheres into a single mesh.

        >>> import pyvista
        >>> sphere_a = pyvista.Sphere(center=(1, 0, 0))
        >>> sphere_b = pyvista.Sphere(center=(0, 1, 0))
        >>> sphere_c = pyvista.Sphere(center=(0, 0, 1))
        >>> merged = sphere_a.merge([sphere_b, sphere_c])
        >>> merged.plot()

        """
        append_filter = _vtk.vtkAppendFilter()
        append_filter.SetMergePoints(merge_points)

        if not main_has_priority:
            append_filter.AddInputData(self)

        if isinstance(grid, pyvista.DataSet):
            append_filter.AddInputData(grid)
        elif isinstance(grid, (list, tuple, pyvista.MultiBlock)):
            grids = grid
            for grid in grids:
                append_filter.AddInputData(grid)

        if main_has_priority:
            append_filter.AddInputData(self)

        _update_alg(append_filter, progress_bar, 'Merging')
        merged = _get_output(append_filter)
        if inplace:
            if type(self) == type(merged):
                self.deep_copy(merged)
                return self
            else:
                raise TypeError(f"Mesh type {type(self)} cannot be overridden by output.")
        return merged

    def __add__(self, dataset):
        """Combine this mesh with another into a :class:`pyvista.UnstructuredGrid`."""
        return DataSetFilters.merge(self, dataset)

    def __iadd__(self, dataset):
        """Merge another mesh into this one if possible.

        "If possible" means that ``self`` is a :class:`pyvista.UnstructuredGrid`.
        Otherwise we have to return a new object, and the attempted in-place
        merge will raise.

        """
        try:
            merged = DataSetFilters.merge(self, dataset, inplace=True)
        except TypeError:
            raise TypeError(
                'In-place merge only possible if the target mesh '
                'is an UnstructuredGrid.\nPlease use `mesh + other_mesh` '
                'instead, which returns a new UnstructuredGrid.'
            ) from None
        return merged

    def compute_cell_quality(
        self, quality_measure='scaled_jacobian', null_value=-1.0, progress_bar=False
    ):
        """Compute a function of (geometric) quality for each cell of a mesh.

        The per-cell quality is added to the mesh's cell data, in an
        array named ``"CellQuality"``. Cell types not supported by this
        filter or undefined quality of supported cell types will have an
        entry of -1.

        Defaults to computing the scaled Jacobian.

        Options for cell quality measure:

        - ``'area'``
        - ``'aspect_beta'``
        - ``'aspect_frobenius'``
        - ``'aspect_gamma'``
        - ``'aspect_ratio'``
        - ``'collapse_ratio'``
        - ``'condition'``
        - ``'diagonal'``
        - ``'dimension'``
        - ``'distortion'``
        - ``'jacobian'``
        - ``'max_angle'``
        - ``'max_aspect_frobenius'``
        - ``'max_edge_ratio'``
        - ``'med_aspect_frobenius'``
        - ``'min_angle'``
        - ``'oddy'``
        - ``'radius_ratio'``
        - ``'relative_size_squared'``
        - ``'scaled_jacobian'``
        - ``'shape'``
        - ``'shape_and_size'``
        - ``'shear'``
        - ``'shear_and_size'``
        - ``'skew'``
        - ``'stretch'``
        - ``'taper'``
        - ``'volume'``
        - ``'warpage'``

        Parameters
        ----------
        quality_measure : str
            The cell quality measure to use.

        null_value : float
            Float value for undefined quality. Undefined quality are qualities
            that could be addressed by this filter but is not well defined for
            the particular geometry of cell in question, e.g. a volume query
            for a triangle. Undefined quality will always be undefined.
            The default value is -1.

        progress_bar : bool, optional
            Display a progress bar to indicate progress.

        Returns
        -------
        pyvista.DataSet
            Dataset with the computed mesh quality in the
            ``cell_data`` as the ``"CellQuality"`` array.

        Examples
        --------
        Compute and plot the minimum angle of a sample sphere mesh.

        >>> import pyvista
        >>> sphere = pyvista.Sphere(theta_resolution=20, phi_resolution=20)
        >>> cqual = sphere.compute_cell_quality('min_angle')
        >>> cqual.plot(show_edges=True)

        See the :ref:`mesh_quality_example` for more examples using this filter.

        """
        alg = _vtk.vtkCellQuality()
        possible_measure_setters = {
            'area': 'SetQualityMeasureToArea',
            'aspect_beta': 'SetQualityMeasureToAspectBeta',
            'aspect_frobenius': 'SetQualityMeasureToAspectFrobenius',
            'aspect_gamma': 'SetQualityMeasureToAspectGamma',
            'aspect_ratio': 'SetQualityMeasureToAspectRatio',
            'collapse_ratio': 'SetQualityMeasureToCollapseRatio',
            'condition': 'SetQualityMeasureToCondition',
            'diagonal': 'SetQualityMeasureToDiagonal',
            'dimension': 'SetQualityMeasureToDimension',
            'distortion': 'SetQualityMeasureToDistortion',
            'jacobian': 'SetQualityMeasureToJacobian',
            'max_angle': 'SetQualityMeasureToMaxAngle',
            'max_aspect_frobenius': 'SetQualityMeasureToMaxAspectFrobenius',
            'max_edge_ratio': 'SetQualityMeasureToMaxEdgeRatio',
            'med_aspect_frobenius': 'SetQualityMeasureToMedAspectFrobenius',
            'min_angle': 'SetQualityMeasureToMinAngle',
            'oddy': 'SetQualityMeasureToOddy',
            'radius_ratio': 'SetQualityMeasureToRadiusRatio',
            'relative_size_squared': 'SetQualityMeasureToRelativeSizeSquared',
            'scaled_jacobian': 'SetQualityMeasureToScaledJacobian',
            'shape': 'SetQualityMeasureToShape',
            'shape_and_size': 'SetQualityMeasureToShapeAndSize',
            'shear': 'SetQualityMeasureToShear',
            'shear_and_size': 'SetQualityMeasureToShearAndSize',
            'skew': 'SetQualityMeasureToSkew',
            'stretch': 'SetQualityMeasureToStretch',
            'taper': 'SetQualityMeasureToTaper',
            'volume': 'SetQualityMeasureToVolume',
            'warpage': 'SetQualityMeasureToWarpage',
        }

        # we need to check if these quality measures exist as VTK API changes
        measure_setters = {}
        for name, attr in possible_measure_setters.items():
            setter_candidate = getattr(alg, attr, None)
            if setter_candidate:
                measure_setters[name] = setter_candidate

        try:
            # Set user specified quality measure
            measure_setters[quality_measure]()
        except (KeyError, IndexError):
            options = ', '.join([f"'{s}'" for s in list(measure_setters.keys())])
            raise KeyError(
                f'Cell quality type ({quality_measure}) not available. Options are: {options}'
            )
        alg.SetInputData(self)
        alg.SetUndefinedQuality(null_value)
        _update_alg(alg, progress_bar, 'Computing Cell Quality')
        return _get_output(alg)

    def compute_derivative(
        self,
        scalars=None,
        gradient=True,
        divergence=None,
        vorticity=None,
        qcriterion=None,
        faster=False,
        preference='point',
        progress_bar=False,
    ):
        """Compute derivative-based quantities of point/cell scalar field.

        Utilize ``vtkGradientFilter`` to compute derivative-based quantities,
        such as gradient, divergence, vorticity, and Q-criterion, of the
        selected point or cell scalar field.

        Parameters
        ----------
        scalars : str, optional
            String name of the scalars array to use when computing the
            derivative quantities.  Defaults to the active scalars in
            the dataset.

        gradient : bool, str, optional
            Calculate gradient. If a string is passed, the string will be used
            for the resulting array name. Otherwise, array name will be
            ``'gradient'``. Default ``True``.

        divergence : bool, str, optional
            Calculate divergence. If a string is passed, the string will be
            used for the resulting array name. Otherwise, array name will be
            ``'divergence'``. Default ``None``.

        vorticity : bool, str, optional
            Calculate vorticity. If a string is passed, the string will be used
            for the resulting array name. Otherwise, array name will be
            ``'vorticity'``. Default ``None``.

        qcriterion : bool, str, optional
            Calculate qcriterion. If a string is passed, the string will be
            used for the resulting array name. Otherwise, array name will be
            ``'qcriterion'``. Default ``None``.

        faster : bool, optional
            Use faster algorithm for computing derivative quantities. Result is
            less accurate and performs fewer derivative calculations,
            increasing computation speed. The error will feature smoothing of
            the output and possibly errors at boundaries. Option has no effect
            if DataSet is not UnstructuredGrid. Default ``False``.

        preference : str, optional
            Data type preference. Either ``'point'`` or ``'cell'``.

        progress_bar : bool, optional
            Display a progress bar to indicate progress.

        Returns
        -------
        pyvista.DataSet
            Dataset with calculated derivative.

        Examples
        --------
        First, plot the random hills dataset with the active elevation
        scalars.  These scalars will be used for the derivative
        calculations.

        >>> from pyvista import examples
        >>> hills = examples.load_random_hills()
        >>> hills.plot(smooth_shading=True)

        Compute and plot the gradient of the active scalars.

        >>> from pyvista import examples
        >>> hills = examples.load_random_hills()
        >>> deriv = hills.compute_derivative()
        >>> deriv.plot(scalars='gradient')

        See the :ref:`gradients_example` for more examples using this filter.

        """
        alg = _vtk.vtkGradientFilter()
        # Check if scalars array given
        if scalars is None:
            pyvista.set_default_active_scalars(self)
            field, scalars = self.active_scalars_info
        if not isinstance(scalars, str):
            raise TypeError('scalars array must be given as a string name')
        if not any((gradient, divergence, vorticity, qcriterion)):
            raise ValueError(
                'must set at least one of gradient, divergence, vorticity, or qcriterion'
            )

            # bool(non-empty string/True) == True, bool(None/False) == False
        alg.SetComputeGradient(bool(gradient))
        if isinstance(gradient, bool):
            gradient = 'gradient'
        alg.SetResultArrayName(gradient)

        alg.SetComputeDivergence(bool(divergence))
        if isinstance(divergence, bool):
            divergence = 'divergence'
        alg.SetDivergenceArrayName(divergence)

        alg.SetComputeVorticity(bool(vorticity))
        if isinstance(vorticity, bool):
            vorticity = 'vorticity'
        alg.SetVorticityArrayName(vorticity)

        alg.SetComputeQCriterion(bool(qcriterion))
        if isinstance(qcriterion, bool):
            qcriterion = 'qcriterion'
        alg.SetQCriterionArrayName(qcriterion)

        alg.SetFasterApproximation(faster)
        field = get_array_association(self, scalars, preference=preference)
        # args: (idx, port, connection, field, name)
        alg.SetInputArrayToProcess(0, 0, 0, field.value, scalars)
        alg.SetInputData(self)
        _update_alg(alg, progress_bar, 'Computing Derivative')
        return _get_output(alg)

    def shrink(self, shrink_factor=1.0, progress_bar=False):
        """Shrink the individual faces of a mesh.

        This filter shrinks the individual faces of a mesh rather than
        scaling the entire mesh.

        Parameters
        ----------
        shrink_factor : float, optional
            Fraction of shrink for each cell.  Defaults to 1.0, which
            does not modify the faces.

        progress_bar : bool, optional
            Display a progress bar to indicate progress.

        Returns
        -------
        pyvista.DataSet
            Dataset with shrunk faces.  Return type matches input.

        Examples
        --------
        First, plot the original cube.

        >>> import pyvista
        >>> mesh = pyvista.Cube()
        >>> mesh.plot(show_edges=True, line_width=5)

        Now, plot the mesh with shrunk faces.

        >>> shrunk = mesh.shrink(0.5)
        >>> shrunk.clear_data()  # cleans up plot
        >>> shrunk.plot(show_edges=True, line_width=5)

        """
        if not (0.0 <= shrink_factor <= 1.0):
            raise ValueError('`shrink_factor` should be between 0.0 and 1.0')
        alg = _vtk.vtkShrinkFilter()
        alg.SetInputData(self)
        alg.SetShrinkFactor(shrink_factor)
        _update_alg(alg, progress_bar, 'Shrinking Mesh')
        output = _get_output(alg)
        if isinstance(self, _vtk.vtkPolyData):
            return output.extract_surface()
        return output

    def tessellate(self, max_n_subdivide=3, merge_points=True, progress_bar=False):
        """Tessellate a mesh.

        This filter approximates nonlinear FEM-like elements with linear
        simplices. The output mesh will have geometry and any fields specified
        as attributes in the input mesh's point data. The attribute's copy
        flags are honored, except for normals.

        For more details see `vtkTessellatorFilter <https://vtk.org/doc/nightly/html/classvtkTessellatorFilter.html#details>`_.

        Parameters
        ----------
        max_n_subdivide : int, optional
            Maximum number of subdivisions.
            Defaults to ``3``.

        merge_points : bool, optional
            The adaptive tessellation will output vertices that are not shared among cells,
            even where they should be. This can be corrected to some extent.
            Defaults to ``True``.

        progress_bar : bool, optional
            Display a progress bar to indicate progress.

        Returns
        -------
        pyvista.DataSet
            Dataset with tessellated mesh.  Return type matches input.

        Examples
        --------
        First, plot the high order FEM-like elements.

        >>> import pyvista
        >>> import numpy as np
        >>> points = np.array(
        ...     [
        ...         [0.0, 0.0, 0.0],
        ...         [2.0, 0.0, 0.0],
        ...         [1.0, 2.0, 0.0],
        ...         [1.0, 0.5, 0.0],
        ...         [1.5, 1.5, 0.0],
        ...         [0.5, 1.5, 0.0],
        ...     ]
        ... )
        >>> cells = np.array([6, 0, 1, 2, 3, 4, 5])
        >>> cell_types = np.array([69])
        >>> mesh = pyvista.UnstructuredGrid(cells, cell_types, points)
        >>> mesh.plot(show_edges=True, line_width=5)

        Now, plot the tessellated mesh.

        >>> tessellated = mesh.tessellate()
        >>> tessellated.clear_data()  # cleans up plot
        >>> tessellated.plot(show_edges=True, line_width=5)

        """
        if isinstance(self, _vtk.vtkPolyData):
            raise TypeError('Tessellate filter is not supported for PolyData objects.')
        alg = _vtk.vtkTessellatorFilter()
        alg.SetInputData(self)
        alg.SetMergePoints(merge_points)
        alg.SetMaximumNumberOfSubdivisions(max_n_subdivide)
        _update_alg(alg, progress_bar, 'Tessellating Mesh')
        output = _get_output(alg)
        return output

    def transform(
        self: _vtk.vtkDataSet,
        trans: Union[_vtk.vtkMatrix4x4, _vtk.vtkTransform, np.ndarray],
        transform_all_input_vectors=False,
        inplace=True,
        progress_bar=False,
    ):
        """Transform this mesh with a 4x4 transform.

        .. warning::
            When using ``transform_all_input_vectors=True``, there is
            no distinction in VTK between vectors and arrays with
            three components.  This may be an issue if you have scalar
            data with three components (e.g. RGB data).  This will be
            improperly transformed as if it was vector data rather
            than scalar data.  One possible (albeit ugly) workaround
            is to store the three components as separate scalar
            arrays.

        .. warning::
            In general, transformations give non-integer results. This
            method converts integer-typed vector data to float before
            performing the transformation. This applies to the points
            array, as well as any vector-valued data that is affected
            by the transformation. To prevent subtle bugs arising from
            in-place transformations truncating the result to integers,
            this conversion always applies to the input mesh.

        Parameters
        ----------
        trans : vtk.vtkMatrix4x4, vtk.vtkTransform, or numpy.ndarray
            Accepts a vtk transformation object or a 4x4
            transformation matrix.

        transform_all_input_vectors : bool, optional
            When ``True``, all arrays with three components are
            transformed. Otherwise, only the normals and vectors are
            transformed.  See the warning for more details.

        inplace : bool, optional
            When ``True``, modifies the dataset inplace.

        progress_bar : bool, optional
            Display a progress bar to indicate progress.

        Returns
        -------
        pyvista.DataSet
            Transformed dataset.  Return type matches input unless
            input dataset is a :class:`pyvista.UniformGrid`, in which
            case the output datatype is a :class:`pyvista.StructuredGrid`.

        Examples
        --------
        Translate a mesh by ``(50, 100, 200)``.

        >>> import numpy as np
        >>> from pyvista import examples
        >>> mesh = examples.load_airplane()

        Here a 4x4 :class:`numpy.ndarray` is used, but
        ``vtk.vtkMatrix4x4`` and ``vtk.vtkTransform`` are also
        accepted.

        >>> transform_matrix = np.array([[1, 0, 0, 50],
        ...                              [0, 1, 0, 100],
        ...                              [0, 0, 1, 200],
        ...                              [0, 0, 0, 1]])
        >>> transformed = mesh.transform(transform_matrix)
        >>> transformed.plot(show_edges=True)

        """
        if inplace and isinstance(self, pyvista.Grid):
            raise TypeError(f'Cannot transform a {self.__class__} inplace')

        if isinstance(trans, _vtk.vtkMatrix4x4):
            m = trans
            t = _vtk.vtkTransform()
            t.SetMatrix(m)
        elif isinstance(trans, _vtk.vtkTransform):
            t = trans
            m = trans.GetMatrix()
        elif isinstance(trans, np.ndarray):
            if trans.shape != (4, 4):
                raise ValueError('Transformation array must be 4x4')
            m = pyvista.vtkmatrix_from_array(trans)
            t = _vtk.vtkTransform()
            t.SetMatrix(m)
        else:
            raise TypeError(
                'Input transform must be either:\n'
                '\tvtk.vtkMatrix4x4\n'
                '\tvtk.vtkTransform\n'
                '\t4x4 np.ndarray\n'
            )

        if m.GetElement(3, 3) == 0:
            raise ValueError("Transform element (3,3), the inverse scale term, is zero")

        # vtkTransformFilter truncates the result if the input is an integer type
        # so convert input points and relevant vectors to float
        # (creating a new copy would be harmful much more often)
        converted_ints = False
        if not np.issubdtype(self.points.dtype, np.floating):
            self.points = self.points.astype(np.float32)
            converted_ints = True
        if transform_all_input_vectors:
            # all vector-shaped data will be transformed
            point_vectors = [
                name for name, data in self.point_data.items() if data.shape == (self.n_points, 3)
            ]
            cell_vectors = [
                name for name, data in self.cell_data.items() if data.shape == (self.n_cells, 3)
            ]
        else:
            # we'll only transform active vectors and normals
            point_vectors = [
                self.point_data.active_vectors_name,
                self.point_data.active_normals_name,
            ]
            cell_vectors = [
                self.cell_data.active_vectors_name,
                self.cell_data.active_normals_name,
            ]
        # dynamically convert each self.point_data[name] etc. to float32
        all_vectors = [point_vectors, cell_vectors]
        all_dataset_attrs = [self.point_data, self.cell_data]
        for vector_names, dataset_attrs in zip(all_vectors, all_dataset_attrs):
            for vector_name in vector_names:
                if vector_name is None:
                    continue
                vector_arr = dataset_attrs[vector_name]
                if not np.issubdtype(vector_arr.dtype, np.floating):
                    dataset_attrs[vector_name] = vector_arr.astype(np.float32)
                    converted_ints = True
        if converted_ints:
            warnings.warn(
                'Integer points, vector and normal data (if any) of the input mesh '
                'have been converted to ``np.float32``. This is necessary in order '
                'to transform properly.'
            )

        # vtkTransformFilter doesn't respect active scalars.  We need to track this
        active_point_scalars_name = self.point_data.active_scalars_name
        active_cell_scalars_name = self.cell_data.active_scalars_name

        # vtkTransformFilter sometimes doesn't transform all vector arrays
        # when there are active point/cell scalars. Use this workaround
        self.active_scalars_name = None

        f = _vtk.vtkTransformFilter()
        f.SetInputDataObject(self)
        f.SetTransform(t)

        if hasattr(f, 'SetTransformAllInputVectors'):
            f.SetTransformAllInputVectors(transform_all_input_vectors)
        else:  # pragma: no cover
            # In VTK 8.1.2 and earlier, vtkTransformFilter does not
            # support the transformation of all input vectors.
            # Raise an error if the user requested for input vectors
            # to be transformed and it is not supported
            if transform_all_input_vectors:
                raise VTKVersionError(
                    'The installed version of VTK does not support '
                    'transformation of all input vectors.'
                )

        _update_alg(f, progress_bar, 'Transforming')
        res = pyvista.core.filters._get_output(f)

        # make the previously active scalars active again
        if active_point_scalars_name is not None:
            self.point_data.active_scalars_name = active_point_scalars_name
            res.point_data.active_scalars_name = active_point_scalars_name
        if active_cell_scalars_name is not None:
            self.cell_data.active_scalars_name = active_cell_scalars_name
            res.cell_data.active_scalars_name = active_cell_scalars_name

        if inplace:
            self.overwrite(res)
            return self

        # The output from the transform filter contains a shallow copy
        # of the original dataset except for the point arrays.  Here
        # we perform a copy so the two are completely unlinked.
        if isinstance(self, pyvista.Grid):
            output = pyvista.StructuredGrid()
        else:
            output = self.__class__()
        output.overwrite(res)
        return output

    def reflect(
        self,
        normal,
        point=None,
        inplace=False,
        transform_all_input_vectors=False,
        progress_bar=False,
    ):
        """Reflect a dataset across a plane.

        Parameters
        ----------
        normal : tuple(float)
            Normal direction for reflection.

        point : tuple(float), optional
            Point which, along with ``normal``, defines the reflection
            plane. If not specified, this is the origin.

        inplace : bool, optional
            When ``True``, modifies the dataset inplace.

        transform_all_input_vectors : bool, optional
            When ``True``, all input vectors are transformed. Otherwise,
            only the points, normals and active vectors are transformed.

        progress_bar : bool, optional
            Display a progress bar to indicate progress.

        Returns
        -------
        pyvista.DataSet
            Reflected dataset.  Return type matches input.

        Examples
        --------
        >>> from pyvista import examples
        >>> mesh = examples.load_airplane()
        >>> mesh = mesh.reflect((0, 0, 1), point=(0, 0, -100))
        >>> mesh.plot(show_edges=True)

        See the :ref:`ref_reflect_example` for more examples using this filter.

        """
        t = transformations.reflection(normal, point=point)
        return self.transform(
            t,
            transform_all_input_vectors=transform_all_input_vectors,
            inplace=inplace,
            progress_bar=progress_bar,
        )

    def integrate_data(self, progress_bar=False):
        """Integrate point and cell data.

        Area or volume is also provided in point data.

        This filter uses the VTK `vtkIntegrateAttributes
        <https://vtk.org/doc/nightly/html/classvtkIntegrateAttributes.html>`_
        and requires VTK v9.1.0 or newer.

        Parameters
        ----------
        progress_bar : bool, optional
            Display a progress bar to indicate progress.

        Returns
        -------
        pyvista.UnstructuredGrid
            Mesh with 1 point and 1 vertex cell with integrated data in point
            and cell data.

        Examples
        --------
        Integrate data on a sphere mesh.

        >>> import pyvista
        >>> import numpy as np
        >>> sphere = pyvista.Sphere(theta_resolution=100, phi_resolution=100)
        >>> sphere.point_data["data"] = 2 * np.ones(sphere.n_points)
        >>> integrated = sphere.integrate_data()

        There is only 1 point and cell, so access the only value.

        >>> integrated["Area"][0]
        3.14
        >>> integrated["data"][0]
        6.28

        See the :ref:`integrate_example` for more examples using this filter.

        """
        if not hasattr(_vtk, 'vtkIntegrateAttributes'):  # pragma: no cover
            raise VTKVersionError('`integrate_data` requires VTK 9.1.0 or newer.')

        alg = _vtk.vtkIntegrateAttributes()
        alg.SetInputData(self)
        alg.SetDivideAllCellDataByVolume(False)
        _update_alg(alg, progress_bar, 'Integrating Variables')
        return _get_output(alg)

<<<<<<< HEAD
    def partition(self, n_partitions, generate_global_id=False, as_composite=True):
        """Break down input dataset into requested number of partitions.

        Cells on boundaries are uniquely assigned to each partition without duplication.

        It uses a kdtree implementation that builds balances the cell
        centers among requested number of partitions. Current implementation
        only supports power-of-2 target partition. If a non-power of two value
        is specified for ``n_partitions``, then the load balancing simply
        uses the power-of-two greater than the requested value

        For more details, see `vtkRedistributeDataSetFilter
        <https://vtk.org/doc/nightly/html/classvtkRedistributeDataSetFilter.html>`_.

        Parameters
        ----------
        n_partitions : int
            Specify the number of partitions to split the input dataset
            into. Current implementation results in number of partitions equal
            to the power of 2 greater than or equal to the chosen value.

        generate_global_id : bool, default: False
            Generate global cell ids if ``None`` present in the input.  If
            global cell ids are present in the input then this flag is
            ignored.

        as_composite : bool, default: False
            Return the partitioned dataset as a :class:`pyvista.MultiBlock`.

        Returns
        -------
       pyvista.MultiBlock or pyvista.UnstructuredGrid
            UnStructuredGird if ``as_composite=False`` and MultiBlock when ``True``.

        Notes
        -----
        This filter requires ``vtk>=9.0.0``.

        Examples
        --------
        Partition a simple UniformGrid into a :class:`pyvista.MultiBlock` containing
        partitions.

        >>> import pyvista as pv
        >>> grid = pv.UniformGrid(dims=(5, 5, 5))
        >>> out = grid.partition(4, as_composite=True)
        >>> out.plot(multi_colors=True, show_edges=True)

        Partition the Stanford bunny.

        >>> from pyvista import examples
        >>> mesh = examples.download_bunny()
        >>> out = mesh.partition(4, as_composite=True)
        >>> out.plot(multi_colors=True, cpos='xy')

        """
        # While vtkRedistributeDataSetFilter exists prior to 9.1.0, it doesn't
        # work correctly, returning the wrong number of partitions.
        if pyvista.vtk_version_info < (9, 1, 0):
            raise VTKVersionError('`partition` requires vtk>=9.1.0')  # pragma: no cover

        alg = _vtk.vtkRedistributeDataSetFilter()
        alg.SetInputData(self)
        alg.SetNumberOfPartitions(n_partitions)
        alg.SetPreservePartitionsInOutput(True)
        alg.Update()

        # pyvista does not yet support vtkPartitionedDataSet
        part = alg.GetOutput()
        datasets = [part.GetPartition(ii) for ii in range(part.GetNumberOfPartitions())]
        output = pyvista.MultiBlock(datasets)
        if not as_composite:
            # note, SetPreservePartitionsInOutput does not work correctly in
            # vtk 9.2.0, so instead we set it to True always and simply merge
            # the result. See:
            # https://gitlab.kitware.com/vtk/vtk/-/issues/18632
            return pyvista.merge(list(output), merge_points=False)
        return output

    def explode(self, factor=0.1):
        """Push each individual cell away from the center of the dataset.

        Parameters
        ----------
        factor : float, default: 0.1
            How much each cell will move from the center of the dataset
            relative to its distance from it. Increase this number to push the
            cells farther away.

        Returns
        -------
        pyvista.UnstructuredGrid
            UnstructuredGrid containing the exploded cells.

        Notes
        -----
        This is similar to :func:`shrink <pyvista.DataSetFilters.shrink>`
        except that it does not change the size of the cells.

        Examples
        --------
        >>> import numpy as np
        >>> import pyvista as pv
        >>> xrng = np.linspace(0, 1, 3)
        >>> yrng = np.linspace(0, 2, 4)
        >>> zrng = np.linspace(0, 3, 5)
        >>> grid = pv.RectilinearGrid(xrng, yrng, zrng)
        >>> exploded = grid.explode()
        >>> exploded.plot(show_edges=True)

        """
        split = self.separate()

        # VTK changed their cell indexing API in 9.0 and
        if pyvista.vtk_version_info < (9, 0, 0):
            offset = split.offset.copy()
            offset -= np.arange(offset.size)
            offset = np.hstack((offset, split.n_points))
        else:
            offset = split.offset

        vec = (split.cell_centers().points - split.center) * factor
        split.points += np.repeat(vec, np.diff(offset), axis=0)
        return split
=======
    def separate_cells(self):
        """Return a copy of the dataset with separated cells with no shared points.

        This method may be useful when datasets have scalars that need to be
        associated to each point of each cell rather than either each cell or
        just the points of the dataset.

        Returns
        -------
        pyvista.UnstructuredGrid
            UnstructuredGrid with isolated cells.

        Examples
        --------
        Load the example hex beam and separate its cells. This increases the
        total number of points in the dataset since points are no longer
        shared.

        >>> from pyvista import examples
        >>> grid = examples.load_hexbeam()
        >>> grid.n_points
        99
        >>> sep_grid = grid.separate_cells()
        >>> sep_grid.n_points
        320

        See the :ref:`point_cell_scalars_example` for a more detailed example
        using this filter.

        """
        return self.shrink(1.0)
>>>>>>> 1948096d
<|MERGE_RESOLUTION|>--- conflicted
+++ resolved
@@ -5219,7 +5219,6 @@
         _update_alg(alg, progress_bar, 'Integrating Variables')
         return _get_output(alg)
 
-<<<<<<< HEAD
     def partition(self, n_partitions, generate_global_id=False, as_composite=True):
         """Break down input dataset into requested number of partitions.
 
@@ -5344,7 +5343,7 @@
         vec = (split.cell_centers().points - split.center) * factor
         split.points += np.repeat(vec, np.diff(offset), axis=0)
         return split
-=======
+
     def separate_cells(self):
         """Return a copy of the dataset with separated cells with no shared points.
 
@@ -5375,5 +5374,4 @@
         using this filter.
 
         """
-        return self.shrink(1.0)
->>>>>>> 1948096d
+        return self.shrink(1.0)