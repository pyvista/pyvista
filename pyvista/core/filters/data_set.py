--- conflicted
+++ resolved
@@ -4729,13 +4729,8 @@
         show: bool = True,
         tolerance=None,
         fname=None,
-<<<<<<< HEAD
-        progress_bar=False,
-    ) -> None:
-=======
         progress_bar: bool = False,
-    ):
->>>>>>> 4f09401c
+    ) -> None::
         """Sample a dataset along a high resolution line and plot.
 
         Plot the variables of interest in 2D using matplotlib where the
@@ -5060,13 +5055,8 @@
         show: bool = True,
         tolerance=None,
         fname=None,
-<<<<<<< HEAD
-        progress_bar=False,
-    ) -> None:
-=======
         progress_bar: bool = False,
-    ):
->>>>>>> 4f09401c
+    ) -> None::
         """Sample a dataset along a circular arc and plot it.
 
         Plot the variables of interest in 2D where the X-axis is
@@ -5194,13 +5184,8 @@
         show: bool = True,
         tolerance=None,
         fname=None,
-<<<<<<< HEAD
-        progress_bar=False,
-    ) -> None:
-=======
         progress_bar: bool = False,
-    ):
->>>>>>> 4f09401c
+    ) -> None::
         """Sample a dataset along a resolution circular arc defined by a normal and polar vector and plot it.
 
         Plot the variables of interest in 2D where the X-axis is
