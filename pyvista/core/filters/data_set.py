--- conflicted
+++ resolved
@@ -215,14 +215,9 @@
 
         inplace : bool
             If ``True``, a new scalar array will be added to the
-<<<<<<< HEAD
-            ``point_arrays`` of this mesh. Otherwise a copy of this
-            mesh is returned with that scalar field.
-=======
             ``point_arrays`` of this mesh and the modified mesh will
             be returned. Otherwise a copy of this mesh is returned
             with that scalar field added.
->>>>>>> e9c641c7
 
         Examples
         --------
@@ -345,11 +340,7 @@
             be extracted.
 
         invert : bool, optional
-<<<<<<< HEAD
-            Flag on whether to flip/invert the clip
-=======
             Flag on whether to flip/invert the clip.
->>>>>>> e9c641c7
 
         value : float, optional
             Set the clipping value of the implicit function (if
@@ -400,18 +391,6 @@
         normal : tuple(float) or str
             Length 3 tuple for the normal vector direction. Can also be
             specified as a string conventional direction such as ``'x'`` for
-<<<<<<< HEAD
-            ``(1, 0, 0)`` or ``'-x'`` for ``(-1, 0, 0)```, etc.
-
-        origin : tuple(float)
-            The center ``(x, y, z)`` coordinate of the plane on which
-            the slice occurs
-
-        generate_triangles: bool, optional
-            If this is enabled (``False`` by default), the output will
-            be triangles otherwise, the output will be the
-            intersection polygons.
-=======
             ``(1, 0, 0)`` or ``'-x'`` for ``(-1, 0, 0)``, etc.
 
         origin : tuple(float)
@@ -422,18 +401,13 @@
             If this is enabled (``False`` by default), the output will
             be triangles. Otherwise the output will be the intersection
             polygons.
->>>>>>> e9c641c7
 
         contour : bool, optional
             If ``True``, apply a ``contour`` filter after slicing.
 
         Examples
         --------
-<<<<<<< HEAD
-        Slice a the surface of a sphere.
-=======
         Slice the surface of a sphere.
->>>>>>> e9c641c7
 
         >>> import pyvista
         >>> sphere = pyvista.Sphere()
@@ -488,19 +462,12 @@
             polygons.
 
         contour : bool, optional
-<<<<<<< HEAD
-            If True, apply a ``contour`` filter after slicing.
-
-        Examples
-        --------
-=======
             If ``True``, apply a ``contour`` filter after slicing.
 
         Examples
         --------
         Slice the random hills dataset with three orthogonal planes.
 
->>>>>>> e9c641c7
         >>> from pyvista import examples
         >>> hills = examples.load_random_hills()
         >>> slices = hills.slice_orthogonal(contour=False)
@@ -738,17 +705,10 @@
             Name of scalars to threshold on. Defaults to currently active scalars.
 
         invert : bool, optional
-<<<<<<< HEAD
-            If value is a single value, when invert is True cells are
-            kept when their values are below parameter ``"value"``.
-            When invert is False cells are kept when their value is
-            above the threshold ``"value"``.  Default is False:
-=======
             If value is a single value, when invert is ``True`` cells
             are kept when their values are below parameter ``"value"``.
             When invert is ``False`` cells are kept when their value is
             above the threshold ``"value"``.  Default is ``False``:
->>>>>>> e9c641c7
             yielding above the threshold ``"value"``.
 
         continuous : bool, optional
@@ -759,11 +719,7 @@
         preference : str, optional
             When scalars is specified, this is the preferred array
             type to search for in the dataset.  Must be either
-<<<<<<< HEAD
-            ``'point'`` or ``'cell'``
-=======
             ``'point'`` or ``'cell'``.
->>>>>>> e9c641c7
 
         all_scalars : bool, optional
             If using scalars from point data, all scalars for all
@@ -779,12 +735,8 @@
         >>> volume = np.zeros([10, 10, 10])
         >>> volume[:3] = 1
         >>> vol = pyvista.wrap(volume)
-<<<<<<< HEAD
-        >>> threshed = vol.threshold(0.1)  # doctest:+SKIP
-=======
         >>> threshed = vol.threshold(0.1) 
         >>> threshed  # doctest:+SKIP
->>>>>>> e9c641c7
         UnstructuredGrid (0x7f00f9983fa0)
           N Cells:	243
           N Points:	400
@@ -793,11 +745,7 @@
           Z Bounds:	0.000e+00, 9.000e+00
           N Arrays:	1
 
-<<<<<<< HEAD
-        Apply the threshold filter to perlin noise.  First generate
-=======
         Apply the threshold filter to Perlin noise.  First generate
->>>>>>> e9c641c7
         the structured grid.
 
         >>> import pyvista
@@ -886,18 +834,11 @@
             Name of scalars to threshold on. Defaults to currently active scalars.
 
         invert : bool, optional
-<<<<<<< HEAD
-            When invert is True cells are kept when their values are below the
-            percentage of the range.  When invert is False, cells are kept when
-            their value is above the percentage of the range.
-            Default is False: yielding above the threshold ``"value"``.
-=======
             When invert is ``True`` cells are kept when their values are
             below the percentage of the range.  When invert is
             ``False``, cells are kept when their value is above the
             percentage of the range. Default is ``False``: yielding
             above the threshold ``"value"``.
->>>>>>> e9c641c7
 
         continuous : bool, optional
             When ``True``, the continuous interval [minimum cell scalar,
@@ -1000,11 +941,8 @@
         >>> outline = sphere.outline()
         >>> pyvista.plot([sphere, outline], line_width=5)
 
-<<<<<<< HEAD
-=======
         See :ref:`common_filter_example` for more examples using this filter.
 
->>>>>>> e9c641c7
         """
         alg = _vtk.vtkOutlineFilter()
         alg.SetInputDataObject(dataset)
@@ -1045,11 +983,7 @@
         boundary faces of the dataset.
 
         .. note::
-<<<<<<< HEAD
-            This is tends to be less efficient than :func:`extract_surface`.
-=======
             This tends to be less efficient than :func:`extract_surface`.
->>>>>>> e9c641c7
 
         Returns
         -------
@@ -1058,11 +992,8 @@
 
         Examples
         --------
-<<<<<<< HEAD
-=======
         Extract the surface of a sample unstructured grid.
 
->>>>>>> e9c641c7
         >>> import pyvista
         >>> from pyvista import examples
         >>> hex_beam = pyvista.read(examples.hexbeamfile)
@@ -1100,36 +1031,16 @@
 
         Examples
         --------
-<<<<<<< HEAD
-=======
         Extract the edges of a sample unstructured grid and plot the edges.
         Note how it plots interior edges.
 
->>>>>>> e9c641c7
         >>> import pyvista
         >>> from pyvista import examples
         >>> hex_beam = pyvista.read(examples.hexbeamfile)
         >>> edges = hex_beam.extract_all_edges()
-<<<<<<< HEAD
-        >>> edges  # doctest:+SKIP
-        PolyData (0x7f2f8c13bee0)
-          N Cells:	222
-          N Points:	99
-          X Bounds:	0.000e+00, 1.000e+00
-          Y Bounds:	0.000e+00, 1.000e+00
-          Z Bounds:	0.000e+00, 5.000e+00
-          N Arrays:	3
-
-        Plot the edges.  Note how it plots interior edges.
-
-        >>> edges.point_arrays.clear()  # remove arrays to clean up plot
-        >>> edges.cell_arrays.clear()  # remove arrays to clean up plot
-        >>> edges.plot(line_width=5)
-=======
         >>> edges.plot(line_width=5, color='k')
 
         See :ref:`cell_centers_example` for more examples using this filter.
->>>>>>> e9c641c7
 
         """
         alg = _vtk.vtkExtractEdges()
@@ -1148,15 +1059,9 @@
         above a plane.
 
         .. warning::
-<<<<<<< HEAD
-           This will create a scalars array named `Elevation` on the
-           point data of the input dataset and overwrite the array
-           named `Elevation` if present.
-=======
            This will create a scalars array named ``'Elevation'`` on the
            point data of the input dataset and overwrite the array
            named ``'Elevation'`` if present.
->>>>>>> e9c641c7
 
         Parameters
         ----------
@@ -1199,20 +1104,11 @@
         >>> sphere_elv = sphere.elevation()
         >>> sphere_elv.plot(smooth_shading=True)
 
-<<<<<<< HEAD
-        Access the elevation scalars
-
-        >>> sphere.point_arrays['Elevation']  # doctest:+SKIP
-        pyvista_ndarray([-0.5       ,  0.5       , -0.49706897, -0.48831028,
-        ...
-                          0.48831028,  0.49706897], dtype=float32)
-=======
         Access the first 4 elevation scalars.  This is a point-wise
         array containing the "elevation" of each point.
 
         >>> sphere_elv['Elevation'][:4]  # doctest:+SKIP
         array([-0.5       ,  0.5       , -0.49706897, -0.48831028], dtype=float32)
->>>>>>> e9c641c7
 
         See :ref:`common_filter_example` for more examples using this filter.
 
@@ -1296,11 +1192,7 @@
 
         Examples
         --------
-<<<<<<< HEAD
-        Generate contours for the hills plot.
-=======
         Generate contours for the random hills dataset.
->>>>>>> e9c641c7
 
         >>> from pyvista import examples
         >>> hills = examples.load_random_hills()
@@ -1362,17 +1254,6 @@
         ----------
         origin : tuple(float), optional
             Length 3 iterable of floats defining the XYZ coordinates of the
-<<<<<<< HEAD
-            bottom left corner of the plane
-
-        point_u : tuple(float), optional
-            Length 3 iterable of floats defining the XYZ coordinates of the
-            bottom right corner of the plane
-
-        point_v : tuple(float), optional
-            Length 3 iterable of floats defining the XYZ coordinates of the
-            top left corner of the plane
-=======
             bottom left corner of the plane.
 
         point_u : tuple(float), optional
@@ -1382,7 +1263,6 @@
         point_v : tuple(float), optional
             Length 3 iterable of floats defining the XYZ coordinates of the
             top left corner of the plane.
->>>>>>> e9c641c7
 
         inplace : bool, optional
             If ``True``, the new texture coordinates will be added to this
@@ -1400,12 +1280,8 @@
         Returns
         -------
         pyvista.DataSet
-<<<<<<< HEAD
-            Original dataset with texture coordinates.
-=======
             Original dataset with texture coordinates if
             ``inplace=True``, otherwise a copied dataset.
->>>>>>> e9c641c7
 
         Examples
         --------
@@ -1644,12 +1520,8 @@
         ...                     show_scalar_bar=False)
         >>> pl.show()
 
-<<<<<<< HEAD
-        See :ref:`glyph_example` for more examples using this filter.
-=======
         See :ref:`glyph_example` and :ref:`glyph_table_example` for more
         examples using this filter.
->>>>>>> e9c641c7
 
         """
         # Clean the points before glyphing
@@ -1813,11 +1685,7 @@
         """Find, label, and split connected bodies/volumes.
 
         This splits different connected bodies into blocks in a
-<<<<<<< HEAD
-        MultiBlock dataset.
-=======
         ``MultiBlock`` dataset.
->>>>>>> e9c641c7
 
         Parameters
         ----------
@@ -2002,11 +1870,7 @@
         values of all cells using a particular point. Optionally, the
         input cell data can be passed through to the output as well.
 
-<<<<<<< HEAD
-        See also :func:`pyvista.DataSetFilters.point_data_to_cell_data`
-=======
         See also :func:`pyvista.DataSetFilters.point_data_to_cell_data`.
->>>>>>> e9c641c7
 
         Parameters
         ----------
@@ -2187,36 +2051,14 @@
 
         Examples
         --------
-<<<<<<< HEAD
-        Generate a 3D Delaunay of a surface mesh of a sphere.
-=======
         Generate a 3D Delaunay triangulation of a surface mesh of a
         sphere and plot the interior edges generated.
->>>>>>> e9c641c7
 
         >>> import pyvista
         >>> sphere = pyvista.Sphere(theta_resolution=5, phi_resolution=5)
         >>> grid = sphere.delaunay_3d()
-<<<<<<< HEAD
-        >>> grid  # doctest:+SKIP
-        UnstructuredGrid (0x7f0481122f40)
-          N Cells:	35
-          N Points:	17
-          X Bounds:	-5.000e-01, 4.045e-01
-          Y Bounds:	-4.755e-01, 4.755e-01
-          Z Bounds:	-5.000e-01, 5.000e-01
-          N Arrays:	1
-
-        Show the interior edges generated by a 3D Delaunay
-        triangulation.
-
-        >>> import pyvista
-        >>> sphere = pyvista.Sphere(theta_resolution=5, phi_resolution=5)
-        >>> grid = sphere.delaunay_3d()
-        >>> grid.extract_all_edges().plot()
-=======
-        >>> grid.extract_all_edges().plot(line_width=5, color='k')
->>>>>>> e9c641c7
+        >>> edges = grid.extract_all_edges()
+        >>> edges.plot(line_width=5, color='k')
 
         """
         alg = _vtk.vtkDelaunay3D()
@@ -2244,14 +2086,8 @@
         .. warning::
            The filter assumes that the surface is closed and
            manifold. A boolean flag can be set to force the filter to
-<<<<<<< HEAD
-           first check whether this is true. If false, all points will
-           be marked outside. Note that if this check is not performed
-           and the surface is not closed, the results are undefined.
-=======
            first check whether this is true. If ``False`` and not manifold,
            an error will be raised.
->>>>>>> e9c641c7
 
         Parameters
         ----------
@@ -2571,19 +2407,11 @@
                     **kwargs):
         """Integrate a vector field to generate streamlines.
 
-<<<<<<< HEAD
-        The default behavior uses a Sphere as the source - set it's
-        location and radius via the ``source_center`` and
-        ``source_radius`` keyword arguments.  ``n_points`` defines the
-        number of starting points on the sphere surface.
-        Alternatively, a Line source can be used by specifying
-=======
         The default behavior uses a sphere as the source - set its
         location and radius via the ``source_center`` and
         ``source_radius`` keyword arguments.  ``n_points`` defines the
         number of starting points on the sphere surface.
         Alternatively, a line source can be used by specifying
->>>>>>> e9c641c7
         ``pointa`` and ``pointb``.  ``n_points`` again defines the
         number of points on the line.
 
@@ -3097,21 +2925,6 @@
             active scalar is used by default.
 
         title : str, optional
-<<<<<<< HEAD
-            The string title of the `matplotlib` figure
-
-        ylabel : str, optional
-            The string label of the Y-axis. Defaults to variable name
-
-        figsize : tuple(int), optional
-            the size of the new figure
-
-        figure : bool, optional
-            flag on whether or not to create a new figure
-
-        show : bool, optional
-            Shows the matplotlib figure
-=======
             The string title of the matplotlib figure.
 
         ylabel : str, optional
@@ -3125,7 +2938,6 @@
 
         show : bool, optional
             Shows the matplotlib figure.
->>>>>>> e9c641c7
 
         tolerance: float, optional
             Tolerance used to compute whether a point in the source is in a
@@ -3583,15 +3395,6 @@
         ind : np.ndarray, list, or sequence
             Numpy array of point indices to be extracted.
         adjacent_cells : bool, optional
-<<<<<<< HEAD
-            If True, extract the cells that contain at least one of the
-            extracted points. If False, extract the cells that contain
-            exclusively points from the extracted points list. The default is
-            ``True``.
-        include_cells : bool, optional
-            Specifies if the cells shall be returned or not. The default is
-            ``True``.
-=======
             If ``True``, extract the cells that contain at least one of
             the extracted points. If ``False``, extract the cells that
             contain exclusively points from the extracted points list.
@@ -3599,7 +3402,6 @@
         include_cells : bool, optional
             Specifies if the cells shall be returned or not. The default
             is ``True``.
->>>>>>> e9c641c7
 
         Returns
         -------
@@ -3718,24 +3520,13 @@
 
         Examples
         --------
-<<<<<<< HEAD
-        Return the surface indices of an UnstructuredGrid.
-=======
         Return the first 10 surface indices of an UnstructuredGrid.
->>>>>>> e9c641c7
 
         >>> from pyvista import examples
         >>> grid = examples.load_hexbeam()
         >>> ind = grid.surface_indices()
-<<<<<<< HEAD
-        >>> ind  # doctest:+SKIP
-        pyvista_ndarray([ 0,  2, 36, 27,  7,  8, 81,  1, 18,  4, 54,
-        ...
-                         65, 66, 67, 68, 69, 70])
-=======
         >>> ind[:10]  # doctest:+SKIP
         pyvista_ndarray([ 0,  2, 36, 27,  7,  8, 81,  1, 18,  4])
->>>>>>> e9c641c7
 
         """
         surf = DataSetFilters.extract_surface(dataset, pass_cellid=True)
@@ -3751,48 +3542,23 @@
 
         From vtk documentation, the edges are one of the following:
 
-<<<<<<< HEAD
-            1) Boundary (used by one polygon) or a line cell
-            2) Non-manifold (used by three or more polygons)
-            3) Feature edges (edges used by two triangles and whose
-               dihedral angle > feature_angle)
-=======
             1) Boundary (used by one polygon) or a line cell.
             2) Non-manifold (used by three or more polygons).
             3) Feature edges (edges used by two triangles and whose
                dihedral angle > feature_angle).
->>>>>>> e9c641c7
             4) Manifold edges (edges used by exactly two polygons).
 
         Parameters
         ----------
         feature_angle : float, optional
-<<<<<<< HEAD
-            Feature angle used to detect sharp edges on the mesh.
-            Valid only when ``feature_edges=True``.  Defaults to 30
-            degrees.
-=======
             Feature angle (in degrees) used to detect sharp edges on
             the mesh. Used only when ``feature_edges=True``.  Defaults
             to 30 degrees.
->>>>>>> e9c641c7
 
         boundary_edges : bool, optional
             Extract the boundary edges. Defaults to ``True``.
 
         non_manifold_edges : bool, optional
-<<<<<<< HEAD
-            Extract non-manifold edges. Defaults to ``True``
-
-        feature_edges : bool, optional
-            Extract edgs exceeding ``feature_angle``.  Defaults to ``True``
-
-        manifold_edges : bool, optional
-            Extract manifold edges. Defaults to ``True``.
-
-        inplace : bool, optional
-            Updates existing dataset with the extracted features.
-=======
             Extract non-manifold edges. Defaults to ``True``.
 
         feature_edges : bool, optional
@@ -3801,7 +3567,6 @@
 
         manifold_edges : bool, optional
             Extract manifold edges. Defaults to ``True``.
->>>>>>> e9c641c7
 
         Returns
         -------
@@ -3868,11 +3633,7 @@
 
         Returns
         -------
-<<<<<<< HEAD
-        vtk.UnstructuredGrid
-=======
         pyvista.UnstructuredGrid
->>>>>>> e9c641c7
             Merged grid.
 
         Notes
@@ -4058,38 +3819,22 @@
         gradient: bool, str, optional
             Calculate gradient. If a string is passed, the string will be used
             for the resulting array name. Otherwise, array name will be
-<<<<<<< HEAD
-            'gradient'. Default ``True``.
-=======
             ``'gradient'``. Default ``True``.
->>>>>>> e9c641c7
 
         divergence: bool, str, optional
             Calculate divergence. If a string is passed, the string will be
             used for the resulting array name. Otherwise, array name will be
-<<<<<<< HEAD
-            'divergence'. Default ``None``.
-=======
             ``'divergence'``. Default ``None``.
->>>>>>> e9c641c7
 
         vorticity: bool, str, optional
             Calculate vorticity. If a string is passed, the string will be used
             for the resulting array name. Otherwise, array name will be
-<<<<<<< HEAD
-            'vorticity'. Default ``None``.
-=======
             ``'vorticity'``. Default ``None``.
->>>>>>> e9c641c7
 
         qcriterion: bool, str, optional
             Calculate qcriterion. If a string is passed, the string will be
             used for the resulting array name. Otherwise, array name will be
-<<<<<<< HEAD
-            'qcriterion'. Default ``None``.
-=======
             ``'qcriterion'``. Default ``None``.
->>>>>>> e9c641c7
 
         faster: bool, optional
             Use faster algorithm for computing derivative quantities. Result is
