--- conflicted
+++ resolved
@@ -2045,11 +2045,7 @@
     def contour(  # type: ignore[misc]
         self: ConcreteDataSetType,
         isosurfaces: int | Sequence[float] = 10,
-<<<<<<< HEAD
-        scalars: str | None = None,
-=======
         scalars: str | NumpyArray[float] | None = None,
->>>>>>> a19295ea
         compute_normals: bool = False,
         compute_gradients: bool = False,
         compute_scalars: bool = True,
@@ -2173,13 +2169,8 @@
 
         if isinstance(scalars, str):
             scalars_name = scalars
-<<<<<<< HEAD
-        elif isinstance(scalars, (Sequence, np.ndarray)):
-            scalars_name = 'Contour Data'  # type: ignore[unreachable]
-=======
         elif isinstance(scalars, (Sequence, np.ndarray)) and not isinstance(scalars, str):
             scalars_name = 'Contour Data'
->>>>>>> a19295ea
             self[scalars_name] = scalars
         elif scalars is None:
             scalars_name = set_default_active_scalars(self).name
