"""Filters module with a class of common filters that can be applied to any vtkDataSet."""

from __future__ import annotations

from collections.abc import Iterable
from collections.abc import Sequence
import contextlib
import functools
from typing import TYPE_CHECKING
from typing import Literal
from typing import cast
import warnings

import matplotlib.pyplot as plt
import numpy as np

import pyvista
from pyvista.core import _validation
from pyvista.core._typing_core import NumpyArray
import pyvista.core._vtk_core as _vtk
from pyvista.core.errors import AmbiguousDataError
from pyvista.core.errors import MissingDataError
from pyvista.core.errors import PyVistaDeprecationWarning
from pyvista.core.errors import VTKVersionError
from pyvista.core.filters import _get_output
from pyvista.core.filters import _update_alg
from pyvista.core.utilities.arrays import FieldAssociation
from pyvista.core.utilities.arrays import get_array
from pyvista.core.utilities.arrays import get_array_association
from pyvista.core.utilities.arrays import set_default_active_scalars
from pyvista.core.utilities.cells import numpy_to_idarr
from pyvista.core.utilities.geometric_objects import NORMALS
from pyvista.core.utilities.helpers import generate_plane
from pyvista.core.utilities.helpers import wrap
from pyvista.core.utilities.misc import abstract_class
from pyvista.core.utilities.misc import assert_empty_kwargs
from pyvista.core.utilities.transform import Transform

if TYPE_CHECKING:  # pragma: no cover
    from numbers import Number

    from pyvista.core._typing_core import MatrixLike
    from pyvista.core._typing_core import RotationLike
    from pyvista.core._typing_core import TransformLike
    from pyvista.core._typing_core import VectorLike


@abstract_class
class DataSetFilters:
    """A set of common filters that can be applied to any vtkDataSet."""

    def _clip_with_function(
        self,
        function,
        invert: bool = True,
        value=0.0,
        return_clipped: bool = False,
        progress_bar: bool = False,
        crinkle: bool = False,
    ):
        """Clip using an implicit function (internal helper)."""
        if crinkle:
            # Add Cell IDs
            self.cell_data['cell_ids'] = np.arange(self.n_cells)  # type: ignore[attr-defined]

        if isinstance(self, _vtk.vtkPolyData):
            alg = _vtk.vtkClipPolyData()
        # elif isinstance(self, vtk.vtkImageData):
        #     alg = vtk.vtkClipVolume()
        #     alg.SetMixed3DCellGeneration(True)
        else:
            alg = _vtk.vtkTableBasedClipDataSet()  # type: ignore[assignment]
        alg.SetInputDataObject(self)  # Use the grid as the data we desire to cut
        alg.SetValue(value)
        alg.SetClipFunction(function)  # the implicit function
        alg.SetInsideOut(invert)  # invert the clip if needed
        alg.SetGenerateClippedOutput(return_clipped)
        _update_alg(alg, progress_bar, 'Clipping with Function')

        if return_clipped:
            a = _get_output(alg, oport=0)
            b = _get_output(alg, oport=1)
            if crinkle:
                set_a = set(a.cell_data['cell_ids'])
                set_b = set(b.cell_data['cell_ids']) - set_a
                a = self.extract_cells(list(set_a))
                b = self.extract_cells(list(set_b))
            return a, b
        clipped = _get_output(alg)
        if crinkle:
            clipped = self.extract_cells(np.unique(clipped.cell_data['cell_ids']))
        return clipped

    def align(
        self,
        target,
        max_landmarks=100,
        max_mean_distance=1e-5,
        max_iterations=500,
        check_mean_distance: bool = True,
        start_by_matching_centroids: bool = True,
        return_matrix: bool = False,
    ):
        """Align a dataset to another.

        Uses the iterative closest point algorithm to align the points of the
        two meshes.  See the VTK class `vtkIterativeClosestPointTransform
        <https://vtk.org/doc/nightly/html/classvtkIterativeClosestPointTransform.html>`_

        Parameters
        ----------
        target : pyvista.DataSet
            The target dataset to align to.

        max_landmarks : int, default: 100
            The maximum number of landmarks.

        max_mean_distance : float, default: 1e-5
            The maximum mean distance for convergence.

        max_iterations : int, default: 500
            The maximum number of iterations.

        check_mean_distance : bool, default: True
            Whether to check the mean distance for convergence.

        start_by_matching_centroids : bool, default: True
            Whether to start the alignment by matching centroids. Default is True.

        return_matrix : bool, default: False
            Return the transform matrix as well as the aligned mesh.

        Returns
        -------
        aligned : pyvista.DataSet
            The dataset aligned to the target mesh.

        matrix : numpy.ndarray
            Transform matrix to transform the input dataset to the target dataset.

        See Also
        --------
        align_xyz
            Align a dataset to the x-y-z axes.

        Examples
        --------
        Create a cylinder, translate it, and use iterative closest point to
        align mesh to its original position.

        >>> import pyvista as pv
        >>> import numpy as np
        >>> source = pv.Cylinder(resolution=30).triangulate().subdivide(1)
        >>> transformed = source.rotate_y(20).translate([-0.75, -0.5, 0.5])
        >>> aligned = transformed.align(source)
        >>> _, closest_points = aligned.find_closest_cell(
        ...     source.points, return_closest_point=True
        ... )
        >>> dist = np.linalg.norm(source.points - closest_points, axis=1)

        Visualize the source, transformed, and aligned meshes.

        >>> pl = pv.Plotter(shape=(1, 2))
        >>> _ = pl.add_text('Before Alignment')
        >>> _ = pl.add_mesh(
        ...     source, style='wireframe', opacity=0.5, line_width=2
        ... )
        >>> _ = pl.add_mesh(transformed)
        >>> pl.subplot(0, 1)
        >>> _ = pl.add_text('After Alignment')
        >>> _ = pl.add_mesh(
        ...     source, style='wireframe', opacity=0.5, line_width=2
        ... )
        >>> _ = pl.add_mesh(
        ...     aligned,
        ...     scalars=dist,
        ...     scalar_bar_args={
        ...         'title': 'Distance to Source',
        ...         'fmt': '%.1E',
        ...     },
        ... )
        >>> pl.show()

        Show that the mean distance between the source and the target is
        nearly zero.

        >>> np.abs(dist).mean()  # doctest:+SKIP
        9.997635192915073e-05

        """
        icp = _vtk.vtkIterativeClosestPointTransform()
        icp.SetSource(self)  # type: ignore[arg-type]
        icp.SetTarget(target)
        icp.GetLandmarkTransform().SetModeToRigidBody()
        icp.SetMaximumNumberOfLandmarks(max_landmarks)
        icp.SetMaximumMeanDistance(max_mean_distance)
        icp.SetMaximumNumberOfIterations(max_iterations)
        icp.SetCheckMeanDistance(check_mean_distance)
        icp.SetStartByMatchingCentroids(start_by_matching_centroids)
        icp.Update()
        matrix = pyvista.array_from_vtkmatrix(icp.GetMatrix())
        if return_matrix:
            return self.transform(matrix, inplace=False), matrix  # type: ignore[misc]
        return self.transform(matrix, inplace=False)  # type: ignore[misc]

    def align_xyz(
        self,
        *,
        centered: bool = True,
        axis_0_direction: VectorLike[float] | str | None = None,
        axis_1_direction: VectorLike[float] | str | None = None,
        axis_2_direction: VectorLike[float] | str | None = None,
        return_matrix: bool = False,
    ):
        """Align a dataset to the x-y-z axes.

        This filter aligns a mesh's :func:`~pyvista.principal_axes` to the world x-y-z
        axes. The principal axes are effectively used as a rotation matrix to rotate
        the dataset for the alignment. The transformation matrix used for the alignment
        can optionally be returned.

        Note that the transformation is not unique, since the signs of the principal
        axes are arbitrary. Consequently, applying this filter to similar meshes
        may result in dissimilar alignment (e.g. one axis may point up instead of down).
        To address this, the sign of one or two axes may optionally be "seeded" with a
        vector which approximates the axis or axes of the input. This can be useful
        for cases where the orientation of the input has a clear physical meaning.

        .. versionadded:: 0.45

        Parameters
        ----------
        centered : bool, default: True
            Center the mesh at the origin. If ``False``, the aligned dataset has the
            same center as the input.

        axis_0_direction : VectorLike[float] | str, optional
            Approximate direction vector of this mesh's primary axis prior to
            alignment. If set, this axis is flipped such that it best aligns with
            the specified vector. Can be a vector or string specifying the axis by
            name (e.g. ``'x'`` or ``'-x'``, etc.).

        axis_1_direction : VectorLike[float] | str, optional
            Approximate direction vector of this mesh's secondary axis prior to
            alignment. If set, this axis is flipped such that it best aligns with
            the specified vector. Can be a vector or string specifying the axis by
            name (e.g. ``'x'`` or ``'-x'``, etc.).

        axis_2_direction : VectorLike[float] | str, optional
            Approximate direction vector of this mesh's third axis prior to
            alignment. If set, this axis is flipped such that it best aligns with
            the specified vector. Can be a vector or string specifying the axis by
            name (e.g. ``'x'`` or ``'-x'``, etc.).

        return_matrix : bool, default: False
            Return the transform matrix as well as the aligned mesh.

        Returns
        -------
        pyvista.DataSet
            The dataset aligned to the x-y-z axes.

        numpy.ndarray
            Transform matrix to transform the input dataset to the x-y-z axes if
            ``return_matrix`` is ``True``.

        See Also
        --------
        pyvista.principal_axes
            Best-fit axes used by this filter for the alignment.

        align
            Align a source mesh to a target mesh using iterative closest point (ICP).

        Examples
        --------
        Create a dataset and align it to the x-y-z axes.

        >>> import pyvista as pv
        >>> from pyvista import examples
        >>> mesh = examples.download_oblique_cone()
        >>> aligned = mesh.align_xyz()

        Plot the aligned mesh along with the original. Show axes at the origin for
        context.

        >>> axes = pv.AxesAssembly(scale=aligned.length)
        >>> pl = pv.Plotter()
        >>> _ = pl.add_mesh(aligned)
        >>> _ = pl.add_mesh(
        ...     mesh, style='wireframe', color='black', line_width=3
        ... )
        >>> _ = pl.add_actor(axes)
        >>> pl.show()

        Align the mesh but don't center it.

        >>> aligned = mesh.align_xyz(centered=False)

        Plot the result again. The aligned mesh has the same position as the input.

        >>> axes = pv.AxesAssembly(
        ...     position=mesh.center, scale=aligned.length
        ... )
        >>> pl = pv.Plotter()
        >>> _ = pl.add_mesh(aligned)
        >>> _ = pl.add_mesh(
        ...     mesh, style='wireframe', color='black', line_width=3
        ... )
        >>> _ = pl.add_actor(axes)
        >>> pl.show()

        Note how the tip of the cone is pointing along the z-axis. This indicates that
        the cone's axis is the third principal axis. It is also pointing in the negative
        z-direction. To control the alignment so that the cone points upward, we can
        seed an approximate direction specifying what "up" means for the original mesh
        in world coordinates prior to the alignment.

        We can see that the cone is originally pointing downward, somewhat in the
        negative z-direction. Therefore, we can specify the ``'-z'`` vector
        as the "up" direction of the mesh's third axis prior to alignment.

        >>> aligned = mesh.align_xyz(axis_2_direction='-z')

        Plot the mesh. The cone is now pointing upward in the desired direction.

        >>> axes = pv.AxesAssembly(scale=aligned.length)
        >>> pl = pv.Plotter()
        >>> _ = pl.add_mesh(aligned)
        >>> _ = pl.add_actor(axes)
        >>> pl.show()

        The specified direction only needs to be approximate. For example, we get the
        same result by specifying the ``'y'`` direction as the mesh's original "up"
        direction.

        >>> aligned, matrix = mesh.align_xyz(
        ...     axis_2_direction='y', return_matrix=True
        ... )
        >>> axes = pv.AxesAssembly(scale=aligned.length)
        >>> pl = pv.Plotter()
        >>> _ = pl.add_mesh(aligned)
        >>> _ = pl.add_actor(axes)
        >>> pl.show()

        We can optionally return the transformation matrix.

        >>> aligned, matrix = mesh.align_xyz(
        ...     axis_2_direction='y', return_matrix=True
        ... )

        The matrix can be inverted, for example, to transform objects from the world
        axes back to the original mesh's local coordinate system.

        >>> inverse = pv.Transform(matrix).inverse_matrix

        Use the inverse to label the object's axes prior to alignment. For actors,
        we set the :attr:`~pyvista.Prop3D.user_matrix` as the inverse.

        >>> axes_local = pv.AxesAssembly(
        ...     scale=aligned.length,
        ...     user_matrix=inverse,
        ...     labels=["X'", "Y'", "Z'"],
        ... )

        Plot the original mesh with its local axes, along with the algned mesh and its
        axes.

        >>> axes_aligned = pv.AxesAssembly(scale=aligned.length)
        >>> pl = pv.Plotter()
        >>> # Add aligned mesh with axes
        >>> _ = pl.add_mesh(aligned)
        >>> _ = pl.add_actor(axes_aligned)
        >>> # Add original mesh with axes
        >>> _ = pl.add_mesh(
        ...     mesh, style='wireframe', color='black', line_width=3
        ... )
        >>> _ = pl.add_actor(axes_local)
        >>> pl.show()

        """

        def _validate_vector(vector, name):
            if vector is not None:
                if isinstance(vector, str):
                    vector = vector.lower()
                    valid_strings = list(NORMALS.keys())
                    _validation.check_contains(item=vector, container=valid_strings, name=name)
                    vector = NORMALS[vector]
                vector = _validation.validate_array3(vector, dtype_out=float, name=name)
            return vector

        axes, std = pyvista.principal_axes(self.points, return_std=True)

        if axis_0_direction is None and axis_1_direction is None and axis_2_direction is None:
            # Set directions of first two axes to +X,+Y by default
            # Keep third axis as None (direction cannot be set if first two are set)
            axis_0_direction = (1.0, 0.0, 0.0)
            axis_1_direction = (0.0, 1.0, 0.0)
        else:
            axis_0_direction = _validate_vector(axis_0_direction, name='axis 0 direction')
            axis_1_direction = _validate_vector(axis_1_direction, name='axis 1 direction')
            axis_2_direction = _validate_vector(axis_2_direction, name='axis 2 direction')

        # Swap any axes which have equal std (e.g. so that we XYZ order instead of YXZ order)
        # Note: Swapping may create a left-handed coordinate frame. This is fixed later.
        axes = _swap_axes(axes, std)

        # Maybe flip directions of first two axes
        if axis_0_direction is not None and np.dot(axes[0], axis_0_direction) < 0:
            axes[0] *= -1
        if axis_1_direction is not None and np.dot(axes[1], axis_1_direction) < 0:
            axes[1] *= -1

        # Ensure axes form a right-handed coordinate frame
        if np.linalg.det(axes) < 0:
            axes[2] *= -1

        # Maybe flip direction of third axis
        if axis_2_direction is not None:
            if np.dot(axes[2], axis_2_direction) >= 0:
                pass  # nothing to do, sign is correct
            else:
                if axis_0_direction is not None and axis_1_direction is not None:
                    raise ValueError(
                        f'Invalid `axis_2_direction` {axis_2_direction}. This direction results in a left-handed transformation.'
                    )
                else:
                    axes[2] *= -1
                    # Need to also flip a second vector to keep system as right-handed
                    if axis_1_direction is not None:
                        # Second axis has been set, so modify first axis
                        axes[0] *= -1
                    else:
                        # First axis has been set, so modify second axis
                        axes[1] *= -1

        rotation = Transform().rotate(axes)
        aligned = self.transform(rotation, inplace=False)  # type: ignore[misc]
        translation = Transform().translate(-np.array(aligned.center))
        if not centered:
            translation.translate(self.center)  # type: ignore[attr-defined]
        aligned.transform(translation, inplace=True)

        if return_matrix:
            return aligned, rotation.concatenate(translation).matrix
        return aligned

    def clip(
        self,
        normal='x',
        origin=None,
        invert: bool = True,
        value=0.0,
        inplace: bool = False,
        return_clipped: bool = False,
        progress_bar: bool = False,
        crinkle: bool = False,
    ):
        """Clip a dataset by a plane by specifying the origin and normal.

        If no parameters are given the clip will occur in the center
        of that dataset.

        Parameters
        ----------
        normal : tuple(float) or str, default: 'x'
            Length 3 tuple for the normal vector direction. Can also
            be specified as a string conventional direction such as
            ``'x'`` for ``(1, 0, 0)`` or ``'-x'`` for ``(-1, 0, 0)``, etc.

        origin : sequence[float], optional
            The center ``(x, y, z)`` coordinate of the plane on which the clip
            occurs. The default is the center of the dataset.

        invert : bool, default: True
            Flag on whether to flip/invert the clip.

        value : float, default: 0.0
            Set the clipping value along the normal direction.

        inplace : bool, default: False
            Updates mesh in-place.

        return_clipped : bool, default: False
            Return both unclipped and clipped parts of the dataset.

        progress_bar : bool, default: False
            Display a progress bar to indicate progress.

        crinkle : bool, default: False
            Crinkle the clip by extracting the entire cells along the
            clip. This adds the ``"cell_ids"`` array to the ``cell_data``
            attribute that tracks the original cell IDs of the original
            dataset.

        Returns
        -------
        pyvista.PolyData or tuple[pyvista.PolyData]
            Clipped mesh when ``return_clipped=False``,
            otherwise a tuple containing the unclipped and clipped datasets.

        Examples
        --------
        Clip a cube along the +X direction.  ``triangulate`` is used as
        the cube is initially composed of quadrilateral faces and
        subdivide only works on triangles.

        >>> import pyvista as pv
        >>> cube = pv.Cube().triangulate().subdivide(3)
        >>> clipped_cube = cube.clip()
        >>> clipped_cube.plot()

        Clip a cube in the +Z direction.  This leaves half a cube
        below the XY plane.

        >>> import pyvista as pv
        >>> cube = pv.Cube().triangulate().subdivide(3)
        >>> clipped_cube = cube.clip('z')
        >>> clipped_cube.plot()

        See :ref:`clip_with_surface_example` for more examples using this filter.

        """
        if isinstance(normal, str):
            normal = NORMALS[normal.lower()]
        # find center of data if origin not specified
        if origin is None:
            origin = self.center  # type: ignore[attr-defined]
        # create the plane for clipping
        function = generate_plane(normal, origin)
        # run the clip
        result = DataSetFilters._clip_with_function(
            self,
            function,
            invert=invert,
            value=value,
            return_clipped=return_clipped,
            progress_bar=progress_bar,
            crinkle=crinkle,
        )
        if inplace:
            if return_clipped:
                self.copy_from(result[0], deep=False)  # type: ignore[attr-defined]
                return self, result[1]
            else:
                self.copy_from(result, deep=False)  # type: ignore[attr-defined]
                return self
        return result

    def clip_box(
        self,
        bounds=None,
        invert: bool = True,
        factor=0.35,
        progress_bar: bool = False,
        merge_points: bool = True,
        crinkle: bool = False,
    ):
        """Clip a dataset by a bounding box defined by the bounds.

        If no bounds are given, a corner of the dataset bounds will be removed.

        Parameters
        ----------
        bounds : sequence[float], optional
            Length 6 sequence of floats: ``(x_min, x_max, y_min, y_max, z_min, z_max)``.
            Length 3 sequence of floats: distances from the min coordinate of
            of the input mesh. Single float value: uniform distance from the
            min coordinate. Length 12 sequence of length 3 sequence of floats:
            a plane collection (normal, center, ...).
            :class:`pyvista.PolyData`: if a poly mesh is passed that represents
            a box with 6 faces that all form a standard box, then planes will
            be extracted from the box to define the clipping region.

        invert : bool, default: True
            Flag on whether to flip/invert the clip.

        factor : float, default: 0.35
            If bounds are not given this is the factor along each axis to
            extract the default box.

        progress_bar : bool, default: False
            Display a progress bar to indicate progress.

        merge_points : bool, default: True
            If ``True``, coinciding points of independently defined mesh
            elements will be merged.

        crinkle : bool, default: False
            Crinkle the clip by extracting the entire cells along the
            clip. This adds the ``"cell_ids"`` array to the ``cell_data``
            attribute that tracks the original cell IDs of the original
            dataset.

        Returns
        -------
        pyvista.UnstructuredGrid
            Clipped dataset.

        Examples
        --------
        Clip a corner of a cube.  The bounds of a cube are normally
        ``[-0.5, 0.5, -0.5, 0.5, -0.5, 0.5]``, and this removes 1/8 of
        the cube's surface.

        >>> import pyvista as pv
        >>> cube = pv.Cube().triangulate().subdivide(3)
        >>> clipped_cube = cube.clip_box([0, 1, 0, 1, 0, 1])
        >>> clipped_cube.plot()

        See :ref:`clip_with_plane_box_example` for more examples using this filter.

        """
        if bounds is None:

            def _get_quarter(dmin, dmax):
                """Get a section of the given range (internal helper)."""
                return dmax - ((dmax - dmin) * factor)

            xmin, xmax, ymin, ymax, zmin, zmax = self.bounds  # type: ignore[attr-defined]
            xmin = _get_quarter(xmin, xmax)
            ymin = _get_quarter(ymin, ymax)
            zmin = _get_quarter(zmin, zmax)
            bounds = [xmin, xmax, ymin, ymax, zmin, zmax]
        if isinstance(bounds, (float, int)):
            bounds = [bounds, bounds, bounds]
        elif isinstance(bounds, pyvista.PolyData):
            poly = bounds
            if poly.n_cells != 6:
                raise ValueError('The bounds mesh must have only 6 faces.')
            bounds = []
            poly.compute_normals(inplace=True)
            for cid in range(6):
                cell = poly.extract_cells(cid)
                normal = cell['Normals'][0]
                bounds.append(normal)
                bounds.append(cell.center)
        if not isinstance(bounds, (np.ndarray, Sequence)):
            raise TypeError('Bounds must be a sequence of floats with length 3, 6 or 12.')
        if len(bounds) not in [3, 6, 12]:
            raise ValueError('Bounds must be a sequence of floats with length 3, 6 or 12.')
        if len(bounds) == 3:
            xmin, xmax, ymin, ymax, zmin, zmax = self.bounds  # type: ignore[attr-defined]
            bounds = (xmin, xmin + bounds[0], ymin, ymin + bounds[1], zmin, zmin + bounds[2])
        if crinkle:
            self.cell_data['cell_ids'] = np.arange(self.n_cells)  # type: ignore[attr-defined]
        alg = _vtk.vtkBoxClipDataSet()
        if not merge_points:
            # vtkBoxClipDataSet uses vtkMergePoints by default
            alg.SetLocator(_vtk.vtkNonMergingPointLocator())
        alg.SetInputDataObject(self)
        alg.SetBoxClip(*bounds)
        port = 0
        if invert:
            # invert the clip if needed
            port = 1
            alg.GenerateClippedOutputOn()
        _update_alg(alg, progress_bar, 'Clipping a Dataset by a Bounding Box')
        clipped = _get_output(alg, oport=port)
        if crinkle:
            clipped = self.extract_cells(np.unique(clipped.cell_data['cell_ids']))
        return clipped

    def compute_implicit_distance(self, surface, inplace: bool = False):
        """Compute the implicit distance from the points to a surface.

        This filter will compute the implicit distance from all of the
        nodes of this mesh to a given surface. This distance will be
        added as a point array called ``'implicit_distance'``.

        Nodes of this mesh which are interior to the input surface
        geometry have a negative distance, and nodes on the exterior
        have a positive distance. Nodes which intersect the input
        surface has a distance of zero.

        Parameters
        ----------
        surface : pyvista.DataSet
            The surface used to compute the distance.

        inplace : bool, default: False
            If ``True``, a new scalar array will be added to the
            ``point_data`` of this mesh and the modified mesh will
            be returned. Otherwise a copy of this mesh is returned
            with that scalar field added.

        Returns
        -------
        pyvista.DataSet
            Dataset containing the ``'implicit_distance'`` array in
            ``point_data``.

        Examples
        --------
        Compute the distance between all the points on a sphere and a
        plane.

        >>> import pyvista as pv
        >>> sphere = pv.Sphere(radius=0.35)
        >>> plane = pv.Plane()
        >>> _ = sphere.compute_implicit_distance(plane, inplace=True)
        >>> dist = sphere['implicit_distance']
        >>> type(dist)
        <class 'pyvista.core.pyvista_ndarray.pyvista_ndarray'>

        Plot these distances as a heatmap. Note how distances above the
        plane are positive, and distances below the plane are negative.

        >>> pl = pv.Plotter()
        >>> _ = pl.add_mesh(
        ...     sphere, scalars='implicit_distance', cmap='bwr'
        ... )
        >>> _ = pl.add_mesh(plane, color='w', style='wireframe')
        >>> pl.show()

        We can also compute the distance from all the points on the
        plane to the sphere.

        >>> _ = plane.compute_implicit_distance(sphere, inplace=True)

        Again, we can plot these distances as a heatmap. Note how
        distances inside the sphere are negative and distances outside
        the sphere are positive.

        >>> pl = pv.Plotter()
        >>> _ = pl.add_mesh(
        ...     plane,
        ...     scalars='implicit_distance',
        ...     cmap='bwr',
        ...     clim=[-0.35, 0.35],
        ... )
        >>> _ = pl.add_mesh(sphere, color='w', style='wireframe')
        >>> pl.show()

        See :ref:`clip_with_surface_example` and
        :ref:`voxelize_surface_mesh_example` for more examples using
        this filter.

        """
        function = _vtk.vtkImplicitPolyDataDistance()
        function.SetInput(surface)
        points = pyvista.convert_array(self.points)
        dists = _vtk.vtkDoubleArray()
        function.FunctionValue(points, dists)
        if inplace:
            self.point_data['implicit_distance'] = pyvista.convert_array(dists)  # type: ignore[attr-defined]
            return self
        result = self.copy()  # type: ignore[attr-defined]
        result.point_data['implicit_distance'] = pyvista.convert_array(dists)
        return result

    def clip_scalar(
        self,
        scalars=None,
        invert: bool = True,
        value=0.0,
        inplace: bool = False,
        progress_bar: bool = False,
        both: bool = False,
    ):
        """Clip a dataset by a scalar.

        Parameters
        ----------
        scalars : str, optional
            Name of scalars to clip on.  Defaults to currently active scalars.

        invert : bool, default: True
            Flag on whether to flip/invert the clip.  When ``True``,
            only the mesh below ``value`` will be kept.  When
            ``False``, only values above ``value`` will be kept.

        value : float, default: 0.0
            Set the clipping value.

        inplace : bool, default: False
            Update mesh in-place.

        progress_bar : bool, default: False
            Display a progress bar to indicate progress.

        both : bool, default: False
            If ``True``, also returns the complementary clipped mesh.

        Returns
        -------
        pyvista.PolyData or tuple
            Clipped dataset if ``both=False``.  If ``both=True`` then
            returns a tuple of both clipped datasets.

        Examples
        --------
        Remove the part of the mesh with "sample_point_scalars" above 100.

        >>> import pyvista as pv
        >>> from pyvista import examples
        >>> dataset = examples.load_hexbeam()
        >>> clipped = dataset.clip_scalar(
        ...     scalars="sample_point_scalars", value=100
        ... )
        >>> clipped.plot()

        Get clipped meshes corresponding to the portions of the mesh above and below 100.

        >>> import pyvista as pv
        >>> from pyvista import examples
        >>> dataset = examples.load_hexbeam()
        >>> _below, _above = dataset.clip_scalar(
        ...     scalars="sample_point_scalars", value=100, both=True
        ... )

        Remove the part of the mesh with "sample_point_scalars" below 100.

        >>> import pyvista as pv
        >>> from pyvista import examples
        >>> dataset = examples.load_hexbeam()
        >>> clipped = dataset.clip_scalar(
        ...     scalars="sample_point_scalars", value=100, invert=False
        ... )
        >>> clipped.plot()

        """
        if isinstance(self, _vtk.vtkPolyData):
            alg = _vtk.vtkClipPolyData()
        else:
            alg = _vtk.vtkTableBasedClipDataSet()  # type: ignore[assignment]

        alg.SetInputDataObject(self)
        alg.SetValue(value)
        if scalars is None:
            set_default_active_scalars(self)  # type: ignore[arg-type]
        else:
            self.set_active_scalars(scalars)  # type: ignore[attr-defined]

        alg.SetInsideOut(invert)  # invert the clip if needed
        alg.SetGenerateClippedOutput(both)

        _update_alg(alg, progress_bar, 'Clipping by a Scalar')
        result0 = _get_output(alg)

        if inplace:
            self.copy_from(result0, deep=False)  # type: ignore[attr-defined]
            result0 = self

        if both:
            result1 = _get_output(alg, oport=1)
            if isinstance(self, _vtk.vtkPolyData):
                # For some reason vtkClipPolyData with SetGenerateClippedOutput on leaves unreferenced vertices
                result0, result1 = (r.clean() for r in (result0, result1))
            return result0, result1
        return result0

    def clip_surface(
        self,
        surface,
        invert: bool = True,
        value=0.0,
        compute_distance: bool = False,
        progress_bar: bool = False,
        crinkle: bool = False,
    ):
        """Clip any mesh type using a :class:`pyvista.PolyData` surface mesh.

        This will return a :class:`pyvista.UnstructuredGrid` of the clipped
        mesh. Geometry of the input dataset will be preserved where possible.
        Geometries near the clip intersection will be triangulated/tessellated.

        Parameters
        ----------
        surface : pyvista.PolyData
            The ``PolyData`` surface mesh to use as a clipping
            function.  If this input mesh is not a :class:`pyvista.PolyData`,
            the external surface will be extracted.

        invert : bool, default: True
            Flag on whether to flip/invert the clip.

        value : float, default: 0.0
            Set the clipping value of the implicit function (if
            clipping with implicit function) or scalar value (if
            clipping with scalars).

        compute_distance : bool, default: False
            Compute the implicit distance from the mesh onto the input
            dataset.  A new array called ``'implicit_distance'`` will
            be added to the output clipped mesh.

        progress_bar : bool, default: False
            Display a progress bar to indicate progress.

        crinkle : bool, default: False
            Crinkle the clip by extracting the entire cells along the
            clip. This adds the ``"cell_ids"`` array to the ``cell_data``
            attribute that tracks the original cell IDs of the original
            dataset.

        Returns
        -------
        pyvista.PolyData
            Clipped surface.

        Examples
        --------
        Clip a cube with a sphere.

        >>> import pyvista as pv
        >>> sphere = pv.Sphere(center=(-0.4, -0.4, -0.4))
        >>> cube = pv.Cube().triangulate().subdivide(3)
        >>> clipped = cube.clip_surface(sphere)
        >>> clipped.plot(show_edges=True, cpos='xy', line_width=3)

        See :ref:`clip_with_surface_example` for more examples using
        this filter.

        """
        if not isinstance(surface, _vtk.vtkPolyData):
            surface = DataSetFilters.extract_geometry(surface)
        function = _vtk.vtkImplicitPolyDataDistance()
        function.SetInput(surface)
        if compute_distance:
            points = pyvista.convert_array(self.points)
            dists = _vtk.vtkDoubleArray()
            function.FunctionValue(points, dists)
            self['implicit_distance'] = pyvista.convert_array(dists)  # type: ignore[index]
        # run the clip
        return DataSetFilters._clip_with_function(
            self,
            function,
            invert=invert,
            value=value,
            progress_bar=progress_bar,
            crinkle=crinkle,
        )

    def slice_implicit(
        self,
        implicit_function,
        generate_triangles: bool = False,
        contour: bool = False,
        progress_bar: bool = False,
    ):
        """Slice a dataset by a VTK implicit function.

        Parameters
        ----------
        implicit_function : vtk.vtkImplicitFunction
            Specify the implicit function to perform the cutting.

        generate_triangles : bool, default: False
            If this is enabled (``False`` by default), the output will
            be triangles. Otherwise the output will be the intersection
            polygons. If the cutting function is not a plane, the
            output will be 3D polygons, which might be nice to look at
            but hard to compute with downstream.

        contour : bool, default: False
            If ``True``, apply a ``contour`` filter after slicing.

        progress_bar : bool, default: False
            Display a progress bar to indicate progress.

        Returns
        -------
        pyvista.PolyData
            Sliced dataset.

        Examples
        --------
        Slice the surface of a sphere.

        >>> import pyvista as pv
        >>> import vtk
        >>> sphere = vtk.vtkSphere()
        >>> sphere.SetRadius(10)
        >>> mesh = pv.Wavelet()
        >>> slice = mesh.slice_implicit(sphere)
        >>> slice.plot(show_edges=True, line_width=5)

        >>> cylinder = vtk.vtkCylinder()
        >>> cylinder.SetRadius(10)
        >>> mesh = pv.Wavelet()
        >>> slice = mesh.slice_implicit(cylinder)
        >>> slice.plot(show_edges=True, line_width=5)

        """
        alg = _vtk.vtkCutter()  # Construct the cutter object
        alg.SetInputDataObject(self)  # Use the grid as the data we desire to cut
        alg.SetCutFunction(implicit_function)  # the cutter to use the function
        alg.SetGenerateTriangles(generate_triangles)
        _update_alg(alg, progress_bar, 'Slicing')
        output = _get_output(alg)
        if contour:
            return output.contour()
        return output

    def slice(
        self,
        normal='x',
        origin=None,
        generate_triangles: bool = False,
        contour: bool = False,
        progress_bar: bool = False,
    ):
        """Slice a dataset by a plane at the specified origin and normal vector orientation.

        If no origin is specified, the center of the input dataset will be used.

        Parameters
        ----------
        normal : sequence[float] | str, default: 'x'
            Length 3 tuple for the normal vector direction. Can also be
            specified as a string conventional direction such as ``'x'`` for
            ``(1, 0, 0)`` or ``'-x'`` for ``(-1, 0, 0)``, etc.

        origin : sequence[float], optional
            The center ``(x, y, z)`` coordinate of the plane on which
            the slice occurs.

        generate_triangles : bool, default: False
            If this is enabled (``False`` by default), the output will
            be triangles. Otherwise the output will be the intersection
            polygons.

        contour : bool, default: False
            If ``True``, apply a ``contour`` filter after slicing.

        progress_bar : bool, default: False
            Display a progress bar to indicate progress.

        Returns
        -------
        pyvista.PolyData
            Sliced dataset.

        Examples
        --------
        Slice the surface of a sphere.

        >>> import pyvista as pv
        >>> sphere = pv.Sphere()
        >>> slice_x = sphere.slice(normal='x')
        >>> slice_y = sphere.slice(normal='y')
        >>> slice_z = sphere.slice(normal='z')
        >>> slices = slice_x + slice_y + slice_z
        >>> slices.plot(line_width=5)

        See :ref:`slice_example` for more examples using this filter.

        """
        if isinstance(normal, str):
            normal = NORMALS[normal.lower()]
        # find center of data if origin not specified
        if origin is None:
            origin = self.center  # type: ignore[attr-defined]
        # create the plane for clipping
        plane = generate_plane(normal, origin)
        return DataSetFilters.slice_implicit(
            self,
            plane,
            generate_triangles=generate_triangles,
            contour=contour,
            progress_bar=progress_bar,
        )

    def slice_orthogonal(
        self,
        x=None,
        y=None,
        z=None,
        generate_triangles: bool = False,
        contour: bool = False,
        progress_bar: bool = False,
    ):
        """Create three orthogonal slices through the dataset on the three cartesian planes.

        Yields a MutliBlock dataset of the three slices.

        Parameters
        ----------
        x : float, optional
            The X location of the YZ slice.

        y : float, optional
            The Y location of the XZ slice.

        z : float, optional
            The Z location of the XY slice.

        generate_triangles : bool, default: False
            When ``True``, the output will be triangles. Otherwise the output
            will be the intersection polygons.

        contour : bool, default: False
            If ``True``, apply a ``contour`` filter after slicing.

        progress_bar : bool, default: False
            Display a progress bar to indicate progress.

        Returns
        -------
        pyvista.PolyData
            Sliced dataset.

        Examples
        --------
        Slice the random hills dataset with three orthogonal planes.

        >>> from pyvista import examples
        >>> hills = examples.load_random_hills()
        >>> slices = hills.slice_orthogonal(contour=False)
        >>> slices.plot(line_width=5)

        See :ref:`slice_example` for more examples using this filter.

        """
        # Create the three slices
        if x is None:
            x = self.center[0]  # type: ignore[attr-defined]
        if y is None:
            y = self.center[1]  # type: ignore[attr-defined]
        if z is None:
            z = self.center[2]  # type: ignore[attr-defined]
        output = pyvista.MultiBlock()
        if isinstance(self, pyvista.MultiBlock):
            for i in range(self.n_blocks):
                output.append(
                    self[i].slice_orthogonal(
                        x=x,
                        y=y,
                        z=z,
                        generate_triangles=generate_triangles,
                        contour=contour,
                    ),
                )
            return output
        output.append(
            self.slice(
                normal='x',
                origin=[x, y, z],
                generate_triangles=generate_triangles,
                progress_bar=progress_bar,
            ),
            'YZ',
        )
        output.append(
            self.slice(
                normal='y',
                origin=[x, y, z],
                generate_triangles=generate_triangles,
                progress_bar=progress_bar,
            ),
            'XZ',
        )
        output.append(
            self.slice(
                normal='z',
                origin=[x, y, z],
                generate_triangles=generate_triangles,
                progress_bar=progress_bar,
            ),
            'XY',
        )
        return output

    def slice_along_axis(
        self,
        n=5,
        axis='x',
        tolerance=None,
        generate_triangles: bool = False,
        contour: bool = False,
        bounds=None,
        center=None,
        progress_bar: bool = False,
    ):
        """Create many slices of the input dataset along a specified axis.

        Parameters
        ----------
        n : int, default: 5
            The number of slices to create.

        axis : str | int, default: 'x'
            The axis to generate the slices along. Perpendicular to the
            slices. Can be string name (``'x'``, ``'y'``, or ``'z'``) or
            axis index (``0``, ``1``, or ``2``).

        tolerance : float, optional
            The tolerance to the edge of the dataset bounds to create
            the slices. The ``n`` slices are placed equidistantly with
            an absolute padding of ``tolerance`` inside each side of the
            ``bounds`` along the specified axis. Defaults to 1% of the
            ``bounds`` along the specified axis.

        generate_triangles : bool, default: False
            When ``True``, the output will be triangles. Otherwise the output
            will be the intersection polygons.

        contour : bool, default: False
            If ``True``, apply a ``contour`` filter after slicing.

        bounds : sequence[float], optional
            A 6-length sequence overriding the bounds of the mesh.
            The bounds along the specified axis define the extent
            where slices are taken.

        center : sequence[float], optional
            A 3-length sequence specifying the position of the line
            along which slices are taken. Defaults to the center of
            the mesh.

        progress_bar : bool, default: False
            Display a progress bar to indicate progress.

        Returns
        -------
        pyvista.PolyData
            Sliced dataset.

        Examples
        --------
        Slice the random hills dataset in the X direction.

        >>> from pyvista import examples
        >>> hills = examples.load_random_hills()
        >>> slices = hills.slice_along_axis(n=10)
        >>> slices.plot(line_width=5)

        Slice the random hills dataset in the Z direction.

        >>> from pyvista import examples
        >>> hills = examples.load_random_hills()
        >>> slices = hills.slice_along_axis(n=10, axis='z')
        >>> slices.plot(line_width=5)

        See :ref:`slice_example` for more examples using this filter.

        """
        # parse axis input
        labels = ['x', 'y', 'z']
        label_to_index = {label: index for index, label in enumerate(labels)}
        if isinstance(axis, int):
            ax_index = axis
            ax_label = labels[ax_index]
        elif isinstance(axis, str):
            try:
                ax_index = label_to_index[axis.lower()]
            except KeyError:
                raise ValueError(
                    f'Axis ({axis!r}) not understood. Choose one of {labels}.',
                ) from None
            ax_label = axis
        # get the locations along that axis
        if bounds is None:
            bounds = self.bounds  # type: ignore[attr-defined]
        if center is None:
            center = self.center  # type: ignore[attr-defined]
        if tolerance is None:
            tolerance = (bounds[ax_index * 2 + 1] - bounds[ax_index * 2]) * 0.01
        rng = np.linspace(bounds[ax_index * 2] + tolerance, bounds[ax_index * 2 + 1] - tolerance, n)
        center = list(center)
        # Make each of the slices
        output = pyvista.MultiBlock()
        if isinstance(self, pyvista.MultiBlock):
            for i in range(self.n_blocks):
                output.append(
                    self[i].slice_along_axis(
                        n=n,
                        axis=ax_label,
                        tolerance=tolerance,
                        generate_triangles=generate_triangles,
                        contour=contour,
                        bounds=bounds,
                        center=center,
                    ),
                )
            return output
        for i in range(n):
            center[ax_index] = rng[i]
            slc = DataSetFilters.slice(
                self,
                normal=ax_label,
                origin=center,
                generate_triangles=generate_triangles,
                contour=contour,
                progress_bar=progress_bar,
            )
            output.append(slc, f'slice{i}')
        return output

    def slice_along_line(
        self,
        line,
        generate_triangles: bool = False,
        contour: bool = False,
        progress_bar: bool = False,
    ):
        """Slice a dataset using a polyline/spline as the path.

        This also works for lines generated with :func:`pyvista.Line`.

        Parameters
        ----------
        line : pyvista.PolyData
            A PolyData object containing one single PolyLine cell.

        generate_triangles : bool, default: False
            When ``True``, the output will be triangles. Otherwise the output
            will be the intersection polygons.

        contour : bool, default: False
            If ``True``, apply a ``contour`` filter after slicing.

        progress_bar : bool, default: False
            Display a progress bar to indicate progress.

        Returns
        -------
        pyvista.PolyData
            Sliced dataset.

        Examples
        --------
        Slice the random hills dataset along a circular arc.

        >>> import numpy as np
        >>> import pyvista as pv
        >>> from pyvista import examples
        >>> hills = examples.load_random_hills()
        >>> center = np.array(hills.center)
        >>> point_a = center + np.array([5, 0, 0])
        >>> point_b = center + np.array([-5, 0, 0])
        >>> arc = pv.CircularArc(point_a, point_b, center, resolution=100)
        >>> line_slice = hills.slice_along_line(arc)

        Plot the circular arc and the hills mesh.

        >>> pl = pv.Plotter()
        >>> _ = pl.add_mesh(hills, smooth_shading=True, style='wireframe')
        >>> _ = pl.add_mesh(
        ...     line_slice,
        ...     line_width=10,
        ...     render_lines_as_tubes=True,
        ...     color='k',
        ... )
        >>> _ = pl.add_mesh(arc, line_width=10, color='grey')
        >>> pl.show()

        See :ref:`slice_example` for more examples using this filter.

        """
        # check that we have a PolyLine cell in the input line
        if line.GetNumberOfCells() != 1:
            raise ValueError('Input line must have only one cell.')
        polyline = line.GetCell(0)
        if not isinstance(polyline, _vtk.vtkPolyLine):
            raise TypeError(f'Input line must have a PolyLine cell, not ({type(polyline)})')
        # Generate PolyPlane
        polyplane = _vtk.vtkPolyPlane()
        polyplane.SetPolyLine(polyline)
        # Create slice
        alg = _vtk.vtkCutter()  # Construct the cutter object
        alg.SetInputDataObject(self)  # Use the grid as the data we desire to cut
        alg.SetCutFunction(polyplane)  # the cutter to use the poly planes
        if not generate_triangles:
            alg.GenerateTrianglesOff()
        _update_alg(alg, progress_bar, 'Slicing along Line')
        output = _get_output(alg)
        if contour:
            return output.contour()
        return output

    def threshold(
        self,
        value=None,
        scalars=None,
        invert: bool = False,
        continuous: bool = False,
        preference='cell',
        all_scalars: bool = False,
        component_mode='all',
        component=0,
        method='upper',
        progress_bar: bool = False,
    ):
        """Apply a ``vtkThreshold`` filter to the input dataset.

        This filter will apply a ``vtkThreshold`` filter to the input
        dataset and return the resulting object. This extracts cells
        where the scalar value in each cell satisfies the threshold
        criterion.  If ``scalars`` is ``None``, the input's active
        scalars array is used.

        .. warning::
           Thresholding is inherently a cell operation, even though it can use
           associated point data for determining whether to keep a cell. In
           other words, whether or not a given point is included after
           thresholding depends on whether that point is part of a cell that
           is kept after thresholding.

           Please also note the default ``preference`` choice for CELL data
           over POINT data. This is contrary to most other places in PyVista's
           API where the preference typically defaults to POINT data. We chose
           to prefer CELL data here so that if thresholding by a named array
           that exists for both the POINT and CELL data, this filter will
           default to the CELL data array while performing the CELL-wise
           operation.

        Parameters
        ----------
        value : float | sequence[float], optional
            Single value or ``(min, max)`` to be used for the data threshold. If
            a sequence, then length must be 2. If no value is specified, the
            non-NaN data range will be used to remove any NaN values.
            Please reference the ``method`` parameter for how single values
            are handled.

        scalars : str, optional
            Name of scalars to threshold on. Defaults to currently active scalars.

        invert : bool, default: False
            Invert the threshold results. That is, cells that would have been
            in the output with this option off are excluded, while cells that
            would have been excluded from the output are included.

        continuous : bool, default: False
            When True, the continuous interval [minimum cell scalar,
            maximum cell scalar] will be used to intersect the threshold bound,
            rather than the set of discrete scalar values from the vertices.

        preference : str, default: 'cell'
            When ``scalars`` is specified, this is the preferred array
            type to search for in the dataset.  Must be either
            ``'point'`` or ``'cell'``. Throughout PyVista, the preference
            is typically ``'point'`` but since the threshold filter is a
            cell-wise operation, we prefer cell data for thresholding
            operations.

        all_scalars : bool, default: False
            If using scalars from point data, all
            points in a cell must satisfy the threshold when this
            value is ``True``.  When ``False``, any point of the cell
            with a scalar value satisfying the threshold criterion
            will extract the cell. Has no effect when using cell data.

        component_mode : {'selected', 'all', 'any'}
            The method to satisfy the criteria for the threshold of
            multicomponent scalars.  'selected' (default)
            uses only the ``component``.  'all' requires all
            components to meet criteria.  'any' is when
            any component satisfies the criteria.

        component : int, default: 0
            When using ``component_mode='selected'``, this sets
            which component to threshold on.

        method : str, default: 'upper'
            Set the threshold method for single-values, defining which
            threshold bounds to use. If the ``value`` is a range, this
            parameter will be ignored, extracting data between the two
            values. For single values, ``'lower'`` will extract data
            lower than the  ``value``. ``'upper'`` will extract data
            larger than the ``value``.

        progress_bar : bool, default: False
            Display a progress bar to indicate progress.

        See Also
        --------
        threshold_percent, :meth:`~pyvista.ImageDataFilters.image_threshold`, extract_values

        Returns
        -------
        pyvista.UnstructuredGrid
            Dataset containing geometry that meets the threshold requirements.

        Examples
        --------
        >>> import pyvista as pv
        >>> import numpy as np
        >>> volume = np.zeros([10, 10, 10])
        >>> volume[:3] = 1
        >>> vol = pv.wrap(volume)
        >>> threshed = vol.threshold(0.1)
        >>> threshed
        UnstructuredGrid (...)
          N Cells:    243
          N Points:   400
          X Bounds:   0.000e+00, 3.000e+00
          Y Bounds:   0.000e+00, 9.000e+00
          Z Bounds:   0.000e+00, 9.000e+00
          N Arrays:   1

        Apply the threshold filter to Perlin noise.  First generate
        the structured grid.

        >>> import pyvista as pv
        >>> noise = pv.perlin_noise(0.1, (1, 1, 1), (0, 0, 0))
        >>> grid = pv.sample_function(
        ...     noise, [0, 1.0, -0, 1.0, 0, 1.0], dim=(20, 20, 20)
        ... )
        >>> grid.plot(
        ...     cmap='gist_earth_r',
        ...     show_scalar_bar=True,
        ...     show_edges=False,
        ... )

        Next, apply the threshold.

        >>> import pyvista as pv
        >>> noise = pv.perlin_noise(0.1, (1, 1, 1), (0, 0, 0))
        >>> grid = pv.sample_function(
        ...     noise, [0, 1.0, -0, 1.0, 0, 1.0], dim=(20, 20, 20)
        ... )
        >>> threshed = grid.threshold(value=0.02)
        >>> threshed.plot(
        ...     cmap='gist_earth_r',
        ...     show_scalar_bar=False,
        ...     show_edges=True,
        ... )

        See :ref:`common_filter_example` for more examples using this filter.

        """
        # set the scalars to threshold on
        if scalars is None:
            set_default_active_scalars(self)  # type: ignore[arg-type]
            _, scalars = self.active_scalars_info  # type: ignore[attr-defined]
        arr = get_array(self, scalars, preference=preference, err=False)
        if arr is None:
            raise ValueError('No arrays present to threshold.')

        field = get_array_association(self, scalars, preference=preference)

        # Run a standard threshold algorithm
        alg = _vtk.vtkThreshold()
        alg.SetAllScalars(all_scalars)
        alg.SetInputDataObject(self)
        alg.SetInputArrayToProcess(
            0,
            0,
            0,
            field.value,
            scalars,
        )  # args: (idx, port, connection, field, name)
        # set thresholding parameters
        alg.SetUseContinuousCellRange(continuous)
        # use valid range if no value given
        if value is None:
            value = self.get_data_range(scalars)  # type: ignore[attr-defined]

        _set_threshold_limit(alg, value, method, invert)

        if component_mode == 'component':
            alg.SetComponentModeToUseSelected()
            dim = arr.shape[1]
            if not isinstance(component, (int, np.integer)):
                raise TypeError('component must be int')
            if component > (dim - 1) or component < 0:
                raise ValueError(
                    f'scalars has {dim} components: supplied component {component} not in range',
                )
            alg.SetSelectedComponent(component)  # type: ignore[arg-type]
        elif component_mode == 'all':
            alg.SetComponentModeToUseAll()
        elif component_mode == 'any':
            alg.SetComponentModeToUseAny()
        else:
            raise ValueError(
                f"component_mode must be 'component', 'all', or 'any' got: {component_mode}",
            )

        # Run the threshold
        _update_alg(alg, progress_bar, 'Thresholding')
        return _get_output(alg)

    def threshold_percent(
        self,
        percent=0.50,
        scalars=None,
        invert: bool = False,
        continuous: bool = False,
        preference='cell',
        method='upper',
        progress_bar: bool = False,
    ):
        """Threshold the dataset by a percentage of its range on the active scalars array.

        .. warning::
           Thresholding is inherently a cell operation, even though it can use
           associated point data for determining whether to keep a cell. In
           other words, whether or not a given point is included after
           thresholding depends on whether that point is part of a cell that
           is kept after thresholding.

        Parameters
        ----------
        percent : float | sequence[float], optional
            The percentage in the range ``(0, 1)`` to threshold. If value is
            out of 0 to 1 range, then it will be divided by 100 and checked to
            be in that range.

        scalars : str, optional
            Name of scalars to threshold on. Defaults to currently active scalars.

        invert : bool, default: False
            Invert the threshold results. That is, cells that would have been
            in the output with this option off are excluded, while cells that
            would have been excluded from the output are included.

        continuous : bool, default: False
            When True, the continuous interval [minimum cell scalar,
            maximum cell scalar] will be used to intersect the threshold bound,
            rather than the set of discrete scalar values from the vertices.

        preference : str, default: 'cell'
            When ``scalars`` is specified, this is the preferred array
            type to search for in the dataset.  Must be either
            ``'point'`` or ``'cell'``. Throughout PyVista, the preference
            is typically ``'point'`` but since the threshold filter is a
            cell-wise operation, we prefer cell data for thresholding
            operations.

        method : str, default: 'upper'
            Set the threshold method for single-values, defining which
            threshold bounds to use. If the ``value`` is a range, this
            parameter will be ignored, extracting data between the two
            values. For single values, ``'lower'`` will extract data
            lower than the  ``value``. ``'upper'`` will extract data
            larger than the ``value``.

        progress_bar : bool, default: False
            Display a progress bar to indicate progress.

        Returns
        -------
        pyvista.UnstructuredGrid
            Dataset containing geometry that meets the threshold requirements.

        Examples
        --------
        Apply a 50% threshold filter.

        >>> import pyvista as pv
        >>> noise = pv.perlin_noise(0.1, (2, 2, 2), (0, 0, 0))
        >>> grid = pv.sample_function(
        ...     noise, [0, 1.0, -0, 1.0, 0, 1.0], dim=(30, 30, 30)
        ... )
        >>> threshed = grid.threshold_percent(0.5)
        >>> threshed.plot(
        ...     cmap='gist_earth_r',
        ...     show_scalar_bar=False,
        ...     show_edges=True,
        ... )

        Apply a 80% threshold filter.

        >>> threshed = grid.threshold_percent(0.8)
        >>> threshed.plot(
        ...     cmap='gist_earth_r',
        ...     show_scalar_bar=False,
        ...     show_edges=True,
        ... )

        See :ref:`common_filter_example` for more examples using a similar filter.

        """
        if scalars is None:
            set_default_active_scalars(self)  # type: ignore[arg-type]
            _, tscalars = self.active_scalars_info  # type: ignore[attr-defined]
        else:
            tscalars = scalars
        dmin, dmax = self.get_data_range(arr_var=tscalars, preference=preference)  # type: ignore[attr-defined]

        def _check_percent(percent):
            """Make sure percent is between 0 and 1 or fix if between 0 and 100."""
            if percent >= 1:
                percent = float(percent) / 100.0
                if percent > 1:
                    raise ValueError(f'Percentage ({percent}) is out of range (0, 1).')
            if percent < 1e-10:
                raise ValueError(f'Percentage ({percent}) is too close to zero or negative.')
            return percent

        def _get_val(percent, dmin, dmax):
            """Get the value from a percentage of a range."""
            percent = _check_percent(percent)
            return dmin + float(percent) * (dmax - dmin)

        # Compute the values
        if isinstance(percent, (np.ndarray, Sequence)):
            # Get two values
            value = [_get_val(percent[0], dmin, dmax), _get_val(percent[1], dmin, dmax)]
        elif isinstance(percent, Iterable):
            raise TypeError('Percent must either be a single scalar or a sequence.')
        else:
            # Compute one value to threshold
            value = _get_val(percent, dmin, dmax)
        # Use the normal thresholding function on these values
        return DataSetFilters.threshold(
            self,
            value=value,
            scalars=scalars,
            invert=invert,
            continuous=continuous,
            preference=preference,
            method=method,
            progress_bar=progress_bar,
        )

    def outline(self, generate_faces: bool = False, progress_bar: bool = False):
        """Produce an outline of the full extent for the input dataset.

        Parameters
        ----------
        generate_faces : bool, default: False
            Generate solid faces for the box. This is disabled by default.

        progress_bar : bool, default: False
            Display a progress bar to indicate progress.

        Returns
        -------
        pyvista.PolyData
            Mesh containing an outline of the original dataset.

        See Also
        --------
        bounding_box
            Similar filter with additional options.

        Examples
        --------
        Generate and plot the outline of a sphere.  This is
        effectively the ``(x, y, z)`` bounds of the mesh.

        >>> import pyvista as pv
        >>> sphere = pv.Sphere()
        >>> outline = sphere.outline()
        >>> pv.plot([sphere, outline], line_width=5)

        See :ref:`common_filter_example` for more examples using this filter.

        """
        alg = _vtk.vtkOutlineFilter()
        alg.SetInputDataObject(self)
        alg.SetGenerateFaces(generate_faces)
        _update_alg(alg, progress_bar, 'Producing an outline')
        return wrap(alg.GetOutputDataObject(0))

    def outline_corners(self, factor=0.2, progress_bar: bool = False):
        """Produce an outline of the corners for the input dataset.

        Parameters
        ----------
        factor : float, default: 0.2
            Controls the relative size of the corners to the length of
            the corresponding bounds.

        progress_bar : bool, default: False
            Display a progress bar to indicate progress.

        Returns
        -------
        pyvista.PolyData
            Mesh containing outlined corners.

        Examples
        --------
        Generate and plot the corners of a sphere.  This is
        effectively the ``(x, y, z)`` bounds of the mesh.

        >>> import pyvista as pv
        >>> sphere = pv.Sphere()
        >>> corners = sphere.outline_corners(factor=0.1)
        >>> pv.plot([sphere, corners], line_width=5)

        """
        alg = _vtk.vtkOutlineCornerFilter()
        alg.SetInputDataObject(self)
        alg.SetCornerFactor(factor)
        _update_alg(alg, progress_bar, 'Producing an Outline of the Corners')
        return wrap(alg.GetOutputDataObject(0))

    def extract_geometry(self, extent: Sequence[float] | None = None, progress_bar: bool = False):
        """Extract the outer surface of a volume or structured grid dataset.

        This will extract all 0D, 1D, and 2D cells producing the
        boundary faces of the dataset.

        .. note::
            This tends to be less efficient than :func:`extract_surface`.

        Parameters
        ----------
        extent : sequence[float], optional
            Specify a ``(x_min, x_max, y_min, y_max, z_min, z_max)`` bounding box to
            clip data.

        progress_bar : bool, default: False
            Display a progress bar to indicate progress.

        Returns
        -------
        pyvista.PolyData
            Surface of the dataset.

        Examples
        --------
        Extract the surface of a sample unstructured grid.

        >>> import pyvista as pv
        >>> from pyvista import examples
        >>> hex_beam = pv.read(examples.hexbeamfile)
        >>> hex_beam.extract_geometry()
        PolyData (...)
          N Cells:    88
          N Points:   90
          N Strips:   0
          X Bounds:   0.000e+00, 1.000e+00
          Y Bounds:   0.000e+00, 1.000e+00
          Z Bounds:   0.000e+00, 5.000e+00
          N Arrays:   3

        See :ref:`surface_smoothing_example` for more examples using this filter.

        """
        alg = _vtk.vtkGeometryFilter()
        alg.SetInputDataObject(self)
        if extent is not None:
            alg.SetExtent(extent)  # type: ignore[call-overload]
            alg.SetExtentClipping(True)
        _update_alg(alg, progress_bar, 'Extracting Geometry')
        return _get_output(alg)

    def extract_all_edges(
        self, use_all_points: bool = False, clear_data: bool = False, progress_bar: bool = False
    ):
        """Extract all the internal/external edges of the dataset as PolyData.

        This produces a full wireframe representation of the input dataset.

        Parameters
        ----------
        use_all_points : bool, default: False
            Indicates whether all of the points of the input mesh should exist
            in the output. When ``True``, point numbering does not change and
            a threaded approach is used, which avoids the use of a point locator
            and is quicker.

            By default this is set to ``False``, and unused points are omitted
            from the output.

            This parameter can only be set to ``True`` with ``vtk==9.1.0`` or newer.

        clear_data : bool, default: False
            Clear any point, cell, or field data. This is useful
            if wanting to strictly extract the edges.

        progress_bar : bool, default: False
            Display a progress bar to indicate progress.

        Returns
        -------
        pyvista.PolyData
            Edges extracted from the dataset.

        Examples
        --------
        Extract the edges of a sample unstructured grid and plot the edges.
        Note how it plots interior edges.

        >>> import pyvista as pv
        >>> from pyvista import examples
        >>> hex_beam = pv.read(examples.hexbeamfile)
        >>> edges = hex_beam.extract_all_edges()
        >>> edges.plot(line_width=5, color='k')

        See :ref:`cell_centers_example` for more examples using this filter.

        """
        alg = _vtk.vtkExtractEdges()
        alg.SetInputDataObject(self)
        if use_all_points:
            try:
                alg.SetUseAllPoints(use_all_points)
            except AttributeError:  # pragma: no cover
                raise VTKVersionError(
                    'This version of VTK does not support `use_all_points=True`. '
                    'VTK v9.1 or newer is required.',
                )
        # Suppress improperly used INFO for debugging messages in vtkExtractEdges
        verbosity = _vtk.vtkLogger.GetCurrentVerbosityCutoff()
        _vtk.vtkLogger.SetStderrVerbosity(_vtk.vtkLogger.VERBOSITY_OFF)
        _update_alg(alg, progress_bar, 'Extracting All Edges')
        # Restore the original vtkLogger verbosity level
        _vtk.vtkLogger.SetStderrVerbosity(verbosity)
        output = _get_output(alg)
        if clear_data:
            output.clear_data()
        return output

    def elevation(
        self,
        low_point=None,
        high_point=None,
        scalar_range=None,
        preference='point',
        set_active: bool = True,
        progress_bar: bool = False,
    ):
        """Generate scalar values on a dataset.

        The scalar values lie within a user specified range, and are
        generated by computing a projection of each dataset point onto
        a line.  The line can be oriented arbitrarily.  A typical
        example is to generate scalars based on elevation or height
        above a plane.

        .. warning::
           This will create a scalars array named ``'Elevation'`` on the
           point data of the input dataset and overwrite the array
           named ``'Elevation'`` if present.

        Parameters
        ----------
        low_point : sequence[float], optional
            The low point of the projection line in 3D space. Default is bottom
            center of the dataset. Otherwise pass a length 3 sequence.

        high_point : sequence[float], optional
            The high point of the projection line in 3D space. Default is top
            center of the dataset. Otherwise pass a length 3 sequence.

        scalar_range : str | sequence[float], optional
            The scalar range to project to the low and high points on the line
            that will be mapped to the dataset. If None given, the values will
            be computed from the elevation (Z component) range between the
            high and low points. Min and max of a range can be given as a length
            2 sequence. If ``str``, name of scalar array present in the
            dataset given, the valid range of that array will be used.

        preference : str, default: "point"
            When an array name is specified for ``scalar_range``, this is the
            preferred array type to search for in the dataset.
            Must be either ``'point'`` or ``'cell'``.

        set_active : bool, default: True
            A boolean flag on whether or not to set the new
            ``'Elevation'`` scalar as the active scalars array on the
            output dataset.

        progress_bar : bool, default: False
            Display a progress bar to indicate progress.

        Returns
        -------
        pyvista.DataSet
            Dataset containing elevation scalars in the
            ``"Elevation"`` array in ``point_data``.

        Examples
        --------
        Generate the "elevation" scalars for a sphere mesh.  This is
        simply the height in Z from the XY plane.

        >>> import pyvista as pv
        >>> sphere = pv.Sphere()
        >>> sphere_elv = sphere.elevation()
        >>> sphere_elv.plot(smooth_shading=True)

        Access the first 4 elevation scalars.  This is a point-wise
        array containing the "elevation" of each point.

        >>> sphere_elv['Elevation'][:4]  # doctest:+SKIP
        array([-0.5       ,  0.5       , -0.49706897, -0.48831028], dtype=float32)

        See :ref:`common_filter_example` for more examples using this filter.

        """
        # Fix the projection line:
        if low_point is None:
            low_point = list(self.center)  # type: ignore[attr-defined]
            low_point[2] = self.bounds.z_min  # type: ignore[attr-defined]
        if high_point is None:
            high_point = list(self.center)  # type: ignore[attr-defined]
            high_point[2] = self.bounds.z_max  # type: ignore[attr-defined]
        # Fix scalar_range:
        if scalar_range is None:
            scalar_range = (low_point[2], high_point[2])
        elif isinstance(scalar_range, str):
            scalar_range = self.get_data_range(arr_var=scalar_range, preference=preference)  # type: ignore[attr-defined]
        elif isinstance(scalar_range, (np.ndarray, Sequence)):
            if len(scalar_range) != 2:
                raise ValueError('scalar_range must have a length of two defining the min and max')
        else:
            raise TypeError(f'scalar_range argument ({scalar_range}) not understood.')
        # Construct the filter
        alg = _vtk.vtkElevationFilter()
        alg.SetInputDataObject(self)
        # Set the parameters
        alg.SetScalarRange(scalar_range)
        alg.SetLowPoint(low_point)
        alg.SetHighPoint(high_point)
        _update_alg(alg, progress_bar, 'Computing Elevation')
        # Decide on updating active scalars array
        output = _get_output(alg)
        if not set_active:
            # 'Elevation' is automatically made active by the VTK filter
            output.point_data.active_scalars_name = self.point_data.active_scalars_name  # type: ignore[attr-defined]
        return output

    def contour(
        self,
        isosurfaces=10,
        scalars=None,
        compute_normals: bool = False,
        compute_gradients: bool = False,
        compute_scalars: bool = True,
        rng=None,
        preference='point',
        method='contour',
        progress_bar: bool = False,
    ):
        """Contour an input self by an array.

        ``isosurfaces`` can be an integer specifying the number of
        isosurfaces in the data range or a sequence of values for
        explicitly setting the isosurfaces.

        Parameters
        ----------
        isosurfaces : int | sequence[float], optional
            Number of isosurfaces to compute across valid data range or a
            sequence of float values to explicitly use as the isosurfaces.

        scalars : str | array_like[float], optional
            Name or array of scalars to threshold on. If this is an array, the
            output of this filter will save them as ``"Contour Data"``.
            Defaults to currently active scalars.

        compute_normals : bool, default: False
            Compute normals for the dataset.

        compute_gradients : bool, default: False
            Compute gradients for the dataset.

        compute_scalars : bool, default: True
            Preserves the scalar values that are being contoured.

        rng : sequence[float], optional
            If an integer number of isosurfaces is specified, this is
            the range over which to generate contours. Default is the
            scalars array's full data range.

        preference : str, default: "point"
            When ``scalars`` is specified, this is the preferred array
            type to search for in the dataset.  Must be either
            ``'point'`` or ``'cell'``.

        method : str, default:  "contour"
            Specify to choose which vtk filter is used to create the contour.
            Must be one of ``'contour'``, ``'marching_cubes'`` and
            ``'flying_edges'``.

        progress_bar : bool, default: False
            Display a progress bar to indicate progress.

        Returns
        -------
        pyvista.PolyData
            Contoured surface.

        Examples
        --------
        Generate contours for the random hills dataset.

        >>> from pyvista import examples
        >>> hills = examples.load_random_hills()
        >>> contours = hills.contour()
        >>> contours.plot(line_width=5)

        Generate the surface of a mobius strip using flying edges.

        >>> import pyvista as pv
        >>> a = 0.4
        >>> b = 0.1
        >>> def f(x, y, z):
        ...     xx = x * x
        ...     yy = y * y
        ...     zz = z * z
        ...     xyz = x * y * z
        ...     xx_yy = xx + yy
        ...     a_xx = a * xx
        ...     b_yy = b * yy
        ...     return (
        ...         (xx_yy + 1) * (a_xx + b_yy)
        ...         + zz * (b * xx + a * yy)
        ...         - 2 * (a - b) * xyz
        ...         - a * b * xx_yy
        ...     ) ** 2 - 4 * (xx + yy) * (a_xx + b_yy - xyz * (a - b)) ** 2
        ...
        >>> n = 100
        >>> x_min, y_min, z_min = -1.35, -1.7, -0.65
        >>> grid = pv.ImageData(
        ...     dimensions=(n, n, n),
        ...     spacing=(
        ...         abs(x_min) / n * 2,
        ...         abs(y_min) / n * 2,
        ...         abs(z_min) / n * 2,
        ...     ),
        ...     origin=(x_min, y_min, z_min),
        ... )
        >>> x, y, z = grid.points.T
        >>> values = f(x, y, z)
        >>> out = grid.contour(
        ...     1,
        ...     scalars=values,
        ...     rng=[0, 0],
        ...     method='flying_edges',
        ... )
        >>> out.plot(color='lightblue', smooth_shading=True)

        See :ref:`common_filter_example` or
        :ref:`marching_cubes_example` for more examples using this
        filter.

        """
        if method is None or method == 'contour':
            alg = _vtk.vtkContourFilter()
        elif method == 'marching_cubes':
            alg = _vtk.vtkMarchingCubes()  # type: ignore[assignment]
        elif method == 'flying_edges':
            alg = _vtk.vtkFlyingEdges3D()  # type: ignore[assignment]
        else:
            raise ValueError(f"Method '{method}' is not supported")

        if rng is not None:
            if not isinstance(rng, (np.ndarray, Sequence)):
                raise TypeError(f'Array-like rng expected, got {type(rng).__name__}.')
            rng_shape = np.shape(rng)
            if rng_shape != (2,):
                raise ValueError(f'rng must be a two-length array-like, not {rng}.')
            if rng[0] > rng[1]:
                raise ValueError(f'rng must be a sorted min-max pair, not {rng}.')

        if isinstance(scalars, str):
            scalars_name = scalars
        elif isinstance(scalars, (Sequence, np.ndarray)):
            scalars_name = 'Contour Data'
            self[scalars_name] = scalars  # type: ignore[index]
        elif scalars is not None:
            raise TypeError(
                f'Invalid type for `scalars` ({type(scalars)}). Should be either '
                'a numpy.ndarray, a string, or None.',
            )

        # Make sure the input has scalars to contour on
        if self.n_arrays < 1:  # type: ignore[attr-defined]
            raise ValueError('Input dataset for the contour filter must have scalar.')

        alg.SetInputDataObject(self)
        alg.SetComputeNormals(compute_normals)
        alg.SetComputeGradients(compute_gradients)
        alg.SetComputeScalars(compute_scalars)
        # set the array to contour on
        if scalars is None:
            set_default_active_scalars(self)  # type: ignore[arg-type]
            field, scalars_name = self.active_scalars_info  # type: ignore[attr-defined]
        else:
            field = get_array_association(self, scalars_name, preference=preference)
        # NOTE: only point data is allowed? well cells works but seems buggy?
        if field != FieldAssociation.POINT:
            raise TypeError('Contour filter only works on point data.')
        alg.SetInputArrayToProcess(
            0,
            0,
            0,
            field.value,
            scalars_name,
        )  # args: (idx, port, connection, field, name)
        # set the isosurfaces
        if isinstance(isosurfaces, int):
            # generate values
            if rng is None:
                rng = self.get_data_range(scalars_name)  # type: ignore[attr-defined]
            alg.GenerateValues(isosurfaces, rng)
        elif isinstance(isosurfaces, (np.ndarray, Sequence)):
            alg.SetNumberOfContours(len(isosurfaces))
            for i, val in enumerate(isosurfaces):
                alg.SetValue(i, val)
        else:
            raise TypeError('isosurfaces not understood.')
        _update_alg(alg, progress_bar, 'Computing Contour')
        output = _get_output(alg)

        # some of these filters fail to correctly name the array
        if scalars_name not in output.point_data and 'Unnamed_0' in output.point_data:
            output.point_data[scalars_name] = output.point_data.pop('Unnamed_0')

        return output

    def texture_map_to_plane(
        self,
        origin=None,
        point_u=None,
        point_v=None,
        inplace: bool = False,
        name='Texture Coordinates',
        use_bounds: bool = False,
        progress_bar: bool = False,
    ):
        """Texture map this dataset to a user defined plane.

        This is often used to define a plane to texture map an image
        to this dataset.  The plane defines the spatial reference and
        extent of that image.

        Parameters
        ----------
        origin : sequence[float], optional
            Length 3 iterable of floats defining the XYZ coordinates of the
            bottom left corner of the plane.

        point_u : sequence[float], optional
            Length 3 iterable of floats defining the XYZ coordinates of the
            bottom right corner of the plane.

        point_v : sequence[float], optional
            Length 3 iterable of floats defining the XYZ coordinates of the
            top left corner of the plane.

        inplace : bool, default: False
            If ``True``, the new texture coordinates will be added to this
            dataset. If ``False``, a new dataset is returned with the texture
            coordinates.

        name : str, default: "Texture Coordinates"
            The string name to give the new texture coordinates if applying
            the filter inplace.

        use_bounds : bool, default: False
            Use the bounds to set the mapping plane by default (bottom plane
            of the bounding box).

        progress_bar : bool, default: False
            Display a progress bar to indicate progress.

        Returns
        -------
        pyvista.DataSet
            Original dataset with texture coordinates if
            ``inplace=True``, otherwise a copied dataset.

        Examples
        --------
        See :ref:`topo_map_example`

        """
        if use_bounds:
            _validation.check_type(use_bounds, (int, bool))
            bounds = self.bounds  # type: ignore[attr-defined]
            origin = [bounds.x_min, bounds.y_min, bounds.z_min]  # BOTTOM LEFT CORNER
            point_u = [bounds.x_max, bounds.y_min, bounds.z_min]  # BOTTOM RIGHT CORNER
            point_v = [bounds.x_min, bounds.y_max, bounds.z_min]  # TOP LEFT CORNER
        alg = _vtk.vtkTextureMapToPlane()
        if origin is None or point_u is None or point_v is None:
            alg.SetAutomaticPlaneGeneration(True)
        else:
            alg.SetOrigin(origin)  # BOTTOM LEFT CORNER
            alg.SetPoint1(point_u)  # BOTTOM RIGHT CORNER
            alg.SetPoint2(point_v)  # TOP LEFT CORNER
        alg.SetInputDataObject(self)
        _update_alg(alg, progress_bar, 'Texturing Map to Plane')
        output = _get_output(alg)
        if not inplace:
            return output
        texture_coordinates = output.GetPointData().GetTCoords()
        texture_coordinates.SetName(name)
        otc = self.GetPointData().GetTCoords()  # type: ignore[attr-defined]
        self.GetPointData().SetTCoords(texture_coordinates)  # type: ignore[attr-defined]
        self.GetPointData().AddArray(texture_coordinates)  # type: ignore[attr-defined]
        # CRITICAL:
        if otc and otc.GetName() != name:
            # Add old ones back at the end if different name
            self.GetPointData().AddArray(otc)  # type: ignore[attr-defined]
        return self

    def texture_map_to_sphere(
        self,
        center=None,
        prevent_seam: bool = True,
        inplace: bool = False,
        name='Texture Coordinates',
        progress_bar: bool = False,
    ):
        """Texture map this dataset to a user defined sphere.

        This is often used to define a sphere to texture map an image
        to this dataset. The sphere defines the spatial reference and
        extent of that image.

        Parameters
        ----------
        center : sequence[float], optional
            Length 3 iterable of floats defining the XYZ coordinates of the
            center of the sphere. If ``None``, this will be automatically
            calculated.

        prevent_seam : bool, default: True
            Control how the texture coordinates are generated.  If
            set, the s-coordinate ranges from 0 to 1 and 1 to 0
            corresponding to the theta angle variation between 0 to
            180 and 180 to 0 degrees.  Otherwise, the s-coordinate
            ranges from 0 to 1 between 0 to 360 degrees.

        inplace : bool, default: False
            If ``True``, the new texture coordinates will be added to
            the dataset inplace. If ``False`` (default), a new dataset
            is returned with the texture coordinates.

        name : str, default: "Texture Coordinates"
            The string name to give the new texture coordinates if applying
            the filter inplace.

        progress_bar : bool, default: False
            Display a progress bar to indicate progress.

        Returns
        -------
        pyvista.DataSet
            Dataset containing the texture mapped to a sphere.  Return
            type matches input.

        Examples
        --------
        See :ref:`texture_example`.

        """
        alg = _vtk.vtkTextureMapToSphere()
        if center is None:
            alg.SetAutomaticSphereGeneration(True)
        else:
            alg.SetAutomaticSphereGeneration(False)
            alg.SetCenter(center)
        alg.SetPreventSeam(prevent_seam)
        alg.SetInputDataObject(self)
        _update_alg(alg, progress_bar, 'Mapping texture to sphere')
        output = _get_output(alg)
        if not inplace:
            return output
        texture_coordinates = output.GetPointData().GetTCoords()
        texture_coordinates.SetName(name)
        otc = self.GetPointData().GetTCoords()  # type: ignore[attr-defined]
        self.GetPointData().SetTCoords(texture_coordinates)  # type: ignore[attr-defined]
        self.GetPointData().AddArray(texture_coordinates)  # type: ignore[attr-defined]
        # CRITICAL:
        if otc and otc.GetName() != name:
            # Add old ones back at the end if different name
            self.GetPointData().AddArray(otc)  # type: ignore[attr-defined]
        return self

    def compute_cell_sizes(
        self,
        length: bool = True,
        area: bool = True,
        volume: bool = True,
        progress_bar: bool = False,
        vertex_count: bool = False,
    ):
        """Compute sizes for 0D (vertex count), 1D (length), 2D (area) and 3D (volume) cells.

        Parameters
        ----------
        length : bool, default: True
            Specify whether or not to compute the length of 1D cells.

        area : bool, default: True
            Specify whether or not to compute the area of 2D cells.

        volume : bool, default: True
            Specify whether or not to compute the volume of 3D cells.

        progress_bar : bool, default: False
            Display a progress bar to indicate progress.

        vertex_count : bool, default: False
            Specify whether or not to compute sizes for vertex and polyvertex cells (0D cells).
            The computed value is the number of points in the cell.

        Returns
        -------
        pyvista.DataSet
            Dataset with `cell_data` containing the ``"VertexCount"``,
            ``"Length"``, ``"Area"``, and ``"Volume"`` arrays if set
            in the parameters.  Return type matches input.

        Notes
        -----
        If cells do not have a dimension (for example, the length of
        hexahedral cells), the corresponding array will be all zeros.

        Examples
        --------
        Compute the face area of the example airplane mesh.

        >>> from pyvista import examples
        >>> surf = examples.load_airplane()
        >>> surf = surf.compute_cell_sizes(length=False, volume=False)
        >>> surf.plot(show_edges=True, scalars='Area')

        """
        alg = _vtk.vtkCellSizeFilter()
        alg.SetInputDataObject(self)
        alg.SetComputeArea(area)
        alg.SetComputeVolume(volume)
        alg.SetComputeLength(length)
        alg.SetComputeVertexCount(vertex_count)
        _update_alg(alg, progress_bar, 'Computing Cell Sizes')
        return _get_output(alg)

    def cell_centers(self, vertex: bool = True, progress_bar: bool = False):
        """Generate points at the center of the cells in this dataset.

        These points can be used for placing glyphs or vectors.

        Parameters
        ----------
        vertex : bool, default: True
            Enable or disable the generation of vertex cells.

        progress_bar : bool, default: False
            Display a progress bar to indicate progress.

        Returns
        -------
        pyvista.PolyData
            Polydata where the points are the cell centers of the
            original dataset.

        Examples
        --------
        >>> import pyvista as pv
        >>> mesh = pv.Plane()
        >>> mesh.point_data.clear()
        >>> centers = mesh.cell_centers()
        >>> pl = pv.Plotter()
        >>> actor = pl.add_mesh(mesh, show_edges=True)
        >>> actor = pl.add_points(
        ...     centers,
        ...     render_points_as_spheres=True,
        ...     color='red',
        ...     point_size=20,
        ... )
        >>> pl.show()

        See :ref:`cell_centers_example` for more examples using this filter.

        """
        input_mesh = self.cast_to_poly_points() if isinstance(self, pyvista.PointSet) else self
        alg = _vtk.vtkCellCenters()
        alg.SetInputDataObject(input_mesh)
        alg.SetVertexCells(vertex)
        _update_alg(alg, progress_bar, 'Generating Points at the Center of the Cells')
        return _get_output(alg)

    def glyph(
        self,
        orient: bool | str = True,
        scale: bool | str | Sequence[float] = True,
        factor=1.0,
        geom=None,
        indices=None,
        tolerance=None,
        absolute: bool = False,
        clamping: bool = False,
        rng=None,
        color_mode='scale',
        progress_bar: bool = False,
    ):
        """Copy a geometric representation (called a glyph) to the input dataset.

        The glyph may be oriented along the input vectors, and it may
        be scaled according to scalar data or vector
        magnitude. Passing a table of glyphs to choose from based on
        scalars or vector magnitudes is also supported.  The arrays
        used for ``orient`` and ``scale`` must be either both point data
        or both cell data.

        Parameters
        ----------
        orient : bool | str, default: True
            If ``True``, use the active vectors array to orient the glyphs.
            If string, the vector array to use to orient the glyphs.
            If ``False``, the glyphs will not be orientated.

        scale : bool | str | sequence[float], default: True
            If ``True``, use the active scalars to scale the glyphs.
            If string, the scalar array to use to scale the glyphs.
            If ``False``, the glyphs will not be scaled.

        factor : float, default: 1.0
            Scale factor applied to scaling array.

        geom : vtk.vtkDataSet or tuple(vtk.vtkDataSet), optional
            The geometry to use for the glyph. If missing, an arrow glyph
            is used. If a sequence, the datasets inside define a table of
            geometries to choose from based on scalars or vectors. In this
            case a sequence of numbers of the same length must be passed as
            ``indices``. The values of the range (see ``rng``) affect lookup
            in the table.

        indices : sequence[float], optional
            Specifies the index of each glyph in the table for lookup in case
            ``geom`` is a sequence. If given, must be the same length as
            ``geom``. If missing, a default value of ``range(len(geom))`` is
            used. Indices are interpreted in terms of the scalar range
            (see ``rng``). Ignored if ``geom`` has length 1.

        tolerance : float, optional
            Specify tolerance in terms of fraction of bounding box length.
            Float value is between 0 and 1. Default is None. If ``absolute``
            is ``True`` then the tolerance can be an absolute distance.
            If ``None``, points merging as a preprocessing step is disabled.

        absolute : bool, default: False
            Control if ``tolerance`` is an absolute distance or a fraction.

        clamping : bool, default: False
            Turn on/off clamping of "scalar" values to range.

        rng : sequence[float], optional
            Set the range of values to be considered by the filter
            when scalars values are provided.

        color_mode : str, optional, default: ``'scale'``
            If ``'scale'`` , color the glyphs by scale.
            If ``'scalar'`` , color the glyphs by scalar.
            If ``'vector'`` , color the glyphs by vector.

            .. versionadded:: 0.44

        progress_bar : bool, default: False
            Display a progress bar to indicate progress.

        Returns
        -------
        pyvista.PolyData
            Glyphs at either the cell centers or points.

        Examples
        --------
        Create arrow glyphs oriented by vectors and scaled by scalars.
        Factor parameter is used to reduce the size of the arrows.

        >>> import pyvista as pv
        >>> from pyvista import examples
        >>> mesh = examples.load_random_hills()
        >>> arrows = mesh.glyph(
        ...     scale="Normals", orient="Normals", tolerance=0.05
        ... )
        >>> pl = pv.Plotter()
        >>> actor = pl.add_mesh(arrows, color="black")
        >>> actor = pl.add_mesh(
        ...     mesh,
        ...     scalars="Elevation",
        ...     cmap="terrain",
        ...     show_scalar_bar=False,
        ... )
        >>> pl.show()

        See :ref:`glyph_example` and :ref:`glyph_table_example` for more
        examples using this filter.

        """
        dataset = self

        # Make glyphing geometry if necessary
        if geom is None:
            arrow = _vtk.vtkArrowSource()
            _update_alg(arrow, progress_bar, 'Making Arrow')
            geom = arrow.GetOutput()
        # Check if a table of geometries was passed
        if isinstance(geom, (np.ndarray, Sequence)):
            if indices is None:
                # use default "categorical" indices
                indices = np.arange(len(geom))
            if not isinstance(indices, (np.ndarray, Sequence)):
                raise TypeError(
                    'If "geom" is a sequence then "indices" must '
                    'also be a sequence of the same length.',
                )
            if len(indices) != len(geom) and len(geom) != 1:
                raise ValueError('The sequence "indices" must be the same length as "geom".')
        else:
            geom = [geom]
        if any(not isinstance(subgeom, _vtk.vtkPolyData) for subgeom in geom):
            raise TypeError('Only PolyData objects can be used as glyphs.')

        # Run the algorithm
        alg = _vtk.vtkGlyph3D()

        if len(geom) == 1:
            # use a single glyph, ignore indices
            alg.SetSourceData(geom[0])
        else:
            for index, subgeom in zip(indices, geom):
                alg.SetSourceData(index, subgeom)
            if dataset.active_scalars is not None:  # type: ignore[attr-defined]
                if dataset.active_scalars.ndim > 1:  # type: ignore[attr-defined]
                    alg.SetIndexModeToVector()
                else:
                    alg.SetIndexModeToScalar()
            else:
                alg.SetIndexModeToOff()

        if isinstance(scale, str):
            dataset.set_active_scalars(scale, preference='cell')  # type: ignore[attr-defined]
            scale = True
        elif isinstance(scale, bool) and scale:
            try:
                set_default_active_scalars(self)  # type: ignore[arg-type]
            except MissingDataError:
                warnings.warn('No data to use for scale. scale will be set to False.')
                scale = False
            except AmbiguousDataError as err:
                warnings.warn(f'{err}\nIt is unclear which one to use. scale will be set to False.')
                scale = False

        if scale:
            if dataset.active_scalars is not None:  # type: ignore[attr-defined]
                if dataset.active_scalars.ndim > 1:  # type: ignore[attr-defined]
                    alg.SetScaleModeToScaleByVector()
                else:
                    alg.SetScaleModeToScaleByScalar()
        else:
            alg.SetScaleModeToDataScalingOff()

        if isinstance(orient, str):
            if scale and dataset.active_scalars_info.association == FieldAssociation.CELL:  # type: ignore[attr-defined]
                prefer = 'cell'
            else:
                prefer = 'point'
            dataset.set_active_vectors(orient, preference=prefer)  # type: ignore[attr-defined]
            orient = True

        if orient:
            try:
                pyvista.set_default_active_vectors(dataset)  # type: ignore[arg-type]
            except MissingDataError:
                warnings.warn('No vector-like data to use for orient. orient will be set to False.')
                orient = False
            except AmbiguousDataError as err:
                warnings.warn(
                    f'{err}\nIt is unclear which one to use. orient will be set to False.',
                )
                orient = False

        if (
            scale
            and orient
            and dataset.active_vectors_info.association != dataset.active_scalars_info.association  # type: ignore[attr-defined]
        ):
            raise ValueError('Both ``scale`` and ``orient`` must use point data or cell data.')

        source_data = dataset
        set_actives_on_source_data = False

        if (scale and dataset.active_scalars_info.association == FieldAssociation.CELL) or (  # type: ignore[attr-defined]
            orient and dataset.active_vectors_info.association == FieldAssociation.CELL  # type: ignore[attr-defined]
        ):
            source_data = dataset.cell_centers()
            set_actives_on_source_data = True

        # Clean the points before glyphing
        if tolerance is not None:
            small = pyvista.PolyData(source_data.points)
            small.point_data.update(source_data.point_data)  # type: ignore[attr-defined]
            source_data = small.clean(
                point_merging=True,
                merge_tol=tolerance,
                lines_to_points=False,
                polys_to_lines=False,
                strips_to_polys=False,
                inplace=False,
                absolute=absolute,
                progress_bar=progress_bar,
            )
            set_actives_on_source_data = True

        # upstream operations (cell to point conversion, point merging) may have unset the correct active
        # scalars/vectors, so set them again
        if set_actives_on_source_data:
            if scale:
                source_data.set_active_scalars(dataset.active_scalars_name, preference='point')  # type: ignore[attr-defined]
            if orient:
                source_data.set_active_vectors(dataset.active_vectors_name, preference='point')  # type: ignore[attr-defined]

        if color_mode == 'scale':
            alg.SetColorModeToColorByScale()
        elif color_mode == 'scalar':
            alg.SetColorModeToColorByScalar()
        elif color_mode == 'vector':
            alg.SetColorModeToColorByVector()
        else:
            raise ValueError(f"Invalid color mode '{color_mode}'")

        if rng is not None:
            alg.SetRange(rng)
        alg.SetOrient(orient)
        alg.SetInputData(source_data)
        alg.SetVectorModeToUseVector()
        alg.SetScaleFactor(factor)
        alg.SetClamping(clamping)
        _update_alg(alg, progress_bar, 'Computing Glyphs')

        output = _get_output(alg)

        # Storing geom on the algorithm, for later use in legends.
        output._glyph_geom = geom

        return output

    def connectivity(
        self,
        extraction_mode: Literal[
            'all',
            'largest',
            'specified',
            'cell_seed',
            'point_seed',
            'closest',
        ] = 'all',
        variable_input=None,
        scalar_range=None,
        scalars=None,
        label_regions: bool = True,
        region_ids=None,
        point_ids=None,
        cell_ids=None,
        closest_point=None,
        inplace: bool = False,
        progress_bar: bool = False,
        **kwargs,
    ):
        """Find and label connected regions.

        This filter extracts cell regions based on a specified connectivity
        criterion. The extraction criterion can be controlled with
        ``extraction_mode`` to extract the largest region or the closest
        region to a seed point, for example.

        In general, cells are considered to be connected if they
        share a point. However, if a ``scalar_range`` is provided, cells
        must also have at least one point with scalar values in the
        specified range to be considered connected.

        See :ref:`connectivity_example` and :ref:`volumetric_example` for
        more examples using this filter.

        .. versionadded:: 0.43.0

           * New extraction modes: ``'specified'``, ``'cell_seed'``, ``'point_seed'``,
             and ``'closest'``.
           * Extracted regions are now sorted in descending order by
             cell count.
           * Region connectivity can be controlled using ``scalar_range``.

        .. deprecated:: 0.43.0
           Parameter ``largest`` is deprecated. Use ``'largest'`` or
           ``extraction_mode='largest'`` instead.

        Parameters
        ----------
        extraction_mode : str, default: "all"
            * ``'all'``: Extract all connected regions.
            * ``'largest'`` : Extract the largest connected region (by cell
              count).
            * ``'specified'``: Extract specific region IDs. Use ``region_ids``
              to specify the region IDs to extract.
            * ``'cell_seed'``: Extract all regions sharing the specified cell
              ids. Use ``cell_ids`` to specify the cell ids.
            * ``'point_seed'`` : Extract all regions sharing the specified
              point ids. Use ``point_ids`` to specify the point ids.
            * ``'closest'`` : Extract the region closest to the specified
              point. Use ``closest_point`` to specify the point.

        variable_input : float | sequence[float], optional
            The convenience parameter used for specifying any required input
            values for some values of ``extraction_mode``. Setting
            ``variable_input`` is equivalent to setting:

            * ``'region_ids'`` if mode is ``'specified'``.
            * ``'cell_ids'`` if mode is ``'cell_seed'``.
            * ``'point_ids'`` if mode is ``'point_seed'``.
            * ``'closest_point'`` if mode is ``'closest'``.

            It has no effect if the mode is ``'all'`` or ``'largest'``.

        scalar_range : sequence[float], optional
            Scalar range in the form ``[min, max]``. If set, the connectivity is
            restricted to cells with at least one point with scalar values in
            the specified range.

        scalars : str, optional
            Name of scalars to use if ``scalar_range`` is specified. Defaults
            to currently active scalars.

            .. note::
               This filter requires point scalars to determine region
               connectivity. If cell scalars are provided, they are first
               converted to point scalars with :func:`cell_data_to_point_data`
               before applying the filter. The converted point scalars are
               removed from the output after applying the filter.

        label_regions : bool, default: True
            If ``True``, ``'RegionId'`` point and cell scalar arrays are stored.
            Each region is assigned a unique ID. IDs are zero-indexed and are
            assigned by region cell count in descending order (i.e. the largest
            region has ID ``0``).

        region_ids : sequence[int], optional
            Region ids to extract. Only used if ``extraction_mode`` is
            ``specified``.

        point_ids : sequence[int], optional
            Point ids to use as seeds. Only used if ``extraction_mode`` is
            ``point_seed``.

        cell_ids : sequence[int], optional
            Cell ids to use as seeds. Only used if ``extraction_mode`` is
            ``cell_seed``.

        closest_point : sequence[int], optional
            Point coordinates in ``(x, y, z)``. Only used if
            ``extraction_mode`` is ``closest``.

        inplace : bool, default: False
            If ``True`` the mesh is updated in-place, otherwise a copy
            is returned. A copy is always returned if the input type is
            not ``pyvista.PolyData`` or ``pyvista.UnstructuredGrid``.

        progress_bar : bool, default: False
            Display a progress bar.

        **kwargs : dict, optional
            Used for handling deprecated parameters.

        Returns
        -------
        pyvista.DataSet
            Dataset with labeled connected regions. Return type is
            ``pyvista.PolyData`` if input type is ``pyvista.PolyData`` and
            ``pyvista.UnstructuredGrid`` otherwise.

        See Also
        --------
        extract_largest, split_bodies, threshold, extract_values

        Examples
        --------
        Create a single mesh with three disconnected regions where each
        region has a different cell count.

        >>> import pyvista as pv
        >>> large = pv.Sphere(
        ...     center=(-4, 0, 0), phi_resolution=40, theta_resolution=40
        ... )
        >>> medium = pv.Sphere(
        ...     center=(-2, 0, 0), phi_resolution=15, theta_resolution=15
        ... )
        >>> small = pv.Sphere(
        ...     center=(0, 0, 0), phi_resolution=7, theta_resolution=7
        ... )
        >>> mesh = large + medium + small

        Plot their connectivity.

        >>> conn = mesh.connectivity('all')
        >>> conn.plot(cmap=['red', 'green', 'blue'], show_edges=True)

        Restrict connectivity to a scalar range.

        >>> mesh['y_coordinates'] = mesh.points[:, 1]
        >>> conn = mesh.connectivity('all', scalar_range=[-1, 0])
        >>> conn.plot(cmap=['red', 'green', 'blue'], show_edges=True)

        Extract the region closest to the origin.

        >>> conn = mesh.connectivity('closest', (0, 0, 0))
        >>> conn.plot(color='blue', show_edges=True)

        Extract a region using a cell ID ``100`` as a seed.

        >>> conn = mesh.connectivity('cell_seed', 100)
        >>> conn.plot(color='green', show_edges=True)

        Extract the largest region.

        >>> conn = mesh.connectivity('largest')
        >>> conn.plot(color='red', show_edges=True)

        Extract the largest and smallest regions by specifying their
        region IDs. Note that the region IDs of the output differ from
        the specified IDs since the input has three regions but the output
        only has two.

        >>> large_id = 0  # largest always has ID '0'
        >>> small_id = 2  # smallest has ID 'N-1' with N=3 regions
        >>> conn = mesh.connectivity('specified', (small_id, large_id))
        >>> conn.plot(cmap=['red', 'blue'], show_edges=True)

        """
        # Deprecated on v0.43.0
        keep_largest = kwargs.pop('largest', False)
        if keep_largest:  # pragma: no cover
            warnings.warn(
                "Use of `largest=True` is deprecated. Use 'largest' or "
                "`extraction_mode='largest'` instead.",
                PyVistaDeprecationWarning,
            )
            extraction_mode = 'largest'

        def _unravel_and_validate_ids(ids):
            ids = np.asarray(ids).ravel()
            is_all_integers = np.issubdtype(ids.dtype, np.integer)
            is_all_positive = not np.any(ids < 0)
            if not (is_all_positive and is_all_integers):
                raise ValueError('IDs must be positive integer values.')
            return np.unique(ids)

        def _post_process_extract_values(before_extraction, extracted):
            # Output is UnstructuredGrid, so apply vtkRemovePolyData
            # to input to cast the output as PolyData type instead
            has_cells = extracted.n_cells != 0
            if isinstance(before_extraction, pyvista.PolyData):
                all_ids = set(range(before_extraction.n_cells))

                ids_to_keep = set()
                if has_cells:
                    ids_to_keep |= set(extracted['vtkOriginalCellIds'])
                ids_to_remove = list(all_ids - ids_to_keep)
                if len(ids_to_remove) != 0:
                    if pyvista.vtk_version_info < (9, 1, 0):
                        raise VTKVersionError(
                            '`connectivity` with PolyData requires vtk>=9.1.0',
                        )  # pragma: no cover
                    remove = _vtk.vtkRemovePolyData()
                    remove.SetInputData(before_extraction)
                    remove.SetCellIds(numpy_to_idarr(ids_to_remove))  # type: ignore[arg-type]
                    _update_alg(remove, progress_bar, 'Removing Cells.')
                    extracted = _get_output(remove)
                    extracted.clean(
                        point_merging=False,
                        inplace=True,
                        progress_bar=progress_bar,
                    )  # remove unused points
            if has_cells:
                extracted.point_data.remove('vtkOriginalPointIds')
                extracted.cell_data.remove('vtkOriginalCellIds')
            return extracted

        # Store active scalars info to restore later if needed
        active_field, active_name = self.active_scalars_info  # type: ignore[attr-defined]

        # Set scalars
        if scalar_range is None:
            input_mesh = self.copy(deep=False)  # type: ignore[attr-defined]
        else:
            if isinstance(scalar_range, np.ndarray):
                num_elements = scalar_range.size
            elif isinstance(scalar_range, Sequence):
                num_elements = len(scalar_range)
            else:
                raise TypeError('Scalar range must be a numpy array or a sequence.')
            if num_elements != 2:
                raise ValueError('Scalar range must have two elements defining the min and max.')
            if scalar_range[0] > scalar_range[1]:
                raise ValueError(
                    f'Lower value of scalar range {scalar_range[0]} cannot be greater than the upper value {scalar_range[0]}',
                )

            # Input will be modified, so copy first
            input_mesh = self.copy()  # type: ignore[attr-defined]
            if scalars is None:
                set_default_active_scalars(input_mesh)
            else:
                input_mesh.set_active_scalars(scalars)
            # Make sure we have point data (required by the filter)
            field, name = input_mesh.active_scalars_info
            if field == FieldAssociation.CELL:
                # Convert to point data with a unique name
                # The point array will be removed later
                point_data = input_mesh.cell_data_to_point_data(progress_bar=progress_bar)[name]
                input_mesh.point_data['__point_data'] = point_data
                input_mesh.set_active_scalars('__point_data')

            if extraction_mode in ['all', 'specified', 'closest']:
                # Scalar connectivity has no effect if SetExtractionModeToAllRegions
                # (which applies to 'all' and 'specified') and 'closest'
                # can sometimes fail for some datasets/scalar values.
                # So, we filter scalar values beforehand
                if scalar_range is not None:
                    # Use extract_values to ensure that cells with at least one
                    # point within the range are kept (this is consistent
                    # with how the filter operates for other modes)
                    extracted = DataSetFilters.extract_values(
                        input_mesh,
                        ranges=scalar_range,
                        progress_bar=progress_bar,
                    )
                    input_mesh = _post_process_extract_values(input_mesh, extracted)

        alg = _vtk.vtkConnectivityFilter()
        alg.SetInputDataObject(input_mesh)

        # Due to inconsistent/buggy output, always keep this on and
        # remove scalars later as needed
        alg.ColorRegionsOn()  # This will create 'RegionId' scalars

        # Sort region ids
        alg.SetRegionIdAssignmentMode(alg.CELL_COUNT_DESCENDING)

        if scalar_range is not None:
            alg.ScalarConnectivityOn()
            alg.SetScalarRange(*scalar_range)

        if extraction_mode == 'all':
            alg.SetExtractionModeToAllRegions()

        elif extraction_mode == 'largest':
            alg.SetExtractionModeToLargestRegion()

        elif extraction_mode == 'specified':
            if region_ids is None:
                if variable_input is None:
                    raise ValueError(
                        "`region_ids` must be specified when `extraction_mode='specified'`.",
                    )
                else:
                    region_ids = variable_input
            # this mode returns scalar data with shape that may not match
            # the number of cells/points, so we extract all and filter later
            # alg.SetExtractionModeToSpecifiedRegions()
            region_ids = _unravel_and_validate_ids(region_ids)
            # [alg.AddSpecifiedRegion(i) for i in region_ids]
            alg.SetExtractionModeToAllRegions()

        elif extraction_mode == 'cell_seed':
            if cell_ids is None:
                if variable_input is None:
                    raise ValueError(
                        "`cell_ids` must be specified when `extraction_mode='cell_seed'`.",
                    )
                else:
                    cell_ids = variable_input
            alg.SetExtractionModeToCellSeededRegions()
            alg.InitializeSeedList()
            for i in _unravel_and_validate_ids(cell_ids):
                alg.AddSeed(i)

        elif extraction_mode == 'point_seed':
            if point_ids is None:
                if variable_input is None:
                    raise ValueError(
                        "`point_ids` must be specified when `extraction_mode='point_seed'`.",
                    )
                else:
                    point_ids = variable_input
            alg.SetExtractionModeToPointSeededRegions()
            alg.InitializeSeedList()
            for i in _unravel_and_validate_ids(point_ids):
                alg.AddSeed(i)

        elif extraction_mode == 'closest':
            if closest_point is None:
                if variable_input is None:
                    raise ValueError(
                        "`closest_point` must be specified when `extraction_mode='closest'`.",
                    )
                else:
                    closest_point = variable_input
            alg.SetExtractionModeToClosestPointRegion()
            alg.SetClosestPoint(*closest_point)

        else:
            raise ValueError(
                f"Invalid value for `extraction_mode` '{extraction_mode}'. Expected one of the following: 'all', 'largest', 'specified', 'cell_seed', 'point_seed', or 'closest'",
            )

        _update_alg(alg, progress_bar, 'Finding and Labeling Connected Regions.')
        output = _get_output(alg)

        # Process output
        output_needs_fixing = False  # initialize flag if output needs to be fixed
        if extraction_mode == 'all':
            pass  # Output is good
        elif extraction_mode == 'specified':
            # All regions were initially extracted, so extract only the
            # specified regions
            extracted = DataSetFilters.extract_values(
                output,
                values=region_ids,
                progress_bar=progress_bar,
            )
            output = _post_process_extract_values(output, extracted)

            if label_regions:
                # Extracted regions may not be contiguous and zero-based
                # which will need to be fixed
                output_needs_fixing = True

        elif extraction_mode == 'largest' and isinstance(output, pyvista.PolyData):
            # PolyData with 'largest' mode generates bad output with unreferenced points
            output_needs_fixing = True

        else:
            # All other extraction modes / cases may generate incorrect scalar arrays
            # e.g. 'largest' may output scalars with shape that does not match output mesh
            # e.g. 'seed' method scalars may have one RegionId, yet may contain many
            # disconnected regions. Therefore, check for correct scalars size
            if label_regions:
                invalid_cell_scalars = output.n_cells != output.cell_data['RegionId'].size
                invalid_point_scalars = output.n_points != output.point_data['RegionId'].size
                if invalid_cell_scalars or invalid_point_scalars:
                    output_needs_fixing = True

        if output_needs_fixing and output.n_cells > 0:
            # Fix bad output recursively using 'all' mode which has known good output
            output.point_data.remove('RegionId')
            output.cell_data.remove('RegionId')
            output = output.connectivity('all', label_regions=True, inplace=inplace)

        # Remove temp point array
        with contextlib.suppress(KeyError):
            output.point_data.remove('__point_data')

        if not label_regions and output.n_cells > 0:
            output.point_data.remove('RegionId')
            output.cell_data.remove('RegionId')

            # restore previously active scalars
            output.set_active_scalars(active_name, preference=active_field)

        if inplace:
            try:
                self.copy_from(output, deep=False)  # type: ignore[attr-defined]
            except:
                pass
            else:
                return self
        return output

    def extract_largest(self, inplace: bool = False, progress_bar: bool = False):
        """Extract largest connected set in mesh.

        Can be used to reduce residues obtained when generating an
        isosurface.  Works only if residues are not connected (share
        at least one point with) the main component of the image.

        Parameters
        ----------
        inplace : bool, default: False
            Updates mesh in-place.

        progress_bar : bool, default: False
            Display a progress bar to indicate progress.

        Returns
        -------
        pyvista.DataSet
            Largest connected set in the dataset.  Return type matches input.

        Examples
        --------
        Join two meshes together, extract the largest, and plot it.

        >>> import pyvista as pv
        >>> mesh = pv.Sphere() + pv.Cube()
        >>> largest = mesh.extract_largest()
        >>> largest.plot()

        See :ref:`connectivity_example` and :ref:`volumetric_example` for
        more examples using this filter.

        .. seealso::
            :func:`pyvista.DataSetFilters.connectivity`

        """
        return DataSetFilters.connectivity(
            self,
            'largest',
            label_regions=False,
            inplace=inplace,
            progress_bar=progress_bar,
        )

    def split_bodies(self, label: bool = False, progress_bar: bool = False):
        """Find, label, and split connected bodies/volumes.

        This splits different connected bodies into blocks in a
        :class:`pyvista.MultiBlock` dataset.

        Parameters
        ----------
        label : bool, default: False
            A flag on whether to keep the ID arrays given by the
            ``connectivity`` filter.

        progress_bar : bool, default: False
            Display a progress bar to indicate progress.

        See Also
        --------
        extract_values, partition, connectivity

        Returns
        -------
        pyvista.MultiBlock
            MultiBlock with a split bodies.

        Examples
        --------
        Split a uniform grid thresholded to be non-connected.

        >>> from pyvista import examples
        >>> dataset = examples.load_uniform()
        >>> _ = dataset.set_active_scalars('Spatial Cell Data')
        >>> threshed = dataset.threshold_percent([0.15, 0.50], invert=True)
        >>> bodies = threshed.split_bodies()
        >>> len(bodies)
        2

        See :ref:`split_vol` for more examples using this filter.

        """
        # Get the connectivity and label different bodies
        labeled = DataSetFilters.connectivity(self)
        classifier = labeled.cell_data['RegionId']
        bodies = pyvista.MultiBlock()
        for vid in np.unique(classifier):
            # Now extract it:
            b = labeled.threshold(
                [vid - 0.5, vid + 0.5],
                scalars='RegionId',
                progress_bar=progress_bar,
            )
            if not label:
                # strange behavior:
                # must use this method rather than deleting from the point_data
                # or else object is collected.
                b.cell_data.remove('RegionId')
                b.point_data.remove('RegionId')
            bodies.append(b)

        return bodies

    def warp_by_scalar(
        self,
        scalars=None,
        factor=1.0,
        normal=None,
        inplace: bool = False,
        progress_bar: bool = False,
        **kwargs,
    ):
        """Warp the dataset's points by a point data scalars array's values.

        This modifies point coordinates by moving points along point
        normals by the scalar amount times the scale factor.

        Parameters
        ----------
        scalars : str, optional
            Name of scalars to warp by. Defaults to currently active scalars.

        factor : float, default: 1.0
            A scaling factor to increase the scaling effect. Alias
            ``scale_factor`` also accepted - if present, overrides ``factor``.

        normal : sequence, optional
            User specified normal. If given, data normals will be
            ignored and the given normal will be used to project the
            warp.

        inplace : bool, default: False
            If ``True``, the points of the given dataset will be updated.

        progress_bar : bool, default: False
            Display a progress bar to indicate progress.

        **kwargs : dict, optional
            Accepts ``scale_factor`` instead of ``factor``.

        Returns
        -------
        pyvista.DataSet
            Warped Dataset.  Return type matches input.

        Examples
        --------
        First, plot the unwarped mesh.

        >>> from pyvista import examples
        >>> mesh = examples.download_st_helens()
        >>> mesh.plot(cmap='gist_earth', show_scalar_bar=False)

        Now, warp the mesh by the ``'Elevation'`` scalars.

        >>> warped = mesh.warp_by_scalar('Elevation')
        >>> warped.plot(cmap='gist_earth', show_scalar_bar=False)

        See :ref:`surface_normal_example` for more examples using this filter.

        """
        factor = kwargs.pop('scale_factor', factor)
        assert_empty_kwargs(**kwargs)
        if scalars is None:
            set_default_active_scalars(self)  # type: ignore[arg-type]
            field, scalars = self.active_scalars_info  # type: ignore[attr-defined]
        _ = get_array(self, scalars, preference='point', err=True)

        field = get_array_association(self, scalars, preference='point')
        if field != FieldAssociation.POINT:
            raise TypeError('Dataset can only by warped by a point data array.')
        # Run the algorithm
        alg = _vtk.vtkWarpScalar()
        alg.SetInputDataObject(self)
        alg.SetInputArrayToProcess(
            0,
            0,
            0,
            field.value,
            scalars,
        )  # args: (idx, port, connection, field, name)
        alg.SetScaleFactor(factor)
        if normal is not None:
            alg.SetNormal(normal)
            alg.SetUseNormal(True)
        _update_alg(alg, progress_bar, 'Warping by Scalar')
        output = _get_output(alg)
        if inplace:
            if isinstance(self, (_vtk.vtkImageData, _vtk.vtkRectilinearGrid)):
                raise TypeError('This filter cannot be applied inplace for this mesh type.')
            self.copy_from(output, deep=False)  # type: ignore[attr-defined]
            return self
        return output

    def warp_by_vector(
        self, vectors=None, factor=1.0, inplace: bool = False, progress_bar: bool = False
    ):
        """Warp the dataset's points by a point data vectors array's values.

        This modifies point coordinates by moving points along point
        vectors by the local vector times the scale factor.

        A classical application of this transform is to visualize
        eigenmodes in mechanics.

        Parameters
        ----------
        vectors : str, optional
            Name of vector to warp by. Defaults to currently active vector.

        factor : float, default: 1.0
            A scaling factor that multiplies the vectors to warp by. Can
            be used to enhance the warping effect.

        inplace : bool, default: False
            If ``True``, the function will update the mesh in-place.

        progress_bar : bool, default: False
            Display a progress bar to indicate progress.

        Returns
        -------
        pyvista.PolyData
            The warped mesh resulting from the operation.

        Examples
        --------
        Warp a sphere by vectors.

        >>> import pyvista as pv
        >>> from pyvista import examples
        >>> sphere = examples.load_sphere_vectors()
        >>> warped = sphere.warp_by_vector()
        >>> pl = pv.Plotter(shape=(1, 2))
        >>> pl.subplot(0, 0)
        >>> actor = pl.add_text("Before warp")
        >>> actor = pl.add_mesh(sphere, color='white')
        >>> pl.subplot(0, 1)
        >>> actor = pl.add_text("After warp")
        >>> actor = pl.add_mesh(warped, color='white')
        >>> pl.show()

        See :ref:`warp_by_vectors_example` and :ref:`eigenmodes_example` for
        more examples using this filter.

        """
        if vectors is None:
            pyvista.set_default_active_vectors(self)  # type: ignore[arg-type]
            field, vectors = self.active_vectors_info  # type: ignore[attr-defined]
        arr = get_array(self, vectors, preference='point')
        field = get_array_association(self, vectors, preference='point')
        if arr is None:
            raise ValueError('No vectors present to warp by vector.')

        # check that this is indeed a vector field
        if arr.ndim != 2 or arr.shape[1] != 3:
            raise ValueError(
                'Dataset can only by warped by a 3D vector point data array. '
                'The values you provided do not satisfy this requirement',
            )
        alg = _vtk.vtkWarpVector()
        alg.SetInputDataObject(self)
        alg.SetInputArrayToProcess(0, 0, 0, field.value, vectors)
        alg.SetScaleFactor(factor)
        _update_alg(alg, progress_bar, 'Warping by Vector')
        warped_mesh = _get_output(alg)
        if inplace:
            self.copy_from(warped_mesh, deep=False)  # type: ignore[attr-defined]
            return self
        else:
            return warped_mesh

    def cell_data_to_point_data(self, pass_cell_data: bool = False, progress_bar: bool = False):
        """Transform cell data into point data.

        Point data are specified per node and cell data specified
        within cells.  Optionally, the input point data can be passed
        through to the output.

        The method of transformation is based on averaging the data
        values of all cells using a particular point. Optionally, the
        input cell data can be passed through to the output as well.

        Parameters
        ----------
        pass_cell_data : bool, default: False
            If enabled, pass the input cell data through to the output.

        progress_bar : bool, default: False
            Display a progress bar to indicate progress.

        Returns
        -------
        pyvista.DataSet
            Dataset with the point data transformed into cell data.
            Return type matches input.

        See Also
        --------
        point_data_to_cell_data
            Similar transformation applied to point data.
        :meth:`~pyvista.ImageDataFilters.cells_to_points`
            Re-mesh :class:`~pyvista.ImageData` to a points-based representation.

        Examples
        --------
        First compute the face area of the example airplane mesh and
        show the cell values.  This is to show discrete cell data.

        >>> from pyvista import examples
        >>> surf = examples.load_airplane()
        >>> surf = surf.compute_cell_sizes(length=False, volume=False)
        >>> surf.plot(scalars='Area')

        These cell scalars can be applied to individual points to
        effectively smooth out the cell data onto the points.

        >>> from pyvista import examples
        >>> surf = examples.load_airplane()
        >>> surf = surf.compute_cell_sizes(length=False, volume=False)
        >>> surf = surf.cell_data_to_point_data()
        >>> surf.plot(scalars='Area')

        """
        alg = _vtk.vtkCellDataToPointData()
        alg.SetInputDataObject(self)
        alg.SetPassCellData(pass_cell_data)
        _update_alg(alg, progress_bar, 'Transforming cell data into point data.')
        active_scalars = None
        if not isinstance(self, pyvista.MultiBlock):
            active_scalars = self.active_scalars_name
        return _get_output(alg, active_scalars=active_scalars)

    def ctp(self, pass_cell_data: bool = False, progress_bar: bool = False, **kwargs):
        """Transform cell data into point data.

        Point data are specified per node and cell data specified
        within cells.  Optionally, the input point data can be passed
        through to the output.

        This method is an alias for
        :func:`pyvista.DataSetFilters.cell_data_to_point_data`.

        Parameters
        ----------
        pass_cell_data : bool, default: False
            If enabled, pass the input cell data through to the output.

        progress_bar : bool, default: False
            Display a progress bar to indicate progress.

        **kwargs : dict, optional
            Deprecated keyword argument ``pass_cell_arrays``.

        Returns
        -------
        pyvista.DataSet
            Dataset with the cell data transformed into point data.
            Return type matches input.

        """
        return DataSetFilters.cell_data_to_point_data(
            self,
            pass_cell_data=pass_cell_data,
            progress_bar=progress_bar,
            **kwargs,
        )

    def point_data_to_cell_data(
        self,
        pass_point_data: bool = False,
        categorical: bool = False,
        progress_bar: bool = False,
    ):
        """Transform point data into cell data.

        Point data are specified per node and cell data specified within cells.
        Optionally, the input point data can be passed through to the output.

        Parameters
        ----------
        pass_point_data : bool, default: False
            If enabled, pass the input point data through to the output.

        categorical : bool, default: False
            Control whether the source point data is to be treated as
            categorical. If ``True``,  histograming is used to assign the
            cell data. Specifically, a histogram is populated for each cell
            from the scalar values at each point, and the bin with the most
            elements is selected. In case of a tie, the smaller value is selected.

            .. note::

                If the point data is continuous, values that are almost equal (within
                ``1e-6``) are merged into a single bin. Otherwise, for discrete data
                the number of bins equals the number of unique values.

        progress_bar : bool, default: False
            Display a progress bar to indicate progress.

        Returns
        -------
        pyvista.DataSet
            Dataset with the point data transformed into cell data.
            Return type matches input.

        See Also
        --------
        cell_data_to_point_data
            Similar transformation applied to cell data.
        :meth:`~pyvista.ImageDataFilters.points_to_cells`
            Re-mesh :class:`~pyvista.ImageData` to a cells-based representation.

        Examples
        --------
        Color cells by their z coordinates.  First, create point
        scalars based on z-coordinates of a sample sphere mesh.  Then
        convert this point data to cell data.  Use a low resolution
        sphere for emphasis of cell valued data.

        First, plot these values as point values to show the
        difference between point and cell data.

        >>> import pyvista as pv
        >>> sphere = pv.Sphere(theta_resolution=10, phi_resolution=10)
        >>> sphere['Z Coordinates'] = sphere.points[:, 2]
        >>> sphere.plot()

        Now, convert these values to cell data and then plot it.

        >>> import pyvista as pv
        >>> sphere = pv.Sphere(theta_resolution=10, phi_resolution=10)
        >>> sphere['Z Coordinates'] = sphere.points[:, 2]
        >>> sphere = sphere.point_data_to_cell_data()
        >>> sphere.plot()

        """
        alg = _vtk.vtkPointDataToCellData()
        alg.SetInputDataObject(self)
        alg.SetPassPointData(pass_point_data)
        alg.SetCategoricalData(categorical)
        _update_alg(alg, progress_bar, 'Transforming point data into cell data')
        active_scalars = None
        if not isinstance(self, pyvista.MultiBlock):
            active_scalars = self.active_scalars_name
        return _get_output(alg, active_scalars=active_scalars)

    def ptc(self, pass_point_data: bool = False, progress_bar: bool = False, **kwargs):
        """Transform point data into cell data.

        Point data are specified per node and cell data specified
        within cells.  Optionally, the input point data can be passed
        through to the output.

        This method is an alias for
        :func:`pyvista.DataSetFilters.point_data_to_cell_data`.

        Parameters
        ----------
        pass_point_data : bool, default: False
            If enabled, pass the input point data through to the output.

        progress_bar : bool, default: False
            Display a progress bar to indicate progress.

        **kwargs : dict, optional
            Deprecated keyword argument ``pass_point_arrays``.

        Returns
        -------
        pyvista.DataSet
            Dataset with the point data transformed into cell data.
            Return type matches input.

        """
        return DataSetFilters.point_data_to_cell_data(
            self,
            pass_point_data=pass_point_data,
            progress_bar=progress_bar,
            **kwargs,
        )

    def triangulate(self, inplace: bool = False, progress_bar: bool = False):
        """Return an all triangle mesh.

        More complex polygons will be broken down into triangles.

        Parameters
        ----------
        inplace : bool, default: False
            Updates mesh in-place.

        progress_bar : bool, default: False
            Display a progress bar to indicate progress.

        Returns
        -------
        pyvista.PolyData
            Mesh containing only triangles.

        Examples
        --------
        Generate a mesh with quadrilateral faces.

        >>> import pyvista as pv
        >>> plane = pv.Plane()
        >>> plane.point_data.clear()
        >>> plane.plot(show_edges=True, line_width=5)

        Convert it to an all triangle mesh.

        >>> mesh = plane.triangulate()
        >>> mesh.plot(show_edges=True, line_width=5)

        """
        alg = _vtk.vtkDataSetTriangleFilter()
        alg.SetInputData(self)
        _update_alg(alg, progress_bar, 'Converting to triangle mesh')

        mesh = _get_output(alg)
        if inplace:
            self.copy_from(mesh, deep=False)  # type: ignore[attr-defined]
            return self
        return mesh

    def delaunay_3d(self, alpha=0.0, tol=0.001, offset=2.5, progress_bar: bool = False):
        """Construct a 3D Delaunay triangulation of the mesh.

        This filter can be used to generate a 3D tetrahedral mesh from
        a surface or scattered points.  If you want to create a
        surface from a point cloud, see
        :func:`pyvista.PolyDataFilters.reconstruct_surface`.

        Parameters
        ----------
        alpha : float, default: 0.0
            Distance value to control output of this filter. For a
            non-zero alpha value, only vertices, edges, faces, or
            tetrahedra contained within the circumsphere (of radius
            alpha) will be output. Otherwise, only tetrahedra will be
            output.

        tol : float, default: 0.001
            Tolerance to control discarding of closely spaced points.
            This tolerance is specified as a fraction of the diagonal
            length of the bounding box of the points.

        offset : float, default: 2.5
            Multiplier to control the size of the initial, bounding
            Delaunay triangulation.

        progress_bar : bool, default: False
            Display a progress bar to indicate progress.

        Returns
        -------
        pyvista.UnstructuredGrid
            UnstructuredGrid containing the Delaunay triangulation.

        Examples
        --------
        Generate a 3D Delaunay triangulation of a surface mesh of a
        sphere and plot the interior edges generated.

        >>> import pyvista as pv
        >>> sphere = pv.Sphere(theta_resolution=5, phi_resolution=5)
        >>> grid = sphere.delaunay_3d()
        >>> edges = grid.extract_all_edges()
        >>> edges.plot(line_width=5, color='k')

        """
        alg = _vtk.vtkDelaunay3D()
        alg.SetInputData(self)
        alg.SetAlpha(alpha)
        alg.SetTolerance(tol)
        alg.SetOffset(offset)
        _update_alg(alg, progress_bar, 'Computing 3D Triangulation')
        return _get_output(alg)

    def select_enclosed_points(
        self,
        surface,
        tolerance=0.001,
        inside_out: bool = False,
        check_surface: bool = True,
        progress_bar: bool = False,
    ):
        """Mark points as to whether they are inside a closed surface.

        This evaluates all the input points to determine whether they are in an
        enclosed surface. The filter produces a (0,1) mask
        (in the form of a vtkDataArray) that indicates whether points are
        outside (mask value=0) or inside (mask value=1) a provided surface.
        (The name of the output vtkDataArray is ``"SelectedPoints"``.)

        This filter produces and output data array, but does not modify the
        input dataset. If you wish to extract cells or poinrs, various
        threshold filters are available (i.e., threshold the output array).

        .. warning::
           The filter assumes that the surface is closed and
           manifold. A boolean flag can be set to force the filter to
           first check whether this is true. If ``False`` and not manifold,
           an error will be raised.

        Parameters
        ----------
        surface : pyvista.PolyData
            Set the surface to be used to test for containment. This must be a
            :class:`pyvista.PolyData` object.

        tolerance : float, default: 0.001
            The tolerance on the intersection. The tolerance is expressed as a
            fraction of the bounding box of the enclosing surface.

        inside_out : bool, default: False
            By default, points inside the surface are marked inside or sent
            to the output. If ``inside_out`` is ``True``, then the points
            outside the surface are marked inside.

        check_surface : bool, default: True
            Specify whether to check the surface for closure. When ``True``, the
            algorithm first checks to see if the surface is closed and
            manifold. If the surface is not closed and manifold, a runtime
            error is raised.

        progress_bar : bool, default: False
            Display a progress bar to indicate progress.

        Returns
        -------
        pyvista.PolyData
            Mesh containing the ``point_data['SelectedPoints']`` array.

        Examples
        --------
        Determine which points on a plane are inside a manifold sphere
        surface mesh.  Extract these points using the
        :func:`DataSetFilters.extract_points` filter and then plot them.

        >>> import pyvista as pv
        >>> sphere = pv.Sphere()
        >>> plane = pv.Plane()
        >>> selected = plane.select_enclosed_points(sphere)
        >>> pts = plane.extract_points(
        ...     selected['SelectedPoints'].view(bool),
        ...     adjacent_cells=False,
        ... )
        >>> pl = pv.Plotter()
        >>> _ = pl.add_mesh(sphere, style='wireframe')
        >>> _ = pl.add_points(pts, color='r')
        >>> pl.show()

        """
        if not isinstance(surface, pyvista.PolyData):
            raise TypeError('`surface` must be `pyvista.PolyData`')
        if check_surface and surface.n_open_edges > 0:
            raise RuntimeError(
                'Surface is not closed. Please read the warning in the '
                'documentation for this function and either pass '
                '`check_surface=False` or repair the surface.',
            )
        alg = _vtk.vtkSelectEnclosedPoints()
        alg.SetInputData(self)
        alg.SetSurfaceData(surface)
        alg.SetTolerance(tolerance)
        alg.SetInsideOut(inside_out)
        _update_alg(alg, progress_bar, 'Selecting Enclosed Points')
        result = _get_output(alg)
        out = self.copy()  # type: ignore[attr-defined]
        bools = result['SelectedPoints'].astype(np.uint8)
        if len(bools) < 1:
            bools = np.zeros(out.n_points, dtype=np.uint8)
        out['SelectedPoints'] = bools
        return out

    def sample(
        self,
        target,
        tolerance=None,
        pass_cell_data: bool = True,
        pass_point_data: bool = True,
        categorical: bool = False,
        progress_bar: bool = False,
        locator=None,
        pass_field_data: bool = True,
        mark_blank: bool = True,
        snap_to_closest_point: bool = False,
    ):
        """Resample array data from a passed mesh onto this mesh.

        For `mesh1.sample(mesh2)`, the arrays from `mesh2` are sampled onto
        the points of `mesh1`.  This function interpolates within an
        enclosing cell.  This contrasts with
        :func:`pyvista.DataSetFilters.interpolate` that uses a distance
        weighting for nearby points.  If there is cell topology, `sample` is
        usually preferred.

        The point data 'vtkValidPointMask' stores whether the point could be sampled
        with a value of 1 meaning successful sampling. And a value of 0 means
        unsuccessful.

        This uses :class:`vtk.vtkResampleWithDataSet`.

        Parameters
        ----------
        target : pyvista.DataSet
            The vtk data object to sample from - point and cell arrays from
            this object are sampled onto the nodes of the ``dataset`` mesh.

        tolerance : float, optional
            Tolerance used to compute whether a point in the source is
            in a cell of the input.  If not given, tolerance is
            automatically generated.

        pass_cell_data : bool, default: True
            Preserve source mesh's original cell data arrays.

        pass_point_data : bool, default: True
            Preserve source mesh's original point data arrays.

        categorical : bool, default: False
            Control whether the source point data is to be treated as
            categorical. If the data is categorical, then the resultant data
            will be determined by a nearest neighbor interpolation scheme.

        progress_bar : bool, default: False
            Display a progress bar to indicate progress.

        locator : vtkAbstractCellLocator or str, optional
            Prototype cell locator to perform the ``FindCell()``
            operation.  Default uses the DataSet ``FindCell`` method.
            Valid strings with mapping to vtk cell locators are

                * 'cell' - vtkCellLocator
                * 'cell_tree' - vtkCellTreeLocator
                * 'obb_tree' - vtkOBBTree
                * 'static_cell' - vtkStaticCellLocator

        pass_field_data : bool, default: True
            Preserve source mesh's original field data arrays.

        mark_blank : bool, default: True
            Whether to mark blank points and cells in "vtkGhostType".

        snap_to_closest_point : bool, default: False
            Whether to snap to cell with closest point if no cell is found. Useful
            when sampling from data with vertex cells. Requires vtk >=9.3.0.

            .. versionadded:: 0.43

        Returns
        -------
        pyvista.DataSet
            Dataset containing resampled data.

        See Also
        --------
        pyvista.DataSetFilters.interpolate

        Examples
        --------
        Resample data from another dataset onto a sphere.

        >>> import pyvista as pv
        >>> from pyvista import examples
        >>> mesh = pv.Sphere(center=(4.5, 4.5, 4.5), radius=4.5)
        >>> data_to_probe = examples.load_uniform()
        >>> result = mesh.sample(data_to_probe)
        >>> result.plot(scalars="Spatial Point Data")

        If sampling from a set of points represented by a ``(n, 3)``
        shaped ``numpy.ndarray``, they need to be converted to a
        PyVista DataSet, e.g. :class:`pyvista.PolyData`, first.

        >>> import numpy as np
        >>> points = np.array([[1.5, 5.0, 6.2], [6.7, 4.2, 8.0]])
        >>> mesh = pv.PolyData(points)
        >>> result = mesh.sample(data_to_probe)
        >>> result["Spatial Point Data"]
        pyvista_ndarray([ 46.5 , 225.12])

        See :ref:`resampling_example` for more examples using this filter.

        """
        if not pyvista.is_pyvista_dataset(target):
            raise TypeError('`target` must be a PyVista mesh type.')
        alg = _vtk.vtkResampleWithDataSet()  # Construct the ResampleWithDataSet object
        alg.SetInputData(self)  # Set the Input data (actually the source i.e. where to sample from)
        # Set the Source data (actually the target, i.e. where to sample to)
        alg.SetSourceData(target)
        alg.SetPassCellArrays(pass_cell_data)
        alg.SetPassPointArrays(pass_point_data)
        alg.SetPassFieldArrays(pass_field_data)

        alg.SetMarkBlankPointsAndCells(mark_blank)
        alg.SetCategoricalData(categorical)

        if tolerance is not None:
            alg.SetComputeTolerance(False)
            alg.SetTolerance(tolerance)
        if locator:
            if isinstance(locator, str):
                locator_map = {
                    'cell': _vtk.vtkCellLocator(),
                    'cell_tree': _vtk.vtkCellTreeLocator(),
                    'obb_tree': _vtk.vtkOBBTree(),
                    'static_cell': _vtk.vtkStaticCellLocator(),
                }
                try:
                    locator = locator_map[locator]
                except KeyError as err:
                    raise ValueError(
                        f'locator must be a string from {locator_map.keys()}, got {locator}',
                    ) from err
            alg.SetCellLocatorPrototype(locator)

        if snap_to_closest_point:
            try:
                alg.SnapToCellWithClosestPointOn()
            except AttributeError:  # pragma: no cover
                raise VTKVersionError('`snap_to_closest_point=True` requires vtk 9.3.0 or newer')
        _update_alg(alg, progress_bar, 'Resampling array Data from a Passed Mesh onto Mesh')
        return _get_output(alg)

    def interpolate(
        self,
        target,
        sharpness=2.0,
        radius=1.0,
        strategy='null_value',
        null_value=0.0,
        n_points=None,
        pass_cell_data: bool = True,
        pass_point_data: bool = True,
        progress_bar: bool = False,
    ):
        """Interpolate values onto this mesh from a given dataset.

        The ``target`` dataset is typically a point cloud. Only point data from
        the ``target`` mesh will be interpolated onto points of this mesh. Whether
        preexisting point and cell data of this mesh are preserved in the
        output can be customized with the ``pass_point_data`` and
        ``pass_cell_data`` parameters.

        This uses a Gaussian interpolation kernel. Use the ``sharpness`` and
        ``radius`` parameters to adjust this kernel. You can also switch this
        kernel to use an N closest points approach.

        If the cell topology is more useful for interpolating, e.g. from a
        discretized FEM or CFD simulation, use
        :func:`pyvista.DataSetFilters.sample` instead.

        Parameters
        ----------
        target : pyvista.DataSet
            The vtk data object to sample from. Point and cell arrays from
            this object are interpolated onto this mesh.

        sharpness : float, default: 2.0
            Set the sharpness (i.e., falloff) of the Gaussian kernel. As the
            sharpness increases the effects of distant points are reduced.

        radius : float, optional
            Specify the radius within which the basis points must lie.

        strategy : str, default: "null_value"
            Specify a strategy to use when encountering a "null" point during
            the interpolation process. Null points occur when the local
            neighborhood (of nearby points to interpolate from) is empty. If
            the strategy is set to ``'mask_points'``, then an output array is
            created that marks points as being valid (=1) or null (invalid =0)
            (and the NullValue is set as well). If the strategy is set to
            ``'null_value'``, then the output data value(s) are set to the
            ``null_value`` (specified in the output point data). Finally, the
            strategy ``'closest_point'`` is to simply use the closest point to
            perform the interpolation.

        null_value : float, default: 0.0
            Specify the null point value. When a null point is encountered
            then all components of each null tuple are set to this value.

        n_points : int, optional
            If given, specifies the number of the closest points used to form
            the interpolation basis. This will invalidate the radius argument
            in favor of an N closest points approach. This typically has poorer
            results.

        pass_cell_data : bool, default: True
            Preserve input mesh's original cell data arrays.

        pass_point_data : bool, default: True
            Preserve input mesh's original point data arrays.

        progress_bar : bool, default: False
            Display a progress bar to indicate progress.

        Returns
        -------
        pyvista.DataSet
            Interpolated dataset.  Return type matches input.

        See Also
        --------
        pyvista.DataSetFilters.sample

        Examples
        --------
        Interpolate the values of 5 points onto a sample plane.

        >>> import pyvista as pv
        >>> import numpy as np
        >>> rng = np.random.default_rng(7)
        >>> point_cloud = rng.random((5, 3))
        >>> point_cloud[:, 2] = 0
        >>> point_cloud -= point_cloud.mean(0)
        >>> pdata = pv.PolyData(point_cloud)
        >>> pdata['values'] = rng.random(5)
        >>> plane = pv.Plane()
        >>> plane.clear_data()
        >>> plane = plane.interpolate(pdata, sharpness=3)
        >>> pl = pv.Plotter()
        >>> _ = pl.add_mesh(
        ...     pdata, render_points_as_spheres=True, point_size=50
        ... )
        >>> _ = pl.add_mesh(plane, style='wireframe', line_width=5)
        >>> pl.show()

        See :ref:`interpolate_example` for more examples using this filter.

        """
        if not pyvista.is_pyvista_dataset(target):
            raise TypeError('`target` must be a PyVista mesh type.')

        # Must cast to UnstructuredGrid in some cases (e.g. vtkImageData/vtkRectilinearGrid)
        # I believe the locator and the interpolator call `GetPoints` and not all mesh types have that method
        if isinstance(target, (pyvista.ImageData, pyvista.RectilinearGrid)):
            target = target.cast_to_unstructured_grid()

        gaussian_kernel = _vtk.vtkGaussianKernel()
        gaussian_kernel.SetSharpness(sharpness)
        gaussian_kernel.SetRadius(radius)
        gaussian_kernel.SetKernelFootprintToRadius()
        if n_points:
            gaussian_kernel.SetNumberOfPoints(n_points)
            gaussian_kernel.SetKernelFootprintToNClosest()

        locator = _vtk.vtkStaticPointLocator()
        locator.SetDataSet(target)
        locator.BuildLocator()

        interpolator = _vtk.vtkPointInterpolator()
        interpolator.SetInputData(self)
        interpolator.SetSourceData(target)
        interpolator.SetKernel(gaussian_kernel)
        interpolator.SetLocator(locator)
        interpolator.SetNullValue(null_value)
        if strategy == 'null_value':
            interpolator.SetNullPointsStrategyToNullValue()
        elif strategy == 'mask_points':
            interpolator.SetNullPointsStrategyToMaskPoints()
        elif strategy == 'closest_point':
            interpolator.SetNullPointsStrategyToClosestPoint()
        else:
            raise ValueError(f'strategy `{strategy}` not supported.')
        interpolator.SetPassPointArrays(pass_point_data)
        interpolator.SetPassCellArrays(pass_cell_data)
        _update_alg(interpolator, progress_bar, 'Interpolating')
        return _get_output(interpolator)

    def streamlines(
        self,
        vectors=None,
        source_center=None,
        source_radius=None,
        n_points=100,
        start_position=None,
        return_source: bool = False,
        pointa=None,
        pointb=None,
        progress_bar: bool = False,
        **kwargs,
    ):
        """Integrate a vector field to generate streamlines.

        The default behavior uses a sphere as the source - set its
        location and radius via the ``source_center`` and
        ``source_radius`` keyword arguments.  ``n_points`` defines the
        number of starting points on the sphere surface.
        Alternatively, a line source can be used by specifying
        ``pointa`` and ``pointb``.  ``n_points`` again defines the
        number of points on the line.

        You can retrieve the source by specifying
        ``return_source=True``.

        Optional keyword parameters from
        :func:`pyvista.DataSetFilters.streamlines_from_source` can be
        used here to control the generation of streamlines.

        Parameters
        ----------
        vectors : str, optional
            The string name of the active vector field to integrate across.

        source_center : sequence[float], optional
            Length 3 tuple of floats defining the center of the source
            particles. Defaults to the center of the dataset.

        source_radius : float, optional
            Float radius of the source particle cloud. Defaults to one-tenth of
            the diagonal of the dataset's spatial extent.

        n_points : int, default: 100
            Number of particles present in source sphere or line.

        start_position : sequence[float], optional
            A single point.  This will override the sphere point source.

        return_source : bool, default: False
            Return the source particles as :class:`pyvista.PolyData` as well as the
            streamlines. This will be the second value returned if ``True``.

        pointa, pointb : sequence[float], optional
            The coordinates of a start and end point for a line source. This
            will override the sphere and start_position point source.

        progress_bar : bool, default: False
            Display a progress bar to indicate progress.

        **kwargs : dict, optional
            See :func:`pyvista.DataSetFilters.streamlines_from_source`.

        Returns
        -------
        streamlines : pyvista.PolyData
            This produces polylines as the output, with each cell
            (i.e., polyline) representing a streamline. The attribute values
            associated with each streamline are stored in the cell data, whereas
            those associated with streamline-points are stored in the point data.

        source : pyvista.PolyData
            The points of the source are the seed points for the streamlines.
            Only returned if ``return_source=True``.

        Examples
        --------
        See the :ref:`streamlines_example` example.

        """
        if source_center is None:
            source_center = self.center  # type: ignore[attr-defined]
        if source_radius is None:
            source_radius = self.length / 10.0  # type: ignore[attr-defined]

        # A single point at start_position
        if start_position is not None:
            source_center = start_position
            source_radius = 0.0
            n_points = 1

        if (pointa is not None and pointb is None) or (pointa is None and pointb is not None):
            raise ValueError('Both pointa and pointb must be provided')
        elif pointa is not None and pointb is not None:
            source = _vtk.vtkLineSource()
            source.SetPoint1(pointa)
            source.SetPoint2(pointb)
            source.SetResolution(n_points)
        else:
            source = _vtk.vtkPointSource()  # type: ignore[assignment]
            source.SetCenter(source_center)  # type: ignore[attr-defined]
            source.SetRadius(source_radius)  # type: ignore[attr-defined]
            source.SetNumberOfPoints(n_points)  # type: ignore[attr-defined]
        source.Update()
        input_source = wrap(source.GetOutput())
        output = self.streamlines_from_source(
            input_source,
            vectors,
            progress_bar=progress_bar,
            **kwargs,
        )
        if return_source:
            return output, input_source
        return output

    def streamlines_from_source(
        self,
        source,
        vectors=None,
        integrator_type=45,
        integration_direction='both',
        surface_streamlines: bool = False,
        initial_step_length=0.5,
        step_unit='cl',
        min_step_length=0.01,
        max_step_length=1.0,
        max_steps=2000,
        terminal_speed=1e-12,
        max_error=1e-6,
        max_time=None,
        compute_vorticity: bool = True,
        rotation_scale=1.0,
        interpolator_type='point',
        progress_bar: bool = False,
        max_length=None,
    ):
        """Generate streamlines of vectors from the points of a source mesh.

        The integration is performed using a specified integrator, by default
        Runge-Kutta2. This supports integration through any type of dataset.
        If the dataset contains 2D cells like polygons or triangles and the
        ``surface_streamlines`` parameter is used, the integration is constrained
        to lie on the surface defined by 2D cells.

        Parameters
        ----------
        source : pyvista.DataSet
            The points of the source provide the starting points of the
            streamlines.  This will override both sphere and line sources.

        vectors : str, optional
            The string name of the active vector field to integrate across.

        integrator_type : {45, 2, 4}, default: 45
            The integrator type to be used for streamline generation.
            The default is Runge-Kutta45. The recognized solvers are:
            RUNGE_KUTTA2 (``2``),  RUNGE_KUTTA4 (``4``), and RUNGE_KUTTA45
            (``45``). Options are ``2``, ``4``, or ``45``.

        integration_direction : str, default: "both"
            Specify whether the streamline is integrated in the upstream or
            downstream directions (or both). Options are ``'both'``,
            ``'backward'``, or ``'forward'``.

        surface_streamlines : bool, default: False
            Compute streamlines on a surface.

        initial_step_length : float, default: 0.5
            Initial step size used for line integration, expressed ib length
            unitsL or cell length units (see ``step_unit`` parameter).
            either the starting size for an adaptive integrator, e.g., RK45, or
            the constant / fixed size for non-adaptive ones, i.e., RK2 and RK4).

        step_unit : {'cl', 'l'}, default: "cl"
            Uniform integration step unit. The valid unit is now limited to
            only LENGTH_UNIT (``'l'``) and CELL_LENGTH_UNIT (``'cl'``).
            Default is CELL_LENGTH_UNIT.

        min_step_length : float, default: 0.01
            Minimum step size used for line integration, expressed in length or
            cell length units. Only valid for an adaptive integrator, e.g., RK45.

        max_step_length : float, default: 1.0
            Maximum step size used for line integration, expressed in length or
            cell length units. Only valid for an adaptive integrator, e.g., RK45.

        max_steps : int, default: 2000
            Maximum number of steps for integrating a streamline.

        terminal_speed : float, default: 1e-12
            Terminal speed value, below which integration is terminated.

        max_error : float, 1e-6
            Maximum error tolerated throughout streamline integration.

        max_time : float, optional
            Specify the maximum length of a streamline expressed in physical length.

            .. deprecated:: 0.45.0
               ``max_time`` parameter is deprecated. Use ``max_length`` instead.
                It will be removed in v0.48. Default for ``max_time`` changed in v0.45.0.

        compute_vorticity : bool, default: True
            Vorticity computation at streamline points. Necessary for generating
            proper stream-ribbons using the ``vtkRibbonFilter``.

        rotation_scale : float, default: 1.0
            This can be used to scale the rate with which the streamribbons
            twist.

        interpolator_type : str, default: "point"
            Set the type of the velocity field interpolator to locate cells
            during streamline integration either by points or cells.
            The cell locator is more robust then the point locator. Options
            are ``'point'`` or ``'cell'`` (abbreviations of ``'p'`` and ``'c'``
            are also supported).

        progress_bar : bool, default: False
            Display a progress bar to indicate progress.

        max_length : float, optional
            Specify the maximum length of a streamline expressed in physical length.
            Default is 4 times the diagonal length of the bounding box of the ``source``
            dataset.

        Returns
        -------
        pyvista.PolyData
            Streamlines. This produces polylines as the output, with
            each cell (i.e., polyline) representing a streamline. The
            attribute values associated with each streamline are
            stored in the cell data, whereas those associated with
            streamline-points are stored in the point data.

        Examples
        --------
        See the :ref:`streamlines_example` example.

        """
        integration_direction = str(integration_direction).strip().lower()
        if integration_direction not in ['both', 'back', 'backward', 'forward']:
            raise ValueError(
                "Integration direction must be one of:\n 'backward', "
                f"'forward', or 'both' - not '{integration_direction}'.",
            )
        if integrator_type not in [2, 4, 45]:
            raise ValueError('Integrator type must be one of `2`, `4`, or `45`.')
        if interpolator_type not in ['c', 'cell', 'p', 'point']:
            raise ValueError("Interpolator type must be either 'cell' or 'point'")
        if step_unit not in ['l', 'cl']:
            raise ValueError("Step unit must be either 'l' or 'cl'")
        step_unit = {
            'cl': _vtk.vtkStreamTracer.CELL_LENGTH_UNIT,
            'l': _vtk.vtkStreamTracer.LENGTH_UNIT,
        }[step_unit]
        if isinstance(vectors, str):
            self.set_active_scalars(vectors)  # type: ignore[attr-defined]
            self.set_active_vectors(vectors)  # type: ignore[attr-defined]
        elif vectors is None:
            pyvista.set_default_active_vectors(self)  # type: ignore[arg-type]

        if max_time is not None:
            if max_length is not None:
                warnings.warn(
                    '``max_length`` and ``max_time`` provided. Ignoring deprecated ``max_time``.',
                    PyVistaDeprecationWarning,
                )
            else:
                warnings.warn(
                    '``max_time`` parameter is deprecated.  It will be removed in v0.48',
                    PyVistaDeprecationWarning,
                )
                max_length = max_time

        if max_length is None:
            max_length = 4.0 * self.GetLength()  # type: ignore[attr-defined]

        if not isinstance(source, pyvista.DataSet):
            raise TypeError('source must be a pyvista.DataSet')

        # vtk throws error with two Structured Grids
        # See: https://github.com/pyvista/pyvista/issues/1373
        if isinstance(self, pyvista.StructuredGrid) and isinstance(source, pyvista.StructuredGrid):
            source = source.cast_to_unstructured_grid()

        # Build the algorithm
        alg = _vtk.vtkStreamTracer()
        # Inputs
        alg.SetInputDataObject(self)
        alg.SetSourceData(source)

        # general parameters
        alg.SetComputeVorticity(compute_vorticity)
        alg.SetInitialIntegrationStep(initial_step_length)
        alg.SetIntegrationStepUnit(step_unit)
        alg.SetMaximumError(max_error)
        alg.SetMaximumIntegrationStep(max_step_length)
        alg.SetMaximumNumberOfSteps(max_steps)
        alg.SetMaximumPropagation(max_length)
        alg.SetMinimumIntegrationStep(min_step_length)
        alg.SetRotationScale(rotation_scale)
        alg.SetSurfaceStreamlines(surface_streamlines)
        alg.SetTerminalSpeed(terminal_speed)
        # Model parameters
        if integration_direction == 'forward':
            alg.SetIntegrationDirectionToForward()
        elif integration_direction in ['backward', 'back']:
            alg.SetIntegrationDirectionToBackward()
        else:
            alg.SetIntegrationDirectionToBoth()
        # set integrator type
        if integrator_type == 2:
            alg.SetIntegratorTypeToRungeKutta2()
        elif integrator_type == 4:
            alg.SetIntegratorTypeToRungeKutta4()
        else:
            alg.SetIntegratorTypeToRungeKutta45()
        # set interpolator type
        if interpolator_type in ['c', 'cell']:
            alg.SetInterpolatorTypeToCellLocator()
        else:
            alg.SetInterpolatorTypeToDataSetPointLocator()
        # run the algorithm
        _update_alg(alg, progress_bar, 'Generating Streamlines')
        return _get_output(alg)

    def streamlines_evenly_spaced_2D(
        self,
        vectors=None,
        start_position=None,
        integrator_type=2,
        step_length=0.5,
        step_unit='cl',
        max_steps=2000,
        terminal_speed=1e-12,
        interpolator_type='point',
        separating_distance=10,
        separating_distance_ratio=0.5,
        closed_loop_maximum_distance=0.5,
        loop_angle=20,
        minimum_number_of_loop_points=4,
        compute_vorticity: bool = True,
        progress_bar: bool = False,
    ):
        """Generate evenly spaced streamlines on a 2D dataset.

        This filter only supports datasets that lie on the xy plane, i.e. ``z=0``.
        Particular care must be used to choose a `separating_distance`
        that do not result in too much memory being utilized.  The
        default unit is cell length.

        Parameters
        ----------
        vectors : str, optional
            The string name of the active vector field to integrate across.

        start_position : sequence[float], optional
            The seed point for generating evenly spaced streamlines.
            If not supplied, a random position in the dataset is chosen.

        integrator_type : {2, 4}, default: 2
            The integrator type to be used for streamline generation.
            The default is Runge-Kutta2. The recognized solvers are:
            RUNGE_KUTTA2 (``2``) and RUNGE_KUTTA4 (``4``).

        step_length : float, default: 0.5
            Constant Step size used for line integration, expressed in length
            units or cell length units (see ``step_unit`` parameter).

        step_unit : {'cl', 'l'}, default: "cl"
            Uniform integration step unit. The valid unit is now limited to
            only LENGTH_UNIT (``'l'``) and CELL_LENGTH_UNIT (``'cl'``).
            Default is CELL_LENGTH_UNIT.

        max_steps : int, default: 2000
            Maximum number of steps for integrating a streamline.

        terminal_speed : float, default: 1e-12
            Terminal speed value, below which integration is terminated.

        interpolator_type : str, optional
            Set the type of the velocity field interpolator to locate cells
            during streamline integration either by points or cells.
            The cell locator is more robust then the point locator. Options
            are ``'point'`` or ``'cell'`` (abbreviations of ``'p'`` and ``'c'``
            are also supported).

        separating_distance : float, default: 10
            The distance between streamlines expressed in ``step_unit``.

        separating_distance_ratio : float, default: 0.5
            Streamline integration is stopped if streamlines are closer than
            ``SeparatingDistance*SeparatingDistanceRatio`` to other streamlines.

        closed_loop_maximum_distance : float, default: 0.5
            The distance between points on a streamline to determine a
            closed loop.

        loop_angle : float, default: 20
            The maximum angle in degrees between points to determine a closed loop.

        minimum_number_of_loop_points : int, default: 4
            The minimum number of points before which a closed loop will
            be determined.

        compute_vorticity : bool, default: True
            Vorticity computation at streamline points. Necessary for generating
            proper stream-ribbons using the ``vtkRibbonFilter``.

        progress_bar : bool, default: False
            Display a progress bar to indicate progress.

        Returns
        -------
        pyvista.PolyData
            This produces polylines as the output, with each cell
            (i.e., polyline) representing a streamline. The attribute
            values associated with each streamline are stored in the
            cell data, whereas those associated with streamline-points
            are stored in the point data.

        Examples
        --------
        Plot evenly spaced streamlines for cylinder in a crossflow.
        This dataset is a multiblock dataset, and the fluid velocity is in the
        first block.

        >>> import pyvista as pv
        >>> from pyvista import examples
        >>> mesh = examples.download_cylinder_crossflow()
        >>> streams = mesh[0].streamlines_evenly_spaced_2D(
        ...     start_position=(4, 0.1, 0.0),
        ...     separating_distance=3,
        ...     separating_distance_ratio=0.2,
        ... )
        >>> plotter = pv.Plotter()
        >>> _ = plotter.add_mesh(
        ...     streams.tube(radius=0.02), scalars="vorticity_mag"
        ... )
        >>> plotter.view_xy()
        >>> plotter.show()

        See :ref:`2d_streamlines_example` for more examples using this filter.

        """
        if integrator_type not in [2, 4]:
            raise ValueError('Integrator type must be one of `2` or `4`.')
        if interpolator_type not in ['c', 'cell', 'p', 'point']:
            raise ValueError("Interpolator type must be either 'cell' or 'point'")
        if step_unit not in ['l', 'cl']:
            raise ValueError("Step unit must be either 'l' or 'cl'")
        step_unit = {
            'cl': _vtk.vtkStreamTracer.CELL_LENGTH_UNIT,
            'l': _vtk.vtkStreamTracer.LENGTH_UNIT,
        }[step_unit]
        if isinstance(vectors, str):
            self.set_active_scalars(vectors)  # type: ignore[attr-defined]
            self.set_active_vectors(vectors)  # type: ignore[attr-defined]
        elif vectors is None:
            pyvista.set_default_active_vectors(self)  # type: ignore[arg-type]

        loop_angle = loop_angle * np.pi / 180

        # Build the algorithm
        alg = _vtk.vtkEvenlySpacedStreamlines2D()
        # Inputs
        alg.SetInputDataObject(self)

        # Seed for starting position
        if start_position is not None:
            alg.SetStartPosition(start_position)

        # Integrator controls
        if integrator_type == 2:
            alg.SetIntegratorTypeToRungeKutta2()
        else:
            alg.SetIntegratorTypeToRungeKutta4()
        alg.SetInitialIntegrationStep(step_length)
        alg.SetIntegrationStepUnit(step_unit)
        alg.SetMaximumNumberOfSteps(max_steps)

        # Stopping criteria
        alg.SetTerminalSpeed(terminal_speed)
        alg.SetClosedLoopMaximumDistance(closed_loop_maximum_distance)
        alg.SetLoopAngle(loop_angle)
        alg.SetMinimumNumberOfLoopPoints(minimum_number_of_loop_points)

        # Separation criteria
        alg.SetSeparatingDistance(separating_distance)
        if separating_distance_ratio is not None:
            alg.SetSeparatingDistanceRatio(separating_distance_ratio)

        alg.SetComputeVorticity(compute_vorticity)

        # Set interpolator type
        if interpolator_type in ['c', 'cell']:
            alg.SetInterpolatorTypeToCellLocator()
        else:
            alg.SetInterpolatorTypeToDataSetPointLocator()

        # Run the algorithm
        _update_alg(alg, progress_bar, 'Generating Evenly Spaced Streamlines on a 2D Dataset')
        return _get_output(alg)

    def decimate_boundary(self, target_reduction=0.5, progress_bar: bool = False):
        """Return a decimated version of a triangulation of the boundary.

        Only the outer surface of the input dataset will be considered.

        Parameters
        ----------
        target_reduction : float, default: 0.5
            Fraction of the original mesh to remove.
            TargetReduction is set to ``0.9``, this filter will try to reduce
            the data set to 10% of its original size and will remove 90%
            of the input triangles.

        progress_bar : bool, default: False
            Display a progress bar to indicate progress.

        Returns
        -------
        pyvista.PolyData
            Decimated boundary.

        Examples
        --------
        See the :ref:`linked_views_example` example.

        """
        return (
            self.extract_geometry(progress_bar=progress_bar)
            .triangulate()
            .decimate(target_reduction)
        )

    def sample_over_line(
        self, pointa, pointb, resolution=None, tolerance=None, progress_bar: bool = False
    ):
        """Sample a dataset onto a line.

        Parameters
        ----------
        pointa : sequence[float]
            Location in ``[x, y, z]``.

        pointb : sequence[float]
            Location in ``[x, y, z]``.

        resolution : int, optional
            Number of pieces to divide line into. Defaults to number of cells
            in the input mesh. Must be a positive integer.

        tolerance : float, optional
            Tolerance used to compute whether a point in the source is in a
            cell of the input.  If not given, tolerance is automatically generated.

        progress_bar : bool, default: False
            Display a progress bar to indicate progress.

        Returns
        -------
        pyvista.PolyData
            Line object with sampled data from dataset.

        Examples
        --------
        Sample over a plane that is interpolating a point cloud.

        >>> import pyvista as pv
        >>> import numpy as np
        >>> rng = np.random.default_rng(12)
        >>> point_cloud = rng.random((5, 3))
        >>> point_cloud[:, 2] = 0
        >>> point_cloud -= point_cloud.mean(0)
        >>> pdata = pv.PolyData(point_cloud)
        >>> pdata['values'] = rng.random(5)
        >>> plane = pv.Plane()
        >>> plane.clear_data()
        >>> plane = plane.interpolate(pdata, sharpness=3.5)
        >>> sample = plane.sample_over_line((-0.5, -0.5, 0), (0.5, 0.5, 0))
        >>> pl = pv.Plotter()
        >>> _ = pl.add_mesh(
        ...     pdata, render_points_as_spheres=True, point_size=50
        ... )
        >>> _ = pl.add_mesh(sample, scalars='values', line_width=10)
        >>> _ = pl.add_mesh(plane, scalars='values', style='wireframe')
        >>> pl.show()

        """
        if resolution is None:
            resolution = int(self.n_cells)  # type: ignore[attr-defined]
        # Make a line and sample the dataset
        line = pyvista.Line(pointa, pointb, resolution=resolution)
        return line.sample(self, tolerance=tolerance, progress_bar=progress_bar)

    def plot_over_line(
        self,
        pointa,
        pointb,
        resolution=None,
        scalars=None,
        title=None,
        ylabel=None,
        figsize=None,
        figure: bool = True,
        show: bool = True,
        tolerance=None,
        fname=None,
        progress_bar: bool = False,
    ):
        """Sample a dataset along a high resolution line and plot.

        Plot the variables of interest in 2D using matplotlib where the
        X-axis is distance from Point A and the Y-axis is the variable
        of interest. Note that this filter returns ``None``.

        Parameters
        ----------
        pointa : sequence[float]
            Location in ``[x, y, z]``.

        pointb : sequence[float]
            Location in ``[x, y, z]``.

        resolution : int, optional
            Number of pieces to divide line into. Defaults to number of cells
            in the input mesh. Must be a positive integer.

        scalars : str, optional
            The string name of the variable in the input dataset to probe. The
            active scalar is used by default.

        title : str, optional
            The string title of the matplotlib figure.

        ylabel : str, optional
            The string label of the Y-axis. Defaults to variable name.

        figsize : tuple(int), optional
            The size of the new figure.

        figure : bool, default: True
            Flag on whether or not to create a new figure.

        show : bool, default: True
            Shows the matplotlib figure.

        tolerance : float, optional
            Tolerance used to compute whether a point in the source is in a
            cell of the input.  If not given, tolerance is automatically generated.

        fname : str, optional
            Save the figure this file name when set.

        progress_bar : bool, default: False
            Display a progress bar to indicate progress.

        Examples
        --------
        See the :ref:`plot_over_line_example` example.

        """
        # Sample on line
        sampled = DataSetFilters.sample_over_line(
            self,
            pointa,
            pointb,
            resolution,
            tolerance,
            progress_bar=progress_bar,
        )

        # Get variable of interest
        if scalars is None:
            set_default_active_scalars(self)  # type: ignore[arg-type]
            field, scalars = self.active_scalars_info  # type: ignore[attr-defined]
        values = sampled.get_array(scalars)
        distance = sampled['Distance']

        # Remainder is plotting
        if figure:
            plt.figure(figsize=figsize)
        # Plot it in 2D
        if values.ndim > 1:
            for i in range(values.shape[1]):
                plt.plot(distance, values[:, i], label=f'Component {i}')
            plt.legend()
        else:
            plt.plot(distance, values)
        plt.xlabel('Distance')
        if ylabel is None:
            plt.ylabel(scalars)
        else:
            plt.ylabel(ylabel)
        if title is None:
            plt.title(f'{scalars} Profile')
        else:
            plt.title(title)
        if fname:
            plt.savefig(fname)
        if show:  # pragma: no cover
            plt.show()

    def sample_over_multiple_lines(self, points, tolerance=None, progress_bar: bool = False):
        """Sample a dataset onto a multiple lines.

        Parameters
        ----------
        points : array_like[float]
            List of points defining multiple lines.

        tolerance : float, optional
            Tolerance used to compute whether a point in the source is in a
            cell of the input.  If not given, tolerance is automatically generated.

        progress_bar : bool, default: False
            Display a progress bar to indicate progress.

        Returns
        -------
        pyvista.PolyData
            Line object with sampled data from dataset.

        Examples
        --------
        Sample over a plane that is interpolating a point cloud.

        >>> import pyvista as pv
        >>> import numpy as np
        >>> rng = np.random.default_rng(12)
        >>> point_cloud = rng.random((5, 3))
        >>> point_cloud[:, 2] = 0
        >>> point_cloud -= point_cloud.mean(0)
        >>> pdata = pv.PolyData(point_cloud)
        >>> pdata['values'] = rng.random(5)
        >>> plane = pv.Plane()
        >>> plane.clear_data()
        >>> plane = plane.interpolate(pdata, sharpness=3.5)
        >>> sample = plane.sample_over_multiple_lines(
        ...     [[-0.5, -0.5, 0], [0.5, -0.5, 0], [0.5, 0.5, 0]]
        ... )
        >>> pl = pv.Plotter()
        >>> _ = pl.add_mesh(
        ...     pdata, render_points_as_spheres=True, point_size=50
        ... )
        >>> _ = pl.add_mesh(sample, scalars='values', line_width=10)
        >>> _ = pl.add_mesh(plane, scalars='values', style='wireframe')
        >>> pl.show()

        """
        # Make a multiple lines and sample the dataset
        multiple_lines = pyvista.MultipleLines(points=points)
        return multiple_lines.sample(self, tolerance=tolerance, progress_bar=progress_bar)

    def sample_over_circular_arc(
        self,
        pointa,
        pointb,
        center,
        resolution=None,
        tolerance=None,
        progress_bar: bool = False,
    ):
        """Sample a dataset over a circular arc.

        Parameters
        ----------
        pointa : sequence[float]
            Location in ``[x, y, z]``.

        pointb : sequence[float]
            Location in ``[x, y, z]``.

        center : sequence[float]
            Location in ``[x, y, z]``.

        resolution : int, optional
            Number of pieces to divide circular arc into. Defaults to
            number of cells in the input mesh. Must be a positive
            integer.

        tolerance : float, optional
            Tolerance used to compute whether a point in the source is
            in a cell of the input.  If not given, tolerance is
            automatically generated.

        progress_bar : bool, default: False
            Display a progress bar to indicate progress.

        Returns
        -------
        pyvista.PolyData
            Arc containing the sampled data.

        Examples
        --------
        Sample a dataset over a circular arc and plot it.

        >>> import pyvista as pv
        >>> from pyvista import examples
        >>> uniform = examples.load_uniform()
        >>> uniform["height"] = uniform.points[:, 2]
        >>> pointa = [
        ...     uniform.bounds.x_max,
        ...     uniform.bounds.y_min,
        ...     uniform.bounds.z_max,
        ... ]
        >>> pointb = [
        ...     uniform.bounds.x_max,
        ...     uniform.bounds.y_max,
        ...     uniform.bounds.z_min,
        ... ]
        >>> center = [
        ...     uniform.bounds.x_max,
        ...     uniform.bounds.y_min,
        ...     uniform.bounds.z_min,
        ... ]
        >>> sampled_arc = uniform.sample_over_circular_arc(
        ...     pointa, pointb, center
        ... )
        >>> pl = pv.Plotter()
        >>> _ = pl.add_mesh(uniform, style='wireframe')
        >>> _ = pl.add_mesh(sampled_arc, line_width=10)
        >>> pl.show_axes()
        >>> pl.show()

        """
        if resolution is None:
            resolution = int(self.n_cells)  # type: ignore[attr-defined]
        # Make a circular arc and sample the dataset
        circular_arc = pyvista.CircularArc(pointa, pointb, center, resolution=resolution)
        return circular_arc.sample(self, tolerance=tolerance, progress_bar=progress_bar)

    def sample_over_circular_arc_normal(
        self,
        center,
        resolution=None,
        normal=None,
        polar=None,
        angle=None,
        tolerance=None,
        progress_bar: bool = False,
    ):
        """Sample a dataset over a circular arc defined by a normal and polar vector and plot it.

        The number of segments composing the polyline is controlled by
        setting the object resolution.

        Parameters
        ----------
        center : sequence[float]
            Location in ``[x, y, z]``.

        resolution : int, optional
            Number of pieces to divide circular arc into. Defaults to
            number of cells in the input mesh. Must be a positive
            integer.

        normal : sequence[float], optional
            The normal vector to the plane of the arc.  By default it
            points in the positive Z direction.

        polar : sequence[float], optional
            Starting point of the arc in polar coordinates.  By
            default it is the unit vector in the positive x direction.

        angle : float, optional
            Arc length (in degrees), beginning at the polar vector.  The
            direction is counterclockwise.  By default it is 360.

        tolerance : float, optional
            Tolerance used to compute whether a point in the source is
            in a cell of the input.  If not given, tolerance is
            automatically generated.

        progress_bar : bool, default: False
            Display a progress bar to indicate progress.

        Returns
        -------
        pyvista.PolyData
            Sampled Dataset.

        Examples
        --------
        Sample a dataset over a circular arc.

        >>> import pyvista as pv
        >>> from pyvista import examples
        >>> uniform = examples.load_uniform()
        >>> uniform["height"] = uniform.points[:, 2]
        >>> normal = [0, 0, 1]
        >>> polar = [0, 9, 0]
        >>> center = [
        ...     uniform.bounds.x_max,
        ...     uniform.bounds.y_min,
        ...     uniform.bounds.z_max,
        ... ]
        >>> arc = uniform.sample_over_circular_arc_normal(
        ...     center, normal=normal, polar=polar
        ... )
        >>> pl = pv.Plotter()
        >>> _ = pl.add_mesh(uniform, style='wireframe')
        >>> _ = pl.add_mesh(arc, line_width=10)
        >>> pl.show_axes()
        >>> pl.show()

        """
        if resolution is None:
            resolution = int(self.n_cells)  # type: ignore[attr-defined]
        # Make a circular arc and sample the dataset
        circular_arc = pyvista.CircularArcFromNormal(
            center,
            resolution=resolution,
            normal=normal,
            polar=polar,
            angle=angle,
        )
        return circular_arc.sample(self, tolerance=tolerance, progress_bar=progress_bar)

    def plot_over_circular_arc(
        self,
        pointa,
        pointb,
        center,
        resolution=None,
        scalars=None,
        title=None,
        ylabel=None,
        figsize=None,
        figure: bool = True,
        show: bool = True,
        tolerance=None,
        fname=None,
        progress_bar: bool = False,
    ):
        """Sample a dataset along a circular arc and plot it.

        Plot the variables of interest in 2D where the X-axis is
        distance from Point A and the Y-axis is the variable of
        interest. Note that this filter returns ``None``.

        Parameters
        ----------
        pointa : sequence[float]
            Location in ``[x, y, z]``.

        pointb : sequence[float]
            Location in ``[x, y, z]``.

        center : sequence[float]
            Location in ``[x, y, z]``.

        resolution : int, optional
            Number of pieces to divide the circular arc into. Defaults
            to number of cells in the input mesh. Must be a positive
            integer.

        scalars : str, optional
            The string name of the variable in the input dataset to
            probe. The active scalar is used by default.

        title : str, optional
            The string title of the ``matplotlib`` figure.

        ylabel : str, optional
            The string label of the Y-axis. Defaults to the variable name.

        figsize : tuple(int), optional
            The size of the new figure.

        figure : bool, default: True
            Flag on whether or not to create a new figure.

        show : bool, default: True
            Shows the ``matplotlib`` figure when ``True``.

        tolerance : float, optional
            Tolerance used to compute whether a point in the source is
            in a cell of the input.  If not given, tolerance is
            automatically generated.

        fname : str, optional
            Save the figure this file name when set.

        progress_bar : bool, default: False
            Display a progress bar to indicate progress.

        Examples
        --------
        Sample a dataset along a high resolution circular arc and plot.

        >>> from pyvista import examples
        >>> mesh = examples.load_uniform()
        >>> a = [mesh.bounds.x_min, mesh.bounds.y_min, mesh.bounds.z_max]
        >>> b = [mesh.bounds.x_max, mesh.bounds.y_min, mesh.bounds.z_min]
        >>> center = [
        ...     mesh.bounds.x_min,
        ...     mesh.bounds.y_min,
        ...     mesh.bounds.z_min,
        ... ]
        >>> mesh.plot_over_circular_arc(
        ...     a, b, center, resolution=1000, show=False
        ... )  # doctest:+SKIP

        """
        # Sample on circular arc
        sampled = DataSetFilters.sample_over_circular_arc(
            self,
            pointa,
            pointb,
            center,
            resolution,
            tolerance,
            progress_bar=progress_bar,
        )

        # Get variable of interest
        if scalars is None:
            set_default_active_scalars(self)  # type: ignore[arg-type]
            field, scalars = self.active_scalars_info  # type: ignore[attr-defined]
        values = sampled.get_array(scalars)
        distance = sampled['Distance']

        # create the matplotlib figure
        if figure:
            plt.figure(figsize=figsize)
        # Plot it in 2D
        if values.ndim > 1:
            for i in range(values.shape[1]):
                plt.plot(distance, values[:, i], label=f'Component {i}')
            plt.legend()
        else:
            plt.plot(distance, values)
        plt.xlabel('Distance')
        if ylabel is None:
            plt.ylabel(scalars)
        else:
            plt.ylabel(ylabel)
        if title is None:
            plt.title(f'{scalars} Profile')
        else:
            plt.title(title)
        if fname:
            plt.savefig(fname)
        if show:  # pragma: no cover
            plt.show()

    def plot_over_circular_arc_normal(
        self,
        center,
        resolution=None,
        normal=None,
        polar=None,
        angle=None,
        scalars=None,
        title=None,
        ylabel=None,
        figsize=None,
        figure: bool = True,
        show: bool = True,
        tolerance=None,
        fname=None,
        progress_bar: bool = False,
    ):
        """Sample a dataset along a resolution circular arc defined by a normal and polar vector and plot it.

        Plot the variables of interest in 2D where the X-axis is
        distance from Point A and the Y-axis is the variable of
        interest. Note that this filter returns ``None``.

        Parameters
        ----------
        center : sequence[int]
            Location in ``[x, y, z]``.

        resolution : int, optional
            Number of pieces to divide circular arc into. Defaults to
            number of cells in the input mesh. Must be a positive
            integer.

        normal : sequence[float], optional
            The normal vector to the plane of the arc.  By default it
            points in the positive Z direction.

        polar : sequence[float], optional
            Starting point of the arc in polar coordinates.  By
            default it is the unit vector in the positive x direction.

        angle : float, optional
            Arc length (in degrees), beginning at the polar vector.  The
            direction is counterclockwise.  By default it is 360.

        scalars : str, optional
            The string name of the variable in the input dataset to
            probe. The active scalar is used by default.

        title : str, optional
            The string title of the `matplotlib` figure.

        ylabel : str, optional
            The string label of the Y-axis. Defaults to variable name.

        figsize : tuple(int), optional
            The size of the new figure.

        figure : bool, optional
            Flag on whether or not to create a new figure.

        show : bool, default: True
            Shows the matplotlib figure.

        tolerance : float, optional
            Tolerance used to compute whether a point in the source is
            in a cell of the input.  If not given, tolerance is
            automatically generated.

        fname : str, optional
            Save the figure this file name when set.

        progress_bar : bool, default: False
            Display a progress bar to indicate progress.

        Examples
        --------
        Sample a dataset along a high resolution circular arc and plot.

        >>> from pyvista import examples
        >>> mesh = examples.load_uniform()
        >>> normal = normal = [0, 0, 1]
        >>> polar = [0, 9, 0]
        >>> angle = 90
        >>> center = [
        ...     mesh.bounds.x_min,
        ...     mesh.bounds.y_min,
        ...     mesh.bounds.z_min,
        ... ]
        >>> mesh.plot_over_circular_arc_normal(
        ...     center, polar=polar, angle=angle
        ... )  # doctest:+SKIP

        """
        # Sample on circular arc
        sampled = DataSetFilters.sample_over_circular_arc_normal(
            self,
            center,
            resolution,
            normal,
            polar,
            angle,
            tolerance,
            progress_bar=progress_bar,
        )

        # Get variable of interest
        if scalars is None:
            set_default_active_scalars(self)  # type: ignore[arg-type]
            field, scalars = self.active_scalars_info  # type: ignore[attr-defined]
        values = sampled.get_array(scalars)
        distance = sampled['Distance']

        # create the matplotlib figure
        if figure:
            plt.figure(figsize=figsize)
        # Plot it in 2D
        if values.ndim > 1:
            for i in range(values.shape[1]):
                plt.plot(distance, values[:, i], label=f'Component {i}')
            plt.legend()
        else:
            plt.plot(distance, values)
        plt.xlabel('Distance')
        if ylabel is None:
            plt.ylabel(scalars)
        else:
            plt.ylabel(ylabel)
        if title is None:
            plt.title(f'{scalars} Profile')
        else:
            plt.title(title)
        if fname:
            plt.savefig(fname)
        if show:  # pragma: no cover
            plt.show()

    def extract_cells(self, ind, invert: bool = False, progress_bar: bool = False):
        """Return a subset of the grid.

        Parameters
        ----------
        ind : sequence[int]
            Numpy array of cell indices to be extracted.

        invert : bool, default: False
            Invert the selection.

        progress_bar : bool, default: False
            Display a progress bar to indicate progress.

        See Also
        --------
        extract_points, extract_values

        Returns
        -------
        pyvista.UnstructuredGrid
            Subselected grid.

        Examples
        --------
        >>> import pyvista as pv
        >>> from pyvista import examples
        >>> grid = pv.read(examples.hexbeamfile)
        >>> subset = grid.extract_cells(range(20))
        >>> subset.n_cells
        20
        >>> pl = pv.Plotter()
        >>> actor = pl.add_mesh(
        ...     grid, style='wireframe', line_width=5, color='black'
        ... )
        >>> actor = pl.add_mesh(subset, color='grey')
        >>> pl.show()

        """
        if invert:
            _, ind = numpy_to_idarr(ind, return_ind=True)  # type: ignore[misc]
            ind = [i for i in range(self.n_cells) if i not in ind]  # type: ignore[attr-defined]

        # Create selection objects
        selectionNode = _vtk.vtkSelectionNode()
        selectionNode.SetFieldType(_vtk.vtkSelectionNode.CELL)
        selectionNode.SetContentType(_vtk.vtkSelectionNode.INDICES)
        selectionNode.SetSelectionList(numpy_to_idarr(ind))

        selection = _vtk.vtkSelection()
        selection.AddNode(selectionNode)

        # extract
        extract_sel = _vtk.vtkExtractSelection()
        extract_sel.SetInputData(0, self)
        extract_sel.SetInputData(1, selection)
        _update_alg(extract_sel, progress_bar, 'Extracting Cells')
        subgrid = _get_output(extract_sel)

        # extracts only in float32
        if subgrid.n_points and self.points.dtype != np.dtype('float32'):
            ind = subgrid.point_data['vtkOriginalPointIds']
            subgrid.points = self.points[ind]

        return subgrid

    def extract_points(
        self,
        ind,
        adjacent_cells: bool = True,
        include_cells: bool = True,
        progress_bar: bool = False,
    ):
        """Return a subset of the grid (with cells) that contains any of the given point indices.

        Parameters
        ----------
        ind : sequence[int]
            Sequence of point indices to be extracted.

        adjacent_cells : bool, default: True
            If ``True``, extract the cells that contain at least one of
            the extracted points. If ``False``, extract the cells that
            contain exclusively points from the extracted points list.
            Has no effect if ``include_cells`` is ``False``.

        include_cells : bool, default: True
            Specifies if the cells shall be returned or not.

        progress_bar : bool, default: False
            Display a progress bar to indicate progress.

        See Also
        --------
        extract_cells, extract_values

        Returns
        -------
        pyvista.UnstructuredGrid
            Subselected grid.

        Examples
        --------
        Extract all the points of a sphere with a Z coordinate greater than 0

        >>> import pyvista as pv
        >>> sphere = pv.Sphere()
        >>> extracted = sphere.extract_points(
        ...     sphere.points[:, 2] > 0, include_cells=False
        ... )
        >>> extracted.clear_data()  # clear for plotting
        >>> extracted.plot()

        """
        ind = np.array(ind)
        # Create selection objects
        selectionNode = _vtk.vtkSelectionNode()
        selectionNode.SetFieldType(_vtk.vtkSelectionNode.POINT)
        selectionNode.SetContentType(_vtk.vtkSelectionNode.INDICES)
        if not include_cells:
            adjacent_cells = True
        if not adjacent_cells:
            # Build array of point indices to be removed.
            ind_rem = np.ones(self.n_points, dtype='bool')  # type: ignore[attr-defined]
            ind_rem[ind] = False
            ind = np.arange(self.n_points)[ind_rem]  # type: ignore[attr-defined]
            # Invert selection
            selectionNode.GetProperties().Set(_vtk.vtkSelectionNode.INVERSE(), 1)
        selectionNode.SetSelectionList(numpy_to_idarr(ind))
        if include_cells:
            selectionNode.GetProperties().Set(_vtk.vtkSelectionNode.CONTAINING_CELLS(), 1)

        selection = _vtk.vtkSelection()
        selection.AddNode(selectionNode)

        # extract
        extract_sel = _vtk.vtkExtractSelection()
        extract_sel.SetInputData(0, self)
        extract_sel.SetInputData(1, selection)
        _update_alg(extract_sel, progress_bar, 'Extracting Points')
        return _get_output(extract_sel)

    def split_values(
        self,
        values: None
        | (
            float | VectorLike[float] | MatrixLike[float] | dict[str, float] | dict[float, str]
        ) = None,
        *,
        ranges: None
        | (
            VectorLike[float]
            | MatrixLike[float]
            | dict[str, VectorLike[float]]
            | dict[tuple[float, float], str]
        ) = None,
        scalars: str | None = None,
        preference: Literal['point', 'cell'] = 'point',
        component_mode: Literal['any', 'all', 'multi'] | int = 'all',
        **kwargs,
    ):
        """Split mesh into separate sub-meshes using point or cell data.

        By default, this filter generates a separate mesh for each unique value in the
        data array and combines them as blocks in a :class:`~pyvista.MultiBlock`
        dataset. Optionally, specific values and/or ranges of values may be specified to
        control which values to split from the input.

        This filter is a convenience method for :meth:`~pyvista.DataSetFilter.extract_values`
        with ``split`` set to ``True`` by default. Refer to that filter's documentation
        for more details.

        .. versionadded:: 0.44

        Parameters
        ----------
        values : number | array_like | dict, optional
            Value(s) to extract. Can be a number, an iterable of numbers, or a dictionary
            with numeric entries. For ``dict`` inputs, either its keys or values may be
            numeric, and the other field must be strings. The numeric field is used as
            the input for this parameter, and if ``split`` is ``True``, the string field
            is used to set the block names of the returned :class:`~pyvista.MultiBlock`.

            .. note::
                When extracting multi-component values with ``component_mode=multi``,
                each value is specified as a multi-component scalar. In this case,
                ``values`` can be a single vector or an array of row vectors.

        ranges : array_like | dict, optional
            Range(s) of values to extract. Can be a single range (i.e. a sequence of
            two numbers in the form ``[lower, upper]``), a sequence of ranges, or a
            dictionary with range entries. Any combination of ``values`` and ``ranges``
            may be specified together. The endpoints of the ranges are included in the
            extraction. Ranges cannot be set when ``component_mode=multi``.

            For ``dict`` inputs, either its keys or values may be numeric, and the other
            field must be strings. The numeric field is used as the input for this
            parameter, and if ``split`` is ``True``, the string field is used to set the
            block names of the returned :class:`~pyvista.MultiBlock`.

            .. note::
                Use ``+/-`` infinity to specify an unlimited bound, e.g.:

                - ``[0, float('inf')]`` to extract values greater than or equal to zero.
                - ``[float('-inf'), 0]`` to extract values less than or equal to zero.

        scalars : str, optional
            Name of scalars to extract with. Defaults to currently active scalars.

        preference : str, default: 'point'
            When ``scalars`` is specified, this is the preferred array type to search
            for in the dataset.  Must be either ``'point'`` or ``'cell'``.

        component_mode : int | 'any' | 'all' | 'multi', default: 'all'
            Specify the component(s) to use when ``scalars`` is a multi-component array.
            Has no effect when the scalars have a single component. Must be one of:

            - number: specify the component number as a 0-indexed integer. The selected
              component must have the specified value(s).
            - ``'any'``: any single component can have the specified value(s).
            - ``'all'``: all individual components must have the specified values(s).
            - ``'multi'``: the entire multi-component item must have the specified value.

        **kwargs : dict, optional
            Additional keyword arguments passed to :meth:`~pyvista.DataSetFilter.extract_values`.

        See Also
        --------
        extract_values, split_bodies, partition

        Returns
        -------
        pyvista.MultiBlock
            Composite of split meshes with :class:`pyvista.UnstructuredGrid` blocks.

        Examples
        --------
        Load image with labeled regions.

        >>> import numpy as np
        >>> import pyvista as pv
        >>> from pyvista import examples
        >>> image = examples.load_channels()
        >>> np.unique(image.active_scalars)
        pyvista_ndarray([0, 1, 2, 3, 4])

        Split the image into its separate regions. Here, we also remove the first
        region for visualization.

        >>> multiblock = image.split_values()
        >>> _ = multiblock.pop(0)  # Remove first region

        Plot the regions.

        >>> plot = pv.Plotter()
        >>> _ = plot.add_composite(multiblock, multi_colors=True)
        >>> _ = plot.show_grid()
        >>> plot.show()

        Note that the block names are generic by default.

        >>> multiblock.keys()
        ['Block-01', 'Block-02', 'Block-03', 'Block-04']

        To name the output blocks, use a dictionary as input instead.

        Here, we also explicitly omit the region with ``0`` values from the input
        instead of removing it from the output.

        >>> labels = dict(region1=1, region2=2, region3=3, region4=4)
        >>>
        >>> multiblock = image.split_values(labels)
        >>> multiblock.keys()
        ['region1', 'region2', 'region3', 'region4']

        Plot the regions as separate meshes using the labels instead of plotting
        the MultiBlock directly.

        Clear scalar data so we can color each mesh using a single color

        >>> _ = [block.clear_data() for block in multiblock]
        >>>
        >>> plot = pv.Plotter()
        >>> plot.set_color_cycler('default')
        >>> _ = [
        ...     plot.add_mesh(block, label=label)
        ...     for block, label in zip(multiblock, labels)
        ... ]
        >>> _ = plot.add_legend()
        >>> plot.show()

        """
        if values is None and ranges is None:
            values = '_unique'  # type: ignore[assignment]
        return self.extract_values(
            values=values,
            ranges=ranges,
            scalars=scalars,
            preference=preference,
            component_mode=component_mode,
            split=True,
            **kwargs,
        )

    def extract_values(
        self,
        values: None
        | (
            float | VectorLike[float] | MatrixLike[float] | dict[str, float] | dict[float, str]
        ) = None,
        *,
        ranges: None
        | (
            VectorLike[float]
            | MatrixLike[float]
            | dict[str, VectorLike[float]]
            | dict[tuple[float, float], str]
        ) = None,
        scalars: str | None = None,
        preference: Literal['point', 'cell'] = 'point',
        component_mode: Literal['any', 'all', 'multi'] | int = 'all',
        invert: bool = False,
        adjacent_cells: bool = True,
        include_cells: bool | None = None,
        split: bool = False,
        pass_point_ids: bool = True,
        pass_cell_ids: bool = True,
        progress_bar: bool = False,
    ):
        """Return a subset of the mesh based on the value(s) of point or cell data.

        Points and cells may be extracted with a single value, multiple values, a range
        of values, or any mix of values and ranges. This enables threshold-like
        filtering of data in a discontinuous manner to extract a single label or groups
        of labels from categorical data, or to extract multiple regions from continuous
        data. Extracted values may optionally be split into separate meshes.

        This filter operates on point data and cell data distinctly:

        **Point data**

            All cells with at least one point with the specified value(s) are returned.
            Optionally, set ``adjacent_cells`` to ``False`` to only extract points from
            cells where all points in the cell strictly have the specified value(s).
            In these cases, a point is only included in the output if that point is part
            of an extracted cell.

            Alternatively, set ``include_cells`` to ``False`` to exclude cells from
            the operation completely and extract all points with a specified value.

        **Cell Data**

            Only the cells (and their points) with the specified values(s) are included
            in the output.

        Internally, :meth:`~pyvista.DataSetFilters.extract_points` is called to extract
        points for point data, and :meth:`~pyvista.DataSetFilters.extract_cells` is
        called to extract cells for cell data.

        By default, two arrays are included with the output: ``'vtkOriginalPointIds'``
        and ``'vtkOriginalCellIds'``. These arrays can be used to link the filtered
        points or cells directly to the input.

        .. versionadded:: 0.44

        Parameters
        ----------
        values : number | array_like | dict, optional
            Value(s) to extract. Can be a number, an iterable of numbers, or a dictionary
            with numeric entries. For ``dict`` inputs, either its keys or values may be
            numeric, and the other field must be strings. The numeric field is used as
            the input for this parameter, and if ``split`` is ``True``, the string field
            is used to set the block names of the returned :class:`~pyvista.MultiBlock`.

            .. note::
                When extracting multi-component values with ``component_mode=multi``,
                each value is specified as a multi-component scalar. In this case,
                ``values`` can be a single vector or an array of row vectors.

        ranges : array_like | dict, optional
            Range(s) of values to extract. Can be a single range (i.e. a sequence of
            two numbers in the form ``[lower, upper]``), a sequence of ranges, or a
            dictionary with range entries. Any combination of ``values`` and ``ranges``
            may be specified together. The endpoints of the ranges are included in the
            extraction. Ranges cannot be set when ``component_mode=multi``.

            For ``dict`` inputs, either its keys or values may be numeric, and the other
            field must be strings. The numeric field is used as the input for this
            parameter, and if ``split`` is ``True``, the string field is used to set the
            block names of the returned :class:`~pyvista.MultiBlock`.

            .. note::
                Use ``+/-`` infinity to specify an unlimited bound, e.g.:

                - ``[0, float('inf')]`` to extract values greater than or equal to zero.
                - ``[float('-inf'), 0]`` to extract values less than or equal to zero.

        scalars : str, optional
            Name of scalars to extract with. Defaults to currently active scalars.

        preference : str, default: 'point'
            When ``scalars`` is specified, this is the preferred array type to search
            for in the dataset.  Must be either ``'point'`` or ``'cell'``.

        component_mode : int | 'any' | 'all' | 'multi', default: 'all'
            Specify the component(s) to use when ``scalars`` is a multi-component array.
            Has no effect when the scalars have a single component. Must be one of:

            - number: specify the component number as a 0-indexed integer. The selected
              component must have the specified value(s).
            - ``'any'``: any single component can have the specified value(s).
            - ``'all'``: all individual components must have the specified values(s).
            - ``'multi'``: the entire multi-component item must have the specified value.

        invert : bool, default: False
            Invert the extraction values. If ``True`` extract the points (with cells)
            which do *not* have the specified values.

        adjacent_cells : bool, default: True
            If ``True``, include cells (and their points) that contain at least one of
            the extracted points. If ``False``, only include cells that contain
            exclusively points from the extracted points list. Has no effect if
            ``include_cells`` is ``False``. Has no effect when extracting values from
            cell data.

        include_cells : bool, default: None
            Specify if cells shall be used for extraction or not. If ``False``, points
            with the specified values are extracted regardless of their cell
            connectivity, and all cells at the output will be vertex cells (one for each
            point.) Has no effect when extracting values from cell data.

            By default, this value is ``True`` if the input has at least one cell and
            ``False`` otherwise.

        split : bool, default: False
            If ``True``, each value in ``values`` and each range in ``range`` is
            extracted independently and returned as a :class:`~pyvista.MultiBlock`.
            The number of blocks returned equals the number of input values and ranges.
            The blocks may be named if a dictionary is used as input. See ``values``
            and ``ranges`` for details.

            .. note::
                Output blocks may contain empty meshes if no values meet the extraction
                criteria. This can impact plotting since empty meshes cannot be plotted
                by default. Use :meth:`pyvista.MultiBlock.clean` on the output to remove
                empty meshes, or set ``pv.global_theme.allow_empty_mesh = True`` to
                enable plotting empty meshes.

        pass_point_ids : bool, default: True
            Add a point array ``'vtkOriginalPointIds'`` that identifies the original
            points the extracted points correspond to.

        pass_cell_ids : bool, default: True
            Add a cell array ``'vtkOriginalCellIds'`` that identifies the original cells
            the extracted cells correspond to.

        progress_bar : bool, default: False
            Display a progress bar to indicate progress.

        See Also
        --------
        split_values, extract_points, extract_cells, threshold, partition

        Returns
        -------
        pyvista.UnstructuredGrid or pyvista.MultiBlock
            An extracted mesh or a composite of extracted meshes, depending on ``split``.

        Examples
        --------
        Extract a single value from a grid's point data.

        >>> import numpy as np
        >>> import pyvista as pv
        >>> from pyvista import examples
        >>> mesh = examples.load_uniform()
        >>> extracted = mesh.extract_values(0)

        Plot extracted values. Since adjacent cells are included by default, points with
        values other than ``0`` are included in the output.

        >>> extracted.get_data_range()
        (np.float64(0.0), np.float64(81.0))
        >>> extracted.plot()

        Set ``include_cells=False`` to only extract points. The output scalars now
        strictly contain zeros.

        >>> extracted = mesh.extract_values(0, include_cells=False)
        >>> extracted.get_data_range()
        (np.float64(0.0), np.float64(0.0))
        >>> extracted.plot(render_points_as_spheres=True, point_size=100)

        Use ``ranges`` to extract values from a grid's point data in range.

        Here, we use ``+/-`` infinity to extract all values of ``100`` or less.

        >>> extracted = mesh.extract_values(ranges=[-np.inf, 100])
        >>> extracted.plot()

        Extract every third cell value from cell data.

        >>> mesh = examples.load_hexbeam()
        >>> lower, upper = mesh.get_data_range()
        >>> step = 3
        >>> extracted = mesh.extract_values(
        ...     range(lower, upper, step)  # values 0, 3, 6, ...
        ... )

        Plot result and show an outline of the input for context.

        >>> pl = pv.Plotter()
        >>> _ = pl.add_mesh(extracted)
        >>> _ = pl.add_mesh(mesh.extract_all_edges())
        >>> pl.show()

        Any combination of values and ranges may be specified.

        E.g. extract a single value and two ranges, and split the result into separate
        blocks of a MultiBlock.

        >>> extracted = mesh.extract_values(
        ...     values=18, ranges=[[0, 8], [29, 40]], split=True
        ... )
        >>> extracted
        MultiBlock (...)
          N Blocks:   3
          X Bounds:   0.000e+00, 1.000e+00
          Y Bounds:   0.000e+00, 1.000e+00
          Z Bounds:   0.000e+00, 5.000e+00
        >>> extracted.plot(multi_colors=True)

        Extract values from multi-component scalars.

        First, create a point cloud with a 3-component RGB color array.

        >>> rng = np.random.default_rng(seed=1)
        >>> points = rng.random((30, 3))
        >>> colors = rng.random((30, 3))
        >>> point_cloud = pv.PointSet(points)
        >>> point_cloud['colors'] = colors
        >>> plot_kwargs = dict(
        ...     render_points_as_spheres=True, point_size=50, rgb=True
        ... )
        >>> point_cloud.plot(**plot_kwargs)

        Extract values from a single component.

        E.g. extract points with a strong red component (i.e. > 0.8).

        >>> extracted = point_cloud.extract_values(
        ...     ranges=[0.8, 1.0], component_mode=0
        ... )
        >>> extracted.plot(**plot_kwargs)

        Extract values from all components.

        E.g. extract points where all RGB components are dark (i.e. < 0.5).

        >>> extracted = point_cloud.extract_values(
        ...     ranges=[0.0, 0.5], component_mode='all'
        ... )
        >>> extracted.plot(**plot_kwargs)

        Extract specific multi-component values.

        E.g. round the scalars to create binary RGB components, and extract only green
        and blue components.

        >>> point_cloud['colors'] = np.round(point_cloud['colors'])
        >>> green = [0, 1, 0]
        >>> blue = [0, 0, 1]
        >>>
        >>> extracted = point_cloud.extract_values(
        ...     values=[blue, green],
        ...     component_mode='multi',
        ... )
        >>> extracted.plot(**plot_kwargs)

        Use the original IDs returned by the extraction to modify the original point
        cloud.

        For example, change the color of the blue and green points to yellow.

        >>> point_ids = extracted['vtkOriginalPointIds']
        >>> yellow = [1, 1, 0]
        >>> point_cloud['colors'][point_ids] = yellow
        >>> point_cloud.plot(**plot_kwargs)

        """

        def _validate_scalar_array(scalars_, preference_):
            # Get the scalar array and field association to use for extraction
            try:
                if scalars_ is None:
                    set_default_active_scalars(self)  # type: ignore[arg-type]
                    _, scalars_ = self.active_scalars_info  # type: ignore[attr-defined]
                array_ = get_array(self, scalars_, preference=preference_, err=True)
            except MissingDataError:
                raise ValueError(
                    'No point data or cell data found. Scalar data is required to use this filter.',
                )
            except KeyError:
                raise ValueError(
                    f"Array name '{scalars_}' is not valid and does not exist with this dataset.",
                )
            association_ = get_array_association(self, scalars_, preference=preference_)
            return array_, association_

        def _validate_component_mode(array_, component_mode_):
            # Validate component mode and return logic function
            num_components = 1 if array_.ndim == 1 else array_.shape[1]
            if isinstance(component_mode_, (int, np.integer)) or component_mode_ in ['0', '1', '2']:
                component_mode_ = int(component_mode_)
                if component_mode_ > num_components - 1 or component_mode_ < 0:
                    raise ValueError(
                        f"Invalid component index '{component_mode_}' specified for scalars with {num_components} component(s). Value must be one of: {tuple(range(num_components))}.",
                    )
                array_ = array_[:, component_mode_] if num_components > 1 else array_
                component_logic_function = None
            elif isinstance(component_mode_, str) and component_mode_ in ['any', 'all', 'multi']:
                if array_.ndim == 1:
                    component_logic_function = None
                elif component_mode_ == 'any':
                    component_logic_function = functools.partial(np.any, axis=1)
                elif component_mode_ in ['all', 'multi']:
                    component_logic_function = functools.partial(np.all, axis=1)
            else:
                raise ValueError(
                    f"Invalid component '{component_mode_}'. Must be an integer, 'any', 'all', or 'multi'.",
                )
            return array_, num_components, component_logic_function

        def _get_inputs_from_dict(input_):
            # Get extraction values from dict if applicable.
            # If dict, also validate names/labels mapped to the values
            if not isinstance(input_, dict):
                return None, input_
            else:
                dict_keys, dict_values = list(input_.keys()), list(input_.values())
                if all(isinstance(key, str) for key in dict_keys):
                    return dict_keys, dict_values
                elif all(isinstance(val, str) for val in dict_values):
                    return dict_values, dict_keys
                else:
                    raise TypeError(
                        "Invalid dict mapping. The dict's keys or values must contain strings.",
                    )

        def _validate_values_and_ranges(array_, values_, ranges_, num_components_, component_mode_):
            # Make sure we have input values to extract
            is_multi_mode = component_mode_ == 'multi'
            if values_ is None:
                if ranges_ is None:
                    raise TypeError(
                        'No ranges or values were specified. At least one must be specified.',
                    )
                elif is_multi_mode:
                    raise TypeError(
                        f"Ranges cannot be extracted using component mode '{component_mode_}'. Expected {None}, got {ranges_}.",
                    )
            elif (
                isinstance(values_, str) and values_ == '_unique'
            ):  # Private flag used by `split_values` to use unique values
                axis = 0 if is_multi_mode else None
                values_ = np.unique(array_, axis=axis)

            # Validate values
            if values_ is not None:
                if is_multi_mode:
                    values_ = np.atleast_2d(values_)
                    if values_.ndim > 2:
                        raise ValueError(
                            f'Component values cannot be more than 2 dimensions. Got {values_.ndim}.',
                        )
                    if not values_.shape[1] == num_components_:
                        raise ValueError(
                            f'Num components in values array ({values_.shape[1]}) must match num components in data array ({num_components_}).',
                        )
                else:
                    values_ = np.atleast_1d(values_)
                    if values_.ndim > 1:
                        raise ValueError(
                            f'Values must be one-dimensional. Got {values_.ndim}d values.',
                        )
                if not (
                    np.issubdtype(dtype := values_.dtype, np.floating)
                    or np.issubdtype(dtype, np.integer)
                ):
                    raise TypeError('Values must be numeric.')

            # Validate ranges
            if ranges_ is not None:
                ranges_ = np.atleast_2d(ranges_)
                if (ndim := ranges_.ndim) > 2:
                    raise ValueError(f'Ranges must be 2 dimensional. Got {ndim}.')
                if not (
                    np.issubdtype(dtype := ranges_.dtype, np.floating)
                    or np.issubdtype(dtype, np.integer)
                ):
                    raise TypeError('Ranges must be numeric.')
                is_valid_range = ranges_[:, 0] <= ranges_[:, 1]
                not_valid = np.invert(is_valid_range)
                if np.any(not_valid):
                    invalid_ranges = ranges_[not_valid]
                    raise ValueError(
                        f'Invalid range {invalid_ranges[0]} specified. Lower value cannot be greater than upper value.',
                    )
            return values_, ranges_

        # Return empty mesh if input is empty mesh
        if self.n_points == 0:  # type: ignore[attr-defined]
            return self.copy()  # type: ignore[attr-defined]

        array, association = _validate_scalar_array(scalars, preference)
        array, num_components, component_logic = _validate_component_mode(array, component_mode)
        value_names, values = _get_inputs_from_dict(values)
        range_names, ranges = _get_inputs_from_dict(ranges)
        valid_values, valid_ranges = _validate_values_and_ranges(
            array,
            values,
            ranges,
            num_components,
            component_mode,
        )

        # Set default for include cells
        if include_cells is None:
            include_cells = self.n_cells > 0  # type: ignore[attr-defined]

        kwargs = dict(
            array=array,
            association=association,
            component_logic=component_logic,
            invert=invert,
            adjacent_cells=adjacent_cells,
            include_cells=include_cells,
            pass_point_ids=pass_point_ids,
            pass_cell_ids=pass_cell_ids,
            progress_bar=progress_bar,
        )

        if split:
            multi = pyvista.MultiBlock()
            # Split values and ranges separately and combine into single multiblock
            if values is not None:
                value_names = value_names if value_names else [None] * len(valid_values)
                for (
                    name,
                    val,
                ) in zip(value_names, valid_values):
                    multi.append(self._extract_values(values=[val], **kwargs), name)
            if ranges is not None:
                range_names = range_names if range_names else [None] * len(valid_ranges)
                for (
                    name,
                    rng,
                ) in zip(range_names, valid_ranges):
                    multi.append(self._extract_values(ranges=[rng], **kwargs), name)
            return multi

        return DataSetFilters._extract_values(
            self,
            values=valid_values,
            ranges=valid_ranges,
            **kwargs,
        )

    def _extract_values(
        self,
        values=None,
        ranges=None,
        *,
        array,
        association,
        component_logic,
        invert,
        adjacent_cells,
        include_cells,
        progress_bar,
        pass_point_ids,
        pass_cell_ids,
    ):
        """Extract values using validated input.

        Internal method for extract_values filter to avoid repeated calls to input
        validation methods.
        """

        def _update_id_mask(logic_):
            """Apply component logic and update the id mask."""
            logic_ = component_logic(logic_) if component_logic else logic_
            id_mask[logic_] = True

        # Determine which ids to keep
        id_mask = np.zeros((len(array),), dtype=np.bool_)
        if values is not None:
            for val in values:
                logic = array == val
                _update_id_mask(logic)

        if ranges is not None:
            for lower, upper in ranges:
                finite_lower, finite_upper = np.isfinite(lower), np.isfinite(upper)
                if finite_lower and finite_upper:
                    logic = np.logical_and(array >= lower, array <= upper)
                elif not finite_lower and finite_upper:
                    logic = array <= upper
                elif finite_lower and not finite_upper:
                    logic = array >= lower
                else:
                    # Extract all
                    logic = np.ones_like(array, dtype=np.bool_)
                _update_id_mask(logic)

        id_mask = np.invert(id_mask) if invert else id_mask

        # Extract point or cell ids
        if association == FieldAssociation.POINT:
            output = self.extract_points(
                id_mask,
                adjacent_cells=adjacent_cells,
                include_cells=include_cells,
                progress_bar=progress_bar,
            )
        else:
            output = self.extract_cells(
                id_mask,
                progress_bar=progress_bar,
            )

        # Process output arrays
        if (POINT_IDS := 'vtkOriginalPointIds') in output.point_data and not pass_point_ids:
            output.point_data.remove(POINT_IDS)
        if (CELL_IDS := 'vtkOriginalCellIds') in output.cell_data and not pass_cell_ids:
            output.cell_data.remove(CELL_IDS)

        return output

    def extract_surface(
        self,
        pass_pointid: bool = True,
        pass_cellid: bool = True,
        nonlinear_subdivision=1,
        progress_bar: bool = False,
    ):
        """Extract surface mesh of the grid.

        Parameters
        ----------
        pass_pointid : bool, default: True
            Adds a point array ``"vtkOriginalPointIds"`` that
            identifies which original points these surface points
            correspond to.

        pass_cellid : bool, default: True
            Adds a cell array ``"vtkOriginalCellIds"`` that
            identifies which original cells these surface cells
            correspond to.

        nonlinear_subdivision : int, default: 1
            If the input is an unstructured grid with nonlinear faces,
            this parameter determines how many times the face is
            subdivided into linear faces.

            If 0, the output is the equivalent of its linear
            counterpart (and the midpoints determining the nonlinear
            interpolation are discarded). If 1 (the default), the
            nonlinear face is triangulated based on the midpoints. If
            greater than 1, the triangulated pieces are recursively
            subdivided to reach the desired subdivision. Setting the
            value to greater than 1 may cause some point data to not
            be passed even if no nonlinear faces exist. This option
            has no effect if the input is not an unstructured grid.

        progress_bar : bool, default: False
            Display a progress bar to indicate progress.

        Returns
        -------
        pyvista.PolyData
            Surface mesh of the grid.

        Warnings
        --------
        Both ``"vtkOriginalPointIds"`` and ``"vtkOriginalCellIds"`` may be
        affected by other VTK operations. See `issue 1164
        <https://github.com/pyvista/pyvista/issues/1164>`_ for
        recommendations on tracking indices across operations.

        Examples
        --------
        Extract the surface of an UnstructuredGrid.

        >>> import pyvista as pv
        >>> from pyvista import examples
        >>> grid = examples.load_hexbeam()
        >>> surf = grid.extract_surface()
        >>> type(surf)
        <class 'pyvista.core.pointset.PolyData'>
        >>> surf["vtkOriginalPointIds"]
        pyvista_ndarray([ 0,  2, 36, 27,  7,  8, 81,  1, 18,  4, 54,  3,  6, 45,
                         72,  5, 63,  9, 35, 44, 11, 16, 89, 17, 10, 26, 62, 13,
                         12, 53, 80, 15, 14, 71, 19, 37, 55, 20, 38, 56, 21, 39,
                         57, 22, 40, 58, 23, 41, 59, 24, 42, 60, 25, 43, 61, 28,
                         82, 29, 83, 30, 84, 31, 85, 32, 86, 33, 87, 34, 88, 46,
                         73, 47, 74, 48, 75, 49, 76, 50, 77, 51, 78, 52, 79, 64,
                         65, 66, 67, 68, 69, 70])
        >>> surf["vtkOriginalCellIds"]
        pyvista_ndarray([ 0,  0,  0,  1,  1,  1,  3,  3,  3,  2,  2,  2, 36, 36,
                         36, 37, 37, 37, 39, 39, 39, 38, 38, 38,  5,  5,  9,  9,
                         13, 13, 17, 17, 21, 21, 25, 25, 29, 29, 33, 33,  4,  4,
                          8,  8, 12, 12, 16, 16, 20, 20, 24, 24, 28, 28, 32, 32,
                          7,  7, 11, 11, 15, 15, 19, 19, 23, 23, 27, 27, 31, 31,
                         35, 35,  6,  6, 10, 10, 14, 14, 18, 18, 22, 22, 26, 26,
                         30, 30, 34, 34])

        Note that in the "vtkOriginalCellIds" array, the same original cells
        appears multiple times since this array represents the original cell of
        each surface cell extracted.

        See the :ref:`extract_surface_example` for more examples using this filter.

        """
        surf_filter = _vtk.vtkDataSetSurfaceFilter()
        surf_filter.SetInputData(self)
        surf_filter.SetPassThroughPointIds(pass_pointid)
        surf_filter.SetPassThroughCellIds(pass_cellid)

        if nonlinear_subdivision != 1:
            surf_filter.SetNonlinearSubdivisionLevel(nonlinear_subdivision)

        # available in 9.0.2
        # surf_filter.SetDelegation(delegation)

        _update_alg(surf_filter, progress_bar, 'Extracting Surface')
        return _get_output(surf_filter)

    def surface_indices(self, progress_bar: bool = False):
        """Return the surface indices of a grid.

        Parameters
        ----------
        progress_bar : bool, default: False
            Display a progress bar to indicate progress.

        Returns
        -------
        numpy.ndarray
            Indices of the surface points.

        Examples
        --------
        Return the first 10 surface indices of an UnstructuredGrid.

        >>> from pyvista import examples
        >>> grid = examples.load_hexbeam()
        >>> ind = grid.surface_indices()
        >>> ind[:10]  # doctest:+SKIP
        pyvista_ndarray([ 0,  2, 36, 27,  7,  8, 81,  1, 18,  4])

        """
        surf = DataSetFilters.extract_surface(self, pass_cellid=True, progress_bar=progress_bar)
        return surf.point_data['vtkOriginalPointIds']

    def extract_feature_edges(
        self,
        feature_angle=30.0,
        boundary_edges: bool = True,
        non_manifold_edges: bool = True,
        feature_edges: bool = True,
        manifold_edges: bool = True,
        clear_data: bool = False,
        progress_bar: bool = False,
    ):
        """Extract edges from the surface of the mesh.

        If the given mesh is not PolyData, the external surface of the given
        mesh is extracted and used.

        From vtk documentation, the edges are one of the following:

            1) Boundary (used by one polygon) or a line cell.
            2) Non-manifold (used by three or more polygons).
            3) Feature edges (edges used by two triangles and whose
               dihedral angle > feature_angle).
            4) Manifold edges (edges used by exactly two polygons).

        Parameters
        ----------
        feature_angle : float, default: 30.0
            Feature angle (in degrees) used to detect sharp edges on
            the mesh. Used only when ``feature_edges=True``.

        boundary_edges : bool, default: True
            Extract the boundary edges.

        non_manifold_edges : bool, default: True
            Extract non-manifold edges.

        feature_edges : bool, default: True
            Extract edges exceeding ``feature_angle``.

        manifold_edges : bool, default: True
            Extract manifold edges.

        clear_data : bool, default: False
            Clear any point, cell, or field data. This is useful
            if wanting to strictly extract the edges.

        progress_bar : bool, default: False
            Display a progress bar to indicate progress.

        Returns
        -------
        pyvista.PolyData
            Extracted edges.

        Examples
        --------
        Extract the edges from an unstructured grid.

        >>> import pyvista as pv
        >>> from pyvista import examples
        >>> hex_beam = pv.read(examples.hexbeamfile)
        >>> feat_edges = hex_beam.extract_feature_edges()
        >>> feat_edges.clear_data()  # clear array data for plotting
        >>> feat_edges.plot(line_width=10)

        See the :ref:`extract_edges_example` for more examples using this filter.

        """
        dataset = self
        if not isinstance(dataset, _vtk.vtkPolyData):
            dataset = DataSetFilters.extract_surface(dataset)
        featureEdges = _vtk.vtkFeatureEdges()
        featureEdges.SetInputData(dataset)
        featureEdges.SetFeatureAngle(feature_angle)
        featureEdges.SetManifoldEdges(manifold_edges)
        featureEdges.SetNonManifoldEdges(non_manifold_edges)
        featureEdges.SetBoundaryEdges(boundary_edges)
        featureEdges.SetFeatureEdges(feature_edges)
        featureEdges.SetColoring(False)
        _update_alg(featureEdges, progress_bar, 'Extracting Feature Edges')
        output = _get_output(featureEdges)
        if clear_data:
            output.clear_data()
        return output

    def merge_points(self, tolerance=0.0, inplace: bool = False, progress_bar: bool = False):
        """Merge duplicate points in this mesh.

        .. versionadded:: 0.45

        Parameters
        ----------
        tolerance : float, optional
            Specify a tolerance to use when comparing points. Points within
            this tolerance will be merged.

        inplace : bool, default: False
            Overwrite the original mesh with the result. Only possible if the input
            is :class:`~pyvista.PolyData` or :class:`~pyvista.UnstructuredGrid`.

        progress_bar : bool, default: False
            Display a progress bar to indicate progress.

        Returns
        -------
        pyvista.PolyData or pyvista.UnstructuredGrid
            Mesh with merged points. PolyData is returned only if the input is PolyData.

        Examples
        --------
        Merge duplicate points in a mesh.

        >>> import pyvista as pv
        >>> mesh = pv.Cylinder(resolution=4)
        >>> mesh.n_points
        16
        >>> _ = mesh.merge_points(inplace=True)
        >>> mesh.n_points
        8

        """
        # Create a second mesh with points. This is required for the merge
        # to work correctly. Additional points are not required for PolyData inputs
        other_points = None if isinstance(self, pyvista.PolyData) else self.points
        other_mesh = pyvista.PolyData(other_points)
        return self.merge(
            other_mesh,
            merge_points=True,
            tolerance=tolerance,
            inplace=inplace,
            main_has_priority=True,
            progress_bar=progress_bar,
        )

    def merge(
        self,
        grid=None,
        merge_points: bool = True,
        tolerance=0.0,
        inplace: bool = False,
        main_has_priority: bool = True,
        progress_bar: bool = False,
    ):
        """Join one or many other grids to this grid.

        Grid is updated in-place by default.

        Can be used to merge points of adjacent cells when no grids
        are input.

        .. note::
           The ``+`` operator between two meshes uses this filter with
           the default parameters. When the target mesh is already a
           :class:`pyvista.UnstructuredGrid`, in-place merging via
           ``+=`` is similarly possible.

        Parameters
        ----------
        grid : vtk.UnstructuredGrid or list of vtk.UnstructuredGrids, optional
            Grids to merge to this grid.

        merge_points : bool, default: True
            Points in exactly the same location will be merged between
            the two meshes. Warning: this can leave degenerate point data.

        tolerance : float, default: 0.0
            The absolute tolerance to use to find coincident points when
            ``merge_points=True``.

        inplace : bool, default: False
            Updates grid inplace when True if the input type is an
            :class:`pyvista.UnstructuredGrid`.

        main_has_priority : bool, default: True
            When this parameter is true and merge_points is true,
            the arrays of the merging grids will be overwritten
            by the original main mesh.

        progress_bar : bool, default: False
            Display a progress bar to indicate progress.

        Returns
        -------
        pyvista.UnstructuredGrid
            Merged grid.

        Notes
        -----
        When two or more grids are joined, the type and name of each
        array must match or the arrays will be ignored and not
        included in the final merged mesh.

        Examples
        --------
        Merge three separate spheres into a single mesh.

        >>> import pyvista as pv
        >>> sphere_a = pv.Sphere(center=(1, 0, 0))
        >>> sphere_b = pv.Sphere(center=(0, 1, 0))
        >>> sphere_c = pv.Sphere(center=(0, 0, 1))
        >>> merged = sphere_a.merge([sphere_b, sphere_c])
        >>> merged.plot()

        """
        append_filter = _vtk.vtkAppendFilter()
        append_filter.SetMergePoints(merge_points)
        append_filter.SetTolerance(tolerance)

        if not main_has_priority:
            append_filter.AddInputData(self)

        if isinstance(grid, pyvista.DataSet):
            append_filter.AddInputData(grid)
        elif isinstance(grid, (list, tuple, pyvista.MultiBlock)):
            grids = grid
            for grid in grids:
                append_filter.AddInputData(grid)

        if main_has_priority:
            append_filter.AddInputData(self)

        _update_alg(append_filter, progress_bar, 'Merging')
        merged = _get_output(append_filter)
        if inplace:
            if type(self) is type(merged):
                self.deep_copy(merged)  # type: ignore[attr-defined]
                return self
            else:
                raise TypeError(f'Mesh type {type(self)} cannot be overridden by output.')
        return merged

    def __add__(self, dataset):
        """Combine this mesh with another into a :class:`pyvista.UnstructuredGrid`."""
        return DataSetFilters.merge(self, dataset)

    def __iadd__(self, dataset):
        """Merge another mesh into this one if possible.

        "If possible" means that ``self`` is a :class:`pyvista.UnstructuredGrid`.
        Otherwise we have to return a new object, and the attempted in-place
        merge will raise.

        """
        try:
            merged = DataSetFilters.merge(self, dataset, inplace=True)
        except TypeError:
            raise TypeError(
                'In-place merge only possible if the target mesh '
                'is an UnstructuredGrid.\nPlease use `mesh + other_mesh` '
                'instead, which returns a new UnstructuredGrid.',
            ) from None
        return merged

    def compute_cell_quality(
        self,
        quality_measure='scaled_jacobian',
        null_value=-1.0,
        progress_bar: bool = False,
    ):
        """Compute a function of (geometric) quality for each cell of a mesh.

        The per-cell quality is added to the mesh's cell data, in an
        array named ``"CellQuality"``. Cell types not supported by this
        filter or undefined quality of supported cell types will have an
        entry of -1.

        Defaults to computing the scaled Jacobian.

        Options for cell quality measure:

        - ``'area'``
        - ``'aspect_beta'``
        - ``'aspect_frobenius'``
        - ``'aspect_gamma'``
        - ``'aspect_ratio'``
        - ``'collapse_ratio'``
        - ``'condition'``
        - ``'diagonal'``
        - ``'dimension'``
        - ``'distortion'``
        - ``'jacobian'``
        - ``'max_angle'``
        - ``'max_aspect_frobenius'``
        - ``'max_edge_ratio'``
        - ``'med_aspect_frobenius'``
        - ``'min_angle'``
        - ``'oddy'``
        - ``'radius_ratio'``
        - ``'relative_size_squared'``
        - ``'scaled_jacobian'``
        - ``'shape'``
        - ``'shape_and_size'``
        - ``'shear'``
        - ``'shear_and_size'``
        - ``'skew'``
        - ``'stretch'``
        - ``'taper'``
        - ``'volume'``
        - ``'warpage'``

        Notes
        -----
        There is a `discussion about shape option <https://github.com/pyvista/pyvista/discussions/6143>`_.

        Parameters
        ----------
        quality_measure : str, default: 'scaled_jacobian'
            The cell quality measure to use.

        null_value : float, default: -1.0
            Float value for undefined quality. Undefined quality are qualities
            that could be addressed by this filter but is not well defined for
            the particular geometry of cell in question, e.g. a volume query
            for a triangle. Undefined quality will always be undefined.
            The default value is -1.

        progress_bar : bool, default: False
            Display a progress bar to indicate progress.

        Returns
        -------
        pyvista.DataSet
            Dataset with the computed mesh quality in the
            ``cell_data`` as the ``"CellQuality"`` array.

        Examples
        --------
        Compute and plot the minimum angle of a sample sphere mesh.

        >>> import pyvista as pv
        >>> sphere = pv.Sphere(theta_resolution=20, phi_resolution=20)
        >>> cqual = sphere.compute_cell_quality('min_angle')
        >>> cqual.plot(show_edges=True)

        See the :ref:`mesh_quality_example` for more examples using this filter.

        """
        alg = _vtk.vtkCellQuality()
        possible_measure_setters = {
            'area': 'SetQualityMeasureToArea',
            'aspect_beta': 'SetQualityMeasureToAspectBeta',
            'aspect_frobenius': 'SetQualityMeasureToAspectFrobenius',
            'aspect_gamma': 'SetQualityMeasureToAspectGamma',
            'aspect_ratio': 'SetQualityMeasureToAspectRatio',
            'collapse_ratio': 'SetQualityMeasureToCollapseRatio',
            'condition': 'SetQualityMeasureToCondition',
            'diagonal': 'SetQualityMeasureToDiagonal',
            'dimension': 'SetQualityMeasureToDimension',
            'distortion': 'SetQualityMeasureToDistortion',
            'jacobian': 'SetQualityMeasureToJacobian',
            'max_angle': 'SetQualityMeasureToMaxAngle',
            'max_aspect_frobenius': 'SetQualityMeasureToMaxAspectFrobenius',
            'max_edge_ratio': 'SetQualityMeasureToMaxEdgeRatio',
            'med_aspect_frobenius': 'SetQualityMeasureToMedAspectFrobenius',
            'min_angle': 'SetQualityMeasureToMinAngle',
            'oddy': 'SetQualityMeasureToOddy',
            'radius_ratio': 'SetQualityMeasureToRadiusRatio',
            'relative_size_squared': 'SetQualityMeasureToRelativeSizeSquared',
            'scaled_jacobian': 'SetQualityMeasureToScaledJacobian',
            'shape': 'SetQualityMeasureToShape',
            'shape_and_size': 'SetQualityMeasureToShapeAndSize',
            'shear': 'SetQualityMeasureToShear',
            'shear_and_size': 'SetQualityMeasureToShearAndSize',
            'skew': 'SetQualityMeasureToSkew',
            'stretch': 'SetQualityMeasureToStretch',
            'taper': 'SetQualityMeasureToTaper',
            'volume': 'SetQualityMeasureToVolume',
            'warpage': 'SetQualityMeasureToWarpage',
        }

        # we need to check if these quality measures exist as VTK API changes
        measure_setters = {}
        for name, attr in possible_measure_setters.items():
            setter_candidate = getattr(alg, attr, None)
            if setter_candidate:
                measure_setters[name] = setter_candidate

        try:
            # Set user specified quality measure
            measure_setters[quality_measure]()
        except (KeyError, IndexError):
            options = ', '.join([f"'{s}'" for s in list(measure_setters.keys())])
            raise KeyError(
                f'Cell quality type ({quality_measure}) not available. Options are: {options}',
            )
        alg.SetInputData(self)
        alg.SetUndefinedQuality(null_value)
        _update_alg(alg, progress_bar, 'Computing Cell Quality')
        return _get_output(alg)

    def compute_boundary_mesh_quality(self, *, progress_bar: bool = False):
        """Compute metrics on the boundary faces of a mesh.

        The metrics that can be computed on the boundary faces of the mesh and are:

        - Distance from cell center to face center
        - Distance from cell center to face plane
        - Angle of faces plane normal and cell center to face center vector

        Parameters
        ----------
        progress_bar : bool, default: False
            Display a progress bar to indicate progress.

        Returns
        -------
        pyvista.DataSet
            Dataset with the computed metrics on the boundary faces of a mesh.
            ``cell_data`` as the ``"CellQuality"`` array.

        Examples
        --------
        >>> import pyvista as pv
        >>> from pyvista import examples
        >>> mesh = examples.download_can_crushed_vtu()
        >>> cqual = mesh.compute_boundary_mesh_quality()
        >>> plotter = pv.Plotter(shape=(2, 2))
        >>> _ = plotter.add_mesh(mesh, show_edges=True)
        >>> plotter.subplot(1, 0)
        >>> _ = plotter.add_mesh(
        ...     cqual, scalars="DistanceFromCellCenterToFaceCenter"
        ... )
        >>> plotter.subplot(0, 1)
        >>> _ = plotter.add_mesh(
        ...     cqual, scalars="DistanceFromCellCenterToFacePlane"
        ... )
        >>> plotter.subplot(1, 1)
        >>> _ = plotter.add_mesh(
        ...     cqual,
        ...     scalars="AngleFaceNormalAndCellCenterToFaceCenterVector",
        ... )
        >>> plotter.show()

        """
        if pyvista.vtk_version_info < (9, 3, 0):
            raise VTKVersionError(
                '`vtkBoundaryMeshQuality` requires vtk>=9.3.0',
            )  # pragma: no cover
        alg = _vtk.vtkBoundaryMeshQuality()
        alg.SetInputData(self)
        _update_alg(alg, progress_bar, 'Compute Boundary Mesh Quality')
        return _get_output(alg)

    def compute_derivative(
        self,
        scalars=None,
        gradient: bool | str = True,
        divergence=None,
        vorticity=None,
        qcriterion=None,
        faster: bool = False,
        preference='point',
        progress_bar: bool = False,
    ):
        """Compute derivative-based quantities of point/cell scalar field.

        Utilize ``vtkGradientFilter`` to compute derivative-based quantities,
        such as gradient, divergence, vorticity, and Q-criterion, of the
        selected point or cell scalar field.

        Parameters
        ----------
        scalars : str, optional
            String name of the scalars array to use when computing the
            derivative quantities.  Defaults to the active scalars in
            the dataset.

        gradient : bool | str, default: True
            Calculate gradient. If a string is passed, the string will be used
            for the resulting array name. Otherwise, array name will be
            ``'gradient'``. Default ``True``.

        divergence : bool | str, optional
            Calculate divergence. If a string is passed, the string will be
            used for the resulting array name. Otherwise, default array name
            will be ``'divergence'``.

        vorticity : bool | str, optional
            Calculate vorticity. If a string is passed, the string will be used
            for the resulting array name. Otherwise, default array name will be
            ``'vorticity'``.

        qcriterion : bool | str, optional
            Calculate qcriterion. If a string is passed, the string will be
            used for the resulting array name. Otherwise, default array name
            will be ``'qcriterion'``.

        faster : bool, default: False
            Use faster algorithm for computing derivative quantities. Result is
            less accurate and performs fewer derivative calculations,
            increasing computation speed. The error will feature smoothing of
            the output and possibly errors at boundaries. Option has no effect
            if DataSet is not :class:`pyvista.UnstructuredGrid`.

        preference : str, default: "point"
            Data type preference. Either ``'point'`` or ``'cell'``.

        progress_bar : bool, default: False
            Display a progress bar to indicate progress.

        Returns
        -------
        pyvista.DataSet
            Dataset with calculated derivative.

        Examples
        --------
        First, plot the random hills dataset with the active elevation
        scalars.  These scalars will be used for the derivative
        calculations.

        >>> from pyvista import examples
        >>> hills = examples.load_random_hills()
        >>> hills.plot(smooth_shading=True)

        Compute and plot the gradient of the active scalars.

        >>> from pyvista import examples
        >>> hills = examples.load_random_hills()
        >>> deriv = hills.compute_derivative()
        >>> deriv.plot(scalars='gradient')

        See the :ref:`gradients_example` for more examples using this filter.

        """
        alg = _vtk.vtkGradientFilter()
        # Check if scalars array given
        if scalars is None:
            set_default_active_scalars(self)  # type: ignore[arg-type]
            field, scalars = self.active_scalars_info  # type: ignore[attr-defined]
        if not isinstance(scalars, str):
            raise TypeError('scalars array must be given as a string name')
        if not any((gradient, divergence, vorticity, qcriterion)):
            raise ValueError(
                'must set at least one of gradient, divergence, vorticity, or qcriterion',
            )

            # bool(non-empty string/True) == True, bool(None/False) == False
        alg.SetComputeGradient(bool(gradient))
        if isinstance(gradient, bool):
            gradient = 'gradient'
        alg.SetResultArrayName(gradient)

        alg.SetComputeDivergence(bool(divergence))
        if isinstance(divergence, bool):
            divergence = 'divergence'
        alg.SetDivergenceArrayName(divergence)

        alg.SetComputeVorticity(bool(vorticity))
        if isinstance(vorticity, bool):
            vorticity = 'vorticity'
        alg.SetVorticityArrayName(vorticity)

        alg.SetComputeQCriterion(bool(qcriterion))
        if isinstance(qcriterion, bool):
            qcriterion = 'qcriterion'
        alg.SetQCriterionArrayName(qcriterion)

        alg.SetFasterApproximation(faster)
        field = get_array_association(self, scalars, preference=preference)
        # args: (idx, port, connection, field, name)
        alg.SetInputArrayToProcess(0, 0, 0, field.value, scalars)
        alg.SetInputData(self)
        _update_alg(alg, progress_bar, 'Computing Derivative')
        return _get_output(alg)

    def shrink(self, shrink_factor=1.0, progress_bar: bool = False):
        """Shrink the individual faces of a mesh.

        This filter shrinks the individual faces of a mesh rather than
        scaling the entire mesh.

        Parameters
        ----------
        shrink_factor : float, default: 1.0
            Fraction of shrink for each cell. Default does not modify the
            faces.

        progress_bar : bool, default: False
            Display a progress bar to indicate progress.

        Returns
        -------
        pyvista.DataSet
            Dataset with shrunk faces.  Return type matches input.

        Examples
        --------
        First, plot the original cube.

        >>> import pyvista as pv
        >>> mesh = pv.Cube()
        >>> mesh.plot(show_edges=True, line_width=5)

        Now, plot the mesh with shrunk faces.

        >>> shrunk = mesh.shrink(0.5)
        >>> shrunk.clear_data()  # cleans up plot
        >>> shrunk.plot(show_edges=True, line_width=5)

        """
        shrink_factor = _validation.validate_number(
            shrink_factor,
            must_have_dtype=float,
            must_be_in_range=[0.0, 1.0],
        )
        alg = _vtk.vtkShrinkFilter()
        alg.SetInputData(self)
        alg.SetShrinkFactor(shrink_factor)
        _update_alg(alg, progress_bar, 'Shrinking Mesh')
        output = _get_output(alg)
        if isinstance(self, _vtk.vtkPolyData):
            return output.extract_surface()
        return output

    def tessellate(self, max_n_subdivide=3, merge_points: bool = True, progress_bar: bool = False):
        """Tessellate a mesh.

        This filter approximates nonlinear FEM-like elements with linear
        simplices. The output mesh will have geometry and any fields specified
        as attributes in the input mesh's point data. The attribute's copy
        flags are honored, except for normals.

        For more details see `vtkTessellatorFilter <https://vtk.org/doc/nightly/html/classvtkTessellatorFilter.html#details>`_.

        Parameters
        ----------
        max_n_subdivide : int, default: 3
            Maximum number of subdivisions.

        merge_points : bool, default: True
            The adaptive tessellation will output vertices that are not shared among cells,
            even where they should be. This can be corrected to some extent.

        progress_bar : bool, default: False
            Display a progress bar to indicate progress.

        Returns
        -------
        pyvista.DataSet
            Dataset with tessellated mesh.  Return type matches input.

        Examples
        --------
        First, plot the high order FEM-like elements.

        >>> import pyvista as pv
        >>> import numpy as np
        >>> points = np.array(
        ...     [
        ...         [0.0, 0.0, 0.0],
        ...         [2.0, 0.0, 0.0],
        ...         [1.0, 2.0, 0.0],
        ...         [1.0, 0.5, 0.0],
        ...         [1.5, 1.5, 0.0],
        ...         [0.5, 1.5, 0.0],
        ...     ]
        ... )
        >>> cells = np.array([6, 0, 1, 2, 3, 4, 5])
        >>> cell_types = np.array([69])
        >>> mesh = pv.UnstructuredGrid(cells, cell_types, points)
        >>> mesh.plot(show_edges=True, line_width=5)

        Now, plot the tessellated mesh.

        >>> tessellated = mesh.tessellate()
        >>> tessellated.clear_data()  # cleans up plot
        >>> tessellated.plot(show_edges=True, line_width=5)

        """
        if isinstance(self, _vtk.vtkPolyData):
            raise TypeError('Tessellate filter is not supported for PolyData objects.')
        alg = _vtk.vtkTessellatorFilter()
        alg.SetInputData(self)
        alg.SetMergePoints(merge_points)
        alg.SetMaximumNumberOfSubdivisions(max_n_subdivide)
        _update_alg(alg, progress_bar, 'Tessellating Mesh')
        return _get_output(alg)

    def transform(  # type: ignore[misc]
        self: _vtk.vtkDataSet,
        trans: TransformLike,
        transform_all_input_vectors: bool = False,
        inplace: bool = True,
        progress_bar: bool = False,
    ):
        """Transform this mesh with a 4x4 transform.

        .. warning::
            When using ``transform_all_input_vectors=True``, there is
            no distinction in VTK between vectors and arrays with
            three components.  This may be an issue if you have scalar
            data with three components (e.g. RGB data).  This will be
            improperly transformed as if it was vector data rather
            than scalar data.  One possible (albeit ugly) workaround
            is to store the three components as separate scalar
            arrays.

        .. warning::
            In general, transformations give non-integer results. This
            method converts integer-typed vector data to float before
            performing the transformation. This applies to the points
            array, as well as any vector-valued data that is affected
            by the transformation. To prevent subtle bugs arising from
            in-place transformations truncating the result to integers,
            this conversion always applies to the input mesh.

        Parameters
        ----------
        trans : TransformLike
            Accepts a vtk transformation object or a 4x4
            transformation matrix.

        transform_all_input_vectors : bool, default: False
            When ``True``, all arrays with three components are
            transformed. Otherwise, only the normals and vectors are
            transformed.  See the warning for more details.

        inplace : bool, default: False
            When ``True``, modifies the dataset inplace.

        progress_bar : bool, default: False
            Display a progress bar to indicate progress.

        Returns
        -------
        pyvista.DataSet
            Transformed dataset.  Return type matches input unless
            input dataset is a :class:`pyvista.ImageData`, in which
            case the output datatype is a :class:`pyvista.StructuredGrid`.

        See Also
        --------
        :class:`pyvista.Transform`
            Describe linear transformations via a 4x4 matrix.

        Examples
        --------
        Translate a mesh by ``(50, 100, 200)``.

        >>> import numpy as np
        >>> from pyvista import examples
        >>> mesh = examples.load_airplane()

        Here a 4x4 :class:`numpy.ndarray` is used, but any :class:`~pyvista.TransformLike`
        is accepted.

        >>> transform_matrix = np.array(
        ...     [
        ...         [1, 0, 0, 50],
        ...         [0, 1, 0, 100],
        ...         [0, 0, 1, 200],
        ...         [0, 0, 0, 1],
        ...     ]
        ... )
        >>> transformed = mesh.transform(transform_matrix)
        >>> transformed.plot(show_edges=True)

        """
        if inplace and isinstance(self, pyvista.Grid):
            raise TypeError(f'Cannot transform a {self.__class__} inplace')

        t = trans if isinstance(trans, Transform) else Transform(trans)

        if t.matrix[3, 3] == 0:
            raise ValueError('Transform element (3,3), the inverse scale term, is zero')

        # vtkTransformFilter truncates the result if the input is an integer type
        # so convert input points and relevant vectors to float
        # (creating a new copy would be harmful much more often)
        converted_ints = False
        if not np.issubdtype(self.points.dtype, np.floating):  # type: ignore[attr-defined]
            self.points = self.points.astype(np.float32)  # type: ignore[attr-defined]
            converted_ints = True
        if transform_all_input_vectors:
            # all vector-shaped data will be transformed
            point_vectors = [
                name
                for name, data in self.point_data.items()  # type: ignore[attr-defined]
                if data.shape == (self.n_points, 3)  # type: ignore[attr-defined]
            ]
            cell_vectors = [
                name
                for name, data in self.cell_data.items()  # type: ignore[attr-defined]
                if data.shape == (self.n_cells, 3)  # type: ignore[attr-defined]
            ]
        else:
            # we'll only transform active vectors and normals
            point_vectors = [
                self.point_data.active_vectors_name,  # type: ignore[attr-defined]
                self.point_data.active_normals_name,  # type: ignore[attr-defined]
            ]
            cell_vectors = [
                self.cell_data.active_vectors_name,  # type: ignore[attr-defined]
                self.cell_data.active_normals_name,  # type: ignore[attr-defined]
            ]
        # dynamically convert each self.point_data[name] etc. to float32
        all_vectors = [point_vectors, cell_vectors]
        all_dataset_attrs = [self.point_data, self.cell_data]  # type: ignore[attr-defined]
        for vector_names, dataset_attrs in zip(all_vectors, all_dataset_attrs):
            for vector_name in vector_names:
                if vector_name is None:
                    continue
                vector_arr = dataset_attrs[vector_name]
                if not np.issubdtype(vector_arr.dtype, np.floating):
                    dataset_attrs[vector_name] = vector_arr.astype(np.float32)
                    converted_ints = True
        if converted_ints:
            warnings.warn(
                'Integer points, vector and normal data (if any) of the input mesh '
                'have been converted to ``np.float32``. This is necessary in order '
                'to transform properly.',
            )

        # vtkTransformFilter doesn't respect active scalars.  We need to track this
        active_point_scalars_name = self.point_data.active_scalars_name  # type: ignore[attr-defined]
        active_cell_scalars_name = self.cell_data.active_scalars_name  # type: ignore[attr-defined]

        # vtkTransformFilter sometimes doesn't transform all vector arrays
        # when there are active point/cell scalars. Use this workaround
        self.active_scalars_name = None

        f = _vtk.vtkTransformFilter()
        f.SetInputDataObject(self)
        f.SetTransform(t)
        f.SetTransformAllInputVectors(transform_all_input_vectors)

        _update_alg(f, progress_bar, 'Transforming')
        res = pyvista.core.filters._get_output(f)

        # make the previously active scalars active again
        if active_point_scalars_name is not None:
            self.point_data.active_scalars_name = active_point_scalars_name  # type: ignore[attr-defined]
            res.point_data.active_scalars_name = active_point_scalars_name
        if active_cell_scalars_name is not None:
            self.cell_data.active_scalars_name = active_cell_scalars_name  # type: ignore[attr-defined]
            res.cell_data.active_scalars_name = active_cell_scalars_name

        self_output = self if inplace else self.__class__()
        output = pyvista.StructuredGrid() if isinstance(self, pyvista.Grid) else self_output
        # The output from the transform filter contains a shallow copy
        # of the original dataset except for the point arrays.  Here
        # we perform a copy so the two are completely unlinked.
        if inplace:
            output.copy_from(res, deep=False)  # type: ignore[attr-defined]
        else:
            output.copy_from(res, deep=True)  # type: ignore[attr-defined]
        return output

    def reflect(
        self,
        normal,
        point=None,
        inplace: bool = False,
        transform_all_input_vectors: bool = False,
        progress_bar: bool = False,
    ):
        """Reflect a dataset across a plane.

        Parameters
        ----------
        normal : array_like[float]
            Normal direction for reflection.

        point : array_like[float]
            Point which, along with ``normal``, defines the reflection
            plane. If not specified, this is the origin.

        inplace : bool, default: False
            When ``True``, modifies the dataset inplace.

        transform_all_input_vectors : bool, default: False
            When ``True``, all input vectors are transformed. Otherwise,
            only the points, normals and active vectors are transformed.

        progress_bar : bool, default: False
            Display a progress bar to indicate progress.

        Returns
        -------
        pyvista.DataSet
            Reflected dataset.  Return type matches input.

        See Also
        --------
        pyvista.Transform.reflect
            Concatenate a reflection matrix with a transformation.

        Examples
        --------
        >>> from pyvista import examples
        >>> mesh = examples.load_airplane()
        >>> mesh = mesh.reflect((0, 0, 1), point=(0, 0, -100))
        >>> mesh.plot(show_edges=True)

        See the :ref:`reflect_example` for more examples using this filter.

        """
        t = Transform().reflect(normal, point=point)
        return self.transform(  # type: ignore[misc]
            t,
            transform_all_input_vectors=transform_all_input_vectors,
            inplace=inplace,
            progress_bar=progress_bar,
        )

<<<<<<< HEAD
    def rotate_x(
        self,
        angle: float,
        point: VectorLike[float] | None = None,
        transform_all_input_vectors: bool = False,
        inplace: bool = False,
    ):
        """Rotate mesh about the x-axis.

        .. note::
            See also the notes at :func:`transform()
            <DataSetFilters.transform>` which is used by this filter
            under the hood.

        Parameters
        ----------
        angle : float
            Angle in degrees to rotate about the x-axis.

        point : VectorLike[float], optional
            Point to rotate about. Defaults to origin.

        transform_all_input_vectors : bool, default: False
            When ``True``, all input vectors are
            transformed. Otherwise, only the points, normals and
            active vectors are transformed.

        inplace : bool, default: False
            Updates mesh in-place.

        Returns
        -------
        pyvista.DataSet
            Rotated dataset.

        See Also
        --------
        pyvista.Transform.rotate_x
            Concatenate a rotation about the x-axis with a transformation.

        Examples
        --------
        Rotate a mesh 30 degrees about the x-axis.

        >>> import pyvista as pv
        >>> mesh = pv.Cube()
        >>> rot = mesh.rotate_x(30, inplace=False)

        Plot the rotated mesh.

        >>> pl = pv.Plotter()
        >>> _ = pl.add_mesh(rot)
        >>> _ = pl.add_mesh(mesh, style='wireframe', line_width=3)
        >>> _ = pl.add_axes_at_origin()
        >>> pl.show()

        """
        t = Transform().rotate_x(angle, point=point)
        return self.transform(  # type: ignore[misc]
            t,
            transform_all_input_vectors=transform_all_input_vectors,
            inplace=inplace,
        )

    def rotate_y(
        self,
        angle: float,
        point: VectorLike[float] | None = None,
        transform_all_input_vectors: bool = False,
        inplace: bool = False,
    ):
        """Rotate mesh about the y-axis.

        .. note::
            See also the notes at :func:`transform()
            <DataSetFilters.transform>` which is used by this filter
            under the hood.

        Parameters
        ----------
        angle : float
            Angle in degrees to rotate about the y-axis.

        point : VectorLike[float], optional
            Point to rotate about.

        transform_all_input_vectors : bool, default: False
            When ``True``, all input vectors are transformed. Otherwise, only
            the points, normals and active vectors are transformed.

        inplace : bool, default: False
            Updates mesh in-place.

        Returns
        -------
        pyvista.DataSet
            Rotated dataset.

        See Also
        --------
        pyvista.Transform.rotate_y
            Concatenate a rotation about the y-axis with a transformation.

        Examples
        --------
        Rotate a cube 30 degrees about the y-axis.

        >>> import pyvista as pv
        >>> mesh = pv.Cube()
        >>> rot = mesh.rotate_y(30, inplace=False)

        Plot the rotated mesh.

        >>> pl = pv.Plotter()
        >>> _ = pl.add_mesh(rot)
        >>> _ = pl.add_mesh(mesh, style='wireframe', line_width=3)
        >>> _ = pl.add_axes_at_origin()
        >>> pl.show()

        """
        t = Transform().rotate_y(angle, point=point)
        return self.transform(  # type: ignore[misc]
            t,
            transform_all_input_vectors=transform_all_input_vectors,
            inplace=inplace,
        )

    def rotate_z(
        self,
        angle: float,
        point: VectorLike[float] = (0.0, 0.0, 0.0),
        transform_all_input_vectors: bool = False,
        inplace: bool = False,
    ):
        """Rotate mesh about the z-axis.

        .. note::
            See also the notes at :func:`transform()
            <DataSetFilters.transform>` which is used by this filter
            under the hood.

        Parameters
        ----------
        angle : float
            Angle in degrees to rotate about the z-axis.

        point : VectorLike[float], optional
            Point to rotate about. Defaults to origin.

        transform_all_input_vectors : bool, default: False
            When ``True``, all input vectors are
            transformed. Otherwise, only the points, normals and
            active vectors are transformed.

        inplace : bool, default: False
            Updates mesh in-place.

        Returns
        -------
        pyvista.DataSet
            Rotated dataset.

        See Also
        --------
        pyvista.Transform.rotate_z
            Concatenate a rotation about the z-axis with a transformation.

        Examples
        --------
        Rotate a mesh 30 degrees about the z-axis.

        >>> import pyvista as pv
        >>> mesh = pv.Cube()
        >>> rot = mesh.rotate_z(30, inplace=False)

        Plot the rotated mesh.

        >>> pl = pv.Plotter()
        >>> _ = pl.add_mesh(rot)
        >>> _ = pl.add_mesh(mesh, style='wireframe', line_width=3)
        >>> _ = pl.add_axes_at_origin()
        >>> pl.show()

        """
        t = Transform().rotate_z(angle, point=point)
        return self.transform(  # type: ignore[misc]
            t,
            transform_all_input_vectors=transform_all_input_vectors,
            inplace=inplace,
        )

    def rotate_vector(
        self,
        vector: VectorLike[float],
        angle: float,
        point: VectorLike[float] | None = None,
        transform_all_input_vectors: bool = False,
        inplace: bool = False,
    ):
        """Rotate mesh about a vector.

        .. note::
            See also the notes at :func:`transform()
            <DataSetFilters.transform>` which is used by this filter
            under the hood.

        Parameters
        ----------
        vector : Vector
            Vector to rotate about.

        angle : float
            Angle to rotate.

        point : VectorLike[float], optional
            Point to rotate about. Defaults to origin.

        transform_all_input_vectors : bool, default: False
            When ``True``, all input vectors are
            transformed. Otherwise, only the points, normals and
            active vectors are transformed.

        inplace : bool, default: False
            Updates mesh in-place.

        Returns
        -------
        pyvista.DataSet
            Rotated dataset.

        See Also
        --------
        pyvista.Transform.rotate_vector
            Concatenate a rotation about a vector with a transformation.

        Examples
        --------
        Rotate a mesh 30 degrees about the ``(1, 1, 1)`` axis.

        >>> import pyvista as pv
        >>> mesh = pv.Cube()
        >>> rot = mesh.rotate_vector((1, 1, 1), 30, inplace=False)

        Plot the rotated mesh.

        >>> pl = pv.Plotter()
        >>> _ = pl.add_mesh(rot)
        >>> _ = pl.add_mesh(mesh, style='wireframe', line_width=3)
        >>> _ = pl.add_axes_at_origin()
        >>> pl.show()

        """
        t = Transform().rotate_vector(vector, angle, point=point)
        return self.transform(  # type: ignore[misc]
            t,
            transform_all_input_vectors=transform_all_input_vectors,
            inplace=inplace,
        )

    def rotate(
        self,
        rotation: RotationLike,
        point: VectorLike[float] | None = None,
        transform_all_input_vectors: bool = False,
        inplace: bool = False,
    ):
        """Rotate mesh about a point with a rotation matrix or ``Rotation`` object.

        .. note::
            See also the notes at :func:`transform()
            <DataSetFilters.transform>` which is used by this filter
            under the hood.

        Parameters
        ----------
        rotation : RotationLike
            3x3 rotation matrix or a SciPy ``Rotation`` object.

        point : VectorLike[float], optional
            Point to rotate about. Defaults to origin.

        transform_all_input_vectors : bool, default: False
            When ``True``, all input vectors are
            transformed. Otherwise, only the points, normals and
            active vectors are transformed.

        inplace : bool, default: False
            Updates mesh in-place.

        Returns
        -------
        pyvista.DataSet
            Rotated dataset.

        See Also
        --------
        pyvista.Transform.rotate
            Concatenate a rotation matrix with a transformation.

        Examples
        --------
        Define a rotation. Here, a 3x3 matrix is used which rotates about the z-axis by
        60 degrees.

        >>> import pyvista as pv
        >>> rotation = [
        ...     [0.5, -0.8660254, 0.0],
        ...     [0.8660254, 0.5, 0.0],
        ...     [0.0, 0.0, 1.0],
        ... ]

        Use the rotation to rotate a cone about its tip.

        >>> mesh = pv.Cone()
        >>> tip = (0.5, 0.0, 0.0)
        >>> rot = mesh.rotate(rotation, point=tip)

        Plot the rotated mesh.

        >>> pl = pv.Plotter()
        >>> _ = pl.add_mesh(rot)
        >>> _ = pl.add_mesh(mesh, style='wireframe', line_width=3)
        >>> _ = pl.add_axes_at_origin()
        >>> pl.show()

        """
        t = Transform().rotate(rotation, point=point)
        return self.transform(  # type: ignore[misc]
            t,
            transform_all_input_vectors=transform_all_input_vectors,
            inplace=inplace,
        )

    def translate(
        self,
        xyz: VectorLike[float],
        transform_all_input_vectors: bool = False,
        inplace: bool = False,
    ):
        """Translate the mesh.

        .. note::
            See also the notes at :func:`transform()
            <DataSetFilters.transform>` which is used by this filter
            under the hood.

        Parameters
        ----------
        xyz : Vector
            A vector of three floats.

        transform_all_input_vectors : bool, default: False
            When ``True``, all input vectors are
            transformed. Otherwise, only the points, normals and
            active vectors are transformed.

        inplace : bool, default: False
            Updates mesh in-place.

        Returns
        -------
        pyvista.DataSet
            Translated dataset.

        See Also
        --------
        pyvista.Transform.translate
            Concatenate a translation matrix with a transformation.

        Examples
        --------
        Create a sphere and translate it by ``(2, 1, 2)``.

        >>> import pyvista as pv
        >>> mesh = pv.Sphere()
        >>> mesh.center
        (0.0, 0.0, 0.0)
        >>> trans = mesh.translate((2, 1, 2), inplace=False)
        >>> trans.center
        (2.0, 1.0, 2.0)

        """
        transform = Transform().translate(xyz)
        return self.transform(  # type: ignore[misc]
            transform,
            transform_all_input_vectors=transform_all_input_vectors,
            inplace=inplace,
        )

    def scale(
        self,
        xyz: Number | VectorLike[float],
        transform_all_input_vectors: bool = False,
        inplace: bool = False,
        point: VectorLike[float] | None = None,
    ):
        """Scale the mesh.

        .. note::
            See also the notes at :func:`transform()
            <DataSetFilters.transform>` which is used by this filter
            under the hood.

        Parameters
        ----------
        xyz : Number | Vector
            A vector sequence defining the scale factors along x, y, and z. If
            a scalar, the same uniform scale is used along all three axes.

        transform_all_input_vectors : bool, default: False
            When ``True``, all input vectors are transformed. Otherwise, only
            the points, normals and active vectors are transformed.

        inplace : bool, default: False
            Updates mesh in-place.

        point : VectorLike[float], optional
            Point to scale from. Defaults to origin.

        Returns
        -------
        pyvista.DataSet
            Scaled dataset.

        See Also
        --------
        pyvista.Transform.scale
            Concatenate a scale matrix with a transformation.

        Examples
        --------
        >>> import pyvista as pv
        >>> from pyvista import examples
        >>> pl = pv.Plotter(shape=(1, 2))
        >>> pl.subplot(0, 0)
        >>> pl.show_axes()
        >>> _ = pl.show_grid()
        >>> mesh1 = examples.download_teapot()
        >>> _ = pl.add_mesh(mesh1)
        >>> pl.subplot(0, 1)
        >>> pl.show_axes()
        >>> _ = pl.show_grid()
        >>> mesh2 = mesh1.scale([10.0, 10.0, 10.0], inplace=False)
        >>> _ = pl.add_mesh(mesh2)
        >>> pl.show(cpos="xy")

        """
        transform = Transform().scale(xyz, point=point)
        return self.transform(  # type: ignore[misc]
            transform,
            transform_all_input_vectors=transform_all_input_vectors,
            inplace=inplace,
        )

    def flip_x(
        self,
        point: VectorLike[float] | None = None,
        transform_all_input_vectors: bool = False,
        inplace: bool = False,
    ):
        """Flip mesh about the x-axis.

        .. note::
            See also the notes at :func:`transform()
            <DataSetFilters.transform>` which is used by this filter
            under the hood.

        Parameters
        ----------
        point : sequence[float], optional
            Point to rotate about.  Defaults to center of mesh at
            :attr:`center <pyvista.DataSet.center>`.

        transform_all_input_vectors : bool, default: False
            When ``True``, all input vectors are
            transformed. Otherwise, only the points, normals and
            active vectors are transformed.

        inplace : bool, default: False
            Updates mesh in-place.

        Returns
        -------
        pyvista.DataSet
            Flipped dataset.

        See Also
        --------
        pyvista.Transform.flip_x
            Concatenate a reflection about the x-axis with a transformation.

        Examples
        --------
        >>> import pyvista as pv
        >>> from pyvista import examples
        >>> pl = pv.Plotter(shape=(1, 2))
        >>> pl.subplot(0, 0)
        >>> pl.show_axes()
        >>> mesh1 = examples.download_teapot()
        >>> _ = pl.add_mesh(mesh1)
        >>> pl.subplot(0, 1)
        >>> pl.show_axes()
        >>> mesh2 = mesh1.flip_x(inplace=False)
        >>> _ = pl.add_mesh(mesh2)
        >>> pl.show(cpos="xy")

        """
        if point is None:
            point = self.center  # type: ignore[attr-defined]
        t = Transform().reflect((1, 0, 0), point=point)
        return self.transform(  # type: ignore[misc]
            t,
            transform_all_input_vectors=transform_all_input_vectors,
            inplace=inplace,
        )

    def flip_y(
        self,
        point: VectorLike[float] | None = None,
        transform_all_input_vectors: bool = False,
        inplace: bool = False,
    ):
        """Flip mesh about the y-axis.

        .. note::
            See also the notes at :func:`transform()
            <DataSetFilters.transform>` which is used by this filter
            under the hood.

        Parameters
        ----------
        point : VectorLike[float], optional
            Point to rotate about.  Defaults to center of mesh at
            :attr:`center <pyvista.DataSet.center>`.

        transform_all_input_vectors : bool, default: False
            When ``True``, all input vectors are
            transformed. Otherwise, only the points, normals and
            active vectors are transformed.

        inplace : bool, default: False
            Updates mesh in-place.

        Returns
        -------
        pyvista.DataSet
            Flipped dataset.

        See Also
        --------
        pyvista.Transform.flip_y
            Concatenate a reflection about the y-axis with a transformation.

        Examples
        --------
        >>> import pyvista as pv
        >>> from pyvista import examples
        >>> pl = pv.Plotter(shape=(1, 2))
        >>> pl.subplot(0, 0)
        >>> pl.show_axes()
        >>> mesh1 = examples.download_teapot()
        >>> _ = pl.add_mesh(mesh1)
        >>> pl.subplot(0, 1)
        >>> pl.show_axes()
        >>> mesh2 = mesh1.flip_y(inplace=False)
        >>> _ = pl.add_mesh(mesh2)
        >>> pl.show(cpos="xy")

        """
        if point is None:
            point = self.center  # type: ignore[attr-defined]
        t = Transform().reflect((0, 1, 0), point=point)
        return self.transform(  # type: ignore[misc]
            t,
            transform_all_input_vectors=transform_all_input_vectors,
            inplace=inplace,
        )

    def flip_z(
        self,
        point: VectorLike[float] | None = None,
        transform_all_input_vectors: bool = False,
        inplace: bool = False,
    ):
        """Flip mesh about the z-axis.

        .. note::
            See also the notes at :func:`transform()
            <DataSetFilters.transform>` which is used by this filter
            under the hood.

        Parameters
        ----------
        point : VectorLike[float], optional
            Point to rotate about.  Defaults to center of mesh at
            :attr:`center <pyvista.DataSet.center>`.

        transform_all_input_vectors : bool, default: False
            When ``True``, all input vectors are
            transformed. Otherwise, only the points, normals and
            active vectors are transformed.

        inplace : bool, default: False
            Updates mesh in-place.

        Returns
        -------
        pyvista.DataSet
            Flipped dataset.

        See Also
        --------
        pyvista.Transform.flip_z
            Concatenate a reflection about the z-axis with a transformation.

        Examples
        --------
        >>> import pyvista as pv
        >>> from pyvista import examples
        >>> pl = pv.Plotter(shape=(1, 2))
        >>> pl.subplot(0, 0)
        >>> pl.show_axes()
        >>> mesh1 = examples.download_teapot().rotate_x(90, inplace=False)
        >>> _ = pl.add_mesh(mesh1)
        >>> pl.subplot(0, 1)
        >>> pl.show_axes()
        >>> mesh2 = mesh1.flip_z(inplace=False)
        >>> _ = pl.add_mesh(mesh2)
        >>> pl.show(cpos="xz")

        """
        if point is None:
            point = self.center  # type: ignore[attr-defined]
        t = Transform().reflect((0, 0, 1), point=point)
        return self.transform(  # type: ignore[misc]
            t,
            transform_all_input_vectors=transform_all_input_vectors,
            inplace=inplace,
        )

    def flip_normal(
        self,
        normal: VectorLike[float],
        point: VectorLike[float] | None = None,
        transform_all_input_vectors: bool = False,
        inplace: bool = False,
    ):
        """Flip mesh about the normal.

        .. note::
            See also the notes at :func:`transform()
            <DataSetFilters.transform>` which is used by this filter
            under the hood.

        Parameters
        ----------
        normal : VectorLike[float]
           Normal vector to flip about.

        point : VectorLike[float], optional
            Point to rotate about.  Defaults to center of mesh at
            :attr:`center <pyvista.DataSet.center>`.

        transform_all_input_vectors : bool, default: False
            When ``True``, all input vectors are
            transformed. Otherwise, only the points, normals and
            active vectors are transformed.

        inplace : bool, default: False
            Updates mesh in-place.

        Returns
        -------
        pyvista.DataSet
            Dataset flipped about its normal.

        See Also
        --------
        pyvista.Transform.reflect
            Concatenate a reflection matrix with a transformation.

        Examples
        --------
        >>> import pyvista as pv
        >>> from pyvista import examples
        >>> pl = pv.Plotter(shape=(1, 2))
        >>> pl.subplot(0, 0)
        >>> pl.show_axes()
        >>> mesh1 = examples.download_teapot()
        >>> _ = pl.add_mesh(mesh1)
        >>> pl.subplot(0, 1)
        >>> pl.show_axes()
        >>> mesh2 = mesh1.flip_normal([1.0, 1.0, 1.0], inplace=False)
        >>> _ = pl.add_mesh(mesh2)
        >>> pl.show(cpos="xy")

        """
        if point is None:
            point = self.center  # type: ignore[attr-defined]
        t = Transform().reflect(normal, point=point)
        return self.transform(  # type: ignore[misc]
            t,
            transform_all_input_vectors=transform_all_input_vectors,
            inplace=inplace,
        )

    def integrate_data(self, progress_bar=False):
=======
    def integrate_data(self, progress_bar: bool = False):
>>>>>>> 4f09401c
        """Integrate point and cell data.

        Area or volume is also provided in point data.

        This filter uses the VTK `vtkIntegrateAttributes
        <https://vtk.org/doc/nightly/html/classvtkIntegrateAttributes.html>`_
        and requires VTK v9.1.0 or newer.

        Parameters
        ----------
        progress_bar : bool, default: False
            Display a progress bar to indicate progress.

        Returns
        -------
        pyvista.UnstructuredGrid
            Mesh with 1 point and 1 vertex cell with integrated data in point
            and cell data.

        Examples
        --------
        Integrate data on a sphere mesh.

        >>> import pyvista as pv
        >>> import numpy as np
        >>> sphere = pv.Sphere(theta_resolution=100, phi_resolution=100)
        >>> sphere.point_data["data"] = 2 * np.ones(sphere.n_points)
        >>> integrated = sphere.integrate_data()

        There is only 1 point and cell, so access the only value.

        >>> integrated["Area"][0]
        np.float64(3.14)
        >>> integrated["data"][0]
        np.float64(6.28)

        See the :ref:`integrate_example` for more examples using this filter.

        """
        if not hasattr(_vtk, 'vtkIntegrateAttributes'):  # pragma: no cover
            raise VTKVersionError('`integrate_data` requires VTK 9.1.0 or newer.')

        alg = _vtk.vtkIntegrateAttributes()
        alg.SetInputData(self)
        alg.SetDivideAllCellDataByVolume(False)
        _update_alg(alg, progress_bar, 'Integrating Variables')
        return _get_output(alg)

    def partition(self, n_partitions, generate_global_id: bool = False, as_composite: bool = True):
        """Break down input dataset into a requested number of partitions.

        Cells on boundaries are uniquely assigned to each partition without duplication.

        It uses a kdtree implementation that builds balances the cell
        centers among a requested number of partitions. The current implementation
        only supports power-of-2 target partition. If a non-power of two value
        is specified for ``n_partitions``, then the load balancing simply
        uses the power-of-two greater than the requested value

        For more details, see `vtkRedistributeDataSetFilter
        <https://vtk.org/doc/nightly/html/classvtkRedistributeDataSetFilter.html>`_.

        Parameters
        ----------
        n_partitions : int
            Specify the number of partitions to split the input dataset
            into. Current implementation results in a number of partitions equal
            to the power of 2 greater than or equal to the chosen value.

        generate_global_id : bool, default: False
            Generate global cell ids if ``None`` are present in the input.  If
            global cell ids are present in the input then this flag is
            ignored.

            This is stored as ``"vtkGlobalCellIds"`` within the ``cell_data``
            of the output dataset(s).

        as_composite : bool, default: True
            Return the partitioned dataset as a :class:`pyvista.MultiBlock`.

        See Also
        --------
        split_bodies, extract_values

        Returns
        -------
        pyvista.MultiBlock or pyvista.UnstructuredGrid
            UnStructuredGrid if ``as_composite=False`` and MultiBlock when ``True``.

        Examples
        --------
        Partition a simple ImageData into a :class:`pyvista.MultiBlock`
        containing each partition.

        >>> import pyvista as pv
        >>> grid = pv.ImageData(dimensions=(5, 5, 5))
        >>> out = grid.partition(4, as_composite=True)
        >>> out.plot(multi_colors=True, show_edges=True)

        Partition of the Stanford bunny.

        >>> from pyvista import examples
        >>> mesh = examples.download_bunny()
        >>> out = mesh.partition(4, as_composite=True)
        >>> out.plot(multi_colors=True, cpos='xy')

        """
        # While vtkRedistributeDataSetFilter exists prior to 9.1.0, it doesn't
        # work correctly, returning the wrong number of partitions.
        if pyvista.vtk_version_info < (9, 1, 0):
            raise VTKVersionError('`partition` requires vtk>=9.1.0')  # pragma: no cover
        if not hasattr(_vtk, 'vtkRedistributeDataSetFilter'):
            raise VTKVersionError(
                '`partition` requires vtkRedistributeDataSetFilter, but it '
                f'was not found in VTK {pyvista.vtk_version_info}',
            )  # pragma: no cover

        alg = _vtk.vtkRedistributeDataSetFilter()
        alg.SetInputData(self)
        alg.SetNumberOfPartitions(n_partitions)
        alg.SetPreservePartitionsInOutput(True)
        alg.SetGenerateGlobalCellIds(generate_global_id)
        alg.Update()

        # pyvista does not yet support vtkPartitionedDataSet
        part = alg.GetOutput()
        datasets = [part.GetPartition(ii) for ii in range(part.GetNumberOfPartitions())]
        output = pyvista.MultiBlock(datasets)
        if not as_composite:
            # note, SetPreservePartitionsInOutput does not work correctly in
            # vtk 9.2.0, so instead we set it to True always and simply merge
            # the result. See:
            # https://gitlab.kitware.com/vtk/vtk/-/issues/18632
            return pyvista.merge(list(output), merge_points=False)
        return output

    def oriented_bounding_box(
        self,
        box_style: Literal['frame', 'outline', 'face'] = 'face',
        *,
        axis_0_direction: VectorLike[float] | str | None = None,
        axis_1_direction: VectorLike[float] | str | None = None,
        axis_2_direction: VectorLike[float] | str | None = None,
        frame_width: float = 0.1,
        return_meta: bool = False,
        as_composite: bool = True,
    ):
        """Return an oriented bounding box (OBB) for this dataset.

        By default, the bounding box is a :class:`~pyvista.MultiBlock` with six
        :class:`PolyData` comprising the faces of a cube. The blocks are named and
        ordered as ``('+X','-X','+Y','-Y','+Z','-Z')``.

        The box can optionally be styled as an outline or frame.

        .. note::

            The names of the blocks of the returned :class:`~pyvista.MultiBlock`
            correspond to the oriented box's local axes, not the global x-y-z axes.
            E.g. the normal of the ``'+X'`` face of the returned box has the same
            direction as the box's primary axis, and is not necessarily pointing in
            the +x direction ``(1, 0, 0)``.

        .. versionadded:: 0.45

        Parameters
        ----------
        box_style : 'frame' | 'outline' | 'face', default: 'face'
            Choose the style of the box. If ``'face'`` (default), each face of the box
            is a single quad cell. If ``'outline'``, the edges of each face are returned
            as line cells. If ``'frame'``, the center portion of each face is removed to
            create a picture-frame style border with each face having four quads (one
            for each side of the frame). Use ``frame_width`` to control the size of the
            frame.

        axis_0_direction : VectorLike[float] | str, optional
            Approximate direction vector of this mesh's primary axis. If set, the first
            axis in the returned ``axes`` metadata is flipped such that it best aligns
            with the specified vector. Can be a vector or string specifying the axis by
            name (e.g. ``'x'`` or ``'-x'``, etc.).

        axis_1_direction : VectorLike[float] | str, optional
            Approximate direction vector of this mesh's secondary axis. If set, the second
            axis in the returned ``axes`` metadata is flipped such that it best aligns
            with the specified vector. Can be a vector or string specifying the axis by
            name (e.g. ``'x'`` or ``'-x'``, etc.).

        axis_2_direction : VectorLike[float] | str, optional
            Approximate direction vector of this mesh's third axis. If set, the third
            axis in the returned ``axes`` metadata is flipped such that it best aligns
            with the specified vector. Can be a vector or string specifying the axis by
            name (e.g. ``'x'`` or ``'-x'``, etc.).

        frame_width : float, optional
            Set the width of the frame. Only has an effect if ``box_style`` is
            ``'frame'``. Values must be between ``0.0`` (minimal frame) and ``1.0``
            (large frame). The frame is scaled to ensure it has a constant width.

        return_meta : bool, default: False
            If ``True``, also returns the corner point and the three axes vectors
            defining the orientation of the box. The sign of the axes vectors can be
            controlled using the ``axis_#_direction`` arguments.

        as_composite : bool, default: True
            Return the box as a :class:`pyvista.MultiBlock` with six blocks: one for
            each face. Set this ``False`` to merge the output and return
            :class:`~pyvista.PolyData`.

        See Also
        --------
        bounding_box
            Similar filter for an axis-aligned bounding box (AABB).

        align_xyz
            Align a mesh to the world x-y-z axes. Used internally by this filter.

        pyvista.Plotter.add_bounding_box
            Add a bounding box to a scene.

        pyvista.CubeFacesSource
            Generate the faces of a cube. Used internally by this filter.

        Returns
        -------
        pyvista.MultiBlock or pyvista.PolyData
            MultiBlock with six named cube faces when ``as_composite=True`` and
            PolyData otherwise.

        numpy.ndarray
            The box's corner point corresponding to the origin of its axes if
            ``return_meta=True``.

        numpy.ndarray
            The box's orthonormal axes vectors if ``return_meta=True``.

        Examples
        --------
        Create a bounding box for a dataset.

        >>> import pyvista as pv
        >>> from pyvista import examples
        >>> mesh = examples.download_oblique_cone()
        >>> box = mesh.oriented_bounding_box()

        Plot the mesh and its bounding box.

        >>> pl = pv.Plotter()
        >>> _ = pl.add_mesh(mesh, color='red')
        >>> _ = pl.add_mesh(box, opacity=0.5)
        >>> pl.show()

        Return the metadata for the box.

        >>> box, point, axes = mesh.oriented_bounding_box(
        ...     'outline', return_meta=True
        ... )

        Use the metadata to plot the box's axes using :class:`~pyvista.AxesAssembly`.
        The assembly is aligned with the x-y-z axes and positioned at the origin by
        default. Create a transformation to scale, then rotate, then translate the
        assembly to the corner point of the box. The transpose of the axes is used
        as an inverted rotation matrix.

        >>> scale = box.length / 4
        >>> transform = (
        ...     pv.Transform().scale(scale).rotate(axes.T).translate(point)
        ... )
        >>> axes_assembly = pv.AxesAssembly(user_matrix=transform.matrix)

        Plot the box and the axes.

        >>> pl = pv.Plotter()
        >>> _ = pl.add_mesh(mesh)
        >>> _ = pl.add_mesh(box, color='black', line_width=5)
        >>> _ = pl.add_actor(axes_assembly)
        >>> pl.show()

        Note how the box's z-axis is pointing from the cone's tip to its base. If we
        want to flip this axis, we can "seed" its direction as the ``'-z'`` direction.

        >>> box, _, axes = mesh.oriented_bounding_box(
        ...     'outline', axis_2_direction='-z', return_meta=True
        ... )
        >>>

        Plot the box and axes again. This time, use :class:`~pyvista.AxesAssemblySymmetric`
        and position the axes in the center of the box.

        >>> center = pv.merge(box).points.mean(axis=0)
        >>> scale = box.length / 2
        >>> transform = (
        ...     pv.Transform()
        ...     .scale(scale)
        ...     .rotate(axes.T)
        ...     .translate(center)
        ... )
        >>> axes_assembly = pv.AxesAssemblySymmetric(
        ...     user_matrix=transform.matrix
        ... )

        >>> pl = pv.Plotter()
        >>> _ = pl.add_mesh(mesh)
        >>> _ = pl.add_mesh(box, color='black', line_width=5)
        >>> _ = pl.add_actor(axes_assembly)
        >>> pl.show()

        """
        alg_input, matrix = self.align_xyz(
            axis_0_direction=axis_0_direction,
            axis_1_direction=axis_1_direction,
            axis_2_direction=axis_2_direction,
            return_matrix=True,
        )
        oriented = True
        inverse_matrix = Transform(matrix).inverse_matrix

        return alg_input._bounding_box(
            matrix=matrix,
            inverse_matrix=inverse_matrix,
            box_style=box_style,
            oriented=oriented,
            frame_width=frame_width,
            return_meta=return_meta,
            as_composite=as_composite,
        )

    def bounding_box(
        self,
        box_style: Literal['frame', 'outline', 'face'] = 'face',
        *,
        oriented: bool = False,
        frame_width: float = 0.1,
        return_meta: bool = False,
        as_composite: bool = True,
    ):
        """Return a bounding box for this dataset.

        By default, the box is an axis-aligned bounding box (AABB) returned as a
        :class:`~pyvista.MultiBlock` with six :class:`PolyData` comprising the faces of
        the box. The blocks are named and ordered as ``('+X','-X','+Y','-Y','+Z','-Z')``.

        The box can optionally be styled as an outline or frame. It may also be
        oriented to generate an oriented bounding box (OBB).

        .. versionadded:: 0.45

        Parameters
        ----------
        box_style : 'frame' | 'outline' | 'face', default: 'face'
            Choose the style of the box. If ``'face'`` (default), each face of the box
            is a single quad cell. If ``'outline'``, the edges of each face are returned
            as line cells. If ``'frame'``, the center portion of each face is removed to
            create a picture-frame style border with each face having four quads (one
            for each side of the frame). Use ``frame_width`` to control the size of the
            frame.

        oriented : bool, default: False
            Orient the box using this dataset's :func:`~pyvista.principal_axes`. This
            will generate a box that best fits this dataset's points. See
            :meth:`oriented_bounding_box` for more details.

        frame_width : float, optional
            Set the width of the frame. Only has an effect if ``box_style`` is
            ``'frame'``. Values must be between ``0.0`` (minimal frame) and ``1.0``
            (large frame). The frame is scaled to ensure it has a constant width.

        return_meta : bool, default: False
            If ``True``, also returns the corner point and the three axes vectors
            defining the orientation of the box.

        as_composite : bool, default: True
            Return the box as a :class:`pyvista.MultiBlock` with six blocks: one for
            each face. Set this ``False`` to merge the output and return
            :class:`~pyvista.PolyData` with six cells instead. The faces in both
            outputs are separate, i.e. there are duplicate points at the corners.

        See Also
        --------
        outline
            Lightweight version of this filter with fewer options.

        oriented_bounding_box
            Similar filter with ``oriented=True`` by default and more options.

        pyvista.Plotter.add_bounding_box
            Add a bounding box to a scene.

        pyvista.CubeFacesSource
            Generate the faces of a cube. Used internally by this filter.

        Returns
        -------
        pyvista.MultiBlock or pyvista.PolyData
            MultiBlock with six named cube faces when ``as_composite=True`` and
            PolyData otherwise.

        numpy.ndarray
            The box's corner point corresponding to the origin of its axes if
            ``return_meta=True``.

        numpy.ndarray
            The box's orthonormal axes vectors if ``return_meta=True``.

        Examples
        --------
        Create a bounding box for a dataset.

        >>> import pyvista as pv
        >>> from pyvista import examples
        >>> mesh = examples.download_oblique_cone()
        >>> box = mesh.bounding_box()

        Plot the mesh and its bounding box.

        >>> pl = pv.Plotter()
        >>> _ = pl.add_mesh(mesh, color='red')
        >>> _ = pl.add_mesh(box, opacity=0.5)
        >>> pl.show()

        Create a frame instead.

        >>> frame = mesh.bounding_box('frame')

        >>> pl = pv.Plotter()
        >>> _ = pl.add_mesh(mesh, color='red')
        >>> _ = pl.add_mesh(frame, show_edges=True)
        >>> pl.show()

        Create an oriented bounding box (OBB) and compare it to the non-oriented one.
        Use the outline style for both.

        >>> box = mesh.bounding_box('outline')
        >>> obb = mesh.bounding_box('outline', oriented=True)

        >>> pl = pv.Plotter()
        >>> _ = pl.add_mesh(mesh)
        >>> _ = pl.add_mesh(box, color='red', line_width=5)
        >>> _ = pl.add_mesh(obb, color='blue', line_width=5)
        >>> pl.show()

        Return the metadata for the box.

        >>> box, point, axes = mesh.bounding_box(
        ...     'outline', return_meta=True
        ... )

        Use the metadata to plot the box's axes using :class:`~pyvista.AxesAssembly`.
        Create the assembly and position it at the box's corner. Scale it to a fraction
        of the box's length.

        >>> scale = box.length / 4
        >>> axes_assembly = pv.AxesAssembly(position=point, scale=scale)

        Plot the box and the axes.

        >>> pl = pv.Plotter()
        >>> _ = pl.add_mesh(mesh)
        >>> _ = pl.add_mesh(box, color='black', line_width=5)
        >>> _ = pl.add_actor(axes_assembly)
        >>> _ = pl.view_yz()
        >>> pl.show()

        """
        if oriented:
            return self.oriented_bounding_box(
                box_style=box_style,
                frame_width=frame_width,
                return_meta=return_meta,
                as_composite=as_composite,
            )
        else:
            alg_input = self
            matrix = None
            inverse_matrix = None

            return alg_input._bounding_box(
                matrix=matrix,
                inverse_matrix=inverse_matrix,
                box_style=box_style,
                oriented=oriented,
                frame_width=frame_width,
                return_meta=return_meta,
                as_composite=as_composite,
            )

    def _bounding_box(
        self,
        *,
        matrix: NumpyArray[float] | None,
        inverse_matrix: NumpyArray[float] | None,
        box_style: Literal['frame', 'outline', 'face'],
        oriented: bool,
        frame_width: float,
        return_meta: bool,
        as_composite: bool,
    ):
        def _multiblock_to_polydata(multiblock):
            return multiblock.combine(merge_points=False).extract_geometry()

        # Validate style
        _validation.check_contains(item=box_style, container=['frame', 'outline', 'face'])

        # Create box
        source = pyvista.CubeFacesSource(bounds=self.bounds)  # type: ignore[attr-defined]
        if box_style == 'frame':
            source.frame_width = frame_width
        box = source.output

        # Modify box
        for face in box:
            face = cast(pyvista.PolyData, face)
            if box_style == 'outline':
                face.copy_from(pyvista.lines_from_points(face.points))
            if oriented:
                face.transform(inverse_matrix)

        # Get output
        alg_output = box if as_composite else _multiblock_to_polydata(box)
        if return_meta:
            if not oriented:
                axes = np.eye(3)
                point = np.reshape(alg_output.bounds, (3, 2))[:, 0]  # point at min bounds
            else:
                matrix = cast(NumpyArray[float], matrix)
                inverse_matrix = cast(NumpyArray[float], inverse_matrix)
                axes = matrix[:3, :3]  # principal axes
                # We need to figure out which corner of the box to position the axes
                # To do this we compare output axes to expected axes for all 8 corners
                # of the box
                diagonals = [
                    [1, 1, 1],
                    [-1, 1, 1],
                    [1, -1, 1],
                    [1, 1, -1],
                    [1, -1, -1],
                    [-1, -1, 1],
                    [-1, 1, -1],
                    [-1, -1, -1],
                ]
                # Choose the best-aligned axes (whichever has the largest combined dot product)
                dots = [np.dot(axes, diag) for diag in diagonals]
                match = diagonals[np.argmax(np.sum(dots, axis=1))]
                # Choose min bound for positive direction, max bound for negative
                bnds = self.bounds  # type: ignore[attr-defined]
                point = np.ones(3)
                point[0] = bnds.x_min if match[0] == 1 else bnds.x_max
                point[1] = bnds.y_min if match[1] == 1 else bnds.y_max
                point[2] = bnds.z_min if match[2] == 1 else bnds.z_max

                # Transform point
                point = (inverse_matrix @ [*point, 1])[:3]
                # Make sure the point we return is one of the box's points
                box_poly = (
                    _multiblock_to_polydata(alg_output)
                    if isinstance(alg_output, pyvista.MultiBlock)
                    else alg_output
                )
                point_id = box_poly.find_closest_point(point)
                point = box_poly.points[point_id]

            return alg_output, point, axes
        return alg_output

    def explode(self, factor=0.1):
        """Push each individual cell away from the center of the dataset.

        Parameters
        ----------
        factor : float, default: 0.1
            How much each cell will move from the center of the dataset
            relative to its distance from it. Increase this number to push the
            cells farther away.

        Returns
        -------
        pyvista.UnstructuredGrid
            UnstructuredGrid containing the exploded cells.

        Notes
        -----
        This is similar to :func:`shrink <pyvista.DataSetFilters.shrink>`
        except that it does not change the size of the cells.

        Examples
        --------
        >>> import numpy as np
        >>> import pyvista as pv
        >>> xrng = np.linspace(0, 1, 3)
        >>> yrng = np.linspace(0, 2, 4)
        >>> zrng = np.linspace(0, 3, 5)
        >>> grid = pv.RectilinearGrid(xrng, yrng, zrng)
        >>> exploded = grid.explode()
        >>> exploded.plot(show_edges=True)

        """
        split = self.separate_cells()
        if not isinstance(split, pyvista.UnstructuredGrid):
            split = split.cast_to_unstructured_grid()

        vec = (split.cell_centers().points - split.center) * factor
        split.points += np.repeat(vec, np.diff(split.offset), axis=0)
        return split

    def separate_cells(self):
        """Return a copy of the dataset with separated cells with no shared points.

        This method may be useful when datasets have scalars that need to be
        associated to each point of each cell rather than either each cell or
        just the points of the dataset.

        Returns
        -------
        pyvista.UnstructuredGrid
            UnstructuredGrid with isolated cells.

        Examples
        --------
        Load the example hex beam and separate its cells. This increases the
        total number of points in the dataset since points are no longer
        shared.

        >>> from pyvista import examples
        >>> grid = examples.load_hexbeam()
        >>> grid.n_points
        99
        >>> sep_grid = grid.separate_cells()
        >>> sep_grid.n_points
        320

        See the :ref:`point_cell_scalars_example` for a more detailed example
        using this filter.

        """
        return self.shrink(1.0)

    def extract_cells_by_type(self, cell_types, progress_bar: bool = False):
        """Extract cells of a specified type.

        Given an input dataset and a list of cell types, produce an output
        dataset containing only cells of the specified type(s). Note that if
        the input dataset is homogeneous (e.g., all cells are of the same type)
        and the cell type is one of the cells specified, then the input dataset
        is shallow copied to the output.

        The type of output dataset is always the same as the input type. Since
        structured types of data (i.e., :class:`pyvista.ImageData`,
        :class:`pyvista.StructuredGrid`, :class:`pyvista.RectilnearGrid`)
        are all composed of a cell of the same
        type, the output is either empty, or a shallow copy of the input.
        Unstructured data (:class:`pyvista.UnstructuredGrid`,
        :class:`pyvista.PolyData`) input may produce a subset of the input data
        (depending on the selected cell types).

        Parameters
        ----------
        cell_types :  int | sequence[int]
            The cell types to extract. Must be a single or list of integer cell
            types. See :class:`pyvista.CellType`.

        progress_bar : bool, default: False
            Display a progress bar to indicate progress.

        Returns
        -------
        pyvista.DataSet
            Dataset with the extracted cells. Type is the same as the input.

        Notes
        -----
        Unlike :func:`pyvista.DataSetFilters.extract_cells` which always
        produces a :class:`pyvista.UnstructuredGrid` output, this filter
        produces the same output type as input type.

        Examples
        --------
        Create an unstructured grid with both hexahedral and tetrahedral
        cells and then extract each individual cell type.

        >>> import pyvista as pv
        >>> from pyvista import examples
        >>> beam = examples.load_hexbeam()
        >>> beam = beam.translate([1, 0, 0])
        >>> ugrid = beam + examples.load_tetbeam()
        >>> hex_cells = ugrid.extract_cells_by_type(pv.CellType.HEXAHEDRON)
        >>> tet_cells = ugrid.extract_cells_by_type(pv.CellType.TETRA)
        >>> pl = pv.Plotter(shape=(1, 2))
        >>> _ = pl.add_text('Extracted Hexahedron cells')
        >>> _ = pl.add_mesh(hex_cells, show_edges=True)
        >>> pl.subplot(0, 1)
        >>> _ = pl.add_text('Extracted Tetrahedron cells')
        >>> _ = pl.add_mesh(tet_cells, show_edges=True)
        >>> pl.show()

        """
        alg = _vtk.vtkExtractCellsByType()
        alg.SetInputDataObject(self)
        if isinstance(cell_types, int):
            alg.AddCellType(cell_types)
        elif isinstance(cell_types, (np.ndarray, Sequence)):
            for cell_type in cell_types:
                alg.AddCellType(cell_type)
        else:
            raise TypeError(
                f'Invalid type {type(cell_types)} for `cell_types`. Expecting an int or a sequence.',
            )
        _update_alg(alg, progress_bar, 'Extracting cell types')
        return _get_output(alg)

    def sort_labels(
        self,
        scalars=None,
        preference='point',
        output_scalars=None,
        progress_bar: bool = False,
        inplace: bool = False,
    ):
        """Sort labeled data by number of points or cells.

        This filter renumbers scalar label data of any type with ``N`` labels
        such that the output labels are contiguous from ``[0, N)`` and
        sorted in descending order from largest to smallest (by label count).
        I.e., the largest label will have a value of ``0`` and the smallest
        label will have a value of ``N-1``.

        The filter is a convenience method for :func:`pyvista.DataSetFilters.pack_labels`
        with ``sort=True``.

        Parameters
        ----------
        scalars : str, optional
            Name of scalars to sort. Defaults to currently active scalars.

        preference : str, default: "point"
            When ``scalars`` is specified, this is the preferred array
            type to search for in the dataset.  Must be either
            ``'point'`` or ``'cell'``.

        output_scalars : str, None
            Name of the sorted output scalars. By default, the output is
            saved to ``'packed_labels'``.

        progress_bar : bool, default: False
            If ``True``, display a progress bar. Has no effect if VTK
            version is lower than 9.3.

        inplace : bool, default: False
            If ``True``, the mesh is updated in-place.

        Returns
        -------
        pyvista.Dataset
            Dataset with sorted labels.

        Examples
        --------
        Sort segmented image labels.

        Load image labels

        >>> from pyvista import examples
        >>> import numpy as np
        >>> image_labels = examples.load_frog_tissues()

        Show label info for first four labels

        >>> label_number, label_size = np.unique(
        ...     image_labels['MetaImage'], return_counts=True
        ... )
        >>> label_number[:4]
        pyvista_ndarray([0, 1, 2, 3], dtype=uint8)
        >>> label_size[:4]
        array([30805713,    35279,    19172,    38129])

        Sort labels

        >>> sorted_labels = image_labels.sort_labels()

        Show sorted label info for the four largest labels. Note
        the difference in label size after sorting.

        >>> sorted_label_number, sorted_label_size = np.unique(
        ...     sorted_labels["packed_labels"], return_counts=True
        ... )
        >>> sorted_label_number[:4]
        pyvista_ndarray([0, 1, 2, 3], dtype=uint8)
        >>> sorted_label_size[:4]
        array([30805713,   438052,   204672,   133880])

        """
        return self.pack_labels(
            scalars=scalars,
            output_scalars=output_scalars,
            preference=preference,
            progress_bar=progress_bar,
            inplace=inplace,
            sort=True,
        )

    def pack_labels(
        self,
        sort: bool = False,
        scalars=None,
        preference='point',
        output_scalars=None,
        progress_bar: bool = False,
        inplace: bool = False,
    ):
        """Renumber labeled data such that labels are contiguous.

        This filter renumbers scalar label data of any type with ``N`` labels
        such that the output labels are contiguous from ``[0, N)``. The
        output may optionally be sorted by label count.

        The output array ``'packed_labels'`` is added to the output by default,
        and is automatically set as the active scalars.

        See Also
        --------
        sort_labels
            Similar function with ``sort=True`` by default.

        Notes
        -----
        This filter uses ``vtkPackLabels`` as the underlying method which
        requires VTK version 9.3 or higher. If ``vtkPackLabels`` is not
        available, packing is done with ``NumPy`` instead which may be
        slower. For best performance, consider upgrading VTK.

        .. versionadded:: 0.43

        Parameters
        ----------
        sort : bool, default: False
            Whether to sort the output by label count in descending order
            (i.e. from largest to smallest).

        scalars : str, optional
            Name of scalars to pack. Defaults to currently active scalars.

        preference : str, default: "point"
            When ``scalars`` is specified, this is the preferred array
            type to search for in the dataset.  Must be either
            ``'point'`` or ``'cell'``.

        output_scalars : str, None
            Name of the packed output scalars. By default, the output is
            saved to ``'packed_labels'``.

        progress_bar : bool, default: False
            If ``True``, display a progress bar. Has no effect if VTK
            version is lower than 9.3.

        inplace : bool, default: False
            If ``True``, the mesh is updated in-place.

        Returns
        -------
        pyvista.Dataset
            Dataset with packed labels.

        Examples
        --------
        Pack segmented image labels.

        Load non-contiguous image labels

        >>> from pyvista import examples
        >>> import numpy as np
        >>> image_labels = examples.load_frog_tissues()

        Show range of labels

        >>> image_labels.get_data_range()
        (np.uint8(0), np.uint8(29))

        Find 'gaps' in the labels

        >>> label_numbers = np.unique(image_labels.active_scalars)
        >>> label_max = np.max(label_numbers)
        >>> missing_labels = set(range(label_max)) - set(label_numbers)
        >>> len(missing_labels)
        4

        Pack labels to remove gaps

        >>> packed_labels = image_labels.pack_labels()

        Show range of packed labels

        >>> packed_labels.get_data_range()
        (np.uint8(0), np.uint8(25))

        """
        # Set a input scalars
        if scalars is None:
            set_default_active_scalars(self)  # type: ignore[arg-type]
            _, scalars = self.active_scalars_info  # type: ignore[attr-defined]

        field = get_array_association(self, scalars, preference=preference)

        # Determine output scalars
        default_output_scalars = 'packed_labels'
        if output_scalars is None:
            output_scalars = default_output_scalars
        if not isinstance(output_scalars, str):
            raise TypeError(f'Output scalars must be a string, got {type(output_scalars)} instead.')

        # Do packing
        if hasattr(_vtk, 'vtkPackLabels'):  # pragma: no cover
            alg = _vtk.vtkPackLabels()
            alg.SetInputDataObject(self)
            alg.SetInputArrayToProcess(0, 0, 0, field.value, scalars)
            if sort:
                alg.SortByLabelCount()
            alg.PassFieldDataOn()
            alg.PassCellDataOn()
            alg.PassPointDataOn()
            _update_alg(alg, progress_bar, 'Packing labels')
            result = _get_output(alg)

            if output_scalars is not scalars:
                # vtkPackLabels does not pass un-packed labels through to the
                # output, so add it back here
                if field == FieldAssociation.POINT:
                    result.point_data[scalars] = self.point_data[scalars]  # type: ignore[attr-defined]
                else:
                    result.cell_data[scalars] = self.cell_data[scalars]  # type: ignore[attr-defined]
            result.rename_array('PackedLabels', output_scalars)

            if inplace:
                self.copy_from(result, deep=False)  # type: ignore[attr-defined]
                return self
            return result

        else:  # Use numpy
            # Get mapping from input ID to output ID
            arr = get_array(self, scalars, preference=preference, err=True)
            label_numbers_in, label_sizes = np.unique(arr, return_counts=True)  # type: ignore[call-overload]
            if sort:
                label_numbers_in = label_numbers_in[np.argsort(label_sizes)[::-1]]
            label_range_in = np.arange(0, np.max(label_numbers_in))
            label_numbers_out = label_range_in[: len(label_numbers_in)]

            # Pack/sort array
            packed_array = np.zeros_like(arr)
            for num_in, num_out in zip(label_numbers_in, label_numbers_out):
                packed_array[arr == num_in] = num_out

            result = self if inplace else self.copy(deep=True)  # type: ignore[attr-defined]

            # Add output to mesh
            if field == FieldAssociation.POINT:
                result.point_data[output_scalars] = packed_array
            else:
                result.cell_data[output_scalars] = packed_array

            # vtkPackLabels sets active scalars by default, so do the same here
            result.set_active_scalars(output_scalars, preference=field)

            return result


def _set_threshold_limit(alg, value, method, invert):
    """Set vtkThreshold limits and function.

    Addresses VTK API deprecations and previous PyVista inconsistencies with ParaView. Reference:

    * https://github.com/pyvista/pyvista/issues/2850
    * https://github.com/pyvista/pyvista/issues/3610
    * https://discourse.vtk.org/t/unnecessary-vtk-api-change/9929

    """
    # Check value
    if isinstance(value, (np.ndarray, Sequence)):
        if len(value) != 2:
            raise ValueError(
                f'Value range must be length one for a float value or two for min/max; not ({value}).',
            )
        # Check range
        if value[0] > value[1]:
            raise ValueError(
                'Value sequence is invalid, please use (min, max). The provided first value is greater than the second.',
            )
    elif isinstance(value, Iterable):
        raise TypeError('Value must either be a single scalar or a sequence.')
    alg.SetInvert(invert)
    # Set values and function
    if pyvista.vtk_version_info >= (9, 1):
        if isinstance(value, (np.ndarray, Sequence)):
            alg.SetThresholdFunction(_vtk.vtkThreshold.THRESHOLD_BETWEEN)
            alg.SetLowerThreshold(value[0])
            alg.SetUpperThreshold(value[1])
        else:
            # Single value
            if method.lower() == 'lower':
                alg.SetLowerThreshold(value)
                alg.SetThresholdFunction(_vtk.vtkThreshold.THRESHOLD_LOWER)
            elif method.lower() == 'upper':
                alg.SetUpperThreshold(value)
                alg.SetThresholdFunction(_vtk.vtkThreshold.THRESHOLD_UPPER)
            else:
                raise ValueError('Invalid method choice. Either `lower` or `upper`')
    else:  # pragma: no cover
        # ThresholdByLower, ThresholdByUpper, ThresholdBetween
        if isinstance(value, (np.ndarray, Sequence)):
            alg.ThresholdBetween(value[0], value[1])
        else:
            # Single value
            if method.lower() == 'lower':
                alg.ThresholdByLower(value)
            elif method.lower() == 'upper':
                alg.ThresholdByUpper(value)
            else:
                raise ValueError('Invalid method choice. Either `lower` or `upper`')


def _swap_axes(vectors, values):
    """Swap axes vectors based on their respective values.

    The vector with the larger component along its projected axis is selected to precede
    the vector with the smaller component. E.g. a symmetric point cloud with equal
    std in any direction could have its principal axes computed such that the first
    axis is +Y, second is +X, and third is +Z. This function will swap the first two
    axes so that the order is XYZ instead of YXZ.

    This function is intended to be used by `align_xyz` and is only exposed as a
    module-level function for testing purposes.
    """

    def _swap(axis_a, axis_b):
        axis_order = np.argmax(np.abs(vectors), axis=1)
        if axis_order[axis_a] > axis_order[axis_b]:
            vectors[[axis_a, axis_b]] = vectors[[axis_b, axis_a]]

    if np.isclose(values[0], values[1]) and np.isclose(values[1], values[2]):
        # Sort all axes by largest 'x' component
        vectors = vectors[np.argsort(np.abs(vectors)[:, 0])[::-1]]
        _swap(1, 2)
    else:
        if np.isclose(values[0], values[1]):
            _swap(0, 1)
        elif np.isclose(values[1], values[2]):
            _swap(1, 2)
    return vectors<|MERGE_RESOLUTION|>--- conflicted
+++ resolved
@@ -7179,7 +7179,6 @@
             progress_bar=progress_bar,
         )
 
-<<<<<<< HEAD
     def rotate_x(
         self,
         angle: float,
@@ -7886,10 +7885,7 @@
             inplace=inplace,
         )
 
-    def integrate_data(self, progress_bar=False):
-=======
     def integrate_data(self, progress_bar: bool = False):
->>>>>>> 4f09401c
         """Integrate point and cell data.
 
         Area or volume is also provided in point data.
