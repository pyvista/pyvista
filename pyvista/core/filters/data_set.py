"""Filters module with a class of common filters that can be applied to any vtkDataSet."""

from __future__ import annotations

from collections.abc import Iterable
from collections.abc import Sequence
import contextlib
import functools
import itertools
from typing import TYPE_CHECKING
from typing import Any
from typing import Callable
from typing import Literal
from typing import cast
import warnings

import numpy as np

import pyvista
from pyvista.core import _validation
from pyvista.core._typing_core import NumpyArray
import pyvista.core._vtk_core as _vtk
from pyvista.core.errors import AmbiguousDataError
from pyvista.core.errors import MissingDataError
from pyvista.core.errors import PyVistaDeprecationWarning
from pyvista.core.errors import VTKVersionError
from pyvista.core.filters import _get_output
from pyvista.core.filters import _update_alg
from pyvista.core.filters.data_object import DataObjectFilters
from pyvista.core.utilities.arrays import FieldAssociation
from pyvista.core.utilities.arrays import get_array
from pyvista.core.utilities.arrays import get_array_association
from pyvista.core.utilities.arrays import set_default_active_scalars
from pyvista.core.utilities.arrays import set_default_active_vectors
from pyvista.core.utilities.cells import numpy_to_idarr
from pyvista.core.utilities.geometric_objects import NORMALS
from pyvista.core.utilities.geometric_objects import NormalsLiteral
from pyvista.core.utilities.helpers import generate_plane
from pyvista.core.utilities.helpers import wrap
from pyvista.core.utilities.misc import abstract_class
from pyvista.core.utilities.misc import assert_empty_kwargs
from pyvista.core.utilities.transform import Transform

if TYPE_CHECKING:
    from pyvista import Color
    from pyvista import DataSet
    from pyvista import MultiBlock
    from pyvista import PolyData
    from pyvista.core._typing_core import ConcreteDataObjectType
    from pyvista.core._typing_core import ConcreteDataSetType
    from pyvista.core._typing_core import MatrixLike
    from pyvista.core._typing_core import VectorLike
    from pyvista.plotting._typing import ColorLike


@abstract_class
class DataSetFilters(DataObjectFilters):
    """A set of common filters that can be applied to any vtkDataSet."""

    def _clip_with_function(  # type: ignore[misc]
        self: ConcreteDataSetType,
        function: _vtk.vtkImplicitFunction,
        invert: bool = True,
        value: float = 0.0,
        return_clipped: bool = False,
        progress_bar: bool = False,
        crinkle: bool = False,
    ):
        """Clip using an implicit function (internal helper)."""
        if crinkle:
            # Add Cell IDs
            self.cell_data['cell_ids'] = np.arange(self.n_cells)

        if isinstance(self, _vtk.vtkPolyData):
            alg: _vtk.vtkClipPolyData | _vtk.vtkTableBasedClipDataSet = _vtk.vtkClipPolyData()
        # elif isinstance(self, vtk.vtkImageData):
        #     alg = vtk.vtkClipVolume()
        #     alg.SetMixed3DCellGeneration(True)
        else:
            alg = _vtk.vtkTableBasedClipDataSet()
        alg.SetInputDataObject(self)  # Use the grid as the data we desire to cut
        alg.SetValue(value)
        alg.SetClipFunction(function)  # the implicit function
        alg.SetInsideOut(invert)  # invert the clip if needed
        alg.SetGenerateClippedOutput(return_clipped)
        _update_alg(alg, progress_bar, 'Clipping with Function')

        if return_clipped:
            a = _get_output(alg, oport=0)
            b = _get_output(alg, oport=1)
            if crinkle:
                set_a = set(a.cell_data['cell_ids'])
                set_b = set(b.cell_data['cell_ids']) - set_a
                a = self.extract_cells(list(set_a))
                b = self.extract_cells(list(set_b))
            return a, b
        clipped = _get_output(alg)
        if crinkle:
            clipped = self.extract_cells(np.unique(clipped.cell_data['cell_ids']))
        return clipped

    def align(  # type: ignore[misc]
        self: ConcreteDataSetType,
        target: DataSet | _vtk.vtkDataSet,
        max_landmarks: int = 100,
        max_mean_distance: float = 1e-5,
        max_iterations: int = 500,
        check_mean_distance: bool = True,
        start_by_matching_centroids: bool = True,
        return_matrix: bool = False,
    ):
        """Align a dataset to another.

        Uses the iterative closest point algorithm to align the points of the
        two meshes.  See the VTK class `vtkIterativeClosestPointTransform
        <https://vtk.org/doc/nightly/html/classvtkIterativeClosestPointTransform.html>`_

        Parameters
        ----------
        target : pyvista.DataSet
            The target dataset to align to.

        max_landmarks : int, default: 100
            The maximum number of landmarks.

        max_mean_distance : float, default: 1e-5
            The maximum mean distance for convergence.

        max_iterations : int, default: 500
            The maximum number of iterations.

        check_mean_distance : bool, default: True
            Whether to check the mean distance for convergence.

        start_by_matching_centroids : bool, default: True
            Whether to start the alignment by matching centroids. Default is True.

        return_matrix : bool, default: False
            Return the transform matrix as well as the aligned mesh.

        Returns
        -------
        aligned : pyvista.DataSet
            The dataset aligned to the target mesh.

        matrix : numpy.ndarray
            Transform matrix to transform the input dataset to the target dataset.

        See Also
        --------
        align_xyz
            Align a dataset to the x-y-z axes.

        Examples
        --------
        Create a cylinder, translate it, and use iterative closest point to
        align mesh to its original position.

        >>> import pyvista as pv
        >>> import numpy as np
        >>> source = pv.Cylinder(resolution=30).triangulate().subdivide(1)
        >>> transformed = source.rotate_y(20).translate([-0.75, -0.5, 0.5])
        >>> aligned = transformed.align(source)
        >>> _, closest_points = aligned.find_closest_cell(
        ...     source.points, return_closest_point=True
        ... )
        >>> dist = np.linalg.norm(source.points - closest_points, axis=1)

        Visualize the source, transformed, and aligned meshes.

        >>> pl = pv.Plotter(shape=(1, 2))
        >>> _ = pl.add_text('Before Alignment')
        >>> _ = pl.add_mesh(source, style='wireframe', opacity=0.5, line_width=2)
        >>> _ = pl.add_mesh(transformed)
        >>> pl.subplot(0, 1)
        >>> _ = pl.add_text('After Alignment')
        >>> _ = pl.add_mesh(source, style='wireframe', opacity=0.5, line_width=2)
        >>> _ = pl.add_mesh(
        ...     aligned,
        ...     scalars=dist,
        ...     scalar_bar_args={
        ...         'title': 'Distance to Source',
        ...         'fmt': '%.1E',
        ...     },
        ... )
        >>> pl.show()

        Show that the mean distance between the source and the target is
        nearly zero.

        >>> np.abs(dist).mean()  # doctest:+SKIP
        9.997635192915073e-05

        """
        icp = _vtk.vtkIterativeClosestPointTransform()
        icp.SetSource(self)
        icp.SetTarget(wrap(target))
        icp.GetLandmarkTransform().SetModeToRigidBody()
        icp.SetMaximumNumberOfLandmarks(max_landmarks)
        icp.SetMaximumMeanDistance(max_mean_distance)
        icp.SetMaximumNumberOfIterations(max_iterations)
        icp.SetCheckMeanDistance(check_mean_distance)
        icp.SetStartByMatchingCentroids(start_by_matching_centroids)
        icp.Update()
        matrix = pyvista.array_from_vtkmatrix(icp.GetMatrix())
        if return_matrix:
            return self.transform(matrix, inplace=False), matrix
        return self.transform(matrix, inplace=False)

    def align_xyz(  # type: ignore[misc]
        self: ConcreteDataSetType,
        *,
        centered: bool = True,
        axis_0_direction: VectorLike[float] | str | None = None,
        axis_1_direction: VectorLike[float] | str | None = None,
        axis_2_direction: VectorLike[float] | str | None = None,
        return_matrix: bool = False,
    ):
        """Align a dataset to the x-y-z axes.

        This filter aligns a mesh's :func:`~pyvista.principal_axes` to the world x-y-z
        axes. The principal axes are effectively used as a rotation matrix to rotate
        the dataset for the alignment. The transformation matrix used for the alignment
        can optionally be returned.

        Note that the transformation is not unique, since the signs of the principal
        axes are arbitrary. Consequently, applying this filter to similar meshes
        may result in dissimilar alignment (e.g. one axis may point up instead of down).
        To address this, the sign of one or two axes may optionally be "seeded" with a
        vector which approximates the axis or axes of the input. This can be useful
        for cases where the orientation of the input has a clear physical meaning.

        .. versionadded:: 0.45

        Parameters
        ----------
        centered : bool, default: True
            Center the mesh at the origin. If ``False``, the aligned dataset has the
            same center as the input.

        axis_0_direction : VectorLike[float] | str, optional
            Approximate direction vector of this mesh's primary axis prior to
            alignment. If set, this axis is flipped such that it best aligns with
            the specified vector. Can be a vector or string specifying the axis by
            name (e.g. ``'x'`` or ``'-x'``, etc.).

        axis_1_direction : VectorLike[float] | str, optional
            Approximate direction vector of this mesh's secondary axis prior to
            alignment. If set, this axis is flipped such that it best aligns with
            the specified vector. Can be a vector or string specifying the axis by
            name (e.g. ``'x'`` or ``'-x'``, etc.).

        axis_2_direction : VectorLike[float] | str, optional
            Approximate direction vector of this mesh's third axis prior to
            alignment. If set, this axis is flipped such that it best aligns with
            the specified vector. Can be a vector or string specifying the axis by
            name (e.g. ``'x'`` or ``'-x'``, etc.).

        return_matrix : bool, default: False
            Return the transform matrix as well as the aligned mesh.

        Returns
        -------
        pyvista.DataSet
            The dataset aligned to the x-y-z axes.

        numpy.ndarray
            Transform matrix to transform the input dataset to the x-y-z axes if
            ``return_matrix`` is ``True``.

        See Also
        --------
        pyvista.principal_axes
            Best-fit axes used by this filter for the alignment.

        align
            Align a source mesh to a target mesh using iterative closest point (ICP).

        Examples
        --------
        Create a dataset and align it to the x-y-z axes.

        >>> import pyvista as pv
        >>> from pyvista import examples
        >>> mesh = examples.download_oblique_cone()
        >>> aligned = mesh.align_xyz()

        Plot the aligned mesh along with the original. Show axes at the origin for
        context.

        >>> axes = pv.AxesAssembly(scale=aligned.length)
        >>> pl = pv.Plotter()
        >>> _ = pl.add_mesh(aligned)
        >>> _ = pl.add_mesh(mesh, style='wireframe', color='black', line_width=3)
        >>> _ = pl.add_actor(axes)
        >>> pl.show()

        Align the mesh but don't center it.

        >>> aligned = mesh.align_xyz(centered=False)

        Plot the result again. The aligned mesh has the same position as the input.

        >>> axes = pv.AxesAssembly(position=mesh.center, scale=aligned.length)
        >>> pl = pv.Plotter()
        >>> _ = pl.add_mesh(aligned)
        >>> _ = pl.add_mesh(mesh, style='wireframe', color='black', line_width=3)
        >>> _ = pl.add_actor(axes)
        >>> pl.show()

        Note how the tip of the cone is pointing along the z-axis. This indicates that
        the cone's axis is the third principal axis. It is also pointing in the negative
        z-direction. To control the alignment so that the cone points upward, we can
        seed an approximate direction specifying what "up" means for the original mesh
        in world coordinates prior to the alignment.

        We can see that the cone is originally pointing downward, somewhat in the
        negative z-direction. Therefore, we can specify the ``'-z'`` vector
        as the "up" direction of the mesh's third axis prior to alignment.

        >>> aligned = mesh.align_xyz(axis_2_direction='-z')

        Plot the mesh. The cone is now pointing upward in the desired direction.

        >>> axes = pv.AxesAssembly(scale=aligned.length)
        >>> pl = pv.Plotter()
        >>> _ = pl.add_mesh(aligned)
        >>> _ = pl.add_actor(axes)
        >>> pl.show()

        The specified direction only needs to be approximate. For example, we get the
        same result by specifying the ``'y'`` direction as the mesh's original "up"
        direction.

        >>> aligned, matrix = mesh.align_xyz(axis_2_direction='y', return_matrix=True)
        >>> axes = pv.AxesAssembly(scale=aligned.length)
        >>> pl = pv.Plotter()
        >>> _ = pl.add_mesh(aligned)
        >>> _ = pl.add_actor(axes)
        >>> pl.show()

        We can optionally return the transformation matrix.

        >>> aligned, matrix = mesh.align_xyz(axis_2_direction='y', return_matrix=True)

        The matrix can be inverted, for example, to transform objects from the world
        axes back to the original mesh's local coordinate system.

        >>> inverse = pv.Transform(matrix).inverse_matrix

        Use the inverse to label the object's axes prior to alignment. For actors,
        we set the :attr:`~pyvista.Prop3D.user_matrix` as the inverse.

        >>> axes_local = pv.AxesAssembly(
        ...     scale=aligned.length,
        ...     user_matrix=inverse,
        ...     labels=["X'", "Y'", "Z'"],
        ... )

        Plot the original mesh with its local axes, along with the algned mesh and its
        axes.

        >>> axes_aligned = pv.AxesAssembly(scale=aligned.length)
        >>> pl = pv.Plotter()
        >>> # Add aligned mesh with axes
        >>> _ = pl.add_mesh(aligned)
        >>> _ = pl.add_actor(axes_aligned)
        >>> # Add original mesh with axes
        >>> _ = pl.add_mesh(mesh, style='wireframe', color='black', line_width=3)
        >>> _ = pl.add_actor(axes_local)
        >>> pl.show()

        """

        def _validate_vector(
            vector: VectorLike[float] | str | None, name: str
        ) -> NumpyArray[float] | None:
            if vector is None:
                vector_ = vector
            else:
                if isinstance(vector, str):
                    vector = vector.lower()
                    valid_strings = list(NORMALS.keys())
                    _validation.check_contains(valid_strings, must_contain=vector, name=name)
                    vector = NORMALS[vector]
                vector_ = _validation.validate_array3(vector, dtype_out=float, name=name)
            return vector_

        axes, std = pyvista.principal_axes(self.points, return_std=True)

        if axis_0_direction is None and axis_1_direction is None and axis_2_direction is None:
            # Set directions of first two axes to +X,+Y by default
            # Keep third axis as None (direction cannot be set if first two are set)
            axis_0_direction = (1.0, 0.0, 0.0)
            axis_1_direction = (0.0, 1.0, 0.0)
        else:
            axis_0_direction = _validate_vector(axis_0_direction, name='axis 0 direction')
            axis_1_direction = _validate_vector(axis_1_direction, name='axis 1 direction')
            axis_2_direction = _validate_vector(axis_2_direction, name='axis 2 direction')

        # Swap any axes which have equal std (e.g. so that we XYZ order instead of YXZ order)
        # Note: Swapping may create a left-handed coordinate frame. This is fixed later.
        axes = _swap_axes(axes, std)

        # Maybe flip directions of first two axes
        if axis_0_direction is not None and np.dot(axes[0], axis_0_direction) < 0:
            axes[0] *= -1
        if axis_1_direction is not None and np.dot(axes[1], axis_1_direction) < 0:
            axes[1] *= -1

        # Ensure axes form a right-handed coordinate frame
        if np.linalg.det(axes) < 0:
            axes[2] *= -1

        # Maybe flip direction of third axis
        if axis_2_direction is not None:
            if np.dot(axes[2], axis_2_direction) >= 0:
                pass  # nothing to do, sign is correct
            elif axis_0_direction is not None and axis_1_direction is not None:
                raise ValueError(
                    f'Invalid `axis_2_direction` {axis_2_direction}. This direction results in a left-handed transformation.'
                )
            else:
                axes[2] *= -1
                # Need to also flip a second vector to keep system as right-handed
                if axis_1_direction is not None:
                    # Second axis has been set, so modify first axis
                    axes[0] *= -1
                else:
                    # First axis has been set, so modify second axis
                    axes[1] *= -1

        rotation = Transform().rotate(axes)
        aligned = self.transform(rotation, inplace=False)
        translation = Transform().translate(-np.array(aligned.center))
        if not centered:
            translation.translate(self.center)
        aligned.transform(translation, inplace=True)

        if return_matrix:
            return aligned, rotation.compose(translation).matrix
        return aligned

    def clip(  # type: ignore[misc]
        self: ConcreteDataSetType,
        normal: VectorLike[float] | NormalsLiteral = 'x',
        origin: VectorLike[float] | None = None,
        invert: bool = True,
        value: float = 0.0,
        inplace: bool = False,
        return_clipped: bool = False,
        progress_bar: bool = False,
        crinkle: bool = False,
    ):
        """Clip a dataset by a plane by specifying the origin and normal.

        If no parameters are given the clip will occur in the center
        of that dataset.

        Parameters
        ----------
        normal : tuple(float) | str, default: 'x'
            Length 3 tuple for the normal vector direction. Can also
            be specified as a string conventional direction such as
            ``'x'`` for ``(1, 0, 0)`` or ``'-x'`` for ``(-1, 0, 0)``, etc.

        origin : sequence[float], optional
            The center ``(x, y, z)`` coordinate of the plane on which the clip
            occurs. The default is the center of the dataset.

        invert : bool, default: True
            Flag on whether to flip/invert the clip.

        value : float, default: 0.0
            Set the clipping value along the normal direction.

        inplace : bool, default: False
            Updates mesh in-place.

        return_clipped : bool, default: False
            Return both unclipped and clipped parts of the dataset.

        progress_bar : bool, default: False
            Display a progress bar to indicate progress.

        crinkle : bool, default: False
            Crinkle the clip by extracting the entire cells along the
            clip. This adds the ``"cell_ids"`` array to the ``cell_data``
            attribute that tracks the original cell IDs of the original
            dataset.

        Returns
        -------
        pyvista.PolyData | tuple[pyvista.PolyData]
            Clipped mesh when ``return_clipped=False``,
            otherwise a tuple containing the unclipped and clipped datasets.

        Examples
        --------
        Clip a cube along the +X direction.  ``triangulate`` is used as
        the cube is initially composed of quadrilateral faces and
        subdivide only works on triangles.

        >>> import pyvista as pv
        >>> cube = pv.Cube().triangulate().subdivide(3)
        >>> clipped_cube = cube.clip()
        >>> clipped_cube.plot()

        Clip a cube in the +Z direction.  This leaves half a cube
        below the XY plane.

        >>> import pyvista as pv
        >>> cube = pv.Cube().triangulate().subdivide(3)
        >>> clipped_cube = cube.clip('z')
        >>> clipped_cube.plot()

        See :ref:`clip_with_surface_example` for more examples using this filter.

        """
        normal_: VectorLike[float] = NORMALS[normal.lower()] if isinstance(normal, str) else normal
        # find center of data if origin not specified
        origin_ = self.center if origin is None else origin
        # create the plane for clipping
        function = generate_plane(normal_, origin_)
        # run the clip
        result = DataSetFilters._clip_with_function(
            self,
            function,
            invert=invert,
            value=value,
            return_clipped=return_clipped,
            progress_bar=progress_bar,
            crinkle=crinkle,
        )
        if inplace:
            if return_clipped:
                self.copy_from(result[0], deep=False)
                return self, result[1]
            else:
                self.copy_from(result, deep=False)
                return self
        return result

    def clip_box(  # type: ignore[misc]
        self: ConcreteDataSetType,
        bounds: float | VectorLike[float] | pyvista.PolyData | None = None,
        invert: bool = True,
        factor: float = 0.35,
        progress_bar: bool = False,
        merge_points: bool = True,
        crinkle: bool = False,
    ):
        """Clip a dataset by a bounding box defined by the bounds.

        If no bounds are given, a corner of the dataset bounds will be removed.

        Parameters
        ----------
        bounds : sequence[float], optional
            Length 6 sequence of floats: ``(x_min, x_max, y_min, y_max, z_min, z_max)``.
            Length 3 sequence of floats: distances from the min coordinate of
            of the input mesh. Single float value: uniform distance from the
            min coordinate. Length 12 sequence of length 3 sequence of floats:
            a plane collection (normal, center, ...).
            :class:`pyvista.PolyData`: if a poly mesh is passed that represents
            a box with 6 faces that all form a standard box, then planes will
            be extracted from the box to define the clipping region.

        invert : bool, default: True
            Flag on whether to flip/invert the clip.

        factor : float, default: 0.35
            If bounds are not given this is the factor along each axis to
            extract the default box.

        progress_bar : bool, default: False
            Display a progress bar to indicate progress.

        merge_points : bool, default: True
            If ``True``, coinciding points of independently defined mesh
            elements will be merged.

        crinkle : bool, default: False
            Crinkle the clip by extracting the entire cells along the
            clip. This adds the ``"cell_ids"`` array to the ``cell_data``
            attribute that tracks the original cell IDs of the original
            dataset.

        Returns
        -------
        pyvista.UnstructuredGrid
            Clipped dataset.

        Examples
        --------
        Clip a corner of a cube.  The bounds of a cube are normally
        ``[-0.5, 0.5, -0.5, 0.5, -0.5, 0.5]``, and this removes 1/8 of
        the cube's surface.

        >>> import pyvista as pv
        >>> cube = pv.Cube().triangulate().subdivide(3)
        >>> clipped_cube = cube.clip_box([0, 1, 0, 1, 0, 1])
        >>> clipped_cube.plot()

        See :ref:`clip_with_plane_box_example` for more examples using this filter.

        """
        if bounds is None:

            def _get_quarter(dmin, dmax):
                """Get a section of the given range (internal helper)."""
                return dmax - ((dmax - dmin) * factor)

            xmin, xmax, ymin, ymax, zmin, zmax = self.bounds
            xmin = _get_quarter(xmin, xmax)
            ymin = _get_quarter(ymin, ymax)
            zmin = _get_quarter(zmin, zmax)
            bounds = [xmin, xmax, ymin, ymax, zmin, zmax]
        if isinstance(bounds, (float, int)):
            bounds = [bounds, bounds, bounds]
        elif isinstance(bounds, pyvista.PolyData):
            poly = bounds
            if poly.n_cells != 6:
                raise ValueError('The bounds mesh must have only 6 faces.')
            bounds = []
            poly.compute_normals(inplace=True)
            for cid in range(6):
                cell = poly.extract_cells(cid)
                normal = cell['Normals'][0]
                bounds.append(normal)
                bounds.append(cell.center)
        bounds_ = _validation.validate_array(
            bounds, dtype_out=float, must_have_length=[3, 6, 12], name='bounds'
        )
        if len(bounds_) == 3:
            xmin, xmax, ymin, ymax, zmin, zmax = self.bounds
            bounds_ = np.array(
                (
                    xmin,
                    xmin + bounds_[0],
                    ymin,
                    ymin + bounds_[1],
                    zmin,
                    zmin + bounds_[2],
                )
            )
        if crinkle:
            self.cell_data['cell_ids'] = np.arange(self.n_cells)
        alg = _vtk.vtkBoxClipDataSet()
        if not merge_points:
            # vtkBoxClipDataSet uses vtkMergePoints by default
            alg.SetLocator(_vtk.vtkNonMergingPointLocator())
        alg.SetInputDataObject(self)
        alg.SetBoxClip(*bounds_)
        port = 0
        if invert:
            # invert the clip if needed
            port = 1
            alg.GenerateClippedOutputOn()
        _update_alg(alg, progress_bar, 'Clipping a Dataset by a Bounding Box')
        clipped = _get_output(alg, oport=port)
        if crinkle:
            clipped = self.extract_cells(np.unique(clipped.cell_data['cell_ids']))
        return clipped

    def compute_implicit_distance(  # type: ignore[misc]
        self: ConcreteDataSetType, surface: DataSet | _vtk.vtkDataSet, inplace: bool = False
    ):
        """Compute the implicit distance from the points to a surface.

        This filter will compute the implicit distance from all of the
        nodes of this mesh to a given surface. This distance will be
        added as a point array called ``'implicit_distance'``.

        Nodes of this mesh which are interior to the input surface
        geometry have a negative distance, and nodes on the exterior
        have a positive distance. Nodes which intersect the input
        surface has a distance of zero.

        Parameters
        ----------
        surface : pyvista.DataSet
            The surface used to compute the distance.

        inplace : bool, default: False
            If ``True``, a new scalar array will be added to the
            ``point_data`` of this mesh and the modified mesh will
            be returned. Otherwise a copy of this mesh is returned
            with that scalar field added.

        Returns
        -------
        pyvista.DataSet
            Dataset containing the ``'implicit_distance'`` array in
            ``point_data``.

        Examples
        --------
        Compute the distance between all the points on a sphere and a
        plane.

        >>> import pyvista as pv
        >>> sphere = pv.Sphere(radius=0.35)
        >>> plane = pv.Plane()
        >>> _ = sphere.compute_implicit_distance(plane, inplace=True)
        >>> dist = sphere['implicit_distance']
        >>> type(dist)
        <class 'pyvista.core.pyvista_ndarray.pyvista_ndarray'>

        Plot these distances as a heatmap. Note how distances above the
        plane are positive, and distances below the plane are negative.

        >>> pl = pv.Plotter()
        >>> _ = pl.add_mesh(sphere, scalars='implicit_distance', cmap='bwr')
        >>> _ = pl.add_mesh(plane, color='w', style='wireframe')
        >>> pl.show()

        We can also compute the distance from all the points on the
        plane to the sphere.

        >>> _ = plane.compute_implicit_distance(sphere, inplace=True)

        Again, we can plot these distances as a heatmap. Note how
        distances inside the sphere are negative and distances outside
        the sphere are positive.

        >>> pl = pv.Plotter()
        >>> _ = pl.add_mesh(
        ...     plane,
        ...     scalars='implicit_distance',
        ...     cmap='bwr',
        ...     clim=[-0.35, 0.35],
        ... )
        >>> _ = pl.add_mesh(sphere, color='w', style='wireframe')
        >>> pl.show()

        See :ref:`clip_with_surface_example` and
        :ref:`voxelize_surface_mesh_example` for more examples using
        this filter.

        """
        function = _vtk.vtkImplicitPolyDataDistance()
        function.SetInput(surface)
        points = pyvista.convert_array(self.points)
        dists = _vtk.vtkDoubleArray()
        function.FunctionValue(points, dists)
        if inplace:
            self.point_data['implicit_distance'] = pyvista.convert_array(dists)
            return self
        result = self.copy()
        result.point_data['implicit_distance'] = pyvista.convert_array(dists)
        return result

    def clip_scalar(  # type: ignore[misc]
        self: ConcreteDataSetType,
        scalars: str | None = None,
        invert: bool = True,
        value: float = 0.0,
        inplace: bool = False,
        progress_bar: bool = False,
        both: bool = False,
    ):
        """Clip a dataset by a scalar.

        Parameters
        ----------
        scalars : str, optional
            Name of scalars to clip on.  Defaults to currently active scalars.

        invert : bool, default: True
            Flag on whether to flip/invert the clip.  When ``True``,
            only the mesh below ``value`` will be kept.  When
            ``False``, only values above ``value`` will be kept.

        value : float, default: 0.0
            Set the clipping value.

        inplace : bool, default: False
            Update mesh in-place.

        progress_bar : bool, default: False
            Display a progress bar to indicate progress.

        both : bool, default: False
            If ``True``, also returns the complementary clipped mesh.

        Returns
        -------
        pyvista.PolyData or tuple
            Clipped dataset if ``both=False``.  If ``both=True`` then
            returns a tuple of both clipped datasets.

        Examples
        --------
        Remove the part of the mesh with "sample_point_scalars" above 100.

        >>> import pyvista as pv
        >>> from pyvista import examples
        >>> dataset = examples.load_hexbeam()
        >>> clipped = dataset.clip_scalar(scalars='sample_point_scalars', value=100)
        >>> clipped.plot()

        Get clipped meshes corresponding to the portions of the mesh above and below 100.

        >>> import pyvista as pv
        >>> from pyvista import examples
        >>> dataset = examples.load_hexbeam()
        >>> _below, _above = dataset.clip_scalar(
        ...     scalars='sample_point_scalars', value=100, both=True
        ... )

        Remove the part of the mesh with "sample_point_scalars" below 100.

        >>> import pyvista as pv
        >>> from pyvista import examples
        >>> dataset = examples.load_hexbeam()
        >>> clipped = dataset.clip_scalar(
        ...     scalars='sample_point_scalars', value=100, invert=False
        ... )
        >>> clipped.plot()

        """
        if isinstance(self, _vtk.vtkPolyData):
            alg: _vtk.vtkClipPolyData | _vtk.vtkTableBasedClipDataSet = _vtk.vtkClipPolyData()
        else:
            alg = _vtk.vtkTableBasedClipDataSet()

        alg.SetInputDataObject(self)
        alg.SetValue(value)
        if scalars is None:
            set_default_active_scalars(self)
        else:
            self.set_active_scalars(scalars)

        alg.SetInsideOut(invert)  # invert the clip if needed
        alg.SetGenerateClippedOutput(both)

        _update_alg(alg, progress_bar, 'Clipping by a Scalar')
        result0 = _get_output(alg)

        if inplace:
            self.copy_from(result0, deep=False)
            result0 = self

        if both:
            result1 = _get_output(alg, oport=1)
            if isinstance(self, _vtk.vtkPolyData):
                # For some reason vtkClipPolyData with SetGenerateClippedOutput on leaves unreferenced vertices
                result0, result1 = (r.clean() for r in (result0, result1))
            return result0, result1
        return result0

    def clip_surface(  # type: ignore[misc]
        self: ConcreteDataSetType,
        surface: DataSet | _vtk.vtkDataSet,
        invert: bool = True,
        value: float = 0.0,
        compute_distance: bool = False,
        progress_bar: bool = False,
        crinkle: bool = False,
    ):
        """Clip any mesh type using a :class:`pyvista.PolyData` surface mesh.

        This will return a :class:`pyvista.UnstructuredGrid` of the clipped
        mesh. Geometry of the input dataset will be preserved where possible.
        Geometries near the clip intersection will be triangulated/tessellated.

        Parameters
        ----------
        surface : pyvista.PolyData
            The ``PolyData`` surface mesh to use as a clipping
            function.  If this input mesh is not a :class:`pyvista.PolyData`,
            the external surface will be extracted.

        invert : bool, default: True
            Flag on whether to flip/invert the clip.

        value : float, default: 0.0
            Set the clipping value of the implicit function (if
            clipping with implicit function) or scalar value (if
            clipping with scalars).

        compute_distance : bool, default: False
            Compute the implicit distance from the mesh onto the input
            dataset.  A new array called ``'implicit_distance'`` will
            be added to the output clipped mesh.

        progress_bar : bool, default: False
            Display a progress bar to indicate progress.

        crinkle : bool, default: False
            Crinkle the clip by extracting the entire cells along the
            clip. This adds the ``"cell_ids"`` array to the ``cell_data``
            attribute that tracks the original cell IDs of the original
            dataset.

        Returns
        -------
        pyvista.PolyData
            Clipped surface.

        Examples
        --------
        Clip a cube with a sphere.

        >>> import pyvista as pv
        >>> sphere = pv.Sphere(center=(-0.4, -0.4, -0.4))
        >>> cube = pv.Cube().triangulate().subdivide(3)
        >>> clipped = cube.clip_surface(sphere)
        >>> clipped.plot(show_edges=True, cpos='xy', line_width=3)

        See :ref:`clip_with_surface_example` for more examples using
        this filter.

        """
        if not isinstance(surface, _vtk.vtkPolyData):
            surface = wrap(surface).extract_geometry()
        function = _vtk.vtkImplicitPolyDataDistance()
        function.SetInput(surface)
        if compute_distance:
            points = pyvista.convert_array(self.points)
            dists = _vtk.vtkDoubleArray()
            function.FunctionValue(points, dists)
            self['implicit_distance'] = pyvista.convert_array(dists)
        # run the clip
        return DataSetFilters._clip_with_function(
            self,
            function,
            invert=invert,
            value=value,
            progress_bar=progress_bar,
            crinkle=crinkle,
        )

    def slice_implicit(  # type: ignore[misc]
        self: ConcreteDataSetType,
        implicit_function: _vtk.vtkImplicitFunction,
        generate_triangles: bool = False,
        contour: bool = False,
        progress_bar: bool = False,
    ):
        """Slice a dataset by a VTK implicit function.

        Parameters
        ----------
        implicit_function : vtk.vtkImplicitFunction
            Specify the implicit function to perform the cutting.

        generate_triangles : bool, default: False
            If this is enabled (``False`` by default), the output will
            be triangles. Otherwise the output will be the intersection
            polygons. If the cutting function is not a plane, the
            output will be 3D polygons, which might be nice to look at
            but hard to compute with downstream.

        contour : bool, default: False
            If ``True``, apply a ``contour`` filter after slicing.

        progress_bar : bool, default: False
            Display a progress bar to indicate progress.

        Returns
        -------
        pyvista.PolyData
            Sliced dataset.

        Examples
        --------
        Slice the surface of a sphere.

        >>> import pyvista as pv
        >>> import vtk
        >>> sphere = vtk.vtkSphere()
        >>> sphere.SetRadius(10)
        >>> mesh = pv.Wavelet()
        >>> slice = mesh.slice_implicit(sphere)
        >>> slice.plot(show_edges=True, line_width=5)

        >>> cylinder = vtk.vtkCylinder()
        >>> cylinder.SetRadius(10)
        >>> mesh = pv.Wavelet()
        >>> slice = mesh.slice_implicit(cylinder)
        >>> slice.plot(show_edges=True, line_width=5)

        """
        alg = _vtk.vtkCutter()  # Construct the cutter object
        alg.SetInputDataObject(self)  # Use the grid as the data we desire to cut
        alg.SetCutFunction(implicit_function)  # the cutter to use the function
        alg.SetGenerateTriangles(generate_triangles)
        _update_alg(alg, progress_bar, 'Slicing')
        output = _get_output(alg)
        if contour:
            return output.contour()
        return output

    def slice(  # type: ignore[misc]
        self: ConcreteDataSetType,
        normal: VectorLike[float] | NormalsLiteral = 'x',
        origin: VectorLike[float] | None = None,
        generate_triangles: bool = False,
        contour: bool = False,
        progress_bar: bool = False,
    ):
        """Slice a dataset by a plane at the specified origin and normal vector orientation.

        If no origin is specified, the center of the input dataset will be used.

        Parameters
        ----------
        normal : sequence[float] | str, default: 'x'
            Length 3 tuple for the normal vector direction. Can also be
            specified as a string conventional direction such as ``'x'`` for
            ``(1, 0, 0)`` or ``'-x'`` for ``(-1, 0, 0)``, etc.

        origin : sequence[float], optional
            The center ``(x, y, z)`` coordinate of the plane on which
            the slice occurs.

        generate_triangles : bool, default: False
            If this is enabled (``False`` by default), the output will
            be triangles. Otherwise the output will be the intersection
            polygons.

        contour : bool, default: False
            If ``True``, apply a ``contour`` filter after slicing.

        progress_bar : bool, default: False
            Display a progress bar to indicate progress.

        Returns
        -------
        pyvista.PolyData
            Sliced dataset.

        Examples
        --------
        Slice the surface of a sphere.

        >>> import pyvista as pv
        >>> sphere = pv.Sphere()
        >>> slice_x = sphere.slice(normal='x')
        >>> slice_y = sphere.slice(normal='y')
        >>> slice_z = sphere.slice(normal='z')
        >>> slices = slice_x + slice_y + slice_z
        >>> slices.plot(line_width=5)

        See :ref:`slice_example` for more examples using this filter.

        """
        normal_: VectorLike[float] = NORMALS[normal.lower()] if isinstance(normal, str) else normal
        # find center of data if origin not specified
        origin_ = self.center if origin is None else origin

        # create the plane for clipping
        plane = generate_plane(normal_, origin_)
        return DataSetFilters.slice_implicit(
            self,
            plane,
            generate_triangles=generate_triangles,
            contour=contour,
            progress_bar=progress_bar,
        )

    def slice_orthogonal(
        self: ConcreteDataSetType | MultiBlock,
        x: float | None = None,
        y: float | None = None,
        z: float | None = None,
        generate_triangles: bool = False,
        contour: bool = False,
        progress_bar: bool = False,
    ):
        """Create three orthogonal slices through the dataset on the three cartesian planes.

        Yields a MutliBlock dataset of the three slices.

        Parameters
        ----------
        x : float, optional
            The X location of the YZ slice.

        y : float, optional
            The Y location of the XZ slice.

        z : float, optional
            The Z location of the XY slice.

        generate_triangles : bool, default: False
            When ``True``, the output will be triangles. Otherwise the output
            will be the intersection polygons.

        contour : bool, default: False
            If ``True``, apply a ``contour`` filter after slicing.

        progress_bar : bool, default: False
            Display a progress bar to indicate progress.

        Returns
        -------
        pyvista.PolyData
            Sliced dataset.

        Examples
        --------
        Slice the random hills dataset with three orthogonal planes.

        >>> from pyvista import examples
        >>> hills = examples.load_random_hills()
        >>> slices = hills.slice_orthogonal(contour=False)
        >>> slices.plot(line_width=5)

        See :ref:`slice_example` for more examples using this filter.

        """
        # Create the three slices
        if x is None:
            x = self.center[0]
        if y is None:
            y = self.center[1]
        if z is None:
            z = self.center[2]
        output = pyvista.MultiBlock()
        if isinstance(self, pyvista.MultiBlock):
            for i in range(self.n_blocks):
                data = self[i]
                output.append(
                    data.slice_orthogonal(
                        x=x,
                        y=y,
                        z=z,
                        generate_triangles=generate_triangles,
                        contour=contour,
                    )
                    if data is not None
                    else data
                )
            return output
        output.append(
            self.slice(
                normal='x',
                origin=[x, y, z],
                generate_triangles=generate_triangles,
                progress_bar=progress_bar,
            ),
            'YZ',
        )
        output.append(
            self.slice(
                normal='y',
                origin=[x, y, z],
                generate_triangles=generate_triangles,
                progress_bar=progress_bar,
            ),
            'XZ',
        )
        output.append(
            self.slice(
                normal='z',
                origin=[x, y, z],
                generate_triangles=generate_triangles,
                progress_bar=progress_bar,
            ),
            'XY',
        )
        return output

    def slice_along_axis(
        self: ConcreteDataSetType | MultiBlock,
        n: int = 5,
        axis: Literal['x', 'y', 'z', 0, 1, 2] = 'x',
        tolerance: float | None = None,
        generate_triangles: bool = False,
        contour: bool = False,
        bounds=None,
        center=None,
        progress_bar: bool = False,
    ):
        """Create many slices of the input dataset along a specified axis.

        Parameters
        ----------
        n : int, default: 5
            The number of slices to create.

        axis : str | int, default: 'x'
            The axis to generate the slices along. Perpendicular to the
            slices. Can be string name (``'x'``, ``'y'``, or ``'z'``) or
            axis index (``0``, ``1``, or ``2``).

        tolerance : float, optional
            The tolerance to the edge of the dataset bounds to create
            the slices. The ``n`` slices are placed equidistantly with
            an absolute padding of ``tolerance`` inside each side of the
            ``bounds`` along the specified axis. Defaults to 1% of the
            ``bounds`` along the specified axis.

        generate_triangles : bool, default: False
            When ``True``, the output will be triangles. Otherwise the output
            will be the intersection polygons.

        contour : bool, default: False
            If ``True``, apply a ``contour`` filter after slicing.

        bounds : sequence[float], optional
            A 6-length sequence overriding the bounds of the mesh.
            The bounds along the specified axis define the extent
            where slices are taken.

        center : sequence[float], optional
            A 3-length sequence specifying the position of the line
            along which slices are taken. Defaults to the center of
            the mesh.

        progress_bar : bool, default: False
            Display a progress bar to indicate progress.

        Returns
        -------
        pyvista.PolyData
            Sliced dataset.

        Examples
        --------
        Slice the random hills dataset in the X direction.

        >>> from pyvista import examples
        >>> hills = examples.load_random_hills()
        >>> slices = hills.slice_along_axis(n=10)
        >>> slices.plot(line_width=5)

        Slice the random hills dataset in the Z direction.

        >>> from pyvista import examples
        >>> hills = examples.load_random_hills()
        >>> slices = hills.slice_along_axis(n=10, axis='z')
        >>> slices.plot(line_width=5)

        See :ref:`slice_example` for more examples using this filter.

        """
        # parse axis input
        XYZLiteral = Literal['x', 'y', 'z']
        labels: list[XYZLiteral] = ['x', 'y', 'z']
        label_to_index: dict[Literal['x', 'y', 'z'], Literal[0, 1, 2]] = {'x': 0, 'y': 1, 'z': 2}
        if isinstance(axis, int):
            ax_index = axis
            ax_label = labels[ax_index]
        elif isinstance(axis, str):
            ax_str = axis.lower()
            if ax_str in labels:
                ax_label = cast(XYZLiteral, ax_str)
                ax_index = label_to_index[ax_label]
            else:
                raise ValueError(
                    f'Axis ({axis!r}) not understood. Choose one of {labels}.',
                ) from None
        # get the locations along that axis
        if bounds is None:
            bounds = self.bounds
        if center is None:
            center = self.center
        if tolerance is None:
            tolerance = (bounds[ax_index * 2 + 1] - bounds[ax_index * 2]) * 0.01
        rng = np.linspace(bounds[ax_index * 2] + tolerance, bounds[ax_index * 2 + 1] - tolerance, n)
        center = list(center)
        # Make each of the slices
        output = pyvista.MultiBlock()
        if isinstance(self, pyvista.MultiBlock):
            for i in range(self.n_blocks):
                data = self[i]
                output.append(
                    data.slice_along_axis(
                        n=n,
                        axis=ax_label,
                        tolerance=tolerance,
                        generate_triangles=generate_triangles,
                        contour=contour,
                        bounds=bounds,
                        center=center,
                    )
                    if data is not None
                    else data
                )
            return output
        for i in range(n):
            center[ax_index] = rng[i]
            slc = DataSetFilters.slice(
                self,
                normal=ax_label,
                origin=center,
                generate_triangles=generate_triangles,
                contour=contour,
                progress_bar=progress_bar,
            )
            output.append(slc, f'slice{i}')
        return output

    def slice_along_line(  # type: ignore[misc]
        self: ConcreteDataSetType,
        line: pyvista.PolyData,
        generate_triangles: bool = False,
        contour: bool = False,
        progress_bar: bool = False,
    ):
        """Slice a dataset using a polyline/spline as the path.

        This also works for lines generated with :func:`pyvista.Line`.

        Parameters
        ----------
        line : pyvista.PolyData
            A PolyData object containing one single PolyLine cell.

        generate_triangles : bool, default: False
            When ``True``, the output will be triangles. Otherwise the output
            will be the intersection polygons.

        contour : bool, default: False
            If ``True``, apply a ``contour`` filter after slicing.

        progress_bar : bool, default: False
            Display a progress bar to indicate progress.

        Returns
        -------
        pyvista.PolyData
            Sliced dataset.

        Examples
        --------
        Slice the random hills dataset along a circular arc.

        >>> import numpy as np
        >>> import pyvista as pv
        >>> from pyvista import examples
        >>> hills = examples.load_random_hills()
        >>> center = np.array(hills.center)
        >>> point_a = center + np.array([5, 0, 0])
        >>> point_b = center + np.array([-5, 0, 0])
        >>> arc = pv.CircularArc(point_a, point_b, center, resolution=100)
        >>> line_slice = hills.slice_along_line(arc)

        Plot the circular arc and the hills mesh.

        >>> pl = pv.Plotter()
        >>> _ = pl.add_mesh(hills, smooth_shading=True, style='wireframe')
        >>> _ = pl.add_mesh(
        ...     line_slice,
        ...     line_width=10,
        ...     render_lines_as_tubes=True,
        ...     color='k',
        ... )
        >>> _ = pl.add_mesh(arc, line_width=10, color='grey')
        >>> pl.show()

        See :ref:`slice_example` for more examples using this filter.

        """
        # check that we have a PolyLine cell in the input line
        if line.GetNumberOfCells() != 1:
            raise ValueError('Input line must have only one cell.')
        polyline = line.GetCell(0)
        if not isinstance(polyline, _vtk.vtkPolyLine):
            raise TypeError(f'Input line must have a PolyLine cell, not ({type(polyline)})')
        # Generate PolyPlane
        polyplane = _vtk.vtkPolyPlane()
        polyplane.SetPolyLine(polyline)
        # Create slice
        alg = _vtk.vtkCutter()  # Construct the cutter object
        alg.SetInputDataObject(self)  # Use the grid as the data we desire to cut
        alg.SetCutFunction(polyplane)  # the cutter to use the poly planes
        if not generate_triangles:
            alg.GenerateTrianglesOff()
        _update_alg(alg, progress_bar, 'Slicing along Line')
        output = _get_output(alg)
        if contour:
            return output.contour()
        return output

    def threshold(  # type: ignore[misc]
        self: ConcreteDataSetType,
        value: float | VectorLike[float] | None = None,
        scalars: str | None = None,
        invert: bool = False,
        continuous: bool = False,
        preference: Literal['point', 'cell'] = 'cell',
        all_scalars: bool = False,
        component_mode: Literal['component', 'all', 'any'] = 'all',
        component: int = 0,
        method: Literal['upper', 'lower'] = 'upper',
        progress_bar: bool = False,
    ):
        """Apply a ``vtkThreshold`` filter to the input dataset.

        This filter will apply a ``vtkThreshold`` filter to the input
        dataset and return the resulting object. This extracts cells
        where the scalar value in each cell satisfies the threshold
        criterion.  If ``scalars`` is ``None``, the input's active
        scalars array is used.

        .. warning::
           Thresholding is inherently a cell operation, even though it can use
           associated point data for determining whether to keep a cell. In
           other words, whether or not a given point is included after
           thresholding depends on whether that point is part of a cell that
           is kept after thresholding.

           Please also note the default ``preference`` choice for CELL data
           over POINT data. This is contrary to most other places in PyVista's
           API where the preference typically defaults to POINT data. We chose
           to prefer CELL data here so that if thresholding by a named array
           that exists for both the POINT and CELL data, this filter will
           default to the CELL data array while performing the CELL-wise
           operation.

        Parameters
        ----------
        value : float | sequence[float], optional
            Single value or ``(min, max)`` to be used for the data threshold. If
            a sequence, then length must be 2. If no value is specified, the
            non-NaN data range will be used to remove any NaN values.
            Please reference the ``method`` parameter for how single values
            are handled.

        scalars : str, optional
            Name of scalars to threshold on. Defaults to currently active scalars.

        invert : bool, default: False
            Invert the threshold results. That is, cells that would have been
            in the output with this option off are excluded, while cells that
            would have been excluded from the output are included.

        continuous : bool, default: False
            When True, the continuous interval [minimum cell scalar,
            maximum cell scalar] will be used to intersect the threshold bound,
            rather than the set of discrete scalar values from the vertices.

        preference : str, default: 'cell'
            When ``scalars`` is specified, this is the preferred array
            type to search for in the dataset.  Must be either
            ``'point'`` or ``'cell'``. Throughout PyVista, the preference
            is typically ``'point'`` but since the threshold filter is a
            cell-wise operation, we prefer cell data for thresholding
            operations.

        all_scalars : bool, default: False
            If using scalars from point data, all
            points in a cell must satisfy the threshold when this
            value is ``True``.  When ``False``, any point of the cell
            with a scalar value satisfying the threshold criterion
            will extract the cell. Has no effect when using cell data.

        component_mode : {'component', 'all', 'any'}
            The method to satisfy the criteria for the threshold of
            multicomponent scalars.  'component' (default)
            uses only the ``component``.  'all' requires all
            components to meet criteria.  'any' is when
            any component satisfies the criteria.

        component : int, default: 0
            When using ``component_mode='component'``, this sets
            which component to threshold on.

        method : str, default: 'upper'
            Set the threshold method for single-values, defining which
            threshold bounds to use. If the ``value`` is a range, this
            parameter will be ignored, extracting data between the two
            values. For single values, ``'lower'`` will extract data
            lower than the  ``value``. ``'upper'`` will extract data
            larger than the ``value``.

        progress_bar : bool, default: False
            Display a progress bar to indicate progress.

        See Also
        --------
        threshold_percent
        :meth:`~pyvista.ImageDataFilters.image_threshold`
        :meth:`~pyvista.DataSetFilters.extract_values`

        Returns
        -------
        pyvista.UnstructuredGrid
            Dataset containing geometry that meets the threshold requirements.

        Examples
        --------
        >>> import pyvista as pv
        >>> import numpy as np
        >>> volume = np.zeros([10, 10, 10])
        >>> volume[:3] = 1
        >>> vol = pv.wrap(volume)
        >>> threshed = vol.threshold(0.1)
        >>> threshed
        UnstructuredGrid (...)
          N Cells:    243
          N Points:   400
          X Bounds:   0.000e+00, 3.000e+00
          Y Bounds:   0.000e+00, 9.000e+00
          Z Bounds:   0.000e+00, 9.000e+00
          N Arrays:   1

        Apply the threshold filter to Perlin noise.  First generate
        the structured grid.

        >>> import pyvista as pv
        >>> noise = pv.perlin_noise(0.1, (1, 1, 1), (0, 0, 0))
        >>> grid = pv.sample_function(
        ...     noise, [0, 1.0, -0, 1.0, 0, 1.0], dim=(20, 20, 20)
        ... )
        >>> grid.plot(
        ...     cmap='gist_earth_r',
        ...     show_scalar_bar=True,
        ...     show_edges=False,
        ... )

        Next, apply the threshold.

        >>> import pyvista as pv
        >>> noise = pv.perlin_noise(0.1, (1, 1, 1), (0, 0, 0))
        >>> grid = pv.sample_function(
        ...     noise, [0, 1.0, -0, 1.0, 0, 1.0], dim=(20, 20, 20)
        ... )
        >>> threshed = grid.threshold(value=0.02)
        >>> threshed.plot(
        ...     cmap='gist_earth_r',
        ...     show_scalar_bar=False,
        ...     show_edges=True,
        ... )

        See :ref:`common_filter_example` for more examples using this filter.

        """
        # set the scalars to threshold on
        scalars_ = set_default_active_scalars(self).name if scalars is None else scalars
        arr = get_array(self, scalars_, preference=preference, err=False)
        if arr is None:
            raise ValueError('No arrays present to threshold.')

        field = get_array_association(self, scalars_, preference=preference)

        # Run a standard threshold algorithm
        alg = _vtk.vtkThreshold()
        alg.SetAllScalars(all_scalars)
        alg.SetInputDataObject(self)
        alg.SetInputArrayToProcess(
            0,
            0,
            0,
            field.value,
            scalars_,
        )  # args: (idx, port, connection, field, name)
        # set thresholding parameters
        alg.SetUseContinuousCellRange(continuous)
        # use valid range if no value given
        if value is None:
            value = self.get_data_range(scalars)

        _set_threshold_limit(alg, value, method, invert)

        if component_mode == 'component':
            alg.SetComponentModeToUseSelected()
            dim = arr.shape[1]
            if not isinstance(component, (int, np.integer)):
                raise TypeError('component must be int')
            if component > (dim - 1) or component < 0:
                raise ValueError(
                    f'scalars has {dim} components: supplied component {component} not in range',
                )
            alg.SetSelectedComponent(component)
        elif component_mode == 'all':
            alg.SetComponentModeToUseAll()
        elif component_mode == 'any':
            alg.SetComponentModeToUseAny()
        else:
            raise ValueError(
                f"component_mode must be 'component', 'all', or 'any' got: {component_mode}",
            )

        # Run the threshold
        _update_alg(alg, progress_bar, 'Thresholding')
        return _get_output(alg)

    def threshold_percent(  # type: ignore[misc]
        self: ConcreteDataSetType,
        percent: float = 0.50,
        scalars: str | None = None,
        invert: bool = False,
        continuous: bool = False,
        preference: Literal['point', 'cell'] = 'cell',
        method: Literal['upper', 'lower'] = 'upper',
        progress_bar: bool = False,
    ):
        """Threshold the dataset by a percentage of its range on the active scalars array.

        .. warning::
           Thresholding is inherently a cell operation, even though it can use
           associated point data for determining whether to keep a cell. In
           other words, whether or not a given point is included after
           thresholding depends on whether that point is part of a cell that
           is kept after thresholding.

        Parameters
        ----------
        percent : float | sequence[float], optional
            The percentage in the range ``(0, 1)`` to threshold. If value is
            out of 0 to 1 range, then it will be divided by 100 and checked to
            be in that range.

        scalars : str, optional
            Name of scalars to threshold on. Defaults to currently active scalars.

        invert : bool, default: False
            Invert the threshold results. That is, cells that would have been
            in the output with this option off are excluded, while cells that
            would have been excluded from the output are included.

        continuous : bool, default: False
            When True, the continuous interval [minimum cell scalar,
            maximum cell scalar] will be used to intersect the threshold bound,
            rather than the set of discrete scalar values from the vertices.

        preference : str, default: 'cell'
            When ``scalars`` is specified, this is the preferred array
            type to search for in the dataset.  Must be either
            ``'point'`` or ``'cell'``. Throughout PyVista, the preference
            is typically ``'point'`` but since the threshold filter is a
            cell-wise operation, we prefer cell data for thresholding
            operations.

        method : str, default: 'upper'
            Set the threshold method for single-values, defining which
            threshold bounds to use. If the ``value`` is a range, this
            parameter will be ignored, extracting data between the two
            values. For single values, ``'lower'`` will extract data
            lower than the  ``value``. ``'upper'`` will extract data
            larger than the ``value``.

        progress_bar : bool, default: False
            Display a progress bar to indicate progress.

        Returns
        -------
        pyvista.UnstructuredGrid
            Dataset containing geometry that meets the threshold requirements.

        Examples
        --------
        Apply a 50% threshold filter.

        >>> import pyvista as pv
        >>> noise = pv.perlin_noise(0.1, (2, 2, 2), (0, 0, 0))
        >>> grid = pv.sample_function(
        ...     noise, [0, 1.0, -0, 1.0, 0, 1.0], dim=(30, 30, 30)
        ... )
        >>> threshed = grid.threshold_percent(0.5)
        >>> threshed.plot(
        ...     cmap='gist_earth_r',
        ...     show_scalar_bar=False,
        ...     show_edges=True,
        ... )

        Apply a 80% threshold filter.

        >>> threshed = grid.threshold_percent(0.8)
        >>> threshed.plot(
        ...     cmap='gist_earth_r',
        ...     show_scalar_bar=False,
        ...     show_edges=True,
        ... )

        See :ref:`common_filter_example` for more examples using a similar filter.

        """
        tscalars = set_default_active_scalars(self).name if scalars is None else scalars
        dmin, dmax = self.get_data_range(arr_var=tscalars, preference=preference)

        def _check_percent(percent):
            """Make sure percent is between 0 and 1 or fix if between 0 and 100."""
            if percent >= 1:
                percent = float(percent) / 100.0
                if percent > 1:
                    raise ValueError(f'Percentage ({percent}) is out of range (0, 1).')
            if percent < 1e-10:
                raise ValueError(f'Percentage ({percent}) is too close to zero or negative.')
            return percent

        def _get_val(percent, dmin, dmax):
            """Get the value from a percentage of a range."""
            percent = _check_percent(percent)
            return dmin + float(percent) * (dmax - dmin)

        # Compute the values
        if isinstance(percent, (np.ndarray, Sequence)):
            # Get two values
            value = [_get_val(percent[0], dmin, dmax), _get_val(percent[1], dmin, dmax)]
        elif isinstance(percent, Iterable):
            raise TypeError('Percent must either be a single scalar or a sequence.')
        else:
            # Compute one value to threshold
            value = _get_val(percent, dmin, dmax)
        # Use the normal thresholding function on these values
        return DataSetFilters.threshold(
            self,
            value=value,
            scalars=scalars,
            invert=invert,
            continuous=continuous,
            preference=preference,
            method=method,
            progress_bar=progress_bar,
        )

    def outline(  # type: ignore[misc]
        self: ConcreteDataObjectType,
        generate_faces: bool = False,
        progress_bar: bool = False,
    ):
        """Produce an outline of the full extent for the input dataset.

        Parameters
        ----------
        generate_faces : bool, default: False
            Generate solid faces for the box. This is disabled by default.

        progress_bar : bool, default: False
            Display a progress bar to indicate progress.

        Returns
        -------
        pyvista.PolyData
            Mesh containing an outline of the original dataset.

        See Also
        --------
        bounding_box
            Similar filter with additional options.

        Examples
        --------
        Generate and plot the outline of a sphere.  This is
        effectively the ``(x, y, z)`` bounds of the mesh.

        >>> import pyvista as pv
        >>> sphere = pv.Sphere()
        >>> outline = sphere.outline()
        >>> pv.plot([sphere, outline], line_width=5)

        See :ref:`common_filter_example` for more examples using this filter.

        """
        alg = _vtk.vtkOutlineFilter()
        alg.SetInputDataObject(self)
        alg.SetGenerateFaces(generate_faces)
        _update_alg(alg, progress_bar, 'Producing an outline')
        return wrap(alg.GetOutputDataObject(0))

    def outline_corners(  # type: ignore[misc]
        self: ConcreteDataObjectType, factor: float = 0.2, progress_bar: bool = False
    ):
        """Produce an outline of the corners for the input dataset.

        Parameters
        ----------
        factor : float, default: 0.2
            Controls the relative size of the corners to the length of
            the corresponding bounds.

        progress_bar : bool, default: False
            Display a progress bar to indicate progress.

        Returns
        -------
        pyvista.PolyData
            Mesh containing outlined corners.

        Examples
        --------
        Generate and plot the corners of a sphere.  This is
        effectively the ``(x, y, z)`` bounds of the mesh.

        >>> import pyvista as pv
        >>> sphere = pv.Sphere()
        >>> corners = sphere.outline_corners(factor=0.1)
        >>> pv.plot([sphere, corners], line_width=5)

        """
        alg = _vtk.vtkOutlineCornerFilter()
        alg.SetInputDataObject(self)
        alg.SetCornerFactor(factor)
        _update_alg(alg, progress_bar, 'Producing an Outline of the Corners')
        return wrap(alg.GetOutputDataObject(0))

    def extract_geometry(  # type: ignore[misc]
        self: ConcreteDataSetType,
        extent: VectorLike[float] | None = None,
        progress_bar: bool = False,
    ):
        """Extract the outer surface of a volume or structured grid dataset.

        This will extract all 0D, 1D, and 2D cells producing the
        boundary faces of the dataset.

        .. note::
            This tends to be less efficient than :func:`extract_surface`.

        Parameters
        ----------
        extent : VectorLike[float], optional
            Specify a ``(x_min, x_max, y_min, y_max, z_min, z_max)`` bounding box to
            clip data.

        progress_bar : bool, default: False
            Display a progress bar to indicate progress.

        Returns
        -------
        pyvista.PolyData
            Surface of the dataset.

        Examples
        --------
        Extract the surface of a sample unstructured grid.

        >>> import pyvista as pv
        >>> from pyvista import examples
        >>> hex_beam = pv.read(examples.hexbeamfile)
        >>> hex_beam.extract_geometry()
        PolyData (...)
          N Cells:    88
          N Points:   90
          N Strips:   0
          X Bounds:   0.000e+00, 1.000e+00
          Y Bounds:   0.000e+00, 1.000e+00
          Z Bounds:   0.000e+00, 5.000e+00
          N Arrays:   3

        See :ref:`surface_smoothing_example` for more examples using this filter.

        """
        alg = _vtk.vtkGeometryFilter()
        alg.SetInputDataObject(self)
        if extent is not None:
            extent_ = _validation.validate_arrayN(extent, must_have_length=6, to_list=True)
            alg.SetExtent(extent_)
            alg.SetExtentClipping(True)
        _update_alg(alg, progress_bar, 'Extracting Geometry')
        return _get_output(alg)

    def extract_all_edges(  # type: ignore[misc]
        self: ConcreteDataSetType,
        use_all_points: bool = False,
        clear_data: bool = False,
        progress_bar: bool = False,
    ):
        """Extract all the internal/external edges of the dataset as PolyData.

        This produces a full wireframe representation of the input dataset.

        Parameters
        ----------
        use_all_points : bool, default: False
            Indicates whether all of the points of the input mesh should exist
            in the output. When ``True``, point numbering does not change and
            a threaded approach is used, which avoids the use of a point locator
            and is quicker.

            By default this is set to ``False``, and unused points are omitted
            from the output.

            This parameter can only be set to ``True`` with ``vtk==9.1.0`` or newer.

        clear_data : bool, default: False
            Clear any point, cell, or field data. This is useful
            if wanting to strictly extract the edges.

        progress_bar : bool, default: False
            Display a progress bar to indicate progress.

        Returns
        -------
        pyvista.PolyData
            Edges extracted from the dataset.

        Examples
        --------
        Extract the edges of a sample unstructured grid and plot the edges.
        Note how it plots interior edges.

        >>> import pyvista as pv
        >>> from pyvista import examples
        >>> hex_beam = pv.read(examples.hexbeamfile)
        >>> edges = hex_beam.extract_all_edges()
        >>> edges.plot(line_width=5, color='k')

        See :ref:`cell_centers_example` for more examples using this filter.

        """
        alg = _vtk.vtkExtractEdges()
        alg.SetInputDataObject(self)
        if use_all_points:
            try:
                alg.SetUseAllPoints(use_all_points)
            except AttributeError:  # pragma: no cover
                raise VTKVersionError(
                    'This version of VTK does not support `use_all_points=True`. '
                    'VTK v9.1 or newer is required.',
                )
        # Suppress improperly used INFO for debugging messages in vtkExtractEdges
        verbosity = _vtk.vtkLogger.GetCurrentVerbosityCutoff()
        _vtk.vtkLogger.SetStderrVerbosity(_vtk.vtkLogger.VERBOSITY_OFF)
        _update_alg(alg, progress_bar, 'Extracting All Edges')
        # Restore the original vtkLogger verbosity level
        _vtk.vtkLogger.SetStderrVerbosity(verbosity)
        output = _get_output(alg)
        if clear_data:
            output.clear_data()
        return output

    def elevation(  # type: ignore[misc]
        self: ConcreteDataSetType,
        low_point: VectorLike[float] | None = None,
        high_point: VectorLike[float] | None = None,
        scalar_range: str | VectorLike[float] | None = None,
        preference: Literal['point', 'cell'] = 'point',
        set_active: bool = True,
        progress_bar: bool = False,
    ):
        """Generate scalar values on a dataset.

        The scalar values lie within a user specified range, and are
        generated by computing a projection of each dataset point onto
        a line.  The line can be oriented arbitrarily.  A typical
        example is to generate scalars based on elevation or height
        above a plane.

        .. warning::
           This will create a scalars array named ``'Elevation'`` on the
           point data of the input dataset and overwrite the array
           named ``'Elevation'`` if present.

        Parameters
        ----------
        low_point : sequence[float], optional
            The low point of the projection line in 3D space. Default is bottom
            center of the dataset. Otherwise pass a length 3 sequence.

        high_point : sequence[float], optional
            The high point of the projection line in 3D space. Default is top
            center of the dataset. Otherwise pass a length 3 sequence.

        scalar_range : str | sequence[float], optional
            The scalar range to project to the low and high points on the line
            that will be mapped to the dataset. If None given, the values will
            be computed from the elevation (Z component) range between the
            high and low points. Min and max of a range can be given as a length
            2 sequence. If ``str``, name of scalar array present in the
            dataset given, the valid range of that array will be used.

        preference : str, default: "point"
            When an array name is specified for ``scalar_range``, this is the
            preferred array type to search for in the dataset.
            Must be either ``'point'`` or ``'cell'``.

        set_active : bool, default: True
            A boolean flag on whether or not to set the new
            ``'Elevation'`` scalar as the active scalars array on the
            output dataset.

        progress_bar : bool, default: False
            Display a progress bar to indicate progress.

        Returns
        -------
        pyvista.DataSet
            Dataset containing elevation scalars in the
            ``"Elevation"`` array in ``point_data``.

        Examples
        --------
        Generate the "elevation" scalars for a sphere mesh.  This is
        simply the height in Z from the XY plane.

        >>> import pyvista as pv
        >>> sphere = pv.Sphere()
        >>> sphere_elv = sphere.elevation()
        >>> sphere_elv.plot(smooth_shading=True)

        Access the first 4 elevation scalars.  This is a point-wise
        array containing the "elevation" of each point.

        >>> sphere_elv['Elevation'][:4]  # doctest:+SKIP
        array([-0.5       ,  0.5       , -0.49706897, -0.48831028], dtype=float32)

        See :ref:`common_filter_example` for more examples using this filter.

        """
        # Fix the projection line:
        if low_point is None:
            low_point_ = list(self.center)
            low_point_[2] = self.bounds.z_min
        else:
            low_point_ = _validation.validate_array3(low_point)
        if high_point is None:
            high_point_ = list(self.center)
            high_point_[2] = self.bounds.z_max
        else:
            high_point_ = _validation.validate_array3(high_point)
        # Fix scalar_range:
        if scalar_range is None:
            scalar_range_ = (low_point_[2], high_point_[2])
        elif isinstance(scalar_range, str):
            scalar_range_ = self.get_data_range(arr_var=scalar_range, preference=preference)
        else:
            scalar_range_ = _validation.validate_data_range(scalar_range)

        # Construct the filter
        alg = _vtk.vtkElevationFilter()
        alg.SetInputDataObject(self)
        # Set the parameters
        alg.SetScalarRange(scalar_range_)
        alg.SetLowPoint(low_point_)
        alg.SetHighPoint(high_point_)
        _update_alg(alg, progress_bar, 'Computing Elevation')
        # Decide on updating active scalars array
        output = _get_output(alg)
        if not set_active:
            # 'Elevation' is automatically made active by the VTK filter
            output.point_data.active_scalars_name = self.point_data.active_scalars_name
        return output

    def contour(  # type: ignore[misc]
        self: ConcreteDataSetType,
        isosurfaces: int | Sequence[float] = 10,
        scalars: str | NumpyArray[float] | None = None,
        compute_normals: bool = False,
        compute_gradients: bool = False,
        compute_scalars: bool = True,
        rng: VectorLike[float] | None = None,
        preference: Literal['point', 'cell'] = 'point',
        method: Literal['contour', 'marching_cubes', 'flying_edges'] = 'contour',
        progress_bar: bool = False,
    ):
        """Contour an input self by an array.

        ``isosurfaces`` can be an integer specifying the number of
        isosurfaces in the data range or a sequence of values for
        explicitly setting the isosurfaces.

        Parameters
        ----------
        isosurfaces : int | sequence[float], optional
            Number of isosurfaces to compute across valid data range or a
            sequence of float values to explicitly use as the isosurfaces.

        scalars : str | array_like[float], optional
            Name or array of scalars to threshold on. If this is an array, the
            output of this filter will save them as ``"Contour Data"``.
            Defaults to currently active scalars.

        compute_normals : bool, default: False
            Compute normals for the dataset.

        compute_gradients : bool, default: False
            Compute gradients for the dataset.

        compute_scalars : bool, default: True
            Preserves the scalar values that are being contoured.

        rng : sequence[float], optional
            If an integer number of isosurfaces is specified, this is
            the range over which to generate contours. Default is the
            scalars array's full data range.

        preference : str, default: "point"
            When ``scalars`` is specified, this is the preferred array
            type to search for in the dataset.  Must be either
            ``'point'`` or ``'cell'``.

        method : str, default:  "contour"
            Specify to choose which vtk filter is used to create the contour.
            Must be one of ``'contour'``, ``'marching_cubes'`` and
            ``'flying_edges'``.

        progress_bar : bool, default: False
            Display a progress bar to indicate progress.

        Returns
        -------
        pyvista.PolyData
            Contoured surface.

        Examples
        --------
        Generate contours for the random hills dataset.

        >>> from pyvista import examples
        >>> hills = examples.load_random_hills()
        >>> contours = hills.contour()
        >>> contours.plot(line_width=5)

        Generate the surface of a mobius strip using flying edges.

        >>> import pyvista as pv
        >>> a = 0.4
        >>> b = 0.1
        >>> def f(x, y, z):
        ...     xx = x * x
        ...     yy = y * y
        ...     zz = z * z
        ...     xyz = x * y * z
        ...     xx_yy = xx + yy
        ...     a_xx = a * xx
        ...     b_yy = b * yy
        ...     return (
        ...         (xx_yy + 1) * (a_xx + b_yy)
        ...         + zz * (b * xx + a * yy)
        ...         - 2 * (a - b) * xyz
        ...         - a * b * xx_yy
        ...     ) ** 2 - 4 * (xx + yy) * (a_xx + b_yy - xyz * (a - b)) ** 2
        >>> n = 100
        >>> x_min, y_min, z_min = -1.35, -1.7, -0.65
        >>> grid = pv.ImageData(
        ...     dimensions=(n, n, n),
        ...     spacing=(
        ...         abs(x_min) / n * 2,
        ...         abs(y_min) / n * 2,
        ...         abs(z_min) / n * 2,
        ...     ),
        ...     origin=(x_min, y_min, z_min),
        ... )
        >>> x, y, z = grid.points.T
        >>> values = f(x, y, z)
        >>> out = grid.contour(
        ...     1,
        ...     scalars=values,
        ...     rng=[0, 0],
        ...     method='flying_edges',
        ... )
        >>> out.plot(color='lightblue', smooth_shading=True)

        See :ref:`common_filter_example` or
        :ref:`marching_cubes_example` for more examples using this
        filter.

        """
        if method == 'contour':
            alg = _vtk.vtkContourFilter()
        elif method == 'marching_cubes':
            alg = _vtk.vtkMarchingCubes()  # type: ignore[assignment]
        elif method == 'flying_edges':
            alg = _vtk.vtkFlyingEdges3D()  # type: ignore[assignment]
        else:
            raise ValueError(f"Method '{method}' is not supported")

        if isinstance(scalars, str):
            scalars_name = scalars
        elif isinstance(scalars, (Sequence, np.ndarray)) and not isinstance(scalars, str):
            scalars_name = 'Contour Data'
            self[scalars_name] = scalars
        elif scalars is None:
            scalars_name = set_default_active_scalars(self).name
        else:
            raise TypeError(
                f'Invalid type for `scalars` ({type(scalars)}). Should be either '
                'a numpy.ndarray, a string, or None.',
            )

        # Make sure the input has scalars to contour on
        if self.n_arrays < 1:
            raise ValueError('Input dataset for the contour filter must have scalar.')

        alg.SetInputDataObject(self)
        alg.SetComputeNormals(compute_normals)
        alg.SetComputeGradients(compute_gradients)
        alg.SetComputeScalars(compute_scalars)
        # NOTE: only point data is allowed? well cells works but seems buggy?
        field = get_array_association(self, scalars_name, preference=preference)
        if field != FieldAssociation.POINT:
            raise TypeError('Contour filter only works on point data.')
        alg.SetInputArrayToProcess(
            0,
            0,
            0,
            field.value,
            scalars_name,
        )  # args: (idx, port, connection, field, name)
        # set the isosurfaces
        if isinstance(isosurfaces, int):
            # generate values
            if rng is None:
                rng_: list[float] = list(self.get_data_range(scalars_name))
            else:
                rng_ = list(_validation.validate_data_range(rng, name='rng'))
            alg.GenerateValues(isosurfaces, rng_)
        else:
            isosurfaces_ = _validation.validate_arrayN(
                isosurfaces, dtype_out=float, name='isosurfaces'
            )

            alg.SetNumberOfContours(len(isosurfaces_))
            for i, val in enumerate(isosurfaces_):
                alg.SetValue(i, val)

        _update_alg(alg, progress_bar, 'Computing Contour')
        output = _get_output(alg)

        # some of these filters fail to correctly name the array
        if scalars_name not in output.point_data and 'Unnamed_0' in output.point_data:
            output.point_data[scalars_name] = output.point_data.pop('Unnamed_0')

        return output

    def texture_map_to_plane(  # type: ignore[misc]
        self: ConcreteDataSetType,
        origin: VectorLike[float] | None = None,
        point_u: VectorLike[float] | None = None,
        point_v: VectorLike[float] | None = None,
        inplace: bool = False,
        name: str = 'Texture Coordinates',
        use_bounds: bool = False,
        progress_bar: bool = False,
    ):
        """Texture map this dataset to a user defined plane.

        This is often used to define a plane to texture map an image
        to this dataset.  The plane defines the spatial reference and
        extent of that image.

        Parameters
        ----------
        origin : sequence[float], optional
            Length 3 iterable of floats defining the XYZ coordinates of the
            bottom left corner of the plane.

        point_u : sequence[float], optional
            Length 3 iterable of floats defining the XYZ coordinates of the
            bottom right corner of the plane.

        point_v : sequence[float], optional
            Length 3 iterable of floats defining the XYZ coordinates of the
            top left corner of the plane.

        inplace : bool, default: False
            If ``True``, the new texture coordinates will be added to this
            dataset. If ``False``, a new dataset is returned with the texture
            coordinates.

        name : str, default: "Texture Coordinates"
            The string name to give the new texture coordinates if applying
            the filter inplace.

        use_bounds : bool, default: False
            Use the bounds to set the mapping plane by default (bottom plane
            of the bounding box).

        progress_bar : bool, default: False
            Display a progress bar to indicate progress.

        Returns
        -------
        pyvista.DataSet
            Original dataset with texture coordinates if
            ``inplace=True``, otherwise a copied dataset.

        Examples
        --------
        See :ref:`topo_map_example`

        """
        if use_bounds:
            _validation.check_instance(use_bounds, bool, name='use_bounds')
            bounds = self.bounds
            origin = [bounds.x_min, bounds.y_min, bounds.z_min]  # BOTTOM LEFT CORNER
            point_u = [bounds.x_max, bounds.y_min, bounds.z_min]  # BOTTOM RIGHT CORNER
            point_v = [bounds.x_min, bounds.y_max, bounds.z_min]  # TOP LEFT CORNER
        alg = _vtk.vtkTextureMapToPlane()
        if origin is None or point_u is None or point_v is None:
            alg.SetAutomaticPlaneGeneration(True)
        else:
            alg.SetOrigin(*origin)  # BOTTOM LEFT CORNER
            alg.SetPoint1(*point_u)  # BOTTOM RIGHT CORNER
            alg.SetPoint2(*point_v)  # TOP LEFT CORNER
        alg.SetInputDataObject(self)
        _update_alg(alg, progress_bar, 'Texturing Map to Plane')
        output = _get_output(alg)
        if not inplace:
            return output
        texture_coordinates = output.GetPointData().GetTCoords()
        texture_coordinates.SetName(name)
        otc = self.GetPointData().GetTCoords()
        self.GetPointData().SetTCoords(texture_coordinates)
        self.GetPointData().AddArray(texture_coordinates)
        # CRITICAL:
        if otc and otc.GetName() != name:
            # Add old ones back at the end if different name
            self.GetPointData().AddArray(otc)
        return self

    def texture_map_to_sphere(  # type: ignore[misc]
        self: ConcreteDataSetType,
        center: VectorLike[float] | None = None,
        prevent_seam: bool = True,
        inplace: bool = False,
        name: str = 'Texture Coordinates',
        progress_bar: bool = False,
    ):
        """Texture map this dataset to a user defined sphere.

        This is often used to define a sphere to texture map an image
        to this dataset. The sphere defines the spatial reference and
        extent of that image.

        Parameters
        ----------
        center : sequence[float], optional
            Length 3 iterable of floats defining the XYZ coordinates of the
            center of the sphere. If ``None``, this will be automatically
            calculated.

        prevent_seam : bool, default: True
            Control how the texture coordinates are generated.  If
            set, the s-coordinate ranges from 0 to 1 and 1 to 0
            corresponding to the theta angle variation between 0 to
            180 and 180 to 0 degrees.  Otherwise, the s-coordinate
            ranges from 0 to 1 between 0 to 360 degrees.

        inplace : bool, default: False
            If ``True``, the new texture coordinates will be added to
            the dataset inplace. If ``False`` (default), a new dataset
            is returned with the texture coordinates.

        name : str, default: "Texture Coordinates"
            The string name to give the new texture coordinates if applying
            the filter inplace.

        progress_bar : bool, default: False
            Display a progress bar to indicate progress.

        Returns
        -------
        pyvista.DataSet
            Dataset containing the texture mapped to a sphere.  Return
            type matches input.

        Examples
        --------
        See :ref:`texture_example`.

        """
        alg = _vtk.vtkTextureMapToSphere()
        if center is None:
            alg.SetAutomaticSphereGeneration(True)
        else:
            alg.SetAutomaticSphereGeneration(False)
            alg.SetCenter(*center)
        alg.SetPreventSeam(prevent_seam)
        alg.SetInputDataObject(self)
        _update_alg(alg, progress_bar, 'Mapping texture to sphere')
        output = _get_output(alg)
        if not inplace:
            return output
        texture_coordinates = output.GetPointData().GetTCoords()
        texture_coordinates.SetName(name)
        otc = self.GetPointData().GetTCoords()
        self.GetPointData().SetTCoords(texture_coordinates)
        self.GetPointData().AddArray(texture_coordinates)
        # CRITICAL:
        if otc and otc.GetName() != name:
            # Add old ones back at the end if different name
            self.GetPointData().AddArray(otc)
        return self

    def compute_cell_sizes(  # type: ignore[misc]
        self: ConcreteDataSetType,
        length: bool = True,
        area: bool = True,
        volume: bool = True,
        progress_bar: bool = False,
        vertex_count: bool = False,
    ):
        """Compute sizes for 0D (vertex count), 1D (length), 2D (area) and 3D (volume) cells.

        Parameters
        ----------
        length : bool, default: True
            Specify whether or not to compute the length of 1D cells.

        area : bool, default: True
            Specify whether or not to compute the area of 2D cells.

        volume : bool, default: True
            Specify whether or not to compute the volume of 3D cells.

        progress_bar : bool, default: False
            Display a progress bar to indicate progress.

        vertex_count : bool, default: False
            Specify whether or not to compute sizes for vertex and polyvertex cells (0D cells).
            The computed value is the number of points in the cell.

        Returns
        -------
        pyvista.DataSet
            Dataset with `cell_data` containing the ``"VertexCount"``,
            ``"Length"``, ``"Area"``, and ``"Volume"`` arrays if set
            in the parameters.  Return type matches input.

        Notes
        -----
        If cells do not have a dimension (for example, the length of
        hexahedral cells), the corresponding array will be all zeros.

        Examples
        --------
        Compute the face area of the example airplane mesh.

        >>> from pyvista import examples
        >>> surf = examples.load_airplane()
        >>> surf = surf.compute_cell_sizes(length=False, volume=False)
        >>> surf.plot(show_edges=True, scalars='Area')

        """
        alg = _vtk.vtkCellSizeFilter()
        alg.SetInputDataObject(self)
        alg.SetComputeArea(area)
        alg.SetComputeVolume(volume)
        alg.SetComputeLength(length)
        alg.SetComputeVertexCount(vertex_count)
        _update_alg(alg, progress_bar, 'Computing Cell Sizes')
        return _get_output(alg)

    def cell_centers(  # type: ignore[misc]
        self: ConcreteDataSetType, vertex: bool = True, progress_bar: bool = False
    ):
        """Generate points at the center of the cells in this dataset.

        These points can be used for placing glyphs or vectors.

        Parameters
        ----------
        vertex : bool, default: True
            Enable or disable the generation of vertex cells.

        progress_bar : bool, default: False
            Display a progress bar to indicate progress.

        Returns
        -------
        pyvista.PolyData
            Polydata where the points are the cell centers of the
            original dataset.

        Examples
        --------
        >>> import pyvista as pv
        >>> mesh = pv.Plane()
        >>> mesh.point_data.clear()
        >>> centers = mesh.cell_centers()
        >>> pl = pv.Plotter()
        >>> actor = pl.add_mesh(mesh, show_edges=True)
        >>> actor = pl.add_points(
        ...     centers,
        ...     render_points_as_spheres=True,
        ...     color='red',
        ...     point_size=20,
        ... )
        >>> pl.show()

        See :ref:`cell_centers_example` for more examples using this filter.

        """
        input_mesh = self.cast_to_poly_points() if isinstance(self, pyvista.PointSet) else self
        alg = _vtk.vtkCellCenters()
        alg.SetInputDataObject(input_mesh)
        alg.SetVertexCells(vertex)
        _update_alg(alg, progress_bar, 'Generating Points at the Center of the Cells')
        return _get_output(alg)

    def glyph(  # type: ignore[misc]
        self: ConcreteDataSetType,
        orient: bool | str = True,
        scale: bool | str = True,
        factor: float = 1.0,
        geom: _vtk.vtkDataSet | DataSet | Sequence[_vtk.vtkDataSet | DataSet] | None = None,
        indices: VectorLike[int] | None = None,
        tolerance: float | None = None,
        absolute: bool = False,
        clamping: bool = False,
        rng: VectorLike[float] | None = None,
        color_mode: Literal['scale', 'scalar', 'vector'] = 'scale',
        progress_bar: bool = False,
    ):
        """Copy a geometric representation (called a glyph) to the input dataset.

        The glyph may be oriented along the input vectors, and it may
        be scaled according to scalar data or vector
        magnitude. Passing a table of glyphs to choose from based on
        scalars or vector magnitudes is also supported.  The arrays
        used for ``orient`` and ``scale`` must be either both point data
        or both cell data.

        Parameters
        ----------
        orient : bool | str, default: True
            If ``True``, use the active vectors array to orient the glyphs.
            If string, the vector array to use to orient the glyphs.
            If ``False``, the glyphs will not be orientated.

        scale : bool | str | sequence[float], default: True
            If ``True``, use the active scalars to scale the glyphs.
            If string, the scalar array to use to scale the glyphs.
            If ``False``, the glyphs will not be scaled.

        factor : float, default: 1.0
            Scale factor applied to scaling array.

        geom : vtk.vtkDataSet or tuple(vtk.vtkDataSet), optional
            The geometry to use for the glyph. If missing, an arrow glyph
            is used. If a sequence, the datasets inside define a table of
            geometries to choose from based on scalars or vectors. In this
            case a sequence of numbers of the same length must be passed as
            ``indices``. The values of the range (see ``rng``) affect lookup
            in the table.

            .. note::

                The reference direction is relative to ``(1, 0, 0)`` on the
                provided geometry. That is, the provided geometry will be rotated
                from ``(1, 0, 0)`` to the direction of the ``orient`` vector at
                each point.

        indices : sequence[float], optional
            Specifies the index of each glyph in the table for lookup in case
            ``geom`` is a sequence. If given, must be the same length as
            ``geom``. If missing, a default value of ``range(len(geom))`` is
            used. Indices are interpreted in terms of the scalar range
            (see ``rng``). Ignored if ``geom`` has length 1.

        tolerance : float, optional
            Specify tolerance in terms of fraction of bounding box length.
            Float value is between 0 and 1. Default is None. If ``absolute``
            is ``True`` then the tolerance can be an absolute distance.
            If ``None``, points merging as a preprocessing step is disabled.

        absolute : bool, default: False
            Control if ``tolerance`` is an absolute distance or a fraction.

        clamping : bool, default: False
            Turn on/off clamping of "scalar" values to range.

        rng : sequence[float], optional
            Set the range of values to be considered by the filter
            when scalars values are provided.

        color_mode : str, optional, default: ``'scale'``
            If ``'scale'`` , color the glyphs by scale.
            If ``'scalar'`` , color the glyphs by scalar.
            If ``'vector'`` , color the glyphs by vector.

            .. versionadded:: 0.44

        progress_bar : bool, default: False
            Display a progress bar to indicate progress.

        Returns
        -------
        pyvista.PolyData
            Glyphs at either the cell centers or points.

        Examples
        --------
        Create arrow glyphs oriented by vectors and scaled by scalars.
        Factor parameter is used to reduce the size of the arrows.

        >>> import pyvista as pv
        >>> from pyvista import examples
        >>> mesh = examples.load_random_hills()
        >>> arrows = mesh.glyph(scale='Normals', orient='Normals', tolerance=0.05)
        >>> pl = pv.Plotter()
        >>> actor = pl.add_mesh(arrows, color='black')
        >>> actor = pl.add_mesh(
        ...     mesh,
        ...     scalars='Elevation',
        ...     cmap='terrain',
        ...     show_scalar_bar=False,
        ... )
        >>> pl.show()

        See :ref:`glyph_example` and :ref:`glyph_table_example` for more
        examples using this filter.

        """
        dataset = self

        # Make glyphing geometry if necessary
        if geom is None:
            arrow = _vtk.vtkArrowSource()
            _update_alg(arrow, progress_bar, 'Making Arrow')
            geoms: Sequence[_vtk.vtkDataSet | DataSet] = [arrow.GetOutput()]
        # Check if a table of geometries was passed
        elif isinstance(geom, (np.ndarray, Sequence)):
            geoms = geom
        else:
            geoms = [geom]

        if indices is None:
            # use default "categorical" indices
            indices = np.arange(len(geoms))
        elif not isinstance(indices, (np.ndarray, Sequence)):
            raise TypeError(
                'If "geom" is a sequence then "indices" must '
                'also be a sequence of the same length.',
            )
        if len(indices) != len(geoms) and len(geoms) != 1:
            raise ValueError('The sequence "indices" must be the same length as "geom".')

        if any(not isinstance(subgeom, _vtk.vtkPolyData) for subgeom in geoms):
            raise TypeError('Only PolyData objects can be used as glyphs.')

        # Run the algorithm
        alg = _vtk.vtkGlyph3D()

        if len(geoms) == 1:
            # use a single glyph, ignore indices
            alg.SetSourceData(geoms[0])
        else:
            for index, subgeom in zip(indices, geoms):
                alg.SetSourceData(index, subgeom)
            if dataset.active_scalars is not None:
                if dataset.active_scalars.ndim > 1:
                    alg.SetIndexModeToVector()
                else:
                    alg.SetIndexModeToScalar()
            else:
                alg.SetIndexModeToOff()

        if isinstance(scale, str):
            dataset.set_active_scalars(scale, preference='cell')
            do_scale = True
        elif scale:
            try:
                set_default_active_scalars(self)
            except MissingDataError:
                warnings.warn('No data to use for scale. scale will be set to False.')
                do_scale = False
            except AmbiguousDataError as err:
                warnings.warn(f'{err}\nIt is unclear which one to use. scale will be set to False.')
                do_scale = False
            else:
                do_scale = True
        else:
            do_scale = False

        if do_scale:
            if dataset.active_scalars is not None:
                if dataset.active_scalars.ndim > 1:
                    alg.SetScaleModeToScaleByVector()
                else:
                    alg.SetScaleModeToScaleByScalar()
        else:
            alg.SetScaleModeToDataScalingOff()

        if isinstance(orient, str):
            if scale and dataset.active_scalars_info.association == FieldAssociation.CELL:
                prefer = 'cell'
            else:
                prefer = 'point'
            dataset.set_active_vectors(orient, preference=prefer)  # type: ignore[arg-type]
            orient = True

        if orient:
            try:
                set_default_active_vectors(dataset)
            except MissingDataError:
                warnings.warn('No vector-like data to use for orient. orient will be set to False.')
                orient = False
            except AmbiguousDataError as err:
                warnings.warn(
                    f'{err}\nIt is unclear which one to use. orient will be set to False.',
                )
                orient = False

        if (
            scale
            and orient
            and dataset.active_vectors_info.association != dataset.active_scalars_info.association
        ):
            raise ValueError('Both ``scale`` and ``orient`` must use point data or cell data.')

        source_data = dataset
        set_actives_on_source_data = False

        if (scale and dataset.active_scalars_info.association == FieldAssociation.CELL) or (
            orient and dataset.active_vectors_info.association == FieldAssociation.CELL
        ):
            source_data = dataset.cell_centers()
            set_actives_on_source_data = True

        # Clean the points before glyphing
        if tolerance is not None:
            small = pyvista.PolyData(source_data.points)
            small.point_data.update(source_data.point_data)
            source_data = small.clean(
                point_merging=True,
                merge_tol=tolerance,
                lines_to_points=False,
                polys_to_lines=False,
                strips_to_polys=False,
                inplace=False,
                absolute=absolute,
                progress_bar=progress_bar,
            )
            set_actives_on_source_data = True

        # upstream operations (cell to point conversion, point merging) may have unset the correct active
        # scalars/vectors, so set them again
        if set_actives_on_source_data:
            if scale:
                source_data.set_active_scalars(dataset.active_scalars_name, preference='point')
            if orient:
                source_data.set_active_vectors(dataset.active_vectors_name, preference='point')

        if color_mode == 'scale':
            alg.SetColorModeToColorByScale()
        elif color_mode == 'scalar':
            alg.SetColorModeToColorByScalar()
        elif color_mode == 'vector':
            alg.SetColorModeToColorByVector()
        else:
            raise ValueError(f"Invalid color mode '{color_mode}'")

        if rng is not None:
            valid_range = _validation.validate_data_range(rng)
            alg.SetRange(valid_range)
        alg.SetOrient(orient)
        alg.SetInputData(source_data)
        alg.SetVectorModeToUseVector()
        alg.SetScaleFactor(factor)
        alg.SetClamping(clamping)
        _update_alg(alg, progress_bar, 'Computing Glyphs')

        output = _get_output(alg)

        # Storing geom on the algorithm, for later use in legends.
        output._glyph_geom = geoms

        return output

    def connectivity(  # type: ignore[misc]
        self: ConcreteDataSetType,
        extraction_mode: Literal[
            'all',
            'largest',
            'specified',
            'cell_seed',
            'point_seed',
            'closest',
        ] = 'all',
        variable_input: float | VectorLike[float] | None = None,
        scalar_range: VectorLike[float] | None = None,
        scalars: str | None = None,
        label_regions: bool = True,
        region_ids: VectorLike[int] | None = None,
        point_ids: VectorLike[int] | None = None,
        cell_ids: VectorLike[int] | None = None,
        closest_point: VectorLike[float] | None = None,
        inplace: bool = False,
        progress_bar: bool = False,
        **kwargs,
    ):
        """Find and label connected regions.

        This filter extracts cell regions based on a specified connectivity
        criterion. The extraction criterion can be controlled with
        ``extraction_mode`` to extract the largest region or the closest
        region to a seed point, for example.

        In general, cells are considered to be connected if they
        share a point. However, if a ``scalar_range`` is provided, cells
        must also have at least one point with scalar values in the
        specified range to be considered connected.

        See :ref:`connectivity_example` and :ref:`volumetric_example` for
        more examples using this filter.

        .. versionadded:: 0.43.0

           * New extraction modes: ``'specified'``, ``'cell_seed'``, ``'point_seed'``,
             and ``'closest'``.
           * Extracted regions are now sorted in descending order by
             cell count.
           * Region connectivity can be controlled using ``scalar_range``.

        .. deprecated:: 0.43.0
           Parameter ``largest`` is deprecated. Use ``'largest'`` or
           ``extraction_mode='largest'`` instead.

        Parameters
        ----------
        extraction_mode : str, default: "all"
            * ``'all'``: Extract all connected regions.
            * ``'largest'`` : Extract the largest connected region (by cell
              count).
            * ``'specified'``: Extract specific region IDs. Use ``region_ids``
              to specify the region IDs to extract.
            * ``'cell_seed'``: Extract all regions sharing the specified cell
              ids. Use ``cell_ids`` to specify the cell ids.
            * ``'point_seed'`` : Extract all regions sharing the specified
              point ids. Use ``point_ids`` to specify the point ids.
            * ``'closest'`` : Extract the region closest to the specified
              point. Use ``closest_point`` to specify the point.

        variable_input : float | sequence[float], optional
            The convenience parameter used for specifying any required input
            values for some values of ``extraction_mode``. Setting
            ``variable_input`` is equivalent to setting:

            * ``'region_ids'`` if mode is ``'specified'``.
            * ``'cell_ids'`` if mode is ``'cell_seed'``.
            * ``'point_ids'`` if mode is ``'point_seed'``.
            * ``'closest_point'`` if mode is ``'closest'``.

            It has no effect if the mode is ``'all'`` or ``'largest'``.

        scalar_range : sequence[float], optional
            Scalar range in the form ``[min, max]``. If set, the connectivity is
            restricted to cells with at least one point with scalar values in
            the specified range.

        scalars : str, optional
            Name of scalars to use if ``scalar_range`` is specified. Defaults
            to currently active scalars.

            .. note::
               This filter requires point scalars to determine region
               connectivity. If cell scalars are provided, they are first
               converted to point scalars with :func:`cell_data_to_point_data`
               before applying the filter. The converted point scalars are
               removed from the output after applying the filter.

        label_regions : bool, default: True
            If ``True``, ``'RegionId'`` point and cell scalar arrays are stored.
            Each region is assigned a unique ID. IDs are zero-indexed and are
            assigned by region cell count in descending order (i.e. the largest
            region has ID ``0``).

        region_ids : sequence[int], optional
            Region ids to extract. Only used if ``extraction_mode`` is
            ``specified``.

        point_ids : sequence[int], optional
            Point ids to use as seeds. Only used if ``extraction_mode`` is
            ``point_seed``.

        cell_ids : sequence[int], optional
            Cell ids to use as seeds. Only used if ``extraction_mode`` is
            ``cell_seed``.

        closest_point : sequence[int], optional
            Point coordinates in ``(x, y, z)``. Only used if
            ``extraction_mode`` is ``closest``.

        inplace : bool, default: False
            If ``True`` the mesh is updated in-place, otherwise a copy
            is returned. A copy is always returned if the input type is
            not ``pyvista.PolyData`` or ``pyvista.UnstructuredGrid``.

        progress_bar : bool, default: False
            Display a progress bar.

        **kwargs : dict, optional
            Used for handling deprecated parameters.

        Returns
        -------
        pyvista.DataSet
            Dataset with labeled connected regions. Return type is
            ``pyvista.PolyData`` if input type is ``pyvista.PolyData`` and
            ``pyvista.UnstructuredGrid`` otherwise.

        See Also
        --------
        extract_largest, split_bodies, threshold, extract_values

        Examples
        --------
        Create a single mesh with three disconnected regions where each
        region has a different cell count.

        >>> import pyvista as pv
        >>> large = pv.Sphere(
        ...     center=(-4, 0, 0), phi_resolution=40, theta_resolution=40
        ... )
        >>> medium = pv.Sphere(
        ...     center=(-2, 0, 0), phi_resolution=15, theta_resolution=15
        ... )
        >>> small = pv.Sphere(center=(0, 0, 0), phi_resolution=7, theta_resolution=7)
        >>> mesh = large + medium + small

        Plot their connectivity.

        >>> conn = mesh.connectivity('all')
        >>> conn.plot(cmap=['red', 'green', 'blue'], show_edges=True)

        Restrict connectivity to a scalar range.

        >>> mesh['y_coordinates'] = mesh.points[:, 1]
        >>> conn = mesh.connectivity('all', scalar_range=[-1, 0])
        >>> conn.plot(cmap=['red', 'green', 'blue'], show_edges=True)

        Extract the region closest to the origin.

        >>> conn = mesh.connectivity('closest', (0, 0, 0))
        >>> conn.plot(color='blue', show_edges=True)

        Extract a region using a cell ID ``100`` as a seed.

        >>> conn = mesh.connectivity('cell_seed', 100)
        >>> conn.plot(color='green', show_edges=True)

        Extract the largest region.

        >>> conn = mesh.connectivity('largest')
        >>> conn.plot(color='red', show_edges=True)

        Extract the largest and smallest regions by specifying their
        region IDs. Note that the region IDs of the output differ from
        the specified IDs since the input has three regions but the output
        only has two.

        >>> large_id = 0  # largest always has ID '0'
        >>> small_id = 2  # smallest has ID 'N-1' with N=3 regions
        >>> conn = mesh.connectivity('specified', (small_id, large_id))
        >>> conn.plot(cmap=['red', 'blue'], show_edges=True)

        """
        # Deprecated on v0.43.0
        keep_largest = kwargs.pop('largest', False)
        if keep_largest:  # pragma: no cover
            warnings.warn(
                "Use of `largest=True` is deprecated. Use 'largest' or "
                "`extraction_mode='largest'` instead.",
                PyVistaDeprecationWarning,
            )
            extraction_mode = 'largest'

        def _unravel_and_validate_ids(ids):
            ids = np.asarray(ids).ravel()
            is_all_integers = np.issubdtype(ids.dtype, np.integer)
            is_all_positive = not np.any(ids < 0)
            if not (is_all_positive and is_all_integers):
                raise ValueError('IDs must be positive integer values.')
            return np.unique(ids)

        def _post_process_extract_values(before_extraction, extracted):
            # Output is UnstructuredGrid, so apply vtkRemovePolyData
            # to input to cast the output as PolyData type instead
            has_cells = extracted.n_cells != 0
            if isinstance(before_extraction, pyvista.PolyData):
                all_ids = set(range(before_extraction.n_cells))

                ids_to_keep = set()
                if has_cells:
                    ids_to_keep |= set(extracted['vtkOriginalCellIds'])
                ids_to_remove = list(all_ids - ids_to_keep)
                if len(ids_to_remove) != 0:
                    if pyvista.vtk_version_info < (9, 1, 0):
                        raise VTKVersionError(
                            '`connectivity` with PolyData requires vtk>=9.1.0',
                        )  # pragma: no cover
                    remove = _vtk.vtkRemovePolyData()
                    remove.SetInputData(before_extraction)
                    remove.SetCellIds(numpy_to_idarr(ids_to_remove))
                    _update_alg(remove, progress_bar, 'Removing Cells.')
                    extracted = _get_output(remove)
                    extracted.clean(
                        point_merging=False,
                        inplace=True,
                        progress_bar=progress_bar,
                    )  # remove unused points
            if has_cells:
                extracted.point_data.remove('vtkOriginalPointIds')
                extracted.cell_data.remove('vtkOriginalCellIds')
            return extracted

        # Store active scalars info to restore later if needed
        active_field, active_name = self.active_scalars_info

        # Set scalars
        if scalar_range is None:
            input_mesh = self.copy(deep=False)
        else:
            if isinstance(scalar_range, np.ndarray):
                num_elements = scalar_range.size
            elif isinstance(scalar_range, Sequence):
                num_elements = len(scalar_range)
            else:
                raise TypeError('Scalar range must be a numpy array or a sequence.')
            if num_elements != 2:
                raise ValueError('Scalar range must have two elements defining the min and max.')
            if scalar_range[0] > scalar_range[1]:
                raise ValueError(
                    f'Lower value of scalar range {scalar_range[0]} cannot be greater than the upper value {scalar_range[0]}',
                )

            # Input will be modified, so copy first
            input_mesh = self.copy()
            if scalars is None:
                set_default_active_scalars(input_mesh)
            else:
                input_mesh.set_active_scalars(scalars)
            # Make sure we have point data (required by the filter)
            field, name = input_mesh.active_scalars_info
            if field == FieldAssociation.CELL:
                # Convert to point data with a unique name
                # The point array will be removed later
                point_data = input_mesh.cell_data_to_point_data(progress_bar=progress_bar)[name]
                input_mesh.point_data['__point_data'] = point_data
                input_mesh.set_active_scalars('__point_data')

            if extraction_mode in ['all', 'specified', 'closest']:
                # Scalar connectivity has no effect if SetExtractionModeToAllRegions
                # (which applies to 'all' and 'specified') and 'closest'
                # can sometimes fail for some datasets/scalar values.
                # So, we filter scalar values beforehand
                if scalar_range is not None:
                    # Use extract_values to ensure that cells with at least one
                    # point within the range are kept (this is consistent
                    # with how the filter operates for other modes)
                    extracted = DataSetFilters.extract_values(
                        input_mesh,
                        ranges=scalar_range,
                        progress_bar=progress_bar,
                    )
                    input_mesh = _post_process_extract_values(input_mesh, extracted)

        alg = _vtk.vtkConnectivityFilter()
        alg.SetInputDataObject(input_mesh)

        # Due to inconsistent/buggy output, always keep this on and
        # remove scalars later as needed
        alg.ColorRegionsOn()  # This will create 'RegionId' scalars

        # Sort region ids
        alg.SetRegionIdAssignmentMode(alg.CELL_COUNT_DESCENDING)

        if scalar_range is not None:
            alg.ScalarConnectivityOn()
            alg.SetScalarRange(*scalar_range)

        if extraction_mode == 'all':
            alg.SetExtractionModeToAllRegions()

        elif extraction_mode == 'largest':
            alg.SetExtractionModeToLargestRegion()

        elif extraction_mode == 'specified':
            if region_ids is None:
                if variable_input is None:
                    raise ValueError(
                        "`region_ids` must be specified when `extraction_mode='specified'`.",
                    )
                else:
                    region_ids = cast(NumpyArray[int], variable_input)
            # this mode returns scalar data with shape that may not match
            # the number of cells/points, so we extract all and filter later
            # alg.SetExtractionModeToSpecifiedRegions()
            region_ids = _unravel_and_validate_ids(region_ids)
            # [alg.AddSpecifiedRegion(i) for i in region_ids]
            alg.SetExtractionModeToAllRegions()

        elif extraction_mode == 'cell_seed':
            if cell_ids is None:
                if variable_input is None:
                    raise ValueError(
                        "`cell_ids` must be specified when `extraction_mode='cell_seed'`.",
                    )
                else:
                    cell_ids = cast(NumpyArray[int], variable_input)
            alg.SetExtractionModeToCellSeededRegions()
            alg.InitializeSeedList()
            for i in _unravel_and_validate_ids(cell_ids):
                alg.AddSeed(i)

        elif extraction_mode == 'point_seed':
            if point_ids is None:
                if variable_input is None:
                    raise ValueError(
                        "`point_ids` must be specified when `extraction_mode='point_seed'`.",
                    )
                else:
                    point_ids = cast(NumpyArray[int], variable_input)
            alg.SetExtractionModeToPointSeededRegions()
            alg.InitializeSeedList()
            for i in _unravel_and_validate_ids(point_ids):
                alg.AddSeed(i)

        elif extraction_mode == 'closest':
            if closest_point is None:
                if variable_input is None:
                    raise ValueError(
                        "`closest_point` must be specified when `extraction_mode='closest'`.",
                    )
                else:
                    closest_point = cast(NumpyArray[float], variable_input)
            alg.SetExtractionModeToClosestPointRegion()
            alg.SetClosestPoint(*closest_point)

        else:
            raise ValueError(
                f"Invalid value for `extraction_mode` '{extraction_mode}'. Expected one of the following: 'all', 'largest', 'specified', 'cell_seed', 'point_seed', or 'closest'",
            )

        _update_alg(alg, progress_bar, 'Finding and Labeling Connected Regions.')
        output = _get_output(alg)

        # Process output
        output_needs_fixing = False  # initialize flag if output needs to be fixed
        if extraction_mode == 'all':
            pass  # Output is good
        elif extraction_mode == 'specified':
            # All regions were initially extracted, so extract only the
            # specified regions
            extracted = DataSetFilters.extract_values(
                output,
                values=region_ids,
                progress_bar=progress_bar,
            )
            output = _post_process_extract_values(output, extracted)

            if label_regions:
                # Extracted regions may not be contiguous and zero-based
                # which will need to be fixed
                output_needs_fixing = True

        elif extraction_mode == 'largest' and isinstance(output, pyvista.PolyData):
            # PolyData with 'largest' mode generates bad output with unreferenced points
            output_needs_fixing = True

        # All other extraction modes / cases may generate incorrect scalar arrays
        # e.g. 'largest' may output scalars with shape that does not match output mesh
        # e.g. 'seed' method scalars may have one RegionId, yet may contain many
        # disconnected regions. Therefore, check for correct scalars size
        elif label_regions:
            invalid_cell_scalars = output.n_cells != output.cell_data['RegionId'].size
            invalid_point_scalars = output.n_points != output.point_data['RegionId'].size
            if invalid_cell_scalars or invalid_point_scalars:
                output_needs_fixing = True

        if output_needs_fixing and output.n_cells > 0:
            # Fix bad output recursively using 'all' mode which has known good output
            output.point_data.remove('RegionId')
            output.cell_data.remove('RegionId')
            output = output.connectivity('all', label_regions=True, inplace=inplace)

        # Remove temp point array
        with contextlib.suppress(KeyError):
            output.point_data.remove('__point_data')

        if not label_regions and output.n_cells > 0:
            output.point_data.remove('RegionId')
            output.cell_data.remove('RegionId')

            # restore previously active scalars
            output.set_active_scalars(active_name, preference=active_field)

        if inplace:
            try:
                self.copy_from(output, deep=False)
            except:
                pass
            else:
                return self
        return output

    def extract_largest(  # type: ignore[misc]
        self: ConcreteDataSetType, inplace: bool = False, progress_bar: bool = False
    ):
        """Extract largest connected set in mesh.

        Can be used to reduce residues obtained when generating an
        isosurface.  Works only if residues are not connected (share
        at least one point with) the main component of the image.

        Parameters
        ----------
        inplace : bool, default: False
            Updates mesh in-place.

        progress_bar : bool, default: False
            Display a progress bar to indicate progress.

        Returns
        -------
        pyvista.DataSet
            Largest connected set in the dataset.  Return type matches input.

        Examples
        --------
        Join two meshes together, extract the largest, and plot it.

        >>> import pyvista as pv
        >>> mesh = pv.Sphere() + pv.Cube()
        >>> largest = mesh.extract_largest()
        >>> largest.plot()

        See :ref:`connectivity_example` and :ref:`volumetric_example` for
        more examples using this filter.

        .. seealso::
            :func:`pyvista.DataSetFilters.connectivity`

        """
        return DataSetFilters.connectivity(
            self,
            'largest',
            label_regions=False,
            inplace=inplace,
            progress_bar=progress_bar,
        )

    def split_bodies(  # type: ignore[misc]
        self: ConcreteDataSetType, label: bool = False, progress_bar: bool = False
    ):
        """Find, label, and split connected bodies/volumes.

        This splits different connected bodies into blocks in a
        :class:`pyvista.MultiBlock` dataset.

        Parameters
        ----------
        label : bool, default: False
            A flag on whether to keep the ID arrays given by the
            ``connectivity`` filter.

        progress_bar : bool, default: False
            Display a progress bar to indicate progress.

        See Also
        --------
        extract_values, partition, connectivity

        Returns
        -------
        pyvista.MultiBlock
            MultiBlock with a split bodies.

        Examples
        --------
        Split a uniform grid thresholded to be non-connected.

        >>> from pyvista import examples
        >>> dataset = examples.load_uniform()
        >>> _ = dataset.set_active_scalars('Spatial Cell Data')
        >>> threshed = dataset.threshold_percent([0.15, 0.50], invert=True)
        >>> bodies = threshed.split_bodies()
        >>> len(bodies)
        2

        See :ref:`split_vol` for more examples using this filter.

        """
        # Get the connectivity and label different bodies
        labeled = DataSetFilters.connectivity(self)
        classifier = labeled.cell_data['RegionId']
        bodies = pyvista.MultiBlock()
        for vid in np.unique(classifier):
            # Now extract it:
            b = labeled.threshold(
                [vid - 0.5, vid + 0.5],
                scalars='RegionId',
                progress_bar=progress_bar,
            )
            if not label:
                # strange behavior:
                # must use this method rather than deleting from the point_data
                # or else object is collected.
                b.cell_data.remove('RegionId')
                b.point_data.remove('RegionId')
            bodies.append(b)

        return bodies

    def warp_by_scalar(  # type: ignore[misc]
        self: ConcreteDataSetType,
        scalars: str | None = None,
        factor: float = 1.0,
        normal: VectorLike[float] | None = None,
        inplace: bool = False,
        progress_bar: bool = False,
        **kwargs,
    ):
        """Warp the dataset's points by a point data scalars array's values.

        This modifies point coordinates by moving points along point
        normals by the scalar amount times the scale factor.

        Parameters
        ----------
        scalars : str, optional
            Name of scalars to warp by. Defaults to currently active scalars.

        factor : float, default: 1.0
            A scaling factor to increase the scaling effect. Alias
            ``scale_factor`` also accepted - if present, overrides ``factor``.

        normal : sequence, optional
            User specified normal. If given, data normals will be
            ignored and the given normal will be used to project the
            warp.

        inplace : bool, default: False
            If ``True``, the points of the given dataset will be updated.

        progress_bar : bool, default: False
            Display a progress bar to indicate progress.

        **kwargs : dict, optional
            Accepts ``scale_factor`` instead of ``factor``.

        Returns
        -------
        pyvista.DataSet
            Warped Dataset.  Return type matches input.

        Examples
        --------
        First, plot the unwarped mesh.

        >>> from pyvista import examples
        >>> mesh = examples.download_st_helens()
        >>> mesh.plot(cmap='gist_earth', show_scalar_bar=False)

        Now, warp the mesh by the ``'Elevation'`` scalars.

        >>> warped = mesh.warp_by_scalar('Elevation')
        >>> warped.plot(cmap='gist_earth', show_scalar_bar=False)

        See :ref:`surface_normal_example` for more examples using this filter.

        """
        factor = kwargs.pop('scale_factor', factor)
        assert_empty_kwargs(**kwargs)
        scalars_ = set_default_active_scalars(self).name if scalars is None else scalars
        _ = get_array(self, scalars_, preference='point', err=True)

        field = get_array_association(self, scalars_, preference='point')
        if field != FieldAssociation.POINT:
            raise TypeError('Dataset can only by warped by a point data array.')
        # Run the algorithm
        alg = _vtk.vtkWarpScalar()
        alg.SetInputDataObject(self)
        alg.SetInputArrayToProcess(
            0,
            0,
            0,
            field.value,
            scalars_,
        )  # args: (idx, port, connection, field, name)
        alg.SetScaleFactor(factor)
        if normal is not None:
            alg.SetNormal(*normal)
            alg.SetUseNormal(True)
        _update_alg(alg, progress_bar, 'Warping by Scalar')
        output = _get_output(alg)
        if inplace:
            if isinstance(self, (_vtk.vtkImageData, _vtk.vtkRectilinearGrid)):
                raise TypeError('This filter cannot be applied inplace for this mesh type.')
            self.copy_from(output, deep=False)
            return self
        return output

    def warp_by_vector(  # type: ignore[misc]
        self: ConcreteDataSetType,
        vectors: str | None = None,
        factor: float = 1.0,
        inplace: bool = False,
        progress_bar: bool = False,
    ):
        """Warp the dataset's points by a point data vectors array's values.

        This modifies point coordinates by moving points along point
        vectors by the local vector times the scale factor.

        A classical application of this transform is to visualize
        eigenmodes in mechanics.

        Parameters
        ----------
        vectors : str, optional
            Name of vector to warp by. Defaults to currently active vector.

        factor : float, default: 1.0
            A scaling factor that multiplies the vectors to warp by. Can
            be used to enhance the warping effect.

        inplace : bool, default: False
            If ``True``, the function will update the mesh in-place.

        progress_bar : bool, default: False
            Display a progress bar to indicate progress.

        Returns
        -------
        pyvista.PolyData
            The warped mesh resulting from the operation.

        Examples
        --------
        Warp a sphere by vectors.

        >>> import pyvista as pv
        >>> from pyvista import examples
        >>> sphere = examples.load_sphere_vectors()
        >>> warped = sphere.warp_by_vector()
        >>> pl = pv.Plotter(shape=(1, 2))
        >>> pl.subplot(0, 0)
        >>> actor = pl.add_text('Before warp')
        >>> actor = pl.add_mesh(sphere, color='white')
        >>> pl.subplot(0, 1)
        >>> actor = pl.add_text('After warp')
        >>> actor = pl.add_mesh(warped, color='white')
        >>> pl.show()

        See :ref:`warp_by_vectors_example` and :ref:`eigenmodes_example` for
        more examples using this filter.

        """
        vectors_ = set_default_active_vectors(self).name if vectors is None else vectors
        arr = get_array(self, vectors_, preference='point')
        field = get_array_association(self, vectors_, preference='point')
        if arr is None:
            raise ValueError('No vectors present to warp by vector.')

        # check that this is indeed a vector field
        if arr.ndim != 2 or arr.shape[1] != 3:
            raise ValueError(
                'Dataset can only by warped by a 3D vector point data array. '
                'The values you provided do not satisfy this requirement',
            )
        alg = _vtk.vtkWarpVector()
        alg.SetInputDataObject(self)
        alg.SetInputArrayToProcess(0, 0, 0, field.value, vectors_)
        alg.SetScaleFactor(factor)
        _update_alg(alg, progress_bar, 'Warping by Vector')
        warped_mesh = _get_output(alg)
        if inplace:
            self.copy_from(warped_mesh, deep=False)
            return self
        else:
            return warped_mesh

    def cell_data_to_point_data(  # type: ignore[misc]
        self: ConcreteDataSetType, pass_cell_data: bool = False, progress_bar: bool = False
    ):
        """Transform cell data into point data.

        Point data are specified per node and cell data specified
        within cells.  Optionally, the input point data can be passed
        through to the output.

        The method of transformation is based on averaging the data
        values of all cells using a particular point. Optionally, the
        input cell data can be passed through to the output as well.

        Parameters
        ----------
        pass_cell_data : bool, default: False
            If enabled, pass the input cell data through to the output.

        progress_bar : bool, default: False
            Display a progress bar to indicate progress.

        Returns
        -------
        pyvista.DataSet
            Dataset with the point data transformed into cell data.
            Return type matches input.

        See Also
        --------
        point_data_to_cell_data
            Similar transformation applied to point data.
        :meth:`~pyvista.ImageDataFilters.cells_to_points`
            Re-mesh :class:`~pyvista.ImageData` to a points-based representation.

        Examples
        --------
        First compute the face area of the example airplane mesh and
        show the cell values.  This is to show discrete cell data.

        >>> from pyvista import examples
        >>> surf = examples.load_airplane()
        >>> surf = surf.compute_cell_sizes(length=False, volume=False)
        >>> surf.plot(scalars='Area')

        These cell scalars can be applied to individual points to
        effectively smooth out the cell data onto the points.

        >>> from pyvista import examples
        >>> surf = examples.load_airplane()
        >>> surf = surf.compute_cell_sizes(length=False, volume=False)
        >>> surf = surf.cell_data_to_point_data()
        >>> surf.plot(scalars='Area')

        """
        alg = _vtk.vtkCellDataToPointData()
        alg.SetInputDataObject(self)
        alg.SetPassCellData(pass_cell_data)
        _update_alg(alg, progress_bar, 'Transforming cell data into point data.')
        active_scalars = None
        if not isinstance(self, pyvista.MultiBlock):
            active_scalars = self.active_scalars_name
        return _get_output(alg, active_scalars=active_scalars)

    def ctp(  # type: ignore[misc]
        self: ConcreteDataSetType,
        pass_cell_data: bool = False,
        progress_bar: bool = False,
        **kwargs,
    ):
        """Transform cell data into point data.

        Point data are specified per node and cell data specified
        within cells.  Optionally, the input point data can be passed
        through to the output.

        This method is an alias for
        :func:`pyvista.DataSetFilters.cell_data_to_point_data`.

        Parameters
        ----------
        pass_cell_data : bool, default: False
            If enabled, pass the input cell data through to the output.

        progress_bar : bool, default: False
            Display a progress bar to indicate progress.

        **kwargs : dict, optional
            Deprecated keyword argument ``pass_cell_arrays``.

        Returns
        -------
        pyvista.DataSet
            Dataset with the cell data transformed into point data.
            Return type matches input.

        """
        return DataSetFilters.cell_data_to_point_data(
            self,
            pass_cell_data=pass_cell_data,
            progress_bar=progress_bar,
            **kwargs,
        )

    def point_data_to_cell_data(  # type: ignore[misc]
        self: ConcreteDataSetType,
        pass_point_data: bool = False,
        categorical: bool = False,
        progress_bar: bool = False,
    ):
        """Transform point data into cell data.

        Point data are specified per node and cell data specified within cells.
        Optionally, the input point data can be passed through to the output.

        Parameters
        ----------
        pass_point_data : bool, default: False
            If enabled, pass the input point data through to the output.

        categorical : bool, default: False
            Control whether the source point data is to be treated as
            categorical. If ``True``,  histograming is used to assign the
            cell data. Specifically, a histogram is populated for each cell
            from the scalar values at each point, and the bin with the most
            elements is selected. In case of a tie, the smaller value is selected.

            .. note::

                If the point data is continuous, values that are almost equal (within
                ``1e-6``) are merged into a single bin. Otherwise, for discrete data
                the number of bins equals the number of unique values.

        progress_bar : bool, default: False
            Display a progress bar to indicate progress.

        Returns
        -------
        pyvista.DataSet
            Dataset with the point data transformed into cell data.
            Return type matches input.

        See Also
        --------
        cell_data_to_point_data
            Similar transformation applied to cell data.
        :meth:`~pyvista.ImageDataFilters.points_to_cells`
            Re-mesh :class:`~pyvista.ImageData` to a cells-based representation.

        Examples
        --------
        Color cells by their z coordinates.  First, create point
        scalars based on z-coordinates of a sample sphere mesh.  Then
        convert this point data to cell data.  Use a low resolution
        sphere for emphasis of cell valued data.

        First, plot these values as point values to show the
        difference between point and cell data.

        >>> import pyvista as pv
        >>> sphere = pv.Sphere(theta_resolution=10, phi_resolution=10)
        >>> sphere['Z Coordinates'] = sphere.points[:, 2]
        >>> sphere.plot()

        Now, convert these values to cell data and then plot it.

        >>> import pyvista as pv
        >>> sphere = pv.Sphere(theta_resolution=10, phi_resolution=10)
        >>> sphere['Z Coordinates'] = sphere.points[:, 2]
        >>> sphere = sphere.point_data_to_cell_data()
        >>> sphere.plot()

        """
        alg = _vtk.vtkPointDataToCellData()
        alg.SetInputDataObject(self)
        alg.SetPassPointData(pass_point_data)
        alg.SetCategoricalData(categorical)
        _update_alg(alg, progress_bar, 'Transforming point data into cell data')
        active_scalars = None
        if not isinstance(self, pyvista.MultiBlock):
            active_scalars = self.active_scalars_name
        return _get_output(alg, active_scalars=active_scalars)

    def ptc(  # type: ignore[misc]
        self: ConcreteDataSetType,
        pass_point_data: bool = False,
        progress_bar: bool = False,
        **kwargs,
    ):
        """Transform point data into cell data.

        Point data are specified per node and cell data specified
        within cells.  Optionally, the input point data can be passed
        through to the output.

        This method is an alias for
        :func:`pyvista.DataSetFilters.point_data_to_cell_data`.

        Parameters
        ----------
        pass_point_data : bool, default: False
            If enabled, pass the input point data through to the output.

        progress_bar : bool, default: False
            Display a progress bar to indicate progress.

        **kwargs : dict, optional
            Deprecated keyword argument ``pass_point_arrays``.

        Returns
        -------
        pyvista.DataSet
            Dataset with the point data transformed into cell data.
            Return type matches input.

        """
        return DataSetFilters.point_data_to_cell_data(
            self,
            pass_point_data=pass_point_data,
            progress_bar=progress_bar,
            **kwargs,
        )

    def triangulate(  # type: ignore[misc]
        self: ConcreteDataSetType, inplace: bool = False, progress_bar: bool = False
    ):
        """Return an all triangle mesh.

        More complex polygons will be broken down into triangles.

        Parameters
        ----------
        inplace : bool, default: False
            Updates mesh in-place.

        progress_bar : bool, default: False
            Display a progress bar to indicate progress.

        Returns
        -------
        pyvista.PolyData
            Mesh containing only triangles.

        Examples
        --------
        Generate a mesh with quadrilateral faces.

        >>> import pyvista as pv
        >>> plane = pv.Plane()
        >>> plane.point_data.clear()
        >>> plane.plot(show_edges=True, line_width=5)

        Convert it to an all triangle mesh.

        >>> mesh = plane.triangulate()
        >>> mesh.plot(show_edges=True, line_width=5)

        """
        alg = _vtk.vtkDataSetTriangleFilter()
        alg.SetInputData(self)
        _update_alg(alg, progress_bar, 'Converting to triangle mesh')

        mesh = _get_output(alg)
        if inplace:
            self.copy_from(mesh, deep=False)
            return self
        return mesh

    def delaunay_3d(  # type: ignore[misc]
        self: ConcreteDataSetType,
        alpha: float = 0.0,
        tol: float = 0.001,
        offset: float = 2.5,
        progress_bar: bool = False,
    ):
        """Construct a 3D Delaunay triangulation of the mesh.

        This filter can be used to generate a 3D tetrahedral mesh from
        a surface or scattered points.  If you want to create a
        surface from a point cloud, see
        :func:`pyvista.PolyDataFilters.reconstruct_surface`.

        Parameters
        ----------
        alpha : float, default: 0.0
            Distance value to control output of this filter. For a
            non-zero alpha value, only vertices, edges, faces, or
            tetrahedra contained within the circumsphere (of radius
            alpha) will be output. Otherwise, only tetrahedra will be
            output.

        tol : float, default: 0.001
            Tolerance to control discarding of closely spaced points.
            This tolerance is specified as a fraction of the diagonal
            length of the bounding box of the points.

        offset : float, default: 2.5
            Multiplier to control the size of the initial, bounding
            Delaunay triangulation.

        progress_bar : bool, default: False
            Display a progress bar to indicate progress.

        Returns
        -------
        pyvista.UnstructuredGrid
            UnstructuredGrid containing the Delaunay triangulation.

        Examples
        --------
        Generate a 3D Delaunay triangulation of a surface mesh of a
        sphere and plot the interior edges generated.

        >>> import pyvista as pv
        >>> sphere = pv.Sphere(theta_resolution=5, phi_resolution=5)
        >>> grid = sphere.delaunay_3d()
        >>> edges = grid.extract_all_edges()
        >>> edges.plot(line_width=5, color='k')

        """
        alg = _vtk.vtkDelaunay3D()
        alg.SetInputData(self)
        alg.SetAlpha(alpha)
        alg.SetTolerance(tol)
        alg.SetOffset(offset)
        _update_alg(alg, progress_bar, 'Computing 3D Triangulation')
        return _get_output(alg)

    def select_enclosed_points(  # type: ignore[misc]
        self: ConcreteDataSetType,
        surface: PolyData,
        tolerance: float = 0.001,
        inside_out: bool = False,
        check_surface: bool = True,
        progress_bar: bool = False,
    ):
        """Mark points as to whether they are inside a closed surface.

        This evaluates all the input points to determine whether they are in an
        enclosed surface. The filter produces a (0,1) mask
        (in the form of a vtkDataArray) that indicates whether points are
        outside (mask value=0) or inside (mask value=1) a provided surface.
        (The name of the output vtkDataArray is ``"SelectedPoints"``.)

        This filter produces and output data array, but does not modify the
        input dataset. If you wish to extract cells or poinrs, various
        threshold filters are available (i.e., threshold the output array).

        .. warning::
           The filter assumes that the surface is closed and
           manifold. A boolean flag can be set to force the filter to
           first check whether this is true. If ``False`` and not manifold,
           an error will be raised.

        Parameters
        ----------
        surface : pyvista.PolyData
            Set the surface to be used to test for containment. This must be a
            :class:`pyvista.PolyData` object.

        tolerance : float, default: 0.001
            The tolerance on the intersection. The tolerance is expressed as a
            fraction of the bounding box of the enclosing surface.

        inside_out : bool, default: False
            By default, points inside the surface are marked inside or sent
            to the output. If ``inside_out`` is ``True``, then the points
            outside the surface are marked inside.

        check_surface : bool, default: True
            Specify whether to check the surface for closure. When ``True``, the
            algorithm first checks to see if the surface is closed and
            manifold. If the surface is not closed and manifold, a runtime
            error is raised.

        progress_bar : bool, default: False
            Display a progress bar to indicate progress.

        Returns
        -------
        pyvista.PolyData
            Mesh containing the ``point_data['SelectedPoints']`` array.

        Examples
        --------
        Determine which points on a plane are inside a manifold sphere
        surface mesh.  Extract these points using the
        :func:`DataSetFilters.extract_points` filter and then plot them.

        >>> import pyvista as pv
        >>> sphere = pv.Sphere()
        >>> plane = pv.Plane()
        >>> selected = plane.select_enclosed_points(sphere)
        >>> pts = plane.extract_points(
        ...     selected['SelectedPoints'].view(bool),
        ...     adjacent_cells=False,
        ... )
        >>> pl = pv.Plotter()
        >>> _ = pl.add_mesh(sphere, style='wireframe')
        >>> _ = pl.add_points(pts, color='r')
        >>> pl.show()

        """
        if not isinstance(surface, pyvista.PolyData):
            raise TypeError('`surface` must be `pyvista.PolyData`')
        if check_surface and surface.n_open_edges > 0:
            raise RuntimeError(
                'Surface is not closed. Please read the warning in the '
                'documentation for this function and either pass '
                '`check_surface=False` or repair the surface.',
            )
        alg = _vtk.vtkSelectEnclosedPoints()
        alg.SetInputData(self)
        alg.SetSurfaceData(surface)
        alg.SetTolerance(tolerance)
        alg.SetInsideOut(inside_out)
        _update_alg(alg, progress_bar, 'Selecting Enclosed Points')
        result = _get_output(alg)
        out = self.copy()
        bools = result['SelectedPoints'].astype(np.uint8)
        if len(bools) < 1:
            bools = np.zeros(out.n_points, dtype=np.uint8)
        out['SelectedPoints'] = bools
        return out

    def sample(  # type: ignore[misc]
        self: ConcreteDataSetType,
        target: DataSet | _vtk.vtkDataSet,
        tolerance: float | None = None,
        pass_cell_data: bool = True,
        pass_point_data: bool = True,
        categorical: bool = False,
        progress_bar: bool = False,
        locator: Literal['cell', 'cell_tree', 'obb_tree', 'static_cell']
        | _vtk.vtkAbstractCellLocator
        | None = 'static_cell',
        pass_field_data: bool = True,
        mark_blank: bool = True,
        snap_to_closest_point: bool = False,
    ):
        """Resample array data from a passed mesh onto this mesh.

        For `mesh1.sample(mesh2)`, the arrays from `mesh2` are sampled onto
        the points of `mesh1`.  This function interpolates within an
        enclosing cell.  This contrasts with
        :func:`pyvista.DataSetFilters.interpolate` that uses a distance
        weighting for nearby points.  If there is cell topology, `sample` is
        usually preferred.

        The point data 'vtkValidPointMask' stores whether the point could be sampled
        with a value of 1 meaning successful sampling. And a value of 0 means
        unsuccessful.

        This uses :class:`vtk.vtkResampleWithDataSet`.

        Parameters
        ----------
        target : pyvista.DataSet
            The vtk data object to sample from - point and cell arrays from
            this object are sampled onto the nodes of the ``dataset`` mesh.

        tolerance : float, optional
            Tolerance used to compute whether a point in the source is
            in a cell of the input.  If not given, tolerance is
            automatically generated.

        pass_cell_data : bool, default: True
            Preserve source mesh's original cell data arrays.

        pass_point_data : bool, default: True
            Preserve source mesh's original point data arrays.

        categorical : bool, default: False
            Control whether the source point data is to be treated as
            categorical. If the data is categorical, then the resultant data
            will be determined by a nearest neighbor interpolation scheme.

        progress_bar : bool, default: False
            Display a progress bar to indicate progress.

        locator : vtkAbstractCellLocator or str or None, default: 'static_cell'
            Prototype cell locator to perform the ``FindCell()``
            operation.  If ``None``, uses the DataSet ``FindCell`` method.
            Valid strings with mapping to vtk cell locators are

                * 'cell' - vtkCellLocator
                * 'cell_tree' - vtkCellTreeLocator
                * 'obb_tree' - vtkOBBTree
                * 'static_cell' - vtkStaticCellLocator

        pass_field_data : bool, default: True
            Preserve source mesh's original field data arrays.

        mark_blank : bool, default: True
            Whether to mark blank points and cells in "vtkGhostType".

        snap_to_closest_point : bool, default: False
            Whether to snap to cell with closest point if no cell is found. Useful
            when sampling from data with vertex cells. Requires vtk >=9.3.0.

            .. versionadded:: 0.43

        Returns
        -------
        pyvista.DataSet
            Dataset containing resampled data.

        See Also
        --------
        pyvista.DataSetFilters.interpolate
            Interpolate values from one mesh onto another.

        :meth:`pyvista.ImageDataFilters.resample`
            Resample image data to modify its dimensions and spacing.

        Examples
        --------
        Resample data from another dataset onto a sphere.

        >>> import pyvista as pv
        >>> from pyvista import examples
        >>> mesh = pv.Sphere(center=(4.5, 4.5, 4.5), radius=4.5)
        >>> data_to_probe = examples.load_uniform()
        >>> result = mesh.sample(data_to_probe)
        >>> result.plot(scalars='Spatial Point Data')

        If sampling from a set of points represented by a ``(n, 3)``
        shaped ``numpy.ndarray``, they need to be converted to a
        PyVista DataSet, e.g. :class:`pyvista.PolyData`, first.

        >>> import numpy as np
        >>> points = np.array([[1.5, 5.0, 6.2], [6.7, 4.2, 8.0]])
        >>> mesh = pv.PolyData(points)
        >>> result = mesh.sample(data_to_probe)
        >>> result['Spatial Point Data']
        pyvista_ndarray([ 46.5 , 225.12])

        See :ref:`resampling_example` for more examples using this filter.

        """
        alg = _vtk.vtkResampleWithDataSet()  # Construct the ResampleWithDataSet object
        alg.SetInputData(self)  # Set the Input data (actually the source i.e. where to sample from)
        # Set the Source data (actually the target, i.e. where to sample to)
        alg.SetSourceData(wrap(target))
        alg.SetPassCellArrays(pass_cell_data)
        alg.SetPassPointArrays(pass_point_data)
        alg.SetPassFieldArrays(pass_field_data)

        alg.SetMarkBlankPointsAndCells(mark_blank)
        alg.SetCategoricalData(categorical)

        if tolerance is not None:
            alg.SetComputeTolerance(False)
            alg.SetTolerance(tolerance)
        if locator:
            if isinstance(locator, str):
                locator_map = {
                    'cell': _vtk.vtkCellLocator(),
                    'cell_tree': _vtk.vtkCellTreeLocator(),
                    'obb_tree': _vtk.vtkOBBTree(),
                    'static_cell': _vtk.vtkStaticCellLocator(),
                }
                try:
                    locator = locator_map[locator]
                except KeyError as err:
                    raise ValueError(
                        f'locator must be a string from {locator_map.keys()}, got {locator}',
                    ) from err
            alg.SetCellLocatorPrototype(locator)

        if snap_to_closest_point:
            try:
                alg.SnapToCellWithClosestPointOn()
            except AttributeError:  # pragma: no cover
                raise VTKVersionError('`snap_to_closest_point=True` requires vtk 9.3.0 or newer')
        _update_alg(alg, progress_bar, 'Resampling array Data from a Passed Mesh onto Mesh')
        return _get_output(alg)

    def interpolate(  # type: ignore[misc]
        self: ConcreteDataSetType,
        target: DataSet | _vtk.vtkDataSet,
        sharpness: float = 2.0,
        radius: float = 1.0,
        strategy: Literal['null_value', 'mask_points', 'closest_point'] = 'null_value',
        null_value: float = 0.0,
        n_points: int | None = None,
        pass_cell_data: bool = True,
        pass_point_data: bool = True,
        progress_bar: bool = False,
    ):
        """Interpolate values onto this mesh from a given dataset.

        The ``target`` dataset is typically a point cloud. Only point data from
        the ``target`` mesh will be interpolated onto points of this mesh. Whether
        preexisting point and cell data of this mesh are preserved in the
        output can be customized with the ``pass_point_data`` and
        ``pass_cell_data`` parameters.

        This uses a Gaussian interpolation kernel. Use the ``sharpness`` and
        ``radius`` parameters to adjust this kernel. You can also switch this
        kernel to use an N closest points approach.

        If the cell topology is more useful for interpolating, e.g. from a
        discretized FEM or CFD simulation, use
        :func:`pyvista.DataSetFilters.sample` instead.

        Parameters
        ----------
        target : pyvista.DataSet
            The vtk data object to sample from. Point and cell arrays from
            this object are interpolated onto this mesh.

        sharpness : float, default: 2.0
            Set the sharpness (i.e., falloff) of the Gaussian kernel. As the
            sharpness increases the effects of distant points are reduced.

        radius : float, optional
            Specify the radius within which the basis points must lie.

        strategy : str, default: "null_value"
            Specify a strategy to use when encountering a "null" point during
            the interpolation process. Null points occur when the local
            neighborhood (of nearby points to interpolate from) is empty. If
            the strategy is set to ``'mask_points'``, then an output array is
            created that marks points as being valid (=1) or null (invalid =0)
            (and the NullValue is set as well). If the strategy is set to
            ``'null_value'``, then the output data value(s) are set to the
            ``null_value`` (specified in the output point data). Finally, the
            strategy ``'closest_point'`` is to simply use the closest point to
            perform the interpolation.

        null_value : float, default: 0.0
            Specify the null point value. When a null point is encountered
            then all components of each null tuple are set to this value.

        n_points : int, optional
            If given, specifies the number of the closest points used to form
            the interpolation basis. This will invalidate the radius argument
            in favor of an N closest points approach. This typically has poorer
            results.

        pass_cell_data : bool, default: True
            Preserve input mesh's original cell data arrays.

        pass_point_data : bool, default: True
            Preserve input mesh's original point data arrays.

        progress_bar : bool, default: False
            Display a progress bar to indicate progress.

        Returns
        -------
        pyvista.DataSet
            Interpolated dataset.  Return type matches input.

        See Also
        --------
        pyvista.DataSetFilters.sample
            Resample array data from one mesh onto another.

        :meth:`pyvista.ImageDataFilters.resample`
            Resample image data to modify its dimensions and spacing.

        Examples
        --------
        Interpolate the values of 5 points onto a sample plane.

        >>> import pyvista as pv
        >>> import numpy as np
        >>> rng = np.random.default_rng(7)
        >>> point_cloud = rng.random((5, 3))
        >>> point_cloud[:, 2] = 0
        >>> point_cloud -= point_cloud.mean(0)
        >>> pdata = pv.PolyData(point_cloud)
        >>> pdata['values'] = rng.random(5)
        >>> plane = pv.Plane()
        >>> plane.clear_data()
        >>> plane = plane.interpolate(pdata, sharpness=3)
        >>> pl = pv.Plotter()
        >>> _ = pl.add_mesh(pdata, render_points_as_spheres=True, point_size=50)
        >>> _ = pl.add_mesh(plane, style='wireframe', line_width=5)
        >>> pl.show()

        See :ref:`interpolate_example` for more examples using this filter.

        """
        # Must cast to UnstructuredGrid in some cases (e.g. vtkImageData/vtkRectilinearGrid)
        # I believe the locator and the interpolator call `GetPoints` and not all mesh types have that method
        target_ = wrap(target)
        target_ = (
            target_.cast_to_unstructured_grid()
            if isinstance(target_, (pyvista.ImageData, pyvista.RectilinearGrid))
            else target_
        )

        gaussian_kernel = _vtk.vtkGaussianKernel()
        gaussian_kernel.SetSharpness(sharpness)
        gaussian_kernel.SetRadius(radius)
        gaussian_kernel.SetKernelFootprintToRadius()
        if n_points:
            gaussian_kernel.SetNumberOfPoints(n_points)
            gaussian_kernel.SetKernelFootprintToNClosest()

        locator = _vtk.vtkStaticPointLocator()
        locator.SetDataSet(target_)
        locator.BuildLocator()

        interpolator = _vtk.vtkPointInterpolator()
        interpolator.SetInputData(self)
        interpolator.SetSourceData(target)
        interpolator.SetKernel(gaussian_kernel)
        interpolator.SetLocator(locator)
        interpolator.SetNullValue(null_value)
        if strategy == 'null_value':
            interpolator.SetNullPointsStrategyToNullValue()
        elif strategy == 'mask_points':
            interpolator.SetNullPointsStrategyToMaskPoints()
        elif strategy == 'closest_point':
            interpolator.SetNullPointsStrategyToClosestPoint()
        else:
            raise ValueError(f'strategy `{strategy}` not supported.')
        interpolator.SetPassPointArrays(pass_point_data)
        interpolator.SetPassCellArrays(pass_cell_data)
        _update_alg(interpolator, progress_bar, 'Interpolating')
        return _get_output(interpolator)

    def streamlines(  # type: ignore[misc]
        self: ConcreteDataSetType,
        vectors: str | None = None,
        source_center: VectorLike[float] | None = None,
        source_radius: float | None = None,
        n_points: int = 100,
        start_position: VectorLike[float] | None = None,
        return_source: bool = False,
        pointa: VectorLike[float] | None = None,
        pointb: VectorLike[float] | None = None,
        progress_bar: bool = False,
        **kwargs,
    ):
        """Integrate a vector field to generate streamlines.

        The default behavior uses a sphere as the source - set its
        location and radius via the ``source_center`` and
        ``source_radius`` keyword arguments.  ``n_points`` defines the
        number of starting points on the sphere surface.
        Alternatively, a line source can be used by specifying
        ``pointa`` and ``pointb``.  ``n_points`` again defines the
        number of points on the line.

        You can retrieve the source by specifying
        ``return_source=True``.

        Optional keyword parameters from
        :func:`pyvista.DataSetFilters.streamlines_from_source` can be
        used here to control the generation of streamlines.

        Parameters
        ----------
        vectors : str, optional
            The string name of the active vector field to integrate across.

        source_center : sequence[float], optional
            Length 3 tuple of floats defining the center of the source
            particles. Defaults to the center of the dataset.

        source_radius : float, optional
            Float radius of the source particle cloud. Defaults to one-tenth of
            the diagonal of the dataset's spatial extent.

        n_points : int, default: 100
            Number of particles present in source sphere or line.

        start_position : sequence[float], optional
            A single point.  This will override the sphere point source.

        return_source : bool, default: False
            Return the source particles as :class:`pyvista.PolyData` as well as the
            streamlines. This will be the second value returned if ``True``.

        pointa, pointb : sequence[float], optional
            The coordinates of a start and end point for a line source. This
            will override the sphere and start_position point source.

        progress_bar : bool, default: False
            Display a progress bar to indicate progress.

        **kwargs : dict, optional
            See :func:`pyvista.DataSetFilters.streamlines_from_source`.

        Returns
        -------
        streamlines : pyvista.PolyData
            This produces polylines as the output, with each cell
            (i.e., polyline) representing a streamline. The attribute values
            associated with each streamline are stored in the cell data, whereas
            those associated with streamline-points are stored in the point data.

        source : pyvista.PolyData
            The points of the source are the seed points for the streamlines.
            Only returned if ``return_source=True``.

        Examples
        --------
        See the :ref:`streamlines_example` example.

        """
        if source_center is None:
            source_center = self.center
        if source_radius is None:
            source_radius = self.length / 10.0

        # A single point at start_position
        if start_position is not None:
            source_center = start_position
            source_radius = 0.0
            n_points = 1

        alg: _vtk.vtkAlgorithm
        if (pointa is not None and pointb is None) or (pointa is None and pointb is not None):
            raise ValueError('Both pointa and pointb must be provided')
        elif pointa is not None and pointb is not None:
            line_source = _vtk.vtkLineSource()
            line_source.SetPoint1(*pointa)
            line_source.SetPoint2(*pointb)
            line_source.SetResolution(n_points)
            alg = line_source
        else:
            point_source = _vtk.vtkPointSource()
            point_source.SetCenter(*source_center)
            point_source.SetRadius(source_radius)
            point_source.SetNumberOfPoints(n_points)
            alg = point_source

        alg.Update()
        input_source = cast(pyvista.DataSet, wrap(alg.GetOutput()))

        output = self.streamlines_from_source(
            input_source,
            vectors,
            progress_bar=progress_bar,
            **kwargs,
        )
        if return_source:
            return output, input_source
        return output

    def streamlines_from_source(  # type: ignore[misc]
        self: ConcreteDataSetType,
        source: DataSet | _vtk.vtkDataSet,
        vectors: str | None = None,
        integrator_type: Literal[45, 2, 4] = 45,
        integration_direction: Literal['both', 'backward', 'forward'] = 'both',
        surface_streamlines: bool = False,
        initial_step_length: float = 0.5,
        step_unit: Literal['cl', 'l'] = 'cl',
        min_step_length: float = 0.01,
        max_step_length: float = 1.0,
        max_steps: int = 2000,
        terminal_speed: float = 1e-12,
        max_error: float = 1e-6,
        max_time: float | None = None,
        compute_vorticity: bool = True,
        rotation_scale: float = 1.0,
        interpolator_type: Literal['point', 'cell', 'p', 'c'] = 'point',
        progress_bar: bool = False,
        max_length: float | None = None,
    ):
        """Generate streamlines of vectors from the points of a source mesh.

        The integration is performed using a specified integrator, by default
        Runge-Kutta2. This supports integration through any type of dataset.
        If the dataset contains 2D cells like polygons or triangles and the
        ``surface_streamlines`` parameter is used, the integration is constrained
        to lie on the surface defined by 2D cells.

        Parameters
        ----------
        source : pyvista.DataSet
            The points of the source provide the starting points of the
            streamlines.  This will override both sphere and line sources.

        vectors : str, optional
            The string name of the active vector field to integrate across.

        integrator_type : {45, 2, 4}, default: 45
            The integrator type to be used for streamline generation.
            The default is Runge-Kutta45. The recognized solvers are:
            RUNGE_KUTTA2 (``2``),  RUNGE_KUTTA4 (``4``), and RUNGE_KUTTA45
            (``45``). Options are ``2``, ``4``, or ``45``.

        integration_direction : str, default: "both"
            Specify whether the streamline is integrated in the upstream or
            downstream directions (or both). Options are ``'both'``,
            ``'backward'``, or ``'forward'``.

        surface_streamlines : bool, default: False
            Compute streamlines on a surface.

        initial_step_length : float, default: 0.5
            Initial step size used for line integration, expressed ib length
            unitsL or cell length units (see ``step_unit`` parameter).
            either the starting size for an adaptive integrator, e.g., RK45, or
            the constant / fixed size for non-adaptive ones, i.e., RK2 and RK4).

        step_unit : {'cl', 'l'}, default: "cl"
            Uniform integration step unit. The valid unit is now limited to
            only LENGTH_UNIT (``'l'``) and CELL_LENGTH_UNIT (``'cl'``).
            Default is CELL_LENGTH_UNIT.

        min_step_length : float, default: 0.01
            Minimum step size used for line integration, expressed in length or
            cell length units. Only valid for an adaptive integrator, e.g., RK45.

        max_step_length : float, default: 1.0
            Maximum step size used for line integration, expressed in length or
            cell length units. Only valid for an adaptive integrator, e.g., RK45.

        max_steps : int, default: 2000
            Maximum number of steps for integrating a streamline.

        terminal_speed : float, default: 1e-12
            Terminal speed value, below which integration is terminated.

        max_error : float, 1e-6
            Maximum error tolerated throughout streamline integration.

        max_time : float, optional
            Specify the maximum length of a streamline expressed in physical length.

            .. deprecated:: 0.45.0
               ``max_time`` parameter is deprecated. Use ``max_length`` instead.
                It will be removed in v0.48. Default for ``max_time`` changed in v0.45.0.

        compute_vorticity : bool, default: True
            Vorticity computation at streamline points. Necessary for generating
            proper stream-ribbons using the ``vtkRibbonFilter``.

        rotation_scale : float, default: 1.0
            This can be used to scale the rate with which the streamribbons
            twist.

        interpolator_type : str, default: "point"
            Set the type of the velocity field interpolator to locate cells
            during streamline integration either by points or cells.
            The cell locator is more robust then the point locator. Options
            are ``'point'`` or ``'cell'`` (abbreviations of ``'p'`` and ``'c'``
            are also supported).

        progress_bar : bool, default: False
            Display a progress bar to indicate progress.

        max_length : float, optional
            Specify the maximum length of a streamline expressed in physical length.
            Default is 4 times the diagonal length of the bounding box of the ``source``
            dataset.

        Returns
        -------
        pyvista.PolyData
            Streamlines. This produces polylines as the output, with
            each cell (i.e., polyline) representing a streamline. The
            attribute values associated with each streamline are
            stored in the cell data, whereas those associated with
            streamline-points are stored in the point data.

        Examples
        --------
        See the :ref:`streamlines_example` example.

        """
        integration_direction_lower = str(integration_direction).strip().lower()
        if integration_direction_lower not in ['both', 'back', 'backward', 'forward']:
            raise ValueError(
                "Integration direction must be one of:\n 'backward', "
                f"'forward', or 'both' - not '{integration_direction_lower}'.",
            )
        else:
            integration_direction_ = cast(
                Literal['both', 'back', 'backward', 'forward'], integration_direction
            )
        if integrator_type not in [2, 4, 45]:
            raise ValueError('Integrator type must be one of `2`, `4`, or `45`.')
        if interpolator_type not in ['c', 'cell', 'p', 'point']:
            raise ValueError("Interpolator type must be either 'cell' or 'point'")
        if step_unit not in ['l', 'cl']:
            raise ValueError("Step unit must be either 'l' or 'cl'")
        step_unit_val = {
            'cl': _vtk.vtkStreamTracer.CELL_LENGTH_UNIT,
            'l': _vtk.vtkStreamTracer.LENGTH_UNIT,
        }[step_unit]
        if isinstance(vectors, str):
            self.set_active_scalars(vectors)
            self.set_active_vectors(vectors)
        elif vectors is None:
            set_default_active_vectors(self)

        if max_time is not None:
            if max_length is not None:
                warnings.warn(
                    '``max_length`` and ``max_time`` provided. Ignoring deprecated ``max_time``.',
                    PyVistaDeprecationWarning,
                )
            else:
                warnings.warn(
                    '``max_time`` parameter is deprecated.  It will be removed in v0.48',
                    PyVistaDeprecationWarning,
                )
                max_length = max_time

        if max_length is None:
            max_length = 4.0 * self.GetLength()

        source = wrap(source)
        # vtk throws error with two Structured Grids
        # See: https://github.com/pyvista/pyvista/issues/1373
        if isinstance(self, pyvista.StructuredGrid) and isinstance(source, pyvista.StructuredGrid):
            source = source.cast_to_unstructured_grid()

        # Build the algorithm
        alg = _vtk.vtkStreamTracer()
        # Inputs
        alg.SetInputDataObject(self)
        alg.SetSourceData(source)

        # general parameters
        alg.SetComputeVorticity(compute_vorticity)
        alg.SetInitialIntegrationStep(initial_step_length)
        alg.SetIntegrationStepUnit(step_unit_val)
        alg.SetMaximumError(max_error)
        alg.SetMaximumIntegrationStep(max_step_length)
        alg.SetMaximumNumberOfSteps(max_steps)
        alg.SetMaximumPropagation(max_length)
        alg.SetMinimumIntegrationStep(min_step_length)
        alg.SetRotationScale(rotation_scale)
        alg.SetSurfaceStreamlines(surface_streamlines)
        alg.SetTerminalSpeed(terminal_speed)
        # Model parameters
        if integration_direction_ == 'forward':
            alg.SetIntegrationDirectionToForward()
        elif integration_direction_ in ['backward', 'back']:
            alg.SetIntegrationDirectionToBackward()
        else:
            alg.SetIntegrationDirectionToBoth()
        # set integrator type
        if integrator_type == 2:
            alg.SetIntegratorTypeToRungeKutta2()
        elif integrator_type == 4:
            alg.SetIntegratorTypeToRungeKutta4()
        else:
            alg.SetIntegratorTypeToRungeKutta45()
        # set interpolator type
        if interpolator_type in ['c', 'cell']:
            alg.SetInterpolatorTypeToCellLocator()
        else:
            alg.SetInterpolatorTypeToDataSetPointLocator()
        # run the algorithm
        _update_alg(alg, progress_bar, 'Generating Streamlines')
        return _get_output(alg)

    def streamlines_evenly_spaced_2D(  # type: ignore[misc]
        self: ConcreteDataSetType,
        vectors: str | None = None,
        start_position: VectorLike[float] | None = None,
        integrator_type: Literal[2, 4] = 2,
        step_length: float = 0.5,
        step_unit: Literal['cl', 'l'] = 'cl',
        max_steps: int = 2000,
        terminal_speed: float = 1e-12,
        interpolator_type: Literal['point', 'cell', 'p', 'c'] = 'point',
        separating_distance: float = 10.0,
        separating_distance_ratio: float = 0.5,
        closed_loop_maximum_distance: float = 0.5,
        loop_angle: float = 20.0,
        minimum_number_of_loop_points: int = 4,
        compute_vorticity: bool = True,
        progress_bar: bool = False,
    ):
        """Generate evenly spaced streamlines on a 2D dataset.

        This filter only supports datasets that lie on the xy plane, i.e. ``z=0``.
        Particular care must be used to choose a `separating_distance`
        that do not result in too much memory being utilized.  The
        default unit is cell length.

        Parameters
        ----------
        vectors : str, optional
            The string name of the active vector field to integrate across.

        start_position : sequence[float], optional
            The seed point for generating evenly spaced streamlines.
            If not supplied, a random position in the dataset is chosen.

        integrator_type : {2, 4}, default: 2
            The integrator type to be used for streamline generation.
            The default is Runge-Kutta2. The recognized solvers are:
            RUNGE_KUTTA2 (``2``) and RUNGE_KUTTA4 (``4``).

        step_length : float, default: 0.5
            Constant Step size used for line integration, expressed in length
            units or cell length units (see ``step_unit`` parameter).

        step_unit : {'cl', 'l'}, default: "cl"
            Uniform integration step unit. The valid unit is now limited to
            only LENGTH_UNIT (``'l'``) and CELL_LENGTH_UNIT (``'cl'``).
            Default is CELL_LENGTH_UNIT.

        max_steps : int, default: 2000
            Maximum number of steps for integrating a streamline.

        terminal_speed : float, default: 1e-12
            Terminal speed value, below which integration is terminated.

        interpolator_type : str, optional
            Set the type of the velocity field interpolator to locate cells
            during streamline integration either by points or cells.
            The cell locator is more robust then the point locator. Options
            are ``'point'`` or ``'cell'`` (abbreviations of ``'p'`` and ``'c'``
            are also supported).

        separating_distance : float, default: 10
            The distance between streamlines expressed in ``step_unit``.

        separating_distance_ratio : float, default: 0.5
            Streamline integration is stopped if streamlines are closer than
            ``SeparatingDistance*SeparatingDistanceRatio`` to other streamlines.

        closed_loop_maximum_distance : float, default: 0.5
            The distance between points on a streamline to determine a
            closed loop.

        loop_angle : float, default: 20
            The maximum angle in degrees between points to determine a closed loop.

        minimum_number_of_loop_points : int, default: 4
            The minimum number of points before which a closed loop will
            be determined.

        compute_vorticity : bool, default: True
            Vorticity computation at streamline points. Necessary for generating
            proper stream-ribbons using the ``vtkRibbonFilter``.

        progress_bar : bool, default: False
            Display a progress bar to indicate progress.

        Returns
        -------
        pyvista.PolyData
            This produces polylines as the output, with each cell
            (i.e., polyline) representing a streamline. The attribute
            values associated with each streamline are stored in the
            cell data, whereas those associated with streamline-points
            are stored in the point data.

        Examples
        --------
        Plot evenly spaced streamlines for cylinder in a crossflow.
        This dataset is a multiblock dataset, and the fluid velocity is in the
        first block.

        >>> import pyvista as pv
        >>> from pyvista import examples
        >>> mesh = examples.download_cylinder_crossflow()
        >>> streams = mesh[0].streamlines_evenly_spaced_2D(
        ...     start_position=(4, 0.1, 0.0),
        ...     separating_distance=3,
        ...     separating_distance_ratio=0.2,
        ... )
        >>> plotter = pv.Plotter()
        >>> _ = plotter.add_mesh(streams.tube(radius=0.02), scalars='vorticity_mag')
        >>> plotter.view_xy()
        >>> plotter.show()

        See :ref:`2d_streamlines_example` for more examples using this filter.

        """
        if integrator_type not in [2, 4]:
            raise ValueError('Integrator type must be one of `2` or `4`.')
        if interpolator_type not in ['c', 'cell', 'p', 'point']:
            raise ValueError("Interpolator type must be either 'cell' or 'point'")
        if step_unit not in ['l', 'cl']:
            raise ValueError("Step unit must be either 'l' or 'cl'")
        step_unit_ = {
            'cl': _vtk.vtkStreamTracer.CELL_LENGTH_UNIT,
            'l': _vtk.vtkStreamTracer.LENGTH_UNIT,
        }[step_unit]
        if isinstance(vectors, str):
            self.set_active_scalars(vectors)
            self.set_active_vectors(vectors)
        elif vectors is None:
            set_default_active_vectors(self)

        loop_angle = loop_angle * np.pi / 180

        # Build the algorithm
        alg = _vtk.vtkEvenlySpacedStreamlines2D()
        # Inputs
        alg.SetInputDataObject(self)

        # Seed for starting position
        if start_position is not None:
            alg.SetStartPosition(*start_position)

        # Integrator controls
        if integrator_type == 2:
            alg.SetIntegratorTypeToRungeKutta2()
        else:
            alg.SetIntegratorTypeToRungeKutta4()
        alg.SetInitialIntegrationStep(step_length)
        alg.SetIntegrationStepUnit(step_unit_)
        alg.SetMaximumNumberOfSteps(max_steps)

        # Stopping criteria
        alg.SetTerminalSpeed(terminal_speed)
        alg.SetClosedLoopMaximumDistance(closed_loop_maximum_distance)
        alg.SetLoopAngle(loop_angle)
        alg.SetMinimumNumberOfLoopPoints(minimum_number_of_loop_points)

        # Separation criteria
        alg.SetSeparatingDistance(separating_distance)
        if separating_distance_ratio is not None:
            alg.SetSeparatingDistanceRatio(separating_distance_ratio)

        alg.SetComputeVorticity(compute_vorticity)

        # Set interpolator type
        if interpolator_type in ['c', 'cell']:
            alg.SetInterpolatorTypeToCellLocator()
        else:
            alg.SetInterpolatorTypeToDataSetPointLocator()

        # Run the algorithm
        _update_alg(alg, progress_bar, 'Generating Evenly Spaced Streamlines on a 2D Dataset')
        return _get_output(alg)

    def decimate_boundary(  # type: ignore[misc]
        self: ConcreteDataSetType, target_reduction: float = 0.5, progress_bar: bool = False
    ):
        """Return a decimated version of a triangulation of the boundary.

        Only the outer surface of the input dataset will be considered.

        Parameters
        ----------
        target_reduction : float, default: 0.5
            Fraction of the original mesh to remove.
            TargetReduction is set to ``0.9``, this filter will try to reduce
            the data set to 10% of its original size and will remove 90%
            of the input triangles.

        progress_bar : bool, default: False
            Display a progress bar to indicate progress.

        Returns
        -------
        pyvista.PolyData
            Decimated boundary.

        Examples
        --------
        See the :ref:`linked_views_example` example.

        """
        return (
            self.extract_geometry(progress_bar=progress_bar)
            .triangulate()
            .decimate(target_reduction)
        )

    def sample_over_line(  # type: ignore[misc]
        self: ConcreteDataSetType,
        pointa: VectorLike[float],
        pointb: VectorLike[float],
        resolution: int | None = None,
        tolerance: float | None = None,
        progress_bar: bool = False,
    ):
        """Sample a dataset onto a line.

        Parameters
        ----------
        pointa : sequence[float]
            Location in ``[x, y, z]``.

        pointb : sequence[float]
            Location in ``[x, y, z]``.

        resolution : int, optional
            Number of pieces to divide line into. Defaults to number of cells
            in the input mesh. Must be a positive integer.

        tolerance : float, optional
            Tolerance used to compute whether a point in the source is in a
            cell of the input.  If not given, tolerance is automatically generated.

        progress_bar : bool, default: False
            Display a progress bar to indicate progress.

        Returns
        -------
        pyvista.PolyData
            Line object with sampled data from dataset.

        Examples
        --------
        Sample over a plane that is interpolating a point cloud.

        >>> import pyvista as pv
        >>> import numpy as np
        >>> rng = np.random.default_rng(12)
        >>> point_cloud = rng.random((5, 3))
        >>> point_cloud[:, 2] = 0
        >>> point_cloud -= point_cloud.mean(0)
        >>> pdata = pv.PolyData(point_cloud)
        >>> pdata['values'] = rng.random(5)
        >>> plane = pv.Plane()
        >>> plane.clear_data()
        >>> plane = plane.interpolate(pdata, sharpness=3.5)
        >>> sample = plane.sample_over_line((-0.5, -0.5, 0), (0.5, 0.5, 0))
        >>> pl = pv.Plotter()
        >>> _ = pl.add_mesh(pdata, render_points_as_spheres=True, point_size=50)
        >>> _ = pl.add_mesh(sample, scalars='values', line_width=10)
        >>> _ = pl.add_mesh(plane, scalars='values', style='wireframe')
        >>> pl.show()

        """
        if resolution is None:
            resolution = int(self.n_cells)
        # Make a line and sample the dataset
        line = pyvista.Line(pointa, pointb, resolution=resolution)
        return line.sample(self, tolerance=tolerance, progress_bar=progress_bar)

    def plot_over_line(  # type: ignore[misc]
        self: ConcreteDataSetType,
        pointa: VectorLike[float],
        pointb: VectorLike[float],
        resolution: int | None = None,
        scalars: str | None = None,
        title: str | None = None,
        ylabel: str | None = None,
        figsize: tuple[int, int] | None = None,
        figure: bool = True,
        show: bool = True,
        tolerance: float | None = None,
        fname: str | None = None,
        progress_bar: bool = False,
    ) -> None:
        """Sample a dataset along a high resolution line and plot.

        Plot the variables of interest in 2D using matplotlib where the
        X-axis is distance from Point A and the Y-axis is the variable
        of interest. Note that this filter returns ``None``.

        Parameters
        ----------
        pointa : sequence[float]
            Location in ``[x, y, z]``.

        pointb : sequence[float]
            Location in ``[x, y, z]``.

        resolution : int, optional
            Number of pieces to divide line into. Defaults to number of cells
            in the input mesh. Must be a positive integer.

        scalars : str, optional
            The string name of the variable in the input dataset to probe. The
            active scalar is used by default.

        title : str, optional
            The string title of the matplotlib figure.

        ylabel : str, optional
            The string label of the Y-axis. Defaults to variable name.

        figsize : tuple(int, int), optional
            The size of the new figure.

        figure : bool, default: True
            Flag on whether or not to create a new figure.

        show : bool, default: True
            Shows the matplotlib figure.

        tolerance : float, optional
            Tolerance used to compute whether a point in the source is in a
            cell of the input.  If not given, tolerance is automatically generated.

        fname : str, optional
            Save the figure this file name when set.

        progress_bar : bool, default: False
            Display a progress bar to indicate progress.

        Examples
        --------
        See the :ref:`plot_over_line_example` example.

        """
        from matplotlib import pyplot as plt

        # Sample on line
        sampled = DataSetFilters.sample_over_line(
            self,
            pointa,
            pointb,
            resolution,
            tolerance,
            progress_bar=progress_bar,
        )

        # Get variable of interest
        scalars_ = set_default_active_scalars(self).name if scalars is None else scalars
        values = sampled.get_array(scalars_)
        distance = sampled['Distance']

        # Remainder is plotting
        if figure:
            plt.figure(figsize=figsize)
        # Plot it in 2D
        if values.ndim > 1:
            for i in range(values.shape[1]):
                plt.plot(distance, values[:, i], label=f'Component {i}')
            plt.legend()
        else:
            plt.plot(distance, values)
        plt.xlabel('Distance')
        if ylabel is None:
            plt.ylabel(scalars_)
        else:
            plt.ylabel(ylabel)
        if title is None:
            plt.title(f'{scalars_} Profile')
        else:
            plt.title(title)
        if fname:
            plt.savefig(fname)
        if show:  # pragma: no cover
            plt.show()

    def sample_over_multiple_lines(  # type: ignore[misc]
        self: ConcreteDataSetType,
        points: MatrixLike[float],
        tolerance: float | None = None,
        progress_bar: bool = False,
    ):
        """Sample a dataset onto a multiple lines.

        Parameters
        ----------
        points : array_like[float]
            List of points defining multiple lines.

        tolerance : float, optional
            Tolerance used to compute whether a point in the source is in a
            cell of the input.  If not given, tolerance is automatically generated.

        progress_bar : bool, default: False
            Display a progress bar to indicate progress.

        Returns
        -------
        pyvista.PolyData
            Line object with sampled data from dataset.

        Examples
        --------
        Sample over a plane that is interpolating a point cloud.

        >>> import pyvista as pv
        >>> import numpy as np
        >>> rng = np.random.default_rng(12)
        >>> point_cloud = rng.random((5, 3))
        >>> point_cloud[:, 2] = 0
        >>> point_cloud -= point_cloud.mean(0)
        >>> pdata = pv.PolyData(point_cloud)
        >>> pdata['values'] = rng.random(5)
        >>> plane = pv.Plane()
        >>> plane.clear_data()
        >>> plane = plane.interpolate(pdata, sharpness=3.5)
        >>> sample = plane.sample_over_multiple_lines(
        ...     [[-0.5, -0.5, 0], [0.5, -0.5, 0], [0.5, 0.5, 0]]
        ... )
        >>> pl = pv.Plotter()
        >>> _ = pl.add_mesh(pdata, render_points_as_spheres=True, point_size=50)
        >>> _ = pl.add_mesh(sample, scalars='values', line_width=10)
        >>> _ = pl.add_mesh(plane, scalars='values', style='wireframe')
        >>> pl.show()

        """
        # Make a multiple lines and sample the dataset
        multiple_lines = pyvista.MultipleLines(points=points)
        return multiple_lines.sample(self, tolerance=tolerance, progress_bar=progress_bar)

    def sample_over_circular_arc(  # type: ignore[misc]
        self: ConcreteDataSetType,
        pointa: VectorLike[float],
        pointb: VectorLike[float],
        center: VectorLike[float],
        resolution: int | None = None,
        tolerance: float | None = None,
        progress_bar: bool = False,
    ):
        """Sample a dataset over a circular arc.

        Parameters
        ----------
        pointa : sequence[float]
            Location in ``[x, y, z]``.

        pointb : sequence[float]
            Location in ``[x, y, z]``.

        center : sequence[float]
            Location in ``[x, y, z]``.

        resolution : int, optional
            Number of pieces to divide circular arc into. Defaults to
            number of cells in the input mesh. Must be a positive
            integer.

        tolerance : float, optional
            Tolerance used to compute whether a point in the source is
            in a cell of the input.  If not given, tolerance is
            automatically generated.

        progress_bar : bool, default: False
            Display a progress bar to indicate progress.

        Returns
        -------
        pyvista.PolyData
            Arc containing the sampled data.

        Examples
        --------
        Sample a dataset over a circular arc and plot it.

        >>> import pyvista as pv
        >>> from pyvista import examples
        >>> uniform = examples.load_uniform()
        >>> uniform['height'] = uniform.points[:, 2]
        >>> pointa = [
        ...     uniform.bounds.x_max,
        ...     uniform.bounds.y_min,
        ...     uniform.bounds.z_max,
        ... ]
        >>> pointb = [
        ...     uniform.bounds.x_max,
        ...     uniform.bounds.y_max,
        ...     uniform.bounds.z_min,
        ... ]
        >>> center = [
        ...     uniform.bounds.x_max,
        ...     uniform.bounds.y_min,
        ...     uniform.bounds.z_min,
        ... ]
        >>> sampled_arc = uniform.sample_over_circular_arc(pointa, pointb, center)
        >>> pl = pv.Plotter()
        >>> _ = pl.add_mesh(uniform, style='wireframe')
        >>> _ = pl.add_mesh(sampled_arc, line_width=10)
        >>> pl.show_axes()
        >>> pl.show()

        """
        if resolution is None:
            resolution = int(self.n_cells)
        # Make a circular arc and sample the dataset
        circular_arc = pyvista.CircularArc(pointa, pointb, center, resolution=resolution)
        return circular_arc.sample(self, tolerance=tolerance, progress_bar=progress_bar)

    def sample_over_circular_arc_normal(  # type: ignore[misc]
        self: ConcreteDataSetType,
        center: VectorLike[float],
        resolution: int | None = None,
        normal: VectorLike[float] | None = None,
        polar: VectorLike[float] | None = None,
        angle: float | None = None,
        tolerance: float | None = None,
        progress_bar: bool = False,
    ):
        """Sample a dataset over a circular arc defined by a normal and polar vector and plot it.

        The number of segments composing the polyline is controlled by
        setting the object resolution.

        Parameters
        ----------
        center : sequence[float]
            Location in ``[x, y, z]``.

        resolution : int, optional
            Number of pieces to divide circular arc into. Defaults to
            number of cells in the input mesh. Must be a positive
            integer.

        normal : sequence[float], optional
            The normal vector to the plane of the arc.  By default it
            points in the positive Z direction.

        polar : sequence[float], optional
            Starting point of the arc in polar coordinates.  By
            default it is the unit vector in the positive x direction.

        angle : float, optional
            Arc length (in degrees), beginning at the polar vector.  The
            direction is counterclockwise.  By default it is 360.

        tolerance : float, optional
            Tolerance used to compute whether a point in the source is
            in a cell of the input.  If not given, tolerance is
            automatically generated.

        progress_bar : bool, default: False
            Display a progress bar to indicate progress.

        Returns
        -------
        pyvista.PolyData
            Sampled Dataset.

        Examples
        --------
        Sample a dataset over a circular arc.

        >>> import pyvista as pv
        >>> from pyvista import examples
        >>> uniform = examples.load_uniform()
        >>> uniform['height'] = uniform.points[:, 2]
        >>> normal = [0, 0, 1]
        >>> polar = [0, 9, 0]
        >>> center = [
        ...     uniform.bounds.x_max,
        ...     uniform.bounds.y_min,
        ...     uniform.bounds.z_max,
        ... ]
        >>> arc = uniform.sample_over_circular_arc_normal(
        ...     center, normal=normal, polar=polar
        ... )
        >>> pl = pv.Plotter()
        >>> _ = pl.add_mesh(uniform, style='wireframe')
        >>> _ = pl.add_mesh(arc, line_width=10)
        >>> pl.show_axes()
        >>> pl.show()

        """
        if resolution is None:
            resolution = int(self.n_cells)
        # Make a circular arc and sample the dataset
        circular_arc = pyvista.CircularArcFromNormal(
            center,
            resolution=resolution,
            normal=normal,
            polar=polar,
            angle=angle,
        )
        return circular_arc.sample(self, tolerance=tolerance, progress_bar=progress_bar)

    def plot_over_circular_arc(  # type: ignore[misc]
        self: ConcreteDataSetType,
        pointa: VectorLike[float],
        pointb: VectorLike[float],
        center: VectorLike[float],
        resolution: int | None = None,
        scalars: str | None = None,
        title: str | None = None,
        ylabel: str | None = None,
        figsize: tuple[int, int] | None = None,
        figure: bool = True,
        show: bool = True,
        tolerance: float | None = None,
        fname: str | None = None,
        progress_bar: bool = False,
    ) -> None:
        """Sample a dataset along a circular arc and plot it.

        Plot the variables of interest in 2D where the X-axis is
        distance from Point A and the Y-axis is the variable of
        interest. Note that this filter returns ``None``.

        Parameters
        ----------
        pointa : sequence[float]
            Location in ``[x, y, z]``.

        pointb : sequence[float]
            Location in ``[x, y, z]``.

        center : sequence[float]
            Location in ``[x, y, z]``.

        resolution : int, optional
            Number of pieces to divide the circular arc into. Defaults
            to number of cells in the input mesh. Must be a positive
            integer.

        scalars : str, optional
            The string name of the variable in the input dataset to
            probe. The active scalar is used by default.

        title : str, optional
            The string title of the ``matplotlib`` figure.

        ylabel : str, optional
            The string label of the Y-axis. Defaults to the variable name.

        figsize : tuple(int), optional
            The size of the new figure.

        figure : bool, default: True
            Flag on whether or not to create a new figure.

        show : bool, default: True
            Shows the ``matplotlib`` figure when ``True``.

        tolerance : float, optional
            Tolerance used to compute whether a point in the source is
            in a cell of the input.  If not given, tolerance is
            automatically generated.

        fname : str, optional
            Save the figure this file name when set.

        progress_bar : bool, default: False
            Display a progress bar to indicate progress.

        Examples
        --------
        Sample a dataset along a high resolution circular arc and plot.

        >>> from pyvista import examples
        >>> mesh = examples.load_uniform()
        >>> a = [mesh.bounds.x_min, mesh.bounds.y_min, mesh.bounds.z_max]
        >>> b = [mesh.bounds.x_max, mesh.bounds.y_min, mesh.bounds.z_min]
        >>> center = [
        ...     mesh.bounds.x_min,
        ...     mesh.bounds.y_min,
        ...     mesh.bounds.z_min,
        ... ]
        >>> mesh.plot_over_circular_arc(
        ...     a, b, center, resolution=1000, show=False
        ... )  # doctest:+SKIP

        """
        from matplotlib import pyplot as plt

        # Sample on circular arc
        sampled = DataSetFilters.sample_over_circular_arc(
            self,
            pointa,
            pointb,
            center,
            resolution,
            tolerance,
            progress_bar=progress_bar,
        )

        # Get variable of interest
        scalars_ = set_default_active_scalars(self).name if scalars is None else scalars
        values = sampled.get_array(scalars_)
        distance = sampled['Distance']

        # create the matplotlib figure
        if figure:
            plt.figure(figsize=figsize)
        # Plot it in 2D
        if values.ndim > 1:
            for i in range(values.shape[1]):
                plt.plot(distance, values[:, i], label=f'Component {i}')
            plt.legend()
        else:
            plt.plot(distance, values)
        plt.xlabel('Distance')
        if ylabel is None:
            plt.ylabel(scalars_)
        else:
            plt.ylabel(ylabel)
        if title is None:
            plt.title(f'{scalars_} Profile')
        else:
            plt.title(title)
        if fname:
            plt.savefig(fname)
        if show:  # pragma: no cover
            plt.show()

    def plot_over_circular_arc_normal(  # type: ignore[misc]
        self: ConcreteDataSetType,
        center: VectorLike[float],
        resolution: int | None = None,
        normal: VectorLike[float] | None = None,
        polar: VectorLike[float] | None = None,
        angle: float | None = None,
        scalars: str | None = None,
        title: str | None = None,
        ylabel: str | None = None,
        figsize: tuple[int, int] | None = None,
        figure: bool = True,
        show: bool = True,
        tolerance: float | None = None,
        fname: str | None = None,
        progress_bar: bool = False,
    ) -> None:
        """Sample a dataset along a resolution circular arc defined by a normal and polar vector and plot it.

        Plot the variables of interest in 2D where the X-axis is
        distance from Point A and the Y-axis is the variable of
        interest. Note that this filter returns ``None``.

        Parameters
        ----------
        center : sequence[int]
            Location in ``[x, y, z]``.

        resolution : int, optional
            Number of pieces to divide circular arc into. Defaults to
            number of cells in the input mesh. Must be a positive
            integer.

        normal : sequence[float], optional
            The normal vector to the plane of the arc.  By default it
            points in the positive Z direction.

        polar : sequence[float], optional
            Starting point of the arc in polar coordinates.  By
            default it is the unit vector in the positive x direction.

        angle : float, optional
            Arc length (in degrees), beginning at the polar vector.  The
            direction is counterclockwise.  By default it is 360.

        scalars : str, optional
            The string name of the variable in the input dataset to
            probe. The active scalar is used by default.

        title : str, optional
            The string title of the `matplotlib` figure.

        ylabel : str, optional
            The string label of the Y-axis. Defaults to variable name.

        figsize : tuple(int), optional
            The size of the new figure.

        figure : bool, optional
            Flag on whether or not to create a new figure.

        show : bool, default: True
            Shows the matplotlib figure.

        tolerance : float, optional
            Tolerance used to compute whether a point in the source is
            in a cell of the input.  If not given, tolerance is
            automatically generated.

        fname : str, optional
            Save the figure this file name when set.

        progress_bar : bool, default: False
            Display a progress bar to indicate progress.

        Examples
        --------
        Sample a dataset along a high resolution circular arc and plot.

        >>> from pyvista import examples
        >>> mesh = examples.load_uniform()
        >>> normal = normal = [0, 0, 1]
        >>> polar = [0, 9, 0]
        >>> angle = 90
        >>> center = [
        ...     mesh.bounds.x_min,
        ...     mesh.bounds.y_min,
        ...     mesh.bounds.z_min,
        ... ]
        >>> mesh.plot_over_circular_arc_normal(
        ...     center, polar=polar, angle=angle
        ... )  # doctest:+SKIP

        """
        from matplotlib import pyplot as plt

        # Sample on circular arc
        sampled = DataSetFilters.sample_over_circular_arc_normal(
            self,
            center,
            resolution,
            normal,
            polar,
            angle,
            tolerance,
            progress_bar=progress_bar,
        )

        # Get variable of interest
        scalars_ = set_default_active_scalars(self).name if scalars is None else scalars
        values = sampled.get_array(scalars_)
        distance = sampled['Distance']

        # create the matplotlib figure
        if figure:
            plt.figure(figsize=figsize)
        # Plot it in 2D
        if values.ndim > 1:
            for i in range(values.shape[1]):
                plt.plot(distance, values[:, i], label=f'Component {i}')
            plt.legend()
        else:
            plt.plot(distance, values)
        plt.xlabel('Distance')
        if ylabel is None:
            plt.ylabel(scalars_)
        else:
            plt.ylabel(ylabel)
        if title is None:
            plt.title(f'{scalars_} Profile')
        else:
            plt.title(title)
        if fname:
            plt.savefig(fname)
        if show:  # pragma: no cover
            plt.show()

    def extract_cells(  # type: ignore[misc]
        self: ConcreteDataSetType,
        ind: int | VectorLike[int],
        invert: bool = False,
        progress_bar: bool = False,
    ):
        """Return a subset of the grid.

        Parameters
        ----------
        ind : sequence[int]
            Numpy array of cell indices to be extracted.

        invert : bool, default: False
            Invert the selection.

        progress_bar : bool, default: False
            Display a progress bar to indicate progress.

        See Also
        --------
        extract_points, extract_values

        Returns
        -------
        pyvista.UnstructuredGrid
            Subselected grid.

        Examples
        --------
        >>> import pyvista as pv
        >>> from pyvista import examples
        >>> grid = pv.read(examples.hexbeamfile)
        >>> subset = grid.extract_cells(range(20))
        >>> subset.n_cells
        20
        >>> pl = pv.Plotter()
        >>> actor = pl.add_mesh(grid, style='wireframe', line_width=5, color='black')
        >>> actor = pl.add_mesh(subset, color='grey')
        >>> pl.show()

        """
        if invert:
            ind_: VectorLike[int]
            _, ind_ = numpy_to_idarr(ind, return_ind=True)  # type: ignore[misc]
            mask = np.ones(self.n_cells, bool)
            mask[ind_] = False
            ids = numpy_to_idarr(mask)
        else:
            ids = numpy_to_idarr(ind)

        # Create selection objects
        selectionNode = _vtk.vtkSelectionNode()
        selectionNode.SetFieldType(_vtk.vtkSelectionNode.CELL)
        selectionNode.SetContentType(_vtk.vtkSelectionNode.INDICES)
        selectionNode.SetSelectionList(ids)

        selection = _vtk.vtkSelection()
        selection.AddNode(selectionNode)

        # extract
        extract_sel = _vtk.vtkExtractSelection()
        extract_sel.SetInputData(0, self)
        extract_sel.SetInputData(1, selection)
        _update_alg(extract_sel, progress_bar, 'Extracting Cells')
        subgrid = _get_output(extract_sel)

        # extracts only in float32
        if subgrid.n_points and self.points.dtype != np.dtype('float32'):
            ind = subgrid.point_data['vtkOriginalPointIds']
            subgrid.points = self.points[ind]

        return subgrid

    def extract_points(  # type: ignore[misc]
        self: ConcreteDataSetType,
        ind: int | VectorLike[int] | VectorLike[bool],
        adjacent_cells: bool = True,
        include_cells: bool = True,
        progress_bar: bool = False,
    ):
        """Return a subset of the grid (with cells) that contains any of the given point indices.

        Parameters
        ----------
        ind : sequence[int]
            Sequence of point indices to be extracted.

        adjacent_cells : bool, default: True
            If ``True``, extract the cells that contain at least one of
            the extracted points. If ``False``, extract the cells that
            contain exclusively points from the extracted points list.
            Has no effect if ``include_cells`` is ``False``.

        include_cells : bool, default: True
            Specifies if the cells shall be returned or not.

        progress_bar : bool, default: False
            Display a progress bar to indicate progress.

        See Also
        --------
        extract_cells, extract_values

        Returns
        -------
        pyvista.UnstructuredGrid
            Subselected grid.

        Examples
        --------
        Extract all the points of a sphere with a Z coordinate greater than 0

        >>> import pyvista as pv
        >>> sphere = pv.Sphere()
        >>> extracted = sphere.extract_points(
        ...     sphere.points[:, 2] > 0, include_cells=False
        ... )
        >>> extracted.clear_data()  # clear for plotting
        >>> extracted.plot()

        """
        ind = np.array(ind)
        # Create selection objects
        selectionNode = _vtk.vtkSelectionNode()
        selectionNode.SetFieldType(_vtk.vtkSelectionNode.POINT)
        selectionNode.SetContentType(_vtk.vtkSelectionNode.INDICES)
        if not include_cells:
            adjacent_cells = True
        if not adjacent_cells:
            # Build array of point indices to be removed.
            ind_rem = np.ones(self.n_points, dtype='bool')
            ind_rem[ind] = False
            ind = np.arange(self.n_points)[ind_rem]
            # Invert selection
            selectionNode.GetProperties().Set(_vtk.vtkSelectionNode.INVERSE(), 1)
        selectionNode.SetSelectionList(numpy_to_idarr(ind))
        if include_cells:
            selectionNode.GetProperties().Set(_vtk.vtkSelectionNode.CONTAINING_CELLS(), 1)

        selection = _vtk.vtkSelection()
        selection.AddNode(selectionNode)

        # extract
        extract_sel = _vtk.vtkExtractSelection()
        extract_sel.SetInputData(0, self)
        extract_sel.SetInputData(1, selection)
        _update_alg(extract_sel, progress_bar, 'Extracting Points')
        return _get_output(extract_sel)

    def split_values(  # type: ignore[misc]
        self: ConcreteDataSetType,
        values: None
        | (
            float | VectorLike[float] | MatrixLike[float] | dict[str, float] | dict[float, str]
        ) = None,
        *,
        ranges: None
        | (
            VectorLike[float]
            | MatrixLike[float]
            | dict[str, VectorLike[float]]
            | dict[tuple[float, float], str]
        ) = None,
        scalars: str | None = None,
        preference: Literal['point', 'cell'] = 'point',
        component_mode: Literal['any', 'all', 'multi'] | int = 'all',
        **kwargs,
    ):
        """Split mesh into separate sub-meshes using point or cell data.

        By default, this filter generates a separate mesh for each unique value in the
        data array and combines them as blocks in a :class:`~pyvista.MultiBlock`
        dataset. Optionally, specific values and/or ranges of values may be specified to
        control which values to split from the input.

        This filter is a convenience method for :meth:`~pyvista.DataSetFilters.extract_values`
        with ``split`` set to ``True`` by default. Refer to that filter's documentation
        for more details.

        .. versionadded:: 0.44

        Parameters
        ----------
        values : float | ArrayLike[float] | dict, optional
            Value(s) to extract. Can be a number, an iterable of numbers, or a dictionary
            with numeric entries. For ``dict`` inputs, either its keys or values may be
            numeric, and the other field must be strings. The numeric field is used as
            the input for this parameter, and if ``split`` is ``True``, the string field
            is used to set the block names of the returned :class:`~pyvista.MultiBlock`.

            .. note::
                When extracting multi-component values with ``component_mode=multi``,
                each value is specified as a multi-component scalar. In this case,
                ``values`` can be a single vector or an array of row vectors.

        ranges : array_like | dict, optional
            Range(s) of values to extract. Can be a single range (i.e. a sequence of
            two numbers in the form ``[lower, upper]``), a sequence of ranges, or a
            dictionary with range entries. Any combination of ``values`` and ``ranges``
            may be specified together. The endpoints of the ranges are included in the
            extraction. Ranges cannot be set when ``component_mode=multi``.

            For ``dict`` inputs, either its keys or values may be numeric, and the other
            field must be strings. The numeric field is used as the input for this
            parameter, and if ``split`` is ``True``, the string field is used to set the
            block names of the returned :class:`~pyvista.MultiBlock`.

            .. note::
                Use ``+/-`` infinity to specify an unlimited bound, e.g.:

                - ``[0, float('inf')]`` to extract values greater than or equal to zero.
                - ``[float('-inf'), 0]`` to extract values less than or equal to zero.

        scalars : str, optional
            Name of scalars to extract with. Defaults to currently active scalars.

        preference : str, default: 'point'
            When ``scalars`` is specified, this is the preferred array type to search
            for in the dataset.  Must be either ``'point'`` or ``'cell'``.

        component_mode : int | 'any' | 'all' | 'multi', default: 'all'
            Specify the component(s) to use when ``scalars`` is a multi-component array.
            Has no effect when the scalars have a single component. Must be one of:

            - number: specify the component number as a 0-indexed integer. The selected
              component must have the specified value(s).
            - ``'any'``: any single component can have the specified value(s).
            - ``'all'``: all individual components must have the specified values(s).
            - ``'multi'``: the entire multi-component item must have the specified value.

        **kwargs : dict, optional
            Additional keyword arguments passed to :meth:`~pyvista.DataSetFilters.extract_values`.

        See Also
        --------
        extract_values, split_bodies, partition

        Returns
        -------
        pyvista.MultiBlock
            Composite of split meshes with :class:`pyvista.UnstructuredGrid` blocks.

        Examples
        --------
        Load image with labeled regions.

        >>> import numpy as np
        >>> import pyvista as pv
        >>> from pyvista import examples
        >>> image = examples.load_channels()
        >>> np.unique(image.active_scalars)
        pyvista_ndarray([0, 1, 2, 3, 4])

        Split the image into its separate regions. Here, we also remove the first
        region for visualization.

        >>> multiblock = image.split_values()
        >>> _ = multiblock.pop(0)  # Remove first region

        Plot the regions.

        >>> plot = pv.Plotter()
        >>> _ = plot.add_composite(multiblock, multi_colors=True)
        >>> _ = plot.show_grid()
        >>> plot.show()

        Note that the block names are generic by default.

        >>> multiblock.keys()
        ['Block-01', 'Block-02', 'Block-03', 'Block-04']

        To name the output blocks, use a dictionary as input instead.

        Here, we also explicitly omit the region with ``0`` values from the input
        instead of removing it from the output.

        >>> labels = dict(region1=1, region2=2, region3=3, region4=4)
        >>>
        >>> multiblock = image.split_values(labels)
        >>> multiblock.keys()
        ['region1', 'region2', 'region3', 'region4']

        Plot the regions as separate meshes using the labels instead of plotting
        the MultiBlock directly.

        Clear scalar data so we can color each mesh using a single color

        >>> _ = [block.clear_data() for block in multiblock]
        >>>
        >>> plot = pv.Plotter()
        >>> plot.set_color_cycler('default')
        >>> _ = [
        ...     plot.add_mesh(block, label=label)
        ...     for block, label in zip(multiblock, labels)
        ... ]
        >>> _ = plot.add_legend()
        >>> plot.show()

        """
        if values is None and ranges is None:
            values = '_unique'  # type: ignore[assignment]
        return self.extract_values(
            values=values,
            ranges=ranges,
            scalars=scalars,
            preference=preference,
            component_mode=component_mode,
            split=True,
            **kwargs,
        )

    def extract_values(  # type: ignore[misc]
        self: ConcreteDataSetType,
        values: None
        | (
            float | VectorLike[float] | MatrixLike[float] | dict[str, float] | dict[float, str]
        ) = None,
        *,
        ranges: None
        | (
            VectorLike[float]
            | MatrixLike[float]
            | dict[str, VectorLike[float]]
            | dict[tuple[float, float], str]
        ) = None,
        scalars: str | None = None,
        preference: Literal['point', 'cell'] = 'point',
        component_mode: Literal['any', 'all', 'multi'] | int = 'all',
        invert: bool = False,
        adjacent_cells: bool = True,
        include_cells: bool | None = None,
        split: bool = False,
        pass_point_ids: bool = True,
        pass_cell_ids: bool = True,
        progress_bar: bool = False,
    ):
        """Return a subset of the mesh based on the value(s) of point or cell data.

        Points and cells may be extracted with a single value, multiple values, a range
        of values, or any mix of values and ranges. This enables threshold-like
        filtering of data in a discontinuous manner to extract a single label or groups
        of labels from categorical data, or to extract multiple regions from continuous
        data. Extracted values may optionally be split into separate meshes.

        This filter operates on point data and cell data distinctly:

        **Point data**

            All cells with at least one point with the specified value(s) are returned.
            Optionally, set ``adjacent_cells`` to ``False`` to only extract points from
            cells where all points in the cell strictly have the specified value(s).
            In these cases, a point is only included in the output if that point is part
            of an extracted cell.

            Alternatively, set ``include_cells`` to ``False`` to exclude cells from
            the operation completely and extract all points with a specified value.

        **Cell Data**

            Only the cells (and their points) with the specified values(s) are included
            in the output.

        Internally, :meth:`~pyvista.DataSetFilters.extract_points` is called to extract
        points for point data, and :meth:`~pyvista.DataSetFilters.extract_cells` is
        called to extract cells for cell data.

        By default, two arrays are included with the output: ``'vtkOriginalPointIds'``
        and ``'vtkOriginalCellIds'``. These arrays can be used to link the filtered
        points or cells directly to the input.

        .. versionadded:: 0.44

        Parameters
        ----------
        values : float | ArrayLike[float] | dict, optional
            Value(s) to extract. Can be a number, an iterable of numbers, or a dictionary
            with numeric entries. For ``dict`` inputs, either its keys or values may be
            numeric, and the other field must be strings. The numeric field is used as
            the input for this parameter, and if ``split`` is ``True``, the string field
            is used to set the block names of the returned :class:`~pyvista.MultiBlock`.

            .. note::
                When extracting multi-component values with ``component_mode=multi``,
                each value is specified as a multi-component scalar. In this case,
                ``values`` can be a single vector or an array of row vectors.

        ranges : array_like | dict, optional
            Range(s) of values to extract. Can be a single range (i.e. a sequence of
            two numbers in the form ``[lower, upper]``), a sequence of ranges, or a
            dictionary with range entries. Any combination of ``values`` and ``ranges``
            may be specified together. The endpoints of the ranges are included in the
            extraction. Ranges cannot be set when ``component_mode=multi``.

            For ``dict`` inputs, either its keys or values may be numeric, and the other
            field must be strings. The numeric field is used as the input for this
            parameter, and if ``split`` is ``True``, the string field is used to set the
            block names of the returned :class:`~pyvista.MultiBlock`.

            .. note::
                Use ``+/-`` infinity to specify an unlimited bound, e.g.:

                - ``[0, float('inf')]`` to extract values greater than or equal to zero.
                - ``[float('-inf'), 0]`` to extract values less than or equal to zero.

        scalars : str, optional
            Name of scalars to extract with. Defaults to currently active scalars.

        preference : str, default: 'point'
            When ``scalars`` is specified, this is the preferred array type to search
            for in the dataset.  Must be either ``'point'`` or ``'cell'``.

        component_mode : int | 'any' | 'all' | 'multi', default: 'all'
            Specify the component(s) to use when ``scalars`` is a multi-component array.
            Has no effect when the scalars have a single component. Must be one of:

            - number: specify the component number as a 0-indexed integer. The selected
              component must have the specified value(s).
            - ``'any'``: any single component can have the specified value(s).
            - ``'all'``: all individual components must have the specified values(s).
            - ``'multi'``: the entire multi-component item must have the specified value.

        invert : bool, default: False
            Invert the extraction values. If ``True`` extract the points (with cells)
            which do *not* have the specified values.

        adjacent_cells : bool, default: True
            If ``True``, include cells (and their points) that contain at least one of
            the extracted points. If ``False``, only include cells that contain
            exclusively points from the extracted points list. Has no effect if
            ``include_cells`` is ``False``. Has no effect when extracting values from
            cell data.

        include_cells : bool, default: None
            Specify if cells shall be used for extraction or not. If ``False``, points
            with the specified values are extracted regardless of their cell
            connectivity, and all cells at the output will be vertex cells (one for each
            point.) Has no effect when extracting values from cell data.

            By default, this value is ``True`` if the input has at least one cell and
            ``False`` otherwise.

        split : bool, default: False
            If ``True``, each value in ``values`` and each range in ``range`` is
            extracted independently and returned as a :class:`~pyvista.MultiBlock`.
            The number of blocks returned equals the number of input values and ranges.
            The blocks may be named if a dictionary is used as input. See ``values``
            and ``ranges`` for details.

            .. note::
                Output blocks may contain empty meshes if no values meet the extraction
                criteria. This can impact plotting since empty meshes cannot be plotted
                by default. Use :meth:`pyvista.MultiBlock.clean` on the output to remove
                empty meshes, or set ``pv.global_theme.allow_empty_mesh = True`` to
                enable plotting empty meshes.

        pass_point_ids : bool, default: True
            Add a point array ``'vtkOriginalPointIds'`` that identifies the original
            points the extracted points correspond to.

        pass_cell_ids : bool, default: True
            Add a cell array ``'vtkOriginalCellIds'`` that identifies the original cells
            the extracted cells correspond to.

        progress_bar : bool, default: False
            Display a progress bar to indicate progress.

        See Also
        --------
        split_values, extract_points, extract_cells, threshold, partition

        Returns
        -------
        pyvista.UnstructuredGrid or pyvista.MultiBlock
            An extracted mesh or a composite of extracted meshes, depending on ``split``.

        Examples
        --------
        Extract a single value from a grid's point data.

        >>> import numpy as np
        >>> import pyvista as pv
        >>> from pyvista import examples
        >>> mesh = examples.load_uniform()
        >>> extracted = mesh.extract_values(0)

        Plot extracted values. Since adjacent cells are included by default, points with
        values other than ``0`` are included in the output.

        >>> extracted.get_data_range()
        (np.float64(0.0), np.float64(81.0))
        >>> extracted.plot()

        Set ``include_cells=False`` to only extract points. The output scalars now
        strictly contain zeros.

        >>> extracted = mesh.extract_values(0, include_cells=False)
        >>> extracted.get_data_range()
        (np.float64(0.0), np.float64(0.0))
        >>> extracted.plot(render_points_as_spheres=True, point_size=100)

        Use ``ranges`` to extract values from a grid's point data in range.

        Here, we use ``+/-`` infinity to extract all values of ``100`` or less.

        >>> extracted = mesh.extract_values(ranges=[-np.inf, 100])
        >>> extracted.plot()

        Extract every third cell value from cell data.

        >>> mesh = examples.load_hexbeam()
        >>> lower, upper = mesh.get_data_range()
        >>> step = 3
        >>> extracted = mesh.extract_values(
        ...     range(lower, upper, step)  # values 0, 3, 6, ...
        ... )

        Plot result and show an outline of the input for context.

        >>> pl = pv.Plotter()
        >>> _ = pl.add_mesh(extracted)
        >>> _ = pl.add_mesh(mesh.extract_all_edges())
        >>> pl.show()

        Any combination of values and ranges may be specified.

        E.g. extract a single value and two ranges, and split the result into separate
        blocks of a MultiBlock.

        >>> extracted = mesh.extract_values(
        ...     values=18, ranges=[[0, 8], [29, 40]], split=True
        ... )
        >>> extracted
        MultiBlock (...)
          N Blocks:   3
          X Bounds:   0.000e+00, 1.000e+00
          Y Bounds:   0.000e+00, 1.000e+00
          Z Bounds:   0.000e+00, 5.000e+00
        >>> extracted.plot(multi_colors=True)

        Extract values from multi-component scalars.

        First, create a point cloud with a 3-component RGB color array.

        >>> rng = np.random.default_rng(seed=1)
        >>> points = rng.random((30, 3))
        >>> colors = rng.random((30, 3))
        >>> point_cloud = pv.PointSet(points)
        >>> point_cloud['colors'] = colors
        >>> plot_kwargs = dict(render_points_as_spheres=True, point_size=50, rgb=True)
        >>> point_cloud.plot(**plot_kwargs)

        Extract values from a single component.

        E.g. extract points with a strong red component (i.e. > 0.8).

        >>> extracted = point_cloud.extract_values(ranges=[0.8, 1.0], component_mode=0)
        >>> extracted.plot(**plot_kwargs)

        Extract values from all components.

        E.g. extract points where all RGB components are dark (i.e. < 0.5).

        >>> extracted = point_cloud.extract_values(
        ...     ranges=[0.0, 0.5], component_mode='all'
        ... )
        >>> extracted.plot(**plot_kwargs)

        Extract specific multi-component values.

        E.g. round the scalars to create binary RGB components, and extract only green
        and blue components.

        >>> point_cloud['colors'] = np.round(point_cloud['colors'])
        >>> green = [0, 1, 0]
        >>> blue = [0, 0, 1]
        >>>
        >>> extracted = point_cloud.extract_values(
        ...     values=[blue, green],
        ...     component_mode='multi',
        ... )
        >>> extracted.plot(**plot_kwargs)

        Use the original IDs returned by the extraction to modify the original point
        cloud.

        For example, change the color of the blue and green points to yellow.

        >>> point_ids = extracted['vtkOriginalPointIds']
        >>> yellow = [1, 1, 0]
        >>> point_cloud['colors'][point_ids] = yellow
        >>> point_cloud.plot(**plot_kwargs)

        """
        validated = self._validate_extract_values(
            values=values,
            ranges=ranges,
            scalars=scalars,
            preference=preference,
            component_mode=component_mode,
            split=split,
        )
        if isinstance(validated, dict):
            valid_values = validated.pop('values')
            valid_ranges = validated.pop('ranges')
            value_names = validated.pop('value_names')
            range_names = validated.pop('range_names')
        else:
            # Return empty dataset
            return validated

        # Set default for include cells
        if include_cells is None:
            include_cells = self.n_cells > 0

        kwargs = dict(
            **validated,
            adjacent_cells=adjacent_cells,
            include_cells=include_cells,
            pass_point_ids=pass_point_ids,
            pass_cell_ids=pass_cell_ids,
            progress_bar=progress_bar,
            invert=invert,
        )

        if split:
            return self._split_values(
                values=valid_values,
                ranges=valid_ranges,
                value_names=value_names,
                range_names=range_names,
                **kwargs,
            )

        return self._extract_values(
            values=valid_values,
            ranges=valid_ranges,
            **kwargs,
        )

    def _validate_extract_values(  # type: ignore[misc]
        self: ConcreteDataSetType,
        values,
        ranges,
        scalars,
        preference,
        component_mode,
        split,
    ):
        def _validate_scalar_array(scalars_, preference_):
            # Get the scalar array and field association to use for extraction
            scalars_ = set_default_active_scalars(self).name if scalars_ is None else scalars_
            array_ = get_array(self, scalars_, preference=preference_, err=True)
            association_ = get_array_association(self, scalars_, preference=preference_)
            return array_, association_

        def _validate_component_mode(array_, component_mode_):
            # Validate component mode and return logic function
            num_components = 1 if array_.ndim == 1 else array_.shape[1]
            if isinstance(component_mode_, (int, np.integer)) or component_mode_ in ['0', '1', '2']:
                component_mode_ = int(component_mode_)
                if component_mode_ > num_components - 1 or component_mode_ < 0:
                    raise ValueError(
                        f"Invalid component index '{component_mode_}' specified for scalars with {num_components} component(s). Value must be one of: {tuple(range(num_components))}.",
                    )
                array_ = array_[:, component_mode_] if num_components > 1 else array_
                component_logic_function = None
            elif isinstance(component_mode_, str) and component_mode_ in ['any', 'all', 'multi']:
                if array_.ndim == 1:
                    component_logic_function = None
                elif component_mode_ == 'any':
                    component_logic_function = functools.partial(np.any, axis=1)
                elif component_mode_ in ['all', 'multi']:
                    component_logic_function = functools.partial(np.all, axis=1)
            else:
                raise ValueError(
                    f"Invalid component '{component_mode_}'. Must be an integer, 'any', 'all', or 'multi'.",
                )
            return array_, num_components, component_logic_function

        def _get_inputs_from_dict(input_):
            # Get extraction values from dict if applicable.
            # If dict, also validate names/labels mapped to the values
            if not isinstance(input_, dict):
                return None, input_
            else:
                dict_keys, dict_values = list(input_.keys()), list(input_.values())
                if all(isinstance(key, str) for key in dict_keys):
                    return dict_keys, dict_values
                elif all(isinstance(val, str) for val in dict_values):
                    return dict_values, dict_keys
                else:
                    raise TypeError(
                        "Invalid dict mapping. The dict's keys or values must contain strings.",
                    )

        def _validate_values_and_ranges(array_, values_, ranges_, num_components_, component_mode_):
            # Make sure we have input values to extract
            is_multi_mode = component_mode_ == 'multi'
            if values_ is None:
                if ranges_ is None:
                    raise TypeError(
                        'No ranges or values were specified. At least one must be specified.',
                    )
                elif is_multi_mode:
                    raise TypeError(
                        f"Ranges cannot be extracted using component mode '{component_mode_}'. Expected {None}, got {ranges_}.",
                    )
            elif (
                isinstance(values_, str) and values_ == '_unique'
            ):  # Private flag used by `split_values` to use unique values
                axis = 0 if is_multi_mode else None
                values_ = np.unique(array_, axis=axis)

            # Validate values
            if values_ is not None:
                if is_multi_mode:
                    values_ = np.atleast_2d(values_)
                    if values_.ndim > 2:
                        raise ValueError(
                            f'Component values cannot be more than 2 dimensions. Got {values_.ndim}.',
                        )
                    if not values_.shape[1] == num_components_:
                        raise ValueError(
                            f'Num components in values array ({values_.shape[1]}) must match num components in data array ({num_components_}).',
                        )
                else:
                    values_ = np.atleast_1d(values_)
                    if values_.ndim > 1:
                        raise ValueError(
                            f'Values must be one-dimensional. Got {values_.ndim}d values.',
                        )
                if not (
                    np.issubdtype(dtype := values_.dtype, np.floating)
                    or np.issubdtype(dtype, np.integer)
                ):
                    raise TypeError('Values must be numeric.')

            # Validate ranges
            if ranges_ is not None:
                ranges_ = np.atleast_2d(ranges_)
                if (ndim := ranges_.ndim) > 2:
                    raise ValueError(f'Ranges must be 2 dimensional. Got {ndim}.')
                if not (
                    np.issubdtype(dtype := ranges_.dtype, np.floating)
                    or np.issubdtype(dtype, np.integer)
                ):
                    raise TypeError('Ranges must be numeric.')
                is_valid_range = ranges_[:, 0] <= ranges_[:, 1]
                not_valid = np.invert(is_valid_range)
                if np.any(not_valid):
                    invalid_ranges = ranges_[not_valid]
                    raise ValueError(
                        f'Invalid range {invalid_ranges[0]} specified. Lower value cannot be greater than upper value.',
                    )
            return values_, ranges_

        if self.n_points == 0:
            # Empty input, return empty output
            out = pyvista.UnstructuredGrid()
            if split:
                # Do basic validation just to get num blocks for multiblock
                _, values_ = _get_inputs_from_dict(values)
                _, ranges_ = _get_inputs_from_dict(ranges)
                n_values = len(np.atleast_1d(values_)) if values_ is not None else 0
                n_ranges = len(np.atleast_2d(ranges_)) if ranges_ is not None else 0
                return pyvista.MultiBlock([out.copy() for _ in range(n_values + n_ranges)])
            return out

        array, association = _validate_scalar_array(scalars, preference)
        array, num_components, component_logic = _validate_component_mode(array, component_mode)
        value_names, values = _get_inputs_from_dict(values)
        range_names, ranges = _get_inputs_from_dict(ranges)
        valid_values, valid_ranges = _validate_values_and_ranges(
            array,
            values,
            ranges,
            num_components,
            component_mode,
        )

        return dict(
            values=valid_values,
            ranges=valid_ranges,
            value_names=value_names,
            range_names=range_names,
            array=array,
            association=association,
            component_logic=component_logic,
        )

    def _split_values(  # type:ignore[misc]
        self: ConcreteDataSetType, values, ranges, value_names, range_names, **kwargs
    ):
        # Split values and ranges separately and combine into single multiblock
        multi = pyvista.MultiBlock()
        if values is not None:
            value_names = value_names if value_names else [None] * len(values)
            for name, val in zip(value_names, values):
                multi.append(self._extract_values(values=[val], **kwargs), name)
        if ranges is not None:
            range_names = range_names if range_names else [None] * len(ranges)
            for name, rng in zip(range_names, ranges):
                multi.append(self._extract_values(ranges=[rng], **kwargs), name)
        return multi

    def _extract_values(  # type: ignore[misc]
        self: ConcreteDataSetType,
        values=None,
        ranges=None,
        *,
        array,
        association,
        component_logic,
        invert,
        adjacent_cells,
        include_cells,
        progress_bar,
        pass_point_ids,
        pass_cell_ids,
    ):
        """Extract values using validated input.

        Internal method for extract_values filter to avoid repeated calls to input
        validation methods.
        """

        def _update_id_mask(logic_) -> None:
            """Apply component logic and update the id mask."""
            logic_ = component_logic(logic_) if component_logic else logic_
            id_mask[logic_] = True

        # Determine which ids to keep
        id_mask = np.zeros((len(array),), dtype=bool)
        if values is not None:
            for val in values:
                logic = array == val
                _update_id_mask(logic)

        if ranges is not None:
            for lower, upper in ranges:
                finite_lower, finite_upper = np.isfinite(lower), np.isfinite(upper)
                if finite_lower and finite_upper:
                    logic = np.logical_and(array >= lower, array <= upper)
                elif not finite_lower and finite_upper:
                    logic = array <= upper
                elif finite_lower and not finite_upper:
                    logic = array >= lower
                else:
                    # Extract all
                    logic = np.ones_like(array, dtype=np.bool_)
                _update_id_mask(logic)

        id_mask = np.invert(id_mask) if invert else id_mask

        # Extract point or cell ids
        if association == FieldAssociation.POINT:
            output = self.extract_points(
                id_mask,
                adjacent_cells=adjacent_cells,
                include_cells=include_cells,
                progress_bar=progress_bar,
            )
        else:
            output = self.extract_cells(
                id_mask,
                progress_bar=progress_bar,
            )

        # Process output arrays
        if (POINT_IDS := 'vtkOriginalPointIds') in output.point_data and not pass_point_ids:
            output.point_data.remove(POINT_IDS)
        if (CELL_IDS := 'vtkOriginalCellIds') in output.cell_data and not pass_cell_ids:
            output.cell_data.remove(CELL_IDS)

        return output

    def extract_surface(  # type: ignore[misc]
        self: ConcreteDataSetType,
        pass_pointid: bool = True,
        pass_cellid: bool = True,
        nonlinear_subdivision: int = 1,
        progress_bar: bool = False,
    ):
        """Extract surface mesh of the grid.

        Parameters
        ----------
        pass_pointid : bool, default: True
            Adds a point array ``"vtkOriginalPointIds"`` that
            identifies which original points these surface points
            correspond to.

        pass_cellid : bool, default: True
            Adds a cell array ``"vtkOriginalCellIds"`` that
            identifies which original cells these surface cells
            correspond to.

        nonlinear_subdivision : int, default: 1
            If the input is an unstructured grid with nonlinear faces,
            this parameter determines how many times the face is
            subdivided into linear faces.

            If 0, the output is the equivalent of its linear
            counterpart (and the midpoints determining the nonlinear
            interpolation are discarded). If 1 (the default), the
            nonlinear face is triangulated based on the midpoints. If
            greater than 1, the triangulated pieces are recursively
            subdivided to reach the desired subdivision. Setting the
            value to greater than 1 may cause some point data to not
            be passed even if no nonlinear faces exist. This option
            has no effect if the input is not an unstructured grid.

        progress_bar : bool, default: False
            Display a progress bar to indicate progress.

        Returns
        -------
        pyvista.PolyData
            Surface mesh of the grid.

        Warnings
        --------
        Both ``"vtkOriginalPointIds"`` and ``"vtkOriginalCellIds"`` may be
        affected by other VTK operations. See `issue 1164
        <https://github.com/pyvista/pyvista/issues/1164>`_ for
        recommendations on tracking indices across operations.

        Examples
        --------
        Extract the surface of an UnstructuredGrid.

        >>> import pyvista as pv
        >>> from pyvista import examples
        >>> grid = examples.load_hexbeam()
        >>> surf = grid.extract_surface()
        >>> type(surf)
        <class 'pyvista.core.pointset.PolyData'>
        >>> surf['vtkOriginalPointIds']
        pyvista_ndarray([ 0,  2, 36, 27,  7,  8, 81,  1, 18,  4, 54,  3,  6, 45,
                         72,  5, 63,  9, 35, 44, 11, 16, 89, 17, 10, 26, 62, 13,
                         12, 53, 80, 15, 14, 71, 19, 37, 55, 20, 38, 56, 21, 39,
                         57, 22, 40, 58, 23, 41, 59, 24, 42, 60, 25, 43, 61, 28,
                         82, 29, 83, 30, 84, 31, 85, 32, 86, 33, 87, 34, 88, 46,
                         73, 47, 74, 48, 75, 49, 76, 50, 77, 51, 78, 52, 79, 64,
                         65, 66, 67, 68, 69, 70])
        >>> surf['vtkOriginalCellIds']
        pyvista_ndarray([ 0,  0,  0,  1,  1,  1,  3,  3,  3,  2,  2,  2, 36, 36,
                         36, 37, 37, 37, 39, 39, 39, 38, 38, 38,  5,  5,  9,  9,
                         13, 13, 17, 17, 21, 21, 25, 25, 29, 29, 33, 33,  4,  4,
                          8,  8, 12, 12, 16, 16, 20, 20, 24, 24, 28, 28, 32, 32,
                          7,  7, 11, 11, 15, 15, 19, 19, 23, 23, 27, 27, 31, 31,
                         35, 35,  6,  6, 10, 10, 14, 14, 18, 18, 22, 22, 26, 26,
                         30, 30, 34, 34])

        Note that in the "vtkOriginalCellIds" array, the same original cells
        appears multiple times since this array represents the original cell of
        each surface cell extracted.

        See the :ref:`extract_surface_example` for more examples using this filter.

        """
        surf_filter = _vtk.vtkDataSetSurfaceFilter()
        surf_filter.SetInputData(self)
        surf_filter.SetPassThroughPointIds(pass_pointid)
        surf_filter.SetPassThroughCellIds(pass_cellid)

        if nonlinear_subdivision != 1:
            surf_filter.SetNonlinearSubdivisionLevel(nonlinear_subdivision)

        # available in 9.0.2
        # surf_filter.SetDelegation(delegation)

        _update_alg(surf_filter, progress_bar, 'Extracting Surface')
        return _get_output(surf_filter)

    def surface_indices(  # type: ignore[misc]
        self: ConcreteDataSetType, progress_bar: bool = False
    ):
        """Return the surface indices of a grid.

        Parameters
        ----------
        progress_bar : bool, default: False
            Display a progress bar to indicate progress.

        Returns
        -------
        numpy.ndarray
            Indices of the surface points.

        Examples
        --------
        Return the first 10 surface indices of an UnstructuredGrid.

        >>> from pyvista import examples
        >>> grid = examples.load_hexbeam()
        >>> ind = grid.surface_indices()
        >>> ind[:10]  # doctest:+SKIP
        pyvista_ndarray([ 0,  2, 36, 27,  7,  8, 81,  1, 18,  4])

        """
        surf = DataSetFilters.extract_surface(self, pass_cellid=True, progress_bar=progress_bar)
        return surf.point_data['vtkOriginalPointIds']

    def extract_feature_edges(  # type: ignore[misc]
        self: ConcreteDataSetType,
        feature_angle: float = 30.0,
        boundary_edges: bool = True,
        non_manifold_edges: bool = True,
        feature_edges: bool = True,
        manifold_edges: bool = True,
        clear_data: bool = False,
        progress_bar: bool = False,
    ):
        """Extract edges from the surface of the mesh.

        If the given mesh is not PolyData, the external surface of the given
        mesh is extracted and used.

        From vtk documentation, the edges are one of the following:

            1) Boundary (used by one polygon) or a line cell.
            2) Non-manifold (used by three or more polygons).
            3) Feature edges (edges used by two triangles and whose
               dihedral angle > feature_angle).
            4) Manifold edges (edges used by exactly two polygons).

        Parameters
        ----------
        feature_angle : float, default: 30.0
            Feature angle (in degrees) used to detect sharp edges on
            the mesh. Used only when ``feature_edges=True``.

        boundary_edges : bool, default: True
            Extract the boundary edges.

        non_manifold_edges : bool, default: True
            Extract non-manifold edges.

        feature_edges : bool, default: True
            Extract edges exceeding ``feature_angle``.

        manifold_edges : bool, default: True
            Extract manifold edges.

        clear_data : bool, default: False
            Clear any point, cell, or field data. This is useful
            if wanting to strictly extract the edges.

        progress_bar : bool, default: False
            Display a progress bar to indicate progress.

        Returns
        -------
        pyvista.PolyData
            Extracted edges.

        Examples
        --------
        Extract the edges from an unstructured grid.

        >>> import pyvista as pv
        >>> from pyvista import examples
        >>> hex_beam = pv.read(examples.hexbeamfile)
        >>> feat_edges = hex_beam.extract_feature_edges()
        >>> feat_edges.clear_data()  # clear array data for plotting
        >>> feat_edges.plot(line_width=10)

        See the :ref:`extract_edges_example` for more examples using this filter.

        """
        dataset = self
        if not isinstance(dataset, _vtk.vtkPolyData):
            dataset = DataSetFilters.extract_surface(dataset)
        featureEdges = _vtk.vtkFeatureEdges()
        featureEdges.SetInputData(dataset)
        featureEdges.SetFeatureAngle(feature_angle)
        featureEdges.SetManifoldEdges(manifold_edges)
        featureEdges.SetNonManifoldEdges(non_manifold_edges)
        featureEdges.SetBoundaryEdges(boundary_edges)
        featureEdges.SetFeatureEdges(feature_edges)
        featureEdges.SetColoring(False)
        _update_alg(featureEdges, progress_bar, 'Extracting Feature Edges')
        output = _get_output(featureEdges)
        if clear_data:
            output.clear_data()
        return output

    def merge_points(  # type: ignore[misc]
        self: ConcreteDataSetType,
        tolerance: float = 0.0,
        inplace: bool = False,
        progress_bar: bool = False,
    ):
        """Merge duplicate points in this mesh.

        .. versionadded:: 0.45

        Parameters
        ----------
        tolerance : float, optional
            Specify a tolerance to use when comparing points. Points within
            this tolerance will be merged.

        inplace : bool, default: False
            Overwrite the original mesh with the result. Only possible if the input
            is :class:`~pyvista.PolyData` or :class:`~pyvista.UnstructuredGrid`.

        progress_bar : bool, default: False
            Display a progress bar to indicate progress.

        Returns
        -------
        pyvista.PolyData or pyvista.UnstructuredGrid
            Mesh with merged points. PolyData is returned only if the input is PolyData.

        Examples
        --------
        Merge duplicate points in a mesh.

        >>> import pyvista as pv
        >>> mesh = pv.Cylinder(resolution=4)
        >>> mesh.n_points
        16
        >>> _ = mesh.merge_points(inplace=True)
        >>> mesh.n_points
        8

        """
        # Create a second mesh with points. This is required for the merge
        # to work correctly. Additional points are not required for PolyData inputs
        other_points = None if isinstance(self, pyvista.PolyData) else self.points
        other_mesh = pyvista.PolyData(other_points)
        return self.merge(
            other_mesh,
            merge_points=True,
            tolerance=tolerance,
            inplace=inplace,
            main_has_priority=True,
            progress_bar=progress_bar,
        )

    def merge(  # type: ignore[misc]
        self: ConcreteDataSetType,
        grid: DataSet
        | _vtk.vtkDataSet
        | MultiBlock
        | Sequence[DataSet | _vtk.vtkDataSet]
        | None = None,
        merge_points: bool = True,
        tolerance: float = 0.0,
        inplace: bool = False,
        main_has_priority: bool = True,
        progress_bar: bool = False,
    ):
        """Join one or many other grids to this grid.

        Grid is updated in-place by default.

        Can be used to merge points of adjacent cells when no grids
        are input.

        .. note::
           The ``+`` operator between two meshes uses this filter with
           the default parameters. When the target mesh is already a
           :class:`pyvista.UnstructuredGrid`, in-place merging via
           ``+=`` is similarly possible.

        Parameters
        ----------
        grid : vtk.vtkUnstructuredGrid | list[vtk.vtkUnstructuredGrid], optional
            Grids to merge to this grid.

        merge_points : bool, default: True
            Points in exactly the same location will be merged between
            the two meshes. Warning: this can leave degenerate point data.

        tolerance : float, default: 0.0
            The absolute tolerance to use to find coincident points when
            ``merge_points=True``.

        inplace : bool, default: False
            Updates grid inplace when True if the input type is an
            :class:`pyvista.UnstructuredGrid`.

        main_has_priority : bool, default: True
            When this parameter is true and merge_points is true,
            the arrays of the merging grids will be overwritten
            by the original main mesh.

        progress_bar : bool, default: False
            Display a progress bar to indicate progress.

        Returns
        -------
        pyvista.UnstructuredGrid
            Merged grid.

        Notes
        -----
        When two or more grids are joined, the type and name of each
        array must match or the arrays will be ignored and not
        included in the final merged mesh.

        Examples
        --------
        Merge three separate spheres into a single mesh.

        >>> import pyvista as pv
        >>> sphere_a = pv.Sphere(center=(1, 0, 0))
        >>> sphere_b = pv.Sphere(center=(0, 1, 0))
        >>> sphere_c = pv.Sphere(center=(0, 0, 1))
        >>> merged = sphere_a.merge([sphere_b, sphere_c])
        >>> merged.plot()

        """
        append_filter = _vtk.vtkAppendFilter()
        append_filter.SetMergePoints(merge_points)
        append_filter.SetTolerance(tolerance)

        if not main_has_priority:
            append_filter.AddInputData(self)

        if isinstance(grid, _vtk.vtkDataSet):
            append_filter.AddInputData(grid)
        elif isinstance(grid, (list, tuple, pyvista.MultiBlock)):
            grids = grid
            for grid in grids:
                append_filter.AddInputData(grid)

        if main_has_priority:
            append_filter.AddInputData(self)

        _update_alg(append_filter, progress_bar, 'Merging')
        merged = _get_output(append_filter)
        if inplace:
            if type(self) is type(merged):
                self.deep_copy(merged)
                return self
            else:
                raise TypeError(f'Mesh type {type(self)} cannot be overridden by output.')
        return merged

    def __add__(  # type: ignore[misc]
        self: ConcreteDataSetType, dataset
    ):
        """Combine this mesh with another into a :class:`pyvista.UnstructuredGrid`."""
        return DataSetFilters.merge(self, dataset)

    def __iadd__(  # type: ignore[misc]
        self: ConcreteDataSetType, dataset
    ):
        """Merge another mesh into this one if possible.

        "If possible" means that ``self`` is a :class:`pyvista.UnstructuredGrid`.
        Otherwise we have to return a new object, and the attempted in-place
        merge will raise.

        """
        try:
            merged = DataSetFilters.merge(self, dataset, inplace=True)
        except TypeError:
            raise TypeError(
                'In-place merge only possible if the target mesh '
                'is an UnstructuredGrid.\nPlease use `mesh + other_mesh` '
                'instead, which returns a new UnstructuredGrid.',
            ) from None
        return merged

    def compute_cell_quality(  # type: ignore[misc]
        self: ConcreteDataSetType,
        quality_measure: str = 'scaled_jacobian',
        null_value: float = -1.0,
        progress_bar: bool = False,
    ):
        """Compute a function of (geometric) quality for each cell of a mesh.

        The per-cell quality is added to the mesh's cell data, in an
        array named ``"CellQuality"``. Cell types not supported by this
        filter or undefined quality of supported cell types will have an
        entry of -1.

        Defaults to computing the scaled Jacobian.

        Options for cell quality measure:

        - ``'area'``
        - ``'aspect_beta'``
        - ``'aspect_frobenius'``
        - ``'aspect_gamma'``
        - ``'aspect_ratio'``
        - ``'collapse_ratio'``
        - ``'condition'``
        - ``'diagonal'``
        - ``'dimension'``
        - ``'distortion'``
        - ``'jacobian'``
        - ``'max_angle'``
        - ``'max_aspect_frobenius'``
        - ``'max_edge_ratio'``
        - ``'med_aspect_frobenius'``
        - ``'min_angle'``
        - ``'oddy'``
        - ``'radius_ratio'``
        - ``'relative_size_squared'``
        - ``'scaled_jacobian'``
        - ``'shape'``
        - ``'shape_and_size'``
        - ``'shear'``
        - ``'shear_and_size'``
        - ``'skew'``
        - ``'stretch'``
        - ``'taper'``
        - ``'volume'``
        - ``'warpage'``

        Notes
        -----
        There is a `discussion about shape option <https://github.com/pyvista/pyvista/discussions/6143>`_.

        Parameters
        ----------
        quality_measure : str, default: 'scaled_jacobian'
            The cell quality measure to use.

        null_value : float, default: -1.0
            Float value for undefined quality. Undefined quality are qualities
            that could be addressed by this filter but is not well defined for
            the particular geometry of cell in question, e.g. a volume query
            for a triangle. Undefined quality will always be undefined.
            The default value is -1.

        progress_bar : bool, default: False
            Display a progress bar to indicate progress.

        Returns
        -------
        pyvista.DataSet
            Dataset with the computed mesh quality in the
            ``cell_data`` as the ``"CellQuality"`` array.

        Examples
        --------
        Compute and plot the minimum angle of a sample sphere mesh.

        >>> import pyvista as pv
        >>> sphere = pv.Sphere(theta_resolution=20, phi_resolution=20)
        >>> cqual = sphere.compute_cell_quality('min_angle')
        >>> cqual.plot(show_edges=True)

        See the :ref:`mesh_quality_example` for more examples using this filter.

        """
        alg = _vtk.vtkCellQuality()
        possible_measure_setters = {
            'area': 'SetQualityMeasureToArea',
            'aspect_beta': 'SetQualityMeasureToAspectBeta',
            'aspect_frobenius': 'SetQualityMeasureToAspectFrobenius',
            'aspect_gamma': 'SetQualityMeasureToAspectGamma',
            'aspect_ratio': 'SetQualityMeasureToAspectRatio',
            'collapse_ratio': 'SetQualityMeasureToCollapseRatio',
            'condition': 'SetQualityMeasureToCondition',
            'diagonal': 'SetQualityMeasureToDiagonal',
            'dimension': 'SetQualityMeasureToDimension',
            'distortion': 'SetQualityMeasureToDistortion',
            'jacobian': 'SetQualityMeasureToJacobian',
            'max_angle': 'SetQualityMeasureToMaxAngle',
            'max_aspect_frobenius': 'SetQualityMeasureToMaxAspectFrobenius',
            'max_edge_ratio': 'SetQualityMeasureToMaxEdgeRatio',
            'med_aspect_frobenius': 'SetQualityMeasureToMedAspectFrobenius',
            'min_angle': 'SetQualityMeasureToMinAngle',
            'oddy': 'SetQualityMeasureToOddy',
            'radius_ratio': 'SetQualityMeasureToRadiusRatio',
            'relative_size_squared': 'SetQualityMeasureToRelativeSizeSquared',
            'scaled_jacobian': 'SetQualityMeasureToScaledJacobian',
            'shape': 'SetQualityMeasureToShape',
            'shape_and_size': 'SetQualityMeasureToShapeAndSize',
            'shear': 'SetQualityMeasureToShear',
            'shear_and_size': 'SetQualityMeasureToShearAndSize',
            'skew': 'SetQualityMeasureToSkew',
            'stretch': 'SetQualityMeasureToStretch',
            'taper': 'SetQualityMeasureToTaper',
            'volume': 'SetQualityMeasureToVolume',
            'warpage': 'SetQualityMeasureToWarpage',
        }

        # we need to check if these quality measures exist as VTK API changes
        measure_setters = {}
        for name, attr in possible_measure_setters.items():
            setter_candidate = getattr(alg, attr, None)
            if setter_candidate:
                measure_setters[name] = setter_candidate

        try:
            # Set user specified quality measure
            measure_setters[quality_measure]()
        except (KeyError, IndexError):
            options = ', '.join([f"'{s}'" for s in list(measure_setters.keys())])
            raise KeyError(
                f'Cell quality type ({quality_measure}) not available. Options are: {options}',
            )
        alg.SetInputData(self)
        alg.SetUndefinedQuality(null_value)
        _update_alg(alg, progress_bar, 'Computing Cell Quality')
        return _get_output(alg)

    def compute_boundary_mesh_quality(  # type: ignore[misc]
        self: ConcreteDataSetType, *, progress_bar: bool = False
    ):
        """Compute metrics on the boundary faces of a mesh.

        The metrics that can be computed on the boundary faces of the mesh and are:

        - Distance from cell center to face center
        - Distance from cell center to face plane
        - Angle of faces plane normal and cell center to face center vector

        Parameters
        ----------
        progress_bar : bool, default: False
            Display a progress bar to indicate progress.

        Returns
        -------
        pyvista.DataSet
            Dataset with the computed metrics on the boundary faces of a mesh.
            ``cell_data`` as the ``"CellQuality"`` array.

        Examples
        --------
        >>> import pyvista as pv
        >>> from pyvista import examples
        >>> mesh = examples.download_can_crushed_vtu()
        >>> cqual = mesh.compute_boundary_mesh_quality()
        >>> plotter = pv.Plotter(shape=(2, 2))
        >>> _ = plotter.add_mesh(mesh, show_edges=True)
        >>> plotter.subplot(1, 0)
        >>> _ = plotter.add_mesh(cqual, scalars='DistanceFromCellCenterToFaceCenter')
        >>> plotter.subplot(0, 1)
        >>> _ = plotter.add_mesh(cqual, scalars='DistanceFromCellCenterToFacePlane')
        >>> plotter.subplot(1, 1)
        >>> _ = plotter.add_mesh(
        ...     cqual,
        ...     scalars='AngleFaceNormalAndCellCenterToFaceCenterVector',
        ... )
        >>> plotter.show()

        """
        if pyvista.vtk_version_info < (9, 3, 0):
            raise VTKVersionError(
                '`vtkBoundaryMeshQuality` requires vtk>=9.3.0',
            )  # pragma: no cover
        alg = _vtk.vtkBoundaryMeshQuality()
        alg.SetInputData(self)
        _update_alg(alg, progress_bar, 'Compute Boundary Mesh Quality')
        return _get_output(alg)

    def compute_derivative(  # type: ignore[misc]
        self: ConcreteDataSetType,
        scalars: str | None = None,
        gradient: bool | str = True,
        divergence: bool | str = False,
        vorticity: bool | str = False,
        qcriterion: bool | str = False,
        faster: bool = False,
        preference: Literal['point', 'cell'] = 'point',
        progress_bar: bool = False,
    ):
        """Compute derivative-based quantities of point/cell scalar field.

        Utilize ``vtkGradientFilter`` to compute derivative-based quantities,
        such as gradient, divergence, vorticity, and Q-criterion, of the
        selected point or cell scalar field.

        Parameters
        ----------
        scalars : str, optional
            String name of the scalars array to use when computing the
            derivative quantities.  Defaults to the active scalars in
            the dataset.

        gradient : bool | str, default: True
            Calculate gradient. If a string is passed, the string will be used
            for the resulting array name. Otherwise, array name will be
            ``'gradient'``. Default ``True``.

        divergence : bool | str, optional
            Calculate divergence. If a string is passed, the string will be
            used for the resulting array name. Otherwise, default array name
            will be ``'divergence'``.

        vorticity : bool | str, optional
            Calculate vorticity. If a string is passed, the string will be used
            for the resulting array name. Otherwise, default array name will be
            ``'vorticity'``.

        qcriterion : bool | str, optional
            Calculate qcriterion. If a string is passed, the string will be
            used for the resulting array name. Otherwise, default array name
            will be ``'qcriterion'``.

        faster : bool, default: False
            Use faster algorithm for computing derivative quantities. Result is
            less accurate and performs fewer derivative calculations,
            increasing computation speed. The error will feature smoothing of
            the output and possibly errors at boundaries. Option has no effect
            if DataSet is not :class:`pyvista.UnstructuredGrid`.

        preference : str, default: "point"
            Data type preference. Either ``'point'`` or ``'cell'``.

        progress_bar : bool, default: False
            Display a progress bar to indicate progress.

        Returns
        -------
        pyvista.DataSet
            Dataset with calculated derivative.

        Examples
        --------
        First, plot the random hills dataset with the active elevation
        scalars.  These scalars will be used for the derivative
        calculations.

        >>> from pyvista import examples
        >>> hills = examples.load_random_hills()
        >>> hills.plot(smooth_shading=True)

        Compute and plot the gradient of the active scalars.

        >>> from pyvista import examples
        >>> hills = examples.load_random_hills()
        >>> deriv = hills.compute_derivative()
        >>> deriv.plot(scalars='gradient')

        See the :ref:`gradients_example` for more examples using this filter.

        """
        alg = _vtk.vtkGradientFilter()
        # Check if scalars array given
        scalars_ = set_default_active_scalars(self).name if scalars is None else scalars
        if not isinstance(scalars_, str):
            raise TypeError('scalars array must be given as a string name')
        if not any((gradient, divergence, vorticity, qcriterion)):
            raise ValueError(
                'must set at least one of gradient, divergence, vorticity, or qcriterion',
            )

            # bool(non-empty string/True) == True, bool(None/False) == False
        alg.SetComputeGradient(bool(gradient))
        alg.SetResultArrayName('gradient' if isinstance(gradient, bool) else gradient)

        alg.SetComputeDivergence(bool(divergence))
        alg.SetDivergenceArrayName('divergence' if isinstance(divergence, bool) else divergence)

        alg.SetComputeVorticity(bool(vorticity))
        alg.SetVorticityArrayName('vorticity' if isinstance(vorticity, bool) else vorticity)

        alg.SetComputeQCriterion(bool(qcriterion))
        alg.SetQCriterionArrayName('qcriterion' if isinstance(qcriterion, bool) else qcriterion)

        alg.SetFasterApproximation(faster)
        field = get_array_association(self, scalars_, preference=preference)
        # args: (idx, port, connection, field, name)
        alg.SetInputArrayToProcess(0, 0, 0, field.value, scalars_)
        alg.SetInputData(self)
        _update_alg(alg, progress_bar, 'Computing Derivative')
        return _get_output(alg)

    def shrink(  # type: ignore[misc]
        self: ConcreteDataSetType, shrink_factor: float = 1.0, progress_bar: bool = False
    ):
        """Shrink the individual faces of a mesh.

        This filter shrinks the individual faces of a mesh rather than
        scaling the entire mesh.

        Parameters
        ----------
        shrink_factor : float, default: 1.0
            Fraction of shrink for each cell. Default does not modify the
            faces.

        progress_bar : bool, default: False
            Display a progress bar to indicate progress.

        Returns
        -------
        pyvista.DataSet
            Dataset with shrunk faces.  Return type matches input.

        Examples
        --------
        First, plot the original cube.

        >>> import pyvista as pv
        >>> mesh = pv.Cube()
        >>> mesh.plot(show_edges=True, line_width=5)

        Now, plot the mesh with shrunk faces.

        >>> shrunk = mesh.shrink(0.5)
        >>> shrunk.clear_data()  # cleans up plot
        >>> shrunk.plot(show_edges=True, line_width=5)

        """
        shrink_factor = _validation.validate_number(
            shrink_factor,
            must_have_dtype=float,
            must_be_in_range=[0.0, 1.0],
        )
        alg = _vtk.vtkShrinkFilter()
        alg.SetInputData(self)
        alg.SetShrinkFactor(shrink_factor)
        _update_alg(alg, progress_bar, 'Shrinking Mesh')
        output = _get_output(alg)
        if isinstance(self, _vtk.vtkPolyData):
            return output.extract_surface()
        return output

    def tessellate(  # type: ignore[misc]
        self: ConcreteDataSetType,
        max_n_subdivide: int = 3,
        merge_points: bool = True,
        progress_bar: bool = False,
    ):
        """Tessellate a mesh.

        This filter approximates nonlinear FEM-like elements with linear
        simplices. The output mesh will have geometry and any fields specified
        as attributes in the input mesh's point data. The attribute's copy
        flags are honored, except for normals.

        For more details see `vtkTessellatorFilter <https://vtk.org/doc/nightly/html/classvtkTessellatorFilter.html#details>`_.

        Parameters
        ----------
        max_n_subdivide : int, default: 3
            Maximum number of subdivisions.

        merge_points : bool, default: True
            The adaptive tessellation will output vertices that are not shared among cells,
            even where they should be. This can be corrected to some extent.

        progress_bar : bool, default: False
            Display a progress bar to indicate progress.

        Returns
        -------
        pyvista.DataSet
            Dataset with tessellated mesh.  Return type matches input.

        Examples
        --------
        First, plot the high order FEM-like elements.

        >>> import pyvista as pv
        >>> import numpy as np
        >>> points = np.array(
        ...     [
        ...         [0.0, 0.0, 0.0],
        ...         [2.0, 0.0, 0.0],
        ...         [1.0, 2.0, 0.0],
        ...         [1.0, 0.5, 0.0],
        ...         [1.5, 1.5, 0.0],
        ...         [0.5, 1.5, 0.0],
        ...     ]
        ... )
        >>> cells = np.array([6, 0, 1, 2, 3, 4, 5])
        >>> cell_types = np.array([69])
        >>> mesh = pv.UnstructuredGrid(cells, cell_types, points)
        >>> mesh.plot(show_edges=True, line_width=5)

        Now, plot the tessellated mesh.

        >>> tessellated = mesh.tessellate()
        >>> tessellated.clear_data()  # cleans up plot
        >>> tessellated.plot(show_edges=True, line_width=5)

        """
        if isinstance(self, _vtk.vtkPolyData):
            raise TypeError('Tessellate filter is not supported for PolyData objects.')
        alg = _vtk.vtkTessellatorFilter()
        alg.SetInputData(self)
        alg.SetMergePoints(merge_points)
        alg.SetMaximumNumberOfSubdivisions(max_n_subdivide)
        _update_alg(alg, progress_bar, 'Tessellating Mesh')
        return _get_output(alg)

<<<<<<< HEAD
    def transform(  # type: ignore[misc]
        self: ConcreteDataSetType,
        trans: TransformLike,
        transform_all_input_vectors: bool = False,
        inplace: bool | None = None,
        progress_bar: bool = False,
    ):
        """Transform this mesh with a 4x4 transform.

        .. warning::
            When using ``transform_all_input_vectors=True``, there is
            no distinction in VTK between vectors and arrays with
            three components.  This may be an issue if you have scalar
            data with three components (e.g. RGB data).  This will be
            improperly transformed as if it was vector data rather
            than scalar data.  One possible (albeit ugly) workaround
            is to store the three components as separate scalar
            arrays.

        .. warning::
            In general, transformations give non-integer results. This
            method converts integer-typed vector data to float before
            performing the transformation. This applies to the points
            array, as well as any vector-valued data that is affected
            by the transformation. To prevent subtle bugs arising from
            in-place transformations truncating the result to integers,
            this conversion always applies to the input mesh.

        .. warning::
            Shear transformations are not supported for ':class:`~pyvista.ImageData`.
            If present, any shear component is removed by the filter.

        .. note::
            Transforming :class:`~pyvista.ImageData` modifies its :class:`~pyvista.ImageData.origin`,
            :class:`~pyvista.ImageData.spacing`, and :class:`~pyvista.ImageData.direction_matrix`
            properties.

        .. deprecated:: 0.45.0
            `inplace` was previously defaulted to `True`. In the future this will change to `False`.

        Parameters
        ----------
        trans : TransformLike
            Accepts a vtk transformation object or a 4x4
            transformation matrix.

        transform_all_input_vectors : bool, default: False
            When ``True``, all arrays with three components are
            transformed. Otherwise, only the normals and vectors are
            transformed.  See the warning for more details.

        inplace : bool, default: True
            When ``True``, modifies the dataset inplace.

        progress_bar : bool, default: False
            Display a progress bar to indicate progress.

        Returns
        -------
        pyvista.DataSet
            Transformed dataset.  Return type matches input unless
            input dataset is a :class:`pyvista.RectilinearGrid`, in which
            case the output datatype is a :class:`pyvista.StructuredGrid`.

        See Also
        --------
        :class:`pyvista.Transform`
            Describe linear transformations via a 4x4 matrix.

        Examples
        --------
        Translate a mesh by ``(50, 100, 200)``.

        >>> import numpy as np
        >>> from pyvista import examples
        >>> mesh = examples.load_airplane()

        Here a 4x4 :class:`numpy.ndarray` is used, but any :class:`~pyvista.TransformLike`
        is accepted.

        >>> transform_matrix = np.array(
        ...     [
        ...         [1, 0, 0, 50],
        ...         [0, 1, 0, 100],
        ...         [0, 0, 1, 200],
        ...         [0, 0, 0, 1],
        ...     ]
        ... )
        >>> transformed = mesh.transform(transform_matrix, inplace=False)
        >>> transformed.plot(show_edges=True)

        """
        from ._deprecate_transform_inplace_default_true import check_inplace

        inplace = check_inplace(cls=type(self), inplace=inplace)

        if inplace and isinstance(self, pyvista.RectilinearGrid):
            raise TypeError(f'Cannot transform a {self.__class__} inplace')

        t = trans if isinstance(trans, Transform) else Transform(trans)

        if t.matrix[3, 3] == 0:
            raise ValueError('Transform element (3,3), the inverse scale term, is zero')

        # vtkTransformFilter truncates the result if the input is an integer type
        # so convert input points and relevant vectors to float
        # (creating a new copy would be harmful much more often)
        converted_ints = False
        if not np.issubdtype(self.points.dtype, np.floating):
            self.points = self.points.astype(np.float32)
            converted_ints = True
        if transform_all_input_vectors:
            # all vector-shaped data will be transformed
            point_vectors: list[str | None] = [
                name for name, data in self.point_data.items() if data.shape == (self.n_points, 3)
            ]
            cell_vectors: list[str | None] = [
                name for name, data in self.cell_data.items() if data.shape == (self.n_cells, 3)
            ]
        else:
            # we'll only transform active vectors and normals
            point_vectors = [
                self.point_data.active_vectors_name,
                self.point_data.active_normals_name,
            ]
            cell_vectors = [
                self.cell_data.active_vectors_name,
                self.cell_data.active_normals_name,
            ]
        # dynamically convert each self.point_data[name] etc. to float32
        all_vectors = [point_vectors, cell_vectors]
        all_dataset_attrs = [self.point_data, self.cell_data]
        for vector_names, dataset_attrs in zip(all_vectors, all_dataset_attrs):
            for vector_name in vector_names:
                if vector_name is None:
                    continue
                vector_arr = dataset_attrs[vector_name]
                if not np.issubdtype(vector_arr.dtype, np.floating):
                    dataset_attrs[vector_name] = vector_arr.astype(np.float32)
                    converted_ints = True
        if converted_ints:
            warnings.warn(
                'Integer points, vector and normal data (if any) of the input mesh '
                'have been converted to ``np.float32``. This is necessary in order '
                'to transform properly.',
            )

        # vtkTransformFilter doesn't respect active scalars.  We need to track this
        active_point_scalars_name: str | None = self.point_data.active_scalars_name
        active_cell_scalars_name: str | None = self.cell_data.active_scalars_name

        # vtkTransformFilter sometimes doesn't transform all vector arrays
        # when there are active point/cell scalars. Use this workaround
        self.active_scalars_name = None

        f = _vtk.vtkTransformFilter()
        f.SetInputDataObject(self)
        f.SetTransform(t)
        f.SetTransformAllInputVectors(transform_all_input_vectors)

        _update_alg(f, progress_bar, 'Transforming')
        res = pyvista.core.filters._get_output(f)

        def _restore_active_scalars(input_: ConcreteDataSetAlias, output_: ConcreteDataSetAlias):
            # make the previously active scalars active again
            input_.point_data.active_scalars_name = active_point_scalars_name
            input_.cell_data.active_scalars_name = active_cell_scalars_name

            # Only update output if necessary
            if input_ is not output_:
                output_.point_data.active_scalars_name = active_point_scalars_name
                output_.cell_data.active_scalars_name = active_cell_scalars_name

        if isinstance(self, pyvista.RectilinearGrid):
            output: ConcreteDataSetAlias = pyvista.StructuredGrid()
        elif inplace:
            output = self
        else:
            output = self.__class__()

        if isinstance(output, pyvista.ImageData):
            # vtkTransformFilter returns a StructuredGrid for legacy code (before VTK 9)
            # but VTK 9+ supports oriented images.
            # To keep an ImageData -> ImageData mapping, we copy the transformed data
            # from the filter output but manually transform the structure
            output.copy_structure(self)  # type: ignore[arg-type]
            current_matrix = output.index_to_physical_matrix
            new_matrix = pyvista.Transform(current_matrix).compose(t).matrix
            output.index_to_physical_matrix = new_matrix

            output.point_data.update(res.point_data, copy=False)
            output.cell_data.update(res.cell_data, copy=False)
            output.field_data.update(res.field_data, copy=False)
            _restore_active_scalars(self, output)
            return output

        _restore_active_scalars(self, res)

        # The output from the transform filter contains a shallow copy
        # of the original dataset except for the point arrays.  Here
        # we perform a copy so the two are completely unlinked.
        if inplace:
            output.copy_from(res, deep=False)
        else:
            output.copy_from(res, deep=True)
        return output

    def reflect(  # type: ignore[misc]
        self: ConcreteDataSetType,
        normal: VectorLike[float],
        point: VectorLike[float] | None = None,
        inplace: bool = False,
        transform_all_input_vectors: bool = False,
        progress_bar: bool = False,
    ):
        """Reflect a dataset across a plane.

        Parameters
        ----------
        normal : array_like[float]
            Normal direction for reflection.

        point : array_like[float]
            Point which, along with ``normal``, defines the reflection
            plane. If not specified, this is the origin.

        inplace : bool, default: False
            When ``True``, modifies the dataset inplace.

        transform_all_input_vectors : bool, default: False
            When ``True``, all input vectors are transformed. Otherwise,
            only the points, normals and active vectors are transformed.

        progress_bar : bool, default: False
            Display a progress bar to indicate progress.

        Returns
        -------
        pyvista.DataSet
            Reflected dataset.  Return type matches input.

        See Also
        --------
        pyvista.Transform.reflect
            Concatenate a reflection matrix with a transformation.

        Examples
        --------
        >>> from pyvista import examples
        >>> mesh = examples.load_airplane()
        >>> mesh = mesh.reflect((0, 0, 1), point=(0, 0, -100))
        >>> mesh.plot(show_edges=True)

        See the :ref:`reflect_example` for more examples using this filter.

        """
        t = Transform().reflect(normal, point=point)
        return self.transform(
            t,
            transform_all_input_vectors=transform_all_input_vectors,
            inplace=inplace,
            progress_bar=progress_bar,
        )

    def rotate_x(  # type: ignore[misc]
        self: ConcreteDataSetType,
        angle: float,
        point: VectorLike[float] | None = None,
        transform_all_input_vectors: bool = False,
        inplace: bool = False,
    ):
        """Rotate mesh about the x-axis.

        .. note::
            See also the notes at :func:`transform()
            <DataSetFilters.transform>` which is used by this filter
            under the hood.

        Parameters
        ----------
        angle : float
            Angle in degrees to rotate about the x-axis.

        point : VectorLike[float], optional
            Point to rotate about. Defaults to origin.

        transform_all_input_vectors : bool, default: False
            When ``True``, all input vectors are
            transformed. Otherwise, only the points, normals and
            active vectors are transformed.

        inplace : bool, default: False
            Updates mesh in-place.

        Returns
        -------
        pyvista.DataSet
            Rotated dataset.

        See Also
        --------
        pyvista.Transform.rotate_x
            Concatenate a rotation about the x-axis with a transformation.

        Examples
        --------
        Rotate a mesh 30 degrees about the x-axis.

        >>> import pyvista as pv
        >>> mesh = pv.Cube()
        >>> rot = mesh.rotate_x(30, inplace=False)

        Plot the rotated mesh.

        >>> pl = pv.Plotter()
        >>> _ = pl.add_mesh(rot)
        >>> _ = pl.add_mesh(mesh, style='wireframe', line_width=3)
        >>> _ = pl.add_axes_at_origin()
        >>> pl.show()

        """
        t = Transform().rotate_x(angle, point=point)
        return self.transform(
            t,
            transform_all_input_vectors=transform_all_input_vectors,
            inplace=inplace,
        )

    def rotate_y(  # type: ignore[misc]
        self: ConcreteDataSetType,
        angle: float,
        point: VectorLike[float] | None = None,
        transform_all_input_vectors: bool = False,
        inplace: bool = False,
    ):
        """Rotate mesh about the y-axis.

        .. note::
            See also the notes at :func:`transform()
            <DataSetFilters.transform>` which is used by this filter
            under the hood.

        Parameters
        ----------
        angle : float
            Angle in degrees to rotate about the y-axis.

        point : VectorLike[float], optional
            Point to rotate about.

        transform_all_input_vectors : bool, default: False
            When ``True``, all input vectors are transformed. Otherwise, only
            the points, normals and active vectors are transformed.

        inplace : bool, default: False
            Updates mesh in-place.

        Returns
        -------
        pyvista.DataSet
            Rotated dataset.

        See Also
        --------
        pyvista.Transform.rotate_y
            Concatenate a rotation about the y-axis with a transformation.

        Examples
        --------
        Rotate a cube 30 degrees about the y-axis.

        >>> import pyvista as pv
        >>> mesh = pv.Cube()
        >>> rot = mesh.rotate_y(30, inplace=False)

        Plot the rotated mesh.

        >>> pl = pv.Plotter()
        >>> _ = pl.add_mesh(rot)
        >>> _ = pl.add_mesh(mesh, style='wireframe', line_width=3)
        >>> _ = pl.add_axes_at_origin()
        >>> pl.show()

        """
        t = Transform().rotate_y(angle, point=point)
        return self.transform(
            t,
            transform_all_input_vectors=transform_all_input_vectors,
            inplace=inplace,
        )

    def rotate_z(  # type: ignore[misc]
        self: ConcreteDataSetType,
        angle: float,
        point: VectorLike[float] = (0.0, 0.0, 0.0),
        transform_all_input_vectors: bool = False,
        inplace: bool = False,
    ):
        """Rotate mesh about the z-axis.

        .. note::
            See also the notes at :func:`transform()
            <DataSetFilters.transform>` which is used by this filter
            under the hood.

        Parameters
        ----------
        angle : float
            Angle in degrees to rotate about the z-axis.

        point : VectorLike[float], optional
            Point to rotate about. Defaults to origin.

        transform_all_input_vectors : bool, default: False
            When ``True``, all input vectors are
            transformed. Otherwise, only the points, normals and
            active vectors are transformed.

        inplace : bool, default: False
            Updates mesh in-place.

        Returns
        -------
        pyvista.DataSet
            Rotated dataset.

        See Also
        --------
        pyvista.Transform.rotate_z
            Concatenate a rotation about the z-axis with a transformation.

        Examples
        --------
        Rotate a mesh 30 degrees about the z-axis.

        >>> import pyvista as pv
        >>> mesh = pv.Cube()
        >>> rot = mesh.rotate_z(30, inplace=False)

        Plot the rotated mesh.

        >>> pl = pv.Plotter()
        >>> _ = pl.add_mesh(rot)
        >>> _ = pl.add_mesh(mesh, style='wireframe', line_width=3)
        >>> _ = pl.add_axes_at_origin()
        >>> pl.show()

        """
        t = Transform().rotate_z(angle, point=point)
        return self.transform(
            t,
            transform_all_input_vectors=transform_all_input_vectors,
            inplace=inplace,
        )

    def rotate_vector(  # type: ignore[misc]
        self: ConcreteDataSetType,
        vector: VectorLike[float],
        angle: float,
        point: VectorLike[float] | None = None,
        transform_all_input_vectors: bool = False,
        inplace: bool = False,
    ):
        """Rotate mesh about a vector.

        .. note::
            See also the notes at :func:`transform()
            <DataSetFilters.transform>` which is used by this filter
            under the hood.

        Parameters
        ----------
        vector : VectorLike[float]
            Vector to rotate about.

        angle : float
            Angle to rotate.

        point : VectorLike[float], optional
            Point to rotate about. Defaults to origin.

        transform_all_input_vectors : bool, default: False
            When ``True``, all input vectors are
            transformed. Otherwise, only the points, normals and
            active vectors are transformed.

        inplace : bool, default: False
            Updates mesh in-place.

        Returns
        -------
        pyvista.DataSet
            Rotated dataset.

        See Also
        --------
        pyvista.Transform.rotate_vector
            Concatenate a rotation about a vector with a transformation.

        Examples
        --------
        Rotate a mesh 30 degrees about the ``(1, 1, 1)`` axis.

        >>> import pyvista as pv
        >>> mesh = pv.Cube()
        >>> rot = mesh.rotate_vector((1, 1, 1), 30, inplace=False)

        Plot the rotated mesh.

        >>> pl = pv.Plotter()
        >>> _ = pl.add_mesh(rot)
        >>> _ = pl.add_mesh(mesh, style='wireframe', line_width=3)
        >>> _ = pl.add_axes_at_origin()
        >>> pl.show()

        """
        t = Transform().rotate_vector(vector, angle, point=point)
        return self.transform(
            t,
            transform_all_input_vectors=transform_all_input_vectors,
            inplace=inplace,
        )

    def rotate(  # type: ignore[misc]
        self: ConcreteDataSetType,
        rotation: RotationLike,
        point: VectorLike[float] | None = None,
        transform_all_input_vectors: bool = False,
        inplace: bool = False,
    ):
        """Rotate mesh about a point with a rotation matrix or ``Rotation`` object.

        .. note::
            See also the notes at :func:`transform()
            <DataSetFilters.transform>` which is used by this filter
            under the hood.

        Parameters
        ----------
        rotation : RotationLike
            3x3 rotation matrix or a SciPy ``Rotation`` object.

        point : VectorLike[float], optional
            Point to rotate about. Defaults to origin.

        transform_all_input_vectors : bool, default: False
            When ``True``, all input vectors are
            transformed. Otherwise, only the points, normals and
            active vectors are transformed.

        inplace : bool, default: False
            Updates mesh in-place.

        Returns
        -------
        pyvista.DataSet
            Rotated dataset.

        See Also
        --------
        pyvista.Transform.rotate
            Concatenate a rotation matrix with a transformation.

        Examples
        --------
        Define a rotation. Here, a 3x3 matrix is used which rotates about the z-axis by
        60 degrees.

        >>> import pyvista as pv
        >>> rotation = [
        ...     [0.5, -0.8660254, 0.0],
        ...     [0.8660254, 0.5, 0.0],
        ...     [0.0, 0.0, 1.0],
        ... ]

        Use the rotation to rotate a cone about its tip.

        >>> mesh = pv.Cone()
        >>> tip = (0.5, 0.0, 0.0)
        >>> rot = mesh.rotate(rotation, point=tip)

        Plot the rotated mesh.

        >>> pl = pv.Plotter()
        >>> _ = pl.add_mesh(rot)
        >>> _ = pl.add_mesh(mesh, style='wireframe', line_width=3)
        >>> _ = pl.add_axes_at_origin()
        >>> pl.show()

        """
        t = Transform().rotate(rotation, point=point)
        return self.transform(
            t,
            transform_all_input_vectors=transform_all_input_vectors,
            inplace=inplace,
        )

    def translate(  # type: ignore[misc]
        self: ConcreteDataSetType,
        xyz: VectorLike[float],
        transform_all_input_vectors: bool = False,
        inplace: bool = False,
    ):
        """Translate the mesh.

        .. note::
            See also the notes at :func:`transform()
            <DataSetFilters.transform>` which is used by this filter
            under the hood.

        Parameters
        ----------
        xyz : VectorLike[float]
            A vector of three floats.

        transform_all_input_vectors : bool, default: False
            When ``True``, all input vectors are
            transformed. Otherwise, only the points, normals and
            active vectors are transformed.

        inplace : bool, default: False
            Updates mesh in-place.

        Returns
        -------
        pyvista.DataSet
            Translated dataset.

        See Also
        --------
        pyvista.Transform.translate
            Concatenate a translation matrix with a transformation.

        Examples
        --------
        Create a sphere and translate it by ``(2, 1, 2)``.

        >>> import pyvista as pv
        >>> mesh = pv.Sphere()
        >>> mesh.center
        (0.0, 0.0, 0.0)
        >>> trans = mesh.translate((2, 1, 2), inplace=False)
        >>> trans.center
        (2.0, 1.0, 2.0)

        """
        transform = Transform().translate(xyz)
        return self.transform(
            transform,
            transform_all_input_vectors=transform_all_input_vectors,
            inplace=inplace,
        )

    def scale(  # type: ignore[misc]
        self: ConcreteDataSetType,
        xyz: float | VectorLike[float],
        transform_all_input_vectors: bool = False,
        inplace: bool = False,
        point: VectorLike[float] | None = None,
    ):
        """Scale the mesh.

        .. note::
            See also the notes at :func:`transform()
            <DataSetFilters.transform>` which is used by this filter
            under the hood.

        Parameters
        ----------
        xyz : float | VectorLike[float]
            A vector sequence defining the scale factors along x, y, and z. If
            a scalar, the same uniform scale is used along all three axes.

        transform_all_input_vectors : bool, default: False
            When ``True``, all input vectors are transformed. Otherwise, only
            the points, normals and active vectors are transformed.

        inplace : bool, default: False
            Updates mesh in-place.

        point : VectorLike[float], optional
            Point to scale from. Defaults to origin.

        Returns
        -------
        pyvista.DataSet
            Scaled dataset.

        See Also
        --------
        pyvista.Transform.scale
            Concatenate a scale matrix with a transformation.

        Examples
        --------
        >>> import pyvista as pv
        >>> from pyvista import examples
        >>> mesh1 = examples.download_teapot()
        >>> mesh2 = mesh1.scale([10.0, 10.0, 10.0], inplace=False)

        Plot meshes side-by-side

        >>> pl = pv.Plotter(shape=(1, 2))
        >>> # Create plot with unscaled mesh
        >>> pl.subplot(0, 0)
        >>> _ = pl.add_mesh(mesh1)
        >>> pl.show_axes()
        >>> _ = pl.show_grid()
        >>> # Create plot with scaled mesh
        >>> pl.subplot(0, 1)
        >>> _ = pl.add_mesh(mesh2)
        >>> pl.show_axes()
        >>> _ = pl.show_grid()
        >>> pl.show(cpos='xy')

        """
        transform = Transform().scale(xyz, point=point)
        return self.transform(
            transform,
            transform_all_input_vectors=transform_all_input_vectors,
            inplace=inplace,
        )

    def flip_x(  # type: ignore[misc]
        self: ConcreteDataSetType,
        point: VectorLike[float] | None = None,
        transform_all_input_vectors: bool = False,
        inplace: bool = False,
    ):
        """Flip mesh about the x-axis.

        .. note::
            See also the notes at :func:`transform()
            <DataSetFilters.transform>` which is used by this filter
            under the hood.

        Parameters
        ----------
        point : sequence[float], optional
            Point to rotate about.  Defaults to center of mesh at
            :attr:`center <pyvista.DataSet.center>`.

        transform_all_input_vectors : bool, default: False
            When ``True``, all input vectors are
            transformed. Otherwise, only the points, normals and
            active vectors are transformed.

        inplace : bool, default: False
            Updates mesh in-place.

        Returns
        -------
        pyvista.DataSet
            Flipped dataset.

        See Also
        --------
        pyvista.Transform.flip_x
            Concatenate a reflection about the x-axis with a transformation.

        Examples
        --------
        >>> import pyvista as pv
        >>> from pyvista import examples
        >>> pl = pv.Plotter(shape=(1, 2))
        >>> pl.subplot(0, 0)
        >>> pl.show_axes()
        >>> mesh1 = examples.download_teapot()
        >>> _ = pl.add_mesh(mesh1)
        >>> pl.subplot(0, 1)
        >>> pl.show_axes()
        >>> mesh2 = mesh1.flip_x(inplace=False)
        >>> _ = pl.add_mesh(mesh2)
        >>> pl.show(cpos='xy')

        """
        if point is None:
            point = self.center
        t = Transform().reflect((1, 0, 0), point=point)
        return self.transform(
            t,
            transform_all_input_vectors=transform_all_input_vectors,
            inplace=inplace,
        )

    def flip_y(  # type: ignore[misc]
        self: ConcreteDataSetType,
        point: VectorLike[float] | None = None,
        transform_all_input_vectors: bool = False,
        inplace: bool = False,
    ):
        """Flip mesh about the y-axis.

        .. note::
            See also the notes at :func:`transform()
            <DataSetFilters.transform>` which is used by this filter
            under the hood.

        Parameters
        ----------
        point : VectorLike[float], optional
            Point to rotate about.  Defaults to center of mesh at
            :attr:`center <pyvista.DataSet.center>`.

        transform_all_input_vectors : bool, default: False
            When ``True``, all input vectors are
            transformed. Otherwise, only the points, normals and
            active vectors are transformed.

        inplace : bool, default: False
            Updates mesh in-place.

        Returns
        -------
        pyvista.DataSet
            Flipped dataset.

        See Also
        --------
        pyvista.Transform.flip_y
            Concatenate a reflection about the y-axis with a transformation.

        Examples
        --------
        >>> import pyvista as pv
        >>> from pyvista import examples
        >>> pl = pv.Plotter(shape=(1, 2))
        >>> pl.subplot(0, 0)
        >>> pl.show_axes()
        >>> mesh1 = examples.download_teapot()
        >>> _ = pl.add_mesh(mesh1)
        >>> pl.subplot(0, 1)
        >>> pl.show_axes()
        >>> mesh2 = mesh1.flip_y(inplace=False)
        >>> _ = pl.add_mesh(mesh2)
        >>> pl.show(cpos='xy')

        """
        if point is None:
            point = self.center
        t = Transform().reflect((0, 1, 0), point=point)
        return self.transform(
            t,
            transform_all_input_vectors=transform_all_input_vectors,
            inplace=inplace,
        )

    def flip_z(  # type: ignore[misc]
        self: ConcreteDataSetType,
        point: VectorLike[float] | None = None,
        transform_all_input_vectors: bool = False,
        inplace: bool = False,
    ):
        """Flip mesh about the z-axis.

        .. note::
            See also the notes at :func:`transform()
            <DataSetFilters.transform>` which is used by this filter
            under the hood.

        Parameters
        ----------
        point : VectorLike[float], optional
            Point to rotate about.  Defaults to center of mesh at
            :attr:`center <pyvista.DataSet.center>`.

        transform_all_input_vectors : bool, default: False
            When ``True``, all input vectors are
            transformed. Otherwise, only the points, normals and
            active vectors are transformed.

        inplace : bool, default: False
            Updates mesh in-place.

        Returns
        -------
        pyvista.DataSet
            Flipped dataset.

        See Also
        --------
        pyvista.Transform.flip_z
            Concatenate a reflection about the z-axis with a transformation.

        Examples
        --------
        >>> import pyvista as pv
        >>> from pyvista import examples
        >>> pl = pv.Plotter(shape=(1, 2))
        >>> pl.subplot(0, 0)
        >>> pl.show_axes()
        >>> mesh1 = examples.download_teapot().rotate_x(90, inplace=False)
        >>> _ = pl.add_mesh(mesh1)
        >>> pl.subplot(0, 1)
        >>> pl.show_axes()
        >>> mesh2 = mesh1.flip_z(inplace=False)
        >>> _ = pl.add_mesh(mesh2)
        >>> pl.show(cpos='xz')

        """
        if point is None:
            point = self.center
        t = Transform().reflect((0, 0, 1), point=point)
        return self.transform(
            t,
            transform_all_input_vectors=transform_all_input_vectors,
            inplace=inplace,
        )

    def flip_normal(  # type: ignore[misc]
        self: ConcreteDataSetType,
        normal: VectorLike[float],
        point: VectorLike[float] | None = None,
        transform_all_input_vectors: bool = False,
        inplace: bool = False,
    ):
        """Flip mesh about the normal.

        .. note::
            See also the notes at :func:`transform()
            <DataSetFilters.transform>` which is used by this filter
            under the hood.

        Parameters
        ----------
        normal : VectorLike[float]
           Normal vector to flip about.

        point : VectorLike[float], optional
            Point to rotate about.  Defaults to center of mesh at
            :attr:`center <pyvista.DataSet.center>`.

        transform_all_input_vectors : bool, default: False
            When ``True``, all input vectors are
            transformed. Otherwise, only the points, normals and
            active vectors are transformed.

        inplace : bool, default: False
            Updates mesh in-place.

        Returns
        -------
        pyvista.DataSet
            Dataset flipped about its normal.

        See Also
        --------
        pyvista.Transform.reflect
            Concatenate a reflection matrix with a transformation.

        Examples
        --------
        >>> import pyvista as pv
        >>> from pyvista import examples
        >>> pl = pv.Plotter(shape=(1, 2))
        >>> pl.subplot(0, 0)
        >>> pl.show_axes()
        >>> mesh1 = examples.download_teapot()
        >>> _ = pl.add_mesh(mesh1)
        >>> pl.subplot(0, 1)
        >>> pl.show_axes()
        >>> mesh2 = mesh1.flip_normal([1.0, 1.0, 1.0], inplace=False)
        >>> _ = pl.add_mesh(mesh2)
        >>> pl.show(cpos='xy')

        """
        if point is None:
            point = self.center
        t = Transform().reflect(normal, point=point)
        return self.transform(
            t,
            transform_all_input_vectors=transform_all_input_vectors,
            inplace=inplace,
        )

=======
>>>>>>> 183a9865
    def integrate_data(  # type: ignore[misc]
        self: ConcreteDataSetType, progress_bar: bool = False
    ):
        """Integrate point and cell data.

        Area or volume is also provided in point data.

        This filter uses the VTK `vtkIntegrateAttributes
        <https://vtk.org/doc/nightly/html/classvtkIntegrateAttributes.html>`_
        and requires VTK v9.1.0 or newer.

        Parameters
        ----------
        progress_bar : bool, default: False
            Display a progress bar to indicate progress.

        Returns
        -------
        pyvista.UnstructuredGrid
            Mesh with 1 point and 1 vertex cell with integrated data in point
            and cell data.

        Examples
        --------
        Integrate data on a sphere mesh.

        >>> import pyvista as pv
        >>> import numpy as np
        >>> sphere = pv.Sphere(theta_resolution=100, phi_resolution=100)
        >>> sphere.point_data['data'] = 2 * np.ones(sphere.n_points)
        >>> integrated = sphere.integrate_data()

        There is only 1 point and cell, so access the only value.

        >>> integrated['Area'][0]
        np.float64(3.14)
        >>> integrated['data'][0]
        np.float64(6.28)

        See the :ref:`integrate_example` for more examples using this filter.

        """
        if not hasattr(_vtk, 'vtkIntegrateAttributes'):  # pragma: no cover
            raise VTKVersionError('`integrate_data` requires VTK 9.1.0 or newer.')

        alg = _vtk.vtkIntegrateAttributes()
        alg.SetInputData(self)
        alg.SetDivideAllCellDataByVolume(False)
        _update_alg(alg, progress_bar, 'Integrating Variables')
        return _get_output(alg)

    def partition(  # type: ignore[misc]
        self: ConcreteDataSetType,
        n_partitions: int,
        generate_global_id: bool = False,
        as_composite: bool = True,
    ):
        """Break down input dataset into a requested number of partitions.

        Cells on boundaries are uniquely assigned to each partition without duplication.

        It uses a kdtree implementation that builds balances the cell
        centers among a requested number of partitions. The current implementation
        only supports power-of-2 target partition. If a non-power of two value
        is specified for ``n_partitions``, then the load balancing simply
        uses the power-of-two greater than the requested value

        For more details, see `vtkRedistributeDataSetFilter
        <https://vtk.org/doc/nightly/html/classvtkRedistributeDataSetFilter.html>`_.

        Parameters
        ----------
        n_partitions : int
            Specify the number of partitions to split the input dataset
            into. Current implementation results in a number of partitions equal
            to the power of 2 greater than or equal to the chosen value.

        generate_global_id : bool, default: False
            Generate global cell ids if ``None`` are present in the input.  If
            global cell ids are present in the input then this flag is
            ignored.

            This is stored as ``"vtkGlobalCellIds"`` within the ``cell_data``
            of the output dataset(s).

        as_composite : bool, default: True
            Return the partitioned dataset as a :class:`pyvista.MultiBlock`.

        See Also
        --------
        split_bodies, extract_values

        Returns
        -------
        pyvista.MultiBlock or pyvista.UnstructuredGrid
            UnStructuredGrid if ``as_composite=False`` and MultiBlock when ``True``.

        Examples
        --------
        Partition a simple ImageData into a :class:`pyvista.MultiBlock`
        containing each partition.

        >>> import pyvista as pv
        >>> grid = pv.ImageData(dimensions=(5, 5, 5))
        >>> out = grid.partition(4, as_composite=True)
        >>> out.plot(multi_colors=True, show_edges=True)

        Partition of the Stanford bunny.

        >>> from pyvista import examples
        >>> mesh = examples.download_bunny()
        >>> out = mesh.partition(4, as_composite=True)
        >>> out.plot(multi_colors=True, cpos='xy')

        """
        # While vtkRedistributeDataSetFilter exists prior to 9.1.0, it doesn't
        # work correctly, returning the wrong number of partitions.
        if pyvista.vtk_version_info < (9, 1, 0):
            raise VTKVersionError('`partition` requires vtk>=9.1.0')  # pragma: no cover
        if not hasattr(_vtk, 'vtkRedistributeDataSetFilter'):
            raise VTKVersionError(
                '`partition` requires vtkRedistributeDataSetFilter, but it '
                f'was not found in VTK {pyvista.vtk_version_info}',
            )  # pragma: no cover

        alg = _vtk.vtkRedistributeDataSetFilter()
        alg.SetInputData(self)
        alg.SetNumberOfPartitions(n_partitions)
        alg.SetPreservePartitionsInOutput(True)
        alg.SetGenerateGlobalCellIds(generate_global_id)
        alg.Update()

        # pyvista does not yet support vtkPartitionedDataSet
        part = alg.GetOutput()
        datasets = [part.GetPartition(ii) for ii in range(part.GetNumberOfPartitions())]
        output = pyvista.MultiBlock(datasets)
        if not as_composite:
            # note, SetPreservePartitionsInOutput does not work correctly in
            # vtk 9.2.0, so instead we set it to True always and simply merge
            # the result. See:
            # https://gitlab.kitware.com/vtk/vtk/-/issues/18632
            return pyvista.merge(list(output), merge_points=False)
        return output

    def oriented_bounding_box(  # type: ignore[misc]
        self: ConcreteDataSetType,
        box_style: Literal['frame', 'outline', 'face'] = 'face',
        *,
        axis_0_direction: VectorLike[float] | str | None = None,
        axis_1_direction: VectorLike[float] | str | None = None,
        axis_2_direction: VectorLike[float] | str | None = None,
        frame_width: float = 0.1,
        return_meta: bool = False,
        as_composite: bool = True,
    ):
        """Return an oriented bounding box (OBB) for this dataset.

        By default, the bounding box is a :class:`~pyvista.MultiBlock` with six
        :class:`PolyData` comprising the faces of a cube. The blocks are named and
        ordered as ``('+X','-X','+Y','-Y','+Z','-Z')``.

        The box can optionally be styled as an outline or frame.

        .. note::

            The names of the blocks of the returned :class:`~pyvista.MultiBlock`
            correspond to the oriented box's local axes, not the global x-y-z axes.
            E.g. the normal of the ``'+X'`` face of the returned box has the same
            direction as the box's primary axis, and is not necessarily pointing in
            the +x direction ``(1, 0, 0)``.

        .. versionadded:: 0.45

        Parameters
        ----------
        box_style : 'frame' | 'outline' | 'face', default: 'face'
            Choose the style of the box. If ``'face'`` (default), each face of the box
            is a single quad cell. If ``'outline'``, the edges of each face are returned
            as line cells. If ``'frame'``, the center portion of each face is removed to
            create a picture-frame style border with each face having four quads (one
            for each side of the frame). Use ``frame_width`` to control the size of the
            frame.

        axis_0_direction : VectorLike[float] | str, optional
            Approximate direction vector of this mesh's primary axis. If set, the first
            axis in the returned ``axes`` metadata is flipped such that it best aligns
            with the specified vector. Can be a vector or string specifying the axis by
            name (e.g. ``'x'`` or ``'-x'``, etc.).

        axis_1_direction : VectorLike[float] | str, optional
            Approximate direction vector of this mesh's secondary axis. If set, the second
            axis in the returned ``axes`` metadata is flipped such that it best aligns
            with the specified vector. Can be a vector or string specifying the axis by
            name (e.g. ``'x'`` or ``'-x'``, etc.).

        axis_2_direction : VectorLike[float] | str, optional
            Approximate direction vector of this mesh's third axis. If set, the third
            axis in the returned ``axes`` metadata is flipped such that it best aligns
            with the specified vector. Can be a vector or string specifying the axis by
            name (e.g. ``'x'`` or ``'-x'``, etc.).

        frame_width : float, optional
            Set the width of the frame. Only has an effect if ``box_style`` is
            ``'frame'``. Values must be between ``0.0`` (minimal frame) and ``1.0``
            (large frame). The frame is scaled to ensure it has a constant width.

        return_meta : bool, default: False
            If ``True``, also returns the corner point and the three axes vectors
            defining the orientation of the box. The sign of the axes vectors can be
            controlled using the ``axis_#_direction`` arguments.

        as_composite : bool, default: True
            Return the box as a :class:`pyvista.MultiBlock` with six blocks: one for
            each face. Set this ``False`` to merge the output and return
            :class:`~pyvista.PolyData`.

        See Also
        --------
        bounding_box
            Similar filter for an axis-aligned bounding box (AABB).

        align_xyz
            Align a mesh to the world x-y-z axes. Used internally by this filter.

        pyvista.Plotter.add_bounding_box
            Add a bounding box to a scene.

        pyvista.CubeFacesSource
            Generate the faces of a cube. Used internally by this filter.

        Returns
        -------
        pyvista.MultiBlock or pyvista.PolyData
            MultiBlock with six named cube faces when ``as_composite=True`` and
            PolyData otherwise.

        numpy.ndarray
            The box's corner point corresponding to the origin of its axes if
            ``return_meta=True``.

        numpy.ndarray
            The box's orthonormal axes vectors if ``return_meta=True``.

        Examples
        --------
        Create a bounding box for a dataset.

        >>> import pyvista as pv
        >>> from pyvista import examples
        >>> mesh = examples.download_oblique_cone()
        >>> box = mesh.oriented_bounding_box()

        Plot the mesh and its bounding box.

        >>> pl = pv.Plotter()
        >>> _ = pl.add_mesh(mesh, color='red')
        >>> _ = pl.add_mesh(box, opacity=0.5)
        >>> pl.show()

        Return the metadata for the box.

        >>> box, point, axes = mesh.oriented_bounding_box('outline', return_meta=True)

        Use the metadata to plot the box's axes using :class:`~pyvista.AxesAssembly`.
        The assembly is aligned with the x-y-z axes and positioned at the origin by
        default. Create a transformation to scale, then rotate, then translate the
        assembly to the corner point of the box. The transpose of the axes is used
        as an inverted rotation matrix.

        >>> scale = box.length / 4
        >>> transform = pv.Transform().scale(scale).rotate(axes.T).translate(point)
        >>> axes_assembly = pv.AxesAssembly(user_matrix=transform.matrix)

        Plot the box and the axes.

        >>> pl = pv.Plotter()
        >>> _ = pl.add_mesh(mesh)
        >>> _ = pl.add_mesh(box, color='black', line_width=5)
        >>> _ = pl.add_actor(axes_assembly)
        >>> pl.show()

        Note how the box's z-axis is pointing from the cone's tip to its base. If we
        want to flip this axis, we can "seed" its direction as the ``'-z'`` direction.

        >>> box, _, axes = mesh.oriented_bounding_box(
        ...     'outline', axis_2_direction='-z', return_meta=True
        ... )
        >>>

        Plot the box and axes again. This time, use :class:`~pyvista.AxesAssemblySymmetric`
        and position the axes in the center of the box.

        >>> center = pv.merge(box).points.mean(axis=0)
        >>> scale = box.length / 2
        >>> transform = pv.Transform().scale(scale).rotate(axes.T).translate(center)
        >>> axes_assembly = pv.AxesAssemblySymmetric(user_matrix=transform.matrix)

        >>> pl = pv.Plotter()
        >>> _ = pl.add_mesh(mesh)
        >>> _ = pl.add_mesh(box, color='black', line_width=5)
        >>> _ = pl.add_actor(axes_assembly)
        >>> pl.show()

        """
        alg_input, matrix = self.align_xyz(
            axis_0_direction=axis_0_direction,
            axis_1_direction=axis_1_direction,
            axis_2_direction=axis_2_direction,
            return_matrix=True,
        )
        oriented = True
        inverse_matrix = Transform(matrix).inverse_matrix

        return alg_input._bounding_box(
            matrix=matrix,
            inverse_matrix=inverse_matrix,
            box_style=box_style,
            oriented=oriented,
            frame_width=frame_width,
            return_meta=return_meta,
            as_composite=as_composite,
        )

    def bounding_box(  # type: ignore[misc]
        self: ConcreteDataSetType,
        box_style: Literal['frame', 'outline', 'face'] = 'face',
        *,
        oriented: bool = False,
        frame_width: float = 0.1,
        return_meta: bool = False,
        as_composite: bool = True,
    ):
        """Return a bounding box for this dataset.

        By default, the box is an axis-aligned bounding box (AABB) returned as a
        :class:`~pyvista.MultiBlock` with six :class:`PolyData` comprising the faces of
        the box. The blocks are named and ordered as ``('+X','-X','+Y','-Y','+Z','-Z')``.

        The box can optionally be styled as an outline or frame. It may also be
        oriented to generate an oriented bounding box (OBB).

        .. versionadded:: 0.45

        Parameters
        ----------
        box_style : 'frame' | 'outline' | 'face', default: 'face'
            Choose the style of the box. If ``'face'`` (default), each face of the box
            is a single quad cell. If ``'outline'``, the edges of each face are returned
            as line cells. If ``'frame'``, the center portion of each face is removed to
            create a picture-frame style border with each face having four quads (one
            for each side of the frame). Use ``frame_width`` to control the size of the
            frame.

        oriented : bool, default: False
            Orient the box using this dataset's :func:`~pyvista.principal_axes`. This
            will generate a box that best fits this dataset's points. See
            :meth:`oriented_bounding_box` for more details.

        frame_width : float, optional
            Set the width of the frame. Only has an effect if ``box_style`` is
            ``'frame'``. Values must be between ``0.0`` (minimal frame) and ``1.0``
            (large frame). The frame is scaled to ensure it has a constant width.

        return_meta : bool, default: False
            If ``True``, also returns the corner point and the three axes vectors
            defining the orientation of the box.

        as_composite : bool, default: True
            Return the box as a :class:`pyvista.MultiBlock` with six blocks: one for
            each face. Set this ``False`` to merge the output and return
            :class:`~pyvista.PolyData` with six cells instead. The faces in both
            outputs are separate, i.e. there are duplicate points at the corners.

        See Also
        --------
        outline
            Lightweight version of this filter with fewer options.

        oriented_bounding_box
            Similar filter with ``oriented=True`` by default and more options.

        pyvista.Plotter.add_bounding_box
            Add a bounding box to a scene.

        pyvista.CubeFacesSource
            Generate the faces of a cube. Used internally by this filter.

        Returns
        -------
        pyvista.MultiBlock or pyvista.PolyData
            MultiBlock with six named cube faces when ``as_composite=True`` and
            PolyData otherwise.

        numpy.ndarray
            The box's corner point corresponding to the origin of its axes if
            ``return_meta=True``.

        numpy.ndarray
            The box's orthonormal axes vectors if ``return_meta=True``.

        Examples
        --------
        Create a bounding box for a dataset.

        >>> import pyvista as pv
        >>> from pyvista import examples
        >>> mesh = examples.download_oblique_cone()
        >>> box = mesh.bounding_box()

        Plot the mesh and its bounding box.

        >>> pl = pv.Plotter()
        >>> _ = pl.add_mesh(mesh, color='red')
        >>> _ = pl.add_mesh(box, opacity=0.5)
        >>> pl.show()

        Create a frame instead.

        >>> frame = mesh.bounding_box('frame')

        >>> pl = pv.Plotter()
        >>> _ = pl.add_mesh(mesh, color='red')
        >>> _ = pl.add_mesh(frame, show_edges=True)
        >>> pl.show()

        Create an oriented bounding box (OBB) and compare it to the non-oriented one.
        Use the outline style for both.

        >>> box = mesh.bounding_box('outline')
        >>> obb = mesh.bounding_box('outline', oriented=True)

        >>> pl = pv.Plotter()
        >>> _ = pl.add_mesh(mesh)
        >>> _ = pl.add_mesh(box, color='red', line_width=5)
        >>> _ = pl.add_mesh(obb, color='blue', line_width=5)
        >>> pl.show()

        Return the metadata for the box.

        >>> box, point, axes = mesh.bounding_box('outline', return_meta=True)

        Use the metadata to plot the box's axes using :class:`~pyvista.AxesAssembly`.
        Create the assembly and position it at the box's corner. Scale it to a fraction
        of the box's length.

        >>> scale = box.length / 4
        >>> axes_assembly = pv.AxesAssembly(position=point, scale=scale)

        Plot the box and the axes.

        >>> pl = pv.Plotter()
        >>> _ = pl.add_mesh(mesh)
        >>> _ = pl.add_mesh(box, color='black', line_width=5)
        >>> _ = pl.add_actor(axes_assembly)
        >>> _ = pl.view_yz()
        >>> pl.show()

        """
        if oriented:
            return self.oriented_bounding_box(
                box_style=box_style,
                frame_width=frame_width,
                return_meta=return_meta,
                as_composite=as_composite,
            )
        else:
            alg_input = self
            matrix = None
            inverse_matrix = None

            return alg_input._bounding_box(
                matrix=matrix,
                inverse_matrix=inverse_matrix,
                box_style=box_style,
                oriented=oriented,
                frame_width=frame_width,
                return_meta=return_meta,
                as_composite=as_composite,
            )

    def _bounding_box(  # type: ignore[misc]
        self: ConcreteDataSetType,
        *,
        matrix: NumpyArray[float] | None,
        inverse_matrix: NumpyArray[float] | None,
        box_style: Literal['frame', 'outline', 'face'],
        oriented: bool,
        frame_width: float,
        return_meta: bool,
        as_composite: bool,
    ):
        def _multiblock_to_polydata(multiblock):
            return multiblock.combine(merge_points=False).extract_geometry()

        # Validate style
        _validation.check_contains(['frame', 'outline', 'face'], must_contain=box_style)

        # Create box
        source = pyvista.CubeFacesSource(bounds=self.bounds)
        if box_style == 'frame':
            source.frame_width = frame_width
        box = source.output

        # Modify box
        for face in box:
            face = cast(pyvista.PolyData, face)
            if box_style == 'outline':
                face.copy_from(pyvista.lines_from_points(face.points))
            if oriented:
                face.transform(inverse_matrix, inplace=True)

        # Get output
        alg_output = box if as_composite else _multiblock_to_polydata(box)
        if return_meta:
            if not oriented:
                axes = np.eye(3)
                point = np.reshape(alg_output.bounds, (3, 2))[:, 0]  # point at min bounds
            else:
                matrix = cast(NumpyArray[float], matrix)
                inverse_matrix = cast(NumpyArray[float], inverse_matrix)
                axes = matrix[:3, :3]  # principal axes
                # We need to figure out which corner of the box to position the axes
                # To do this we compare output axes to expected axes for all 8 corners
                # of the box
                diagonals = [
                    [1, 1, 1],
                    [-1, 1, 1],
                    [1, -1, 1],
                    [1, 1, -1],
                    [1, -1, -1],
                    [-1, -1, 1],
                    [-1, 1, -1],
                    [-1, -1, -1],
                ]
                # Choose the best-aligned axes (whichever has the largest combined dot product)
                dots = [np.dot(axes, diag) for diag in diagonals]
                match = diagonals[np.argmax(np.sum(dots, axis=1))]
                # Choose min bound for positive direction, max bound for negative
                bnds = self.bounds
                point = np.ones(3)
                point[0] = bnds.x_min if match[0] == 1 else bnds.x_max
                point[1] = bnds.y_min if match[1] == 1 else bnds.y_max
                point[2] = bnds.z_min if match[2] == 1 else bnds.z_max

                # Transform point
                point = (inverse_matrix @ [*point, 1])[:3]
                # Make sure the point we return is one of the box's points
                box_poly = (
                    _multiblock_to_polydata(alg_output)
                    if isinstance(alg_output, pyvista.MultiBlock)
                    else alg_output
                )
                point_id = box_poly.find_closest_point(point)
                point = box_poly.points[point_id]

            return alg_output, point, axes
        return alg_output

    def explode(  # type: ignore[misc]
        self: ConcreteDataSetType, factor: float = 0.1
    ):
        """Push each individual cell away from the center of the dataset.

        Parameters
        ----------
        factor : float, default: 0.1
            How much each cell will move from the center of the dataset
            relative to its distance from it. Increase this number to push the
            cells farther away.

        Returns
        -------
        pyvista.UnstructuredGrid
            UnstructuredGrid containing the exploded cells.

        Notes
        -----
        This is similar to :func:`shrink <pyvista.DataSetFilters.shrink>`
        except that it does not change the size of the cells.

        Examples
        --------
        >>> import numpy as np
        >>> import pyvista as pv
        >>> xrng = np.linspace(0, 1, 3)
        >>> yrng = np.linspace(0, 2, 4)
        >>> zrng = np.linspace(0, 3, 5)
        >>> grid = pv.RectilinearGrid(xrng, yrng, zrng)
        >>> exploded = grid.explode()
        >>> exploded.plot(show_edges=True)

        """
        split = self.separate_cells()
        if not isinstance(split, pyvista.UnstructuredGrid):
            split = split.cast_to_unstructured_grid()

        vec = (split.cell_centers().points - split.center) * factor
        split.points += np.repeat(vec, np.diff(split.offset), axis=0)
        return split

    def separate_cells(  # type: ignore[misc]
        self: ConcreteDataSetType,
    ):
        """Return a copy of the dataset with separated cells with no shared points.

        This method may be useful when datasets have scalars that need to be
        associated to each point of each cell rather than either each cell or
        just the points of the dataset.

        Returns
        -------
        pyvista.UnstructuredGrid
            UnstructuredGrid with isolated cells.

        Examples
        --------
        Load the example hex beam and separate its cells. This increases the
        total number of points in the dataset since points are no longer
        shared.

        >>> from pyvista import examples
        >>> grid = examples.load_hexbeam()
        >>> grid.n_points
        99
        >>> sep_grid = grid.separate_cells()
        >>> sep_grid.n_points
        320

        See the :ref:`point_cell_scalars_example` for a more detailed example
        using this filter.

        """
        return self.shrink(1.0)

    def extract_cells_by_type(  # type: ignore[misc]
        self: ConcreteDataSetType, cell_types: int | VectorLike[int], progress_bar: bool = False
    ):
        """Extract cells of a specified type.

        Given an input dataset and a list of cell types, produce an output
        dataset containing only cells of the specified type(s). Note that if
        the input dataset is homogeneous (e.g., all cells are of the same type)
        and the cell type is one of the cells specified, then the input dataset
        is shallow copied to the output.

        The type of output dataset is always the same as the input type. Since
        structured types of data (i.e., :class:`pyvista.ImageData`,
        :class:`pyvista.StructuredGrid`, :class:`pyvista.RectilinearGrid`)
        are all composed of a cell of the same
        type, the output is either empty, or a shallow copy of the input.
        Unstructured data (:class:`pyvista.UnstructuredGrid`,
        :class:`pyvista.PolyData`) input may produce a subset of the input data
        (depending on the selected cell types).

        Parameters
        ----------
        cell_types :  int | VectorLike[int]
            The cell types to extract. Must be a single or list of integer cell
            types. See :class:`pyvista.CellType`.

        progress_bar : bool, default: False
            Display a progress bar to indicate progress.

        Returns
        -------
        pyvista.DataSet
            Dataset with the extracted cells. Type is the same as the input.

        Notes
        -----
        Unlike :func:`pyvista.DataSetFilters.extract_cells` which always
        produces a :class:`pyvista.UnstructuredGrid` output, this filter
        produces the same output type as input type.

        Examples
        --------
        Create an unstructured grid with both hexahedral and tetrahedral
        cells and then extract each individual cell type.

        >>> import pyvista as pv
        >>> from pyvista import examples
        >>> beam = examples.load_hexbeam()
        >>> beam = beam.translate([1, 0, 0])
        >>> ugrid = beam + examples.load_tetbeam()
        >>> hex_cells = ugrid.extract_cells_by_type(pv.CellType.HEXAHEDRON)
        >>> tet_cells = ugrid.extract_cells_by_type(pv.CellType.TETRA)
        >>> pl = pv.Plotter(shape=(1, 2))
        >>> _ = pl.add_text('Extracted Hexahedron cells')
        >>> _ = pl.add_mesh(hex_cells, show_edges=True)
        >>> pl.subplot(0, 1)
        >>> _ = pl.add_text('Extracted Tetrahedron cells')
        >>> _ = pl.add_mesh(tet_cells, show_edges=True)
        >>> pl.show()

        """
        alg = _vtk.vtkExtractCellsByType()
        alg.SetInputDataObject(self)
        valid_cell_types = _validation.validate_arrayN(
            cell_types,
            must_be_integer=True,
            name='cell_types',
        )
        for cell_type in valid_cell_types:
            alg.AddCellType(int(cell_type))
        _update_alg(alg, progress_bar, 'Extracting cell types')
        return _get_output(alg)

    def sort_labels(  # type: ignore[misc]
        self: ConcreteDataSetType,
        scalars: str | None = None,
        preference: Literal['point', 'cell'] = 'point',
        output_scalars: str | None = None,
        progress_bar: bool = False,
        inplace: bool = False,
    ):
        """Sort labeled data by number of points or cells.

        This filter renumbers scalar label data of any type with ``N`` labels
        such that the output labels are contiguous from ``[0, N)`` and
        sorted in descending order from largest to smallest (by label count).
        I.e., the largest label will have a value of ``0`` and the smallest
        label will have a value of ``N-1``.

        The filter is a convenience method for :func:`pyvista.DataSetFilters.pack_labels`
        with ``sort=True``.

        Parameters
        ----------
        scalars : str, optional
            Name of scalars to sort. Defaults to currently active scalars.

        preference : str, default: "point"
            When ``scalars`` is specified, this is the preferred array
            type to search for in the dataset.  Must be either
            ``'point'`` or ``'cell'``.

        output_scalars : str, None
            Name of the sorted output scalars. By default, the output is
            saved to ``'packed_labels'``.

        progress_bar : bool, default: False
            If ``True``, display a progress bar. Has no effect if VTK
            version is lower than 9.3.

        inplace : bool, default: False
            If ``True``, the mesh is updated in-place.

        Returns
        -------
        pyvista.DataSet
            Dataset with sorted labels.

        Examples
        --------
        Sort segmented image labels.

        Load image labels

        >>> from pyvista import examples
        >>> import numpy as np
        >>> image_labels = examples.load_frog_tissues()

        Show label info for first four labels

        >>> label_number, label_size = np.unique(
        ...     image_labels['MetaImage'], return_counts=True
        ... )
        >>> label_number[:4]
        pyvista_ndarray([0, 1, 2, 3], dtype=uint8)
        >>> label_size[:4]
        array([30805713,    35279,    19172,    38129])

        Sort labels

        >>> sorted_labels = image_labels.sort_labels()

        Show sorted label info for the four largest labels. Note
        the difference in label size after sorting.

        >>> sorted_label_number, sorted_label_size = np.unique(
        ...     sorted_labels['packed_labels'], return_counts=True
        ... )
        >>> sorted_label_number[:4]
        pyvista_ndarray([0, 1, 2, 3], dtype=uint8)
        >>> sorted_label_size[:4]
        array([30805713,   438052,   204672,   133880])

        """
        return self.pack_labels(
            scalars=scalars,
            output_scalars=output_scalars,
            preference=preference,
            progress_bar=progress_bar,
            inplace=inplace,
            sort=True,
        )

    def pack_labels(  # type: ignore[misc]
        self: ConcreteDataSetType,
        sort: bool = False,
        scalars: str | None = None,
        preference: Literal['point', 'cell'] = 'point',
        output_scalars: str | None = None,
        progress_bar: bool = False,
        inplace: bool = False,
    ):
        """Renumber labeled data such that labels are contiguous.

        This filter renumbers scalar label data of any type with ``N`` labels
        such that the output labels are contiguous from ``[0, N)``. The
        output may optionally be sorted by label count.

        The output array ``'packed_labels'`` is added to the output by default,
        and is automatically set as the active scalars.

        See Also
        --------
        sort_labels
            Similar function with ``sort=True`` by default.

        Notes
        -----
        This filter uses ``vtkPackLabels`` as the underlying method which
        requires VTK version 9.3 or higher. If ``vtkPackLabels`` is not
        available, packing is done with ``NumPy`` instead which may be
        slower. For best performance, consider upgrading VTK.

        .. versionadded:: 0.43

        Parameters
        ----------
        sort : bool, default: False
            Whether to sort the output by label count in descending order
            (i.e. from largest to smallest).

        scalars : str, optional
            Name of scalars to pack. Defaults to currently active scalars.

        preference : str, default: "point"
            When ``scalars`` is specified, this is the preferred array
            type to search for in the dataset.  Must be either
            ``'point'`` or ``'cell'``.

        output_scalars : str, None
            Name of the packed output scalars. By default, the output is
            saved to ``'packed_labels'``.

        progress_bar : bool, default: False
            If ``True``, display a progress bar. Has no effect if VTK
            version is lower than 9.3.

        inplace : bool, default: False
            If ``True``, the mesh is updated in-place.

        Returns
        -------
        pyvista.DataSet
            Dataset with packed labels.

        Examples
        --------
        Pack segmented image labels.

        Load non-contiguous image labels

        >>> from pyvista import examples
        >>> import numpy as np
        >>> image_labels = examples.load_frog_tissues()

        Show range of labels

        >>> image_labels.get_data_range()
        (np.uint8(0), np.uint8(29))

        Find 'gaps' in the labels

        >>> label_numbers = np.unique(image_labels.active_scalars)
        >>> label_max = np.max(label_numbers)
        >>> missing_labels = set(range(label_max)) - set(label_numbers)
        >>> len(missing_labels)
        4

        Pack labels to remove gaps

        >>> packed_labels = image_labels.pack_labels()

        Show range of packed labels

        >>> packed_labels.get_data_range()
        (np.uint8(0), np.uint8(25))

        """
        # Set a input scalars
        scalars = set_default_active_scalars(self).name if scalars is None else scalars
        field = get_array_association(self, scalars, preference=preference)

        # Determine output scalars
        default_output_scalars = 'packed_labels'
        if output_scalars is None:
            output_scalars = default_output_scalars
        if not isinstance(output_scalars, str):
            raise TypeError(f'Output scalars must be a string, got {type(output_scalars)} instead.')

        # Do packing
        if hasattr(_vtk, 'vtkPackLabels'):  # pragma: no cover
            alg = _vtk.vtkPackLabels()
            alg.SetInputDataObject(self)
            alg.SetInputArrayToProcess(0, 0, 0, field.value, scalars)
            if sort:
                alg.SortByLabelCount()
            alg.PassFieldDataOn()
            alg.PassCellDataOn()
            alg.PassPointDataOn()
            _update_alg(alg, progress_bar, 'Packing labels')
            result = _get_output(alg)

            if output_scalars is not scalars:
                # vtkPackLabels does not pass un-packed labels through to the
                # output, so add it back here
                if field == FieldAssociation.POINT:
                    result.point_data[scalars] = self.point_data[scalars]
                else:
                    result.cell_data[scalars] = self.cell_data[scalars]
            result.rename_array('PackedLabels', output_scalars)

            if inplace:
                self.copy_from(result, deep=False)
                return self
            return result

        else:  # Use numpy
            # Get mapping from input ID to output ID
            arr = cast(
                pyvista.pyvista_ndarray, get_array(self, scalars, preference=preference, err=True)
            )
            label_numbers_in, label_sizes = np.unique(arr, return_counts=True)
            if sort:
                label_numbers_in = label_numbers_in[np.argsort(label_sizes)[::-1]]
            label_range_in = np.arange(0, np.max(label_numbers_in))
            label_numbers_out = label_range_in[: len(label_numbers_in)]

            # Pack/sort array
            packed_array = np.zeros_like(arr)
            for num_in, num_out in zip(label_numbers_in, label_numbers_out):
                packed_array[arr == num_in] = num_out

            result = self if inplace else self.copy(deep=True)

            # Add output to mesh
            if field == FieldAssociation.POINT:
                result.point_data[output_scalars] = packed_array
            else:
                result.cell_data[output_scalars] = packed_array

            # vtkPackLabels sets active scalars by default, so do the same here
            result.set_active_scalars(output_scalars, preference=field)

            return result

    def color_labels(  # type: ignore[misc]
        self: ConcreteDataSetType,
        colors: str
        | ColorLike
        | Sequence[ColorLike]
        | dict[float, ColorLike] = 'glasbey_category10',
        *,
        coloring_mode: Literal['index', 'cycle'] | None = None,
        color_type: Literal['int_rgb', 'float_rgb', 'int_rgba', 'float_rgba'] = 'int_rgb',
        negative_indexing: bool = False,
        scalars: str | None = None,
        preference: Literal['point', 'cell'] = 'cell',
        output_scalars: str | None = None,
        inplace: bool = False,
    ):
        """Add RGB(A) scalars to labeled data.

        This filter adds a color array to map label values to specific colors.
        The mapping can be specified explicitly with a dictionary or implicitly
        with a colormap or sequence of colors. The implicit mapping is controlled
        with two coloring modes:

        -   ``'index'`` : The input scalar values (label ids) are used as index values for
            indexing the specified ``colors``. This creates a direct relationship
            between labels and colors such that a given label will always have the same
            color, regardless of the number of labels present in the dataset.

            This option is used by default for unsigned 8-bit integer inputs, i.e.
            scalars with whole numbers and a maximum range of ``[0, 255]``.

        -   ``'cycle'`` : The specified ``colors`` are cycled through sequentially,
            and each unique value in the input scalars is assigned a color in increasing
            order. Unlike with ``'index'`` mode, the colors are not directly mapped to
            the labels, but instead depends on the number of labels at the input.

            This option is used by default for floating-point inputs or for inputs
            with values out of the range ``[0, 255]``.

        By default, a new ``'int_rgb'`` array is added with the same name as the
        specified ``scalars`` but with ``_rgb`` appended.

        .. versionadded:: 0.45

        See Also
        --------
        pyvista.DataSetFilters.connectivity
            Label data based on its connectivity.

        pyvista.ImageDataFilters.contour_labels
            Generate contours from labeled image data. The contours may be colored with this filter.

        pack_labels
            Make labeled data contiguous. May be used as a pre-processing step before
            coloring.

        :ref:`anatomical_groups_example`
            Additional examples using this filter.

        Parameters
        ----------
        colors : str | ColorLike | Sequence[ColorLike] | dict[float, ColorLike], default: 'glasbey_category10'
            Color(s) to use. Specify a dictionary to explicitly control the mapping
            from label values to colors. Alternatively, specify colors only using a
            colormap or a sequence of colors and use ``coloring_mode`` to implicitly
            control the mapping. A single color is also supported to color the entire
            mesh with one color.

            By default, a variation of the ``'glasbey'`` categorical colormap is used
            where the first 10 colors are the same default colors used by ``matplotlib``.
            See `colorcet categorical colormaps <https://colorcet.holoviz.org/user_guide/Categorical.html#>`_
            for more information.

            .. note::
                When a dictionary is specified, any scalar values for which a key is
                not provided is assigned default RGB(A) values of ``nan`` for float colors
                or ``0``  for integer colors (see ``color_type``). To ensure the color
                array has no default values, be sure to provide a mapping for any and
                all possible input label values.

        coloring_mode : 'index' | 'cycle', optional
            Control how colors are mapped to label values. Has no effect if ``colors``
            is a dictionary. Specify one of:

            - ``'index'``: The input scalar values (label ids) are used as index
              values for indexing the specified ``colors``.
            - ``'cycle'``: The specified ``colors`` are cycled through sequentially,
              and each unique value in the input scalars is assigned a color in increasing
              order. Colors are repeated if there are fewer colors than unique values
              in the input ``scalars``.

            By default, ``'index'`` mode is used if the values can be used to index
            the input ``colors``, and ``'cycle'`` mode is used otherwise.

        color_type : 'int_rgb' | 'float_rgb' | 'int_rgba' | 'float_rgba', default: 'int_rgb'
            Type of the color array to store. By default, the colors are stored as
            RGB integers to reduce memory usage.

            .. note::
                The color type affects the default value for unspecified colors when
                a dictionary is used. See ``colors`` for details.

        negative_indexing : bool, default: False
            Allow indexing ``colors`` with negative values. Only valid when
            ``coloring_mode`` is ``'index'``. This option is useful for coloring data
            with two independent categories since positive values will be colored
            differently than negative values.

        scalars : str, optional
            Name of scalars with labels. Defaults to currently active scalars.

        preference : str, default: "cell"
            When ``scalars`` is specified, this is the preferred array
            type to search for in the dataset.  Must be either
            ``'point'`` or ``'cell'``.

        output_scalars : str, optional
            Name of the color scalars array. By default, the output array
            is the same as ``scalars`` with `_rgb`` or ``_rgba`` appended
            depending on ``color_type``.

        inplace : bool, default: False
            If ``True``, the mesh is updated in-place.

        Returns
        -------
        pyvista.DataSet
            Dataset with RGB(A) scalars. Output type matches input type.

        Examples
        --------
        Load labeled data and crop it with :meth:`~pyvista.ImageDataFilters.extract_subset`
        to simplify the data.

        >>> from pyvista import examples
        >>> import numpy as np
        >>> image_labels = examples.load_channels()
        >>> image_labels = image_labels.extract_subset(voi=(75, 109, 75, 109, 85, 100))

        Plot the dataset with default coloring using a categorical color map. The
        plotter by default uniformly samples from all 256 colors in the color map based
        on the data's range.

        >>> image_labels.plot(cmap='glasbey_category10')

        Show label ids of the dataset.

        >>> label_ids = np.unique(image_labels.active_scalars)
        >>> label_ids
        pyvista_ndarray([0, 1, 2, 3, 4])

        Color the labels with the filter then plot them. Note that the
        ``'glasbey_category10'`` color map is used by default.

        >>> colored_labels = image_labels.color_labels()
        >>> colored_labels.plot()

        Since the labels are unsigned integers, the ``'index'`` coloring mode is used
        by default. Unlike the uniform sampling used by the plotter in the previous
        plot, the colormap is instead indexed using the label values. This ensures
        that labels have a consistent coloring regardless of the input. For example,
        we can crop the dataset further.

        >>> subset_labels = image_labels.extract_subset(voi=(15, 34, 28, 34, 12, 15))

        And show that only three labels remain.

        >>> label_ids = np.unique(subset_labels.active_scalars)
        >>> label_ids
        pyvista_ndarray([1, 2, 3])

        Despite the changes to the dataset, the regions have the same coloring
        as before.

        >>> colored_labels = subset_labels.color_labels()
        >>> colored_labels.plot()

        Use the ``'cycle'`` coloring mode instead to map label values to colors
        sequentially.

        >>> colored_labels = subset_labels.color_labels(coloring_mode='cycle')
        >>> colored_labels.plot()

        Map the colors explicitly using a dictionary.

        >>> colors = {0: 'black', 1: 'red', 2: 'lime', 3: 'blue', 4: 'yellow'}
        >>> colored_labels = image_labels.color_labels(colors)
        >>> colored_labels.plot()

        Omit the background value from the mapping and specify float colors. When
        floats are specified, values without a mapping are assigned ``nan`` values
        and are not plotted by default.

        >>> colors.pop(0)
        'black'
        >>> colored_labels = image_labels.color_labels(colors, color_type='float_rgba')
        >>> colored_labels.plot()

        Modify the scalars and make two of the labels negative.

        >>> scalars = image_labels.active_scalars
        >>> scalars[scalars > 2] *= -1
        >>> np.unique(scalars)
        pyvista_ndarray([-4, -3,  0,  1,  2])

        Color the mesh and enable ``negative_indexing``. With this option enabled,
        the ``'index'`` coloring mode is used by default, and therefore the positive
        values ``0``, ``1``, and ``2`` are colored with the first, second, and third
        color in the colormap, respectively. Negative values ``-3`` and ``-4`` are
        colored with the third-last and fourth-last color in the colormap, respectively.

        >>> colored_labels = image_labels.color_labels(negative_indexing=True)
        >>> colored_labels.plot()

        If ``negative_indexing`` is disabled, the coloring defaults to the
        ``'cycle'`` coloring mode instead.

        >>> colored_labels = image_labels.color_labels(negative_indexing=False)
        >>> colored_labels.plot()

        Load the :func:`~pyvista.examples.downloads.download_foot_bones` dataset.

        >>> dataset = examples.download_foot_bones()

        Label the bones using :meth:`~pyvista.DataSetFilters.connectivity` and show
        the label values.

        >>> labeled_data = dataset.connectivity()
        >>> np.unique(labeled_data.active_scalars)
        pyvista_ndarray([ 0,  1,  2,  3,  4,  5,  6,  7,  8,  9, 10, 11, 12, 13,
                         14, 15, 16, 17, 18, 19, 20, 21, 22, 23, 24, 25])

        Color the dataset with default arguments. Despite having 26 separately colored
        regions, the colors from the default glasbey-style colormap are all relatively
        distinct.

        >>> colored_labels = labeled_data.color_labels()
        >>> colored_labels.plot()

        Color the mesh with fewer colors than there are label values. In this case
        the ``'cycle'`` mode is used by default and the colors are reused.

        >>> colored_labels = labeled_data.color_labels(['red', 'lime', 'blue'])
        >>> colored_labels.plot()

        Color all labels with a single color.

        >>> colored_labels = labeled_data.color_labels('red')
        >>> colored_labels.plot()


        """
        # Lazy import since these are from plotting module
        import matplotlib.colors

        from pyvista.core._validation.validate import _validate_color_sequence
        from pyvista.plotting._typing import ColorLike
        from pyvista.plotting.colors import get_cmap_safe

        def _local_validate_color_sequence(seq: ColorLike | Sequence[ColorLike]) -> Sequence[Color]:
            try:
                return _validate_color_sequence(seq)
            except ValueError:
                raise ValueError(
                    'Invalid colors. Colors must be one of:\n'
                    '  - sequence of color-like values,\n'
                    '  - dict with color-like values,\n'
                    '  - named colormap string.\n'
                    f'Got: {seq}'
                )

        def _is_index_like(array_, max_value):
            min_value = -max_value if negative_indexing else 0
            return (array_ == np.floor(array_)) & (array_ >= min_value) & (array_ <= max_value)

        _validation.check_contains(
            ['int_rgb', 'float_rgb', 'int_rgba', 'float_rgba'],
            must_contain=color_type,
            name='color_type',
        )

        if 'rgba' in color_type:
            num_components = 4
            scalars_suffix = '_rgba'
        else:
            num_components = 3
            scalars_suffix = '_rgb'
        if 'float' in color_type:
            default_channel_value = np.nan
            color_dtype = 'float'
        else:
            default_channel_value = 0
            color_dtype = 'uint8'

        if scalars is None:
            field, name = set_default_active_scalars(self)
        else:
            name = scalars
            field = get_array_association(self, name, preference=preference, err=True)
        output_mesh = self if inplace else self.copy()
        data = output_mesh.point_data if field == FieldAssociation.POINT else output_mesh.cell_data
        array = data[name]

        if isinstance(colors, dict):
            if coloring_mode is not None:
                raise TypeError('Coloring mode cannot be set when a color dictionary is specified.')
            colors_ = _local_validate_color_sequence(cast(list[ColorLike], list(colors.values())))
            color_rgb_sequence = [getattr(c, color_type) for c in colors_]
            items = zip(colors.keys(), color_rgb_sequence)

        else:
            if array.ndim > 1:
                raise ValueError(
                    f'Multi-component scalars are not supported for coloring. Scalar array {scalars} must be one-dimensional.'
                )
            _is_rgb_sequence = False
            if isinstance(colors, str):
                try:
                    cmap = get_cmap_safe(colors)
                except ValueError:
                    pass
                else:
                    if not isinstance(cmap, matplotlib.colors.ListedColormap):
                        raise ValueError(
                            f"Colormap '{colors}' must be a ListedColormap, got {cmap.__class__.__name__} instead."
                        )
                    # Avoid unnecessary conversion and set color sequence directly in float cases
                    cmap_colors = cast(list[list[float]], cmap.colors)
                    if color_type == 'float_rgb':
                        color_rgb_sequence = cmap_colors
                        _is_rgb_sequence = True
                    elif color_type == 'float_rgba':
                        color_rgb_sequence = [(*c, 1.0) for c in cmap_colors]
                        _is_rgb_sequence = True
                    else:
                        colors = cmap_colors

            if not _is_rgb_sequence:
                color_rgb_sequence = [
                    getattr(c, color_type) for c in _local_validate_color_sequence(colors)
                ]
                if len(color_rgb_sequence) == 1:
                    color_rgb_sequence = color_rgb_sequence * len(array)

            n_colors = len(color_rgb_sequence)
            if coloring_mode is None:
                coloring_mode = (
                    'index' if np.all(_is_index_like(array, max_value=n_colors)) else 'cycle'
                )

            _validation.check_contains(
                ['index', 'cycle'], must_contain=coloring_mode, name='coloring_mode'
            )
            if coloring_mode == 'index':
                if not np.all(_is_index_like(array, max_value=n_colors)):
                    raise ValueError(
                        f"Index coloring mode cannot be used with scalars '{name}'. Scalars must be positive integers \n"
                        f'and the max value ({self.get_data_range(name)[1]}) must be less than the number of colors ({n_colors}).'
                    )
                keys: Iterable[float]
                values: Iterable[Any]

                keys_ = np.arange(n_colors)
                values_ = color_rgb_sequence
                if negative_indexing:
                    keys_ = np.append(keys_, keys_[::-1] - len(keys_))
                    values_.extend(values_[::-1])
                keys = keys_
                values = values_
            elif coloring_mode == 'cycle':
                if negative_indexing:
                    raise ValueError(
                        "Negative indexing is not supported with 'cycle' mode enabled."
                    )
                keys = np.unique(array)
                values = itertools.cycle(color_rgb_sequence)

            items = zip(keys, values)

        colors_out = np.full((len(array), num_components), default_channel_value, dtype=color_dtype)
        for label, color in items:
            colors_out[array == label, :] = color

        colors_name = name + scalars_suffix if output_scalars is None else output_scalars
        data[colors_name] = colors_out
        output_mesh.set_active_scalars(colors_name)

        return output_mesh

    def voxelize_binary_mask(  # type: ignore[misc]
        self: DataSet,
        *,
        background_value: int | float = 0,  # noqa: PYI041
        foreground_value: int | float = 1,  # noqa: PYI041
        reference_volume: pyvista.ImageData | None = None,
        dimensions: VectorLike[int] | None = None,
        spacing: float | VectorLike[float] | None = None,
        rounding_func: Callable[[VectorLike[float]], VectorLike[int]] | None = None,
        cell_length_percentile: float | None = None,
        cell_length_sample_size: int | None = None,
        progress_bar: bool = False,
    ):
        """Voxelize mesh as a binary :class:`~pyvista.ImageData` mask.

        The binary mask is a point data array where points inside and outside of the
        input surface are labelled with ``foreground_value`` and ``background_value``,
        respectively.

        This filter implements `vtkPolyDataToImageStencil
        <https://vtk.org/doc/nightly/html/classvtkPolyDataToImageStencil.html>`_. This
        algorithm operates as follows:

        * The algorithm iterates through the z-slice of the ``reference_volume``.
        * For each slice, it cuts the input :class:`~pyvista.PolyData` surface to create
          2D polylines at that z position. It attempts to close any open polylines.
        * For each x position along the polylines, the corresponding y positions are
          determined.
        * For each slice, the grid points are labelled as foreground or background based
          on their xy coordinates.

        The voxelization can be controlled in several ways:

        #. Specify the output geometry using a ``reference_volume``.

        #. Specify the ``spacing`` explicitly.

        #. Specify the ``dimensions`` explicitly.

        #. Specify the ``cell_length_percentile``. The spacing is estimated from the
           surface's cells using the specified percentile.

        Use ``reference_volume`` for full control of the output mask's geometry. For
        all other options, the geometry is implicitly defined such that the generated
        mask fits the bounds of the input surface.

        If no inputs are provided, ``cell_length_percentile=0.1`` (10th percentile) is
        used by default to estimate the spacing. On systems with VTK < 9.2, the default
        spacing is set to ``1/100`` of the input mesh's length.

        .. versionadded:: 0.45.0

        .. note::
            For best results, ensure the input surface is a closed surface. The
            surface is considered closed if it has zero :attr:`~pyvista.PolyData.n_open_edges`.

        .. note::
            This filter returns voxels represented as point data, not :attr:`~pyvista.CellType.VOXEL` cells.
            This differs from :func:`~pyvista.voxelize` and :func:`~pyvista.voxelize_volume`
            which return meshes with voxel cells. See :ref:`image_representations_example`
            for examples demonstrating the difference.

        .. note::
            This filter does not discard internal surfaces, due, for instance, to
            intersecting meshes. Instead, the intersection will be considered as
            background which may produce unexpected results. See `Examples`.

        Parameters
        ----------
        background_value : int, default: 0
            Background value of the generated mask.

        foreground_value : int, default: 1
            Foreground value of the generated mask.

        reference_volume : pyvista.ImageData, optional
            Volume to use as a reference. The output will have the same ``dimensions``,
            ``origin``, ``spacing``, and ``direction_matrix`` as the reference.

        dimensions : VectorLike[int], optional
            Dimensions of the generated mask image. Set this value to control the
            dimensions explicitly. If unset, the dimensions are defined implicitly
            through other parameter. See summary and examples for details.

        spacing : VectorLike[float], optional
            Approximate spacing to use for the generated mask image. Set this value
            to control the spacing explicitly. If unset, the spacing is defined
            implicitly through other parameters. See summary and examples for details.

        rounding_func : Callable[VectorLike[float], VectorLike[int]], optional
            Control how the dimensions are rounded to integers based on the provided or
            calculated ``spacing``. Should accept a length-3 vector containing the
            dimension values along the three directions and return a length-3 vector.
            :func:`numpy.round` is used by default.

            Rounding the dimensions implies rounding the actual spacing.

            Has no effect if ``reference_volume`` or ``dimensions`` are specified.

        cell_length_percentile : float, optional
            Cell length percentage ``p`` to use for computing the default ``spacing``.
            Default is ``0.1`` (10th percentile) and must be between ``0`` and ``1``.
            The ``p``-th percentile is computed from the cumulative distribution function
            (CDF) of lengths which are representative of the cell length scales present
            in the input. The CDF is computed by:

            #. Triangulating the input cells.
            #. Sampling a subset of up to ``cell_length_sample_size`` cells.
            #. Computing the distance between two random points in each cell.
            #. Inserting the distance into an ordered set to create the CDF.

            Has no effect if ``dimension`` or ``reference_volume`` are specified.

            .. note::
                This option is only available for VTK 9.2 or greater.

        cell_length_sample_size : int, optional
            Number of samples to use for the cumulative distribution function (CDF)
            when using the ``cell_length_percentile`` option. ``100 000`` samples are
            used by default.

        progress_bar : bool, default: False
            Display a progress bar to indicate progress.

        Returns
        -------
        pyvista.ImageData
            Generated binary mask with a ``'mask'``  point data array. The data array
            has dtype :class:`numpy.uint8` if the foreground and background values are
            unsigned and less than 256.

        See Also
        --------
        voxelize
            Similar function that returns a :class:`~pyvista.UnstructuredGrid` of
            :attr:`~pyvista.CellType.VOXEL` cells.

        voxelize_volume
            Similar function that returns a :class:`~pyvista.RectilinearGrid` with cell data.

        pyvista.ImageDataFilters.contour_labels
            Filter that generates surface contours from labeled image data. Can be
            loosely considered as an inverse of this filter.

        pyvista.ImageDataFilters.points_to_cells
            Convert voxels represented as points to :attr:`~pyvista.CellType.VOXEL`
            cells.

        pyvista.ImageData
            Class used to build custom ``reference_volume``.

        Examples
        --------
        Generate a binary mask from a coarse mesh.

        >>> import numpy as np
        >>> import pyvista as pv
        >>> from pyvista import examples
        >>> poly = examples.download_bunny_coarse()
        >>> mask = poly.voxelize_binary_mask()

        The mask is stored as :class:`~pyvista.ImageData` with point data scalars
        (zeros for background, ones for foreground).

        >>> mask
        ImageData (...)
          N Cells:      7056
          N Points:     8228
          X Bounds:     -1.245e-01, 1.731e-01
          Y Bounds:     -1.135e-01, 1.807e-01
          Z Bounds:     -1.359e-01, 9.140e-02
          Dimensions:   22, 22, 17
          Spacing:      1.417e-02, 1.401e-02, 1.421e-02
          N Arrays:     1

        >>> np.unique(mask.point_data['mask'])
        pyvista_ndarray([0, 1], dtype=uint8)

        To visualize it as voxel cells, use :meth:`~pyvista.ImageDataFilters.points_to_cells`,
        then use :meth:`~pyvista.DataSetFilters.threshold` to extract the foreground.

        We also plot the voxel cells in blue and the input poly data in green for
        comparison.

        >>> def mask_and_polydata_plotter(mask, poly):
        ...     voxel_cells = mask.points_to_cells().threshold(0.5)
        ...
        ...     plot = pv.Plotter()
        ...     _ = plot.add_mesh(voxel_cells, color='blue')
        ...     _ = plot.add_mesh(poly, color='lime')
        ...     plot.camera_position = 'xy'
        ...     return plot

        >>> plot = mask_and_polydata_plotter(mask, poly)
        >>> plot.show()

        The spacing of the mask image is automatically adjusted to match the
        density of the input.

        Repeat the previous example with a finer mesh.

        >>> poly = examples.download_bunny()
        >>> mask = poly.voxelize_binary_mask()
        >>> plot = mask_and_polydata_plotter(mask, poly)
        >>> plot.show()

        Control the spacing manually instead. Here, a very coarse spacing is used.

        >>> mask = poly.voxelize_binary_mask(spacing=(0.01, 0.04, 0.02))
        >>> plot = mask_and_polydata_plotter(mask, poly)
        >>> plot.show()

        Note that the spacing is only approximate. Check the mask's actual spacing.

        >>> mask.spacing
        (0.009731187485158443, 0.03858340159058571, 0.020112216472625732)

        The actual values may be greater or less than the specified values. Use
        ``rounding_func=np.floor`` to force all values to be greater.

        >>> mask = poly.voxelize_binary_mask(
        ...     spacing=(0.01, 0.04, 0.02), rounding_func=np.floor
        ... )
        >>> mask.spacing
        (0.01037993331750234, 0.05144453545411428, 0.020112216472625732)

        Set the dimensions instead of the spacing.

        >>> mask = poly.voxelize_binary_mask(dimensions=(10, 20, 30))
        >>> plot = mask_and_polydata_plotter(mask, poly)
        >>> plot.show()

        >>> mask.dimensions
        (10, 20, 30)

        Create a mask using a reference volume. First generate polydata from
        an existing mask.

        >>> volume = examples.load_frog_tissues()
        >>> poly = volume.contour_labels()

        Now create the mask from the polydata using the volume as a reference.

        >>> mask = poly.voxelize_binary_mask(reference_volume=volume)
        >>> plot = mask_and_polydata_plotter(mask, poly)
        >>> plot.show()

        Visualize the effect of internal surfaces.

        >>> mesh = pv.Cylinder() + pv.Cylinder((0, 0.75, 0))
        >>> binary_mask = mesh.voxelize_binary_mask(
        ...     dimensions=(1, 100, 50)
        ... ).points_to_cells()
        >>> plot = pv.Plotter()
        >>> _ = plot.add_mesh(binary_mask)
        >>> _ = plot.add_mesh(mesh.slice(), color='red')
        >>> plot.show(cpos='yz')

        Note how the intersection is excluded from the mask.
        To include the voxels delimited by internal surfaces in the foreground, the internal
        surfaces should be removed, for instance by applying a boolean union. Note that
        this operation in unreliable in VTK but may be performed with external tools such
        as `vtkbool <https://github.com/zippy84/vtkbool>`_.

        Alternatively, the intersecting parts of the mesh can be processed sequentially.

        >>> cylinder_1 = pv.Cylinder()
        >>> cylinder_2 = pv.Cylinder((0, 0.75, 0))

        >>> reference_volume = pv.ImageData(
        ...     dimensions=(1, 100, 50),
        ...     spacing=(1, 0.0175, 0.02),
        ...     origin=(0, -0.5 + 0.0175 / 2, -0.5 + 0.02 / 2),
        ... )

        >>> binary_mask_1 = cylinder_1.voxelize_binary_mask(
        ...     reference_volume=reference_volume
        ... ).points_to_cells()
        >>> binary_mask_2 = cylinder_2.voxelize_binary_mask(
        ...     reference_volume=reference_volume
        ... ).points_to_cells()

        >>> binary_mask_1['mask'] = binary_mask_1['mask'] | binary_mask_2['mask']

        >>> plot = pv.Plotter()
        >>> _ = plot.add_mesh(binary_mask_1)
        >>> _ = plot.add_mesh(cylinder_1.slice(), color='red')
        >>> _ = plot.add_mesh(cylinder_2.slice(), color='red')
        >>> plot.show(cpos='yz')

        When multiple internal surfaces are nested, they are successively treated as
        interfaces between background and foreground.

        >>> mesh = pv.Tube(radius=2) + pv.Tube(radius=3) + pv.Tube(radius=4)
        >>> binary_mask = mesh.voxelize_binary_mask(
        ...     dimensions=(1, 50, 50)
        ... ).points_to_cells()
        >>> plot = pv.Plotter()
        >>> _ = plot.add_mesh(binary_mask)
        >>> _ = plot.add_mesh(mesh.slice(), color='red')
        >>> plot.show(cpos='yz')

        """
        surface = wrap(self).extract_geometry()
        if not (surface.faces.size or surface.strips.size):
            # we have a point cloud or an empty mesh
            raise ValueError('Input mesh must have faces for voxelization.')

        def _preprocess_polydata(poly_in):
            return poly_in.compute_normals().triangulate()

        if reference_volume is not None:
            if (
                dimensions is not None
                or spacing is not None
                or rounding_func is not None
                or cell_length_percentile is not None
                or cell_length_sample_size is not None
            ):
                raise TypeError(
                    'Cannot specify a reference volume with other geometry parameters. `reference_volume` must define the geometry exclusively.'
                )
            _validation.check_instance(reference_volume, pyvista.ImageData, name='reference volume')
            # The image stencil filters do not support orientation, so we apply the
            # inverse direction matrix to "remove" orientation from the polydata
            poly_ijk = surface.transform(reference_volume.direction_matrix.T, inplace=False)
            poly_ijk = _preprocess_polydata(poly_ijk)
        else:
            # Compute reference volume geometry
            if spacing is not None and dimensions is not None:
                raise TypeError('Spacing and dimensions cannot both be set. Set one or the other.')

            # Need to preprocess so that we have a triangle mesh for computing
            # cell length percentile
            poly_ijk = _preprocess_polydata(surface)

            if spacing is None:
                less_than_vtk92 = pyvista.vtk_version_info < (9, 2)
                if (
                    cell_length_percentile is not None or cell_length_sample_size is not None
                ) and less_than_vtk92:
                    raise TypeError(
                        'Cell length percentile and sample size requires VTK 9.2 or greater.'
                    )

                if less_than_vtk92:
                    # Compute spacing from mesh length
                    spacing = surface.length / 100
                else:
                    # Estimate spacing from cell length percentile
                    cell_length_percentile = (
                        0.1 if cell_length_percentile is None else cell_length_percentile
                    )
                    cell_length_sample_size = (
                        100_000 if cell_length_sample_size is None else cell_length_sample_size
                    )
                    spacing = _length_distribution_percentile(
                        poly_ijk,
                        cell_length_percentile,
                        cell_length_sample_size,
                        progress_bar=progress_bar,
                    )
            # Spacing is specified directly. Make sure other params are not set.
            elif cell_length_percentile is not None or cell_length_sample_size is not None:
                raise TypeError(
                    'Spacing and cell length options cannot both be set. Set one or the other.'
                )

            # Get initial spacing (will be adjusted later)
            initial_spacing = _validation.validate_array3(spacing, broadcast=True)

            # Get size of poly data for computing dimensions
            bnds = surface.bounds
            x_size = bnds.x_max - bnds.x_min
            y_size = bnds.y_max - bnds.y_min
            z_size = bnds.z_max - bnds.z_min
            sizes = np.array((x_size, y_size, z_size))

            if dimensions is None:
                rounding_func = np.round if rounding_func is None else rounding_func
                initial_dimensions = sizes / initial_spacing
                # Make sure we don't round dimensions to zero, make it one instead
                initial_dimensions[initial_dimensions < 1] = 1
                dimensions = np.array(rounding_func(initial_dimensions), dtype=int)
            elif rounding_func is not None:
                raise TypeError(
                    'Rounding func cannot be set when dimensions is specified. Set one or the other.'
                )

            reference_volume = pyvista.ImageData()
            reference_volume.dimensions = dimensions  # type: ignore[assignment]
            # Dimensions are now fixed, now adjust spacing to match poly data bounds
            # Since we are dealing with voxels as points, we want the bounds of the
            # points to be 1/2 spacing width smaller than the polydata bounds
            final_spacing = sizes / np.array(reference_volume.dimensions)
            reference_volume.spacing = final_spacing
            reference_volume.origin = np.array(surface.bounds[::2]) + final_spacing / 2

        # Init output structure. The image stencil filters do not support
        # orientation, so we do not set the direction matrix
        binary_mask = pyvista.ImageData()
        binary_mask.dimensions = reference_volume.dimensions
        binary_mask.spacing = reference_volume.spacing
        binary_mask.origin = reference_volume.origin

        # Init output scalars. Use uint8 dtype if possible.
        scalars_shape = (binary_mask.n_points,)
        scalars_dtype: type[np.uint8 | float | int]
        if all(
            isinstance(val, int) and val < 256 and val >= 0
            for val in (background_value, foreground_value)
        ):
            scalars_dtype = np.uint8
        elif all(round(val) == val for val in (background_value, foreground_value)):
            scalars_dtype = np.int_
        else:
            scalars_dtype = np.float64
        scalars = (  # Init with background value
            np.zeros(scalars_shape, dtype=scalars_dtype)
            if background_value == 0
            else np.ones(scalars_shape, dtype=scalars_dtype) * background_value
        )
        binary_mask['mask'] = scalars  # type: ignore[assignment]

        # Make sure that we have a clean triangle-strip polydata
        # Note: Poly was partially pre-processed earlier
        poly_ijk = poly_ijk.strip()

        # Convert polydata to stencil
        poly_to_stencil = _vtk.vtkPolyDataToImageStencil()
        poly_to_stencil.SetInputData(poly_ijk)
        poly_to_stencil.SetOutputSpacing(*reference_volume.spacing)
        poly_to_stencil.SetOutputOrigin(*reference_volume.origin)  # type: ignore[call-overload]
        poly_to_stencil.SetOutputWholeExtent(*reference_volume.extent)
        _update_alg(poly_to_stencil, progress_bar, 'Converting polydata')

        # Convert stencil to image
        stencil = _vtk.vtkImageStencil()
        stencil.SetInputData(binary_mask)
        stencil.SetStencilConnection(poly_to_stencil.GetOutputPort())
        stencil.ReverseStencilOn()
        stencil.SetBackgroundValue(foreground_value)
        _update_alg(stencil, progress_bar, 'Generating binary mask')
        output_volume = _get_output(stencil)

        # Set the orientation of the output
        output_volume.direction_matrix = reference_volume.direction_matrix

        return output_volume


def _length_distribution_percentile(poly, percentile, cell_length_sample_size, progress_bar):
    percentile = _validation.validate_number(
        percentile, must_be_in_range=[0.0, 1.0], name='percentile'
    )
    distribution = _vtk.vtkLengthDistribution()
    distribution.SetInputData(poly)
    distribution.SetSampleSize(cell_length_sample_size)
    _update_alg(distribution, progress_bar, 'Computing cell length distribution')
    return distribution.GetLengthQuantile(percentile)


def _set_threshold_limit(alg, value, method, invert):
    """Set vtkThreshold limits and function.

    Addresses VTK API deprecations and previous PyVista inconsistencies with ParaView. Reference:

    * https://github.com/pyvista/pyvista/issues/2850
    * https://github.com/pyvista/pyvista/issues/3610
    * https://discourse.vtk.org/t/unnecessary-vtk-api-change/9929

    """
    # Check value
    if isinstance(value, (np.ndarray, Sequence)):
        if len(value) != 2:
            raise ValueError(
                f'Value range must be length one for a float value or two for min/max; not ({value}).',
            )
        # Check range
        if value[0] > value[1]:
            raise ValueError(
                'Value sequence is invalid, please use (min, max). The provided first value is greater than the second.',
            )
    elif isinstance(value, Iterable):
        raise TypeError('Value must either be a single scalar or a sequence.')
    alg.SetInvert(invert)
    # Set values and function
    if pyvista.vtk_version_info >= (9, 1):
        if isinstance(value, (np.ndarray, Sequence)):
            alg.SetThresholdFunction(_vtk.vtkThreshold.THRESHOLD_BETWEEN)
            alg.SetLowerThreshold(value[0])
            alg.SetUpperThreshold(value[1])
        # Single value
        elif method.lower() == 'lower':
            alg.SetLowerThreshold(value)
            alg.SetThresholdFunction(_vtk.vtkThreshold.THRESHOLD_LOWER)
        elif method.lower() == 'upper':
            alg.SetUpperThreshold(value)
            alg.SetThresholdFunction(_vtk.vtkThreshold.THRESHOLD_UPPER)
        else:
            raise ValueError('Invalid method choice. Either `lower` or `upper`')
    # ThresholdByLower, ThresholdByUpper, ThresholdBetween
    elif isinstance(value, (np.ndarray, Sequence)):
        alg.ThresholdBetween(value[0], value[1])
    # Single value
    elif method.lower() == 'lower':
        alg.ThresholdByLower(value)
    elif method.lower() == 'upper':
        alg.ThresholdByUpper(value)
    else:
        raise ValueError('Invalid method choice. Either `lower` or `upper`')


def _swap_axes(vectors, values):
    """Swap axes vectors based on their respective values.

    The vector with the larger component along its projected axis is selected to precede
    the vector with the smaller component. E.g. a symmetric point cloud with equal
    std in any direction could have its principal axes computed such that the first
    axis is +Y, second is +X, and third is +Z. This function will swap the first two
    axes so that the order is XYZ instead of YXZ.

    This function is intended to be used by `align_xyz` and is only exposed as a
    module-level function for testing purposes.
    """

    def _swap(axis_a, axis_b) -> None:
        axis_order = np.argmax(np.abs(vectors), axis=1)
        if axis_order[axis_a] > axis_order[axis_b]:
            vectors[[axis_a, axis_b]] = vectors[[axis_b, axis_a]]

    if np.isclose(values[0], values[1]) and np.isclose(values[1], values[2]):
        # Sort all axes by largest 'x' component
        vectors = vectors[np.argsort(np.abs(vectors)[:, 0])[::-1]]
        _swap(1, 2)
    elif np.isclose(values[0], values[1]):
        _swap(0, 1)
    elif np.isclose(values[1], values[2]):
        _swap(1, 2)
    return vectors<|MERGE_RESOLUTION|>--- conflicted
+++ resolved
@@ -7064,984 +7064,6 @@
         _update_alg(alg, progress_bar, 'Tessellating Mesh')
         return _get_output(alg)
 
-<<<<<<< HEAD
-    def transform(  # type: ignore[misc]
-        self: ConcreteDataSetType,
-        trans: TransformLike,
-        transform_all_input_vectors: bool = False,
-        inplace: bool | None = None,
-        progress_bar: bool = False,
-    ):
-        """Transform this mesh with a 4x4 transform.
-
-        .. warning::
-            When using ``transform_all_input_vectors=True``, there is
-            no distinction in VTK between vectors and arrays with
-            three components.  This may be an issue if you have scalar
-            data with three components (e.g. RGB data).  This will be
-            improperly transformed as if it was vector data rather
-            than scalar data.  One possible (albeit ugly) workaround
-            is to store the three components as separate scalar
-            arrays.
-
-        .. warning::
-            In general, transformations give non-integer results. This
-            method converts integer-typed vector data to float before
-            performing the transformation. This applies to the points
-            array, as well as any vector-valued data that is affected
-            by the transformation. To prevent subtle bugs arising from
-            in-place transformations truncating the result to integers,
-            this conversion always applies to the input mesh.
-
-        .. warning::
-            Shear transformations are not supported for ':class:`~pyvista.ImageData`.
-            If present, any shear component is removed by the filter.
-
-        .. note::
-            Transforming :class:`~pyvista.ImageData` modifies its :class:`~pyvista.ImageData.origin`,
-            :class:`~pyvista.ImageData.spacing`, and :class:`~pyvista.ImageData.direction_matrix`
-            properties.
-
-        .. deprecated:: 0.45.0
-            `inplace` was previously defaulted to `True`. In the future this will change to `False`.
-
-        Parameters
-        ----------
-        trans : TransformLike
-            Accepts a vtk transformation object or a 4x4
-            transformation matrix.
-
-        transform_all_input_vectors : bool, default: False
-            When ``True``, all arrays with three components are
-            transformed. Otherwise, only the normals and vectors are
-            transformed.  See the warning for more details.
-
-        inplace : bool, default: True
-            When ``True``, modifies the dataset inplace.
-
-        progress_bar : bool, default: False
-            Display a progress bar to indicate progress.
-
-        Returns
-        -------
-        pyvista.DataSet
-            Transformed dataset.  Return type matches input unless
-            input dataset is a :class:`pyvista.RectilinearGrid`, in which
-            case the output datatype is a :class:`pyvista.StructuredGrid`.
-
-        See Also
-        --------
-        :class:`pyvista.Transform`
-            Describe linear transformations via a 4x4 matrix.
-
-        Examples
-        --------
-        Translate a mesh by ``(50, 100, 200)``.
-
-        >>> import numpy as np
-        >>> from pyvista import examples
-        >>> mesh = examples.load_airplane()
-
-        Here a 4x4 :class:`numpy.ndarray` is used, but any :class:`~pyvista.TransformLike`
-        is accepted.
-
-        >>> transform_matrix = np.array(
-        ...     [
-        ...         [1, 0, 0, 50],
-        ...         [0, 1, 0, 100],
-        ...         [0, 0, 1, 200],
-        ...         [0, 0, 0, 1],
-        ...     ]
-        ... )
-        >>> transformed = mesh.transform(transform_matrix, inplace=False)
-        >>> transformed.plot(show_edges=True)
-
-        """
-        from ._deprecate_transform_inplace_default_true import check_inplace
-
-        inplace = check_inplace(cls=type(self), inplace=inplace)
-
-        if inplace and isinstance(self, pyvista.RectilinearGrid):
-            raise TypeError(f'Cannot transform a {self.__class__} inplace')
-
-        t = trans if isinstance(trans, Transform) else Transform(trans)
-
-        if t.matrix[3, 3] == 0:
-            raise ValueError('Transform element (3,3), the inverse scale term, is zero')
-
-        # vtkTransformFilter truncates the result if the input is an integer type
-        # so convert input points and relevant vectors to float
-        # (creating a new copy would be harmful much more often)
-        converted_ints = False
-        if not np.issubdtype(self.points.dtype, np.floating):
-            self.points = self.points.astype(np.float32)
-            converted_ints = True
-        if transform_all_input_vectors:
-            # all vector-shaped data will be transformed
-            point_vectors: list[str | None] = [
-                name for name, data in self.point_data.items() if data.shape == (self.n_points, 3)
-            ]
-            cell_vectors: list[str | None] = [
-                name for name, data in self.cell_data.items() if data.shape == (self.n_cells, 3)
-            ]
-        else:
-            # we'll only transform active vectors and normals
-            point_vectors = [
-                self.point_data.active_vectors_name,
-                self.point_data.active_normals_name,
-            ]
-            cell_vectors = [
-                self.cell_data.active_vectors_name,
-                self.cell_data.active_normals_name,
-            ]
-        # dynamically convert each self.point_data[name] etc. to float32
-        all_vectors = [point_vectors, cell_vectors]
-        all_dataset_attrs = [self.point_data, self.cell_data]
-        for vector_names, dataset_attrs in zip(all_vectors, all_dataset_attrs):
-            for vector_name in vector_names:
-                if vector_name is None:
-                    continue
-                vector_arr = dataset_attrs[vector_name]
-                if not np.issubdtype(vector_arr.dtype, np.floating):
-                    dataset_attrs[vector_name] = vector_arr.astype(np.float32)
-                    converted_ints = True
-        if converted_ints:
-            warnings.warn(
-                'Integer points, vector and normal data (if any) of the input mesh '
-                'have been converted to ``np.float32``. This is necessary in order '
-                'to transform properly.',
-            )
-
-        # vtkTransformFilter doesn't respect active scalars.  We need to track this
-        active_point_scalars_name: str | None = self.point_data.active_scalars_name
-        active_cell_scalars_name: str | None = self.cell_data.active_scalars_name
-
-        # vtkTransformFilter sometimes doesn't transform all vector arrays
-        # when there are active point/cell scalars. Use this workaround
-        self.active_scalars_name = None
-
-        f = _vtk.vtkTransformFilter()
-        f.SetInputDataObject(self)
-        f.SetTransform(t)
-        f.SetTransformAllInputVectors(transform_all_input_vectors)
-
-        _update_alg(f, progress_bar, 'Transforming')
-        res = pyvista.core.filters._get_output(f)
-
-        def _restore_active_scalars(input_: ConcreteDataSetAlias, output_: ConcreteDataSetAlias):
-            # make the previously active scalars active again
-            input_.point_data.active_scalars_name = active_point_scalars_name
-            input_.cell_data.active_scalars_name = active_cell_scalars_name
-
-            # Only update output if necessary
-            if input_ is not output_:
-                output_.point_data.active_scalars_name = active_point_scalars_name
-                output_.cell_data.active_scalars_name = active_cell_scalars_name
-
-        if isinstance(self, pyvista.RectilinearGrid):
-            output: ConcreteDataSetAlias = pyvista.StructuredGrid()
-        elif inplace:
-            output = self
-        else:
-            output = self.__class__()
-
-        if isinstance(output, pyvista.ImageData):
-            # vtkTransformFilter returns a StructuredGrid for legacy code (before VTK 9)
-            # but VTK 9+ supports oriented images.
-            # To keep an ImageData -> ImageData mapping, we copy the transformed data
-            # from the filter output but manually transform the structure
-            output.copy_structure(self)  # type: ignore[arg-type]
-            current_matrix = output.index_to_physical_matrix
-            new_matrix = pyvista.Transform(current_matrix).compose(t).matrix
-            output.index_to_physical_matrix = new_matrix
-
-            output.point_data.update(res.point_data, copy=False)
-            output.cell_data.update(res.cell_data, copy=False)
-            output.field_data.update(res.field_data, copy=False)
-            _restore_active_scalars(self, output)
-            return output
-
-        _restore_active_scalars(self, res)
-
-        # The output from the transform filter contains a shallow copy
-        # of the original dataset except for the point arrays.  Here
-        # we perform a copy so the two are completely unlinked.
-        if inplace:
-            output.copy_from(res, deep=False)
-        else:
-            output.copy_from(res, deep=True)
-        return output
-
-    def reflect(  # type: ignore[misc]
-        self: ConcreteDataSetType,
-        normal: VectorLike[float],
-        point: VectorLike[float] | None = None,
-        inplace: bool = False,
-        transform_all_input_vectors: bool = False,
-        progress_bar: bool = False,
-    ):
-        """Reflect a dataset across a plane.
-
-        Parameters
-        ----------
-        normal : array_like[float]
-            Normal direction for reflection.
-
-        point : array_like[float]
-            Point which, along with ``normal``, defines the reflection
-            plane. If not specified, this is the origin.
-
-        inplace : bool, default: False
-            When ``True``, modifies the dataset inplace.
-
-        transform_all_input_vectors : bool, default: False
-            When ``True``, all input vectors are transformed. Otherwise,
-            only the points, normals and active vectors are transformed.
-
-        progress_bar : bool, default: False
-            Display a progress bar to indicate progress.
-
-        Returns
-        -------
-        pyvista.DataSet
-            Reflected dataset.  Return type matches input.
-
-        See Also
-        --------
-        pyvista.Transform.reflect
-            Concatenate a reflection matrix with a transformation.
-
-        Examples
-        --------
-        >>> from pyvista import examples
-        >>> mesh = examples.load_airplane()
-        >>> mesh = mesh.reflect((0, 0, 1), point=(0, 0, -100))
-        >>> mesh.plot(show_edges=True)
-
-        See the :ref:`reflect_example` for more examples using this filter.
-
-        """
-        t = Transform().reflect(normal, point=point)
-        return self.transform(
-            t,
-            transform_all_input_vectors=transform_all_input_vectors,
-            inplace=inplace,
-            progress_bar=progress_bar,
-        )
-
-    def rotate_x(  # type: ignore[misc]
-        self: ConcreteDataSetType,
-        angle: float,
-        point: VectorLike[float] | None = None,
-        transform_all_input_vectors: bool = False,
-        inplace: bool = False,
-    ):
-        """Rotate mesh about the x-axis.
-
-        .. note::
-            See also the notes at :func:`transform()
-            <DataSetFilters.transform>` which is used by this filter
-            under the hood.
-
-        Parameters
-        ----------
-        angle : float
-            Angle in degrees to rotate about the x-axis.
-
-        point : VectorLike[float], optional
-            Point to rotate about. Defaults to origin.
-
-        transform_all_input_vectors : bool, default: False
-            When ``True``, all input vectors are
-            transformed. Otherwise, only the points, normals and
-            active vectors are transformed.
-
-        inplace : bool, default: False
-            Updates mesh in-place.
-
-        Returns
-        -------
-        pyvista.DataSet
-            Rotated dataset.
-
-        See Also
-        --------
-        pyvista.Transform.rotate_x
-            Concatenate a rotation about the x-axis with a transformation.
-
-        Examples
-        --------
-        Rotate a mesh 30 degrees about the x-axis.
-
-        >>> import pyvista as pv
-        >>> mesh = pv.Cube()
-        >>> rot = mesh.rotate_x(30, inplace=False)
-
-        Plot the rotated mesh.
-
-        >>> pl = pv.Plotter()
-        >>> _ = pl.add_mesh(rot)
-        >>> _ = pl.add_mesh(mesh, style='wireframe', line_width=3)
-        >>> _ = pl.add_axes_at_origin()
-        >>> pl.show()
-
-        """
-        t = Transform().rotate_x(angle, point=point)
-        return self.transform(
-            t,
-            transform_all_input_vectors=transform_all_input_vectors,
-            inplace=inplace,
-        )
-
-    def rotate_y(  # type: ignore[misc]
-        self: ConcreteDataSetType,
-        angle: float,
-        point: VectorLike[float] | None = None,
-        transform_all_input_vectors: bool = False,
-        inplace: bool = False,
-    ):
-        """Rotate mesh about the y-axis.
-
-        .. note::
-            See also the notes at :func:`transform()
-            <DataSetFilters.transform>` which is used by this filter
-            under the hood.
-
-        Parameters
-        ----------
-        angle : float
-            Angle in degrees to rotate about the y-axis.
-
-        point : VectorLike[float], optional
-            Point to rotate about.
-
-        transform_all_input_vectors : bool, default: False
-            When ``True``, all input vectors are transformed. Otherwise, only
-            the points, normals and active vectors are transformed.
-
-        inplace : bool, default: False
-            Updates mesh in-place.
-
-        Returns
-        -------
-        pyvista.DataSet
-            Rotated dataset.
-
-        See Also
-        --------
-        pyvista.Transform.rotate_y
-            Concatenate a rotation about the y-axis with a transformation.
-
-        Examples
-        --------
-        Rotate a cube 30 degrees about the y-axis.
-
-        >>> import pyvista as pv
-        >>> mesh = pv.Cube()
-        >>> rot = mesh.rotate_y(30, inplace=False)
-
-        Plot the rotated mesh.
-
-        >>> pl = pv.Plotter()
-        >>> _ = pl.add_mesh(rot)
-        >>> _ = pl.add_mesh(mesh, style='wireframe', line_width=3)
-        >>> _ = pl.add_axes_at_origin()
-        >>> pl.show()
-
-        """
-        t = Transform().rotate_y(angle, point=point)
-        return self.transform(
-            t,
-            transform_all_input_vectors=transform_all_input_vectors,
-            inplace=inplace,
-        )
-
-    def rotate_z(  # type: ignore[misc]
-        self: ConcreteDataSetType,
-        angle: float,
-        point: VectorLike[float] = (0.0, 0.0, 0.0),
-        transform_all_input_vectors: bool = False,
-        inplace: bool = False,
-    ):
-        """Rotate mesh about the z-axis.
-
-        .. note::
-            See also the notes at :func:`transform()
-            <DataSetFilters.transform>` which is used by this filter
-            under the hood.
-
-        Parameters
-        ----------
-        angle : float
-            Angle in degrees to rotate about the z-axis.
-
-        point : VectorLike[float], optional
-            Point to rotate about. Defaults to origin.
-
-        transform_all_input_vectors : bool, default: False
-            When ``True``, all input vectors are
-            transformed. Otherwise, only the points, normals and
-            active vectors are transformed.
-
-        inplace : bool, default: False
-            Updates mesh in-place.
-
-        Returns
-        -------
-        pyvista.DataSet
-            Rotated dataset.
-
-        See Also
-        --------
-        pyvista.Transform.rotate_z
-            Concatenate a rotation about the z-axis with a transformation.
-
-        Examples
-        --------
-        Rotate a mesh 30 degrees about the z-axis.
-
-        >>> import pyvista as pv
-        >>> mesh = pv.Cube()
-        >>> rot = mesh.rotate_z(30, inplace=False)
-
-        Plot the rotated mesh.
-
-        >>> pl = pv.Plotter()
-        >>> _ = pl.add_mesh(rot)
-        >>> _ = pl.add_mesh(mesh, style='wireframe', line_width=3)
-        >>> _ = pl.add_axes_at_origin()
-        >>> pl.show()
-
-        """
-        t = Transform().rotate_z(angle, point=point)
-        return self.transform(
-            t,
-            transform_all_input_vectors=transform_all_input_vectors,
-            inplace=inplace,
-        )
-
-    def rotate_vector(  # type: ignore[misc]
-        self: ConcreteDataSetType,
-        vector: VectorLike[float],
-        angle: float,
-        point: VectorLike[float] | None = None,
-        transform_all_input_vectors: bool = False,
-        inplace: bool = False,
-    ):
-        """Rotate mesh about a vector.
-
-        .. note::
-            See also the notes at :func:`transform()
-            <DataSetFilters.transform>` which is used by this filter
-            under the hood.
-
-        Parameters
-        ----------
-        vector : VectorLike[float]
-            Vector to rotate about.
-
-        angle : float
-            Angle to rotate.
-
-        point : VectorLike[float], optional
-            Point to rotate about. Defaults to origin.
-
-        transform_all_input_vectors : bool, default: False
-            When ``True``, all input vectors are
-            transformed. Otherwise, only the points, normals and
-            active vectors are transformed.
-
-        inplace : bool, default: False
-            Updates mesh in-place.
-
-        Returns
-        -------
-        pyvista.DataSet
-            Rotated dataset.
-
-        See Also
-        --------
-        pyvista.Transform.rotate_vector
-            Concatenate a rotation about a vector with a transformation.
-
-        Examples
-        --------
-        Rotate a mesh 30 degrees about the ``(1, 1, 1)`` axis.
-
-        >>> import pyvista as pv
-        >>> mesh = pv.Cube()
-        >>> rot = mesh.rotate_vector((1, 1, 1), 30, inplace=False)
-
-        Plot the rotated mesh.
-
-        >>> pl = pv.Plotter()
-        >>> _ = pl.add_mesh(rot)
-        >>> _ = pl.add_mesh(mesh, style='wireframe', line_width=3)
-        >>> _ = pl.add_axes_at_origin()
-        >>> pl.show()
-
-        """
-        t = Transform().rotate_vector(vector, angle, point=point)
-        return self.transform(
-            t,
-            transform_all_input_vectors=transform_all_input_vectors,
-            inplace=inplace,
-        )
-
-    def rotate(  # type: ignore[misc]
-        self: ConcreteDataSetType,
-        rotation: RotationLike,
-        point: VectorLike[float] | None = None,
-        transform_all_input_vectors: bool = False,
-        inplace: bool = False,
-    ):
-        """Rotate mesh about a point with a rotation matrix or ``Rotation`` object.
-
-        .. note::
-            See also the notes at :func:`transform()
-            <DataSetFilters.transform>` which is used by this filter
-            under the hood.
-
-        Parameters
-        ----------
-        rotation : RotationLike
-            3x3 rotation matrix or a SciPy ``Rotation`` object.
-
-        point : VectorLike[float], optional
-            Point to rotate about. Defaults to origin.
-
-        transform_all_input_vectors : bool, default: False
-            When ``True``, all input vectors are
-            transformed. Otherwise, only the points, normals and
-            active vectors are transformed.
-
-        inplace : bool, default: False
-            Updates mesh in-place.
-
-        Returns
-        -------
-        pyvista.DataSet
-            Rotated dataset.
-
-        See Also
-        --------
-        pyvista.Transform.rotate
-            Concatenate a rotation matrix with a transformation.
-
-        Examples
-        --------
-        Define a rotation. Here, a 3x3 matrix is used which rotates about the z-axis by
-        60 degrees.
-
-        >>> import pyvista as pv
-        >>> rotation = [
-        ...     [0.5, -0.8660254, 0.0],
-        ...     [0.8660254, 0.5, 0.0],
-        ...     [0.0, 0.0, 1.0],
-        ... ]
-
-        Use the rotation to rotate a cone about its tip.
-
-        >>> mesh = pv.Cone()
-        >>> tip = (0.5, 0.0, 0.0)
-        >>> rot = mesh.rotate(rotation, point=tip)
-
-        Plot the rotated mesh.
-
-        >>> pl = pv.Plotter()
-        >>> _ = pl.add_mesh(rot)
-        >>> _ = pl.add_mesh(mesh, style='wireframe', line_width=3)
-        >>> _ = pl.add_axes_at_origin()
-        >>> pl.show()
-
-        """
-        t = Transform().rotate(rotation, point=point)
-        return self.transform(
-            t,
-            transform_all_input_vectors=transform_all_input_vectors,
-            inplace=inplace,
-        )
-
-    def translate(  # type: ignore[misc]
-        self: ConcreteDataSetType,
-        xyz: VectorLike[float],
-        transform_all_input_vectors: bool = False,
-        inplace: bool = False,
-    ):
-        """Translate the mesh.
-
-        .. note::
-            See also the notes at :func:`transform()
-            <DataSetFilters.transform>` which is used by this filter
-            under the hood.
-
-        Parameters
-        ----------
-        xyz : VectorLike[float]
-            A vector of three floats.
-
-        transform_all_input_vectors : bool, default: False
-            When ``True``, all input vectors are
-            transformed. Otherwise, only the points, normals and
-            active vectors are transformed.
-
-        inplace : bool, default: False
-            Updates mesh in-place.
-
-        Returns
-        -------
-        pyvista.DataSet
-            Translated dataset.
-
-        See Also
-        --------
-        pyvista.Transform.translate
-            Concatenate a translation matrix with a transformation.
-
-        Examples
-        --------
-        Create a sphere and translate it by ``(2, 1, 2)``.
-
-        >>> import pyvista as pv
-        >>> mesh = pv.Sphere()
-        >>> mesh.center
-        (0.0, 0.0, 0.0)
-        >>> trans = mesh.translate((2, 1, 2), inplace=False)
-        >>> trans.center
-        (2.0, 1.0, 2.0)
-
-        """
-        transform = Transform().translate(xyz)
-        return self.transform(
-            transform,
-            transform_all_input_vectors=transform_all_input_vectors,
-            inplace=inplace,
-        )
-
-    def scale(  # type: ignore[misc]
-        self: ConcreteDataSetType,
-        xyz: float | VectorLike[float],
-        transform_all_input_vectors: bool = False,
-        inplace: bool = False,
-        point: VectorLike[float] | None = None,
-    ):
-        """Scale the mesh.
-
-        .. note::
-            See also the notes at :func:`transform()
-            <DataSetFilters.transform>` which is used by this filter
-            under the hood.
-
-        Parameters
-        ----------
-        xyz : float | VectorLike[float]
-            A vector sequence defining the scale factors along x, y, and z. If
-            a scalar, the same uniform scale is used along all three axes.
-
-        transform_all_input_vectors : bool, default: False
-            When ``True``, all input vectors are transformed. Otherwise, only
-            the points, normals and active vectors are transformed.
-
-        inplace : bool, default: False
-            Updates mesh in-place.
-
-        point : VectorLike[float], optional
-            Point to scale from. Defaults to origin.
-
-        Returns
-        -------
-        pyvista.DataSet
-            Scaled dataset.
-
-        See Also
-        --------
-        pyvista.Transform.scale
-            Concatenate a scale matrix with a transformation.
-
-        Examples
-        --------
-        >>> import pyvista as pv
-        >>> from pyvista import examples
-        >>> mesh1 = examples.download_teapot()
-        >>> mesh2 = mesh1.scale([10.0, 10.0, 10.0], inplace=False)
-
-        Plot meshes side-by-side
-
-        >>> pl = pv.Plotter(shape=(1, 2))
-        >>> # Create plot with unscaled mesh
-        >>> pl.subplot(0, 0)
-        >>> _ = pl.add_mesh(mesh1)
-        >>> pl.show_axes()
-        >>> _ = pl.show_grid()
-        >>> # Create plot with scaled mesh
-        >>> pl.subplot(0, 1)
-        >>> _ = pl.add_mesh(mesh2)
-        >>> pl.show_axes()
-        >>> _ = pl.show_grid()
-        >>> pl.show(cpos='xy')
-
-        """
-        transform = Transform().scale(xyz, point=point)
-        return self.transform(
-            transform,
-            transform_all_input_vectors=transform_all_input_vectors,
-            inplace=inplace,
-        )
-
-    def flip_x(  # type: ignore[misc]
-        self: ConcreteDataSetType,
-        point: VectorLike[float] | None = None,
-        transform_all_input_vectors: bool = False,
-        inplace: bool = False,
-    ):
-        """Flip mesh about the x-axis.
-
-        .. note::
-            See also the notes at :func:`transform()
-            <DataSetFilters.transform>` which is used by this filter
-            under the hood.
-
-        Parameters
-        ----------
-        point : sequence[float], optional
-            Point to rotate about.  Defaults to center of mesh at
-            :attr:`center <pyvista.DataSet.center>`.
-
-        transform_all_input_vectors : bool, default: False
-            When ``True``, all input vectors are
-            transformed. Otherwise, only the points, normals and
-            active vectors are transformed.
-
-        inplace : bool, default: False
-            Updates mesh in-place.
-
-        Returns
-        -------
-        pyvista.DataSet
-            Flipped dataset.
-
-        See Also
-        --------
-        pyvista.Transform.flip_x
-            Concatenate a reflection about the x-axis with a transformation.
-
-        Examples
-        --------
-        >>> import pyvista as pv
-        >>> from pyvista import examples
-        >>> pl = pv.Plotter(shape=(1, 2))
-        >>> pl.subplot(0, 0)
-        >>> pl.show_axes()
-        >>> mesh1 = examples.download_teapot()
-        >>> _ = pl.add_mesh(mesh1)
-        >>> pl.subplot(0, 1)
-        >>> pl.show_axes()
-        >>> mesh2 = mesh1.flip_x(inplace=False)
-        >>> _ = pl.add_mesh(mesh2)
-        >>> pl.show(cpos='xy')
-
-        """
-        if point is None:
-            point = self.center
-        t = Transform().reflect((1, 0, 0), point=point)
-        return self.transform(
-            t,
-            transform_all_input_vectors=transform_all_input_vectors,
-            inplace=inplace,
-        )
-
-    def flip_y(  # type: ignore[misc]
-        self: ConcreteDataSetType,
-        point: VectorLike[float] | None = None,
-        transform_all_input_vectors: bool = False,
-        inplace: bool = False,
-    ):
-        """Flip mesh about the y-axis.
-
-        .. note::
-            See also the notes at :func:`transform()
-            <DataSetFilters.transform>` which is used by this filter
-            under the hood.
-
-        Parameters
-        ----------
-        point : VectorLike[float], optional
-            Point to rotate about.  Defaults to center of mesh at
-            :attr:`center <pyvista.DataSet.center>`.
-
-        transform_all_input_vectors : bool, default: False
-            When ``True``, all input vectors are
-            transformed. Otherwise, only the points, normals and
-            active vectors are transformed.
-
-        inplace : bool, default: False
-            Updates mesh in-place.
-
-        Returns
-        -------
-        pyvista.DataSet
-            Flipped dataset.
-
-        See Also
-        --------
-        pyvista.Transform.flip_y
-            Concatenate a reflection about the y-axis with a transformation.
-
-        Examples
-        --------
-        >>> import pyvista as pv
-        >>> from pyvista import examples
-        >>> pl = pv.Plotter(shape=(1, 2))
-        >>> pl.subplot(0, 0)
-        >>> pl.show_axes()
-        >>> mesh1 = examples.download_teapot()
-        >>> _ = pl.add_mesh(mesh1)
-        >>> pl.subplot(0, 1)
-        >>> pl.show_axes()
-        >>> mesh2 = mesh1.flip_y(inplace=False)
-        >>> _ = pl.add_mesh(mesh2)
-        >>> pl.show(cpos='xy')
-
-        """
-        if point is None:
-            point = self.center
-        t = Transform().reflect((0, 1, 0), point=point)
-        return self.transform(
-            t,
-            transform_all_input_vectors=transform_all_input_vectors,
-            inplace=inplace,
-        )
-
-    def flip_z(  # type: ignore[misc]
-        self: ConcreteDataSetType,
-        point: VectorLike[float] | None = None,
-        transform_all_input_vectors: bool = False,
-        inplace: bool = False,
-    ):
-        """Flip mesh about the z-axis.
-
-        .. note::
-            See also the notes at :func:`transform()
-            <DataSetFilters.transform>` which is used by this filter
-            under the hood.
-
-        Parameters
-        ----------
-        point : VectorLike[float], optional
-            Point to rotate about.  Defaults to center of mesh at
-            :attr:`center <pyvista.DataSet.center>`.
-
-        transform_all_input_vectors : bool, default: False
-            When ``True``, all input vectors are
-            transformed. Otherwise, only the points, normals and
-            active vectors are transformed.
-
-        inplace : bool, default: False
-            Updates mesh in-place.
-
-        Returns
-        -------
-        pyvista.DataSet
-            Flipped dataset.
-
-        See Also
-        --------
-        pyvista.Transform.flip_z
-            Concatenate a reflection about the z-axis with a transformation.
-
-        Examples
-        --------
-        >>> import pyvista as pv
-        >>> from pyvista import examples
-        >>> pl = pv.Plotter(shape=(1, 2))
-        >>> pl.subplot(0, 0)
-        >>> pl.show_axes()
-        >>> mesh1 = examples.download_teapot().rotate_x(90, inplace=False)
-        >>> _ = pl.add_mesh(mesh1)
-        >>> pl.subplot(0, 1)
-        >>> pl.show_axes()
-        >>> mesh2 = mesh1.flip_z(inplace=False)
-        >>> _ = pl.add_mesh(mesh2)
-        >>> pl.show(cpos='xz')
-
-        """
-        if point is None:
-            point = self.center
-        t = Transform().reflect((0, 0, 1), point=point)
-        return self.transform(
-            t,
-            transform_all_input_vectors=transform_all_input_vectors,
-            inplace=inplace,
-        )
-
-    def flip_normal(  # type: ignore[misc]
-        self: ConcreteDataSetType,
-        normal: VectorLike[float],
-        point: VectorLike[float] | None = None,
-        transform_all_input_vectors: bool = False,
-        inplace: bool = False,
-    ):
-        """Flip mesh about the normal.
-
-        .. note::
-            See also the notes at :func:`transform()
-            <DataSetFilters.transform>` which is used by this filter
-            under the hood.
-
-        Parameters
-        ----------
-        normal : VectorLike[float]
-           Normal vector to flip about.
-
-        point : VectorLike[float], optional
-            Point to rotate about.  Defaults to center of mesh at
-            :attr:`center <pyvista.DataSet.center>`.
-
-        transform_all_input_vectors : bool, default: False
-            When ``True``, all input vectors are
-            transformed. Otherwise, only the points, normals and
-            active vectors are transformed.
-
-        inplace : bool, default: False
-            Updates mesh in-place.
-
-        Returns
-        -------
-        pyvista.DataSet
-            Dataset flipped about its normal.
-
-        See Also
-        --------
-        pyvista.Transform.reflect
-            Concatenate a reflection matrix with a transformation.
-
-        Examples
-        --------
-        >>> import pyvista as pv
-        >>> from pyvista import examples
-        >>> pl = pv.Plotter(shape=(1, 2))
-        >>> pl.subplot(0, 0)
-        >>> pl.show_axes()
-        >>> mesh1 = examples.download_teapot()
-        >>> _ = pl.add_mesh(mesh1)
-        >>> pl.subplot(0, 1)
-        >>> pl.show_axes()
-        >>> mesh2 = mesh1.flip_normal([1.0, 1.0, 1.0], inplace=False)
-        >>> _ = pl.add_mesh(mesh2)
-        >>> pl.show(cpos='xy')
-
-        """
-        if point is None:
-            point = self.center
-        t = Transform().reflect(normal, point=point)
-        return self.transform(
-            t,
-            transform_all_input_vectors=transform_all_input_vectors,
-            inplace=inplace,
-        )
-
-=======
->>>>>>> 183a9865
     def integrate_data(  # type: ignore[misc]
         self: ConcreteDataSetType, progress_bar: bool = False
     ):
