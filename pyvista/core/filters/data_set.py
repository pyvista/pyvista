"""Filters module with a class of common filters that can be applied to any vtkDataSet."""

from __future__ import annotations

import collections.abc
import contextlib
import functools
from typing import TYPE_CHECKING
from typing import Dict
from typing import Literal
from typing import Optional
from typing import Sequence
from typing import Tuple
from typing import Union
import warnings

import matplotlib.pyplot as plt
import numpy as np

import pyvista
import pyvista.core._vtk_core as _vtk
from pyvista.core.errors import AmbiguousDataError
from pyvista.core.errors import MissingDataError
from pyvista.core.errors import PyVistaDeprecationWarning
from pyvista.core.errors import VTKVersionError
from pyvista.core.filters import _get_output
from pyvista.core.filters import _update_alg
from pyvista.core.utilities import transformations
<<<<<<< HEAD
from pyvista.core.utilities.arrays import (
    FieldAssociation,
    _coerce_transformlike_arg,
    get_array,
    get_array_association,
    set_default_active_scalars,
    vtkmatrix_from_array,
)
=======
from pyvista.core.utilities.arrays import FieldAssociation
from pyvista.core.utilities.arrays import get_array
from pyvista.core.utilities.arrays import get_array_association
from pyvista.core.utilities.arrays import set_default_active_scalars
from pyvista.core.utilities.arrays import vtkmatrix_from_array
>>>>>>> 47e37efe
from pyvista.core.utilities.cells import numpy_to_idarr
from pyvista.core.utilities.geometric_objects import NORMALS
from pyvista.core.utilities.helpers import generate_plane
from pyvista.core.utilities.helpers import wrap
from pyvista.core.utilities.misc import abstract_class
from pyvista.core.utilities.misc import assert_empty_kwargs

if TYPE_CHECKING:  # pragma: no cover
<<<<<<< HEAD
    from pyvista.core._typing_core import MatrixLike, TransformLike, VectorLike
=======
    from pyvista.core._typing_core import MatrixLike
    from pyvista.core._typing_core import NumpyArray
    from pyvista.core._typing_core import VectorLike
>>>>>>> 47e37efe


@abstract_class
class DataSetFilters:
    """A set of common filters that can be applied to any vtkDataSet."""

    def _clip_with_function(
        self,
        function,
        invert=True,
        value=0.0,
        return_clipped=False,
        progress_bar=False,
        crinkle=False,
    ):
        """Clip using an implicit function (internal helper)."""
        if crinkle:
            # Add Cell IDs
            self.cell_data['cell_ids'] = np.arange(self.n_cells)

        if isinstance(self, _vtk.vtkPolyData):
            alg = _vtk.vtkClipPolyData()
        # elif isinstance(self, vtk.vtkImageData):
        #     alg = vtk.vtkClipVolume()
        #     alg.SetMixed3DCellGeneration(True)
        else:
            alg = _vtk.vtkTableBasedClipDataSet()
        alg.SetInputDataObject(self)  # Use the grid as the data we desire to cut
        alg.SetValue(value)
        alg.SetClipFunction(function)  # the implicit function
        alg.SetInsideOut(invert)  # invert the clip if needed
        alg.SetGenerateClippedOutput(return_clipped)
        _update_alg(alg, progress_bar, 'Clipping with Function')

        if return_clipped:
            a = _get_output(alg, oport=0)
            b = _get_output(alg, oport=1)
            if crinkle:
                set_a = set(a.cell_data['cell_ids'])
                set_b = set(b.cell_data['cell_ids']) - set_a
                a = self.extract_cells(list(set_a))
                b = self.extract_cells(list(set_b))
            return a, b
        clipped = _get_output(alg)
        if crinkle:
            clipped = self.extract_cells(np.unique(clipped.cell_data['cell_ids']))
        return clipped

    def align(
        self,
        target,
        max_landmarks=100,
        max_mean_distance=1e-5,
        max_iterations=500,
        check_mean_distance=True,
        start_by_matching_centroids=True,
        return_matrix=False,
    ):
        """Align a dataset to another.

        Uses the iterative closest point algorithm to align the points of the
        two meshes.  See the VTK class `vtkIterativeClosestPointTransform
        <https://vtk.org/doc/nightly/html/classvtkIterativeClosestPointTransform.html>`_

        Parameters
        ----------
        target : pyvista.DataSet
            The target dataset to align to.

        max_landmarks : int, default: 100
            The maximum number of landmarks.

        max_mean_distance : float, default: 1e-5
            The maximum mean distance for convergence.

        max_iterations : int, default: 500
            The maximum number of iterations.

        check_mean_distance : bool, default: True
            Whether to check the mean distance for convergence.

        start_by_matching_centroids : bool, default: True
            Whether to start the alignment by matching centroids. Default is True.

        return_matrix : bool, default: False
            Return the transform matrix as well as the aligned mesh.

        Returns
        -------
        aligned : pyvista.DataSet
            The dataset aligned to the target mesh.

        matrix : numpy.ndarray
            Transform matrix to transform the input dataset to the target dataset.

        Examples
        --------
        Create a cylinder, translate it, and use iterative closest point to
        align mesh to its original position.

        >>> import pyvista as pv
        >>> import numpy as np
        >>> source = pv.Cylinder(resolution=30).triangulate().subdivide(1)
        >>> transformed = source.rotate_y(20).translate([-0.75, -0.5, 0.5])
        >>> aligned = transformed.align(source)
        >>> _, closest_points = aligned.find_closest_cell(
        ...     source.points, return_closest_point=True
        ... )
        >>> dist = np.linalg.norm(source.points - closest_points, axis=1)

        Visualize the source, transformed, and aligned meshes.

        >>> pl = pv.Plotter(shape=(1, 2))
        >>> _ = pl.add_text('Before Alignment')
        >>> _ = pl.add_mesh(
        ...     source, style='wireframe', opacity=0.5, line_width=2
        ... )
        >>> _ = pl.add_mesh(transformed)
        >>> pl.subplot(0, 1)
        >>> _ = pl.add_text('After Alignment')
        >>> _ = pl.add_mesh(
        ...     source, style='wireframe', opacity=0.5, line_width=2
        ... )
        >>> _ = pl.add_mesh(
        ...     aligned,
        ...     scalars=dist,
        ...     scalar_bar_args={
        ...         'title': 'Distance to Source',
        ...         'fmt': '%.1E',
        ...     },
        ... )
        >>> pl.show()

        Show that the mean distance between the source and the target is
        nearly zero.

        >>> np.abs(dist).mean()  # doctest:+SKIP
        9.997635192915073e-05

        """
        icp = _vtk.vtkIterativeClosestPointTransform()
        icp.SetSource(self)
        icp.SetTarget(target)
        icp.GetLandmarkTransform().SetModeToRigidBody()
        icp.SetMaximumNumberOfLandmarks(max_landmarks)
        icp.SetMaximumMeanDistance(max_mean_distance)
        icp.SetMaximumNumberOfIterations(max_iterations)
        icp.SetCheckMeanDistance(check_mean_distance)
        icp.SetStartByMatchingCentroids(start_by_matching_centroids)
        icp.Update()
        matrix = pyvista.array_from_vtkmatrix(icp.GetMatrix())
        if return_matrix:
            return self.transform(matrix, inplace=False), matrix
        return self.transform(matrix, inplace=False)

    def clip(
        self,
        normal='x',
        origin=None,
        invert=True,
        value=0.0,
        inplace=False,
        return_clipped=False,
        progress_bar=False,
        crinkle=False,
    ):
        """Clip a dataset by a plane by specifying the origin and normal.

        If no parameters are given the clip will occur in the center
        of that dataset.

        Parameters
        ----------
        normal : tuple(float) or str, default: 'x'
            Length 3 tuple for the normal vector direction. Can also
            be specified as a string conventional direction such as
            ``'x'`` for ``(1, 0, 0)`` or ``'-x'`` for ``(-1, 0, 0)``, etc.

        origin : sequence[float], optional
            The center ``(x, y, z)`` coordinate of the plane on which the clip
            occurs. The default is the center of the dataset.

        invert : bool, default: True
            Flag on whether to flip/invert the clip.

        value : float, default: 0.0
            Set the clipping value along the normal direction.

        inplace : bool, default: False
            Updates mesh in-place.

        return_clipped : bool, default: False
            Return both unclipped and clipped parts of the dataset.

        progress_bar : bool, default: False
            Display a progress bar to indicate progress.

        crinkle : bool, default: False
            Crinkle the clip by extracting the entire cells along the
            clip. This adds the ``"cell_ids"`` array to the ``cell_data``
            attribute that tracks the original cell IDs of the original
            dataset.

        Returns
        -------
        pyvista.PolyData or tuple[pyvista.PolyData]
            Clipped mesh when ``return_clipped=False``,
            otherwise a tuple containing the unclipped and clipped datasets.

        Examples
        --------
        Clip a cube along the +X direction.  ``triangulate`` is used as
        the cube is initially composed of quadrilateral faces and
        subdivide only works on triangles.

        >>> import pyvista as pv
        >>> cube = pv.Cube().triangulate().subdivide(3)
        >>> clipped_cube = cube.clip()
        >>> clipped_cube.plot()

        Clip a cube in the +Z direction.  This leaves half a cube
        below the XY plane.

        >>> import pyvista as pv
        >>> cube = pv.Cube().triangulate().subdivide(3)
        >>> clipped_cube = cube.clip('z')
        >>> clipped_cube.plot()

        See :ref:`clip_with_surface_example` for more examples using this filter.

        """
        if isinstance(normal, str):
            normal = NORMALS[normal.lower()]
        # find center of data if origin not specified
        if origin is None:
            origin = self.center
        # create the plane for clipping
        function = generate_plane(normal, origin)
        # run the clip
        result = DataSetFilters._clip_with_function(
            self,
            function,
            invert=invert,
            value=value,
            return_clipped=return_clipped,
            progress_bar=progress_bar,
            crinkle=crinkle,
        )
        if inplace:
            if return_clipped:
                self.copy_from(result[0], deep=False)
                return self, result[1]
            else:
                self.copy_from(result, deep=False)
                return self
        return result

    def clip_box(
        self,
        bounds=None,
        invert=True,
        factor=0.35,
        progress_bar=False,
        merge_points=True,
        crinkle=False,
    ):
        """Clip a dataset by a bounding box defined by the bounds.

        If no bounds are given, a corner of the dataset bounds will be removed.

        Parameters
        ----------
        bounds : sequence[float], optional
            Length 6 sequence of floats: ``(xmin, xmax, ymin, ymax, zmin, zmax)``.
            Length 3 sequence of floats: distances from the min coordinate of
            of the input mesh. Single float value: uniform distance from the
            min coordinate. Length 12 sequence of length 3 sequence of floats:
            a plane collection (normal, center, ...).
            :class:`pyvista.PolyData`: if a poly mesh is passed that represents
            a box with 6 faces that all form a standard box, then planes will
            be extracted from the box to define the clipping region.

        invert : bool, default: True
            Flag on whether to flip/invert the clip.

        factor : float, default: 0.35
            If bounds are not given this is the factor along each axis to
            extract the default box.

        progress_bar : bool, default: False
            Display a progress bar to indicate progress.

        merge_points : bool, default: True
            If ``True``, coinciding points of independently defined mesh
            elements will be merged.

        crinkle : bool, default: False
            Crinkle the clip by extracting the entire cells along the
            clip. This adds the ``"cell_ids"`` array to the ``cell_data``
            attribute that tracks the original cell IDs of the original
            dataset.

        Returns
        -------
        pyvista.UnstructuredGrid
            Clipped dataset.

        Examples
        --------
        Clip a corner of a cube.  The bounds of a cube are normally
        ``[-0.5, 0.5, -0.5, 0.5, -0.5, 0.5]``, and this removes 1/8 of
        the cube's surface.

        >>> import pyvista as pv
        >>> cube = pv.Cube().triangulate().subdivide(3)
        >>> clipped_cube = cube.clip_box([0, 1, 0, 1, 0, 1])
        >>> clipped_cube.plot()

        See :ref:`clip_with_plane_box_example` for more examples using this filter.

        """
        if bounds is None:

            def _get_quarter(dmin, dmax):
                """Get a section of the given range (internal helper)."""
                return dmax - ((dmax - dmin) * factor)

            xmin, xmax, ymin, ymax, zmin, zmax = self.bounds
            xmin = _get_quarter(xmin, xmax)
            ymin = _get_quarter(ymin, ymax)
            zmin = _get_quarter(zmin, zmax)
            bounds = [xmin, xmax, ymin, ymax, zmin, zmax]
        if isinstance(bounds, (float, int)):
            bounds = [bounds, bounds, bounds]
        elif isinstance(bounds, pyvista.PolyData):
            poly = bounds
            if poly.n_cells != 6:
                raise ValueError("The bounds mesh must have only 6 faces.")
            bounds = []
            poly.compute_normals(inplace=True)
            for cid in range(6):
                cell = poly.extract_cells(cid)
                normal = cell["Normals"][0]
                bounds.append(normal)
                bounds.append(cell.center)
        if not isinstance(bounds, (np.ndarray, collections.abc.Sequence)):
            raise TypeError('Bounds must be a sequence of floats with length 3, 6 or 12.')
        if len(bounds) not in [3, 6, 12]:
            raise ValueError('Bounds must be a sequence of floats with length 3, 6 or 12.')
        if len(bounds) == 3:
            xmin, xmax, ymin, ymax, zmin, zmax = self.bounds
            bounds = (xmin, xmin + bounds[0], ymin, ymin + bounds[1], zmin, zmin + bounds[2])
        if crinkle:
            self.cell_data['cell_ids'] = np.arange(self.n_cells)
        alg = _vtk.vtkBoxClipDataSet()
        if not merge_points:
            # vtkBoxClipDataSet uses vtkMergePoints by default
            alg.SetLocator(_vtk.vtkNonMergingPointLocator())
        alg.SetInputDataObject(self)
        alg.SetBoxClip(*bounds)
        port = 0
        if invert:
            # invert the clip if needed
            port = 1
            alg.GenerateClippedOutputOn()
        _update_alg(alg, progress_bar, 'Clipping a Dataset by a Bounding Box')
        clipped = _get_output(alg, oport=port)
        if crinkle:
            clipped = self.extract_cells(np.unique(clipped.cell_data['cell_ids']))
        return clipped

    def compute_implicit_distance(self, surface, inplace=False):
        """Compute the implicit distance from the points to a surface.

        This filter will compute the implicit distance from all of the
        nodes of this mesh to a given surface. This distance will be
        added as a point array called ``'implicit_distance'``.

        Nodes of this mesh which are interior to the input surface
        geometry have a negative distance, and nodes on the exterior
        have a positive distance. Nodes which intersect the input
        surface has a distance of zero.

        Parameters
        ----------
        surface : pyvista.DataSet
            The surface used to compute the distance.

        inplace : bool, default: False
            If ``True``, a new scalar array will be added to the
            ``point_data`` of this mesh and the modified mesh will
            be returned. Otherwise a copy of this mesh is returned
            with that scalar field added.

        Returns
        -------
        pyvista.DataSet
            Dataset containing the ``'implicit_distance'`` array in
            ``point_data``.

        Examples
        --------
        Compute the distance between all the points on a sphere and a
        plane.

        >>> import pyvista as pv
        >>> sphere = pv.Sphere(radius=0.35)
        >>> plane = pv.Plane()
        >>> _ = sphere.compute_implicit_distance(plane, inplace=True)
        >>> dist = sphere['implicit_distance']
        >>> type(dist)
        <class 'pyvista.core.pyvista_ndarray.pyvista_ndarray'>

        Plot these distances as a heatmap. Note how distances above the
        plane are positive, and distances below the plane are negative.

        >>> pl = pv.Plotter()
        >>> _ = pl.add_mesh(
        ...     sphere, scalars='implicit_distance', cmap='bwr'
        ... )
        >>> _ = pl.add_mesh(plane, color='w', style='wireframe')
        >>> pl.show()

        We can also compute the distance from all the points on the
        plane to the sphere.

        >>> _ = plane.compute_implicit_distance(sphere, inplace=True)

        Again, we can plot these distances as a heatmap. Note how
        distances inside the sphere are negative and distances outside
        the sphere are positive.

        >>> pl = pv.Plotter()
        >>> _ = pl.add_mesh(
        ...     plane,
        ...     scalars='implicit_distance',
        ...     cmap='bwr',
        ...     clim=[-0.35, 0.35],
        ... )
        >>> _ = pl.add_mesh(sphere, color='w', style='wireframe')
        >>> pl.show()

        See :ref:`clip_with_surface_example` and
        :ref:`voxelize_surface_mesh_example` for more examples using
        this filter.

        """
        function = _vtk.vtkImplicitPolyDataDistance()
        function.SetInput(surface)
        points = pyvista.convert_array(self.points)
        dists = _vtk.vtkDoubleArray()
        function.FunctionValue(points, dists)
        if inplace:
            self.point_data['implicit_distance'] = pyvista.convert_array(dists)
            return self
        result = self.copy()
        result.point_data['implicit_distance'] = pyvista.convert_array(dists)
        return result

    def clip_scalar(
        self,
        scalars=None,
        invert=True,
        value=0.0,
        inplace=False,
        progress_bar=False,
        both=False,
    ):
        """Clip a dataset by a scalar.

        Parameters
        ----------
        scalars : str, optional
            Name of scalars to clip on.  Defaults to currently active scalars.

        invert : bool, default: True
            Flag on whether to flip/invert the clip.  When ``True``,
            only the mesh below ``value`` will be kept.  When
            ``False``, only values above ``value`` will be kept.

        value : float, default: 0.0
            Set the clipping value.

        inplace : bool, default: False
            Update mesh in-place.

        progress_bar : bool, default: False
            Display a progress bar to indicate progress.

        both : bool, default: False
            If ``True``, also returns the complementary clipped mesh.

        Returns
        -------
        pyvista.PolyData or tuple
            Clipped dataset if ``both=False``.  If ``both=True`` then
            returns a tuple of both clipped datasets.

        Examples
        --------
        Remove the part of the mesh with "sample_point_scalars" above 100.

        >>> import pyvista as pv
        >>> from pyvista import examples
        >>> dataset = examples.load_hexbeam()
        >>> clipped = dataset.clip_scalar(
        ...     scalars="sample_point_scalars", value=100
        ... )
        >>> clipped.plot()

        Get clipped meshes corresponding to the portions of the mesh above and below 100.

        >>> import pyvista as pv
        >>> from pyvista import examples
        >>> dataset = examples.load_hexbeam()
        >>> _below, _above = dataset.clip_scalar(
        ...     scalars="sample_point_scalars", value=100, both=True
        ... )

        Remove the part of the mesh with "sample_point_scalars" below 100.

        >>> import pyvista as pv
        >>> from pyvista import examples
        >>> dataset = examples.load_hexbeam()
        >>> clipped = dataset.clip_scalar(
        ...     scalars="sample_point_scalars", value=100, invert=False
        ... )
        >>> clipped.plot()

        """
        if isinstance(self, _vtk.vtkPolyData):
            alg = _vtk.vtkClipPolyData()
        else:
            alg = _vtk.vtkTableBasedClipDataSet()

        alg.SetInputDataObject(self)
        alg.SetValue(value)
        if scalars is None:
            set_default_active_scalars(self)
        else:
            self.set_active_scalars(scalars)

        alg.SetInsideOut(invert)  # invert the clip if needed
        alg.SetGenerateClippedOutput(both)

        _update_alg(alg, progress_bar, 'Clipping by a Scalar')
        result0 = _get_output(alg)

        if inplace:
            self.copy_from(result0, deep=False)
            result0 = self

        if both:
            result1 = _get_output(alg, oport=1)
            if isinstance(self, _vtk.vtkPolyData):
                # For some reason vtkClipPolyData with SetGenerateClippedOutput on leaves unreferenced vertices
                result0, result1 = (r.clean() for r in (result0, result1))
            return result0, result1
        return result0

    def clip_surface(
        self,
        surface,
        invert=True,
        value=0.0,
        compute_distance=False,
        progress_bar=False,
        crinkle=False,
    ):
        """Clip any mesh type using a :class:`pyvista.PolyData` surface mesh.

        This will return a :class:`pyvista.UnstructuredGrid` of the clipped
        mesh. Geometry of the input dataset will be preserved where possible.
        Geometries near the clip intersection will be triangulated/tessellated.

        Parameters
        ----------
        surface : pyvista.PolyData
            The ``PolyData`` surface mesh to use as a clipping
            function.  If this input mesh is not a :class`pyvista.PolyData`,
            the external surface will be extracted.

        invert : bool, default: True
            Flag on whether to flip/invert the clip.

        value : float, default: 0.0
            Set the clipping value of the implicit function (if
            clipping with implicit function) or scalar value (if
            clipping with scalars).

        compute_distance : bool, default: False
            Compute the implicit distance from the mesh onto the input
            dataset.  A new array called ``'implicit_distance'`` will
            be added to the output clipped mesh.

        progress_bar : bool, default: False
            Display a progress bar to indicate progress.

        crinkle : bool, default: False
            Crinkle the clip by extracting the entire cells along the
            clip. This adds the ``"cell_ids"`` array to the ``cell_data``
            attribute that tracks the original cell IDs of the original
            dataset.

        Returns
        -------
        pyvista.PolyData
            Clipped surface.

        Examples
        --------
        Clip a cube with a sphere.

        >>> import pyvista as pv
        >>> sphere = pv.Sphere(center=(-0.4, -0.4, -0.4))
        >>> cube = pv.Cube().triangulate().subdivide(3)
        >>> clipped = cube.clip_surface(sphere)
        >>> clipped.plot(show_edges=True, cpos='xy', line_width=3)

        See :ref:`clip_with_surface_example` for more examples using
        this filter.

        """
        if not isinstance(surface, _vtk.vtkPolyData):
            surface = DataSetFilters.extract_geometry(surface)
        function = _vtk.vtkImplicitPolyDataDistance()
        function.SetInput(surface)
        if compute_distance:
            points = pyvista.convert_array(self.points)
            dists = _vtk.vtkDoubleArray()
            function.FunctionValue(points, dists)
            self['implicit_distance'] = pyvista.convert_array(dists)
        # run the clip
        return DataSetFilters._clip_with_function(
            self,
            function,
            invert=invert,
            value=value,
            progress_bar=progress_bar,
            crinkle=crinkle,
        )

    def slice_implicit(
        self,
        implicit_function,
        generate_triangles=False,
        contour=False,
        progress_bar=False,
    ):
        """Slice a dataset by a VTK implicit function.

        Parameters
        ----------
        implicit_function : vtk.vtkImplicitFunction
            Specify the implicit function to perform the cutting.

        generate_triangles : bool, default: False
            If this is enabled (``False`` by default), the output will
            be triangles. Otherwise the output will be the intersection
            polygons. If the cutting function is not a plane, the
            output will be 3D polygons, which might be nice to look at
            but hard to compute with downstream.

        contour : bool, default: False
            If ``True``, apply a ``contour`` filter after slicing.

        progress_bar : bool, default: False
            Display a progress bar to indicate progress.

        Returns
        -------
        pyvista.PolyData
            Sliced dataset.

        Examples
        --------
        Slice the surface of a sphere.

        >>> import pyvista as pv
        >>> import vtk
        >>> sphere = vtk.vtkSphere()
        >>> sphere.SetRadius(10)
        >>> mesh = pv.Wavelet()
        >>> slice = mesh.slice_implicit(sphere)
        >>> slice.plot(show_edges=True, line_width=5)

        >>> cylinder = vtk.vtkCylinder()
        >>> cylinder.SetRadius(10)
        >>> mesh = pv.Wavelet()
        >>> slice = mesh.slice_implicit(cylinder)
        >>> slice.plot(show_edges=True, line_width=5)

        """
        alg = _vtk.vtkCutter()  # Construct the cutter object
        alg.SetInputDataObject(self)  # Use the grid as the data we desire to cut
        alg.SetCutFunction(implicit_function)  # the cutter to use the function
        alg.SetGenerateTriangles(generate_triangles)
        _update_alg(alg, progress_bar, 'Slicing')
        output = _get_output(alg)
        if contour:
            return output.contour()
        return output

    def slice(
        self,
        normal='x',
        origin=None,
        generate_triangles=False,
        contour=False,
        progress_bar=False,
    ):
        """Slice a dataset by a plane at the specified origin and normal vector orientation.

        If no origin is specified, the center of the input dataset will be used.

        Parameters
        ----------
        normal : sequence[float] | str, default: 'x'
            Length 3 tuple for the normal vector direction. Can also be
            specified as a string conventional direction such as ``'x'`` for
            ``(1, 0, 0)`` or ``'-x'`` for ``(-1, 0, 0)``, etc.

        origin : sequence[float], optional
            The center ``(x, y, z)`` coordinate of the plane on which
            the slice occurs.

        generate_triangles : bool, default: False
            If this is enabled (``False`` by default), the output will
            be triangles. Otherwise the output will be the intersection
            polygons.

        contour : bool, default: False
            If ``True``, apply a ``contour`` filter after slicing.

        progress_bar : bool, default: False
            Display a progress bar to indicate progress.

        Returns
        -------
        pyvista.PolyData
            Sliced dataset.

        Examples
        --------
        Slice the surface of a sphere.

        >>> import pyvista as pv
        >>> sphere = pv.Sphere()
        >>> slice_x = sphere.slice(normal='x')
        >>> slice_y = sphere.slice(normal='y')
        >>> slice_z = sphere.slice(normal='z')
        >>> slices = slice_x + slice_y + slice_z
        >>> slices.plot(line_width=5)

        See :ref:`slice_example` for more examples using this filter.

        """
        if isinstance(normal, str):
            normal = NORMALS[normal.lower()]
        # find center of data if origin not specified
        if origin is None:
            origin = self.center
        # create the plane for clipping
        plane = generate_plane(normal, origin)
        return DataSetFilters.slice_implicit(
            self,
            plane,
            generate_triangles=generate_triangles,
            contour=contour,
            progress_bar=progress_bar,
        )

    def slice_orthogonal(
        self,
        x=None,
        y=None,
        z=None,
        generate_triangles=False,
        contour=False,
        progress_bar=False,
    ):
        """Create three orthogonal slices through the dataset on the three cartesian planes.

        Yields a MutliBlock dataset of the three slices.

        Parameters
        ----------
        x : float, optional
            The X location of the YZ slice.

        y : float, optional
            The Y location of the XZ slice.

        z : float, optional
            The Z location of the XY slice.

        generate_triangles : bool, default: False
            When ``True``, the output will be triangles. Otherwise the output
            will be the intersection polygons.

        contour : bool, default: False
            If ``True``, apply a ``contour`` filter after slicing.

        progress_bar : bool, default: False
            Display a progress bar to indicate progress.

        Returns
        -------
        pyvista.PolyData
            Sliced dataset.

        Examples
        --------
        Slice the random hills dataset with three orthogonal planes.

        >>> from pyvista import examples
        >>> hills = examples.load_random_hills()
        >>> slices = hills.slice_orthogonal(contour=False)
        >>> slices.plot(line_width=5)

        See :ref:`slice_example` for more examples using this filter.

        """
        # Create the three slices
        if x is None:
            x = self.center[0]
        if y is None:
            y = self.center[1]
        if z is None:
            z = self.center[2]
        output = pyvista.MultiBlock()
        if isinstance(self, pyvista.MultiBlock):
            for i in range(self.n_blocks):
                output.append(
                    self[i].slice_orthogonal(
                        x=x,
                        y=y,
                        z=z,
                        generate_triangles=generate_triangles,
                        contour=contour,
                    ),
                )
            return output
        output.append(
            self.slice(
                normal='x',
                origin=[x, y, z],
                generate_triangles=generate_triangles,
                progress_bar=progress_bar,
            ),
            'YZ',
        )
        output.append(
            self.slice(
                normal='y',
                origin=[x, y, z],
                generate_triangles=generate_triangles,
                progress_bar=progress_bar,
            ),
            'XZ',
        )
        output.append(
            self.slice(
                normal='z',
                origin=[x, y, z],
                generate_triangles=generate_triangles,
                progress_bar=progress_bar,
            ),
            'XY',
        )
        return output

    def slice_along_axis(
        self,
        n=5,
        axis='x',
        tolerance=None,
        generate_triangles=False,
        contour=False,
        bounds=None,
        center=None,
        progress_bar=False,
    ):
        """Create many slices of the input dataset along a specified axis.

        Parameters
        ----------
        n : int, default: 5
            The number of slices to create.

        axis : str | int, default: 'x'
            The axis to generate the slices along. Perpendicular to the
            slices. Can be string name (``'x'``, ``'y'``, or ``'z'``) or
            axis index (``0``, ``1``, or ``2``).

        tolerance : float, optional
            The tolerance to the edge of the dataset bounds to create
            the slices. The ``n`` slices are placed equidistantly with
            an absolute padding of ``tolerance`` inside each side of the
            ``bounds`` along the specified axis. Defaults to 1% of the
            ``bounds`` along the specified axis.

        generate_triangles : bool, default: False
            When ``True``, the output will be triangles. Otherwise the output
            will be the intersection polygons.

        contour : bool, default: False
            If ``True``, apply a ``contour`` filter after slicing.

        bounds : sequence[float], optional
            A 6-length sequence overriding the bounds of the mesh.
            The bounds along the specified axis define the extent
            where slices are taken.

        center : sequence[float], optional
            A 3-length sequence specifying the position of the line
            along which slices are taken. Defaults to the center of
            the mesh.

        progress_bar : bool, default: False
            Display a progress bar to indicate progress.

        Returns
        -------
        pyvista.PolyData
            Sliced dataset.

        Examples
        --------
        Slice the random hills dataset in the X direction.

        >>> from pyvista import examples
        >>> hills = examples.load_random_hills()
        >>> slices = hills.slice_along_axis(n=10)
        >>> slices.plot(line_width=5)

        Slice the random hills dataset in the Z direction.

        >>> from pyvista import examples
        >>> hills = examples.load_random_hills()
        >>> slices = hills.slice_along_axis(n=10, axis='z')
        >>> slices.plot(line_width=5)

        See :ref:`slice_example` for more examples using this filter.

        """
        # parse axis input
        labels = ['x', 'y', 'z']
        label_to_index = {label: index for index, label in enumerate(labels)}
        if isinstance(axis, int):
            ax_index = axis
            ax_label = labels[ax_index]
        elif isinstance(axis, str):
            try:
                ax_index = label_to_index[axis.lower()]
            except KeyError:
                raise ValueError(
                    f'Axis ({axis!r}) not understood. Choose one of {labels}.',
                ) from None
            ax_label = axis
        # get the locations along that axis
        if bounds is None:
            bounds = self.bounds
        if center is None:
            center = self.center
        if tolerance is None:
            tolerance = (bounds[ax_index * 2 + 1] - bounds[ax_index * 2]) * 0.01
        rng = np.linspace(bounds[ax_index * 2] + tolerance, bounds[ax_index * 2 + 1] - tolerance, n)
        center = list(center)
        # Make each of the slices
        output = pyvista.MultiBlock()
        if isinstance(self, pyvista.MultiBlock):
            for i in range(self.n_blocks):
                output.append(
                    self[i].slice_along_axis(
                        n=n,
                        axis=ax_label,
                        tolerance=tolerance,
                        generate_triangles=generate_triangles,
                        contour=contour,
                        bounds=bounds,
                        center=center,
                    ),
                )
            return output
        for i in range(n):
            center[ax_index] = rng[i]
            slc = DataSetFilters.slice(
                self,
                normal=ax_label,
                origin=center,
                generate_triangles=generate_triangles,
                contour=contour,
                progress_bar=progress_bar,
            )
            output.append(slc, f'slice{i}')
        return output

    def slice_along_line(self, line, generate_triangles=False, contour=False, progress_bar=False):
        """Slice a dataset using a polyline/spline as the path.

        This also works for lines generated with :func:`pyvista.Line`.

        Parameters
        ----------
        line : pyvista.PolyData
            A PolyData object containing one single PolyLine cell.

        generate_triangles : bool, default: False
            When ``True``, the output will be triangles. Otherwise the output
            will be the intersection polygons.

        contour : bool, default: False
            If ``True``, apply a ``contour`` filter after slicing.

        progress_bar : bool, default: False
            Display a progress bar to indicate progress.

        Returns
        -------
        pyvista.PolyData
            Sliced dataset.

        Examples
        --------
        Slice the random hills dataset along a circular arc.

        >>> import numpy as np
        >>> import pyvista as pv
        >>> from pyvista import examples
        >>> hills = examples.load_random_hills()
        >>> center = np.array(hills.center)
        >>> point_a = center + np.array([5, 0, 0])
        >>> point_b = center + np.array([-5, 0, 0])
        >>> arc = pv.CircularArc(point_a, point_b, center, resolution=100)
        >>> line_slice = hills.slice_along_line(arc)

        Plot the circular arc and the hills mesh.

        >>> pl = pv.Plotter()
        >>> _ = pl.add_mesh(hills, smooth_shading=True, style='wireframe')
        >>> _ = pl.add_mesh(
        ...     line_slice,
        ...     line_width=10,
        ...     render_lines_as_tubes=True,
        ...     color='k',
        ... )
        >>> _ = pl.add_mesh(arc, line_width=10, color='grey')
        >>> pl.show()

        See :ref:`slice_example` for more examples using this filter.

        """
        # check that we have a PolyLine cell in the input line
        if line.GetNumberOfCells() != 1:
            raise ValueError('Input line must have only one cell.')
        polyline = line.GetCell(0)
        if not isinstance(polyline, _vtk.vtkPolyLine):
            raise TypeError(f'Input line must have a PolyLine cell, not ({type(polyline)})')
        # Generate PolyPlane
        polyplane = _vtk.vtkPolyPlane()
        polyplane.SetPolyLine(polyline)
        # Create slice
        alg = _vtk.vtkCutter()  # Construct the cutter object
        alg.SetInputDataObject(self)  # Use the grid as the data we desire to cut
        alg.SetCutFunction(polyplane)  # the cutter to use the poly planes
        if not generate_triangles:
            alg.GenerateTrianglesOff()
        _update_alg(alg, progress_bar, 'Slicing along Line')
        output = _get_output(alg)
        if contour:
            return output.contour()
        return output

    def threshold(
        self,
        value=None,
        scalars=None,
        invert=False,
        continuous=False,
        preference='cell',
        all_scalars=False,
        component_mode='all',
        component=0,
        method='upper',
        progress_bar=False,
    ):
        """Apply a ``vtkThreshold`` filter to the input dataset.

        This filter will apply a ``vtkThreshold`` filter to the input
        dataset and return the resulting object. This extracts cells
        where the scalar value in each cell satisfies the threshold
        criterion.  If ``scalars`` is ``None``, the input's active
        scalars array is used.

        .. warning::
           Thresholding is inherently a cell operation, even though it can use
           associated point data for determining whether to keep a cell. In
           other words, whether or not a given point is included after
           thresholding depends on whether that point is part of a cell that
           is kept after thresholding.

           Please also note the default ``preference`` choice for CELL data
           over POINT data. This is contrary to most other places in PyVista's
           API where the preference typically defaults to POINT data. We chose
           to prefer CELL data here so that if thresholding by a named array
           that exists for both the POINT and CELL data, this filter will
           default to the CELL data array while performing the CELL-wise
           operation.

        Parameters
        ----------
        value : float | sequence[float], optional
            Single value or ``(min, max)`` to be used for the data threshold. If
            a sequence, then length must be 2. If no value is specified, the
            non-NaN data range will be used to remove any NaN values.
            Please reference the ``method`` parameter for how single values
            are handled.

        scalars : str, optional
            Name of scalars to threshold on. Defaults to currently active scalars.

        invert : bool, default: False
            Invert the threshold results. That is, cells that would have been
            in the output with this option off are excluded, while cells that
            would have been excluded from the output are included.

        continuous : bool, default: False
            When True, the continuous interval [minimum cell scalar,
            maximum cell scalar] will be used to intersect the threshold bound,
            rather than the set of discrete scalar values from the vertices.

        preference : str, default: 'cell'
            When ``scalars`` is specified, this is the preferred array
            type to search for in the dataset.  Must be either
            ``'point'`` or ``'cell'``. Throughout PyVista, the preference
            is typically ``'point'`` but since the threshold filter is a
            cell-wise operation, we prefer cell data for thresholding
            operations.

        all_scalars : bool, default: False
            If using scalars from point data, all
            points in a cell must satisfy the threshold when this
            value is ``True``.  When ``False``, any point of the cell
            with a scalar value satisfying the threshold criterion
            will extract the cell. Has no effect when using cell data.

        component_mode : {'selected', 'all', 'any'}
            The method to satisfy the criteria for the threshold of
            multicomponent scalars.  'selected' (default)
            uses only the ``component``.  'all' requires all
            components to meet criteria.  'any' is when
            any component satisfies the criteria.

        component : int, default: 0
            When using ``component_mode='selected'``, this sets
            which component to threshold on.

        method : str, default: 'upper'
            Set the threshold method for single-values, defining which
            threshold bounds to use. If the ``value`` is a range, this
            parameter will be ignored, extracting data between the two
            values. For single values, ``'lower'`` will extract data
            lower than the  ``value``. ``'upper'`` will extract data
            larger than the ``value``.

        progress_bar : bool, default: False
            Display a progress bar to indicate progress.

        See Also
        --------
        threshold_percent, :meth:`~pyvista.ImageDataFilters.image_threshold`, extract_values

        Returns
        -------
        pyvista.UnstructuredGrid
            Dataset containing geometry that meets the threshold requirements.

        Examples
        --------
        >>> import pyvista as pv
        >>> import numpy as np
        >>> volume = np.zeros([10, 10, 10])
        >>> volume[:3] = 1
        >>> vol = pv.wrap(volume)
        >>> threshed = vol.threshold(0.1)
        >>> threshed
        UnstructuredGrid (...)
          N Cells:    243
          N Points:   400
          X Bounds:   0.000e+00, 3.000e+00
          Y Bounds:   0.000e+00, 9.000e+00
          Z Bounds:   0.000e+00, 9.000e+00
          N Arrays:   1

        Apply the threshold filter to Perlin noise.  First generate
        the structured grid.

        >>> import pyvista as pv
        >>> noise = pv.perlin_noise(0.1, (1, 1, 1), (0, 0, 0))
        >>> grid = pv.sample_function(
        ...     noise, [0, 1.0, -0, 1.0, 0, 1.0], dim=(20, 20, 20)
        ... )
        >>> grid.plot(
        ...     cmap='gist_earth_r',
        ...     show_scalar_bar=True,
        ...     show_edges=False,
        ... )

        Next, apply the threshold.

        >>> import pyvista as pv
        >>> noise = pv.perlin_noise(0.1, (1, 1, 1), (0, 0, 0))
        >>> grid = pv.sample_function(
        ...     noise, [0, 1.0, -0, 1.0, 0, 1.0], dim=(20, 20, 20)
        ... )
        >>> threshed = grid.threshold(value=0.02)
        >>> threshed.plot(
        ...     cmap='gist_earth_r',
        ...     show_scalar_bar=False,
        ...     show_edges=True,
        ... )

        See :ref:`common_filter_example` for more examples using this filter.

        """
        # set the scalars to threshold on
        if scalars is None:
            set_default_active_scalars(self)
            _, scalars = self.active_scalars_info
        arr = get_array(self, scalars, preference=preference, err=False)
        if arr is None:
            raise ValueError('No arrays present to threshold.')

        field = get_array_association(self, scalars, preference=preference)

        # Run a standard threshold algorithm
        alg = _vtk.vtkThreshold()
        alg.SetAllScalars(all_scalars)
        alg.SetInputDataObject(self)
        alg.SetInputArrayToProcess(
            0,
            0,
            0,
            field.value,
            scalars,
        )  # args: (idx, port, connection, field, name)
        # set thresholding parameters
        alg.SetUseContinuousCellRange(continuous)
        # use valid range if no value given
        if value is None:
            value = self.get_data_range(scalars)

        _set_threshold_limit(alg, value, method, invert)

        if component_mode == "component":
            alg.SetComponentModeToUseSelected()
            dim = arr.shape[1]
            if not isinstance(component, (int, np.integer)):
                raise TypeError("component must be int")
            if component > (dim - 1) or component < 0:
                raise ValueError(
                    f"scalars has {dim} components: supplied component {component} not in range",
                )
            alg.SetSelectedComponent(component)
        elif component_mode == "all":
            alg.SetComponentModeToUseAll()
        elif component_mode == "any":
            alg.SetComponentModeToUseAny()
        else:
            raise ValueError(
                f"component_mode must be 'component', 'all', or 'any' got: {component_mode}",
            )

        # Run the threshold
        _update_alg(alg, progress_bar, 'Thresholding')
        return _get_output(alg)

    def threshold_percent(
        self,
        percent=0.50,
        scalars=None,
        invert=False,
        continuous=False,
        preference='cell',
        method='upper',
        progress_bar=False,
    ):
        """Threshold the dataset by a percentage of its range on the active scalars array.

        .. warning::
           Thresholding is inherently a cell operation, even though it can use
           associated point data for determining whether to keep a cell. In
           other words, whether or not a given point is included after
           thresholding depends on whether that point is part of a cell that
           is kept after thresholding.

        Parameters
        ----------
        percent : float | sequence[float], optional
            The percentage in the range ``(0, 1)`` to threshold. If value is
            out of 0 to 1 range, then it will be divided by 100 and checked to
            be in that range.

        scalars : str, optional
            Name of scalars to threshold on. Defaults to currently active scalars.

        invert : bool, default: False
            Invert the threshold results. That is, cells that would have been
            in the output with this option off are excluded, while cells that
            would have been excluded from the output are included.

        continuous : bool, default: False
            When True, the continuous interval [minimum cell scalar,
            maximum cell scalar] will be used to intersect the threshold bound,
            rather than the set of discrete scalar values from the vertices.

        preference : str, default: 'cell'
            When ``scalars`` is specified, this is the preferred array
            type to search for in the dataset.  Must be either
            ``'point'`` or ``'cell'``. Throughout PyVista, the preference
            is typically ``'point'`` but since the threshold filter is a
            cell-wise operation, we prefer cell data for thresholding
            operations.

        method : str, default: 'upper'
            Set the threshold method for single-values, defining which
            threshold bounds to use. If the ``value`` is a range, this
            parameter will be ignored, extracting data between the two
            values. For single values, ``'lower'`` will extract data
            lower than the  ``value``. ``'upper'`` will extract data
            larger than the ``value``.

        progress_bar : bool, default: False
            Display a progress bar to indicate progress.

        Returns
        -------
        pyvista.UnstructuredGrid
            Dataset containing geometry that meets the threshold requirements.

        Examples
        --------
        Apply a 50% threshold filter.

        >>> import pyvista as pv
        >>> noise = pv.perlin_noise(0.1, (2, 2, 2), (0, 0, 0))
        >>> grid = pv.sample_function(
        ...     noise, [0, 1.0, -0, 1.0, 0, 1.0], dim=(30, 30, 30)
        ... )
        >>> threshed = grid.threshold_percent(0.5)
        >>> threshed.plot(
        ...     cmap='gist_earth_r',
        ...     show_scalar_bar=False,
        ...     show_edges=True,
        ... )

        Apply a 80% threshold filter.

        >>> threshed = grid.threshold_percent(0.8)
        >>> threshed.plot(
        ...     cmap='gist_earth_r',
        ...     show_scalar_bar=False,
        ...     show_edges=True,
        ... )

        See :ref:`common_filter_example` for more examples using a similar filter.

        """
        if scalars is None:
            set_default_active_scalars(self)
            _, tscalars = self.active_scalars_info
        else:
            tscalars = scalars
        dmin, dmax = self.get_data_range(arr_var=tscalars, preference=preference)

        def _check_percent(percent):
            """Make sure percent is between 0 and 1 or fix if between 0 and 100."""
            if percent >= 1:
                percent = float(percent) / 100.0
                if percent > 1:
                    raise ValueError(f'Percentage ({percent}) is out of range (0, 1).')
            if percent < 1e-10:
                raise ValueError(f'Percentage ({percent}) is too close to zero or negative.')
            return percent

        def _get_val(percent, dmin, dmax):
            """Get the value from a percentage of a range."""
            percent = _check_percent(percent)
            return dmin + float(percent) * (dmax - dmin)

        # Compute the values
        if isinstance(percent, (np.ndarray, collections.abc.Sequence)):
            # Get two values
            value = [_get_val(percent[0], dmin, dmax), _get_val(percent[1], dmin, dmax)]
        elif isinstance(percent, collections.abc.Iterable):
            raise TypeError('Percent must either be a single scalar or a sequence.')
        else:
            # Compute one value to threshold
            value = _get_val(percent, dmin, dmax)
        # Use the normal thresholding function on these values
        return DataSetFilters.threshold(
            self,
            value=value,
            scalars=scalars,
            invert=invert,
            continuous=continuous,
            preference=preference,
            method=method,
            progress_bar=progress_bar,
        )

    def outline(self, generate_faces=False, progress_bar=False):
        """Produce an outline of the full extent for the input dataset.

        Parameters
        ----------
        generate_faces : bool, default: False
            Generate solid faces for the box. This is disabled by default.

        progress_bar : bool, default: False
            Display a progress bar to indicate progress.

        Returns
        -------
        pyvista.PolyData
            Mesh containing an outline of the original dataset.

        Examples
        --------
        Generate and plot the outline of a sphere.  This is
        effectively the ``(x, y, z)`` bounds of the mesh.

        >>> import pyvista as pv
        >>> sphere = pv.Sphere()
        >>> outline = sphere.outline()
        >>> pv.plot([sphere, outline], line_width=5)

        See :ref:`common_filter_example` for more examples using this filter.

        """
        alg = _vtk.vtkOutlineFilter()
        alg.SetInputDataObject(self)
        alg.SetGenerateFaces(generate_faces)
        _update_alg(alg, progress_bar, 'Producing an outline')
        return wrap(alg.GetOutputDataObject(0))

    def outline_corners(self, factor=0.2, progress_bar=False):
        """Produce an outline of the corners for the input dataset.

        Parameters
        ----------
        factor : float, default: 0.2
            Controls the relative size of the corners to the length of
            the corresponding bounds.

        progress_bar : bool, default: False
            Display a progress bar to indicate progress.

        Returns
        -------
        pyvista.PolyData
            Mesh containing outlined corners.

        Examples
        --------
        Generate and plot the corners of a sphere.  This is
        effectively the ``(x, y, z)`` bounds of the mesh.

        >>> import pyvista as pv
        >>> sphere = pv.Sphere()
        >>> corners = sphere.outline_corners(factor=0.1)
        >>> pv.plot([sphere, corners], line_width=5)

        """
        alg = _vtk.vtkOutlineCornerFilter()
        alg.SetInputDataObject(self)
        alg.SetCornerFactor(factor)
        _update_alg(alg, progress_bar, 'Producing an Outline of the Corners')
        return wrap(alg.GetOutputDataObject(0))

    def extract_geometry(self, extent: Optional[Sequence[float]] = None, progress_bar=False):
        """Extract the outer surface of a volume or structured grid dataset.

        This will extract all 0D, 1D, and 2D cells producing the
        boundary faces of the dataset.

        .. note::
            This tends to be less efficient than :func:`extract_surface`.

        Parameters
        ----------
        extent : sequence[float], optional
            Specify a ``(xmin, xmax, ymin, ymax, zmin, zmax)`` bounding box to
            clip data.

        progress_bar : bool, default: False
            Display a progress bar to indicate progress.

        Returns
        -------
        pyvista.PolyData
            Surface of the dataset.

        Examples
        --------
        Extract the surface of a sample unstructured grid.

        >>> import pyvista as pv
        >>> from pyvista import examples
        >>> hex_beam = pv.read(examples.hexbeamfile)
        >>> hex_beam.extract_geometry()
        PolyData (...)
          N Cells:    88
          N Points:   90
          N Strips:   0
          X Bounds:   0.000e+00, 1.000e+00
          Y Bounds:   0.000e+00, 1.000e+00
          Z Bounds:   0.000e+00, 5.000e+00
          N Arrays:   3

        See :ref:`surface_smoothing_example` for more examples using this filter.

        """
        alg = _vtk.vtkGeometryFilter()
        alg.SetInputDataObject(self)
        if extent is not None:
            alg.SetExtent(extent)
            alg.SetExtentClipping(True)
        _update_alg(alg, progress_bar, 'Extracting Geometry')
        return _get_output(alg)

    def extract_all_edges(self, use_all_points=False, clear_data=False, progress_bar=False):
        """Extract all the internal/external edges of the dataset as PolyData.

        This produces a full wireframe representation of the input dataset.

        Parameters
        ----------
        use_all_points : bool, default: False
            Indicates whether all of the points of the input mesh should exist
            in the output. When ``True``, point numbering does not change and
            a threaded approach is used, which avoids the use of a point locator
            and is quicker.

            By default this is set to ``False``, and unused points are omitted
            from the output.

            This parameter can only be set to ``True`` with ``vtk==9.1.0`` or newer.

        clear_data : bool, default: False
            Clear any point, cell, or field data. This is useful
            if wanting to strictly extract the edges.

        progress_bar : bool, default: False
            Display a progress bar to indicate progress.

        Returns
        -------
        pyvista.PolyData
            Edges extracted from the dataset.

        Examples
        --------
        Extract the edges of a sample unstructured grid and plot the edges.
        Note how it plots interior edges.

        >>> import pyvista as pv
        >>> from pyvista import examples
        >>> hex_beam = pv.read(examples.hexbeamfile)
        >>> edges = hex_beam.extract_all_edges()
        >>> edges.plot(line_width=5, color='k')

        See :ref:`cell_centers_example` for more examples using this filter.

        """
        alg = _vtk.vtkExtractEdges()
        alg.SetInputDataObject(self)
        if use_all_points:
            try:
                alg.SetUseAllPoints(use_all_points)
            except AttributeError:  # pragma: no cover
                raise VTKVersionError(
                    'This version of VTK does not support `use_all_points=True`. '
                    'VTK v9.1 or newer is required.',
                )
        # Suppress improperly used INFO for debugging messages in vtkExtractEdges
        verbosity = _vtk.vtkLogger.GetCurrentVerbosityCutoff()
        _vtk.vtkLogger.SetStderrVerbosity(_vtk.vtkLogger.VERBOSITY_OFF)
        _update_alg(alg, progress_bar, 'Extracting All Edges')
        # Restore the original vtkLogger verbosity level
        _vtk.vtkLogger.SetStderrVerbosity(verbosity)
        output = _get_output(alg)
        if clear_data:
            output.clear_data()
        return output

    def elevation(
        self,
        low_point=None,
        high_point=None,
        scalar_range=None,
        preference='point',
        set_active=True,
        progress_bar=False,
    ):
        """Generate scalar values on a dataset.

        The scalar values lie within a user specified range, and are
        generated by computing a projection of each dataset point onto
        a line.  The line can be oriented arbitrarily.  A typical
        example is to generate scalars based on elevation or height
        above a plane.

        .. warning::
           This will create a scalars array named ``'Elevation'`` on the
           point data of the input dataset and overwrite the array
           named ``'Elevation'`` if present.

        Parameters
        ----------
        low_point : sequence[float], optional
            The low point of the projection line in 3D space. Default is bottom
            center of the dataset. Otherwise pass a length 3 sequence.

        high_point : sequence[float], optional
            The high point of the projection line in 3D space. Default is top
            center of the dataset. Otherwise pass a length 3 sequence.

        scalar_range : str | sequence[float], optional
            The scalar range to project to the low and high points on the line
            that will be mapped to the dataset. If None given, the values will
            be computed from the elevation (Z component) range between the
            high and low points. Min and max of a range can be given as a length
            2 sequence. If ``str``, name of scalar array present in the
            dataset given, the valid range of that array will be used.

        preference : str, default: "point"
            When an array name is specified for ``scalar_range``, this is the
            preferred array type to search for in the dataset.
            Must be either ``'point'`` or ``'cell'``.

        set_active : bool, default: True
            A boolean flag on whether or not to set the new
            ``'Elevation'`` scalar as the active scalars array on the
            output dataset.

        progress_bar : bool, default: False
            Display a progress bar to indicate progress.

        Returns
        -------
        pyvista.DataSet
            Dataset containing elevation scalars in the
            ``"Elevation"`` array in ``point_data``.

        Examples
        --------
        Generate the "elevation" scalars for a sphere mesh.  This is
        simply the height in Z from the XY plane.

        >>> import pyvista as pv
        >>> sphere = pv.Sphere()
        >>> sphere_elv = sphere.elevation()
        >>> sphere_elv.plot(smooth_shading=True)

        Access the first 4 elevation scalars.  This is a point-wise
        array containing the "elevation" of each point.

        >>> sphere_elv['Elevation'][:4]  # doctest:+SKIP
        array([-0.5       ,  0.5       , -0.49706897, -0.48831028], dtype=float32)

        See :ref:`common_filter_example` for more examples using this filter.

        """
        # Fix the projection line:
        if low_point is None:
            low_point = list(self.center)
            low_point[2] = self.bounds[4]
        if high_point is None:
            high_point = list(self.center)
            high_point[2] = self.bounds[5]
        # Fix scalar_range:
        if scalar_range is None:
            scalar_range = (low_point[2], high_point[2])
        elif isinstance(scalar_range, str):
            scalar_range = self.get_data_range(arr_var=scalar_range, preference=preference)
        elif isinstance(scalar_range, (np.ndarray, collections.abc.Sequence)):
            if len(scalar_range) != 2:
                raise ValueError('scalar_range must have a length of two defining the min and max')
        else:
            raise TypeError(f'scalar_range argument ({scalar_range}) not understood.')
        # Construct the filter
        alg = _vtk.vtkElevationFilter()
        alg.SetInputDataObject(self)
        # Set the parameters
        alg.SetScalarRange(scalar_range)
        alg.SetLowPoint(low_point)
        alg.SetHighPoint(high_point)
        _update_alg(alg, progress_bar, 'Computing Elevation')
        # Decide on updating active scalars array
        output = _get_output(alg)
        if not set_active:
            # 'Elevation' is automatically made active by the VTK filter
            output.point_data.active_scalars_name = self.point_data.active_scalars_name
        return output

    def contour(
        self,
        isosurfaces=10,
        scalars=None,
        compute_normals=False,
        compute_gradients=False,
        compute_scalars=True,
        rng=None,
        preference='point',
        method='contour',
        progress_bar=False,
    ):
        """Contour an input self by an array.

        ``isosurfaces`` can be an integer specifying the number of
        isosurfaces in the data range or a sequence of values for
        explicitly setting the isosurfaces.

        Parameters
        ----------
        isosurfaces : int | sequence[float], optional
            Number of isosurfaces to compute across valid data range or a
            sequence of float values to explicitly use as the isosurfaces.

        scalars : str | array_like[float], optional
            Name or array of scalars to threshold on. If this is an array, the
            output of this filter will save them as ``"Contour Data"``.
            Defaults to currently active scalars.

        compute_normals : bool, default: False
            Compute normals for the dataset.

        compute_gradients : bool, default: False
            Compute gradients for the dataset.

        compute_scalars : bool, default: True
            Preserves the scalar values that are being contoured.

        rng : sequence[float], optional
            If an integer number of isosurfaces is specified, this is
            the range over which to generate contours. Default is the
            scalars array's full data range.

        preference : str, default: "point"
            When ``scalars`` is specified, this is the preferred array
            type to search for in the dataset.  Must be either
            ``'point'`` or ``'cell'``.

        method : str, default:  "contour"
            Specify to choose which vtk filter is used to create the contour.
            Must be one of ``'contour'``, ``'marching_cubes'`` and
            ``'flying_edges'``.

        progress_bar : bool, default: False
            Display a progress bar to indicate progress.

        Returns
        -------
        pyvista.PolyData
            Contoured surface.

        Examples
        --------
        Generate contours for the random hills dataset.

        >>> from pyvista import examples
        >>> hills = examples.load_random_hills()
        >>> contours = hills.contour()
        >>> contours.plot(line_width=5)

        Generate the surface of a mobius strip using flying edges.

        >>> import pyvista as pv
        >>> a = 0.4
        >>> b = 0.1
        >>> def f(x, y, z):
        ...     xx = x * x
        ...     yy = y * y
        ...     zz = z * z
        ...     xyz = x * y * z
        ...     xx_yy = xx + yy
        ...     a_xx = a * xx
        ...     b_yy = b * yy
        ...     return (
        ...         (xx_yy + 1) * (a_xx + b_yy)
        ...         + zz * (b * xx + a * yy)
        ...         - 2 * (a - b) * xyz
        ...         - a * b * xx_yy
        ...     ) ** 2 - 4 * (xx + yy) * (a_xx + b_yy - xyz * (a - b)) ** 2
        ...
        >>> n = 100
        >>> x_min, y_min, z_min = -1.35, -1.7, -0.65
        >>> grid = pv.ImageData(
        ...     dimensions=(n, n, n),
        ...     spacing=(
        ...         abs(x_min) / n * 2,
        ...         abs(y_min) / n * 2,
        ...         abs(z_min) / n * 2,
        ...     ),
        ...     origin=(x_min, y_min, z_min),
        ... )
        >>> x, y, z = grid.points.T
        >>> values = f(x, y, z)
        >>> out = grid.contour(
        ...     1,
        ...     scalars=values,
        ...     rng=[0, 0],
        ...     method='flying_edges',
        ... )
        >>> out.plot(color='lightblue', smooth_shading=True)

        See :ref:`common_filter_example` or
        :ref:`marching_cubes_example` for more examples using this
        filter.

        """
        if method is None or method == 'contour':
            alg = _vtk.vtkContourFilter()
        elif method == 'marching_cubes':
            alg = _vtk.vtkMarchingCubes()
        elif method == 'flying_edges':
            alg = _vtk.vtkFlyingEdges3D()
        else:
            raise ValueError(f"Method '{method}' is not supported")

        if rng is not None:
            if not isinstance(rng, (np.ndarray, collections.abc.Sequence)):
                raise TypeError(f'Array-like rng expected, got {type(rng).__name__}.')
            rng_shape = np.shape(rng)
            if rng_shape != (2,):
                raise ValueError(f'rng must be a two-length array-like, not {rng}.')
            if rng[0] > rng[1]:
                raise ValueError(f'rng must be a sorted min-max pair, not {rng}.')

        if isinstance(scalars, str):
            scalars_name = scalars
        elif isinstance(scalars, (collections.abc.Sequence, np.ndarray)):
            scalars_name = 'Contour Data'
            self[scalars_name] = scalars
        elif scalars is not None:
            raise TypeError(
                f'Invalid type for `scalars` ({type(scalars)}). Should be either '
                'a numpy.ndarray, a string, or None.',
            )

        # Make sure the input has scalars to contour on
        if self.n_arrays < 1:
            raise ValueError('Input dataset for the contour filter must have scalar.')

        alg.SetInputDataObject(self)
        alg.SetComputeNormals(compute_normals)
        alg.SetComputeGradients(compute_gradients)
        alg.SetComputeScalars(compute_scalars)
        # set the array to contour on
        if scalars is None:
            set_default_active_scalars(self)
            field, scalars_name = self.active_scalars_info
        else:
            field = get_array_association(self, scalars_name, preference=preference)
        # NOTE: only point data is allowed? well cells works but seems buggy?
        if field != FieldAssociation.POINT:
            raise TypeError('Contour filter only works on point data.')
        alg.SetInputArrayToProcess(
            0,
            0,
            0,
            field.value,
            scalars_name,
        )  # args: (idx, port, connection, field, name)
        # set the isosurfaces
        if isinstance(isosurfaces, int):
            # generate values
            if rng is None:
                rng = self.get_data_range(scalars_name)
            alg.GenerateValues(isosurfaces, rng)
        elif isinstance(isosurfaces, (np.ndarray, collections.abc.Sequence)):
            alg.SetNumberOfContours(len(isosurfaces))
            for i, val in enumerate(isosurfaces):
                alg.SetValue(i, val)
        else:
            raise TypeError('isosurfaces not understood.')
        _update_alg(alg, progress_bar, 'Computing Contour')
        output = _get_output(alg)

        # some of these filters fail to correctly name the array
        if scalars_name not in output.point_data:
            if 'Unnamed_0' in output.point_data:
                output.point_data[scalars_name] = output.point_data.pop('Unnamed_0')

        return output

    def texture_map_to_plane(
        self,
        origin=None,
        point_u=None,
        point_v=None,
        inplace=False,
        name='Texture Coordinates',
        use_bounds=False,
        progress_bar=False,
    ):
        """Texture map this dataset to a user defined plane.

        This is often used to define a plane to texture map an image
        to this dataset.  The plane defines the spatial reference and
        extent of that image.

        Parameters
        ----------
        origin : sequence[float], optional
            Length 3 iterable of floats defining the XYZ coordinates of the
            bottom left corner of the plane.

        point_u : sequence[float], optional
            Length 3 iterable of floats defining the XYZ coordinates of the
            bottom right corner of the plane.

        point_v : sequence[float], optional
            Length 3 iterable of floats defining the XYZ coordinates of the
            top left corner of the plane.

        inplace : bool, default: False
            If ``True``, the new texture coordinates will be added to this
            dataset. If ``False``, a new dataset is returned with the texture
            coordinates.

        name : str, default: "Texture Coordinates"
            The string name to give the new texture coordinates if applying
            the filter inplace.

        use_bounds : bool, default: False
            Use the bounds to set the mapping plane by default (bottom plane
            of the bounding box).

        progress_bar : bool, default: False
            Display a progress bar to indicate progress.

        Returns
        -------
        pyvista.DataSet
            Original dataset with texture coordinates if
            ``inplace=True``, otherwise a copied dataset.

        Examples
        --------
        See :ref:`topo_map_example`

        """
        if use_bounds:
            if isinstance(use_bounds, (int, bool)):
                b = self.GetBounds()
            origin = [b[0], b[2], b[4]]  # BOTTOM LEFT CORNER
            point_u = [b[1], b[2], b[4]]  # BOTTOM RIGHT CORNER
            point_v = [b[0], b[3], b[4]]  # TOP LEFT CORNER
        alg = _vtk.vtkTextureMapToPlane()
        if origin is None or point_u is None or point_v is None:
            alg.SetAutomaticPlaneGeneration(True)
        else:
            alg.SetOrigin(origin)  # BOTTOM LEFT CORNER
            alg.SetPoint1(point_u)  # BOTTOM RIGHT CORNER
            alg.SetPoint2(point_v)  # TOP LEFT CORNER
        alg.SetInputDataObject(self)
        _update_alg(alg, progress_bar, 'Texturing Map to Plane')
        output = _get_output(alg)
        if not inplace:
            return output
        texture_coordinates = output.GetPointData().GetTCoords()
        texture_coordinates.SetName(name)
        otc = self.GetPointData().GetTCoords()
        self.GetPointData().SetTCoords(texture_coordinates)
        self.GetPointData().AddArray(texture_coordinates)
        # CRITICAL:
        if otc and otc.GetName() != name:
            # Add old ones back at the end if different name
            self.GetPointData().AddArray(otc)
        return self

    def texture_map_to_sphere(
        self,
        center=None,
        prevent_seam=True,
        inplace=False,
        name='Texture Coordinates',
        progress_bar=False,
    ):
        """Texture map this dataset to a user defined sphere.

        This is often used to define a sphere to texture map an image
        to this dataset. The sphere defines the spatial reference and
        extent of that image.

        Parameters
        ----------
        center : sequence[float], optional
            Length 3 iterable of floats defining the XYZ coordinates of the
            center of the sphere. If ``None``, this will be automatically
            calculated.

        prevent_seam : bool, default: True
            Control how the texture coordinates are generated.  If
            set, the s-coordinate ranges from 0 to 1 and 1 to 0
            corresponding to the theta angle variation between 0 to
            180 and 180 to 0 degrees.  Otherwise, the s-coordinate
            ranges from 0 to 1 between 0 to 360 degrees.

        inplace : bool, default: False
            If ``True``, the new texture coordinates will be added to
            the dataset inplace. If ``False`` (default), a new dataset
            is returned with the texture coordinates.

        name : str, default: "Texture Coordinates"
            The string name to give the new texture coordinates if applying
            the filter inplace.

        progress_bar : bool, default: False
            Display a progress bar to indicate progress.

        Returns
        -------
        pyvista.DataSet
            Dataset containing the texture mapped to a sphere.  Return
            type matches input.

        Examples
        --------
        See :ref:`texture_example`.

        """
        alg = _vtk.vtkTextureMapToSphere()
        if center is None:
            alg.SetAutomaticSphereGeneration(True)
        else:
            alg.SetAutomaticSphereGeneration(False)
            alg.SetCenter(center)
        alg.SetPreventSeam(prevent_seam)
        alg.SetInputDataObject(self)
        _update_alg(alg, progress_bar, 'Mapping texture to sphere')
        output = _get_output(alg)
        if not inplace:
            return output
        texture_coordinates = output.GetPointData().GetTCoords()
        texture_coordinates.SetName(name)
        otc = self.GetPointData().GetTCoords()
        self.GetPointData().SetTCoords(texture_coordinates)
        self.GetPointData().AddArray(texture_coordinates)
        # CRITICAL:
        if otc and otc.GetName() != name:
            # Add old ones back at the end if different name
            self.GetPointData().AddArray(otc)
        return self

    def compute_cell_sizes(
        self,
        length=True,
        area=True,
        volume=True,
        progress_bar=False,
        vertex_count=False,
    ):
        """Compute sizes for 0D (vertex count), 1D (length), 2D (area) and 3D (volume) cells.

        Parameters
        ----------
        length : bool, default: True
            Specify whether or not to compute the length of 1D cells.

        area : bool, default: True
            Specify whether or not to compute the area of 2D cells.

        volume : bool, default: True
            Specify whether or not to compute the volume of 3D cells.

        progress_bar : bool, default: False
            Display a progress bar to indicate progress.

        vertex_count : bool, default: False
            Specify whether or not to compute sizes for vertex and polyvertex cells (0D cells).
            The computed value is the number of points in the cell.

        Returns
        -------
        pyvista.DataSet
            Dataset with `cell_data` containing the ``"VertexCount"``,
            ``"Length"``, ``"Area"``, and ``"Volume"`` arrays if set
            in the parameters.  Return type matches input.

        Notes
        -----
        If cells do not have a dimension (for example, the length of
        hexahedral cells), the corresponding array will be all zeros.

        Examples
        --------
        Compute the face area of the example airplane mesh.

        >>> from pyvista import examples
        >>> surf = examples.load_airplane()
        >>> surf = surf.compute_cell_sizes(length=False, volume=False)
        >>> surf.plot(show_edges=True, scalars='Area')

        """
        alg = _vtk.vtkCellSizeFilter()
        alg.SetInputDataObject(self)
        alg.SetComputeArea(area)
        alg.SetComputeVolume(volume)
        alg.SetComputeLength(length)
        alg.SetComputeVertexCount(vertex_count)
        _update_alg(alg, progress_bar, 'Computing Cell Sizes')
        return _get_output(alg)

    def cell_centers(self, vertex=True, progress_bar=False):
        """Generate points at the center of the cells in this dataset.

        These points can be used for placing glyphs or vectors.

        Parameters
        ----------
        vertex : bool, default: True
            Enable or disable the generation of vertex cells.

        progress_bar : bool, default: False
            Display a progress bar to indicate progress.

        Returns
        -------
        pyvista.PolyData
            Polydata where the points are the cell centers of the
            original dataset.

        Examples
        --------
        >>> import pyvista as pv
        >>> mesh = pv.Plane()
        >>> mesh.point_data.clear()
        >>> centers = mesh.cell_centers()
        >>> pl = pv.Plotter()
        >>> actor = pl.add_mesh(mesh, show_edges=True)
        >>> actor = pl.add_points(
        ...     centers,
        ...     render_points_as_spheres=True,
        ...     color='red',
        ...     point_size=20,
        ... )
        >>> pl.show()

        See :ref:`cell_centers_example` for more examples using this filter.

        """
        alg = _vtk.vtkCellCenters()
        alg.SetInputDataObject(self)
        alg.SetVertexCells(vertex)
        _update_alg(alg, progress_bar, 'Generating Points at the Center of the Cells')
        return _get_output(alg)

    def glyph(
        self,
        orient=True,
        scale=True,
        factor=1.0,
        geom=None,
        indices=None,
        tolerance=None,
        absolute=False,
        clamping=False,
        rng=None,
        color_mode='scale',
        progress_bar=False,
    ):
        """Copy a geometric representation (called a glyph) to the input dataset.

        The glyph may be oriented along the input vectors, and it may
        be scaled according to scalar data or vector
        magnitude. Passing a table of glyphs to choose from based on
        scalars or vector magnitudes is also supported.  The arrays
        used for ``orient`` and ``scale`` must be either both point data
        or both cell data.

        Parameters
        ----------
        orient : bool | str, default: True
            If ``True``, use the active vectors array to orient the glyphs.
            If string, the vector array to use to orient the glyphs.
            If ``False``, the glyphs will not be orientated.

        scale : bool | str | sequence[float], default: True
            If ``True``, use the active scalars to scale the glyphs.
            If string, the scalar array to use to scale the glyphs.
            If ``False``, the glyphs will not be scaled.

        factor : float, default: 1.0
            Scale factor applied to scaling array.

        geom : vtk.vtkDataSet or tuple(vtk.vtkDataSet), optional
            The geometry to use for the glyph. If missing, an arrow glyph
            is used. If a sequence, the datasets inside define a table of
            geometries to choose from based on scalars or vectors. In this
            case a sequence of numbers of the same length must be passed as
            ``indices``. The values of the range (see ``rng``) affect lookup
            in the table.

        indices : sequence[float], optional
            Specifies the index of each glyph in the table for lookup in case
            ``geom`` is a sequence. If given, must be the same length as
            ``geom``. If missing, a default value of ``range(len(geom))`` is
            used. Indices are interpreted in terms of the scalar range
            (see ``rng``). Ignored if ``geom`` has length 1.

        tolerance : float, optional
            Specify tolerance in terms of fraction of bounding box length.
            Float value is between 0 and 1. Default is None. If ``absolute``
            is ``True`` then the tolerance can be an absolute distance.
            If ``None``, points merging as a preprocessing step is disabled.

        absolute : bool, default: False
            Control if ``tolerance`` is an absolute distance or a fraction.

        clamping : bool, default: False
            Turn on/off clamping of "scalar" values to range.

        rng : sequence[float], optional
            Set the range of values to be considered by the filter
            when scalars values are provided.

        color_mode : str, optional, default: ``scale``
            If ``scale`` , color by scale the glyphs.
            If ``scalar`` , color by scalar the glyphs.
            If ``vector`` , color by vector the glyphs.

            .. versionadded:: 0.44

        progress_bar : bool, default: False
            Display a progress bar to indicate progress.

        Returns
        -------
        pyvista.PolyData
            Glyphs at either the cell centers or points.

        Examples
        --------
        Create arrow glyphs oriented by vectors and scaled by scalars.
        Factor parameter is used to reduce the size of the arrows.

        >>> import pyvista as pv
        >>> from pyvista import examples
        >>> mesh = examples.load_random_hills()
        >>> arrows = mesh.glyph(
        ...     scale="Normals", orient="Normals", tolerance=0.05
        ... )
        >>> pl = pv.Plotter()
        >>> actor = pl.add_mesh(arrows, color="black")
        >>> actor = pl.add_mesh(
        ...     mesh,
        ...     scalars="Elevation",
        ...     cmap="terrain",
        ...     show_scalar_bar=False,
        ... )
        >>> pl.show()

        See :ref:`glyph_example` and :ref:`glyph_table_example` for more
        examples using this filter.

        """
        dataset = self

        # Make glyphing geometry if necessary
        if geom is None:
            arrow = _vtk.vtkArrowSource()
            _update_alg(arrow, progress_bar, 'Making Arrow')
            geom = arrow.GetOutput()
        # Check if a table of geometries was passed
        if isinstance(geom, (np.ndarray, collections.abc.Sequence)):
            if indices is None:
                # use default "categorical" indices
                indices = np.arange(len(geom))
            if not isinstance(indices, (np.ndarray, collections.abc.Sequence)):
                raise TypeError(
                    'If "geom" is a sequence then "indices" must '
                    'also be a sequence of the same length.',
                )
            if len(indices) != len(geom) and len(geom) != 1:
                raise ValueError('The sequence "indices" must be the same length as "geom".')
        else:
            geom = [geom]
        if any(not isinstance(subgeom, _vtk.vtkPolyData) for subgeom in geom):
            raise TypeError('Only PolyData objects can be used as glyphs.')

        # Run the algorithm
        alg = _vtk.vtkGlyph3D()

        if len(geom) == 1:
            # use a single glyph, ignore indices
            alg.SetSourceData(geom[0])
        else:
            for index, subgeom in zip(indices, geom):
                alg.SetSourceData(index, subgeom)
            if dataset.active_scalars is not None:
                if dataset.active_scalars.ndim > 1:
                    alg.SetIndexModeToVector()
                else:
                    alg.SetIndexModeToScalar()
            else:
                alg.SetIndexModeToOff()

        if isinstance(scale, str):
            dataset.set_active_scalars(scale, preference='cell')
            scale = True
        elif isinstance(scale, bool) and scale:
            try:
                set_default_active_scalars(self)
            except MissingDataError:
                warnings.warn("No data to use for scale. scale will be set to False.")
                scale = False
            except AmbiguousDataError as err:
                warnings.warn(f"{err}\nIt is unclear which one to use. scale will be set to False.")
                scale = False

        if scale:
            if dataset.active_scalars is not None:
                if dataset.active_scalars.ndim > 1:
                    alg.SetScaleModeToScaleByVector()
                else:
                    alg.SetScaleModeToScaleByScalar()
        else:
            alg.SetScaleModeToDataScalingOff()

        if isinstance(orient, str):
            if scale and dataset.active_scalars_info.association == FieldAssociation.CELL:
                prefer = 'cell'
            else:
                prefer = 'point'
            dataset.set_active_vectors(orient, preference=prefer)
            orient = True

        if orient:
            try:
                pyvista.set_default_active_vectors(dataset)
            except MissingDataError:
                warnings.warn("No vector-like data to use for orient. orient will be set to False.")
                orient = False
            except AmbiguousDataError as err:
                warnings.warn(
                    f"{err}\nIt is unclear which one to use. orient will be set to False.",
                )
                orient = False

        if scale and orient:
            if dataset.active_vectors_info.association != dataset.active_scalars_info.association:
                raise ValueError("Both ``scale`` and ``orient`` must use point data or cell data.")

        source_data = dataset
        set_actives_on_source_data = False

        if (scale and dataset.active_scalars_info.association == FieldAssociation.CELL) or (
            orient and dataset.active_vectors_info.association == FieldAssociation.CELL
        ):
            source_data = dataset.cell_centers()
            set_actives_on_source_data = True

        # Clean the points before glyphing
        if tolerance is not None:
            small = pyvista.PolyData(source_data.points)
            small.point_data.update(source_data.point_data)
            source_data = small.clean(
                point_merging=True,
                merge_tol=tolerance,
                lines_to_points=False,
                polys_to_lines=False,
                strips_to_polys=False,
                inplace=False,
                absolute=absolute,
                progress_bar=progress_bar,
            )
            set_actives_on_source_data = True

        # upstream operations (cell to point conversion, point merging) may have unset the correct active
        # scalars/vectors, so set them again
        if set_actives_on_source_data:
            if scale:
                source_data.set_active_scalars(dataset.active_scalars_name, preference='point')
            if orient:
                source_data.set_active_vectors(dataset.active_vectors_name, preference='point')

        if color_mode == 'scale':
            alg.SetColorModeToColorByScale()
        elif color_mode == 'scalar':
            alg.SetColorModeToColorByScalar()
        elif color_mode == 'vector':
            alg.SetColorModeToColorByVector()
        else:
            raise ValueError(f"Invalid color mode '{color_mode}'")

        if rng is not None:
            alg.SetRange(rng)
        alg.SetOrient(orient)
        alg.SetInputData(source_data)
        alg.SetVectorModeToUseVector()
        alg.SetScaleFactor(factor)
        alg.SetClamping(clamping)
        _update_alg(alg, progress_bar, 'Computing Glyphs')

        output = _get_output(alg)

        # Storing geom on the algorithm, for later use in legends.
        output._glyph_geom = geom

        return output

    def connectivity(
        self,
        extraction_mode: Literal[
            'all',
            'largest',
            'specified',
            'cell_seed',
            'point_seed',
            'closest',
        ] = 'all',
        variable_input=None,
        scalar_range=None,
        scalars=None,
        label_regions=True,
        region_ids=None,
        point_ids=None,
        cell_ids=None,
        closest_point=None,
        inplace=False,
        progress_bar=False,
        **kwargs,
    ):
        """Find and label connected regions.

        This filter extracts cell regions based on a specified connectivity
        criterion. The extraction criterion can be controlled with
        ``extraction_mode`` to extract the largest region or the closest
        region to a seed point, for example.

        In general, cells are considered to be connected if they
        share a point. However, if a ``scalar_range`` is provided, cells
        must also have at least one point with scalar values in the
        specified range to be considered connected.

        See :ref:`connectivity_example` and :ref:`volumetric_example` for
        more examples using this filter.

        .. versionadded:: 0.43.0

           * New extraction modes: ``'specified'``, ``'cell_seed'``, ``'point_seed'``,
             and ``'closest'``.
           * Extracted regions are now sorted in descending order by
             cell count.
           * Region connectivity can be controlled using ``scalar_range``.

        .. deprecated:: 0.43.0
           Parameter ``largest`` is deprecated. Use ``'largest'`` or
           ``extraction_mode='largest'`` instead.

        Parameters
        ----------
        extraction_mode : str, default: "all"
            * ``'all'``: Extract all connected regions.
            * ``'largest'`` : Extract the largest connected region (by cell
              count).
            * ``'specified'``: Extract specific region IDs. Use ``region_ids``
              to specify the region IDs to extract.
            * ``'cell_seed'``: Extract all regions sharing the specified cell
              ids. Use ``cell_ids`` to specify the cell ids.
            * ``'point_seed'`` : Extract all regions sharing the specified
              point ids. Use ``point_ids`` to specify the point ids.
            * ``'closest'`` : Extract the region closest to the specified
              point. Use ``closest_point`` to specify the point.

        variable_input : float | sequence[float], optional
            The convenience parameter used for specifying any required input
            values for some values of ``extraction_mode``. Setting
            ``variable_input`` is equivalent to setting:

            * ``'region_ids'`` if mode is ``'specified'``.
            * ``'cell_ids'`` if mode is ``'cell_seed'``.
            * ``'point_ids'`` if mode is ``'point_seed'``.
            * ``'closest_point'`` if mode is ``'closest'``.

            It has no effect if the mode is ``'all'`` or ``'largest'``.

        scalar_range : sequence[float], optional
            Scalar range in the form ``[min, max]``. If set, the connectivity is
            restricted to cells with at least one point with scalar values in
            the specified range.

        scalars : str, optional
            Name of scalars to use if ``scalar_range`` is specified. Defaults
            to currently active scalars.

            .. note::
               This filter requires point scalars to determine region
               connectivity. If cell scalars are provided, they are first
               converted to point scalars with :func:`cell_data_to_point_data`
               before applying the filter. The converted point scalars are
               removed from the output after applying the filter.

        label_regions : bool, default: True
            If ``True``, ``'RegionId'`` point and cell scalar arrays are stored.
            Each region is assigned a unique ID. IDs are zero-indexed and are
            assigned by region cell count in descending order (i.e. the largest
            region has ID ``0``).

        region_ids : sequence[int], optional
            Region ids to extract. Only used if ``extraction_mode`` is
            ``specified``.

        point_ids : sequence[int], optional
            Point ids to use as seeds. Only used if ``extraction_mode`` is
            ``point_seed``.

        cell_ids : sequence[int], optional
            Cell ids to use as seeds. Only used if ``extraction_mode`` is
            ``cell_seed``.

        closest_point : sequence[int], optional
            Point coordinates in ``(x, y, z)``. Only used if
            ``extraction_mode`` is ``closest``.

        inplace : bool, default: False
            If ``True`` the mesh is updated in-place, otherwise a copy
            is returned. A copy is always returned if the input type is
            not ``pyvista.PolyData`` or ``pyvista.UnstructuredGrid``.

        progress_bar : bool, default: False
            Display a progress bar.

        **kwargs : dict, optional
            Used for handling deprecated parameters.

        Returns
        -------
        pyvista.DataSet
            Dataset with labeled connected regions. Return type is
            ``pyvista.PolyData`` if input type is ``pyvista.PolyData`` and
            ``pyvista.UnstructuredGrid`` otherwise.

        See Also
        --------
        extract_largest, split_bodies, threshold, extract_values

        Examples
        --------
        Create a single mesh with three disconnected regions where each
        region has a different cell count.

        >>> import pyvista as pv
        >>> large = pv.Sphere(
        ...     center=(-4, 0, 0), phi_resolution=40, theta_resolution=40
        ... )
        >>> medium = pv.Sphere(
        ...     center=(-2, 0, 0), phi_resolution=15, theta_resolution=15
        ... )
        >>> small = pv.Sphere(
        ...     center=(0, 0, 0), phi_resolution=7, theta_resolution=7
        ... )
        >>> mesh = large + medium + small

        Plot their connectivity.

        >>> conn = mesh.connectivity('all')
        >>> conn.plot(cmap=['red', 'green', 'blue'], show_edges=True)

        Restrict connectivity to a scalar range.

        >>> mesh['y_coordinates'] = mesh.points[:, 1]
        >>> conn = mesh.connectivity('all', scalar_range=[-1, 0])
        >>> conn.plot(cmap=['red', 'green', 'blue'], show_edges=True)

        Extract the region closest to the origin.

        >>> conn = mesh.connectivity('closest', (0, 0, 0))
        >>> conn.plot(color='blue', show_edges=True)

        Extract a region using a cell ID ``100`` as a seed.

        >>> conn = mesh.connectivity('cell_seed', 100)
        >>> conn.plot(color='green', show_edges=True)

        Extract the largest region.

        >>> conn = mesh.connectivity('largest')
        >>> conn.plot(color='red', show_edges=True)

        Extract the largest and smallest regions by specifying their
        region IDs. Note that the region IDs of the output differ from
        the specified IDs since the input has three regions but the output
        only has two.

        >>> large_id = 0  # largest always has ID '0'
        >>> small_id = 2  # smallest has ID 'N-1' with N=3 regions
        >>> conn = mesh.connectivity('specified', (small_id, large_id))
        >>> conn.plot(cmap=['red', 'blue'], show_edges=True)

        """
        # Deprecated on v0.43.0
        keep_largest = kwargs.pop('largest', False)
        if keep_largest:  # pragma: no cover
            warnings.warn(
                "Use of `largest=True` is deprecated. Use 'largest' or "
                "`extraction_mode='largest'` instead.",
                PyVistaDeprecationWarning,
            )
            extraction_mode = 'largest'

        def _unravel_and_validate_ids(ids):
            ids = np.asarray(ids).ravel()
            is_all_integers = np.issubdtype(ids.dtype, np.integer)
            is_all_positive = not np.any(ids < 0)
            if not (is_all_positive and is_all_integers):
                raise ValueError('IDs must be positive integer values.')
            return np.unique(ids)

        def _post_process_extract_values(before_extraction, extracted):
            # Output is UnstructuredGrid, so apply vtkRemovePolyData
            # to input to cast the output as PolyData type instead
            has_cells = extracted.n_cells != 0
            if isinstance(before_extraction, pyvista.PolyData):
                all_ids = set(range(before_extraction.n_cells))

                ids_to_keep = set()
                if has_cells:
                    ids_to_keep |= set(extracted['vtkOriginalCellIds'])
                ids_to_remove = list(all_ids - ids_to_keep)
                if len(ids_to_remove) != 0:
                    if pyvista.vtk_version_info < (9, 1, 0):
                        raise VTKVersionError(
                            '`connectivity` with PolyData requires vtk>=9.1.0',
                        )  # pragma: no cover
                    remove = _vtk.vtkRemovePolyData()
                    remove.SetInputData(before_extraction)
                    remove.SetCellIds(numpy_to_idarr(ids_to_remove))
                    _update_alg(remove, progress_bar, "Removing Cells.")
                    extracted = _get_output(remove)
                    extracted.clean(
                        point_merging=False,
                        inplace=True,
                        progress_bar=progress_bar,
                    )  # remove unused points
            if has_cells:
                extracted.point_data.remove('vtkOriginalPointIds')
                extracted.cell_data.remove('vtkOriginalCellIds')
            return extracted

        # Store active scalars info to restore later if needed
        active_field, active_name = self.active_scalars_info  # type: ignore[attr-defined]

        # Set scalars
        if scalar_range is None:
            input_mesh = self.copy(deep=False)  # type: ignore[attr-defined]
        else:
            if isinstance(scalar_range, np.ndarray):
                num_elements = scalar_range.size
            elif isinstance(scalar_range, collections.abc.Sequence):
                num_elements = len(scalar_range)
            else:
                raise TypeError('Scalar range must be a numpy array or a sequence.')
            if num_elements != 2:
                raise ValueError('Scalar range must have two elements defining the min and max.')
            if scalar_range[0] > scalar_range[1]:
                raise ValueError(
                    f"Lower value of scalar range {scalar_range[0]} cannot be greater than the upper value {scalar_range[0]}",
                )

            # Input will be modified, so copy first
            input_mesh = self.copy()  # type: ignore[attr-defined]
            if scalars is None:
                set_default_active_scalars(input_mesh)
            else:
                input_mesh.set_active_scalars(scalars)
            # Make sure we have point data (required by the filter)
            field, name = input_mesh.active_scalars_info
            if field == FieldAssociation.CELL:
                # Convert to point data with a unique name
                # The point array will be removed later
                point_data = input_mesh.cell_data_to_point_data(progress_bar=progress_bar)[name]
                input_mesh.point_data['__point_data'] = point_data
                input_mesh.set_active_scalars('__point_data')

            if extraction_mode in ['all', 'specified', 'closest']:
                # Scalar connectivity has no effect if SetExtractionModeToAllRegions
                # (which applies to 'all' and 'specified') and 'closest'
                # can sometimes fail for some datasets/scalar values.
                # So, we filter scalar values beforehand
                if scalar_range is not None:
                    # Use extract_values to ensure that cells with at least one
                    # point within the range are kept (this is consistent
                    # with how the filter operates for other modes)
                    extracted = DataSetFilters.extract_values(
                        input_mesh,
                        ranges=scalar_range,
                        progress_bar=progress_bar,
                    )
                    input_mesh = _post_process_extract_values(input_mesh, extracted)

        alg = _vtk.vtkConnectivityFilter()
        alg.SetInputDataObject(input_mesh)

        # Due to inconsistent/buggy output, always keep this on and
        # remove scalars later as needed
        alg.ColorRegionsOn()  # This will create 'RegionId' scalars

        # Sort region ids
        alg.SetRegionIdAssignmentMode(alg.CELL_COUNT_DESCENDING)

        if scalar_range is not None:
            alg.ScalarConnectivityOn()
            alg.SetScalarRange(*scalar_range)

        if extraction_mode == 'all':
            alg.SetExtractionModeToAllRegions()

        elif extraction_mode == 'largest':
            alg.SetExtractionModeToLargestRegion()

        elif extraction_mode == 'specified':
            if region_ids is None:
                if variable_input is None:
                    raise ValueError(
                        "`region_ids` must be specified when `extraction_mode='specified'`.",
                    )
                else:
                    region_ids = variable_input
            # this mode returns scalar data with shape that may not match
            # the number of cells/points, so we extract all and filter later
            # alg.SetExtractionModeToSpecifiedRegions()
            region_ids = _unravel_and_validate_ids(region_ids)
            # [alg.AddSpecifiedRegion(i) for i in region_ids]
            alg.SetExtractionModeToAllRegions()

        elif extraction_mode == 'cell_seed':
            if cell_ids is None:
                if variable_input is None:
                    raise ValueError(
                        "`cell_ids` must be specified when `extraction_mode='cell_seed'`.",
                    )
                else:
                    cell_ids = variable_input
            alg.SetExtractionModeToCellSeededRegions()
            alg.InitializeSeedList()
            for i in _unravel_and_validate_ids(cell_ids):
                alg.AddSeed(i)

        elif extraction_mode == 'point_seed':
            if point_ids is None:
                if variable_input is None:
                    raise ValueError(
                        "`point_ids` must be specified when `extraction_mode='point_seed'`.",
                    )
                else:
                    point_ids = variable_input
            alg.SetExtractionModeToPointSeededRegions()
            alg.InitializeSeedList()
            for i in _unravel_and_validate_ids(point_ids):
                alg.AddSeed(i)

        elif extraction_mode == 'closest':
            if closest_point is None:
                if variable_input is None:
                    raise ValueError(
                        "`closest_point` must be specified when `extraction_mode='closest'`.",
                    )
                else:
                    closest_point = variable_input
            alg.SetExtractionModeToClosestPointRegion()
            alg.SetClosestPoint(*closest_point)

        else:
            raise ValueError(
                f"Invalid value for `extraction_mode` '{extraction_mode}'. Expected one of the following: 'all', 'largest', 'specified', 'cell_seed', 'point_seed', or 'closest'",
            )

        _update_alg(alg, progress_bar, 'Finding and Labeling Connected Regions.')
        output = _get_output(alg)

        # Process output
        output_needs_fixing = False  # initialize flag if output needs to be fixed
        if extraction_mode == 'all':
            pass  # Output is good
        elif extraction_mode == 'specified':
            # All regions were initially extracted, so extract only the
            # specified regions
            extracted = DataSetFilters.extract_values(
                output,
                values=region_ids,
                progress_bar=progress_bar,
            )
            output = _post_process_extract_values(output, extracted)

            if label_regions:
                # Extracted regions may not be contiguous and zero-based
                # which will need to be fixed
                output_needs_fixing = True

        elif extraction_mode == 'largest' and isinstance(output, pyvista.PolyData):
            # PolyData with 'largest' mode generates bad output with unreferenced points
            output_needs_fixing = True

        else:
            # All other extraction modes / cases may generate incorrect scalar arrays
            # e.g. 'largest' may output scalars with shape that does not match output mesh
            # e.g. 'seed' method scalars may have one RegionId, yet may contain many
            # disconnected regions. Therefore, check for correct scalars size
            if label_regions:
                invalid_cell_scalars = output.n_cells != output.cell_data['RegionId'].size
                invalid_point_scalars = output.n_points != output.point_data['RegionId'].size
                if invalid_cell_scalars or invalid_point_scalars:
                    output_needs_fixing = True

        if output_needs_fixing and output.n_cells > 0:
            # Fix bad output recursively using 'all' mode which has known good output
            output.point_data.remove('RegionId')
            output.cell_data.remove('RegionId')
            output = output.connectivity('all', label_regions=True, inplace=inplace)

        # Remove temp point array
        with contextlib.suppress(KeyError):
            output.point_data.remove('__point_data')

        if not label_regions and output.n_cells > 0:
            output.point_data.remove('RegionId')
            output.cell_data.remove('RegionId')

            # restore previously active scalars
            output.set_active_scalars(active_name, preference=active_field)

        if inplace:
            try:
                self.copy_from(output, deep=False)  # type: ignore[attr-defined]
            except:
                pass
            else:
                return self
        return output

    def extract_largest(self, inplace=False, progress_bar=False):
        """Extract largest connected set in mesh.

        Can be used to reduce residues obtained when generating an
        isosurface.  Works only if residues are not connected (share
        at least one point with) the main component of the image.

        Parameters
        ----------
        inplace : bool, default: False
            Updates mesh in-place.

        progress_bar : bool, default: False
            Display a progress bar to indicate progress.

        Returns
        -------
        pyvista.DataSet
            Largest connected set in the dataset.  Return type matches input.

        Examples
        --------
        Join two meshes together, extract the largest, and plot it.

        >>> import pyvista as pv
        >>> mesh = pv.Sphere() + pv.Cube()
        >>> largest = mesh.extract_largest()
        >>> largest.plot()

        See :ref:`connectivity_example` and :ref:`volumetric_example` for
        more examples using this filter.

        .. seealso::
            :func:`pyvista.DataSetFilters.connectivity`

        """
        return DataSetFilters.connectivity(
            self,
            'largest',
            label_regions=False,
            inplace=inplace,
            progress_bar=progress_bar,
        )

    def split_bodies(self, label=False, progress_bar=False):
        """Find, label, and split connected bodies/volumes.

        This splits different connected bodies into blocks in a
        :class:`pyvista.MultiBlock` dataset.

        Parameters
        ----------
        label : bool, default: False
            A flag on whether to keep the ID arrays given by the
            ``connectivity`` filter.

        progress_bar : bool, default: False
            Display a progress bar to indicate progress.

        See Also
        --------
        extract_values, partition, connectivity

        Returns
        -------
        pyvista.MultiBlock
            MultiBlock with a split bodies.

        Examples
        --------
        Split a uniform grid thresholded to be non-connected.

        >>> from pyvista import examples
        >>> dataset = examples.load_uniform()
        >>> _ = dataset.set_active_scalars('Spatial Cell Data')
        >>> threshed = dataset.threshold_percent([0.15, 0.50], invert=True)
        >>> bodies = threshed.split_bodies()
        >>> len(bodies)
        2

        See :ref:`split_vol` for more examples using this filter.

        """
        # Get the connectivity and label different bodies
        labeled = DataSetFilters.connectivity(self)
        classifier = labeled.cell_data['RegionId']
        bodies = pyvista.MultiBlock()
        for vid in np.unique(classifier):
            # Now extract it:
            b = labeled.threshold(
                [vid - 0.5, vid + 0.5],
                scalars='RegionId',
                progress_bar=progress_bar,
            )
            if not label:
                # strange behavior:
                # must use this method rather than deleting from the point_data
                # or else object is collected.
                b.cell_data.remove('RegionId')
                b.point_data.remove('RegionId')
            bodies.append(b)

        return bodies

    def warp_by_scalar(
        self,
        scalars=None,
        factor=1.0,
        normal=None,
        inplace=False,
        progress_bar=False,
        **kwargs,
    ):
        """Warp the dataset's points by a point data scalars array's values.

        This modifies point coordinates by moving points along point
        normals by the scalar amount times the scale factor.

        Parameters
        ----------
        scalars : str, optional
            Name of scalars to warp by. Defaults to currently active scalars.

        factor : float, default: 1.0
            A scaling factor to increase the scaling effect. Alias
            ``scale_factor`` also accepted - if present, overrides ``factor``.

        normal : sequence, optional
            User specified normal. If given, data normals will be
            ignored and the given normal will be used to project the
            warp.

        inplace : bool, default: False
            If ``True``, the points of the given dataset will be updated.

        progress_bar : bool, default: False
            Display a progress bar to indicate progress.

        **kwargs : dict, optional
            Accepts ``scale_factor`` instead of ``factor``.

        Returns
        -------
        pyvista.DataSet
            Warped Dataset.  Return type matches input.

        Examples
        --------
        First, plot the unwarped mesh.

        >>> from pyvista import examples
        >>> mesh = examples.download_st_helens()
        >>> mesh.plot(cmap='gist_earth', show_scalar_bar=False)

        Now, warp the mesh by the ``'Elevation'`` scalars.

        >>> warped = mesh.warp_by_scalar('Elevation')
        >>> warped.plot(cmap='gist_earth', show_scalar_bar=False)

        See :ref:`surface_normal_example` for more examples using this filter.

        """
        factor = kwargs.pop('scale_factor', factor)
        assert_empty_kwargs(**kwargs)
        if scalars is None:
            set_default_active_scalars(self)
            field, scalars = self.active_scalars_info
        _ = get_array(self, scalars, preference='point', err=True)

        field = get_array_association(self, scalars, preference='point')
        if field != FieldAssociation.POINT:
            raise TypeError('Dataset can only by warped by a point data array.')
        # Run the algorithm
        alg = _vtk.vtkWarpScalar()
        alg.SetInputDataObject(self)
        alg.SetInputArrayToProcess(
            0,
            0,
            0,
            field.value,
            scalars,
        )  # args: (idx, port, connection, field, name)
        alg.SetScaleFactor(factor)
        if normal is not None:
            alg.SetNormal(normal)
            alg.SetUseNormal(True)
        _update_alg(alg, progress_bar, 'Warping by Scalar')
        output = _get_output(alg)
        if inplace:
            if isinstance(self, (_vtk.vtkImageData, _vtk.vtkRectilinearGrid)):
                raise TypeError("This filter cannot be applied inplace for this mesh type.")
            self.copy_from(output, deep=False)
            return self
        return output

    def warp_by_vector(self, vectors=None, factor=1.0, inplace=False, progress_bar=False):
        """Warp the dataset's points by a point data vectors array's values.

        This modifies point coordinates by moving points along point
        vectors by the local vector times the scale factor.

        A classical application of this transform is to visualize
        eigenmodes in mechanics.

        Parameters
        ----------
        vectors : str, optional
            Name of vector to warp by. Defaults to currently active vector.

        factor : float, default: 1.0
            A scaling factor that multiplies the vectors to warp by. Can
            be used to enhance the warping effect.

        inplace : bool, default: False
            If ``True``, the function will update the mesh in-place.

        progress_bar : bool, default: False
            Display a progress bar to indicate progress.

        Returns
        -------
        pyvista.PolyData
            The warped mesh resulting from the operation.

        Examples
        --------
        Warp a sphere by vectors.

        >>> import pyvista as pv
        >>> from pyvista import examples
        >>> sphere = examples.load_sphere_vectors()
        >>> warped = sphere.warp_by_vector()
        >>> pl = pv.Plotter(shape=(1, 2))
        >>> pl.subplot(0, 0)
        >>> actor = pl.add_text("Before warp")
        >>> actor = pl.add_mesh(sphere, color='white')
        >>> pl.subplot(0, 1)
        >>> actor = pl.add_text("After warp")
        >>> actor = pl.add_mesh(warped, color='white')
        >>> pl.show()

        See :ref:`warp_by_vectors_example` and :ref:`eigenmodes_example` for
        more examples using this filter.

        """
        if vectors is None:
            pyvista.set_default_active_vectors(self)
            field, vectors = self.active_vectors_info
        arr = get_array(self, vectors, preference='point')
        field = get_array_association(self, vectors, preference='point')
        if arr is None:
            raise ValueError('No vectors present to warp by vector.')

        # check that this is indeed a vector field
        if arr.ndim != 2 or arr.shape[1] != 3:
            raise ValueError(
                'Dataset can only by warped by a 3D vector point data array. '
                'The values you provided do not satisfy this requirement',
            )
        alg = _vtk.vtkWarpVector()
        alg.SetInputDataObject(self)
        alg.SetInputArrayToProcess(0, 0, 0, field.value, vectors)
        alg.SetScaleFactor(factor)
        _update_alg(alg, progress_bar, 'Warping by Vector')
        warped_mesh = _get_output(alg)
        if inplace:
            self.copy_from(warped_mesh, deep=False)
            return self
        else:
            return warped_mesh

    def cell_data_to_point_data(self, pass_cell_data=False, progress_bar=False):
        """Transform cell data into point data.

        Point data are specified per node and cell data specified
        within cells.  Optionally, the input point data can be passed
        through to the output.

        The method of transformation is based on averaging the data
        values of all cells using a particular point. Optionally, the
        input cell data can be passed through to the output as well.

        Parameters
        ----------
        pass_cell_data : bool, default: False
            If enabled, pass the input cell data through to the output.

        progress_bar : bool, default: False
            Display a progress bar to indicate progress.

        Returns
        -------
        pyvista.DataSet
            Dataset with the point data transformed into cell data.
            Return type matches input.

        See Also
        --------
        point_data_to_cell_data
            Similar transformation applied to point data.
        :meth:`~pyvista.ImageDataFilters.cells_to_points`
            Re-mesh :class:`~pyvista.ImageData` to a points-based representation.

        Examples
        --------
        First compute the face area of the example airplane mesh and
        show the cell values.  This is to show discrete cell data.

        >>> from pyvista import examples
        >>> surf = examples.load_airplane()
        >>> surf = surf.compute_cell_sizes(length=False, volume=False)
        >>> surf.plot(scalars='Area')

        These cell scalars can be applied to individual points to
        effectively smooth out the cell data onto the points.

        >>> from pyvista import examples
        >>> surf = examples.load_airplane()
        >>> surf = surf.compute_cell_sizes(length=False, volume=False)
        >>> surf = surf.cell_data_to_point_data()
        >>> surf.plot(scalars='Area')

        """
        alg = _vtk.vtkCellDataToPointData()
        alg.SetInputDataObject(self)
        alg.SetPassCellData(pass_cell_data)
        _update_alg(alg, progress_bar, 'Transforming cell data into point data.')
        active_scalars = None
        if not isinstance(self, pyvista.MultiBlock):
            active_scalars = self.active_scalars_name
        return _get_output(alg, active_scalars=active_scalars)

    def ctp(self, pass_cell_data=False, progress_bar=False, **kwargs):
        """Transform cell data into point data.

        Point data are specified per node and cell data specified
        within cells.  Optionally, the input point data can be passed
        through to the output.

        This method is an alias for
        :func:`pyvista.DataSetFilters.cell_data_to_point_data`.

        Parameters
        ----------
        pass_cell_data : bool, default: False
            If enabled, pass the input cell data through to the output.

        progress_bar : bool, default: False
            Display a progress bar to indicate progress.

        **kwargs : dict, optional
            Deprecated keyword argument ``pass_cell_arrays``.

        Returns
        -------
        pyvista.DataSet
            Dataset with the cell data transformed into point data.
            Return type matches input.

        """
        return DataSetFilters.cell_data_to_point_data(
            self,
            pass_cell_data=pass_cell_data,
            progress_bar=progress_bar,
            **kwargs,
        )

    def point_data_to_cell_data(self, pass_point_data=False, progress_bar=False):
        """Transform point data into cell data.

        Point data are specified per node and cell data specified within cells.
        Optionally, the input point data can be passed through to the output.

        Parameters
        ----------
        pass_point_data : bool, default: False
            If enabled, pass the input point data through to the output.

        progress_bar : bool, default: False
            Display a progress bar to indicate progress.

        Returns
        -------
        pyvista.DataSet
            Dataset with the point data transformed into cell data.
            Return type matches input.

        See Also
        --------
        cell_data_to_point_data
            Similar transformation applied to cell data.
        :meth:`~pyvista.ImageDataFilters.points_to_cells`
            Re-mesh :class:`~pyvista.ImageData` to a cells-based representation.

        Examples
        --------
        Color cells by their z coordinates.  First, create point
        scalars based on z-coordinates of a sample sphere mesh.  Then
        convert this point data to cell data.  Use a low resolution
        sphere for emphasis of cell valued data.

        First, plot these values as point values to show the
        difference between point and cell data.

        >>> import pyvista as pv
        >>> sphere = pv.Sphere(theta_resolution=10, phi_resolution=10)
        >>> sphere['Z Coordinates'] = sphere.points[:, 2]
        >>> sphere.plot()

        Now, convert these values to cell data and then plot it.

        >>> import pyvista as pv
        >>> sphere = pv.Sphere(theta_resolution=10, phi_resolution=10)
        >>> sphere['Z Coordinates'] = sphere.points[:, 2]
        >>> sphere = sphere.point_data_to_cell_data()
        >>> sphere.plot()

        """
        alg = _vtk.vtkPointDataToCellData()
        alg.SetInputDataObject(self)
        alg.SetPassPointData(pass_point_data)
        _update_alg(alg, progress_bar, 'Transforming point data into cell data')
        active_scalars = None
        if not isinstance(self, pyvista.MultiBlock):
            active_scalars = self.active_scalars_name
        return _get_output(alg, active_scalars=active_scalars)

    def ptc(self, pass_point_data=False, progress_bar=False, **kwargs):
        """Transform point data into cell data.

        Point data are specified per node and cell data specified
        within cells.  Optionally, the input point data can be passed
        through to the output.

        This method is an alias for
        :func:`pyvista.DataSetFilters.point_data_to_cell_data`.

        Parameters
        ----------
        pass_point_data : bool, default: False
            If enabled, pass the input point data through to the output.

        progress_bar : bool, default: False
            Display a progress bar to indicate progress.

        **kwargs : dict, optional
            Deprecated keyword argument ``pass_point_arrays``.

        Returns
        -------
        pyvista.DataSet
            Dataset with the point data transformed into cell data.
            Return type matches input.

        """
        return DataSetFilters.point_data_to_cell_data(
            self,
            pass_point_data=pass_point_data,
            progress_bar=progress_bar,
            **kwargs,
        )

    def triangulate(self, inplace=False, progress_bar=False):
        """Return an all triangle mesh.

        More complex polygons will be broken down into triangles.

        Parameters
        ----------
        inplace : bool, default: False
            Updates mesh in-place.

        progress_bar : bool, default: False
            Display a progress bar to indicate progress.

        Returns
        -------
        pyvista.PolyData
            Mesh containing only triangles.

        Examples
        --------
        Generate a mesh with quadrilateral faces.

        >>> import pyvista as pv
        >>> plane = pv.Plane()
        >>> plane.point_data.clear()
        >>> plane.plot(show_edges=True, line_width=5)

        Convert it to an all triangle mesh.

        >>> mesh = plane.triangulate()
        >>> mesh.plot(show_edges=True, line_width=5)

        """
        alg = _vtk.vtkDataSetTriangleFilter()
        alg.SetInputData(self)
        _update_alg(alg, progress_bar, 'Converting to triangle mesh')

        mesh = _get_output(alg)
        if inplace:
            self.copy_from(mesh, deep=False)
            return self
        return mesh

    def delaunay_3d(self, alpha=0.0, tol=0.001, offset=2.5, progress_bar=False):
        """Construct a 3D Delaunay triangulation of the mesh.

        This filter can be used to generate a 3D tetrahedral mesh from
        a surface or scattered points.  If you want to create a
        surface from a point cloud, see
        :func:`pyvista.PolyDataFilters.reconstruct_surface`.

        Parameters
        ----------
        alpha : float, default: 0.0
            Distance value to control output of this filter. For a
            non-zero alpha value, only vertices, edges, faces, or
            tetrahedra contained within the circumsphere (of radius
            alpha) will be output. Otherwise, only tetrahedra will be
            output.

        tol : float, default: 0.001
            Tolerance to control discarding of closely spaced points.
            This tolerance is specified as a fraction of the diagonal
            length of the bounding box of the points.

        offset : float, default: 2.5
            Multiplier to control the size of the initial, bounding
            Delaunay triangulation.

        progress_bar : bool, default: False
            Display a progress bar to indicate progress.

        Returns
        -------
        pyvista.UnstructuredGrid
            UnstructuredGrid containing the Delaunay triangulation.

        Examples
        --------
        Generate a 3D Delaunay triangulation of a surface mesh of a
        sphere and plot the interior edges generated.

        >>> import pyvista as pv
        >>> sphere = pv.Sphere(theta_resolution=5, phi_resolution=5)
        >>> grid = sphere.delaunay_3d()
        >>> edges = grid.extract_all_edges()
        >>> edges.plot(line_width=5, color='k')

        """
        alg = _vtk.vtkDelaunay3D()
        alg.SetInputData(self)
        alg.SetAlpha(alpha)
        alg.SetTolerance(tol)
        alg.SetOffset(offset)
        _update_alg(alg, progress_bar, 'Computing 3D Triangulation')
        return _get_output(alg)

    def select_enclosed_points(
        self,
        surface,
        tolerance=0.001,
        inside_out=False,
        check_surface=True,
        progress_bar=False,
    ):
        """Mark points as to whether they are inside a closed surface.

        This evaluates all the input points to determine whether they are in an
        enclosed surface. The filter produces a (0,1) mask
        (in the form of a vtkDataArray) that indicates whether points are
        outside (mask value=0) or inside (mask value=1) a provided surface.
        (The name of the output vtkDataArray is ``"SelectedPoints"``.)

        This filter produces and output data array, but does not modify the
        input dataset. If you wish to extract cells or poinrs, various
        threshold filters are available (i.e., threshold the output array).

        .. warning::
           The filter assumes that the surface is closed and
           manifold. A boolean flag can be set to force the filter to
           first check whether this is true. If ``False`` and not manifold,
           an error will be raised.

        Parameters
        ----------
        surface : pyvista.PolyData
            Set the surface to be used to test for containment. This must be a
            :class:`pyvista.PolyData` object.

        tolerance : float, default: 0.001
            The tolerance on the intersection. The tolerance is expressed as a
            fraction of the bounding box of the enclosing surface.

        inside_out : bool, default: False
            By default, points inside the surface are marked inside or sent
            to the output. If ``inside_out`` is ``True``, then the points
            outside the surface are marked inside.

        check_surface : bool, default: True
            Specify whether to check the surface for closure. When ``True``, the
            algorithm first checks to see if the surface is closed and
            manifold. If the surface is not closed and manifold, a runtime
            error is raised.

        progress_bar : bool, default: False
            Display a progress bar to indicate progress.

        Returns
        -------
        pyvista.PolyData
            Mesh containing the ``point_data['SelectedPoints']`` array.

        Examples
        --------
        Determine which points on a plane are inside a manifold sphere
        surface mesh.  Extract these points using the
        :func:`DataSetFilters.extract_points` filter and then plot them.

        >>> import pyvista as pv
        >>> sphere = pv.Sphere()
        >>> plane = pv.Plane()
        >>> selected = plane.select_enclosed_points(sphere)
        >>> pts = plane.extract_points(
        ...     selected['SelectedPoints'].view(bool),
        ...     adjacent_cells=False,
        ... )
        >>> pl = pv.Plotter()
        >>> _ = pl.add_mesh(sphere, style='wireframe')
        >>> _ = pl.add_points(pts, color='r')
        >>> pl.show()

        """
        if not isinstance(surface, pyvista.PolyData):
            raise TypeError("`surface` must be `pyvista.PolyData`")
        if check_surface and surface.n_open_edges > 0:
            raise RuntimeError(
                "Surface is not closed. Please read the warning in the "
                "documentation for this function and either pass "
                "`check_surface=False` or repair the surface.",
            )
        alg = _vtk.vtkSelectEnclosedPoints()
        alg.SetInputData(self)
        alg.SetSurfaceData(surface)
        alg.SetTolerance(tolerance)
        alg.SetInsideOut(inside_out)
        _update_alg(alg, progress_bar, 'Selecting Enclosed Points')
        result = _get_output(alg)
        out = self.copy()
        bools = result['SelectedPoints'].astype(np.uint8)
        if len(bools) < 1:
            bools = np.zeros(out.n_points, dtype=np.uint8)
        out['SelectedPoints'] = bools
        return out

    def sample(
        self,
        target,
        tolerance=None,
        pass_cell_data=True,
        pass_point_data=True,
        categorical=False,
        progress_bar=False,
        locator=None,
        pass_field_data=True,
        mark_blank=True,
        snap_to_closest_point=False,
    ):
        """Resample array data from a passed mesh onto this mesh.

        For `mesh1.sample(mesh2)`, the arrays from `mesh2` are sampled onto
        the points of `mesh1`.  This function interpolates within an
        enclosing cell.  This contrasts with
        :function`pyvista.DataSetFilters.interpolate` that uses a distance
        weighting for nearby points.  If there is cell topology, `sample` is
        usually preferred.

        The point data 'vtkValidPointMask' stores whether the point could be sampled
        with a value of 1 meaning successful sampling. And a value of 0 means
        unsuccessful.

        This uses :class:`vtk.vtkResampleWithDataSet`.

        Parameters
        ----------
        target : pyvista.DataSet
            The vtk data object to sample from - point and cell arrays from
            this object are sampled onto the nodes of the ``dataset`` mesh.

        tolerance : float, optional
            Tolerance used to compute whether a point in the source is
            in a cell of the input.  If not given, tolerance is
            automatically generated.

        pass_cell_data : bool, default: True
            Preserve source mesh's original cell data arrays.

        pass_point_data : bool, default: True
            Preserve source mesh's original point data arrays.

        categorical : bool, default: False
            Control whether the source point data is to be treated as
            categorical. If the data is categorical, then the resultant data
            will be determined by a nearest neighbor interpolation scheme.

        progress_bar : bool, default: False
            Display a progress bar to indicate progress.

        locator : vtkAbstractCellLocator or str, optional
            Prototype cell locator to perform the ``FindCell()``
            operation.  Default uses the DataSet ``FindCell`` method.
            Valid strings with mapping to vtk cell locators are

                * 'cell' - vtkCellLocator
                * 'cell_tree' - vtkCellTreeLocator
                * 'obb_tree' - vtkOBBTree
                * 'static_cell' - vtkStaticCellLocator

        pass_field_data : bool, default: True
            Preserve source mesh's original field data arrays.

        mark_blank : bool, default: True
            Whether to mark blank points and cells in "vtkGhostType".

        snap_to_closest_point : bool, default: False
            Whether to snap to cell with closest point if no cell is found. Useful
            when sampling from data with vertex cells. Requires vtk >=9.3.0.

            .. versionadded:: 0.43

        Returns
        -------
        pyvista.DataSet
            Dataset containing resampled data.

        See Also
        --------
        pyvista.DataSetFilters.interpolate

        Examples
        --------
        Resample data from another dataset onto a sphere.

        >>> import pyvista as pv
        >>> from pyvista import examples
        >>> mesh = pv.Sphere(center=(4.5, 4.5, 4.5), radius=4.5)
        >>> data_to_probe = examples.load_uniform()
        >>> result = mesh.sample(data_to_probe)
        >>> result.plot(scalars="Spatial Point Data")

        If sampling from a set of points represented by a ``(n, 3)``
        shaped ``numpy.ndarray``, they need to be converted to a
        PyVista DataSet, e.g. :class:`pyvista.PolyData`, first.

        >>> import numpy as np
        >>> points = np.array([[1.5, 5.0, 6.2], [6.7, 4.2, 8.0]])
        >>> mesh = pv.PolyData(points)
        >>> result = mesh.sample(data_to_probe)
        >>> result["Spatial Point Data"]
        pyvista_ndarray([ 46.5 , 225.12])

        See :ref:`resampling_example` for more examples using this filter.

        """
        if not pyvista.is_pyvista_dataset(target):
            raise TypeError('`target` must be a PyVista mesh type.')
        alg = _vtk.vtkResampleWithDataSet()  # Construct the ResampleWithDataSet object
        alg.SetInputData(self)  # Set the Input data (actually the source i.e. where to sample from)
        # Set the Source data (actually the target, i.e. where to sample to)
        alg.SetSourceData(target)
        alg.SetPassCellArrays(pass_cell_data)
        alg.SetPassPointArrays(pass_point_data)
        alg.SetPassFieldArrays(pass_field_data)

        alg.SetMarkBlankPointsAndCells(mark_blank)
        alg.SetCategoricalData(categorical)

        if tolerance is not None:
            alg.SetComputeTolerance(False)
            alg.SetTolerance(tolerance)
        if locator:
            if isinstance(locator, str):
                locator_map = {
                    "cell": _vtk.vtkCellLocator(),
                    "cell_tree": _vtk.vtkCellTreeLocator(),
                    "obb_tree": _vtk.vtkOBBTree(),
                    "static_cell": _vtk.vtkStaticCellLocator(),
                }
                try:
                    locator = locator_map[locator]
                except KeyError as err:
                    raise ValueError(
                        f"locator must be a string from {locator_map.keys()}, got {locator}",
                    ) from err
            alg.SetCellLocatorPrototype(locator)

        if snap_to_closest_point:
            try:
                alg.SnapToCellWithClosestPointOn()
            except AttributeError:  # pragma: no cover
                raise VTKVersionError("`snap_to_closest_point=True` requires vtk 9.3.0 or newer")
        _update_alg(alg, progress_bar, 'Resampling array Data from a Passed Mesh onto Mesh')
        return _get_output(alg)

    def interpolate(
        self,
        target,
        sharpness=2.0,
        radius=1.0,
        strategy='null_value',
        null_value=0.0,
        n_points=None,
        pass_cell_data=True,
        pass_point_data=True,
        progress_bar=False,
    ):
        """Interpolate values onto this mesh from a given dataset.

        The ``target`` dataset is typically a point cloud. Only point data from
        the ``target`` mesh will be interpolated onto points of this mesh. Whether
        preexisting point and cell data of this mesh are preserved in the
        output can be customized with the ``pass_point_data`` and
        ``pass_cell_data`` parameters.

        This uses a Gaussian interpolation kernel. Use the ``sharpness`` and
        ``radius`` parameters to adjust this kernel. You can also switch this
        kernel to use an N closest points approach.

        If the cell topology is more useful for interpolating, e.g. from a
        discretized FEM or CFD simulation, use
        :func:`pyvista.DataSetFilters.sample` instead.

        Parameters
        ----------
        target : pyvista.DataSet
            The vtk data object to sample from. Point and cell arrays from
            this object are interpolated onto this mesh.

        sharpness : float, default: 2.0
            Set the sharpness (i.e., falloff) of the Gaussian kernel. As the
            sharpness increases the effects of distant points are reduced.

        radius : float, optional
            Specify the radius within which the basis points must lie.

        strategy : str, default: "null_value"
            Specify a strategy to use when encountering a "null" point during
            the interpolation process. Null points occur when the local
            neighborhood (of nearby points to interpolate from) is empty. If
            the strategy is set to ``'mask_points'``, then an output array is
            created that marks points as being valid (=1) or null (invalid =0)
            (and the NullValue is set as well). If the strategy is set to
            ``'null_value'``, then the output data value(s) are set to the
            ``null_value`` (specified in the output point data). Finally, the
            strategy ``'closest_point'`` is to simply use the closest point to
            perform the interpolation.

        null_value : float, default: 0.0
            Specify the null point value. When a null point is encountered
            then all components of each null tuple are set to this value.

        n_points : int, optional
            If given, specifies the number of the closest points used to form
            the interpolation basis. This will invalidate the radius argument
            in favor of an N closest points approach. This typically has poorer
            results.

        pass_cell_data : bool, default: True
            Preserve input mesh's original cell data arrays.

        pass_point_data : bool, default: True
            Preserve input mesh's original point data arrays.

        progress_bar : bool, default: False
            Display a progress bar to indicate progress.

        Returns
        -------
        pyvista.DataSet
            Interpolated dataset.  Return type matches input.

        See Also
        --------
        pyvista.DataSetFilters.sample

        Examples
        --------
        Interpolate the values of 5 points onto a sample plane.

        >>> import pyvista as pv
        >>> import numpy as np
        >>> rng = np.random.default_rng(7)
        >>> point_cloud = rng.random((5, 3))
        >>> point_cloud[:, 2] = 0
        >>> point_cloud -= point_cloud.mean(0)
        >>> pdata = pv.PolyData(point_cloud)
        >>> pdata['values'] = rng.random(5)
        >>> plane = pv.Plane()
        >>> plane.clear_data()
        >>> plane = plane.interpolate(pdata, sharpness=3)
        >>> pl = pv.Plotter()
        >>> _ = pl.add_mesh(
        ...     pdata, render_points_as_spheres=True, point_size=50
        ... )
        >>> _ = pl.add_mesh(plane, style='wireframe', line_width=5)
        >>> pl.show()

        See :ref:`interpolate_example` for more examples using this filter.

        """
        if not pyvista.is_pyvista_dataset(target):
            raise TypeError('`target` must be a PyVista mesh type.')

        # Must cast to UnstructuredGrid in some cases (e.g. vtkImageData/vtkRectilinearGrid)
        # I believe the locator and the interpolator call `GetPoints` and not all mesh types have that method
        if isinstance(target, (pyvista.ImageData, pyvista.RectilinearGrid)):
            target = target.cast_to_unstructured_grid()

        gaussian_kernel = _vtk.vtkGaussianKernel()
        gaussian_kernel.SetSharpness(sharpness)
        gaussian_kernel.SetRadius(radius)
        gaussian_kernel.SetKernelFootprintToRadius()
        if n_points:
            gaussian_kernel.SetNumberOfPoints(n_points)
            gaussian_kernel.SetKernelFootprintToNClosest()

        locator = _vtk.vtkStaticPointLocator()
        locator.SetDataSet(target)
        locator.BuildLocator()

        interpolator = _vtk.vtkPointInterpolator()
        interpolator.SetInputData(self)
        interpolator.SetSourceData(target)
        interpolator.SetKernel(gaussian_kernel)
        interpolator.SetLocator(locator)
        interpolator.SetNullValue(null_value)
        if strategy == 'null_value':
            interpolator.SetNullPointsStrategyToNullValue()
        elif strategy == 'mask_points':
            interpolator.SetNullPointsStrategyToMaskPoints()
        elif strategy == 'closest_point':
            interpolator.SetNullPointsStrategyToClosestPoint()
        else:
            raise ValueError(f'strategy `{strategy}` not supported.')
        interpolator.SetPassPointArrays(pass_point_data)
        interpolator.SetPassCellArrays(pass_cell_data)
        _update_alg(interpolator, progress_bar, 'Interpolating')
        return _get_output(interpolator)

    def streamlines(
        self,
        vectors=None,
        source_center=None,
        source_radius=None,
        n_points=100,
        start_position=None,
        return_source=False,
        pointa=None,
        pointb=None,
        progress_bar=False,
        **kwargs,
    ):
        """Integrate a vector field to generate streamlines.

        The default behavior uses a sphere as the source - set its
        location and radius via the ``source_center`` and
        ``source_radius`` keyword arguments.  ``n_points`` defines the
        number of starting points on the sphere surface.
        Alternatively, a line source can be used by specifying
        ``pointa`` and ``pointb``.  ``n_points`` again defines the
        number of points on the line.

        You can retrieve the source by specifying
        ``return_source=True``.

        Optional keyword parameters from
        :func:`pyvista.DataSetFilters.streamlines_from_source` can be
        used here to control the generation of streamlines.

        Parameters
        ----------
        vectors : str, optional
            The string name of the active vector field to integrate across.

        source_center : sequence[float], optional
            Length 3 tuple of floats defining the center of the source
            particles. Defaults to the center of the dataset.

        source_radius : float, optional
            Float radius of the source particle cloud. Defaults to one-tenth of
            the diagonal of the dataset's spatial extent.

        n_points : int, default: 100
            Number of particles present in source sphere or line.

        start_position : sequence[float], optional
            A single point.  This will override the sphere point source.

        return_source : bool, default: False
            Return the source particles as :class:`pyvista.PolyData` as well as the
            streamlines. This will be the second value returned if ``True``.

        pointa, pointb : sequence[float], optional
            The coordinates of a start and end point for a line source. This
            will override the sphere and start_position point source.

        progress_bar : bool, default: False
            Display a progress bar to indicate progress.

        **kwargs : dict, optional
            See :func:`pyvista.DataSetFilters.streamlines_from_source`.

        Returns
        -------
        streamlines : pyvista.PolyData
            This produces polylines as the output, with each cell
            (i.e., polyline) representing a streamline. The attribute values
            associated with each streamline are stored in the cell data, whereas
            those associated with streamline-points are stored in the point data.

        source : pyvista.PolyData
            The points of the source are the seed points for the streamlines.
            Only returned if ``return_source=True``.

        Examples
        --------
        See the :ref:`streamlines_example` example.

        """
        if source_center is None:
            source_center = self.center
        if source_radius is None:
            source_radius = self.length / 10.0

        # A single point at start_position
        if start_position is not None:
            source_center = start_position
            source_radius = 0.0
            n_points = 1

        if (pointa is not None and pointb is None) or (pointa is None and pointb is not None):
            raise ValueError("Both pointa and pointb must be provided")
        elif pointa is not None and pointb is not None:
            source = _vtk.vtkLineSource()
            source.SetPoint1(pointa)
            source.SetPoint2(pointb)
            source.SetResolution(n_points)
        else:
            source = _vtk.vtkPointSource()
            source.SetCenter(source_center)
            source.SetRadius(source_radius)
            source.SetNumberOfPoints(n_points)
        source.Update()
        input_source = wrap(source.GetOutput())
        output = self.streamlines_from_source(
            input_source,
            vectors,
            progress_bar=progress_bar,
            **kwargs,
        )
        if return_source:
            return output, input_source
        return output

    def streamlines_from_source(
        self,
        source,
        vectors=None,
        integrator_type=45,
        integration_direction='both',
        surface_streamlines=False,
        initial_step_length=0.5,
        step_unit='cl',
        min_step_length=0.01,
        max_step_length=1.0,
        max_steps=2000,
        terminal_speed=1e-12,
        max_error=1e-6,
        max_time=None,
        compute_vorticity=True,
        rotation_scale=1.0,
        interpolator_type='point',
        progress_bar=False,
    ):
        """Generate streamlines of vectors from the points of a source mesh.

        The integration is performed using a specified integrator, by default
        Runge-Kutta2. This supports integration through any type of dataset.
        If the dataset contains 2D cells like polygons or triangles and the
        ``surface_streamlines`` parameter is used, the integration is constrained
        to lie on the surface defined by 2D cells.

        Parameters
        ----------
        source : pyvista.DataSet
            The points of the source provide the starting points of the
            streamlines.  This will override both sphere and line sources.

        vectors : str, optional
            The string name of the active vector field to integrate across.

        integrator_type : {45, 2, 4}, default: 45
            The integrator type to be used for streamline generation.
            The default is Runge-Kutta45. The recognized solvers are:
            RUNGE_KUTTA2 (``2``),  RUNGE_KUTTA4 (``4``), and RUNGE_KUTTA45
            (``45``). Options are ``2``, ``4``, or ``45``.

        integration_direction : str, default: "both"
            Specify whether the streamline is integrated in the upstream or
            downstream directions (or both). Options are ``'both'``,
            ``'backward'``, or ``'forward'``.

        surface_streamlines : bool, default: False
            Compute streamlines on a surface.

        initial_step_length : float, default: 0.5
            Initial step size used for line integration, expressed ib length
            unitsL or cell length units (see ``step_unit`` parameter).
            either the starting size for an adaptive integrator, e.g., RK45, or
            the constant / fixed size for non-adaptive ones, i.e., RK2 and RK4).

        step_unit : {'cl', 'l'}, default: "cl"
            Uniform integration step unit. The valid unit is now limited to
            only LENGTH_UNIT (``'l'``) and CELL_LENGTH_UNIT (``'cl'``).
            Default is CELL_LENGTH_UNIT.

        min_step_length : float, default: 0.01
            Minimum step size used for line integration, expressed in length or
            cell length units. Only valid for an adaptive integrator, e.g., RK45.

        max_step_length : float, default: 1.0
            Maximum step size used for line integration, expressed in length or
            cell length units. Only valid for an adaptive integrator, e.g., RK45.

        max_steps : int, default: 2000
            Maximum number of steps for integrating a streamline.

        terminal_speed : float, default: 1e-12
            Terminal speed value, below which integration is terminated.

        max_error : float, 1e-6
            Maximum error tolerated throughout streamline integration.

        max_time : float, optional
            Specify the maximum length of a streamline expressed in LENGTH_UNIT.

        compute_vorticity : bool, default: True
            Vorticity computation at streamline points. Necessary for generating
            proper stream-ribbons using the ``vtkRibbonFilter``.

        rotation_scale : float, default: 1.0
            This can be used to scale the rate with which the streamribbons
            twist.

        interpolator_type : str, default: "point"
            Set the type of the velocity field interpolator to locate cells
            during streamline integration either by points or cells.
            The cell locator is more robust then the point locator. Options
            are ``'point'`` or ``'cell'`` (abbreviations of ``'p'`` and ``'c'``
            are also supported).

        progress_bar : bool, default: False
            Display a progress bar to indicate progress.

        Returns
        -------
        pyvista.PolyData
            Streamlines. This produces polylines as the output, with
            each cell (i.e., polyline) representing a streamline. The
            attribute values associated with each streamline are
            stored in the cell data, whereas those associated with
            streamline-points are stored in the point data.

        Examples
        --------
        See the :ref:`streamlines_example` example.

        """
        integration_direction = str(integration_direction).strip().lower()
        if integration_direction not in ['both', 'back', 'backward', 'forward']:
            raise ValueError(
                "Integration direction must be one of:\n 'backward', "
                f"'forward', or 'both' - not '{integration_direction}'.",
            )
        if integrator_type not in [2, 4, 45]:
            raise ValueError('Integrator type must be one of `2`, `4`, or `45`.')
        if interpolator_type not in ['c', 'cell', 'p', 'point']:
            raise ValueError("Interpolator type must be either 'cell' or 'point'")
        if step_unit not in ['l', 'cl']:
            raise ValueError("Step unit must be either 'l' or 'cl'")
        step_unit = {
            'cl': _vtk.vtkStreamTracer.CELL_LENGTH_UNIT,
            'l': _vtk.vtkStreamTracer.LENGTH_UNIT,
        }[step_unit]
        if isinstance(vectors, str):
            self.set_active_scalars(vectors)
            self.set_active_vectors(vectors)
        elif vectors is None:
            pyvista.set_default_active_vectors(self)

        if max_time is None:
            max_velocity = self.get_data_range()[-1]
            max_time = 4.0 * self.GetLength() / max_velocity
        if not isinstance(source, pyvista.DataSet):
            raise TypeError("source must be a pyvista.DataSet")

        # vtk throws error with two Structured Grids
        # See: https://github.com/pyvista/pyvista/issues/1373
        if isinstance(self, pyvista.StructuredGrid) and isinstance(source, pyvista.StructuredGrid):
            source = source.cast_to_unstructured_grid()

        # Build the algorithm
        alg = _vtk.vtkStreamTracer()
        # Inputs
        alg.SetInputDataObject(self)
        alg.SetSourceData(source)

        # general parameters
        alg.SetComputeVorticity(compute_vorticity)
        alg.SetInitialIntegrationStep(initial_step_length)
        alg.SetIntegrationStepUnit(step_unit)
        alg.SetMaximumError(max_error)
        alg.SetMaximumIntegrationStep(max_step_length)
        alg.SetMaximumNumberOfSteps(max_steps)
        alg.SetMaximumPropagation(max_time)
        alg.SetMinimumIntegrationStep(min_step_length)
        alg.SetRotationScale(rotation_scale)
        alg.SetSurfaceStreamlines(surface_streamlines)
        alg.SetTerminalSpeed(terminal_speed)
        # Model parameters
        if integration_direction == 'forward':
            alg.SetIntegrationDirectionToForward()
        elif integration_direction in ['backward', 'back']:
            alg.SetIntegrationDirectionToBackward()
        else:
            alg.SetIntegrationDirectionToBoth()
        # set integrator type
        if integrator_type == 2:
            alg.SetIntegratorTypeToRungeKutta2()
        elif integrator_type == 4:
            alg.SetIntegratorTypeToRungeKutta4()
        else:
            alg.SetIntegratorTypeToRungeKutta45()
        # set interpolator type
        if interpolator_type in ['c', 'cell']:
            alg.SetInterpolatorTypeToCellLocator()
        else:
            alg.SetInterpolatorTypeToDataSetPointLocator()
        # run the algorithm
        _update_alg(alg, progress_bar, 'Generating Streamlines')
        return _get_output(alg)

    def streamlines_evenly_spaced_2D(
        self,
        vectors=None,
        start_position=None,
        integrator_type=2,
        step_length=0.5,
        step_unit='cl',
        max_steps=2000,
        terminal_speed=1e-12,
        interpolator_type='point',
        separating_distance=10,
        separating_distance_ratio=0.5,
        closed_loop_maximum_distance=0.5,
        loop_angle=20,
        minimum_number_of_loop_points=4,
        compute_vorticity=True,
        progress_bar=False,
    ):
        """Generate evenly spaced streamlines on a 2D dataset.

        This filter only supports datasets that lie on the xy plane, i.e. ``z=0``.
        Particular care must be used to choose a `separating_distance`
        that do not result in too much memory being utilized.  The
        default unit is cell length.

        Parameters
        ----------
        vectors : str, optional
            The string name of the active vector field to integrate across.

        start_position : sequence[float], optional
            The seed point for generating evenly spaced streamlines.
            If not supplied, a random position in the dataset is chosen.

        integrator_type : {2, 4}, default: 2
            The integrator type to be used for streamline generation.
            The default is Runge-Kutta2. The recognized solvers are:
            RUNGE_KUTTA2 (``2``) and RUNGE_KUTTA4 (``4``).

        step_length : float, default: 0.5
            Constant Step size used for line integration, expressed in length
            units or cell length units (see ``step_unit`` parameter).

        step_unit : {'cl', 'l'}, default: "cl"
            Uniform integration step unit. The valid unit is now limited to
            only LENGTH_UNIT (``'l'``) and CELL_LENGTH_UNIT (``'cl'``).
            Default is CELL_LENGTH_UNIT.

        max_steps : int, default: 2000
            Maximum number of steps for integrating a streamline.

        terminal_speed : float, default: 1e-12
            Terminal speed value, below which integration is terminated.

        interpolator_type : str, optional
            Set the type of the velocity field interpolator to locate cells
            during streamline integration either by points or cells.
            The cell locator is more robust then the point locator. Options
            are ``'point'`` or ``'cell'`` (abbreviations of ``'p'`` and ``'c'``
            are also supported).

        separating_distance : float, default: 10
            The distance between streamlines expressed in ``step_unit``.

        separating_distance_ratio : float, default: 0.5
            Streamline integration is stopped if streamlines are closer than
            ``SeparatingDistance*SeparatingDistanceRatio`` to other streamlines.

        closed_loop_maximum_distance : float, default: 0.5
            The distance between points on a streamline to determine a
            closed loop.

        loop_angle : float, default: 20
            The maximum angle in degrees between points to determine a closed loop.

        minimum_number_of_loop_points : int, default: 4
            The minimum number of points before which a closed loop will
            be determined.

        compute_vorticity : bool, default: True
            Vorticity computation at streamline points. Necessary for generating
            proper stream-ribbons using the ``vtkRibbonFilter``.

        progress_bar : bool, default: False
            Display a progress bar to indicate progress.

        Returns
        -------
        pyvista.PolyData
            This produces polylines as the output, with each cell
            (i.e., polyline) representing a streamline. The attribute
            values associated with each streamline are stored in the
            cell data, whereas those associated with streamline-points
            are stored in the point data.

        Examples
        --------
        Plot evenly spaced streamlines for cylinder in a crossflow.
        This dataset is a multiblock dataset, and the fluid velocity is in the
        first block.

        >>> import pyvista as pv
        >>> from pyvista import examples
        >>> mesh = examples.download_cylinder_crossflow()
        >>> streams = mesh[0].streamlines_evenly_spaced_2D(
        ...     start_position=(4, 0.1, 0.0),
        ...     separating_distance=3,
        ...     separating_distance_ratio=0.2,
        ... )
        >>> plotter = pv.Plotter()
        >>> _ = plotter.add_mesh(
        ...     streams.tube(radius=0.02), scalars="vorticity_mag"
        ... )
        >>> plotter.view_xy()
        >>> plotter.show()

        See :ref:`2d_streamlines_example` for more examples using this filter.
        """
        if integrator_type not in [2, 4]:
            raise ValueError('Integrator type must be one of `2` or `4`.')
        if interpolator_type not in ['c', 'cell', 'p', 'point']:
            raise ValueError("Interpolator type must be either 'cell' or 'point'")
        if step_unit not in ['l', 'cl']:
            raise ValueError("Step unit must be either 'l' or 'cl'")
        step_unit = {
            'cl': _vtk.vtkStreamTracer.CELL_LENGTH_UNIT,
            'l': _vtk.vtkStreamTracer.LENGTH_UNIT,
        }[step_unit]
        if isinstance(vectors, str):
            self.set_active_scalars(vectors)
            self.set_active_vectors(vectors)
        elif vectors is None:
            pyvista.set_default_active_vectors(self)

        loop_angle = loop_angle * np.pi / 180

        # Build the algorithm
        alg = _vtk.vtkEvenlySpacedStreamlines2D()
        # Inputs
        alg.SetInputDataObject(self)

        # Seed for starting position
        if start_position is not None:
            alg.SetStartPosition(start_position)

        # Integrator controls
        if integrator_type == 2:
            alg.SetIntegratorTypeToRungeKutta2()
        else:
            alg.SetIntegratorTypeToRungeKutta4()
        alg.SetInitialIntegrationStep(step_length)
        alg.SetIntegrationStepUnit(step_unit)
        alg.SetMaximumNumberOfSteps(max_steps)

        # Stopping criteria
        alg.SetTerminalSpeed(terminal_speed)
        alg.SetClosedLoopMaximumDistance(closed_loop_maximum_distance)
        alg.SetLoopAngle(loop_angle)
        alg.SetMinimumNumberOfLoopPoints(minimum_number_of_loop_points)

        # Separation criteria
        alg.SetSeparatingDistance(separating_distance)
        if separating_distance_ratio is not None:
            alg.SetSeparatingDistanceRatio(separating_distance_ratio)

        alg.SetComputeVorticity(compute_vorticity)

        # Set interpolator type
        if interpolator_type in ['c', 'cell']:
            alg.SetInterpolatorTypeToCellLocator()
        else:
            alg.SetInterpolatorTypeToDataSetPointLocator()

        # Run the algorithm
        _update_alg(alg, progress_bar, 'Generating Evenly Spaced Streamlines on a 2D Dataset')
        return _get_output(alg)

    def decimate_boundary(self, target_reduction=0.5, progress_bar=False):
        """Return a decimated version of a triangulation of the boundary.

        Only the outer surface of the input dataset will be considered.

        Parameters
        ----------
        target_reduction : float, default: 0.5
            Fraction of the original mesh to remove.
            TargetReduction is set to ``0.9``, this filter will try to reduce
            the data set to 10% of its original size and will remove 90%
            of the input triangles.

        progress_bar : bool, default: False
            Display a progress bar to indicate progress.

        Returns
        -------
        pyvista.PolyData
            Decimated boundary.

        Examples
        --------
        See the :ref:`linked_views_example` example.

        """
        return (
            self.extract_geometry(progress_bar=progress_bar)
            .triangulate()
            .decimate(target_reduction)
        )

    def sample_over_line(self, pointa, pointb, resolution=None, tolerance=None, progress_bar=False):
        """Sample a dataset onto a line.

        Parameters
        ----------
        pointa : sequence[float]
            Location in ``[x, y, z]``.

        pointb : sequence[float]
            Location in ``[x, y, z]``.

        resolution : int, optional
            Number of pieces to divide line into. Defaults to number of cells
            in the input mesh. Must be a positive integer.

        tolerance : float, optional
            Tolerance used to compute whether a point in the source is in a
            cell of the input.  If not given, tolerance is automatically generated.

        progress_bar : bool, default: False
            Display a progress bar to indicate progress.

        Returns
        -------
        pyvista.PolyData
            Line object with sampled data from dataset.

        Examples
        --------
        Sample over a plane that is interpolating a point cloud.

        >>> import pyvista as pv
        >>> import numpy as np
        >>> rng = np.random.default_rng(12)
        >>> point_cloud = rng.random((5, 3))
        >>> point_cloud[:, 2] = 0
        >>> point_cloud -= point_cloud.mean(0)
        >>> pdata = pv.PolyData(point_cloud)
        >>> pdata['values'] = rng.random(5)
        >>> plane = pv.Plane()
        >>> plane.clear_data()
        >>> plane = plane.interpolate(pdata, sharpness=3.5)
        >>> sample = plane.sample_over_line((-0.5, -0.5, 0), (0.5, 0.5, 0))
        >>> pl = pv.Plotter()
        >>> _ = pl.add_mesh(
        ...     pdata, render_points_as_spheres=True, point_size=50
        ... )
        >>> _ = pl.add_mesh(sample, scalars='values', line_width=10)
        >>> _ = pl.add_mesh(plane, scalars='values', style='wireframe')
        >>> pl.show()

        """
        if resolution is None:
            resolution = int(self.n_cells)
        # Make a line and sample the dataset
        line = pyvista.Line(pointa, pointb, resolution=resolution)
        return line.sample(self, tolerance=tolerance, progress_bar=progress_bar)

    def plot_over_line(
        self,
        pointa,
        pointb,
        resolution=None,
        scalars=None,
        title=None,
        ylabel=None,
        figsize=None,
        figure=True,
        show=True,
        tolerance=None,
        fname=None,
        progress_bar=False,
    ):
        """Sample a dataset along a high resolution line and plot.

        Plot the variables of interest in 2D using matplotlib where the
        X-axis is distance from Point A and the Y-axis is the variable
        of interest. Note that this filter returns ``None``.

        Parameters
        ----------
        pointa : sequence[float]
            Location in ``[x, y, z]``.

        pointb : sequence[float]
            Location in ``[x, y, z]``.

        resolution : int, optional
            Number of pieces to divide line into. Defaults to number of cells
            in the input mesh. Must be a positive integer.

        scalars : str, optional
            The string name of the variable in the input dataset to probe. The
            active scalar is used by default.

        title : str, optional
            The string title of the matplotlib figure.

        ylabel : str, optional
            The string label of the Y-axis. Defaults to variable name.

        figsize : tuple(int), optional
            The size of the new figure.

        figure : bool, default: True
            Flag on whether or not to create a new figure.

        show : bool, default: True
            Shows the matplotlib figure.

        tolerance : float, optional
            Tolerance used to compute whether a point in the source is in a
            cell of the input.  If not given, tolerance is automatically generated.

        fname : str, optional
            Save the figure this file name when set.

        progress_bar : bool, default: False
            Display a progress bar to indicate progress.

        Examples
        --------
        See the :ref:`plot_over_line_example` example.

        """
        # Sample on line
        sampled = DataSetFilters.sample_over_line(
            self,
            pointa,
            pointb,
            resolution,
            tolerance,
            progress_bar=progress_bar,
        )

        # Get variable of interest
        if scalars is None:
            set_default_active_scalars(self)
            field, scalars = self.active_scalars_info
        values = sampled.get_array(scalars)
        distance = sampled['Distance']

        # Remainder is plotting
        if figure:
            plt.figure(figsize=figsize)
        # Plot it in 2D
        if values.ndim > 1:
            for i in range(values.shape[1]):
                plt.plot(distance, values[:, i], label=f'Component {i}')
            plt.legend()
        else:
            plt.plot(distance, values)
        plt.xlabel('Distance')
        if ylabel is None:
            plt.ylabel(scalars)
        else:
            plt.ylabel(ylabel)
        if title is None:
            plt.title(f'{scalars} Profile')
        else:
            plt.title(title)
        if fname:
            plt.savefig(fname)
        if show:  # pragma: no cover
            plt.show()

    def sample_over_multiple_lines(self, points, tolerance=None, progress_bar=False):
        """Sample a dataset onto a multiple lines.

        Parameters
        ----------
        points : array_like[float]
            List of points defining multiple lines.

        tolerance : float, optional
            Tolerance used to compute whether a point in the source is in a
            cell of the input.  If not given, tolerance is automatically generated.

        progress_bar : bool, default: False
            Display a progress bar to indicate progress.

        Returns
        -------
        pyvista.PolyData
            Line object with sampled data from dataset.

        Examples
        --------
        Sample over a plane that is interpolating a point cloud.

        >>> import pyvista as pv
        >>> import numpy as np
        >>> rng = np.random.default_rng(12)
        >>> point_cloud = rng.random((5, 3))
        >>> point_cloud[:, 2] = 0
        >>> point_cloud -= point_cloud.mean(0)
        >>> pdata = pv.PolyData(point_cloud)
        >>> pdata['values'] = rng.random(5)
        >>> plane = pv.Plane()
        >>> plane.clear_data()
        >>> plane = plane.interpolate(pdata, sharpness=3.5)
        >>> sample = plane.sample_over_multiple_lines(
        ...     [[-0.5, -0.5, 0], [0.5, -0.5, 0], [0.5, 0.5, 0]]
        ... )
        >>> pl = pv.Plotter()
        >>> _ = pl.add_mesh(
        ...     pdata, render_points_as_spheres=True, point_size=50
        ... )
        >>> _ = pl.add_mesh(sample, scalars='values', line_width=10)
        >>> _ = pl.add_mesh(plane, scalars='values', style='wireframe')
        >>> pl.show()

        """
        # Make a multiple lines and sample the dataset
        multiple_lines = pyvista.MultipleLines(points=points)
        return multiple_lines.sample(self, tolerance=tolerance, progress_bar=progress_bar)

    def sample_over_circular_arc(
        self,
        pointa,
        pointb,
        center,
        resolution=None,
        tolerance=None,
        progress_bar=False,
    ):
        """Sample a dataset over a circular arc.

        Parameters
        ----------
        pointa : sequence[float]
            Location in ``[x, y, z]``.

        pointb : sequence[float]
            Location in ``[x, y, z]``.

        center : sequence[float]
            Location in ``[x, y, z]``.

        resolution : int, optional
            Number of pieces to divide circular arc into. Defaults to
            number of cells in the input mesh. Must be a positive
            integer.

        tolerance : float, optional
            Tolerance used to compute whether a point in the source is
            in a cell of the input.  If not given, tolerance is
            automatically generated.

        progress_bar : bool, default: False
            Display a progress bar to indicate progress.

        Returns
        -------
        pyvista.PolyData
            Arc containing the sampled data.

        Examples
        --------
        Sample a dataset over a circular arc and plot it.

        >>> import pyvista as pv
        >>> from pyvista import examples
        >>> uniform = examples.load_uniform()
        >>> uniform["height"] = uniform.points[:, 2]
        >>> pointa = [
        ...     uniform.bounds[1],
        ...     uniform.bounds[2],
        ...     uniform.bounds[5],
        ... ]
        >>> pointb = [
        ...     uniform.bounds[1],
        ...     uniform.bounds[3],
        ...     uniform.bounds[4],
        ... ]
        >>> center = [
        ...     uniform.bounds[1],
        ...     uniform.bounds[2],
        ...     uniform.bounds[4],
        ... ]
        >>> sampled_arc = uniform.sample_over_circular_arc(
        ...     pointa, pointb, center
        ... )
        >>> pl = pv.Plotter()
        >>> _ = pl.add_mesh(uniform, style='wireframe')
        >>> _ = pl.add_mesh(sampled_arc, line_width=10)
        >>> pl.show_axes()
        >>> pl.show()

        """
        if resolution is None:
            resolution = int(self.n_cells)
        # Make a circular arc and sample the dataset
        circular_arc = pyvista.CircularArc(pointa, pointb, center, resolution=resolution)
        return circular_arc.sample(self, tolerance=tolerance, progress_bar=progress_bar)

    def sample_over_circular_arc_normal(
        self,
        center,
        resolution=None,
        normal=None,
        polar=None,
        angle=None,
        tolerance=None,
        progress_bar=False,
    ):
        """Sample a dataset over a circular arc defined by a normal and polar vector and plot it.

        The number of segments composing the polyline is controlled by
        setting the object resolution.

        Parameters
        ----------
        center : sequence[float]
            Location in ``[x, y, z]``.

        resolution : int, optional
            Number of pieces to divide circular arc into. Defaults to
            number of cells in the input mesh. Must be a positive
            integer.

        normal : sequence[float], optional
            The normal vector to the plane of the arc.  By default it
            points in the positive Z direction.

        polar : sequence[float], optional
            Starting point of the arc in polar coordinates.  By
            default it is the unit vector in the positive x direction.

        angle : float, optional
            Arc length (in degrees), beginning at the polar vector.  The
            direction is counterclockwise.  By default it is 360.

        tolerance : float, optional
            Tolerance used to compute whether a point in the source is
            in a cell of the input.  If not given, tolerance is
            automatically generated.

        progress_bar : bool, default: False
            Display a progress bar to indicate progress.

        Returns
        -------
        pyvista.PolyData
            Sampled Dataset.

        Examples
        --------
        Sample a dataset over a circular arc.

        >>> import pyvista as pv
        >>> from pyvista import examples
        >>> uniform = examples.load_uniform()
        >>> uniform["height"] = uniform.points[:, 2]
        >>> normal = [0, 0, 1]
        >>> polar = [0, 9, 0]
        >>> center = [
        ...     uniform.bounds[1],
        ...     uniform.bounds[2],
        ...     uniform.bounds[5],
        ... ]
        >>> arc = uniform.sample_over_circular_arc_normal(
        ...     center, normal=normal, polar=polar
        ... )
        >>> pl = pv.Plotter()
        >>> _ = pl.add_mesh(uniform, style='wireframe')
        >>> _ = pl.add_mesh(arc, line_width=10)
        >>> pl.show_axes()
        >>> pl.show()

        """
        if resolution is None:
            resolution = int(self.n_cells)
        # Make a circular arc and sample the dataset
        circular_arc = pyvista.CircularArcFromNormal(
            center,
            resolution=resolution,
            normal=normal,
            polar=polar,
            angle=angle,
        )
        return circular_arc.sample(self, tolerance=tolerance, progress_bar=progress_bar)

    def plot_over_circular_arc(
        self,
        pointa,
        pointb,
        center,
        resolution=None,
        scalars=None,
        title=None,
        ylabel=None,
        figsize=None,
        figure=True,
        show=True,
        tolerance=None,
        fname=None,
        progress_bar=False,
    ):
        """Sample a dataset along a circular arc and plot it.

        Plot the variables of interest in 2D where the X-axis is
        distance from Point A and the Y-axis is the variable of
        interest. Note that this filter returns ``None``.

        Parameters
        ----------
        pointa : sequence[float]
            Location in ``[x, y, z]``.

        pointb : sequence[float]
            Location in ``[x, y, z]``.

        center : sequence[float]
            Location in ``[x, y, z]``.

        resolution : int, optional
            Number of pieces to divide the circular arc into. Defaults
            to number of cells in the input mesh. Must be a positive
            integer.

        scalars : str, optional
            The string name of the variable in the input dataset to
            probe. The active scalar is used by default.

        title : str, optional
            The string title of the ``matplotlib`` figure.

        ylabel : str, optional
            The string label of the Y-axis. Defaults to the variable name.

        figsize : tuple(int), optional
            The size of the new figure.

        figure : bool, default: True
            Flag on whether or not to create a new figure.

        show : bool, default: True
            Shows the ``matplotlib`` figure when ``True``.

        tolerance : float, optional
            Tolerance used to compute whether a point in the source is
            in a cell of the input.  If not given, tolerance is
            automatically generated.

        fname : str, optional
            Save the figure this file name when set.

        progress_bar : bool, default: False
            Display a progress bar to indicate progress.

        Examples
        --------
        Sample a dataset along a high resolution circular arc and plot.

        >>> from pyvista import examples
        >>> mesh = examples.load_uniform()
        >>> a = [mesh.bounds[0], mesh.bounds[2], mesh.bounds[5]]
        >>> b = [mesh.bounds[1], mesh.bounds[2], mesh.bounds[4]]
        >>> center = [mesh.bounds[0], mesh.bounds[2], mesh.bounds[4]]
        >>> mesh.plot_over_circular_arc(
        ...     a, b, center, resolution=1000, show=False
        ... )  # doctest:+SKIP

        """
        # Sample on circular arc
        sampled = DataSetFilters.sample_over_circular_arc(
            self,
            pointa,
            pointb,
            center,
            resolution,
            tolerance,
            progress_bar=progress_bar,
        )

        # Get variable of interest
        if scalars is None:
            set_default_active_scalars(self)
            field, scalars = self.active_scalars_info
        values = sampled.get_array(scalars)
        distance = sampled['Distance']

        # create the matplotlib figure
        if figure:
            plt.figure(figsize=figsize)
        # Plot it in 2D
        if values.ndim > 1:
            for i in range(values.shape[1]):
                plt.plot(distance, values[:, i], label=f'Component {i}')
            plt.legend()
        else:
            plt.plot(distance, values)
        plt.xlabel('Distance')
        if ylabel is None:
            plt.ylabel(scalars)
        else:
            plt.ylabel(ylabel)
        if title is None:
            plt.title(f'{scalars} Profile')
        else:
            plt.title(title)
        if fname:
            plt.savefig(fname)
        if show:  # pragma: no cover
            plt.show()

    def plot_over_circular_arc_normal(
        self,
        center,
        resolution=None,
        normal=None,
        polar=None,
        angle=None,
        scalars=None,
        title=None,
        ylabel=None,
        figsize=None,
        figure=True,
        show=True,
        tolerance=None,
        fname=None,
        progress_bar=False,
    ):
        """Sample a dataset along a resolution circular arc defined by a normal and polar vector and plot it.

        Plot the variables of interest in 2D where the X-axis is
        distance from Point A and the Y-axis is the variable of
        interest. Note that this filter returns ``None``.

        Parameters
        ----------
        center : sequence[int]
            Location in ``[x, y, z]``.

        resolution : int, optional
            Number of pieces to divide circular arc into. Defaults to
            number of cells in the input mesh. Must be a positive
            integer.

        normal : sequence[float], optional
            The normal vector to the plane of the arc.  By default it
            points in the positive Z direction.

        polar : sequence[float], optional
            Starting point of the arc in polar coordinates.  By
            default it is the unit vector in the positive x direction.

        angle : float, optional
            Arc length (in degrees), beginning at the polar vector.  The
            direction is counterclockwise.  By default it is 360.

        scalars : str, optional
            The string name of the variable in the input dataset to
            probe. The active scalar is used by default.

        title : str, optional
            The string title of the `matplotlib` figure.

        ylabel : str, optional
            The string label of the Y-axis. Defaults to variable name.

        figsize : tuple(int), optional
            The size of the new figure.

        figure : bool, optional
            Flag on whether or not to create a new figure.

        show : bool, default: True
            Shows the matplotlib figure.

        tolerance : float, optional
            Tolerance used to compute whether a point in the source is
            in a cell of the input.  If not given, tolerance is
            automatically generated.

        fname : str, optional
            Save the figure this file name when set.

        progress_bar : bool, default: False
            Display a progress bar to indicate progress.

        Examples
        --------
        Sample a dataset along a high resolution circular arc and plot.

        >>> from pyvista import examples
        >>> mesh = examples.load_uniform()
        >>> normal = normal = [0, 0, 1]
        >>> polar = [0, 9, 0]
        >>> angle = 90
        >>> center = [mesh.bounds[0], mesh.bounds[2], mesh.bounds[4]]
        >>> mesh.plot_over_circular_arc_normal(
        ...     center, polar=polar, angle=angle
        ... )  # doctest:+SKIP

        """
        # Sample on circular arc
        sampled = DataSetFilters.sample_over_circular_arc_normal(
            self,
            center,
            resolution,
            normal,
            polar,
            angle,
            tolerance,
            progress_bar=progress_bar,
        )

        # Get variable of interest
        if scalars is None:
            set_default_active_scalars(self)
            field, scalars = self.active_scalars_info
        values = sampled.get_array(scalars)
        distance = sampled['Distance']

        # create the matplotlib figure
        if figure:
            plt.figure(figsize=figsize)
        # Plot it in 2D
        if values.ndim > 1:
            for i in range(values.shape[1]):
                plt.plot(distance, values[:, i], label=f'Component {i}')
            plt.legend()
        else:
            plt.plot(distance, values)
        plt.xlabel('Distance')
        if ylabel is None:
            plt.ylabel(scalars)
        else:
            plt.ylabel(ylabel)
        if title is None:
            plt.title(f'{scalars} Profile')
        else:
            plt.title(title)
        if fname:
            plt.savefig(fname)
        if show:  # pragma: no cover
            plt.show()

    def extract_cells(self, ind, invert=False, progress_bar=False):
        """Return a subset of the grid.

        Parameters
        ----------
        ind : sequence[int]
            Numpy array of cell indices to be extracted.

        invert : bool, default: False
            Invert the selection.

        progress_bar : bool, default: False
            Display a progress bar to indicate progress.

        See Also
        --------
        extract_points, extract_values

        Returns
        -------
        pyvista.UnstructuredGrid
            Subselected grid.

        Examples
        --------
        >>> import pyvista as pv
        >>> from pyvista import examples
        >>> grid = pv.read(examples.hexbeamfile)
        >>> subset = grid.extract_cells(range(20))
        >>> subset.n_cells
        20
        >>> pl = pv.Plotter()
        >>> actor = pl.add_mesh(
        ...     grid, style='wireframe', line_width=5, color='black'
        ... )
        >>> actor = pl.add_mesh(subset, color='grey')
        >>> pl.show()

        """
        if invert:
            _, ind = numpy_to_idarr(ind, return_ind=True)
            ind = [i for i in range(self.n_cells) if i not in ind]

        # Create selection objects
        selectionNode = _vtk.vtkSelectionNode()
        selectionNode.SetFieldType(_vtk.vtkSelectionNode.CELL)
        selectionNode.SetContentType(_vtk.vtkSelectionNode.INDICES)
        selectionNode.SetSelectionList(numpy_to_idarr(ind))

        selection = _vtk.vtkSelection()
        selection.AddNode(selectionNode)

        # extract
        extract_sel = _vtk.vtkExtractSelection()
        extract_sel.SetInputData(0, self)
        extract_sel.SetInputData(1, selection)
        _update_alg(extract_sel, progress_bar, 'Extracting Cells')
        subgrid = _get_output(extract_sel)

        # extracts only in float32
        if subgrid.n_points:
            if self.points.dtype != np.dtype('float32'):
                ind = subgrid.point_data['vtkOriginalPointIds']
                subgrid.points = self.points[ind]

        return subgrid

    def extract_points(self, ind, adjacent_cells=True, include_cells=True, progress_bar=False):
        """Return a subset of the grid (with cells) that contains any of the given point indices.

        Parameters
        ----------
        ind : sequence[int]
            Sequence of point indices to be extracted.

        adjacent_cells : bool, default: True
            If ``True``, extract the cells that contain at least one of
            the extracted points. If ``False``, extract the cells that
            contain exclusively points from the extracted points list.
            Has no effect if ``include_cells`` is ``False``.

        include_cells : bool, default: True
            Specifies if the cells shall be returned or not.

        progress_bar : bool, default: False
            Display a progress bar to indicate progress.

        See Also
        --------
        extract_cells, extract_values

        Returns
        -------
        pyvista.UnstructuredGrid
            Subselected grid.

        Examples
        --------
        Extract all the points of a sphere with a Z coordinate greater than 0

        >>> import pyvista as pv
        >>> sphere = pv.Sphere()
        >>> extracted = sphere.extract_points(
        ...     sphere.points[:, 2] > 0, include_cells=False
        ... )
        >>> extracted.clear_data()  # clear for plotting
        >>> extracted.plot()

        """
        ind = np.array(ind)
        # Create selection objects
        selectionNode = _vtk.vtkSelectionNode()
        selectionNode.SetFieldType(_vtk.vtkSelectionNode.POINT)
        selectionNode.SetContentType(_vtk.vtkSelectionNode.INDICES)
        if not include_cells:
            adjacent_cells = True
        if not adjacent_cells:
            # Build array of point indices to be removed.
            ind_rem = np.ones(self.n_points, dtype='bool')
            ind_rem[ind] = False
            ind = np.arange(self.n_points)[ind_rem]
            # Invert selection
            selectionNode.GetProperties().Set(_vtk.vtkSelectionNode.INVERSE(), 1)
        selectionNode.SetSelectionList(numpy_to_idarr(ind))
        if include_cells:
            selectionNode.GetProperties().Set(_vtk.vtkSelectionNode.CONTAINING_CELLS(), 1)

        selection = _vtk.vtkSelection()
        selection.AddNode(selectionNode)

        # extract
        extract_sel = _vtk.vtkExtractSelection()
        extract_sel.SetInputData(0, self)
        extract_sel.SetInputData(1, selection)
        _update_alg(extract_sel, progress_bar, 'Extracting Points')
        return _get_output(extract_sel)

    def split_values(
        self,
        values: Optional[
            Union[float, VectorLike[float], MatrixLike[float], Dict[str, float], Dict[float, str]]
        ] = None,
        *,
        ranges: Optional[
            Union[
                VectorLike[float],
                MatrixLike[float],
                Dict[str, VectorLike[float]],
                Dict[Tuple[float, float], str],
            ]
        ] = None,
        scalars: Optional[str] = None,
        preference: Literal['point', 'cell'] = 'point',
        component_mode: Union[Literal['any', 'all', 'multi'], int] = 'all',
        **kwargs,
    ):
        """Split mesh into separate sub-meshes using point or cell data.

        By default, this filter generates a separate mesh for each unique value in the
        data array and combines them as blocks in a :class:`~pyvista.MultiBlock`
        dataset. Optionally, specific values and/or ranges of values may be specified to
        control which values to split from the input.

        This filter is a convenience method for :meth:`~pyvista.DataSetFilter.extract_values`
        with ``split`` set to ``True`` by default. Refer to that filter's documentation
        for more details.

        .. versionadded:: 0.44

        Parameters
        ----------
        values : number | array_like | dict, optional
            Value(s) to extract. Can be a number, an iterable of numbers, or a dictionary
            with numeric entries. For ``dict`` inputs, either its keys or values may be
            numeric, and the other field must be strings. The numeric field is used as
            the input for this parameter, and if ``split`` is ``True``, the string field
            is used to set the block names of the returned :class:`~pyvista.MultiBlock`.

            .. note::
                When extracting multi-component values with ``component_mode=multi``,
                each value is specified as a multi-component scalar. In this case,
                ``values`` can be a single vector or an array of row vectors.

        ranges : array_like | dict, optional
            Range(s) of values to extract. Can be a single range (i.e. a sequence of
            two numbers in the form ``[lower, upper]``), a sequence of ranges, or a
            dictionary with range entries. Any combination of ``values`` and ``ranges``
            may be specified together. The endpoints of the ranges are included in the
            extraction. Ranges cannot be set when ``component_mode=multi``.

            For ``dict`` inputs, either its keys or values may be numeric, and the other
            field must be strings. The numeric field is used as the input for this
            parameter, and if ``split`` is ``True``, the string field is used to set the
            block names of the returned :class:`~pyvista.MultiBlock`.

            .. note::
                Use ``+/-`` infinity to specify an unlimited bound, e.g.:

                - ``[0, float('inf')]`` to extract values greater than or equal to zero.
                - ``[float('-inf'), 0]`` to extract values less than or equal to zero.

        scalars : str, optional
            Name of scalars to extract with. Defaults to currently active scalars.

        preference : str, default: 'point'
            When ``scalars`` is specified, this is the preferred array type to search
            for in the dataset.  Must be either ``'point'`` or ``'cell'``.

        component_mode : int | 'any' | 'all' | 'multi', default: 'all'
            Specify the component(s) to use when ``scalars`` is a multi-component array.
            Has no effect when the scalars have a single component. Must be one of:

            - number: specify the component number as a 0-indexed integer. The selected
              component must have the specified value(s).
            - ``'any'``: any single component can have the specified value(s).
            - ``'all'``: all individual components must have the specified values(s).
            - ``'multi'``: the entire multi-component item must have the specified value.

        **kwargs : dict, optional
            Additional keyword arguments passed to :meth:`~pyvista.DataSetFilter.extract_values`.

        See Also
        --------
        extract_values, split_bodies, partition

        Returns
        -------
        pyvista.MultiBlock
            Composite of split meshes with :class:`pyvista.UnstructuredGrid` blocks.

        Examples
        --------
        Load image with labeled regions.

        >>> import numpy as np
        >>> import pyvista as pv
        >>> from pyvista import examples
        >>> image = examples.load_channels()
        >>> np.unique(image.active_scalars)
        pyvista_ndarray([0, 1, 2, 3, 4])

        Split the image into its separate regions. Here, we also remove the first
        region for visualization.

        >>> multiblock = image.split_values()
        >>> _ = multiblock.pop(0)  # Remove first region

        Plot the regions.

        >>> plot = pv.Plotter()
        >>> _ = plot.add_composite(multiblock, multi_colors=True)
        >>> _ = plot.show_grid()
        >>> plot.show()

        Note that the block names are generic by default.

        >>> multiblock.keys()
        ['Block-01', 'Block-02', 'Block-03', 'Block-04']

        To name the output blocks, use a dictionary as input instead.

        Here, we also explicitly omit the region with ``0`` values from the input
        instead of removing it from the output.

        >>> labels = dict(region1=1, region2=2, region3=3, region4=4)
        >>>
        >>> multiblock = image.split_values(labels)
        >>> multiblock.keys()
        ['region1', 'region2', 'region3', 'region4']

        Plot the regions as separate meshes using the labels instead of plotting
        the MultiBlock directly.

        Clear scalar data so we can color each mesh using a single color
        >>> _ = [block.clear_data() for block in multiblock]
        >>>
        >>> plot = pv.Plotter()
        >>> plot.set_color_cycler('default')
        >>> _ = [
        ...     plot.add_mesh(block, label=label)
        ...     for block, label in zip(multiblock, labels)
        ... ]
        >>> _ = plot.add_legend()
        >>> plot.show()

        """
        if values is None and ranges is None:
            values = '_unique'  # type: ignore[assignment]
        return self.extract_values(
            values=values,
            ranges=ranges,
            scalars=scalars,
            preference=preference,
            component_mode=component_mode,
            split=True,
            **kwargs,
        )

    def extract_values(
        self,
        values: Optional[
            Union[float, VectorLike[float], MatrixLike[float], Dict[str, float], Dict[float, str]]
        ] = None,
        *,
        ranges: Optional[
            Union[
                VectorLike[float],
                MatrixLike[float],
                Dict[str, VectorLike[float]],
                Dict[Tuple[float, float], str],
            ]
        ] = None,
        scalars: Optional[str] = None,
        preference: Literal['point', 'cell'] = 'point',
        component_mode: Union[Literal['any', 'all', 'multi'], int] = 'all',
        invert: bool = False,
        adjacent_cells: bool = True,
        include_cells: Optional[bool] = None,
        split: bool = False,
        pass_point_ids: bool = True,
        pass_cell_ids: bool = True,
        progress_bar: bool = False,
    ):
        """Return a subset of the mesh based on the value(s) of point or cell data.

        Points and cells may be extracted with a single value, multiple values, a range
        of values, or any mix of values and ranges. This enables threshold-like
        filtering of data in a discontinuous manner to extract a single label or groups
        of labels from categorical data, or to extract multiple regions from continuous
        data. Extracted values may optionally be split into separate meshes.

        This filter operates on point data and cell data distinctly:

        **Point data**

            All cells with at least one point with the specified value(s) are returned.
            Optionally, set ``adjacent_cells`` to ``False`` to only extract points from
            cells where all points in the cell strictly have the specified value(s).
            In these cases, a point is only included in the output if that point is part
            of an extracted cell.

            Alternatively, set ``include_cells`` to ``False`` to exclude cells from
            the operation completely and extract all points with a specified value.

        **Cell Data**

            Only the cells (and their points) with the specified values(s) are included
            in the output.

        Internally, :meth:`~pyvista.DataSetFilters.extract_points` is called to extract
        points for point data, and :meth:`~pyvista.DataSetFilters.extract_cells` is
        called to extract cells for cell data.

        By default, two arrays are included with the output: ``'vtkOriginalPointIds'``
        and ``'vtkOriginalCellIds'``. These arrays can be used to link the filtered
        points or cells directly to the input.

        .. versionadded:: 0.44

        Parameters
        ----------
        values : number | array_like | dict, optional
            Value(s) to extract. Can be a number, an iterable of numbers, or a dictionary
            with numeric entries. For ``dict`` inputs, either its keys or values may be
            numeric, and the other field must be strings. The numeric field is used as
            the input for this parameter, and if ``split`` is ``True``, the string field
            is used to set the block names of the returned :class:`~pyvista.MultiBlock`.

            .. note::
                When extracting multi-component values with ``component_mode=multi``,
                each value is specified as a multi-component scalar. In this case,
                ``values`` can be a single vector or an array of row vectors.

        ranges : array_like | dict, optional
            Range(s) of values to extract. Can be a single range (i.e. a sequence of
            two numbers in the form ``[lower, upper]``), a sequence of ranges, or a
            dictionary with range entries. Any combination of ``values`` and ``ranges``
            may be specified together. The endpoints of the ranges are included in the
            extraction. Ranges cannot be set when ``component_mode=multi``.

            For ``dict`` inputs, either its keys or values may be numeric, and the other
            field must be strings. The numeric field is used as the input for this
            parameter, and if ``split`` is ``True``, the string field is used to set the
            block names of the returned :class:`~pyvista.MultiBlock`.

            .. note::
                Use ``+/-`` infinity to specify an unlimited bound, e.g.:

                - ``[0, float('inf')]`` to extract values greater than or equal to zero.
                - ``[float('-inf'), 0]`` to extract values less than or equal to zero.

        scalars : str, optional
            Name of scalars to extract with. Defaults to currently active scalars.

        preference : str, default: 'point'
            When ``scalars`` is specified, this is the preferred array type to search
            for in the dataset.  Must be either ``'point'`` or ``'cell'``.

        component_mode : int | 'any' | 'all' | 'multi', default: 'all'
            Specify the component(s) to use when ``scalars`` is a multi-component array.
            Has no effect when the scalars have a single component. Must be one of:

            - number: specify the component number as a 0-indexed integer. The selected
              component must have the specified value(s).
            - ``'any'``: any single component can have the specified value(s).
            - ``'all'``: all individual components must have the specified values(s).
            - ``'multi'``: the entire multi-component item must have the specified value.

        invert : bool, default: False
            Invert the extraction values. If ``True`` extract the points (with cells)
            which do *not* have the specified values.

        adjacent_cells : bool, default: True
            If ``True``, include cells (and their points) that contain at least one of
            the extracted points. If ``False``, only include cells that contain
            exclusively points from the extracted points list. Has no effect if
            ``include_cells`` is ``False``. Has no effect when extracting values from
            cell data.

        include_cells : bool, default: None
            Specify if cells shall be used for extraction or not. If ``False``, points
            with the specified values are extracted regardless of their cell
            connectivity, and all cells at the output will be vertex cells (one for each
            point.) Has no effect when extracting values from cell data.

            By default, this value is ``True`` if the input has at least one cell and
            ``False`` otherwise.

        split : bool, default: False
            If ``True``, each value in ``values`` and each range in ``range`` is
            extracted independently and returned as a :class:`~pyvista.MultiBlock`.
            The number of blocks returned equals the number of input values and ranges.
            The blocks may be named if a dictionary is used as input. See ``values``
            and ``ranges`` for details.

            .. note::
                Output blocks may contain empty meshes if no values meet the extraction
                criteria. This can impact plotting since empty meshes cannot be plotted
                by default. Use :meth:`pyvista.MultiBlock.clean` on the output to remove
                empty meshes, or set ``pv.global_theme.allow_empty_mesh = True`` to
                enable plotting empty meshes.

        pass_point_ids : bool, default: True
            Add a point array ``'vtkOriginalPointIds'`` that identifies the original
            points the extracted points correspond to.

        pass_cell_ids : bool, default: True
            Add a cell array ``'vtkOriginalCellIds'`` that identifies the original cells
            the extracted cells correspond to.

        progress_bar : bool, default: False
            Display a progress bar to indicate progress.

        See Also
        --------
        split_values, extract_points, extract_cells, threshold, partition

        Returns
        -------
        pyvista.UnstructuredGrid or pyvista.MultiBlock
            An extracted mesh or a composite of extracted meshes, depending on ``split``.

        Examples
        --------
        Extract a single value from a grid's point data.

        >>> import numpy as np
        >>> import pyvista as pv
        >>> from pyvista import examples
        >>> mesh = examples.load_uniform()
        >>> extracted = mesh.extract_values(0)

        Plot extracted values. Since adjacent cells are included by default, points with
        values other than ``0`` are included in the output.

        >>> extracted.get_data_range()
        (0.0, 81.0)
        >>> extracted.plot()

        Set ``include_cells=False`` to only extract points. The output scalars now
        strictly contain zeros.

        >>> extracted = mesh.extract_values(0, include_cells=False)
        >>> extracted.get_data_range()
        (0.0, 0.0)
        >>> extracted.plot(render_points_as_spheres=True, point_size=100)

        Use ``ranges`` to extract values from a grid's point data in range.

        Here, we use ``+/-`` infinity to extract all values of ``100`` or less.

        >>> extracted = mesh.extract_values(ranges=[-np.inf, 100])
        >>> extracted.plot()

        Extract every third cell value from cell data.

        >>> mesh = examples.load_hexbeam()
        >>> lower, upper = mesh.get_data_range()
        >>> step = 3
        >>> extracted = mesh.extract_values(
        ...     range(lower, upper, step)  # values 0, 3, 6, ...
        ... )

        Plot result and show an outline of the input for context.

        >>> pl = pv.Plotter()
        >>> _ = pl.add_mesh(extracted)
        >>> _ = pl.add_mesh(mesh.extract_all_edges())
        >>> pl.show()

        Any combination of values and ranges may be specified.

        E.g. extract a single value and two ranges, and split the result into separate
        blocks of a MultiBlock.

        >>> extracted = mesh.extract_values(
        ...     values=18, ranges=[[0, 8], [29, 40]], split=True
        ... )
        >>> extracted
        MultiBlock (...)
          N Blocks    3
          X Bounds    0.000, 1.000
          Y Bounds    0.000, 1.000
          Z Bounds    0.000, 5.000
        >>> extracted.plot(multi_colors=True)

        Extract values from multi-component scalars.

        First, create a point cloud with a 3-component RGB color array.

        >>> rng = np.random.default_rng(seed=1)
        >>> points = rng.random((30, 3))
        >>> colors = rng.random((30, 3))
        >>> point_cloud = pv.PointSet(points)
        >>> point_cloud['colors'] = colors
        >>> plot_kwargs = dict(
        ...     render_points_as_spheres=True, point_size=50, rgb=True
        ... )
        >>> point_cloud.plot(**plot_kwargs)

        Extract values from a single component.

        E.g. extract points with a strong red component (i.e. > 0.8).

        >>> extracted = point_cloud.extract_values(
        ...     ranges=[0.8, 1.0], component_mode=0
        ... )
        >>> extracted.plot(**plot_kwargs)

        Extract values from all components.

        E.g. extract points where all RGB components are dark (i.e. < 0.5).

        >>> extracted = point_cloud.extract_values(
        ...     ranges=[0.0, 0.5], component_mode='all'
        ... )
        >>> extracted.plot(**plot_kwargs)

        Extract specific multi-component values.

        E.g. round the scalars to create binary RGB components, and extract only green
        and blue components.

        >>> point_cloud['colors'] = np.round(point_cloud['colors'])
        >>> green = [0, 1, 0]
        >>> blue = [0, 0, 1]
        >>>
        >>> extracted = point_cloud.extract_values(
        ...     values=[blue, green],
        ...     component_mode='multi',
        ... )
        >>> extracted.plot(**plot_kwargs)

        Use the original IDs returned by the extraction to modify the original point
        cloud.

        For example, change the color of the blue and green points to yellow.

        >>> point_ids = extracted['vtkOriginalPointIds']
        >>> yellow = [1, 1, 0]
        >>> point_cloud['colors'][point_ids] = yellow
        >>> point_cloud.plot(**plot_kwargs)

        """

        def _validate_scalar_array(scalars_, preference_):
            # Get the scalar array and field association to use for extraction
            try:
                if scalars_ is None:
                    set_default_active_scalars(self)
                    _, scalars_ = self.active_scalars_info
                array_ = get_array(self, scalars_, preference=preference_, err=True)
            except MissingDataError:
                raise ValueError(
                    'No point data or cell data found. Scalar data is required to use this filter.',
                )
            except KeyError:
                raise ValueError(
                    f'Array name \'{scalars_}\' is not valid and does not exist with this dataset.',
                )
            association_ = get_array_association(self, scalars_, preference=preference_)
            return array_, association_

        def _validate_component_mode(array_, component_mode_):
            # Validate component mode and return logic function
            num_components = 1 if array_.ndim == 1 else array_.shape[1]
            if isinstance(component_mode_, (int, np.integer)) or component_mode_ in ['0', '1', '2']:
                component_mode_ = int(component_mode_)
                if component_mode_ > num_components - 1 or component_mode_ < 0:
                    raise ValueError(
                        f"Invalid component index '{component_mode_}' specified for scalars with {num_components} component(s). Value must be one of: {tuple(range(num_components))}.",
                    )
                array_ = array_[:, component_mode_] if num_components > 1 else array_
                component_logic_function = None
            elif isinstance(component_mode_, str) and component_mode_ in ['any', 'all', 'multi']:
                if array_.ndim == 1:
                    component_logic_function = None
                elif component_mode_ == 'any':
                    component_logic_function = functools.partial(np.any, axis=1)
                elif component_mode_ in ['all', 'multi']:
                    component_logic_function = functools.partial(np.all, axis=1)
            else:
                raise ValueError(
                    f"Invalid component '{component_mode_}'. Must be an integer, 'any', 'all', or 'multi'.",
                )
            return array_, num_components, component_logic_function

        def _get_inputs_from_dict(input_):
            # Get extraction values from dict if applicable.
            # If dict, also validate names/labels mapped to the values
            if not isinstance(input_, dict):
                return None, input_
            else:
                dict_keys, dict_values = list(input_.keys()), list(input_.values())
                if all(isinstance(key, str) for key in dict_keys):
                    return dict_keys, dict_values
                elif all(isinstance(val, str) for val in dict_values):
                    return dict_values, dict_keys
                else:
                    raise TypeError(
                        "Invalid dict mapping. The dict's keys or values must contain strings.",
                    )

        def _validate_values_and_ranges(array_, values_, ranges_, num_components_, component_mode_):
            # Make sure we have input values to extract
            is_multi_mode = component_mode_ == 'multi'
            if values_ is None:
                if ranges_ is None:
                    raise TypeError(
                        'No ranges or values were specified. At least one must be specified.',
                    )
                elif is_multi_mode:
                    raise TypeError(
                        f"Ranges cannot be extracted using component mode '{component_mode_}'. Expected {None}, got {ranges_}.",
                    )
            elif (
                isinstance(values_, str) and values_ == '_unique'
            ):  # Private flag used by `split_values` to use unique values
                axis = 0 if is_multi_mode else None
                values_ = np.unique(array_, axis=axis)

            # Validate values
            if values_ is not None:
                if is_multi_mode:
                    values_ = np.atleast_2d(values_)
                    if values_.ndim > 2:
                        raise ValueError(
                            f'Component values cannot be more than 2 dimensions. Got {values_.ndim}.',
                        )
                    if not values_.shape[1] == num_components_:
                        raise ValueError(
                            f'Num components in values array ({values_.shape[1]}) must match num components in data array ({num_components_}).',
                        )
                else:
                    values_ = np.atleast_1d(values_)
                    if values_.ndim > 1:
                        raise ValueError(
                            f'Values must be one-dimensional. Got {values_.ndim}d values.',
                        )
                if not (
                    np.issubdtype(dtype := values_.dtype, np.floating)
                    or np.issubdtype(dtype, np.integer)
                ):
                    raise TypeError('Values must be numeric.')

            # Validate ranges
            if ranges_ is not None:
                ranges_ = np.atleast_2d(ranges_)
                if (ndim := ranges_.ndim) > 2:
                    raise ValueError(f'Ranges must be 2 dimensional. Got {ndim}.')
                if not (
                    np.issubdtype(dtype := ranges_.dtype, np.floating)
                    or np.issubdtype(dtype, np.integer)
                ):
                    raise TypeError('Ranges must be numeric.')
                is_valid_range = ranges_[:, 0] <= ranges_[:, 1]
                not_valid = np.invert(is_valid_range)
                if np.any(not_valid):
                    invalid_ranges = ranges_[not_valid]
                    raise ValueError(
                        f'Invalid range {invalid_ranges[0]} specified. Lower value cannot be greater than upper value.',
                    )
            return values_, ranges_

        # Return empty mesh if input is empty mesh
        if self.n_points == 0:  # type: ignore[attr-defined]
            return self.copy()  # type: ignore[attr-defined]

        array, association = _validate_scalar_array(scalars, preference)
        array, num_components, component_logic = _validate_component_mode(array, component_mode)
        value_names, values = _get_inputs_from_dict(values)
        range_names, ranges = _get_inputs_from_dict(ranges)
        valid_values, valid_ranges = _validate_values_and_ranges(
            array,
            values,
            ranges,
            num_components,
            component_mode,
        )

        # Set default for include cells
        if include_cells is None:
            include_cells = self.n_cells > 0  # type: ignore[attr-defined]

        kwargs = dict(
            array=array,
            association=association,
            component_logic=component_logic,
            invert=invert,
            adjacent_cells=adjacent_cells,
            include_cells=include_cells,
            pass_point_ids=pass_point_ids,
            pass_cell_ids=pass_cell_ids,
            progress_bar=progress_bar,
        )

        if split:
            multi = pyvista.MultiBlock()
            # Split values and ranges separately and combine into single multiblock
            if values is not None:
                value_names = value_names if value_names else [None] * len(valid_values)
                for (
                    name,
                    val,
                ) in zip(value_names, valid_values):
                    multi.append(self._extract_values(values=[val], **kwargs), name)
            if ranges is not None:
                range_names = range_names if range_names else [None] * len(valid_ranges)
                for (
                    name,
                    rng,
                ) in zip(range_names, valid_ranges):
                    multi.append(self._extract_values(ranges=[rng], **kwargs), name)
            return multi

        return DataSetFilters._extract_values(
            self,
            values=valid_values,
            ranges=valid_ranges,
            **kwargs,
        )

    def _extract_values(
        self,
        values=None,
        ranges=None,
        *,
        array,
        association,
        component_logic,
        invert,
        adjacent_cells,
        include_cells,
        progress_bar,
        pass_point_ids,
        pass_cell_ids,
    ):
        """Extract values using validated input.

        Internal method for extract_values filter to avoid repeated calls to input
        validation methods.
        """

        def _update_id_mask(logic_):
            """Apply component logic and update the id mask."""
            logic_ = component_logic(logic_) if component_logic else logic_
            id_mask[logic_] = True

        # Determine which ids to keep
        id_mask = np.zeros((len(array),), dtype=np.bool_)
        if values is not None:
            for val in values:
                logic = array == val
                _update_id_mask(logic)

        if ranges is not None:
            for lower, upper in ranges:
                finite_lower, finite_upper = np.isfinite(lower), np.isfinite(upper)
                if finite_lower and finite_upper:
                    logic = np.logical_and(array >= lower, array <= upper)
                elif not finite_lower and finite_upper:
                    logic = array <= upper
                elif finite_lower and not finite_upper:
                    logic = array >= lower
                else:
                    # Extract all
                    logic = np.ones_like(array, dtype=np.bool_)
                _update_id_mask(logic)

        id_mask = np.invert(id_mask) if invert else id_mask

        # Extract point or cell ids
        if association == FieldAssociation.POINT:
            output = self.extract_points(
                id_mask,
                adjacent_cells=adjacent_cells,
                include_cells=include_cells,
                progress_bar=progress_bar,
            )
        else:
            output = self.extract_cells(
                id_mask,
                progress_bar=progress_bar,
            )

        # Process output arrays
        if (POINT_IDS := 'vtkOriginalPointIds') in output.point_data and not pass_point_ids:
            output.point_data.remove(POINT_IDS)
        if (CELL_IDS := 'vtkOriginalCellIds') in output.cell_data and not pass_cell_ids:
            output.cell_data.remove(CELL_IDS)

        return output

    def extract_surface(
        self,
        pass_pointid=True,
        pass_cellid=True,
        nonlinear_subdivision=1,
        progress_bar=False,
    ):
        """Extract surface mesh of the grid.

        Parameters
        ----------
        pass_pointid : bool, default: True
            Adds a point array ``"vtkOriginalPointIds"`` that
            identifies which original points these surface points
            correspond to.

        pass_cellid : bool, default: True
            Adds a cell array ``"vtkOriginalCellIds"`` that
            identifies which original cells these surface cells
            correspond to.

        nonlinear_subdivision : int, default: 1
            If the input is an unstructured grid with nonlinear faces,
            this parameter determines how many times the face is
            subdivided into linear faces.

            If 0, the output is the equivalent of its linear
            counterpart (and the midpoints determining the nonlinear
            interpolation are discarded). If 1 (the default), the
            nonlinear face is triangulated based on the midpoints. If
            greater than 1, the triangulated pieces are recursively
            subdivided to reach the desired subdivision. Setting the
            value to greater than 1 may cause some point data to not
            be passed even if no nonlinear faces exist. This option
            has no effect if the input is not an unstructured grid.

        progress_bar : bool, default: False
            Display a progress bar to indicate progress.

        Returns
        -------
        pyvista.PolyData
            Surface mesh of the grid.

        Warnings
        --------
        Both ``"vtkOriginalPointIds"`` and ``"vtkOriginalCellIds"`` may be
        affected by other VTK operations. See `issue 1164
        <https://github.com/pyvista/pyvista/issues/1164>`_ for
        recommendations on tracking indices across operations.

        Examples
        --------
        Extract the surface of an UnstructuredGrid.

        >>> import pyvista as pv
        >>> from pyvista import examples
        >>> grid = examples.load_hexbeam()
        >>> surf = grid.extract_surface()
        >>> type(surf)
        <class 'pyvista.core.pointset.PolyData'>
        >>> surf["vtkOriginalPointIds"]
        pyvista_ndarray([ 0,  2, 36, 27,  7,  8, 81,  1, 18,  4, 54,  3,  6, 45,
                         72,  5, 63,  9, 35, 44, 11, 16, 89, 17, 10, 26, 62, 13,
                         12, 53, 80, 15, 14, 71, 19, 37, 55, 20, 38, 56, 21, 39,
                         57, 22, 40, 58, 23, 41, 59, 24, 42, 60, 25, 43, 61, 28,
                         82, 29, 83, 30, 84, 31, 85, 32, 86, 33, 87, 34, 88, 46,
                         73, 47, 74, 48, 75, 49, 76, 50, 77, 51, 78, 52, 79, 64,
                         65, 66, 67, 68, 69, 70])
        >>> surf["vtkOriginalCellIds"]
        pyvista_ndarray([ 0,  0,  0,  1,  1,  1,  3,  3,  3,  2,  2,  2, 36, 36,
                         36, 37, 37, 37, 39, 39, 39, 38, 38, 38,  5,  5,  9,  9,
                         13, 13, 17, 17, 21, 21, 25, 25, 29, 29, 33, 33,  4,  4,
                          8,  8, 12, 12, 16, 16, 20, 20, 24, 24, 28, 28, 32, 32,
                          7,  7, 11, 11, 15, 15, 19, 19, 23, 23, 27, 27, 31, 31,
                         35, 35,  6,  6, 10, 10, 14, 14, 18, 18, 22, 22, 26, 26,
                         30, 30, 34, 34])

        Note that in the "vtkOriginalCellIds" array, the same original cells
        appears multiple times since this array represents the original cell of
        each surface cell extracted.

        See the :ref:`extract_surface_example` for more examples using this filter.

        """
        surf_filter = _vtk.vtkDataSetSurfaceFilter()
        surf_filter.SetInputData(self)
        surf_filter.SetPassThroughPointIds(pass_pointid)
        surf_filter.SetPassThroughCellIds(pass_cellid)

        if nonlinear_subdivision != 1:
            surf_filter.SetNonlinearSubdivisionLevel(nonlinear_subdivision)

        # available in 9.0.2
        # surf_filter.SetDelegation(delegation)

        _update_alg(surf_filter, progress_bar, 'Extracting Surface')
        return _get_output(surf_filter)

    def surface_indices(self, progress_bar=False):
        """Return the surface indices of a grid.

        Parameters
        ----------
        progress_bar : bool, default: False
            Display a progress bar to indicate progress.

        Returns
        -------
        numpy.ndarray
            Indices of the surface points.

        Examples
        --------
        Return the first 10 surface indices of an UnstructuredGrid.

        >>> from pyvista import examples
        >>> grid = examples.load_hexbeam()
        >>> ind = grid.surface_indices()
        >>> ind[:10]  # doctest:+SKIP
        pyvista_ndarray([ 0,  2, 36, 27,  7,  8, 81,  1, 18,  4])

        """
        surf = DataSetFilters.extract_surface(self, pass_cellid=True, progress_bar=progress_bar)
        return surf.point_data['vtkOriginalPointIds']

    def extract_feature_edges(
        self,
        feature_angle=30.0,
        boundary_edges=True,
        non_manifold_edges=True,
        feature_edges=True,
        manifold_edges=True,
        clear_data=False,
        progress_bar=False,
    ):
        """Extract edges from the surface of the mesh.

        If the given mesh is not PolyData, the external surface of the given
        mesh is extracted and used.

        From vtk documentation, the edges are one of the following:

            1) Boundary (used by one polygon) or a line cell.
            2) Non-manifold (used by three or more polygons).
            3) Feature edges (edges used by two triangles and whose
               dihedral angle > feature_angle).
            4) Manifold edges (edges used by exactly two polygons).

        Parameters
        ----------
        feature_angle : float, default: 30.0
            Feature angle (in degrees) used to detect sharp edges on
            the mesh. Used only when ``feature_edges=True``.

        boundary_edges : bool, default: True
            Extract the boundary edges.

        non_manifold_edges : bool, default: True
            Extract non-manifold edges.

        feature_edges : bool, default: True
            Extract edges exceeding ``feature_angle``.

        manifold_edges : bool, default: True
            Extract manifold edges.

        clear_data : bool, default: False
            Clear any point, cell, or field data. This is useful
            if wanting to strictly extract the edges.

        progress_bar : bool, default: False
            Display a progress bar to indicate progress.

        Returns
        -------
        pyvista.PolyData
            Extracted edges.

        Examples
        --------
        Extract the edges from an unstructured grid.

        >>> import pyvista as pv
        >>> from pyvista import examples
        >>> hex_beam = pv.read(examples.hexbeamfile)
        >>> feat_edges = hex_beam.extract_feature_edges()
        >>> feat_edges.clear_data()  # clear array data for plotting
        >>> feat_edges.plot(line_width=10)

        See the :ref:`extract_edges_example` for more examples using this filter.

        """
        dataset = self
        if not isinstance(dataset, _vtk.vtkPolyData):
            dataset = DataSetFilters.extract_surface(dataset)
        featureEdges = _vtk.vtkFeatureEdges()
        featureEdges.SetInputData(dataset)
        featureEdges.SetFeatureAngle(feature_angle)
        featureEdges.SetManifoldEdges(manifold_edges)
        featureEdges.SetNonManifoldEdges(non_manifold_edges)
        featureEdges.SetBoundaryEdges(boundary_edges)
        featureEdges.SetFeatureEdges(feature_edges)
        featureEdges.SetColoring(False)
        _update_alg(featureEdges, progress_bar, 'Extracting Feature Edges')
        output = _get_output(featureEdges)
        if clear_data:
            output.clear_data()
        return output

    def merge(
        self,
        grid=None,
        merge_points=True,
        tolerance=0.0,
        inplace=False,
        main_has_priority=True,
        progress_bar=False,
    ):
        """Join one or many other grids to this grid.

        Grid is updated in-place by default.

        Can be used to merge points of adjacent cells when no grids
        are input.

        .. note::
           The ``+`` operator between two meshes uses this filter with
           the default parameters. When the target mesh is already a
           :class:`pyvista.UnstructuredGrid`, in-place merging via
           ``+=`` is similarly possible.

        Parameters
        ----------
        grid : vtk.UnstructuredGrid or list of vtk.UnstructuredGrids, optional
            Grids to merge to this grid.

        merge_points : bool, default: True
            Points in exactly the same location will be merged between
            the two meshes. Warning: this can leave degenerate point data.

        tolerance : float, default: 0.0
            The absolute tolerance to use to find coincident points when
            ``merge_points=True``.

        inplace : bool, default: False
            Updates grid inplace when True if the input type is an
            :class:`pyvista.UnstructuredGrid`.

        main_has_priority : bool, default: True
            When this parameter is true and merge_points is true,
            the arrays of the merging grids will be overwritten
            by the original main mesh.

        progress_bar : bool, default: False
            Display a progress bar to indicate progress.

        Returns
        -------
        pyvista.UnstructuredGrid
            Merged grid.

        Notes
        -----
        When two or more grids are joined, the type and name of each
        array must match or the arrays will be ignored and not
        included in the final merged mesh.

        Examples
        --------
        Merge three separate spheres into a single mesh.

        >>> import pyvista as pv
        >>> sphere_a = pv.Sphere(center=(1, 0, 0))
        >>> sphere_b = pv.Sphere(center=(0, 1, 0))
        >>> sphere_c = pv.Sphere(center=(0, 0, 1))
        >>> merged = sphere_a.merge([sphere_b, sphere_c])
        >>> merged.plot()

        """
        append_filter = _vtk.vtkAppendFilter()
        append_filter.SetMergePoints(merge_points)
        append_filter.SetTolerance(tolerance)

        if not main_has_priority:
            append_filter.AddInputData(self)

        if isinstance(grid, pyvista.DataSet):
            append_filter.AddInputData(grid)
        elif isinstance(grid, (list, tuple, pyvista.MultiBlock)):
            grids = grid
            for grid in grids:
                append_filter.AddInputData(grid)

        if main_has_priority:
            append_filter.AddInputData(self)

        _update_alg(append_filter, progress_bar, 'Merging')
        merged = _get_output(append_filter)
        if inplace:
            if type(self) is type(merged):
                self.deep_copy(merged)
                return self
            else:
                raise TypeError(f"Mesh type {type(self)} cannot be overridden by output.")
        return merged

    def __add__(self, dataset):
        """Combine this mesh with another into a :class:`pyvista.UnstructuredGrid`."""
        return DataSetFilters.merge(self, dataset)

    def __iadd__(self, dataset):
        """Merge another mesh into this one if possible.

        "If possible" means that ``self`` is a :class:`pyvista.UnstructuredGrid`.
        Otherwise we have to return a new object, and the attempted in-place
        merge will raise.

        """
        try:
            merged = DataSetFilters.merge(self, dataset, inplace=True)
        except TypeError:
            raise TypeError(
                'In-place merge only possible if the target mesh '
                'is an UnstructuredGrid.\nPlease use `mesh + other_mesh` '
                'instead, which returns a new UnstructuredGrid.',
            ) from None
        return merged

    def compute_cell_quality(
        self,
        quality_measure='scaled_jacobian',
        null_value=-1.0,
        progress_bar=False,
    ):
        """Compute a function of (geometric) quality for each cell of a mesh.

        The per-cell quality is added to the mesh's cell data, in an
        array named ``"CellQuality"``. Cell types not supported by this
        filter or undefined quality of supported cell types will have an
        entry of -1.

        Defaults to computing the scaled Jacobian.

        Options for cell quality measure:

        - ``'area'``
        - ``'aspect_beta'``
        - ``'aspect_frobenius'``
        - ``'aspect_gamma'``
        - ``'aspect_ratio'``
        - ``'collapse_ratio'``
        - ``'condition'``
        - ``'diagonal'``
        - ``'dimension'``
        - ``'distortion'``
        - ``'jacobian'``
        - ``'max_angle'``
        - ``'max_aspect_frobenius'``
        - ``'max_edge_ratio'``
        - ``'med_aspect_frobenius'``
        - ``'min_angle'``
        - ``'oddy'``
        - ``'radius_ratio'``
        - ``'relative_size_squared'``
        - ``'scaled_jacobian'``
        - ``'shape'``
        - ``'shape_and_size'``
        - ``'shear'``
        - ``'shear_and_size'``
        - ``'skew'``
        - ``'stretch'``
        - ``'taper'``
        - ``'volume'``
        - ``'warpage'``

        Notes
        -----
        There is a `discussion about shape option <https://github.com/pyvista/pyvista/discussions/6143>`_.

        Parameters
        ----------
        quality_measure : str, default: 'scaled_jacobian'
            The cell quality measure to use.

        null_value : float, default: -1.0
            Float value for undefined quality. Undefined quality are qualities
            that could be addressed by this filter but is not well defined for
            the particular geometry of cell in question, e.g. a volume query
            for a triangle. Undefined quality will always be undefined.
            The default value is -1.

        progress_bar : bool, default: False
            Display a progress bar to indicate progress.

        Returns
        -------
        pyvista.DataSet
            Dataset with the computed mesh quality in the
            ``cell_data`` as the ``"CellQuality"`` array.

        Examples
        --------
        Compute and plot the minimum angle of a sample sphere mesh.

        >>> import pyvista as pv
        >>> sphere = pv.Sphere(theta_resolution=20, phi_resolution=20)
        >>> cqual = sphere.compute_cell_quality('min_angle')
        >>> cqual.plot(show_edges=True)

        See the :ref:`mesh_quality_example` for more examples using this filter.

        """
        alg = _vtk.vtkCellQuality()
        possible_measure_setters = {
            'area': 'SetQualityMeasureToArea',
            'aspect_beta': 'SetQualityMeasureToAspectBeta',
            'aspect_frobenius': 'SetQualityMeasureToAspectFrobenius',
            'aspect_gamma': 'SetQualityMeasureToAspectGamma',
            'aspect_ratio': 'SetQualityMeasureToAspectRatio',
            'collapse_ratio': 'SetQualityMeasureToCollapseRatio',
            'condition': 'SetQualityMeasureToCondition',
            'diagonal': 'SetQualityMeasureToDiagonal',
            'dimension': 'SetQualityMeasureToDimension',
            'distortion': 'SetQualityMeasureToDistortion',
            'jacobian': 'SetQualityMeasureToJacobian',
            'max_angle': 'SetQualityMeasureToMaxAngle',
            'max_aspect_frobenius': 'SetQualityMeasureToMaxAspectFrobenius',
            'max_edge_ratio': 'SetQualityMeasureToMaxEdgeRatio',
            'med_aspect_frobenius': 'SetQualityMeasureToMedAspectFrobenius',
            'min_angle': 'SetQualityMeasureToMinAngle',
            'oddy': 'SetQualityMeasureToOddy',
            'radius_ratio': 'SetQualityMeasureToRadiusRatio',
            'relative_size_squared': 'SetQualityMeasureToRelativeSizeSquared',
            'scaled_jacobian': 'SetQualityMeasureToScaledJacobian',
            'shape': 'SetQualityMeasureToShape',
            'shape_and_size': 'SetQualityMeasureToShapeAndSize',
            'shear': 'SetQualityMeasureToShear',
            'shear_and_size': 'SetQualityMeasureToShearAndSize',
            'skew': 'SetQualityMeasureToSkew',
            'stretch': 'SetQualityMeasureToStretch',
            'taper': 'SetQualityMeasureToTaper',
            'volume': 'SetQualityMeasureToVolume',
            'warpage': 'SetQualityMeasureToWarpage',
        }

        # we need to check if these quality measures exist as VTK API changes
        measure_setters = {}
        for name, attr in possible_measure_setters.items():
            setter_candidate = getattr(alg, attr, None)
            if setter_candidate:
                measure_setters[name] = setter_candidate

        try:
            # Set user specified quality measure
            measure_setters[quality_measure]()
        except (KeyError, IndexError):
            options = ', '.join([f"'{s}'" for s in list(measure_setters.keys())])
            raise KeyError(
                f'Cell quality type ({quality_measure}) not available. Options are: {options}',
            )
        alg.SetInputData(self)
        alg.SetUndefinedQuality(null_value)
        _update_alg(alg, progress_bar, 'Computing Cell Quality')
        return _get_output(alg)

    def compute_boundary_mesh_quality(self, *, progress_bar=False):
        """Compute metrics on the boundary faces of a mesh.

        The metrics that can be computed on the boundary faces of the mesh and are:

        - Distance from cell center to face center
        - Distance from cell center to face plane
        - Angle of faces plane normal and cell center to face center vector

        Parameters
        ----------
        progress_bar : bool, default: False
            Display a progress bar to indicate progress.

        Returns
        -------
        pyvista.DataSet
            Dataset with the computed metrics on the boundary faces of a mesh.
            ``cell_data`` as the ``"CellQuality"`` array.

        Examples
        --------
        >>> import pyvista as pv
        >>> from pyvista import examples
        >>> mesh = examples.download_can_crushed_vtu()
        >>> cqual = mesh.compute_boundary_mesh_quality()
        >>> plotter = pv.Plotter(shape=(2, 2))
        >>> _ = plotter.add_mesh(mesh, show_edges=True)
        >>> plotter.subplot(1, 0)
        >>> _ = plotter.add_mesh(
        ...     cqual, scalars="DistanceFromCellCenterToFaceCenter"
        ... )
        >>> plotter.subplot(0, 1)
        >>> _ = plotter.add_mesh(
        ...     cqual, scalars="DistanceFromCellCenterToFacePlane"
        ... )
        >>> plotter.subplot(1, 1)
        >>> _ = plotter.add_mesh(
        ...     cqual,
        ...     scalars="AngleFaceNormalAndCellCenterToFaceCenterVector",
        ... )
        >>> plotter.show()

        """
        if pyvista.vtk_version_info < (9, 3, 0):
            raise VTKVersionError(
                '`vtkBoundaryMeshQuality` requires vtk>=9.3.0',
            )  # pragma: no cover
        alg = _vtk.vtkBoundaryMeshQuality()
        alg.SetInputData(self)
        _update_alg(alg, progress_bar, 'Compute Boundary Mesh Quality')
        return _get_output(alg)

    def compute_derivative(
        self,
        scalars=None,
        gradient=True,
        divergence=None,
        vorticity=None,
        qcriterion=None,
        faster=False,
        preference='point',
        progress_bar=False,
    ):
        """Compute derivative-based quantities of point/cell scalar field.

        Utilize ``vtkGradientFilter`` to compute derivative-based quantities,
        such as gradient, divergence, vorticity, and Q-criterion, of the
        selected point or cell scalar field.

        Parameters
        ----------
        scalars : str, optional
            String name of the scalars array to use when computing the
            derivative quantities.  Defaults to the active scalars in
            the dataset.

        gradient : bool | str, default: True
            Calculate gradient. If a string is passed, the string will be used
            for the resulting array name. Otherwise, array name will be
            ``'gradient'``. Default ``True``.

        divergence : bool | str, optional
            Calculate divergence. If a string is passed, the string will be
            used for the resulting array name. Otherwise, default array name
            will be ``'divergence'``.

        vorticity : bool | str, optional
            Calculate vorticity. If a string is passed, the string will be used
            for the resulting array name. Otherwise, default array name will be
            ``'vorticity'``.

        qcriterion : bool | str, optional
            Calculate qcriterion. If a string is passed, the string will be
            used for the resulting array name. Otherwise, default array name
            will be ``'qcriterion'``.

        faster : bool, default: False
            Use faster algorithm for computing derivative quantities. Result is
            less accurate and performs fewer derivative calculations,
            increasing computation speed. The error will feature smoothing of
            the output and possibly errors at boundaries. Option has no effect
            if DataSet is not :class:`pyvista.UnstructuredGrid`.

        preference : str, default: "point"
            Data type preference. Either ``'point'`` or ``'cell'``.

        progress_bar : bool, default: False
            Display a progress bar to indicate progress.

        Returns
        -------
        pyvista.DataSet
            Dataset with calculated derivative.

        Examples
        --------
        First, plot the random hills dataset with the active elevation
        scalars.  These scalars will be used for the derivative
        calculations.

        >>> from pyvista import examples
        >>> hills = examples.load_random_hills()
        >>> hills.plot(smooth_shading=True)

        Compute and plot the gradient of the active scalars.

        >>> from pyvista import examples
        >>> hills = examples.load_random_hills()
        >>> deriv = hills.compute_derivative()
        >>> deriv.plot(scalars='gradient')

        See the :ref:`gradients_example` for more examples using this filter.

        """
        alg = _vtk.vtkGradientFilter()
        # Check if scalars array given
        if scalars is None:
            set_default_active_scalars(self)
            field, scalars = self.active_scalars_info
        if not isinstance(scalars, str):
            raise TypeError('scalars array must be given as a string name')
        if not any((gradient, divergence, vorticity, qcriterion)):
            raise ValueError(
                'must set at least one of gradient, divergence, vorticity, or qcriterion',
            )

            # bool(non-empty string/True) == True, bool(None/False) == False
        alg.SetComputeGradient(bool(gradient))
        if isinstance(gradient, bool):
            gradient = 'gradient'
        alg.SetResultArrayName(gradient)

        alg.SetComputeDivergence(bool(divergence))
        if isinstance(divergence, bool):
            divergence = 'divergence'
        alg.SetDivergenceArrayName(divergence)

        alg.SetComputeVorticity(bool(vorticity))
        if isinstance(vorticity, bool):
            vorticity = 'vorticity'
        alg.SetVorticityArrayName(vorticity)

        alg.SetComputeQCriterion(bool(qcriterion))
        if isinstance(qcriterion, bool):
            qcriterion = 'qcriterion'
        alg.SetQCriterionArrayName(qcriterion)

        alg.SetFasterApproximation(faster)
        field = get_array_association(self, scalars, preference=preference)
        # args: (idx, port, connection, field, name)
        alg.SetInputArrayToProcess(0, 0, 0, field.value, scalars)
        alg.SetInputData(self)
        _update_alg(alg, progress_bar, 'Computing Derivative')
        return _get_output(alg)

    def shrink(self, shrink_factor=1.0, progress_bar=False):
        """Shrink the individual faces of a mesh.

        This filter shrinks the individual faces of a mesh rather than
        scaling the entire mesh.

        Parameters
        ----------
        shrink_factor : float, default: 1.0
            Fraction of shrink for each cell. Default does not modify the
            faces.

        progress_bar : bool, default: False
            Display a progress bar to indicate progress.

        Returns
        -------
        pyvista.DataSet
            Dataset with shrunk faces.  Return type matches input.

        Examples
        --------
        First, plot the original cube.

        >>> import pyvista as pv
        >>> mesh = pv.Cube()
        >>> mesh.plot(show_edges=True, line_width=5)

        Now, plot the mesh with shrunk faces.

        >>> shrunk = mesh.shrink(0.5)
        >>> shrunk.clear_data()  # cleans up plot
        >>> shrunk.plot(show_edges=True, line_width=5)

        """
        if not (0.0 <= shrink_factor <= 1.0):
            raise ValueError('`shrink_factor` should be between 0.0 and 1.0')
        alg = _vtk.vtkShrinkFilter()
        alg.SetInputData(self)
        alg.SetShrinkFactor(shrink_factor)
        _update_alg(alg, progress_bar, 'Shrinking Mesh')
        output = _get_output(alg)
        if isinstance(self, _vtk.vtkPolyData):
            return output.extract_surface()
        return output

    def tessellate(self, max_n_subdivide=3, merge_points=True, progress_bar=False):
        """Tessellate a mesh.

        This filter approximates nonlinear FEM-like elements with linear
        simplices. The output mesh will have geometry and any fields specified
        as attributes in the input mesh's point data. The attribute's copy
        flags are honored, except for normals.

        For more details see `vtkTessellatorFilter <https://vtk.org/doc/nightly/html/classvtkTessellatorFilter.html#details>`_.

        Parameters
        ----------
        max_n_subdivide : int, default: 3
            Maximum number of subdivisions.

        merge_points : bool, default: True
            The adaptive tessellation will output vertices that are not shared among cells,
            even where they should be. This can be corrected to some extent.

        progress_bar : bool, default: False
            Display a progress bar to indicate progress.

        Returns
        -------
        pyvista.DataSet
            Dataset with tessellated mesh.  Return type matches input.

        Examples
        --------
        First, plot the high order FEM-like elements.

        >>> import pyvista as pv
        >>> import numpy as np
        >>> points = np.array(
        ...     [
        ...         [0.0, 0.0, 0.0],
        ...         [2.0, 0.0, 0.0],
        ...         [1.0, 2.0, 0.0],
        ...         [1.0, 0.5, 0.0],
        ...         [1.5, 1.5, 0.0],
        ...         [0.5, 1.5, 0.0],
        ...     ]
        ... )
        >>> cells = np.array([6, 0, 1, 2, 3, 4, 5])
        >>> cell_types = np.array([69])
        >>> mesh = pv.UnstructuredGrid(cells, cell_types, points)
        >>> mesh.plot(show_edges=True, line_width=5)

        Now, plot the tessellated mesh.

        >>> tessellated = mesh.tessellate()
        >>> tessellated.clear_data()  # cleans up plot
        >>> tessellated.plot(show_edges=True, line_width=5)

        """
        if isinstance(self, _vtk.vtkPolyData):
            raise TypeError('Tessellate filter is not supported for PolyData objects.')
        alg = _vtk.vtkTessellatorFilter()
        alg.SetInputData(self)
        alg.SetMergePoints(merge_points)
        alg.SetMaximumNumberOfSubdivisions(max_n_subdivide)
        _update_alg(alg, progress_bar, 'Tessellating Mesh')
        return _get_output(alg)

    def transform(
        self: _vtk.vtkDataSet,
        trans: TransformLike,
        transform_all_input_vectors=False,
        inplace=True,
        progress_bar=False,
    ):
        """Transform this mesh with a 4x4 transform.

        .. warning::
            When using ``transform_all_input_vectors=True``, there is
            no distinction in VTK between vectors and arrays with
            three components.  This may be an issue if you have scalar
            data with three components (e.g. RGB data).  This will be
            improperly transformed as if it was vector data rather
            than scalar data.  One possible (albeit ugly) workaround
            is to store the three components as separate scalar
            arrays.

        .. warning::
            In general, transformations give non-integer results. This
            method converts integer-typed vector data to float before
            performing the transformation. This applies to the points
            array, as well as any vector-valued data that is affected
            by the transformation. To prevent subtle bugs arising from
            in-place transformations truncating the result to integers,
            this conversion always applies to the input mesh.

        Parameters
        ----------
        trans : np.ndarray | vtkMatrix3x3 | vtkMatrix4x4 | vtkTransform
            Transformation matrix as a 3x3 or 4x4 numpy array, vtkMatrix,
            or from a vtkTransform.

        transform_all_input_vectors : bool, default: False
            When ``True``, all arrays with three components are
            transformed. Otherwise, only the normals and vectors are
            transformed.  See the warning for more details.

        inplace : bool, default: False
            When ``True``, modifies the dataset inplace.

        progress_bar : bool, default: False
            Display a progress bar to indicate progress.

        Returns
        -------
        pyvista.DataSet
            Transformed dataset.  Return type matches input unless
            input dataset is a :class:`pyvista.ImageData`, in which
            case the output datatype is a :class:`pyvista.StructuredGrid`.

        Examples
        --------
        Translate a mesh by ``(50, 100, 200)``.

        >>> import numpy as np
        >>> from pyvista import examples
        >>> mesh = examples.load_airplane()

        Here a 4x4 :class:`numpy.ndarray` is used, but
        ``vtk.vtkMatrix4x4`` and ``vtk.vtkTransform`` are also
        accepted.

        >>> transform_matrix = np.array(
        ...     [
        ...         [1, 0, 0, 50],
        ...         [0, 1, 0, 100],
        ...         [0, 0, 1, 200],
        ...         [0, 0, 0, 1],
        ...     ]
        ... )
        >>> transformed = mesh.transform(transform_matrix)
        >>> transformed.plot(show_edges=True)

        """
        if inplace and isinstance(self, pyvista.Grid):
            raise TypeError(f'Cannot transform a {self.__class__} inplace')

        arr = _coerce_transformlike_arg(trans)
        m = vtkmatrix_from_array(arr)
        t = _vtk.vtkTransform()
        t.SetMatrix(m)

        if m.GetElement(3, 3) == 0:
            raise ValueError("Transform element (3,3), the inverse scale term, is zero")

        # vtkTransformFilter truncates the result if the input is an integer type
        # so convert input points and relevant vectors to float
        # (creating a new copy would be harmful much more often)
        converted_ints = False
        if not np.issubdtype(self.points.dtype, np.floating):
            self.points = self.points.astype(np.float32)
            converted_ints = True
        if transform_all_input_vectors:
            # all vector-shaped data will be transformed
            point_vectors = [
                name for name, data in self.point_data.items() if data.shape == (self.n_points, 3)
            ]
            cell_vectors = [
                name for name, data in self.cell_data.items() if data.shape == (self.n_cells, 3)
            ]
        else:
            # we'll only transform active vectors and normals
            point_vectors = [
                self.point_data.active_vectors_name,
                self.point_data.active_normals_name,
            ]
            cell_vectors = [
                self.cell_data.active_vectors_name,
                self.cell_data.active_normals_name,
            ]
        # dynamically convert each self.point_data[name] etc. to float32
        all_vectors = [point_vectors, cell_vectors]
        all_dataset_attrs = [self.point_data, self.cell_data]
        for vector_names, dataset_attrs in zip(all_vectors, all_dataset_attrs):
            for vector_name in vector_names:
                if vector_name is None:
                    continue
                vector_arr = dataset_attrs[vector_name]
                if not np.issubdtype(vector_arr.dtype, np.floating):
                    dataset_attrs[vector_name] = vector_arr.astype(np.float32)
                    converted_ints = True
        if converted_ints:
            warnings.warn(
                'Integer points, vector and normal data (if any) of the input mesh '
                'have been converted to ``np.float32``. This is necessary in order '
                'to transform properly.',
            )

        # vtkTransformFilter doesn't respect active scalars.  We need to track this
        active_point_scalars_name = self.point_data.active_scalars_name
        active_cell_scalars_name = self.cell_data.active_scalars_name

        # vtkTransformFilter sometimes doesn't transform all vector arrays
        # when there are active point/cell scalars. Use this workaround
        self.active_scalars_name = None

        f = _vtk.vtkTransformFilter()
        f.SetInputDataObject(self)
        f.SetTransform(t)
        f.SetTransformAllInputVectors(transform_all_input_vectors)

        _update_alg(f, progress_bar, 'Transforming')
        res = pyvista.core.filters._get_output(f)

        # make the previously active scalars active again
        if active_point_scalars_name is not None:
            self.point_data.active_scalars_name = active_point_scalars_name
            res.point_data.active_scalars_name = active_point_scalars_name
        if active_cell_scalars_name is not None:
            self.cell_data.active_scalars_name = active_cell_scalars_name
            res.cell_data.active_scalars_name = active_cell_scalars_name

        if inplace:
            self.copy_from(res, deep=False)
            return self

        # The output from the transform filter contains a shallow copy
        # of the original dataset except for the point arrays.  Here
        # we perform a copy so the two are completely unlinked.
        if isinstance(self, pyvista.Grid):
            output: _vtk.vtkDataSet = pyvista.StructuredGrid()
        else:
            output = self.__class__()
        output.copy_from(res, deep=True)
        return output

    def reflect(
        self,
        normal,
        point=None,
        inplace=False,
        transform_all_input_vectors=False,
        progress_bar=False,
    ):
        """Reflect a dataset across a plane.

        Parameters
        ----------
        normal : array_like[float]
            Normal direction for reflection.

        point : array_like[float]
            Point which, along with ``normal``, defines the reflection
            plane. If not specified, this is the origin.

        inplace : bool, default: False
            When ``True``, modifies the dataset inplace.

        transform_all_input_vectors : bool, default: False
            When ``True``, all input vectors are transformed. Otherwise,
            only the points, normals and active vectors are transformed.

        progress_bar : bool, default: False
            Display a progress bar to indicate progress.

        Returns
        -------
        pyvista.DataSet
            Reflected dataset.  Return type matches input.

        Examples
        --------
        >>> from pyvista import examples
        >>> mesh = examples.load_airplane()
        >>> mesh = mesh.reflect((0, 0, 1), point=(0, 0, -100))
        >>> mesh.plot(show_edges=True)

        See the :ref:`reflect_example` for more examples using this filter.

        """
        t = transformations.reflection(normal, point=point)
        return self.transform(
            t,
            transform_all_input_vectors=transform_all_input_vectors,
            inplace=inplace,
            progress_bar=progress_bar,
        )

    def integrate_data(self, progress_bar=False):
        """Integrate point and cell data.

        Area or volume is also provided in point data.

        This filter uses the VTK `vtkIntegrateAttributes
        <https://vtk.org/doc/nightly/html/classvtkIntegrateAttributes.html>`_
        and requires VTK v9.1.0 or newer.

        Parameters
        ----------
        progress_bar : bool, default: False
            Display a progress bar to indicate progress.

        Returns
        -------
        pyvista.UnstructuredGrid
            Mesh with 1 point and 1 vertex cell with integrated data in point
            and cell data.

        Examples
        --------
        Integrate data on a sphere mesh.

        >>> import pyvista as pv
        >>> import numpy as np
        >>> sphere = pv.Sphere(theta_resolution=100, phi_resolution=100)
        >>> sphere.point_data["data"] = 2 * np.ones(sphere.n_points)
        >>> integrated = sphere.integrate_data()

        There is only 1 point and cell, so access the only value.

        >>> integrated["Area"][0]
        3.14
        >>> integrated["data"][0]
        6.28

        See the :ref:`integrate_example` for more examples using this filter.

        """
        if not hasattr(_vtk, 'vtkIntegrateAttributes'):  # pragma: no cover
            raise VTKVersionError('`integrate_data` requires VTK 9.1.0 or newer.')

        alg = _vtk.vtkIntegrateAttributes()
        alg.SetInputData(self)
        alg.SetDivideAllCellDataByVolume(False)
        _update_alg(alg, progress_bar, 'Integrating Variables')
        return _get_output(alg)

    def partition(self, n_partitions, generate_global_id=False, as_composite=True):
        """Break down input dataset into a requested number of partitions.

        Cells on boundaries are uniquely assigned to each partition without duplication.

        It uses a kdtree implementation that builds balances the cell
        centers among a requested number of partitions. The current implementation
        only supports power-of-2 target partition. If a non-power of two value
        is specified for ``n_partitions``, then the load balancing simply
        uses the power-of-two greater than the requested value

        For more details, see `vtkRedistributeDataSetFilter
        <https://vtk.org/doc/nightly/html/classvtkRedistributeDataSetFilter.html>`_.

        Parameters
        ----------
        n_partitions : int
            Specify the number of partitions to split the input dataset
            into. Current implementation results in a number of partitions equal
            to the power of 2 greater than or equal to the chosen value.

        generate_global_id : bool, default: False
            Generate global cell ids if ``None`` are present in the input.  If
            global cell ids are present in the input then this flag is
            ignored.

            This is stored as ``"vtkGlobalCellIds"`` within the ``cell_data``
            of the output dataset(s).

        as_composite : bool, default: False
            Return the partitioned dataset as a :class:`pyvista.MultiBlock`.

        See Also
        --------
        split_bodies, extract_values

        Returns
        -------
        pyvista.MultiBlock or pyvista.UnstructuredGrid
            UnStructuredGrid if ``as_composite=False`` and MultiBlock when ``True``.

        Examples
        --------
        Partition a simple ImageData into a :class:`pyvista.MultiBlock`
        containing each partition.

        >>> import pyvista as pv
        >>> grid = pv.ImageData(dimensions=(5, 5, 5))
        >>> out = grid.partition(4, as_composite=True)
        >>> out.plot(multi_colors=True, show_edges=True)

        Partition of the Stanford bunny.

        >>> from pyvista import examples
        >>> mesh = examples.download_bunny()
        >>> out = mesh.partition(4, as_composite=True)
        >>> out.plot(multi_colors=True, cpos='xy')

        """
        # While vtkRedistributeDataSetFilter exists prior to 9.1.0, it doesn't
        # work correctly, returning the wrong number of partitions.
        if pyvista.vtk_version_info < (9, 1, 0):
            raise VTKVersionError('`partition` requires vtk>=9.1.0')  # pragma: no cover
        if not hasattr(_vtk, 'vtkRedistributeDataSetFilter'):
            raise VTKVersionError(
                '`partition` requires vtkRedistributeDataSetFilter, but it '
                f'was not found in VTK {pyvista.vtk_version_info}',
            )  # pragma: no cover

        alg = _vtk.vtkRedistributeDataSetFilter()
        alg.SetInputData(self)
        alg.SetNumberOfPartitions(n_partitions)
        alg.SetPreservePartitionsInOutput(True)
        alg.SetGenerateGlobalCellIds(generate_global_id)
        alg.Update()

        # pyvista does not yet support vtkPartitionedDataSet
        part = alg.GetOutput()
        datasets = [part.GetPartition(ii) for ii in range(part.GetNumberOfPartitions())]
        output = pyvista.MultiBlock(datasets)
        if not as_composite:
            # note, SetPreservePartitionsInOutput does not work correctly in
            # vtk 9.2.0, so instead we set it to True always and simply merge
            # the result. See:
            # https://gitlab.kitware.com/vtk/vtk/-/issues/18632
            return pyvista.merge(list(output), merge_points=False)
        return output

    def explode(self, factor=0.1):
        """Push each individual cell away from the center of the dataset.

        Parameters
        ----------
        factor : float, default: 0.1
            How much each cell will move from the center of the dataset
            relative to its distance from it. Increase this number to push the
            cells farther away.

        Returns
        -------
        pyvista.UnstructuredGrid
            UnstructuredGrid containing the exploded cells.

        Notes
        -----
        This is similar to :func:`shrink <pyvista.DataSetFilters.shrink>`
        except that it does not change the size of the cells.

        Examples
        --------
        >>> import numpy as np
        >>> import pyvista as pv
        >>> xrng = np.linspace(0, 1, 3)
        >>> yrng = np.linspace(0, 2, 4)
        >>> zrng = np.linspace(0, 3, 5)
        >>> grid = pv.RectilinearGrid(xrng, yrng, zrng)
        >>> exploded = grid.explode()
        >>> exploded.plot(show_edges=True)

        """
        split = self.separate_cells()
        if not isinstance(split, pyvista.UnstructuredGrid):
            split = split.cast_to_unstructured_grid()

        vec = (split.cell_centers().points - split.center) * factor
        split.points += np.repeat(vec, np.diff(split.offset), axis=0)
        return split

    def separate_cells(self):
        """Return a copy of the dataset with separated cells with no shared points.

        This method may be useful when datasets have scalars that need to be
        associated to each point of each cell rather than either each cell or
        just the points of the dataset.

        Returns
        -------
        pyvista.UnstructuredGrid
            UnstructuredGrid with isolated cells.

        Examples
        --------
        Load the example hex beam and separate its cells. This increases the
        total number of points in the dataset since points are no longer
        shared.

        >>> from pyvista import examples
        >>> grid = examples.load_hexbeam()
        >>> grid.n_points
        99
        >>> sep_grid = grid.separate_cells()
        >>> sep_grid.n_points
        320

        See the :ref:`point_cell_scalars_example` for a more detailed example
        using this filter.

        """
        return self.shrink(1.0)

    def extract_cells_by_type(self, cell_types, progress_bar=False):
        """Extract cells of a specified type.

        Given an input dataset and a list of cell types, produce an output
        dataset containing only cells of the specified type(s). Note that if
        the input dataset is homogeneous (e.g., all cells are of the same type)
        and the cell type is one of the cells specified, then the input dataset
        is shallow copied to the output.

        The type of output dataset is always the same as the input type. Since
        structured types of data (i.e., :class:`pyvista.ImageData`,
        :class:`pyvista.StructuredGrid`, :class`pyvista.RectilnearGrid`)
        are all composed of a cell of the same
        type, the output is either empty, or a shallow copy of the input.
        Unstructured data (:class:`pyvista.UnstructuredGrid`,
        :class:`pyvista.PolyData`) input may produce a subset of the input data
        (depending on the selected cell types).

        Parameters
        ----------
        cell_types :  int | sequence[int]
            The cell types to extract. Must be a single or list of integer cell
            types. See :class:`pyvista.CellType`.

        progress_bar : bool, default: False
            Display a progress bar to indicate progress.

        Returns
        -------
        pyvista.DataSet
            Dataset with the extracted cells. Type is the same as the input.

        Notes
        -----
        Unlike :func:`pyvista.DataSetFilters.extract_cells` which always
        produces a :class:`pyvista.UnstructuredGrid` output, this filter
        produces the same output type as input type.

        Examples
        --------
        Create an unstructured grid with both hexahedral and tetrahedral
        cells and then extract each individual cell type.

        >>> import pyvista as pv
        >>> from pyvista import examples
        >>> beam = examples.load_hexbeam()
        >>> beam = beam.translate([1, 0, 0])
        >>> ugrid = beam + examples.load_tetbeam()
        >>> hex_cells = ugrid.extract_cells_by_type(pv.CellType.HEXAHEDRON)
        >>> tet_cells = ugrid.extract_cells_by_type(pv.CellType.TETRA)
        >>> pl = pv.Plotter(shape=(1, 2))
        >>> _ = pl.add_text('Extracted Hexahedron cells')
        >>> _ = pl.add_mesh(hex_cells, show_edges=True)
        >>> pl.subplot(0, 1)
        >>> _ = pl.add_text('Extracted Tetrahedron cells')
        >>> _ = pl.add_mesh(tet_cells, show_edges=True)
        >>> pl.show()

        """
        alg = _vtk.vtkExtractCellsByType()
        alg.SetInputDataObject(self)
        if isinstance(cell_types, int):
            alg.AddCellType(cell_types)
        elif isinstance(cell_types, (np.ndarray, collections.abc.Sequence)):
            for cell_type in cell_types:
                alg.AddCellType(cell_type)
        else:
            raise TypeError(
                f'Invalid type {type(cell_types)} for `cell_types`. Expecting an int or a sequence.',
            )
        _update_alg(alg, progress_bar, 'Extracting cell types')
        return _get_output(alg)

    def sort_labels(
        self,
        scalars=None,
        preference='point',
        output_scalars=None,
        progress_bar=False,
        inplace=False,
    ):
        """Sort labeled data by number of points or cells.

        This filter renumbers scalar label data of any type with ``N`` labels
        such that the output labels are contiguous from ``[0, N)`` and
        sorted in descending order from largest to smallest (by label count).
        I.e., the largest label will have a value of ``0`` and the smallest
        label will have a value of ``N-1``.

        The filter is a convenience method for :func:`pyvista.DataSetFilters.pack_labels`
        with ``sort=True``.

        Parameters
        ----------
        scalars : str, optional
            Name of scalars to sort. Defaults to currently active scalars.

        preference : str, default: "point"
            When ``scalars`` is specified, this is the preferred array
            type to search for in the dataset.  Must be either
            ``'point'`` or ``'cell'``.

        output_scalars : str, None
            Name of the sorted output scalars. By default, the output is
            saved to ``'packed_labels'``.

        progress_bar : bool, default: False
            If ``True``, display a progress bar. Has no effect if VTK
            version is lower than 9.3.

        inplace : bool, default: False
            If ``True``, the mesh is updated in-place.

        Returns
        -------
        pyvista.Dataset
            Dataset with sorted labels.

        Examples
        --------
        Sort segmented image labels.

        Load image labels

        >>> from pyvista import examples
        >>> import numpy as np
        >>> image_labels = examples.download_frog_tissue()

        Show label info for first four labels

        >>> label_number, label_size = np.unique(
        ...     image_labels['MetaImage'], return_counts=True
        ... )
        >>> label_number[:4]
        pyvista_ndarray([0, 1, 2, 3], dtype=uint8)
        >>> label_size[:4]
        array([30805713,    35279,    19172,    38129])

        Sort labels

        >>> sorted_labels = image_labels.sort_labels()

        Show sorted label info for the four largest labels. Note
        the difference in label size after sorting.

        >>> sorted_label_number, sorted_label_size = np.unique(
        ...     sorted_labels["packed_labels"], return_counts=True
        ... )
        >>> sorted_label_number[:4]
        pyvista_ndarray([0, 1, 2, 3], dtype=uint8)
        >>> sorted_label_size[:4]
        array([30805713,   438052,   204672,   133880])

        """
        return self.pack_labels(
            scalars=scalars,
            output_scalars=output_scalars,
            preference=preference,
            progress_bar=progress_bar,
            inplace=inplace,
            sort=True,
        )

    def pack_labels(
        self,
        sort=False,
        scalars=None,
        preference='point',
        output_scalars=None,
        progress_bar=False,
        inplace=False,
    ):
        """Renumber labeled data such that labels are contiguous.

        This filter renumbers scalar label data of any type with ``N`` labels
        such that the output labels are contiguous from ``[0, N)``. The
        output may optionally be sorted by label count.

        The output array ``'packed_labels'`` is added to the output by default,
        and is automatically set as the active scalars.

        See Also
        --------
        sort_labels
            Similar function with ``sort=True`` by default.

        Notes
        -----
        This filter uses ``vtkPackLabels`` as the underlying method which
        requires VTK version 9.3 or higher. If ``vtkPackLabels`` is not
        available, packing is done with ``NumPy`` instead which may be
        slower. For best performance, consider upgrading VTK.

        .. versionadded:: 0.43

        Parameters
        ----------
        sort : bool, default: False
            Whether to sort the output by label count in descending order
            (i.e. from largest to smallest).

        scalars : str, optional
            Name of scalars to pack. Defaults to currently active scalars.

        preference : str, default: "point"
            When ``scalars`` is specified, this is the preferred array
            type to search for in the dataset.  Must be either
            ``'point'`` or ``'cell'``.

        output_scalars : str, None
            Name of the packed output scalars. By default, the output is
            saved to ``'packed_labels'``.

        progress_bar : bool, default: False
            If ``True``, display a progress bar. Has no effect if VTK
            version is lower than 9.3.

        inplace : bool, default: False
            If ``True``, the mesh is updated in-place.

        Returns
        -------
        pyvista.Dataset
            Dataset with packed labels.

        Examples
        --------
        Pack segmented image labels.

        Load non-contiguous image labels

        >>> from pyvista import examples
        >>> import numpy as np
        >>> image_labels = examples.download_frog_tissue()

        Show range of labels

        >>> image_labels.get_data_range()
        (0, 29)

        Find 'gaps' in the labels

        >>> label_numbers = np.unique(image_labels.active_scalars)
        >>> label_max = np.max(label_numbers)
        >>> missing_labels = set(range(label_max)) - set(label_numbers)
        >>> len(missing_labels)
        4

        Pack labels to remove gaps

        >>> packed_labels = image_labels.pack_labels()

        Show range of packed labels

        >>> packed_labels.get_data_range()
        (0, 25)

        """
        # Set a input scalars
        if scalars is None:
            set_default_active_scalars(self)
            _, scalars = self.active_scalars_info

        field = get_array_association(self, scalars, preference=preference)

        # Determine output scalars
        default_output_scalars = "packed_labels"
        if output_scalars is None:
            output_scalars = default_output_scalars
        if not isinstance(output_scalars, str):
            raise TypeError(f"Output scalars must be a string, got {type(output_scalars)} instead.")

        # Do packing
        if hasattr(_vtk, 'vtkPackLabels'):  # pragma: no cover
            alg = _vtk.vtkPackLabels()
            alg.SetInputDataObject(self)
            alg.SetInputArrayToProcess(0, 0, 0, field.value, scalars)
            if sort:
                alg.SortByLabelCount()
            alg.PassFieldDataOn()
            alg.PassCellDataOn()
            alg.PassPointDataOn()
            _update_alg(alg, progress_bar, 'Packing labels')
            result = _get_output(alg)

            if output_scalars is not scalars:
                # vtkPackLabels does not pass un-packed labels through to the
                # output, so add it back here
                if field == FieldAssociation.POINT:
                    result.point_data[scalars] = self.point_data[scalars]
                else:
                    result.cell_data[scalars] = self.cell_data[scalars]
            result.rename_array("PackedLabels", output_scalars)

            if inplace:
                self.copy_from(result, deep=False)
                return self
            return result

        else:  # Use numpy
            # Get mapping from input ID to output ID
            arr = get_array(self, scalars, preference=preference, err=True)
            label_numbers_in, label_sizes = np.unique(arr, return_counts=True)
            if sort:
                label_numbers_in = label_numbers_in[np.argsort(label_sizes)[::-1]]
            label_range_in = np.arange(0, np.max(label_numbers_in))
            label_numbers_out = label_range_in[: len(label_numbers_in)]

            # Pack/sort array
            packed_array = np.zeros_like(arr)
            for num_in, num_out in zip(label_numbers_in, label_numbers_out):
                packed_array[arr == num_in] = num_out

            result = self if inplace else self.copy(deep=True)

            # Add output to mesh
            if field == FieldAssociation.POINT:
                result.point_data[output_scalars] = packed_array
            else:
                result.cell_data[output_scalars] = packed_array

            # vtkPackLabels sets active scalars by default, so do the same here
            result.set_active_scalars(output_scalars, preference=field)

            return result


def _set_threshold_limit(alg, value, method, invert):
    """Set vtkThreshold limits and function.

    Addresses VTK API deprecations and previous PyVista inconsistencies with ParaView. Reference:

    * https://github.com/pyvista/pyvista/issues/2850
    * https://github.com/pyvista/pyvista/issues/3610
    * https://discourse.vtk.org/t/unnecessary-vtk-api-change/9929

    """
    # Check value
    if isinstance(value, (np.ndarray, collections.abc.Sequence)):
        if len(value) != 2:
            raise ValueError(
                f'Value range must be length one for a float value or two for min/max; not ({value}).',
            )
        # Check range
        if value[0] > value[1]:
            raise ValueError(
                'Value sequence is invalid, please use (min, max). The provided first value is greater than the second.',
            )
    elif isinstance(value, collections.abc.Iterable):
        raise TypeError('Value must either be a single scalar or a sequence.')
    alg.SetInvert(invert)
    # Set values and function
    if pyvista.vtk_version_info >= (9, 1):
        if isinstance(value, (np.ndarray, collections.abc.Sequence)):
            alg.SetThresholdFunction(_vtk.vtkThreshold.THRESHOLD_BETWEEN)
            alg.SetLowerThreshold(value[0])
            alg.SetUpperThreshold(value[1])
        else:
            # Single value
            if method.lower() == 'lower':
                alg.SetLowerThreshold(value)
                alg.SetThresholdFunction(_vtk.vtkThreshold.THRESHOLD_LOWER)
            elif method.lower() == 'upper':
                alg.SetUpperThreshold(value)
                alg.SetThresholdFunction(_vtk.vtkThreshold.THRESHOLD_UPPER)
            else:
                raise ValueError('Invalid method choice. Either `lower` or `upper`')
    else:  # pragma: no cover
        # ThresholdByLower, ThresholdByUpper, ThresholdBetween
        if isinstance(value, (np.ndarray, collections.abc.Sequence)):
            alg.ThresholdBetween(value[0], value[1])
        else:
            # Single value
            if method.lower() == 'lower':
                alg.ThresholdByLower(value)
            elif method.lower() == 'upper':
                alg.ThresholdByUpper(value)
            else:
                raise ValueError('Invalid method choice. Either `lower` or `upper`')<|MERGE_RESOLUTION|>--- conflicted
+++ resolved
@@ -26,22 +26,12 @@
 from pyvista.core.filters import _get_output
 from pyvista.core.filters import _update_alg
 from pyvista.core.utilities import transformations
-<<<<<<< HEAD
-from pyvista.core.utilities.arrays import (
-    FieldAssociation,
-    _coerce_transformlike_arg,
-    get_array,
-    get_array_association,
-    set_default_active_scalars,
-    vtkmatrix_from_array,
-)
-=======
 from pyvista.core.utilities.arrays import FieldAssociation
+from pyvista.core.utilities.arrays import _coerce_transformlike_arg
 from pyvista.core.utilities.arrays import get_array
 from pyvista.core.utilities.arrays import get_array_association
 from pyvista.core.utilities.arrays import set_default_active_scalars
 from pyvista.core.utilities.arrays import vtkmatrix_from_array
->>>>>>> 47e37efe
 from pyvista.core.utilities.cells import numpy_to_idarr
 from pyvista.core.utilities.geometric_objects import NORMALS
 from pyvista.core.utilities.helpers import generate_plane
@@ -50,13 +40,10 @@
 from pyvista.core.utilities.misc import assert_empty_kwargs
 
 if TYPE_CHECKING:  # pragma: no cover
-<<<<<<< HEAD
-    from pyvista.core._typing_core import MatrixLike, TransformLike, VectorLike
-=======
+
     from pyvista.core._typing_core import MatrixLike
-    from pyvista.core._typing_core import NumpyArray
+    from pyvista.core._typing_core import TransformLike
     from pyvista.core._typing_core import VectorLike
->>>>>>> 47e37efe
 
 
 @abstract_class
