"""Filters module with a class of common filters that can be applied to any vtkDataSet."""

from __future__ import annotations

import collections.abc
import contextlib
from typing import TYPE_CHECKING, Iterable, Literal, Optional, Sequence, Union, cast
import warnings

import matplotlib.pyplot as plt
import numpy as np

import pyvista
import pyvista.core._vtk_core as _vtk
from pyvista.core.errors import (
    AmbiguousDataError,
    MissingDataError,
    PyVistaDeprecationWarning,
    VTKVersionError,
)
from pyvista.core.filters import _get_output, _update_alg
from pyvista.core.utilities import transformations
from pyvista.core.utilities.arrays import (
    FieldAssociation,
    get_array,
    get_array_association,
    set_default_active_scalars,
    vtkmatrix_from_array,
)
from pyvista.core.utilities.cells import numpy_to_idarr
from pyvista.core.utilities.geometric_objects import NORMALS
from pyvista.core.utilities.helpers import generate_plane, wrap
from pyvista.core.utilities.misc import abstract_class, assert_empty_kwargs

if TYPE_CHECKING:  # pragma: no cover
    from pyvista.core._typing_core import NumpyArray


@abstract_class
class DataSetFilters:
    """A set of common filters that can be applied to any vtkDataSet."""

    def _clip_with_function(
        self,
        function,
        invert=True,
        value=0.0,
        return_clipped=False,
        progress_bar=False,
        crinkle=False,
    ):
        """Clip using an implicit function (internal helper)."""
        if crinkle:
            # Add Cell IDs
            self.cell_data['cell_ids'] = np.arange(self.n_cells)

        if isinstance(self, _vtk.vtkPolyData):
            alg = _vtk.vtkClipPolyData()
        # elif isinstance(self, vtk.vtkImageData):
        #     alg = vtk.vtkClipVolume()
        #     alg.SetMixed3DCellGeneration(True)
        else:
            alg = _vtk.vtkTableBasedClipDataSet()
        alg.SetInputDataObject(self)  # Use the grid as the data we desire to cut
        alg.SetValue(value)
        alg.SetClipFunction(function)  # the implicit function
        alg.SetInsideOut(invert)  # invert the clip if needed
        alg.SetGenerateClippedOutput(return_clipped)
        _update_alg(alg, progress_bar, 'Clipping with Function')

        if return_clipped:
            a = _get_output(alg, oport=0)
            b = _get_output(alg, oport=1)
            if crinkle:
                a = self.extract_cells(np.unique(a.cell_data['cell_ids']))
                b = self.extract_cells(np.unique(b.cell_data['cell_ids']))
            return a, b
        clipped = _get_output(alg)
        if crinkle:
            clipped = self.extract_cells(np.unique(clipped.cell_data['cell_ids']))
        return clipped

    def align(
        self,
        target,
        max_landmarks=100,
        max_mean_distance=1e-5,
        max_iterations=500,
        check_mean_distance=True,
        start_by_matching_centroids=True,
        return_matrix=False,
    ):
        """Align a dataset to another.

        Uses the iterative closest point algorithm to align the points of the
        two meshes.  See the VTK class `vtkIterativeClosestPointTransform
        <https://vtk.org/doc/nightly/html/classvtkIterativeClosestPointTransform.html>`_

        Parameters
        ----------
        target : pyvista.DataSet
            The target dataset to align to.

        max_landmarks : int, default: 100
            The maximum number of landmarks.

        max_mean_distance : float, default: 1e-5
            The maximum mean distance for convergence.

        max_iterations : int, default: 500
            The maximum number of iterations.

        check_mean_distance : bool, default: True
            Whether to check the mean distance for convergence.

        start_by_matching_centroids : bool, default: True
            Whether to start the alignment by matching centroids. Default is True.

        return_matrix : bool, default: False
            Return the transform matrix as well as the aligned mesh.

        Returns
        -------
        aligned : pyvista.DataSet
            The dataset aligned to the target mesh.

        matrix : numpy.ndarray
            Transform matrix to transform the input dataset to the target dataset.

        Examples
        --------
        Create a cylinder, translate it, and use iterative closest point to
        align mesh to its original position.

        >>> import pyvista as pv
        >>> import numpy as np
        >>> source = pv.Cylinder(resolution=30).triangulate().subdivide(1)
        >>> transformed = source.rotate_y(20).translate([-0.75, -0.5, 0.5])
        >>> aligned = transformed.align(source)
        >>> _, closest_points = aligned.find_closest_cell(
        ...     source.points, return_closest_point=True
        ... )
        >>> dist = np.linalg.norm(source.points - closest_points, axis=1)

        Visualize the source, transformed, and aligned meshes.

        >>> pl = pv.Plotter(shape=(1, 2))
        >>> _ = pl.add_text('Before Alignment')
        >>> _ = pl.add_mesh(
        ...     source, style='wireframe', opacity=0.5, line_width=2
        ... )
        >>> _ = pl.add_mesh(transformed)
        >>> pl.subplot(0, 1)
        >>> _ = pl.add_text('After Alignment')
        >>> _ = pl.add_mesh(
        ...     source, style='wireframe', opacity=0.5, line_width=2
        ... )
        >>> _ = pl.add_mesh(
        ...     aligned,
        ...     scalars=dist,
        ...     scalar_bar_args={
        ...         'title': 'Distance to Source',
        ...         'fmt': '%.1E',
        ...     },
        ... )
        >>> pl.show()

        Show that the mean distance between the source and the target is
        nearly zero.

        >>> np.abs(dist).mean()  # doctest:+SKIP
        9.997635192915073e-05

        """
        icp = _vtk.vtkIterativeClosestPointTransform()
        icp.SetSource(self)
        icp.SetTarget(target)
        icp.GetLandmarkTransform().SetModeToRigidBody()
        icp.SetMaximumNumberOfLandmarks(max_landmarks)
        icp.SetMaximumMeanDistance(max_mean_distance)
        icp.SetMaximumNumberOfIterations(max_iterations)
        icp.SetCheckMeanDistance(check_mean_distance)
        icp.SetStartByMatchingCentroids(start_by_matching_centroids)
        icp.Update()
        matrix = pyvista.array_from_vtkmatrix(icp.GetMatrix())
        if return_matrix:
            return self.transform(matrix, inplace=False), matrix
        return self.transform(matrix, inplace=False)

    def clip(
        self,
        normal='x',
        origin=None,
        invert=True,
        value=0.0,
        inplace=False,
        return_clipped=False,
        progress_bar=False,
        crinkle=False,
    ):
        """Clip a dataset by a plane by specifying the origin and normal.

        If no parameters are given the clip will occur in the center
        of that dataset.

        Parameters
        ----------
        normal : tuple(float) or str, default: 'x'
            Length 3 tuple for the normal vector direction. Can also
            be specified as a string conventional direction such as
            ``'x'`` for ``(1, 0, 0)`` or ``'-x'`` for ``(-1, 0, 0)``, etc.

        origin : sequence[float], optional
            The center ``(x, y, z)`` coordinate of the plane on which the clip
            occurs. The default is the center of the dataset.

        invert : bool, default: True
            Flag on whether to flip/invert the clip.

        value : float, default: 0.0
            Set the clipping value along the normal direction.

        inplace : bool, default: False
            Updates mesh in-place.

        return_clipped : bool, default: False
            Return both unclipped and clipped parts of the dataset.

        progress_bar : bool, default: False
            Display a progress bar to indicate progress.

        crinkle : bool, default: False
            Crinkle the clip by extracting the entire cells along the
            clip. This adds the ``"cell_ids"`` array to the ``cell_data``
            attribute that tracks the original cell IDs of the original
            dataset.

        Returns
        -------
        pyvista.PolyData or tuple[pyvista.PolyData]
            Clipped mesh when ``return_clipped=False``,
            otherwise a tuple containing the unclipped and clipped datasets.

        Examples
        --------
        Clip a cube along the +X direction.  ``triangulate`` is used as
        the cube is initially composed of quadrilateral faces and
        subdivide only works on triangles.

        >>> import pyvista as pv
        >>> cube = pv.Cube().triangulate().subdivide(3)
        >>> clipped_cube = cube.clip()
        >>> clipped_cube.plot()

        Clip a cube in the +Z direction.  This leaves half a cube
        below the XY plane.

        >>> import pyvista as pv
        >>> cube = pv.Cube().triangulate().subdivide(3)
        >>> clipped_cube = cube.clip('z')
        >>> clipped_cube.plot()

        See :ref:`clip_with_surface_example` for more examples using this filter.

        """
        if isinstance(normal, str):
            normal = NORMALS[normal.lower()]
        # find center of data if origin not specified
        if origin is None:
            origin = self.center
        # create the plane for clipping
        function = generate_plane(normal, origin)
        # run the clip
        result = DataSetFilters._clip_with_function(
            self,
            function,
            invert=invert,
            value=value,
            return_clipped=return_clipped,
            progress_bar=progress_bar,
            crinkle=crinkle,
        )
        if inplace:
            if return_clipped:
                self.copy_from(result[0], deep=False)
                return self, result[1]
            else:
                self.copy_from(result, deep=False)
                return self
        return result

    def clip_box(
        self,
        bounds=None,
        invert=True,
        factor=0.35,
        progress_bar=False,
        merge_points=True,
        crinkle=False,
    ):
        """Clip a dataset by a bounding box defined by the bounds.

        If no bounds are given, a corner of the dataset bounds will be removed.

        Parameters
        ----------
        bounds : sequence[float], optional
            Length 6 sequence of floats: ``(xmin, xmax, ymin, ymax, zmin, zmax)``.
            Length 3 sequence of floats: distances from the min coordinate of
            of the input mesh. Single float value: uniform distance from the
            min coordinate. Length 12 sequence of length 3 sequence of floats:
            a plane collection (normal, center, ...).
            :class:`pyvista.PolyData`: if a poly mesh is passed that represents
            a box with 6 faces that all form a standard box, then planes will
            be extracted from the box to define the clipping region.

        invert : bool, default: True
            Flag on whether to flip/invert the clip.

        factor : float, default: 0.35
            If bounds are not given this is the factor along each axis to
            extract the default box.

        progress_bar : bool, default: False
            Display a progress bar to indicate progress.

        merge_points : bool, default: True
            If ``True``, coinciding points of independently defined mesh
            elements will be merged.

        crinkle : bool, default: False
            Crinkle the clip by extracting the entire cells along the
            clip. This adds the ``"cell_ids"`` array to the ``cell_data``
            attribute that tracks the original cell IDs of the original
            dataset.

        Returns
        -------
        pyvista.UnstructuredGrid
            Clipped dataset.

        Examples
        --------
        Clip a corner of a cube.  The bounds of a cube are normally
        ``[-0.5, 0.5, -0.5, 0.5, -0.5, 0.5]``, and this removes 1/8 of
        the cube's surface.

        >>> import pyvista as pv
        >>> cube = pv.Cube().triangulate().subdivide(3)
        >>> clipped_cube = cube.clip_box([0, 1, 0, 1, 0, 1])
        >>> clipped_cube.plot()

        See :ref:`clip_with_plane_box_example` for more examples using this filter.

        """
        if bounds is None:

            def _get_quarter(dmin, dmax):
                """Get a section of the given range (internal helper)."""
                return dmax - ((dmax - dmin) * factor)

            xmin, xmax, ymin, ymax, zmin, zmax = self.bounds
            xmin = _get_quarter(xmin, xmax)
            ymin = _get_quarter(ymin, ymax)
            zmin = _get_quarter(zmin, zmax)
            bounds = [xmin, xmax, ymin, ymax, zmin, zmax]
        if isinstance(bounds, (float, int)):
            bounds = [bounds, bounds, bounds]
        elif isinstance(bounds, pyvista.PolyData):
            poly = bounds
            if poly.n_cells != 6:
                raise ValueError("The bounds mesh must have only 6 faces.")
            bounds = []
            poly.compute_normals(inplace=True)
            for cid in range(6):
                cell = poly.extract_cells(cid)
                normal = cell["Normals"][0]
                bounds.append(normal)
                bounds.append(cell.center)
        if not isinstance(bounds, (np.ndarray, collections.abc.Sequence)):
            raise TypeError('Bounds must be a sequence of floats with length 3, 6 or 12.')
        if len(bounds) not in [3, 6, 12]:
            raise ValueError('Bounds must be a sequence of floats with length 3, 6 or 12.')
        if len(bounds) == 3:
            xmin, xmax, ymin, ymax, zmin, zmax = self.bounds
            bounds = (xmin, xmin + bounds[0], ymin, ymin + bounds[1], zmin, zmin + bounds[2])
        if crinkle:
            self.cell_data['cell_ids'] = np.arange(self.n_cells)
        alg = _vtk.vtkBoxClipDataSet()
        if not merge_points:
            # vtkBoxClipDataSet uses vtkMergePoints by default
            alg.SetLocator(_vtk.vtkNonMergingPointLocator())
        alg.SetInputDataObject(self)
        alg.SetBoxClip(*bounds)
        port = 0
        if invert:
            # invert the clip if needed
            port = 1
            alg.GenerateClippedOutputOn()
        _update_alg(alg, progress_bar, 'Clipping a Dataset by a Bounding Box')
        clipped = _get_output(alg, oport=port)
        if crinkle:
            clipped = self.extract_cells(np.unique(clipped.cell_data['cell_ids']))
        return clipped

    def compute_implicit_distance(self, surface, inplace=False):
        """Compute the implicit distance from the points to a surface.

        This filter will compute the implicit distance from all of the
        nodes of this mesh to a given surface. This distance will be
        added as a point array called ``'implicit_distance'``.

        Nodes of this mesh which are interior to the input surface
        geometry have a negative distance, and nodes on the exterior
        have a positive distance. Nodes which intersect the input
        surface has a distance of zero.

        Parameters
        ----------
        surface : pyvista.DataSet
            The surface used to compute the distance.

        inplace : bool, default: False
            If ``True``, a new scalar array will be added to the
            ``point_data`` of this mesh and the modified mesh will
            be returned. Otherwise a copy of this mesh is returned
            with that scalar field added.

        Returns
        -------
        pyvista.DataSet
            Dataset containing the ``'implicit_distance'`` array in
            ``point_data``.

        Examples
        --------
        Compute the distance between all the points on a sphere and a
        plane.

        >>> import pyvista as pv
        >>> sphere = pv.Sphere(radius=0.35)
        >>> plane = pv.Plane()
        >>> _ = sphere.compute_implicit_distance(plane, inplace=True)
        >>> dist = sphere['implicit_distance']
        >>> type(dist)
        <class 'pyvista.core.pyvista_ndarray.pyvista_ndarray'>

        Plot these distances as a heatmap. Note how distances above the
        plane are positive, and distances below the plane are negative.

        >>> pl = pv.Plotter()
        >>> _ = pl.add_mesh(
        ...     sphere, scalars='implicit_distance', cmap='bwr'
        ... )
        >>> _ = pl.add_mesh(plane, color='w', style='wireframe')
        >>> pl.show()

        We can also compute the distance from all the points on the
        plane to the sphere.

        >>> _ = plane.compute_implicit_distance(sphere, inplace=True)

        Again, we can plot these distances as a heatmap. Note how
        distances inside the sphere are negative and distances outside
        the sphere are positive.

        >>> pl = pv.Plotter()
        >>> _ = pl.add_mesh(
        ...     plane,
        ...     scalars='implicit_distance',
        ...     cmap='bwr',
        ...     clim=[-0.35, 0.35],
        ... )
        >>> _ = pl.add_mesh(sphere, color='w', style='wireframe')
        >>> pl.show()

        See :ref:`clip_with_surface_example` and
        :ref:`voxelize_surface_mesh_example` for more examples using
        this filter.

        """
        function = _vtk.vtkImplicitPolyDataDistance()
        function.SetInput(surface)
        points = pyvista.convert_array(self.points)
        dists = _vtk.vtkDoubleArray()
        function.FunctionValue(points, dists)
        if inplace:
            self.point_data['implicit_distance'] = pyvista.convert_array(dists)
            return self
        result = self.copy()
        result.point_data['implicit_distance'] = pyvista.convert_array(dists)
        return result

    def clip_scalar(
        self,
        scalars=None,
        invert=True,
        value=0.0,
        inplace=False,
        progress_bar=False,
        both=False,
    ):
        """Clip a dataset by a scalar.

        Parameters
        ----------
        scalars : str, optional
            Name of scalars to clip on.  Defaults to currently active scalars.

        invert : bool, default: True
            Flag on whether to flip/invert the clip.  When ``True``,
            only the mesh below ``value`` will be kept.  When
            ``False``, only values above ``value`` will be kept.

        value : float, default: 0.0
            Set the clipping value.

        inplace : bool, default: False
            Update mesh in-place.

        progress_bar : bool, default: False
            Display a progress bar to indicate progress.

        both : bool, default: False
            If ``True``, also returns the complementary clipped mesh.

        Returns
        -------
        pyvista.PolyData or tuple
            Clipped dataset if ``both=False``.  If ``both=True`` then
            returns a tuple of both clipped datasets.

        Examples
        --------
        Remove the part of the mesh with "sample_point_scalars" above 100.

        >>> import pyvista as pv
        >>> from pyvista import examples
        >>> dataset = examples.load_hexbeam()
        >>> clipped = dataset.clip_scalar(
        ...     scalars="sample_point_scalars", value=100
        ... )
        >>> clipped.plot()

        Get clipped meshes corresponding to the portions of the mesh above and below 100.

        >>> import pyvista as pv
        >>> from pyvista import examples
        >>> dataset = examples.load_hexbeam()
        >>> _below, _above = dataset.clip_scalar(
        ...     scalars="sample_point_scalars", value=100, both=True
        ... )

        Remove the part of the mesh with "sample_point_scalars" below 100.

        >>> import pyvista as pv
        >>> from pyvista import examples
        >>> dataset = examples.load_hexbeam()
        >>> clipped = dataset.clip_scalar(
        ...     scalars="sample_point_scalars", value=100, invert=False
        ... )
        >>> clipped.plot()

        """
        if isinstance(self, _vtk.vtkPolyData):
            alg = _vtk.vtkClipPolyData()
        else:
            alg = _vtk.vtkTableBasedClipDataSet()

        alg.SetInputDataObject(self)
        alg.SetValue(value)
        if scalars is None:
            set_default_active_scalars(self)
        else:
            self.set_active_scalars(scalars)

        alg.SetInsideOut(invert)  # invert the clip if needed
        alg.SetGenerateClippedOutput(both)

        _update_alg(alg, progress_bar, 'Clipping by a Scalar')
        result0 = _get_output(alg)

        if inplace:
            self.copy_from(result0, deep=False)
            result0 = self

        if both:
            result1 = _get_output(alg, oport=1)
            if isinstance(self, _vtk.vtkPolyData):
                # For some reason vtkClipPolyData with SetGenerateClippedOutput on leaves unreferenced vertices
                result0, result1 = (r.clean() for r in (result0, result1))
            return result0, result1
        return result0

    def clip_surface(
        self,
        surface,
        invert=True,
        value=0.0,
        compute_distance=False,
        progress_bar=False,
        crinkle=False,
    ):
        """Clip any mesh type using a :class:`pyvista.PolyData` surface mesh.

        This will return a :class:`pyvista.UnstructuredGrid` of the clipped
        mesh. Geometry of the input dataset will be preserved where possible.
        Geometries near the clip intersection will be triangulated/tessellated.

        Parameters
        ----------
        surface : pyvista.PolyData
            The ``PolyData`` surface mesh to use as a clipping
            function.  If this input mesh is not a :class`pyvista.PolyData`,
            the external surface will be extracted.

        invert : bool, default: True
            Flag on whether to flip/invert the clip.

        value : float, default: 0.0
            Set the clipping value of the implicit function (if
            clipping with implicit function) or scalar value (if
            clipping with scalars).

        compute_distance : bool, default: False
            Compute the implicit distance from the mesh onto the input
            dataset.  A new array called ``'implicit_distance'`` will
            be added to the output clipped mesh.

        progress_bar : bool, default: False
            Display a progress bar to indicate progress.

        crinkle : bool, default: False
            Crinkle the clip by extracting the entire cells along the
            clip. This adds the ``"cell_ids"`` array to the ``cell_data``
            attribute that tracks the original cell IDs of the original
            dataset.

        Returns
        -------
        pyvista.PolyData
            Clipped surface.

        Examples
        --------
        Clip a cube with a sphere.

        >>> import pyvista as pv
        >>> sphere = pv.Sphere(center=(-0.4, -0.4, -0.4))
        >>> cube = pv.Cube().triangulate().subdivide(3)
        >>> clipped = cube.clip_surface(sphere)
        >>> clipped.plot(show_edges=True, cpos='xy', line_width=3)

        See :ref:`clip_with_surface_example` for more examples using
        this filter.

        """
        if not isinstance(surface, _vtk.vtkPolyData):
            surface = DataSetFilters.extract_geometry(surface)
        function = _vtk.vtkImplicitPolyDataDistance()
        function.SetInput(surface)
        if compute_distance:
            points = pyvista.convert_array(self.points)
            dists = _vtk.vtkDoubleArray()
            function.FunctionValue(points, dists)
            self['implicit_distance'] = pyvista.convert_array(dists)
        # run the clip
        result = DataSetFilters._clip_with_function(
            self,
            function,
            invert=invert,
            value=value,
            progress_bar=progress_bar,
            crinkle=crinkle,
        )
        return result

    def slice_implicit(
        self,
        implicit_function,
        generate_triangles=False,
        contour=False,
        progress_bar=False,
    ):
        """Slice a dataset by a VTK implicit function.

        Parameters
        ----------
        implicit_function : vtk.vtkImplicitFunction
            Specify the implicit function to perform the cutting.

        generate_triangles : bool, default: False
            If this is enabled (``False`` by default), the output will
            be triangles. Otherwise the output will be the intersection
            polygons. If the cutting function is not a plane, the
            output will be 3D polygons, which might be nice to look at
            but hard to compute with downstream.

        contour : bool, default: False
            If ``True``, apply a ``contour`` filter after slicing.

        progress_bar : bool, default: False
            Display a progress bar to indicate progress.

        Returns
        -------
        pyvista.PolyData
            Sliced dataset.

        Examples
        --------
        Slice the surface of a sphere.

        >>> import pyvista as pv
        >>> import vtk
        >>> sphere = vtk.vtkSphere()
        >>> sphere.SetRadius(10)
        >>> mesh = pv.Wavelet()
        >>> slice = mesh.slice_implicit(sphere)
        >>> slice.plot(show_edges=True, line_width=5)

        >>> cylinder = vtk.vtkCylinder()
        >>> cylinder.SetRadius(10)
        >>> mesh = pv.Wavelet()
        >>> slice = mesh.slice_implicit(cylinder)
        >>> slice.plot(show_edges=True, line_width=5)

        """
        alg = _vtk.vtkCutter()  # Construct the cutter object
        alg.SetInputDataObject(self)  # Use the grid as the data we desire to cut
        alg.SetCutFunction(implicit_function)  # the cutter to use the function
        alg.SetGenerateTriangles(generate_triangles)
        _update_alg(alg, progress_bar, 'Slicing')
        output = _get_output(alg)
        if contour:
            return output.contour()
        return output

    def slice(
        self,
        normal='x',
        origin=None,
        generate_triangles=False,
        contour=False,
        progress_bar=False,
    ):
        """Slice a dataset by a plane at the specified origin and normal vector orientation.

        If no origin is specified, the center of the input dataset will be used.

        Parameters
        ----------
        normal : sequence[float] | str, default: 'x'
            Length 3 tuple for the normal vector direction. Can also be
            specified as a string conventional direction such as ``'x'`` for
            ``(1, 0, 0)`` or ``'-x'`` for ``(-1, 0, 0)``, etc.

        origin : sequence[float], optional
            The center ``(x, y, z)`` coordinate of the plane on which
            the slice occurs.

        generate_triangles : bool, default: False
            If this is enabled (``False`` by default), the output will
            be triangles. Otherwise the output will be the intersection
            polygons.

        contour : bool, default: False
            If ``True``, apply a ``contour`` filter after slicing.

        progress_bar : bool, default: False
            Display a progress bar to indicate progress.

        Returns
        -------
        pyvista.PolyData
            Sliced dataset.

        Examples
        --------
        Slice the surface of a sphere.

        >>> import pyvista as pv
        >>> sphere = pv.Sphere()
        >>> slice_x = sphere.slice(normal='x')
        >>> slice_y = sphere.slice(normal='y')
        >>> slice_z = sphere.slice(normal='z')
        >>> slices = slice_x + slice_y + slice_z
        >>> slices.plot(line_width=5)

        See :ref:`slice_example` for more examples using this filter.

        """
        if isinstance(normal, str):
            normal = NORMALS[normal.lower()]
        # find center of data if origin not specified
        if origin is None:
            origin = self.center
        # create the plane for clipping
        plane = generate_plane(normal, origin)
        return DataSetFilters.slice_implicit(
            self,
            plane,
            generate_triangles=generate_triangles,
            contour=contour,
            progress_bar=progress_bar,
        )

    def slice_orthogonal(
        self,
        x=None,
        y=None,
        z=None,
        generate_triangles=False,
        contour=False,
        progress_bar=False,
    ):
        """Create three orthogonal slices through the dataset on the three cartesian planes.

        Yields a MutliBlock dataset of the three slices.

        Parameters
        ----------
        x : float, optional
            The X location of the YZ slice.

        y : float, optional
            The Y location of the XZ slice.

        z : float, optional
            The Z location of the XY slice.

        generate_triangles : bool, default: False
            When ``True``, the output will be triangles. Otherwise the output
            will be the intersection polygons.

        contour : bool, default: False
            If ``True``, apply a ``contour`` filter after slicing.

        progress_bar : bool, default: False
            Display a progress bar to indicate progress.

        Returns
        -------
        pyvista.PolyData
            Sliced dataset.

        Examples
        --------
        Slice the random hills dataset with three orthogonal planes.

        >>> from pyvista import examples
        >>> hills = examples.load_random_hills()
        >>> slices = hills.slice_orthogonal(contour=False)
        >>> slices.plot(line_width=5)

        See :ref:`slice_example` for more examples using this filter.

        """
        # Create the three slices
        if x is None:
            x = self.center[0]
        if y is None:
            y = self.center[1]
        if z is None:
            z = self.center[2]
        output = pyvista.MultiBlock()
        if isinstance(self, pyvista.MultiBlock):
            for i in range(self.n_blocks):
                output.append(
                    self[i].slice_orthogonal(
                        x=x,
                        y=y,
                        z=z,
                        generate_triangles=generate_triangles,
                        contour=contour,
                    ),
                )
            return output
        output.append(
            self.slice(
                normal='x',
                origin=[x, y, z],
                generate_triangles=generate_triangles,
                progress_bar=progress_bar,
            ),
            'YZ',
        )
        output.append(
            self.slice(
                normal='y',
                origin=[x, y, z],
                generate_triangles=generate_triangles,
                progress_bar=progress_bar,
            ),
            'XZ',
        )
        output.append(
            self.slice(
                normal='z',
                origin=[x, y, z],
                generate_triangles=generate_triangles,
                progress_bar=progress_bar,
            ),
            'XY',
        )
        return output

    def slice_along_axis(
        self,
        n=5,
        axis='x',
        tolerance=None,
        generate_triangles=False,
        contour=False,
        bounds=None,
        center=None,
        progress_bar=False,
    ):
        """Create many slices of the input dataset along a specified axis.

        Parameters
        ----------
        n : int, default: 5
            The number of slices to create.

        axis : str | int, default: 'x'
            The axis to generate the slices along. Perpendicular to the
            slices. Can be string name (``'x'``, ``'y'``, or ``'z'``) or
            axis index (``0``, ``1``, or ``2``).

        tolerance : float, optional
            The tolerance to the edge of the dataset bounds to create
            the slices. The ``n`` slices are placed equidistantly with
            an absolute padding of ``tolerance`` inside each side of the
            ``bounds`` along the specified axis. Defaults to 1% of the
            ``bounds`` along the specified axis.

        generate_triangles : bool, default: False
            When ``True``, the output will be triangles. Otherwise the output
            will be the intersection polygons.

        contour : bool, default: False
            If ``True``, apply a ``contour`` filter after slicing.

        bounds : sequence[float], optional
            A 6-length sequence overriding the bounds of the mesh.
            The bounds along the specified axis define the extent
            where slices are taken.

        center : sequence[float], optional
            A 3-length sequence specifying the position of the line
            along which slices are taken. Defaults to the center of
            the mesh.

        progress_bar : bool, default: False
            Display a progress bar to indicate progress.

        Returns
        -------
        pyvista.PolyData
            Sliced dataset.

        Examples
        --------
        Slice the random hills dataset in the X direction.

        >>> from pyvista import examples
        >>> hills = examples.load_random_hills()
        >>> slices = hills.slice_along_axis(n=10)
        >>> slices.plot(line_width=5)

        Slice the random hills dataset in the Z direction.

        >>> from pyvista import examples
        >>> hills = examples.load_random_hills()
        >>> slices = hills.slice_along_axis(n=10, axis='z')
        >>> slices.plot(line_width=5)

        See :ref:`slice_example` for more examples using this filter.

        """
        # parse axis input
        labels = ['x', 'y', 'z']
        label_to_index = {label: index for index, label in enumerate(labels)}
        if isinstance(axis, int):
            ax_index = axis
            ax_label = labels[ax_index]
        elif isinstance(axis, str):
            try:
                ax_index = label_to_index[axis.lower()]
            except KeyError:
                raise ValueError(
                    f'Axis ({axis!r}) not understood. Choose one of {labels}.',
                ) from None
            ax_label = axis
        # get the locations along that axis
        if bounds is None:
            bounds = self.bounds
        if center is None:
            center = self.center
        if tolerance is None:
            tolerance = (bounds[ax_index * 2 + 1] - bounds[ax_index * 2]) * 0.01
        rng = np.linspace(bounds[ax_index * 2] + tolerance, bounds[ax_index * 2 + 1] - tolerance, n)
        center = list(center)
        # Make each of the slices
        output = pyvista.MultiBlock()
        if isinstance(self, pyvista.MultiBlock):
            for i in range(self.n_blocks):
                output.append(
                    self[i].slice_along_axis(
                        n=n,
                        axis=ax_label,
                        tolerance=tolerance,
                        generate_triangles=generate_triangles,
                        contour=contour,
                        bounds=bounds,
                        center=center,
                    ),
                )
            return output
        for i in range(n):
            center[ax_index] = rng[i]
            slc = DataSetFilters.slice(
                self,
                normal=ax_label,
                origin=center,
                generate_triangles=generate_triangles,
                contour=contour,
                progress_bar=progress_bar,
            )
            output.append(slc, f'slice{i}')
        return output

    def slice_along_line(self, line, generate_triangles=False, contour=False, progress_bar=False):
        """Slice a dataset using a polyline/spline as the path.

        This also works for lines generated with :func:`pyvista.Line`.

        Parameters
        ----------
        line : pyvista.PolyData
            A PolyData object containing one single PolyLine cell.

        generate_triangles : bool, default: False
            When ``True``, the output will be triangles. Otherwise the output
            will be the intersection polygons.

        contour : bool, default: False
            If ``True``, apply a ``contour`` filter after slicing.

        progress_bar : bool, default: False
            Display a progress bar to indicate progress.

        Returns
        -------
        pyvista.PolyData
            Sliced dataset.

        Examples
        --------
        Slice the random hills dataset along a circular arc.

        >>> import numpy as np
        >>> import pyvista as pv
        >>> from pyvista import examples
        >>> hills = examples.load_random_hills()
        >>> center = np.array(hills.center)
        >>> point_a = center + np.array([5, 0, 0])
        >>> point_b = center + np.array([-5, 0, 0])
        >>> arc = pv.CircularArc(point_a, point_b, center, resolution=100)
        >>> line_slice = hills.slice_along_line(arc)

        Plot the circular arc and the hills mesh.

        >>> pl = pv.Plotter()
        >>> _ = pl.add_mesh(hills, smooth_shading=True, style='wireframe')
        >>> _ = pl.add_mesh(
        ...     line_slice,
        ...     line_width=10,
        ...     render_lines_as_tubes=True,
        ...     color='k',
        ... )
        >>> _ = pl.add_mesh(arc, line_width=10, color='grey')
        >>> pl.show()

        See :ref:`slice_example` for more examples using this filter.

        """
        # check that we have a PolyLine cell in the input line
        if line.GetNumberOfCells() != 1:
            raise ValueError('Input line must have only one cell.')
        polyline = line.GetCell(0)
        if not isinstance(polyline, _vtk.vtkPolyLine):
            raise TypeError(f'Input line must have a PolyLine cell, not ({type(polyline)})')
        # Generate PolyPlane
        polyplane = _vtk.vtkPolyPlane()
        polyplane.SetPolyLine(polyline)
        # Create slice
        alg = _vtk.vtkCutter()  # Construct the cutter object
        alg.SetInputDataObject(self)  # Use the grid as the data we desire to cut
        alg.SetCutFunction(polyplane)  # the cutter to use the poly planes
        if not generate_triangles:
            alg.GenerateTrianglesOff()
        _update_alg(alg, progress_bar, 'Slicing along Line')
        output = _get_output(alg)
        if contour:
            return output.contour()
        return output

    def threshold(
        self,
        value=None,
        scalars=None,
        invert=False,
        continuous=False,
        preference='cell',
        all_scalars=False,
        component_mode='all',
        component=0,
        method='upper',
        progress_bar=False,
    ):
        """Apply a ``vtkThreshold`` filter to the input dataset.

        This filter will apply a ``vtkThreshold`` filter to the input
        dataset and return the resulting object. This extracts cells
        where the scalar value in each cell satisfies the threshold
        criterion.  If ``scalars`` is ``None``, the input's active
        scalars array is used.

        .. warning::
           Thresholding is inherently a cell operation, even though it can use
           associated point data for determining whether to keep a cell. In
           other words, whether or not a given point is included after
           thresholding depends on whether that point is part of a cell that
           is kept after thresholding.

           Please also note the default ``preference`` choice for CELL data
           over POINT data. This is contrary to most other places in PyVista's
           API where the preference typically defaults to POINT data. We chose
           to prefer CELL data here so that if thresholding by a named array
           that exists for both the POINT and CELL data, this filter will
           default to the CELL data array while performing the CELL-wise
           operation.

        Parameters
        ----------
        value : float | sequence[float], optional
            Single value or ``(min, max)`` to be used for the data threshold. If
            a sequence, then length must be 2. If no value is specified, the
            non-NaN data range will be used to remove any NaN values.
            Please reference the ``method`` parameter for how single values
            are handled.

        scalars : str, optional
            Name of scalars to threshold on. Defaults to currently active scalars.

        invert : bool, default: False
            Invert the threshold results. That is, cells that would have been
            in the output with this option off are excluded, while cells that
            would have been excluded from the output are included.

        continuous : bool, default: False
            When True, the continuous interval [minimum cell scalar,
            maximum cell scalar] will be used to intersect the threshold bound,
            rather than the set of discrete scalar values from the vertices.

        preference : str, default: 'cell'
            When ``scalars`` is specified, this is the preferred array
            type to search for in the dataset.  Must be either
            ``'point'`` or ``'cell'``. Throughout PyVista, the preference
            is typically ``'point'`` but since the threshold filter is a
            cell-wise operation, we prefer cell data for thresholding
            operations.

        all_scalars : bool, default: False
            If using scalars from point data, all
            points in a cell must satisfy the threshold when this
            value is ``True``.  When ``False``, any point of the cell
            with a scalar value satisfying the threshold criterion
            will extract the cell. Has no effect when using cell data.

        component_mode : {'selected', 'all', 'any'}
            The method to satisfy the criteria for the threshold of
            multicomponent scalars.  'selected' (default)
            uses only the ``component``.  'all' requires all
            components to meet criteria.  'any' is when
            any component satisfies the criteria.

        component : int, default: 0
            When using ``component_mode='selected'``, this sets
            which component to threshold on.

        method : str, default: 'upper'
            Set the threshold method for single-values, defining which
            threshold bounds to use. If the ``value`` is a range, this
            parameter will be ignored, extracting data between the two
            values. For single values, ``'lower'`` will extract data
            lower than the  ``value``. ``'upper'`` will extract data
            larger than the ``value``.

        progress_bar : bool, default: False
            Display a progress bar to indicate progress.

        See Also
        --------
        threshold_percent, :meth:`~pyvista.ImageDataFilters.image_threshold`, extract_values

        Returns
        -------
        pyvista.UnstructuredGrid
            Dataset containing geometry that meets the threshold requirements.

        Examples
        --------
        >>> import pyvista as pv
        >>> import numpy as np
        >>> volume = np.zeros([10, 10, 10])
        >>> volume[:3] = 1
        >>> vol = pv.wrap(volume)
        >>> threshed = vol.threshold(0.1)
        >>> threshed
        UnstructuredGrid (...)
          N Cells:    243
          N Points:   400
          X Bounds:   0.000e+00, 3.000e+00
          Y Bounds:   0.000e+00, 9.000e+00
          Z Bounds:   0.000e+00, 9.000e+00
          N Arrays:   1

        Apply the threshold filter to Perlin noise.  First generate
        the structured grid.

        >>> import pyvista as pv
        >>> noise = pv.perlin_noise(0.1, (1, 1, 1), (0, 0, 0))
        >>> grid = pv.sample_function(
        ...     noise, [0, 1.0, -0, 1.0, 0, 1.0], dim=(20, 20, 20)
        ... )
        >>> grid.plot(
        ...     cmap='gist_earth_r',
        ...     show_scalar_bar=True,
        ...     show_edges=False,
        ... )

        Next, apply the threshold.

        >>> import pyvista as pv
        >>> noise = pv.perlin_noise(0.1, (1, 1, 1), (0, 0, 0))
        >>> grid = pv.sample_function(
        ...     noise, [0, 1.0, -0, 1.0, 0, 1.0], dim=(20, 20, 20)
        ... )
        >>> threshed = grid.threshold(value=0.02)
        >>> threshed.plot(
        ...     cmap='gist_earth_r',
        ...     show_scalar_bar=False,
        ...     show_edges=True,
        ... )

        See :ref:`common_filter_example` for more examples using this filter.

        """
        # set the scalars to threshold on
        if scalars is None:
            set_default_active_scalars(self)
            _, scalars = self.active_scalars_info
        arr = get_array(self, scalars, preference=preference, err=False)
        if arr is None:
            raise ValueError('No arrays present to threshold.')

        field = get_array_association(self, scalars, preference=preference)

        # Run a standard threshold algorithm
        alg = _vtk.vtkThreshold()
        alg.SetAllScalars(all_scalars)
        alg.SetInputDataObject(self)
        alg.SetInputArrayToProcess(
            0,
            0,
            0,
            field.value,
            scalars,
        )  # args: (idx, port, connection, field, name)
        # set thresholding parameters
        alg.SetUseContinuousCellRange(continuous)
        # use valid range if no value given
        if value is None:
            value = self.get_data_range(scalars)

        _set_threshold_limit(alg, value, method, invert)

        if component_mode == "component":
            alg.SetComponentModeToUseSelected()
            dim = arr.shape[1]
            if not isinstance(component, (int, np.integer)):
                raise TypeError("component must be int")
            if component > (dim - 1) or component < 0:
                raise ValueError(
                    f"scalars has {dim} components: supplied component {component} not in range",
                )
            alg.SetSelectedComponent(component)
        elif component_mode == "all":
            alg.SetComponentModeToUseAll()
        elif component_mode == "any":
            alg.SetComponentModeToUseAny()
        else:
            raise ValueError(
                f"component_mode must be 'component', 'all', or 'any' got: {component_mode}",
            )

        # Run the threshold
        _update_alg(alg, progress_bar, 'Thresholding')
        return _get_output(alg)

    def threshold_percent(
        self,
        percent=0.50,
        scalars=None,
        invert=False,
        continuous=False,
        preference='cell',
        method='upper',
        progress_bar=False,
    ):
        """Threshold the dataset by a percentage of its range on the active scalars array.

        .. warning::
           Thresholding is inherently a cell operation, even though it can use
           associated point data for determining whether to keep a cell. In
           other words, whether or not a given point is included after
           thresholding depends on whether that point is part of a cell that
           is kept after thresholding.

        Parameters
        ----------
        percent : float | sequence[float], optional
            The percentage in the range ``(0, 1)`` to threshold. If value is
            out of 0 to 1 range, then it will be divided by 100 and checked to
            be in that range.

        scalars : str, optional
            Name of scalars to threshold on. Defaults to currently active scalars.

        invert : bool, default: False
            Invert the threshold results. That is, cells that would have been
            in the output with this option off are excluded, while cells that
            would have been excluded from the output are included.

        continuous : bool, default: False
            When True, the continuous interval [minimum cell scalar,
            maximum cell scalar] will be used to intersect the threshold bound,
            rather than the set of discrete scalar values from the vertices.

        preference : str, default: 'cell'
            When ``scalars`` is specified, this is the preferred array
            type to search for in the dataset.  Must be either
            ``'point'`` or ``'cell'``. Throughout PyVista, the preference
            is typically ``'point'`` but since the threshold filter is a
            cell-wise operation, we prefer cell data for thresholding
            operations.

        method : str, default: 'upper'
            Set the threshold method for single-values, defining which
            threshold bounds to use. If the ``value`` is a range, this
            parameter will be ignored, extracting data between the two
            values. For single values, ``'lower'`` will extract data
            lower than the  ``value``. ``'upper'`` will extract data
            larger than the ``value``.

        progress_bar : bool, default: False
            Display a progress bar to indicate progress.

        Returns
        -------
        pyvista.UnstructuredGrid
            Dataset containing geometry that meets the threshold requirements.

        Examples
        --------
        Apply a 50% threshold filter.

        >>> import pyvista as pv
        >>> noise = pv.perlin_noise(0.1, (2, 2, 2), (0, 0, 0))
        >>> grid = pv.sample_function(
        ...     noise, [0, 1.0, -0, 1.0, 0, 1.0], dim=(30, 30, 30)
        ... )
        >>> threshed = grid.threshold_percent(0.5)
        >>> threshed.plot(
        ...     cmap='gist_earth_r',
        ...     show_scalar_bar=False,
        ...     show_edges=True,
        ... )

        Apply a 80% threshold filter.

        >>> threshed = grid.threshold_percent(0.8)
        >>> threshed.plot(
        ...     cmap='gist_earth_r',
        ...     show_scalar_bar=False,
        ...     show_edges=True,
        ... )

        See :ref:`common_filter_example` for more examples using a similar filter.

        """
        if scalars is None:
            set_default_active_scalars(self)
            _, tscalars = self.active_scalars_info
        else:
            tscalars = scalars
        dmin, dmax = self.get_data_range(arr_var=tscalars, preference=preference)

        def _check_percent(percent):
            """Make sure percent is between 0 and 1 or fix if between 0 and 100."""
            if percent >= 1:
                percent = float(percent) / 100.0
                if percent > 1:
                    raise ValueError(f'Percentage ({percent}) is out of range (0, 1).')
            if percent < 1e-10:
                raise ValueError(f'Percentage ({percent}) is too close to zero or negative.')
            return percent

        def _get_val(percent, dmin, dmax):
            """Get the value from a percentage of a range."""
            percent = _check_percent(percent)
            return dmin + float(percent) * (dmax - dmin)

        # Compute the values
        if isinstance(percent, (np.ndarray, collections.abc.Sequence)):
            # Get two values
            value = [_get_val(percent[0], dmin, dmax), _get_val(percent[1], dmin, dmax)]
        elif isinstance(percent, collections.abc.Iterable):
            raise TypeError('Percent must either be a single scalar or a sequence.')
        else:
            # Compute one value to threshold
            value = _get_val(percent, dmin, dmax)
        # Use the normal thresholding function on these values
        return DataSetFilters.threshold(
            self,
            value=value,
            scalars=scalars,
            invert=invert,
            continuous=continuous,
            preference=preference,
            method=method,
            progress_bar=progress_bar,
        )

    def outline(self, generate_faces=False, progress_bar=False):
        """Produce an outline of the full extent for the input dataset.

        Parameters
        ----------
        generate_faces : bool, default: False
            Generate solid faces for the box. This is disabled by default.

        progress_bar : bool, default: False
            Display a progress bar to indicate progress.

        Returns
        -------
        pyvista.PolyData
            Mesh containing an outline of the original dataset.

        Examples
        --------
        Generate and plot the outline of a sphere.  This is
        effectively the ``(x, y, z)`` bounds of the mesh.

        >>> import pyvista as pv
        >>> sphere = pv.Sphere()
        >>> outline = sphere.outline()
        >>> pv.plot([sphere, outline], line_width=5)

        See :ref:`common_filter_example` for more examples using this filter.

        """
        alg = _vtk.vtkOutlineFilter()
        alg.SetInputDataObject(self)
        alg.SetGenerateFaces(generate_faces)
        _update_alg(alg, progress_bar, 'Producing an outline')
        return wrap(alg.GetOutputDataObject(0))

    def outline_corners(self, factor=0.2, progress_bar=False):
        """Produce an outline of the corners for the input dataset.

        Parameters
        ----------
        factor : float, default: 0.2
            Controls the relative size of the corners to the length of
            the corresponding bounds.

        progress_bar : bool, default: False
            Display a progress bar to indicate progress.

        Returns
        -------
        pyvista.PolyData
            Mesh containing outlined corners.

        Examples
        --------
        Generate and plot the corners of a sphere.  This is
        effectively the ``(x, y, z)`` bounds of the mesh.

        >>> import pyvista as pv
        >>> sphere = pv.Sphere()
        >>> corners = sphere.outline_corners(factor=0.1)
        >>> pv.plot([sphere, corners], line_width=5)

        """
        alg = _vtk.vtkOutlineCornerFilter()
        alg.SetInputDataObject(self)
        alg.SetCornerFactor(factor)
        _update_alg(alg, progress_bar, 'Producing an Outline of the Corners')
        return wrap(alg.GetOutputDataObject(0))

    def extract_geometry(self, extent: Optional[Sequence[float]] = None, progress_bar=False):
        """Extract the outer surface of a volume or structured grid dataset.

        This will extract all 0D, 1D, and 2D cells producing the
        boundary faces of the dataset.

        .. note::
            This tends to be less efficient than :func:`extract_surface`.

        Parameters
        ----------
        extent : sequence[float], optional
            Specify a ``(xmin, xmax, ymin, ymax, zmin, zmax)`` bounding box to
            clip data.

        progress_bar : bool, default: False
            Display a progress bar to indicate progress.

        Returns
        -------
        pyvista.PolyData
            Surface of the dataset.

        Examples
        --------
        Extract the surface of a sample unstructured grid.

        >>> import pyvista as pv
        >>> from pyvista import examples
        >>> hex_beam = pv.read(examples.hexbeamfile)
        >>> hex_beam.extract_geometry()
        PolyData (...)
          N Cells:    88
          N Points:   90
          N Strips:   0
          X Bounds:   0.000e+00, 1.000e+00
          Y Bounds:   0.000e+00, 1.000e+00
          Z Bounds:   0.000e+00, 5.000e+00
          N Arrays:   3

        See :ref:`surface_smoothing_example` for more examples using this filter.

        """
        alg = _vtk.vtkGeometryFilter()
        alg.SetInputDataObject(self)
        if extent is not None:
            alg.SetExtent(extent)
            alg.SetExtentClipping(True)
        _update_alg(alg, progress_bar, 'Extracting Geometry')
        return _get_output(alg)

    def extract_all_edges(self, use_all_points=False, clear_data=False, progress_bar=False):
        """Extract all the internal/external edges of the dataset as PolyData.

        This produces a full wireframe representation of the input dataset.

        Parameters
        ----------
        use_all_points : bool, default: False
            Indicates whether all of the points of the input mesh should exist
            in the output. When ``True``, point numbering does not change and
            a threaded approach is used, which avoids the use of a point locator
            and is quicker.

            By default this is set to ``False``, and unused points are omitted
            from the output.

            This parameter can only be set to ``True`` with ``vtk==9.1.0`` or newer.

        clear_data : bool, default: False
            Clear any point, cell, or field data. This is useful
            if wanting to strictly extract the edges.

        progress_bar : bool, default: False
            Display a progress bar to indicate progress.

        Returns
        -------
        pyvista.PolyData
            Edges extracted from the dataset.

        Examples
        --------
        Extract the edges of a sample unstructured grid and plot the edges.
        Note how it plots interior edges.

        >>> import pyvista as pv
        >>> from pyvista import examples
        >>> hex_beam = pv.read(examples.hexbeamfile)
        >>> edges = hex_beam.extract_all_edges()
        >>> edges.plot(line_width=5, color='k')

        See :ref:`cell_centers_example` for more examples using this filter.

        """
        alg = _vtk.vtkExtractEdges()
        alg.SetInputDataObject(self)
        if use_all_points:
            try:
                alg.SetUseAllPoints(use_all_points)
            except AttributeError:  # pragma: no cover
                raise VTKVersionError(
                    'This version of VTK does not support `use_all_points=True`. '
                    'VTK v9.1 or newer is required.',
                )
        # Suppress improperly used INFO for debugging messages in vtkExtractEdges
        verbosity = _vtk.vtkLogger.GetCurrentVerbosityCutoff()
        _vtk.vtkLogger.SetStderrVerbosity(_vtk.vtkLogger.VERBOSITY_OFF)
        _update_alg(alg, progress_bar, 'Extracting All Edges')
        # Restore the original vtkLogger verbosity level
        _vtk.vtkLogger.SetStderrVerbosity(verbosity)
        output = _get_output(alg)
        if clear_data:
            output.clear_data()
        return output

    def elevation(
        self,
        low_point=None,
        high_point=None,
        scalar_range=None,
        preference='point',
        set_active=True,
        progress_bar=False,
    ):
        """Generate scalar values on a dataset.

        The scalar values lie within a user specified range, and are
        generated by computing a projection of each dataset point onto
        a line.  The line can be oriented arbitrarily.  A typical
        example is to generate scalars based on elevation or height
        above a plane.

        .. warning::
           This will create a scalars array named ``'Elevation'`` on the
           point data of the input dataset and overwrite the array
           named ``'Elevation'`` if present.

        Parameters
        ----------
        low_point : sequence[float], optional
            The low point of the projection line in 3D space. Default is bottom
            center of the dataset. Otherwise pass a length 3 sequence.

        high_point : sequence[float], optional
            The high point of the projection line in 3D space. Default is top
            center of the dataset. Otherwise pass a length 3 sequence.

        scalar_range : str | sequence[float], optional
            The scalar range to project to the low and high points on the line
            that will be mapped to the dataset. If None given, the values will
            be computed from the elevation (Z component) range between the
            high and low points. Min and max of a range can be given as a length
            2 sequence. If ``str``, name of scalar array present in the
            dataset given, the valid range of that array will be used.

        preference : str, default: "point"
            When an array name is specified for ``scalar_range``, this is the
            preferred array type to search for in the dataset.
            Must be either ``'point'`` or ``'cell'``.

        set_active : bool, default: True
            A boolean flag on whether or not to set the new
            ``'Elevation'`` scalar as the active scalars array on the
            output dataset.

        progress_bar : bool, default: False
            Display a progress bar to indicate progress.

        Returns
        -------
        pyvista.DataSet
            Dataset containing elevation scalars in the
            ``"Elevation"`` array in ``point_data``.

        Examples
        --------
        Generate the "elevation" scalars for a sphere mesh.  This is
        simply the height in Z from the XY plane.

        >>> import pyvista as pv
        >>> sphere = pv.Sphere()
        >>> sphere_elv = sphere.elevation()
        >>> sphere_elv.plot(smooth_shading=True)

        Access the first 4 elevation scalars.  This is a point-wise
        array containing the "elevation" of each point.

        >>> sphere_elv['Elevation'][:4]  # doctest:+SKIP
        array([-0.5       ,  0.5       , -0.49706897, -0.48831028], dtype=float32)

        See :ref:`common_filter_example` for more examples using this filter.

        """
        # Fix the projection line:
        if low_point is None:
            low_point = list(self.center)
            low_point[2] = self.bounds[4]
        if high_point is None:
            high_point = list(self.center)
            high_point[2] = self.bounds[5]
        # Fix scalar_range:
        if scalar_range is None:
            scalar_range = (low_point[2], high_point[2])
        elif isinstance(scalar_range, str):
            scalar_range = self.get_data_range(arr_var=scalar_range, preference=preference)
        elif isinstance(scalar_range, (np.ndarray, collections.abc.Sequence)):
            if len(scalar_range) != 2:
                raise ValueError('scalar_range must have a length of two defining the min and max')
        else:
            raise TypeError(f'scalar_range argument ({scalar_range}) not understood.')
        # Construct the filter
        alg = _vtk.vtkElevationFilter()
        alg.SetInputDataObject(self)
        # Set the parameters
        alg.SetScalarRange(scalar_range)
        alg.SetLowPoint(low_point)
        alg.SetHighPoint(high_point)
        _update_alg(alg, progress_bar, 'Computing Elevation')
        # Decide on updating active scalars array
        output = _get_output(alg)
        if not set_active:
            # 'Elevation' is automatically made active by the VTK filter
            output.point_data.active_scalars_name = self.point_data.active_scalars_name
        return output

    def contour(
        self,
        isosurfaces=10,
        scalars=None,
        compute_normals=False,
        compute_gradients=False,
        compute_scalars=True,
        rng=None,
        preference='point',
        method='contour',
        progress_bar=False,
    ):
        """Contour an input self by an array.

        ``isosurfaces`` can be an integer specifying the number of
        isosurfaces in the data range or a sequence of values for
        explicitly setting the isosurfaces.

        Parameters
        ----------
        isosurfaces : int | sequence[float], optional
            Number of isosurfaces to compute across valid data range or a
            sequence of float values to explicitly use as the isosurfaces.

        scalars : str | array_like[float], optional
            Name or array of scalars to threshold on. If this is an array, the
            output of this filter will save them as ``"Contour Data"``.
            Defaults to currently active scalars.

        compute_normals : bool, default: False
            Compute normals for the dataset.

        compute_gradients : bool, default: False
            Compute gradients for the dataset.

        compute_scalars : bool, default: True
            Preserves the scalar values that are being contoured.

        rng : sequence[float], optional
            If an integer number of isosurfaces is specified, this is
            the range over which to generate contours. Default is the
            scalars array's full data range.

        preference : str, default: "point"
            When ``scalars`` is specified, this is the preferred array
            type to search for in the dataset.  Must be either
            ``'point'`` or ``'cell'``.

        method : str, default:  "contour"
            Specify to choose which vtk filter is used to create the contour.
            Must be one of ``'contour'``, ``'marching_cubes'`` and
            ``'flying_edges'``.

        progress_bar : bool, default: False
            Display a progress bar to indicate progress.

        Returns
        -------
        pyvista.PolyData
            Contoured surface.

        Examples
        --------
        Generate contours for the random hills dataset.

        >>> from pyvista import examples
        >>> hills = examples.load_random_hills()
        >>> contours = hills.contour()
        >>> contours.plot(line_width=5)

        Generate the surface of a mobius strip using flying edges.

        >>> import pyvista as pv
        >>> a = 0.4
        >>> b = 0.1
        >>> def f(x, y, z):
        ...     xx = x * x
        ...     yy = y * y
        ...     zz = z * z
        ...     xyz = x * y * z
        ...     xx_yy = xx + yy
        ...     a_xx = a * xx
        ...     b_yy = b * yy
        ...     return (
        ...         (xx_yy + 1) * (a_xx + b_yy)
        ...         + zz * (b * xx + a * yy)
        ...         - 2 * (a - b) * xyz
        ...         - a * b * xx_yy
        ...     ) ** 2 - 4 * (xx + yy) * (a_xx + b_yy - xyz * (a - b)) ** 2
        ...
        >>> n = 100
        >>> x_min, y_min, z_min = -1.35, -1.7, -0.65
        >>> grid = pv.ImageData(
        ...     dimensions=(n, n, n),
        ...     spacing=(
        ...         abs(x_min) / n * 2,
        ...         abs(y_min) / n * 2,
        ...         abs(z_min) / n * 2,
        ...     ),
        ...     origin=(x_min, y_min, z_min),
        ... )
        >>> x, y, z = grid.points.T
        >>> values = f(x, y, z)
        >>> out = grid.contour(
        ...     1,
        ...     scalars=values,
        ...     rng=[0, 0],
        ...     method='flying_edges',
        ... )
        >>> out.plot(color='lightblue', smooth_shading=True)

        See :ref:`common_filter_example` or
        :ref:`marching_cubes_example` for more examples using this
        filter.

        """
        if method is None or method == 'contour':
            alg = _vtk.vtkContourFilter()
        elif method == 'marching_cubes':
            alg = _vtk.vtkMarchingCubes()
        elif method == 'flying_edges':
            alg = _vtk.vtkFlyingEdges3D()
        else:
            raise ValueError(f"Method '{method}' is not supported")

        if rng is not None:
            if not isinstance(rng, (np.ndarray, collections.abc.Sequence)):
                raise TypeError(f'Array-like rng expected, got {type(rng).__name__}.')
            rng_shape = np.shape(rng)
            if rng_shape != (2,):
                raise ValueError(f'rng must be a two-length array-like, not {rng}.')
            if rng[0] > rng[1]:
                raise ValueError(f'rng must be a sorted min-max pair, not {rng}.')

        if isinstance(scalars, str):
            scalars_name = scalars
        elif isinstance(scalars, (collections.abc.Sequence, np.ndarray)):
            scalars_name = 'Contour Data'
            self[scalars_name] = scalars
        elif scalars is not None:
            raise TypeError(
                f'Invalid type for `scalars` ({type(scalars)}). Should be either '
                'a numpy.ndarray, a string, or None.',
            )

        # Make sure the input has scalars to contour on
        if self.n_arrays < 1:
            raise ValueError('Input dataset for the contour filter must have scalar.')

        alg.SetInputDataObject(self)
        alg.SetComputeNormals(compute_normals)
        alg.SetComputeGradients(compute_gradients)
        alg.SetComputeScalars(compute_scalars)
        # set the array to contour on
        if scalars is None:
            set_default_active_scalars(self)
            field, scalars_name = self.active_scalars_info
        else:
            field = get_array_association(self, scalars_name, preference=preference)
        # NOTE: only point data is allowed? well cells works but seems buggy?
        if field != FieldAssociation.POINT:
            raise TypeError('Contour filter only works on point data.')
        alg.SetInputArrayToProcess(
            0,
            0,
            0,
            field.value,
            scalars_name,
        )  # args: (idx, port, connection, field, name)
        # set the isosurfaces
        if isinstance(isosurfaces, int):
            # generate values
            if rng is None:
                rng = self.get_data_range(scalars_name)
            alg.GenerateValues(isosurfaces, rng)
        elif isinstance(isosurfaces, (np.ndarray, collections.abc.Sequence)):
            alg.SetNumberOfContours(len(isosurfaces))
            for i, val in enumerate(isosurfaces):
                alg.SetValue(i, val)
        else:
            raise TypeError('isosurfaces not understood.')
        _update_alg(alg, progress_bar, 'Computing Contour')
        output = _get_output(alg)

        # some of these filters fail to correctly name the array
        if scalars_name not in output.point_data:
            if 'Unnamed_0' in output.point_data:
                output.point_data[scalars_name] = output.point_data.pop('Unnamed_0')

        return output

    def texture_map_to_plane(
        self,
        origin=None,
        point_u=None,
        point_v=None,
        inplace=False,
        name='Texture Coordinates',
        use_bounds=False,
        progress_bar=False,
    ):
        """Texture map this dataset to a user defined plane.

        This is often used to define a plane to texture map an image
        to this dataset.  The plane defines the spatial reference and
        extent of that image.

        Parameters
        ----------
        origin : sequence[float], optional
            Length 3 iterable of floats defining the XYZ coordinates of the
            bottom left corner of the plane.

        point_u : sequence[float], optional
            Length 3 iterable of floats defining the XYZ coordinates of the
            bottom right corner of the plane.

        point_v : sequence[float], optional
            Length 3 iterable of floats defining the XYZ coordinates of the
            top left corner of the plane.

        inplace : bool, default: False
            If ``True``, the new texture coordinates will be added to this
            dataset. If ``False``, a new dataset is returned with the texture
            coordinates.

        name : str, default: "Texture Coordinates"
            The string name to give the new texture coordinates if applying
            the filter inplace.

        use_bounds : bool, default: False
            Use the bounds to set the mapping plane by default (bottom plane
            of the bounding box).

        progress_bar : bool, default: False
            Display a progress bar to indicate progress.

        Returns
        -------
        pyvista.DataSet
            Original dataset with texture coordinates if
            ``inplace=True``, otherwise a copied dataset.

        Examples
        --------
        See :ref:`topo_map_example`

        """
        if use_bounds:
            if isinstance(use_bounds, (int, bool)):
                b = self.GetBounds()
            origin = [b[0], b[2], b[4]]  # BOTTOM LEFT CORNER
            point_u = [b[1], b[2], b[4]]  # BOTTOM RIGHT CORNER
            point_v = [b[0], b[3], b[4]]  # TOP LEFT CORNER
        alg = _vtk.vtkTextureMapToPlane()
        if origin is None or point_u is None or point_v is None:
            alg.SetAutomaticPlaneGeneration(True)
        else:
            alg.SetOrigin(origin)  # BOTTOM LEFT CORNER
            alg.SetPoint1(point_u)  # BOTTOM RIGHT CORNER
            alg.SetPoint2(point_v)  # TOP LEFT CORNER
        alg.SetInputDataObject(self)
        _update_alg(alg, progress_bar, 'Texturing Map to Plane')
        output = _get_output(alg)
        if not inplace:
            return output
        texture_coordinates = output.GetPointData().GetTCoords()
        texture_coordinates.SetName(name)
        otc = self.GetPointData().GetTCoords()
        self.GetPointData().SetTCoords(texture_coordinates)
        self.GetPointData().AddArray(texture_coordinates)
        # CRITICAL:
        if otc and otc.GetName() != name:
            # Add old ones back at the end if different name
            self.GetPointData().AddArray(otc)
        return self

    def texture_map_to_sphere(
        self,
        center=None,
        prevent_seam=True,
        inplace=False,
        name='Texture Coordinates',
        progress_bar=False,
    ):
        """Texture map this dataset to a user defined sphere.

        This is often used to define a sphere to texture map an image
        to this dataset. The sphere defines the spatial reference and
        extent of that image.

        Parameters
        ----------
        center : sequence[float], optional
            Length 3 iterable of floats defining the XYZ coordinates of the
            center of the sphere. If ``None``, this will be automatically
            calculated.

        prevent_seam : bool, default: True
            Control how the texture coordinates are generated.  If
            set, the s-coordinate ranges from 0 to 1 and 1 to 0
            corresponding to the theta angle variation between 0 to
            180 and 180 to 0 degrees.  Otherwise, the s-coordinate
            ranges from 0 to 1 between 0 to 360 degrees.

        inplace : bool, default: False
            If ``True``, the new texture coordinates will be added to
            the dataset inplace. If ``False`` (default), a new dataset
            is returned with the texture coordinates.

        name : str, default: "Texture Coordinates"
            The string name to give the new texture coordinates if applying
            the filter inplace.

        progress_bar : bool, default: False
            Display a progress bar to indicate progress.

        Returns
        -------
        pyvista.DataSet
            Dataset containing the texture mapped to a sphere.  Return
            type matches input.

        Examples
        --------
        See :ref:`texture_example`.

        """
        alg = _vtk.vtkTextureMapToSphere()
        if center is None:
            alg.SetAutomaticSphereGeneration(True)
        else:
            alg.SetAutomaticSphereGeneration(False)
            alg.SetCenter(center)
        alg.SetPreventSeam(prevent_seam)
        alg.SetInputDataObject(self)
        _update_alg(alg, progress_bar, 'Mapping texture to sphere')
        output = _get_output(alg)
        if not inplace:
            return output
        texture_coordinates = output.GetPointData().GetTCoords()
        texture_coordinates.SetName(name)
        otc = self.GetPointData().GetTCoords()
        self.GetPointData().SetTCoords(texture_coordinates)
        self.GetPointData().AddArray(texture_coordinates)
        # CRITICAL:
        if otc and otc.GetName() != name:
            # Add old ones back at the end if different name
            self.GetPointData().AddArray(otc)
        return self

    def compute_cell_sizes(
        self,
        length=True,
        area=True,
        volume=True,
        progress_bar=False,
        vertex_count=False,
    ):
        """Compute sizes for 0D (vertex count), 1D (length), 2D (area) and 3D (volume) cells.

        Parameters
        ----------
        length : bool, default: True
            Specify whether or not to compute the length of 1D cells.

        area : bool, default: True
            Specify whether or not to compute the area of 2D cells.

        volume : bool, default: True
            Specify whether or not to compute the volume of 3D cells.

        progress_bar : bool, default: False
            Display a progress bar to indicate progress.

        vertex_count : bool, default: False
            Specify whether or not to compute sizes for vertex and polyvertex cells (0D cells).
            The computed value is the number of points in the cell.

        Returns
        -------
        pyvista.DataSet
            Dataset with `cell_data` containing the ``"VertexCount"``,
            ``"Length"``, ``"Area"``, and ``"Volume"`` arrays if set
            in the parameters.  Return type matches input.

        Notes
        -----
        If cells do not have a dimension (for example, the length of
        hexahedral cells), the corresponding array will be all zeros.

        Examples
        --------
        Compute the face area of the example airplane mesh.

        >>> from pyvista import examples
        >>> surf = examples.load_airplane()
        >>> surf = surf.compute_cell_sizes(length=False, volume=False)
        >>> surf.plot(show_edges=True, scalars='Area')

        """
        alg = _vtk.vtkCellSizeFilter()
        alg.SetInputDataObject(self)
        alg.SetComputeArea(area)
        alg.SetComputeVolume(volume)
        alg.SetComputeLength(length)
        alg.SetComputeVertexCount(vertex_count)
        _update_alg(alg, progress_bar, 'Computing Cell Sizes')
        return _get_output(alg)

    def cell_centers(self, vertex=True, progress_bar=False):
        """Generate points at the center of the cells in this dataset.

        These points can be used for placing glyphs or vectors.

        Parameters
        ----------
        vertex : bool, default: True
            Enable or disable the generation of vertex cells.

        progress_bar : bool, default: False
            Display a progress bar to indicate progress.

        Returns
        -------
        pyvista.PolyData
            Polydata where the points are the cell centers of the
            original dataset.

        Examples
        --------
        >>> import pyvista as pv
        >>> mesh = pv.Plane()
        >>> mesh.point_data.clear()
        >>> centers = mesh.cell_centers()
        >>> pl = pv.Plotter()
        >>> actor = pl.add_mesh(mesh, show_edges=True)
        >>> actor = pl.add_points(
        ...     centers,
        ...     render_points_as_spheres=True,
        ...     color='red',
        ...     point_size=20,
        ... )
        >>> pl.show()

        See :ref:`cell_centers_example` for more examples using this filter.

        """
        alg = _vtk.vtkCellCenters()
        alg.SetInputDataObject(self)
        alg.SetVertexCells(vertex)
        _update_alg(alg, progress_bar, 'Generating Points at the Center of the Cells')
        return _get_output(alg)

    def glyph(
        self,
        orient=True,
        scale=True,
        factor=1.0,
        geom=None,
        indices=None,
        tolerance=None,
        absolute=False,
        clamping=False,
        rng=None,
        color_mode='scale',
        progress_bar=False,
    ):
        """Copy a geometric representation (called a glyph) to the input dataset.

        The glyph may be oriented along the input vectors, and it may
        be scaled according to scalar data or vector
        magnitude. Passing a table of glyphs to choose from based on
        scalars or vector magnitudes is also supported.  The arrays
        used for ``orient`` and ``scale`` must be either both point data
        or both cell data.

        Parameters
        ----------
        orient : bool | str, default: True
            If ``True``, use the active vectors array to orient the glyphs.
            If string, the vector array to use to orient the glyphs.
            If ``False``, the glyphs will not be orientated.

        scale : bool | str | sequence[float], default: True
            If ``True``, use the active scalars to scale the glyphs.
            If string, the scalar array to use to scale the glyphs.
            If ``False``, the glyphs will not be scaled.

        factor : float, default: 1.0
            Scale factor applied to scaling array.

        geom : vtk.vtkDataSet or tuple(vtk.vtkDataSet), optional
            The geometry to use for the glyph. If missing, an arrow glyph
            is used. If a sequence, the datasets inside define a table of
            geometries to choose from based on scalars or vectors. In this
            case a sequence of numbers of the same length must be passed as
            ``indices``. The values of the range (see ``rng``) affect lookup
            in the table.

        indices : sequence[float], optional
            Specifies the index of each glyph in the table for lookup in case
            ``geom`` is a sequence. If given, must be the same length as
            ``geom``. If missing, a default value of ``range(len(geom))`` is
            used. Indices are interpreted in terms of the scalar range
            (see ``rng``). Ignored if ``geom`` has length 1.

        tolerance : float, optional
            Specify tolerance in terms of fraction of bounding box length.
            Float value is between 0 and 1. Default is None. If ``absolute``
            is ``True`` then the tolerance can be an absolute distance.
            If ``None``, points merging as a preprocessing step is disabled.

        absolute : bool, default: False
            Control if ``tolerance`` is an absolute distance or a fraction.

        clamping : bool, default: False
            Turn on/off clamping of "scalar" values to range.

        rng : sequence[float], optional
            Set the range of values to be considered by the filter
            when scalars values are provided.

        color_mode : str, optional, default: ``scale``
<<<<<<< HEAD
            If ``scale`` color by scale the glyphs.
            If ``scalar`` color by scalar the glyphs.
            If ``vector`` color by vector the glyphs.
=======
            If ``scale`` , color by scale the glyphs.
            If ``scalar`` , color by scalar the glyphs.
            If ``vector`` , color by vector the glyphs.

            .. versionadded:: 0.44
>>>>>>> 0849940b

        progress_bar : bool, default: False
            Display a progress bar to indicate progress.

        Returns
        -------
        pyvista.PolyData
            Glyphs at either the cell centers or points.

        Examples
        --------
        Create arrow glyphs oriented by vectors and scaled by scalars.
        Factor parameter is used to reduce the size of the arrows.

        >>> import pyvista as pv
        >>> from pyvista import examples
        >>> mesh = examples.load_random_hills()
        >>> arrows = mesh.glyph(
        ...     scale="Normals", orient="Normals", tolerance=0.05
        ... )
        >>> pl = pv.Plotter()
        >>> actor = pl.add_mesh(arrows, color="black")
        >>> actor = pl.add_mesh(
        ...     mesh,
        ...     scalars="Elevation",
        ...     cmap="terrain",
        ...     show_scalar_bar=False,
        ... )
        >>> pl.show()

        See :ref:`glyph_example` and :ref:`glyph_table_example` for more
        examples using this filter.

        """
        dataset = self

        # Make glyphing geometry if necessary
        if geom is None:
            arrow = _vtk.vtkArrowSource()
            _update_alg(arrow, progress_bar, 'Making Arrow')
            geom = arrow.GetOutput()
        # Check if a table of geometries was passed
        if isinstance(geom, (np.ndarray, collections.abc.Sequence)):
            if indices is None:
                # use default "categorical" indices
                indices = np.arange(len(geom))
            if not isinstance(indices, (np.ndarray, collections.abc.Sequence)):
                raise TypeError(
                    'If "geom" is a sequence then "indices" must '
                    'also be a sequence of the same length.',
                )
            if len(indices) != len(geom) and len(geom) != 1:
                raise ValueError('The sequence "indices" must be the same length as "geom".')
        else:
            geom = [geom]
        if any(not isinstance(subgeom, _vtk.vtkPolyData) for subgeom in geom):
            raise TypeError('Only PolyData objects can be used as glyphs.')

        # Run the algorithm
        alg = _vtk.vtkGlyph3D()

        if len(geom) == 1:
            # use a single glyph, ignore indices
            alg.SetSourceData(geom[0])
        else:
            for index, subgeom in zip(indices, geom):
                alg.SetSourceData(index, subgeom)
            if dataset.active_scalars is not None:
                if dataset.active_scalars.ndim > 1:
                    alg.SetIndexModeToVector()
                else:
                    alg.SetIndexModeToScalar()
            else:
                alg.SetIndexModeToOff()

        if isinstance(scale, str):
            dataset.set_active_scalars(scale, preference='cell')
            scale = True
        elif isinstance(scale, bool) and scale:
            try:
                set_default_active_scalars(self)
            except MissingDataError:
                warnings.warn("No data to use for scale. scale will be set to False.")
                scale = False
            except AmbiguousDataError as err:
                warnings.warn(f"{err}\nIt is unclear which one to use. scale will be set to False.")
                scale = False

        if scale:
            if dataset.active_scalars is not None:
                if dataset.active_scalars.ndim > 1:
                    alg.SetScaleModeToScaleByVector()
                else:
                    alg.SetScaleModeToScaleByScalar()
        else:
            alg.SetScaleModeToDataScalingOff()

        if isinstance(orient, str):
            if scale and dataset.active_scalars_info.association == FieldAssociation.CELL:
                prefer = 'cell'
            else:
                prefer = 'point'
            dataset.set_active_vectors(orient, preference=prefer)
            orient = True

        if orient:
            try:
                pyvista.set_default_active_vectors(dataset)
            except MissingDataError:
                warnings.warn("No vector-like data to use for orient. orient will be set to False.")
                orient = False
            except AmbiguousDataError as err:
                warnings.warn(
                    f"{err}\nIt is unclear which one to use. orient will be set to False.",
                )
                orient = False

        if scale and orient:
            if dataset.active_vectors_info.association != dataset.active_scalars_info.association:
                raise ValueError("Both ``scale`` and ``orient`` must use point data or cell data.")

        source_data = dataset
        set_actives_on_source_data = False

        if (scale and dataset.active_scalars_info.association == FieldAssociation.CELL) or (
            orient and dataset.active_vectors_info.association == FieldAssociation.CELL
        ):
            source_data = dataset.cell_centers()
            set_actives_on_source_data = True

        # Clean the points before glyphing
        if tolerance is not None:
            small = pyvista.PolyData(source_data.points)
            small.point_data.update(source_data.point_data)
            source_data = small.clean(
                point_merging=True,
                merge_tol=tolerance,
                lines_to_points=False,
                polys_to_lines=False,
                strips_to_polys=False,
                inplace=False,
                absolute=absolute,
                progress_bar=progress_bar,
            )
            set_actives_on_source_data = True

        # upstream operations (cell to point conversion, point merging) may have unset the correct active
        # scalars/vectors, so set them again
        if set_actives_on_source_data:
            if scale:
                source_data.set_active_scalars(dataset.active_scalars_name, preference='point')
            if orient:
                source_data.set_active_vectors(dataset.active_vectors_name, preference='point')

        if color_mode == 'scale':
            alg.SetColorModeToColorByScale()
        elif color_mode == 'scalar':
            alg.SetColorModeToColorByScalar()
        elif color_mode == 'vector':
            alg.SetColorModeToColorByVector()
        else:
<<<<<<< HEAD
            raise ValueError(f"Invalid color_mode '{color_mode}'")
=======
            raise ValueError(f"Invalid color mode '{color_mode}'")
>>>>>>> 0849940b

        if rng is not None:
            alg.SetRange(rng)
        alg.SetOrient(orient)
        alg.SetInputData(source_data)
        alg.SetVectorModeToUseVector()
        alg.SetScaleFactor(factor)
        alg.SetClamping(clamping)
        _update_alg(alg, progress_bar, 'Computing Glyphs')

        output = _get_output(alg)

        # Storing geom on the algorithm, for later use in legends.
        output._glyph_geom = geom

        return output

    def connectivity(
        self,
        extraction_mode: Literal[
            'all',
            'largest',
            'specified',
            'cell_seed',
            'point_seed',
            'closest',
        ] = 'all',
        variable_input=None,
        scalar_range=None,
        scalars=None,
        label_regions=True,
        region_ids=None,
        point_ids=None,
        cell_ids=None,
        closest_point=None,
        inplace=False,
        progress_bar=False,
        **kwargs,
    ):
        """Find and label connected regions.

        This filter extracts cell regions based on a specified connectivity
        criterion. The extraction criterion can be controlled with
        ``extraction_mode`` to extract the largest region or the closest
        region to a seed point, for example.

        In general, cells are considered to be connected if they
        share a point. However, if a ``scalar_range`` is provided, cells
        must also have at least one point with scalar values in the
        specified range to be considered connected.

        See :ref:`connectivity_example` and :ref:`volumetric_example` for
        more examples using this filter.

        .. versionadded:: 0.43.0

           * New extraction modes: ``'specified'``, ``'cell_seed'``, ``'point_seed'``,
             and ``'closest'``.
           * Extracted regions are now sorted in descending order by
             cell count.
           * Region connectivity can be controlled using ``scalar_range``.

        .. deprecated:: 0.43.0
           Parameter ``largest`` is deprecated. Use ``'largest'`` or
           ``extraction_mode='largest'`` instead.

        Parameters
        ----------
        extraction_mode : str, default: "all"
            * ``'all'``: Extract all connected regions.
            * ``'largest'`` : Extract the largest connected region (by cell
              count).
            * ``'specified'``: Extract specific region IDs. Use ``region_ids``
              to specify the region IDs to extract.
            * ``'cell_seed'``: Extract all regions sharing the specified cell
              ids. Use ``cell_ids`` to specify the cell ids.
            * ``'point_seed'`` : Extract all regions sharing the specified
              point ids. Use ``point_ids`` to specify the point ids.
            * ``'closest'`` : Extract the region closest to the specified
              point. Use ``closest_point`` to specify the point.

        variable_input : float | sequence[float], optional
            The convenience parameter used for specifying any required input
            values for some values of ``extraction_mode``. Setting
            ``variable_input`` is equivalent to setting:

            * ``'region_ids'`` if mode is ``'specified'``.
            * ``'cell_ids'`` if mode is ``'cell_seed'``.
            * ``'point_ids'`` if mode is ``'point_seed'``.
            * ``'closest_point'`` if mode is ``'closest'``.

            It has no effect if the mode is ``'all'`` or ``'largest'``.

        scalar_range : sequence[float], optional
            Scalar range in the form ``[min, max]``. If set, the connectivity is
            restricted to cells with at least one point with scalar values in
            the specified range.

        scalars : str, optional
            Name of scalars to use if ``scalar_range`` is specified. Defaults
            to currently active scalars.

            .. note::
               This filter requires point scalars to determine region
               connectivity. If cell scalars are provided, they are first
               converted to point scalars with :func:`cell_data_to_point_data`
               before applying the filter. The converted point scalars are
               removed from the output after applying the filter.

        label_regions : bool, default: True
            If ``True``, ``'RegionId'`` point and cell scalar arrays are stored.
            Each region is assigned a unique ID. IDs are zero-indexed and are
            assigned by region cell count in descending order (i.e. the largest
            region has ID ``0``).

        region_ids : sequence[int], optional
            Region ids to extract. Only used if ``extraction_mode`` is
            ``specified``.

        point_ids : sequence[int], optional
            Point ids to use as seeds. Only used if ``extraction_mode`` is
            ``point_seed``.

        cell_ids : sequence[int], optional
            Cell ids to use as seeds. Only used if ``extraction_mode`` is
            ``cell_seed``.

        closest_point : sequence[int], optional
            Point coordinates in ``(x, y, z)``. Only used if
            ``extraction_mode`` is ``closest``.

        inplace : bool, default: False
            If ``True`` the mesh is updated in-place, otherwise a copy
            is returned. A copy is always returned if the input type is
            not ``pyvista.PolyData`` or ``pyvista.UnstructuredGrid``.

        progress_bar : bool, default: False
            Display a progress bar.

        **kwargs : dict, optional
            Used for handling deprecated parameters.

        Returns
        -------
        pyvista.DataSet
            Dataset with labeled connected regions. Return type is
            ``pyvista.PolyData`` if input type is ``pyvista.PolyData`` and
            ``pyvista.UnstructuredGrid`` otherwise.

        See Also
        --------
        extract_largest, split_bodies, threshold, extract_values

        Examples
        --------
        Create a single mesh with three disconnected regions where each
        region has a different cell count.

        >>> import pyvista as pv
        >>> large = pv.Sphere(
        ...     center=(-4, 0, 0), phi_resolution=40, theta_resolution=40
        ... )
        >>> medium = pv.Sphere(
        ...     center=(-2, 0, 0), phi_resolution=15, theta_resolution=15
        ... )
        >>> small = pv.Sphere(
        ...     center=(0, 0, 0), phi_resolution=7, theta_resolution=7
        ... )
        >>> mesh = large + medium + small

        Plot their connectivity.

        >>> conn = mesh.connectivity('all')
        >>> conn.plot(cmap=['red', 'green', 'blue'], show_edges=True)

        Restrict connectivity to a scalar range.

        >>> mesh['y_coordinates'] = mesh.points[:, 1]
        >>> conn = mesh.connectivity('all', scalar_range=[-1, 0])
        >>> conn.plot(cmap=['red', 'green', 'blue'], show_edges=True)

        Extract the region closest to the origin.

        >>> conn = mesh.connectivity('closest', (0, 0, 0))
        >>> conn.plot(color='blue', show_edges=True)

        Extract a region using a cell ID ``100`` as a seed.

        >>> conn = mesh.connectivity('cell_seed', 100)
        >>> conn.plot(color='green', show_edges=True)

        Extract the largest region.

        >>> conn = mesh.connectivity('largest')
        >>> conn.plot(color='red', show_edges=True)

        Extract the largest and smallest regions by specifying their
        region IDs. Note that the region IDs of the output differ from
        the specified IDs since the input has three regions but the output
        only has two.

        >>> large_id = 0  # largest always has ID '0'
        >>> small_id = 2  # smallest has ID 'N-1' with N=3 regions
        >>> conn = mesh.connectivity('specified', (small_id, large_id))
        >>> conn.plot(cmap=['red', 'blue'], show_edges=True)

        """
        # Deprecated on v0.43.0
        keep_largest = kwargs.pop('largest', False)
        if keep_largest:  # pragma: no cover
            warnings.warn(
                "Use of `largest=True` is deprecated. Use 'largest' or "
                "`extraction_mode='largest'` instead.",
                PyVistaDeprecationWarning,
            )
            extraction_mode = 'largest'

        def _unravel_and_validate_ids(ids):
            ids = np.asarray(ids).ravel()
            is_all_integers = np.issubdtype(ids.dtype, np.integer)
            is_all_positive = not np.any(ids < 0)
            if not (is_all_positive and is_all_integers):
                raise ValueError('IDs must be positive integer values.')
            return np.unique(ids)

        def _post_process_extract_values(before_extraction, extracted):
            # Output is UnstructuredGrid, so apply vtkRemovePolyData
            # to input to cast the output as PolyData type instead
            has_cells = extracted.n_cells != 0
            if isinstance(before_extraction, pyvista.PolyData):
                all_ids = set(range(before_extraction.n_cells))

                ids_to_keep = set()
                if has_cells:
                    ids_to_keep |= set(extracted['vtkOriginalCellIds'])
                ids_to_remove = list(all_ids - ids_to_keep)
                if len(ids_to_remove) != 0:
                    if pyvista.vtk_version_info < (9, 1, 0):
                        raise VTKVersionError(
                            '`connectivity` with PolyData requires vtk>=9.1.0',
                        )  # pragma: no cover
                    remove = _vtk.vtkRemovePolyData()
                    remove.SetInputData(before_extraction)
                    remove.SetCellIds(numpy_to_idarr(ids_to_remove))
                    _update_alg(remove, progress_bar, "Removing Cells.")
                    extracted = _get_output(remove)
                    extracted.clean(
                        point_merging=False,
                        inplace=True,
                        progress_bar=progress_bar,
                    )  # remove unused points
            if has_cells:
                extracted.point_data.remove('vtkOriginalPointIds')
                extracted.cell_data.remove('vtkOriginalCellIds')
            return extracted

        # Store active scalars info to restore later if needed
        active_field, active_name = self.active_scalars_info  # type: ignore[attr-defined]

        # Set scalars
        if scalar_range is None:
            input_mesh = self.copy(deep=False)  # type: ignore[attr-defined]
        else:
            if isinstance(scalar_range, np.ndarray):
                num_elements = scalar_range.size
            elif isinstance(scalar_range, collections.abc.Sequence):
                num_elements = len(scalar_range)
            else:
                raise TypeError('Scalar range must be a numpy array or a sequence.')
            if num_elements != 2:
                raise ValueError('Scalar range must have two elements defining the min and max.')
            if scalar_range[0] > scalar_range[1]:
                raise ValueError(
                    f"Lower value of scalar range {scalar_range[0]} cannot be greater than the upper value {scalar_range[0]}",
                )

            # Input will be modified, so copy first
            input_mesh = self.copy()  # type: ignore[attr-defined]
            if scalars is None:
                set_default_active_scalars(input_mesh)
            else:
                input_mesh.set_active_scalars(scalars)
            # Make sure we have point data (required by the filter)
            field, name = input_mesh.active_scalars_info
            if field == FieldAssociation.CELL:
                # Convert to point data with a unique name
                # The point array will be removed later
                point_data = input_mesh.cell_data_to_point_data(progress_bar=progress_bar)[name]
                input_mesh.point_data['__point_data'] = point_data
                input_mesh.set_active_scalars('__point_data')

            if extraction_mode in ['all', 'specified', 'closest']:
                # Scalar connectivity has no effect if SetExtractionModeToAllRegions
                # (which applies to 'all' and 'specified') and 'closest'
                # can sometimes fail for some datasets/scalar values.
                # So, we filter scalar values beforehand
                if scalar_range is not None:
                    # Use extract_values to ensure that cells with at least one
                    # point within the range are kept (this is consistent
                    # with how the filter operates for other modes)
                    extracted = DataSetFilters.extract_values(
                        input_mesh,
                        [scalar_range],
                        progress_bar=progress_bar,
                    )
                    input_mesh = _post_process_extract_values(input_mesh, extracted)

        alg = _vtk.vtkConnectivityFilter()
        alg.SetInputDataObject(input_mesh)

        # Due to inconsistent/buggy output, always keep this on and
        # remove scalars later as needed
        alg.ColorRegionsOn()  # This will create 'RegionId' scalars

        # Sort region ids
        alg.SetRegionIdAssignmentMode(alg.CELL_COUNT_DESCENDING)

        if scalar_range is not None:
            alg.ScalarConnectivityOn()
            alg.SetScalarRange(*scalar_range)

        if extraction_mode == 'all':
            alg.SetExtractionModeToAllRegions()

        elif extraction_mode == 'largest':
            alg.SetExtractionModeToLargestRegion()

        elif extraction_mode == 'specified':
            if region_ids is None:
                if variable_input is None:
                    raise ValueError(
                        "`region_ids` must be specified when `extraction_mode='specified'`.",
                    )
                else:
                    region_ids = variable_input
            # this mode returns scalar data with shape that may not match
            # the number of cells/points, so we extract all and filter later
            # alg.SetExtractionModeToSpecifiedRegions()
            region_ids = _unravel_and_validate_ids(region_ids)
            # [alg.AddSpecifiedRegion(i) for i in region_ids]
            alg.SetExtractionModeToAllRegions()

        elif extraction_mode == 'cell_seed':
            if cell_ids is None:
                if variable_input is None:
                    raise ValueError(
                        "`cell_ids` must be specified when `extraction_mode='cell_seed'`.",
                    )
                else:
                    cell_ids = variable_input
            alg.SetExtractionModeToCellSeededRegions()
            alg.InitializeSeedList()
            for i in _unravel_and_validate_ids(cell_ids):
                alg.AddSeed(i)

        elif extraction_mode == 'point_seed':
            if point_ids is None:
                if variable_input is None:
                    raise ValueError(
                        "`point_ids` must be specified when `extraction_mode='point_seed'`.",
                    )
                else:
                    point_ids = variable_input
            alg.SetExtractionModeToPointSeededRegions()
            alg.InitializeSeedList()
            for i in _unravel_and_validate_ids(point_ids):
                alg.AddSeed(i)

        elif extraction_mode == 'closest':
            if closest_point is None:
                if variable_input is None:
                    raise ValueError(
                        "`closest_point` must be specified when `extraction_mode='closest'`.",
                    )
                else:
                    closest_point = variable_input
            alg.SetExtractionModeToClosestPointRegion()
            alg.SetClosestPoint(*closest_point)

        else:
            raise ValueError(
                f"Invalid value for `extraction_mode` '{extraction_mode}'. Expected one of the following: 'all', 'largest', 'specified', 'cell_seed', 'point_seed', or 'closest'",
            )

        _update_alg(alg, progress_bar, 'Finding and Labeling Connected Regions.')
        output = _get_output(alg)

        # Process output
        output_needs_fixing = False  # initialize flag if output needs to be fixed
        if extraction_mode == 'all':
            pass  # Output is good
        elif extraction_mode == 'specified':
            # All regions were initially extracted, so extract only the
            # specified regions
            extracted = DataSetFilters.extract_values(
                output,
                values=region_ids,
                progress_bar=progress_bar,
            )
            output = _post_process_extract_values(output, extracted)

            if label_regions:
                # Extracted regions may not be contiguous and zero-based
                # which will need to be fixed
                output_needs_fixing = True

        elif extraction_mode == 'largest' and isinstance(output, pyvista.PolyData):
            # PolyData with 'largest' mode generates bad output with unreferenced points
            output_needs_fixing = True

        else:
            # All other extraction modes / cases may generate incorrect scalar arrays
            # e.g. 'largest' may output scalars with shape that does not match output mesh
            # e.g. 'seed' method scalars may have one RegionId, yet may contain many
            # disconnected regions. Therefore, check for correct scalars size
            if label_regions:
                invalid_cell_scalars = output.n_cells != output.cell_data['RegionId'].size
                invalid_point_scalars = output.n_points != output.point_data['RegionId'].size
                if invalid_cell_scalars or invalid_point_scalars:
                    output_needs_fixing = True

        if output_needs_fixing and output.n_cells > 0:
            # Fix bad output recursively using 'all' mode which has known good output
            output.point_data.remove('RegionId')
            output.cell_data.remove('RegionId')
            output = output.connectivity('all', label_regions=True, inplace=inplace)

        # Remove temp point array
        with contextlib.suppress(KeyError):
            output.point_data.remove('__point_data')

        if not label_regions and output.n_cells > 0:
            output.point_data.remove('RegionId')
            output.cell_data.remove('RegionId')

            # restore previously active scalars
            output.set_active_scalars(active_name, preference=active_field)

        if inplace:
            try:
                self.copy_from(output, deep=False)  # type: ignore[attr-defined]
                return self
            except:
                pass
        return output

    def extract_largest(self, inplace=False, progress_bar=False):
        """Extract largest connected set in mesh.

        Can be used to reduce residues obtained when generating an
        isosurface.  Works only if residues are not connected (share
        at least one point with) the main component of the image.

        Parameters
        ----------
        inplace : bool, default: False
            Updates mesh in-place.

        progress_bar : bool, default: False
            Display a progress bar to indicate progress.

        Returns
        -------
        pyvista.DataSet
            Largest connected set in the dataset.  Return type matches input.

        Examples
        --------
        Join two meshes together, extract the largest, and plot it.

        >>> import pyvista as pv
        >>> mesh = pv.Sphere() + pv.Cube()
        >>> largest = mesh.extract_largest()
        >>> largest.plot()

        See :ref:`connectivity_example` and :ref:`volumetric_example` for
        more examples using this filter.

        .. seealso::
            :func:`pyvista.DataSetFilters.connectivity`

        """
        return DataSetFilters.connectivity(
            self,
            'largest',
            label_regions=False,
            inplace=inplace,
            progress_bar=progress_bar,
        )

    def split_bodies(self, label=False, progress_bar=False):
        """Find, label, and split connected bodies/volumes.

        This splits different connected bodies into blocks in a
        :class:`pyvista.MultiBlock` dataset.

        Parameters
        ----------
        label : bool, default: False
            A flag on whether to keep the ID arrays given by the
            ``connectivity`` filter.

        progress_bar : bool, default: False
            Display a progress bar to indicate progress.

        See Also
        --------
        extract_values, partition, connectivity

        Returns
        -------
        pyvista.MultiBlock
            MultiBlock with a split bodies.

        Examples
        --------
        Split a uniform grid thresholded to be non-connected.

        >>> from pyvista import examples
        >>> dataset = examples.load_uniform()
        >>> _ = dataset.set_active_scalars('Spatial Cell Data')
        >>> threshed = dataset.threshold_percent([0.15, 0.50], invert=True)
        >>> bodies = threshed.split_bodies()
        >>> len(bodies)
        2

        See :ref:`split_vol` for more examples using this filter.

        """
        # Get the connectivity and label different bodies
        labeled = DataSetFilters.connectivity(self)
        classifier = labeled.cell_data['RegionId']
        bodies = pyvista.MultiBlock()
        for vid in np.unique(classifier):
            # Now extract it:
            b = labeled.threshold(
                [vid - 0.5, vid + 0.5],
                scalars='RegionId',
                progress_bar=progress_bar,
            )
            if not label:
                # strange behavior:
                # must use this method rather than deleting from the point_data
                # or else object is collected.
                b.cell_data.remove('RegionId')
                b.point_data.remove('RegionId')
            bodies.append(b)

        return bodies

    def warp_by_scalar(
        self,
        scalars=None,
        factor=1.0,
        normal=None,
        inplace=False,
        progress_bar=False,
        **kwargs,
    ):
        """Warp the dataset's points by a point data scalars array's values.

        This modifies point coordinates by moving points along point
        normals by the scalar amount times the scale factor.

        Parameters
        ----------
        scalars : str, optional
            Name of scalars to warp by. Defaults to currently active scalars.

        factor : float, default: 1.0
            A scaling factor to increase the scaling effect. Alias
            ``scale_factor`` also accepted - if present, overrides ``factor``.

        normal : sequence, optional
            User specified normal. If given, data normals will be
            ignored and the given normal will be used to project the
            warp.

        inplace : bool, default: False
            If ``True``, the points of the given dataset will be updated.

        progress_bar : bool, default: False
            Display a progress bar to indicate progress.

        **kwargs : dict, optional
            Accepts ``scale_factor`` instead of ``factor``.

        Returns
        -------
        pyvista.DataSet
            Warped Dataset.  Return type matches input.

        Examples
        --------
        First, plot the unwarped mesh.

        >>> from pyvista import examples
        >>> mesh = examples.download_st_helens()
        >>> mesh.plot(cmap='gist_earth', show_scalar_bar=False)

        Now, warp the mesh by the ``'Elevation'`` scalars.

        >>> warped = mesh.warp_by_scalar('Elevation')
        >>> warped.plot(cmap='gist_earth', show_scalar_bar=False)

        See :ref:`surface_normal_example` for more examples using this filter.

        """
        factor = kwargs.pop('scale_factor', factor)
        assert_empty_kwargs(**kwargs)
        if scalars is None:
            set_default_active_scalars(self)
            field, scalars = self.active_scalars_info
        _ = get_array(self, scalars, preference='point', err=True)

        field = get_array_association(self, scalars, preference='point')
        if field != FieldAssociation.POINT:
            raise TypeError('Dataset can only by warped by a point data array.')
        # Run the algorithm
        alg = _vtk.vtkWarpScalar()
        alg.SetInputDataObject(self)
        alg.SetInputArrayToProcess(
            0,
            0,
            0,
            field.value,
            scalars,
        )  # args: (idx, port, connection, field, name)
        alg.SetScaleFactor(factor)
        if normal is not None:
            alg.SetNormal(normal)
            alg.SetUseNormal(True)
        _update_alg(alg, progress_bar, 'Warping by Scalar')
        output = _get_output(alg)
        if inplace:
            if isinstance(self, (_vtk.vtkImageData, _vtk.vtkRectilinearGrid)):
                raise TypeError("This filter cannot be applied inplace for this mesh type.")
            self.copy_from(output, deep=False)
            return self
        return output

    def warp_by_vector(self, vectors=None, factor=1.0, inplace=False, progress_bar=False):
        """Warp the dataset's points by a point data vectors array's values.

        This modifies point coordinates by moving points along point
        vectors by the local vector times the scale factor.

        A classical application of this transform is to visualize
        eigenmodes in mechanics.

        Parameters
        ----------
        vectors : str, optional
            Name of vector to warp by. Defaults to currently active vector.

        factor : float, default: 1.0
            A scaling factor that multiplies the vectors to warp by. Can
            be used to enhance the warping effect.

        inplace : bool, default: False
            If ``True``, the function will update the mesh in-place.

        progress_bar : bool, default: False
            Display a progress bar to indicate progress.

        Returns
        -------
        pyvista.PolyData
            The warped mesh resulting from the operation.

        Examples
        --------
        Warp a sphere by vectors.

        >>> import pyvista as pv
        >>> from pyvista import examples
        >>> sphere = examples.load_sphere_vectors()
        >>> warped = sphere.warp_by_vector()
        >>> pl = pv.Plotter(shape=(1, 2))
        >>> pl.subplot(0, 0)
        >>> actor = pl.add_text("Before warp")
        >>> actor = pl.add_mesh(sphere, color='white')
        >>> pl.subplot(0, 1)
        >>> actor = pl.add_text("After warp")
        >>> actor = pl.add_mesh(warped, color='white')
        >>> pl.show()

        See :ref:`warp_by_vectors_example` and :ref:`eigenmodes_example` for
        more examples using this filter.

        """
        if vectors is None:
            pyvista.set_default_active_vectors(self)
            field, vectors = self.active_vectors_info
        arr = get_array(self, vectors, preference='point')
        field = get_array_association(self, vectors, preference='point')
        if arr is None:
            raise ValueError('No vectors present to warp by vector.')

        # check that this is indeed a vector field
        if arr.ndim != 2 or arr.shape[1] != 3:
            raise ValueError(
                'Dataset can only by warped by a 3D vector point data array. '
                'The values you provided do not satisfy this requirement',
            )
        alg = _vtk.vtkWarpVector()
        alg.SetInputDataObject(self)
        alg.SetInputArrayToProcess(0, 0, 0, field.value, vectors)
        alg.SetScaleFactor(factor)
        _update_alg(alg, progress_bar, 'Warping by Vector')
        warped_mesh = _get_output(alg)
        if inplace:
            self.copy_from(warped_mesh, deep=False)
            return self
        else:
            return warped_mesh

    def cell_data_to_point_data(self, pass_cell_data=False, progress_bar=False):
        """Transform cell data into point data.

        Point data are specified per node and cell data specified
        within cells.  Optionally, the input point data can be passed
        through to the output.

        The method of transformation is based on averaging the data
        values of all cells using a particular point. Optionally, the
        input cell data can be passed through to the output as well.

        See also :func:`pyvista.DataSetFilters.point_data_to_cell_data`.

        Parameters
        ----------
        pass_cell_data : bool, default: False
            If enabled, pass the input cell data through to the output.

        progress_bar : bool, default: False
            Display a progress bar to indicate progress.

        Returns
        -------
        pyvista.DataSet
            Dataset with the point data transformed into cell data.
            Return type matches input.

        Examples
        --------
        First compute the face area of the example airplane mesh and
        show the cell values.  This is to show discrete cell data.

        >>> from pyvista import examples
        >>> surf = examples.load_airplane()
        >>> surf = surf.compute_cell_sizes(length=False, volume=False)
        >>> surf.plot(scalars='Area')

        These cell scalars can be applied to individual points to
        effectively smooth out the cell data onto the points.

        >>> from pyvista import examples
        >>> surf = examples.load_airplane()
        >>> surf = surf.compute_cell_sizes(length=False, volume=False)
        >>> surf = surf.cell_data_to_point_data()
        >>> surf.plot(scalars='Area')

        """
        alg = _vtk.vtkCellDataToPointData()
        alg.SetInputDataObject(self)
        alg.SetPassCellData(pass_cell_data)
        _update_alg(alg, progress_bar, 'Transforming cell data into point data.')
        active_scalars = None
        if not isinstance(self, pyvista.MultiBlock):
            active_scalars = self.active_scalars_name
        return _get_output(alg, active_scalars=active_scalars)

    def ctp(self, pass_cell_data=False, progress_bar=False, **kwargs):
        """Transform cell data into point data.

        Point data are specified per node and cell data specified
        within cells.  Optionally, the input point data can be passed
        through to the output.

        This method is an alias for
        :func:`pyvista.DataSetFilters.cell_data_to_point_data`.

        Parameters
        ----------
        pass_cell_data : bool, default: False
            If enabled, pass the input cell data through to the output.

        progress_bar : bool, default: False
            Display a progress bar to indicate progress.

        **kwargs : dict, optional
            Deprecated keyword argument ``pass_cell_arrays``.

        Returns
        -------
        pyvista.DataSet
            Dataset with the cell data transformed into point data.
            Return type matches input.

        """
        return DataSetFilters.cell_data_to_point_data(
            self,
            pass_cell_data=pass_cell_data,
            progress_bar=progress_bar,
            **kwargs,
        )

    def point_data_to_cell_data(self, pass_point_data=False, progress_bar=False):
        """Transform point data into cell data.

        Point data are specified per node and cell data specified within cells.
        Optionally, the input point data can be passed through to the output.

        See also: :func:`pyvista.DataSetFilters.cell_data_to_point_data`

        Parameters
        ----------
        pass_point_data : bool, default: False
            If enabled, pass the input point data through to the output.

        progress_bar : bool, default: False
            Display a progress bar to indicate progress.

        Returns
        -------
        pyvista.DataSet
            Dataset with the point data transformed into cell data.
            Return type matches input.

        Examples
        --------
        Color cells by their z coordinates.  First, create point
        scalars based on z-coordinates of a sample sphere mesh.  Then
        convert this point data to cell data.  Use a low resolution
        sphere for emphasis of cell valued data.

        First, plot these values as point values to show the
        difference between point and cell data.

        >>> import pyvista as pv
        >>> sphere = pv.Sphere(theta_resolution=10, phi_resolution=10)
        >>> sphere['Z Coordinates'] = sphere.points[:, 2]
        >>> sphere.plot()

        Now, convert these values to cell data and then plot it.

        >>> import pyvista as pv
        >>> sphere = pv.Sphere(theta_resolution=10, phi_resolution=10)
        >>> sphere['Z Coordinates'] = sphere.points[:, 2]
        >>> sphere = sphere.point_data_to_cell_data()
        >>> sphere.plot()

        """
        alg = _vtk.vtkPointDataToCellData()
        alg.SetInputDataObject(self)
        alg.SetPassPointData(pass_point_data)
        _update_alg(alg, progress_bar, 'Transforming point data into cell data')
        active_scalars = None
        if not isinstance(self, pyvista.MultiBlock):
            active_scalars = self.active_scalars_name
        return _get_output(alg, active_scalars=active_scalars)

    def ptc(self, pass_point_data=False, progress_bar=False, **kwargs):
        """Transform point data into cell data.

        Point data are specified per node and cell data specified
        within cells.  Optionally, the input point data can be passed
        through to the output.

        This method is an alias for
        :func:`pyvista.DataSetFilters.point_data_to_cell_data`.

        Parameters
        ----------
        pass_point_data : bool, default: False
            If enabled, pass the input point data through to the output.

        progress_bar : bool, default: False
            Display a progress bar to indicate progress.

        **kwargs : dict, optional
            Deprecated keyword argument ``pass_point_arrays``.

        Returns
        -------
        pyvista.DataSet
            Dataset with the point data transformed into cell data.
            Return type matches input.

        """
        return DataSetFilters.point_data_to_cell_data(
            self,
            pass_point_data=pass_point_data,
            progress_bar=progress_bar,
            **kwargs,
        )

    def triangulate(self, inplace=False, progress_bar=False):
        """Return an all triangle mesh.

        More complex polygons will be broken down into triangles.

        Parameters
        ----------
        inplace : bool, default: False
            Updates mesh in-place.

        progress_bar : bool, default: False
            Display a progress bar to indicate progress.

        Returns
        -------
        pyvista.PolyData
            Mesh containing only triangles.

        Examples
        --------
        Generate a mesh with quadrilateral faces.

        >>> import pyvista as pv
        >>> plane = pv.Plane()
        >>> plane.point_data.clear()
        >>> plane.plot(show_edges=True, line_width=5)

        Convert it to an all triangle mesh.

        >>> mesh = plane.triangulate()
        >>> mesh.plot(show_edges=True, line_width=5)

        """
        alg = _vtk.vtkDataSetTriangleFilter()
        alg.SetInputData(self)
        _update_alg(alg, progress_bar, 'Converting to triangle mesh')

        mesh = _get_output(alg)
        if inplace:
            self.copy_from(mesh, deep=False)
            return self
        return mesh

    def delaunay_3d(self, alpha=0.0, tol=0.001, offset=2.5, progress_bar=False):
        """Construct a 3D Delaunay triangulation of the mesh.

        This filter can be used to generate a 3D tetrahedral mesh from
        a surface or scattered points.  If you want to create a
        surface from a point cloud, see
        :func:`pyvista.PolyDataFilters.reconstruct_surface`.

        Parameters
        ----------
        alpha : float, default: 0.0
            Distance value to control output of this filter. For a
            non-zero alpha value, only vertices, edges, faces, or
            tetrahedra contained within the circumsphere (of radius
            alpha) will be output. Otherwise, only tetrahedra will be
            output.

        tol : float, default: 0.001
            Tolerance to control discarding of closely spaced points.
            This tolerance is specified as a fraction of the diagonal
            length of the bounding box of the points.

        offset : float, default: 2.5
            Multiplier to control the size of the initial, bounding
            Delaunay triangulation.

        progress_bar : bool, default: False
            Display a progress bar to indicate progress.

        Returns
        -------
        pyvista.UnstructuredGrid
            UnstructuredGrid containing the Delaunay triangulation.

        Examples
        --------
        Generate a 3D Delaunay triangulation of a surface mesh of a
        sphere and plot the interior edges generated.

        >>> import pyvista as pv
        >>> sphere = pv.Sphere(theta_resolution=5, phi_resolution=5)
        >>> grid = sphere.delaunay_3d()
        >>> edges = grid.extract_all_edges()
        >>> edges.plot(line_width=5, color='k')

        """
        alg = _vtk.vtkDelaunay3D()
        alg.SetInputData(self)
        alg.SetAlpha(alpha)
        alg.SetTolerance(tol)
        alg.SetOffset(offset)
        _update_alg(alg, progress_bar, 'Computing 3D Triangulation')
        return _get_output(alg)

    def select_enclosed_points(
        self,
        surface,
        tolerance=0.001,
        inside_out=False,
        check_surface=True,
        progress_bar=False,
    ):
        """Mark points as to whether they are inside a closed surface.

        This evaluates all the input points to determine whether they are in an
        enclosed surface. The filter produces a (0,1) mask
        (in the form of a vtkDataArray) that indicates whether points are
        outside (mask value=0) or inside (mask value=1) a provided surface.
        (The name of the output vtkDataArray is ``"SelectedPoints"``.)

        This filter produces and output data array, but does not modify the
        input dataset. If you wish to extract cells or poinrs, various
        threshold filters are available (i.e., threshold the output array).

        .. warning::
           The filter assumes that the surface is closed and
           manifold. A boolean flag can be set to force the filter to
           first check whether this is true. If ``False`` and not manifold,
           an error will be raised.

        Parameters
        ----------
        surface : pyvista.PolyData
            Set the surface to be used to test for containment. This must be a
            :class:`pyvista.PolyData` object.

        tolerance : float, default: 0.001
            The tolerance on the intersection. The tolerance is expressed as a
            fraction of the bounding box of the enclosing surface.

        inside_out : bool, default: False
            By default, points inside the surface are marked inside or sent
            to the output. If ``inside_out`` is ``True``, then the points
            outside the surface are marked inside.

        check_surface : bool, default: True
            Specify whether to check the surface for closure. When ``True``, the
            algorithm first checks to see if the surface is closed and
            manifold. If the surface is not closed and manifold, a runtime
            error is raised.

        progress_bar : bool, default: False
            Display a progress bar to indicate progress.

        Returns
        -------
        pyvista.PolyData
            Mesh containing the ``point_data['SelectedPoints']`` array.

        Examples
        --------
        Determine which points on a plane are inside a manifold sphere
        surface mesh.  Extract these points using the
        :func:`DataSetFilters.extract_points` filter and then plot them.

        >>> import pyvista as pv
        >>> sphere = pv.Sphere()
        >>> plane = pv.Plane()
        >>> selected = plane.select_enclosed_points(sphere)
        >>> pts = plane.extract_points(
        ...     selected['SelectedPoints'].view(bool),
        ...     adjacent_cells=False,
        ... )
        >>> pl = pv.Plotter()
        >>> _ = pl.add_mesh(sphere, style='wireframe')
        >>> _ = pl.add_points(pts, color='r')
        >>> pl.show()

        """
        if not isinstance(surface, pyvista.PolyData):
            raise TypeError("`surface` must be `pyvista.PolyData`")
        if check_surface and surface.n_open_edges > 0:
            raise RuntimeError(
                "Surface is not closed. Please read the warning in the "
                "documentation for this function and either pass "
                "`check_surface=False` or repair the surface.",
            )
        alg = _vtk.vtkSelectEnclosedPoints()
        alg.SetInputData(self)
        alg.SetSurfaceData(surface)
        alg.SetTolerance(tolerance)
        alg.SetInsideOut(inside_out)
        _update_alg(alg, progress_bar, 'Selecting Enclosed Points')
        result = _get_output(alg)
        out = self.copy()
        bools = result['SelectedPoints'].astype(np.uint8)
        if len(bools) < 1:
            bools = np.zeros(out.n_points, dtype=np.uint8)
        out['SelectedPoints'] = bools
        return out

    def probe(
        self,
        points,
        tolerance=None,
        pass_cell_data=True,
        pass_point_data=True,
        categorical=False,
        progress_bar=False,
        locator=None,
    ):
        """Sample data values at specified point locations.

        .. deprecated:: 0.41.0
           `probe` will be removed in a future version. Use
           :func:`pyvista.DataSetFilters.sample` instead.
           If using `mesh1.probe(mesh2)`, use `mesh2.sample(mesh1)`.

        This uses :class:`vtkProbeFilter`.

        Parameters
        ----------
        points : pyvista.DataSet
            The points to probe values on to. This should be a PyVista mesh
            or something :func:`wrap` can handle.

        tolerance : float, optional
            Tolerance used to compute whether a point in the source is
            in a cell of the input.  If not given, tolerance is
            automatically generated.

        pass_cell_data : bool, default: True
            Preserve source mesh's original cell data arrays.

        pass_point_data : bool, default: True
            Preserve source mesh's original point data arrays.

        categorical : bool, default: False
            Control whether the source point data is to be treated as
            categorical. If the data is categorical, then the resultant data
            will be determined by a nearest neighbor interpolation scheme.

        progress_bar : bool, default: False
            Display a progress bar to indicate progress.

        locator : vtkAbstractCellLocator, optional
            Prototype cell locator to perform the ``FindCell()``
            operation.

        Returns
        -------
        pyvista.DataSet
            Dataset containing the probed data.

        Examples
        --------
        Probe the active scalars in ``grid`` at the points in ``mesh``.

        >>> import pyvista as pv
        >>> from pyvista import examples
        >>> mesh = pv.Sphere(center=(4.5, 4.5, 4.5), radius=4.5)
        >>> grid = examples.load_uniform()
        >>> result = grid.probe(mesh)  # doctest:+SKIP
        >>> 'Spatial Point Data' in result.point_data  # doctest:+SKIP
        True

        """
        # deprecated in v0.41.0
        # remove in v0.44.0
        warnings.warn(
            """probe filter is deprecated and will be removed in a future version.
            Use sample filter instead.
            If using `mesh1.probe(mesh2)`, use `mesh2.sample(mesh1)`.
            """,
            PyVistaDeprecationWarning,
        )

        if not pyvista.is_pyvista_dataset(points):
            points = wrap(points)
        alg = _vtk.vtkProbeFilter()
        alg.SetInputData(points)
        alg.SetSourceData(self)
        alg.SetPassCellArrays(pass_cell_data)
        alg.SetPassPointArrays(pass_point_data)
        alg.SetCategoricalData(categorical)

        if tolerance is not None:
            alg.SetComputeTolerance(False)
            alg.SetTolerance(tolerance)

        if locator:
            alg.SetCellLocatorPrototype(locator)

        _update_alg(alg, progress_bar, 'Sampling Data Values at Specified Point Locations')
        return _get_output(alg)

    def sample(
        self,
        target,
        tolerance=None,
        pass_cell_data=True,
        pass_point_data=True,
        categorical=False,
        progress_bar=False,
        locator=None,
        pass_field_data=True,
        mark_blank=True,
        snap_to_closest_point=False,
    ):
        """Resample array data from a passed mesh onto this mesh.

        For `mesh1.sample(mesh2)`, the arrays from `mesh2` are sampled onto
        the points of `mesh1`.  This function interpolates within an
        enclosing cell.  This contrasts with
        :function`pyvista.DataSetFilters.interpolate` that uses a distance
        weighting for nearby points.  If there is cell topology, `sample` is
        usually preferred.

        The point data 'vtkValidPointMask' stores whether the point could be sampled
        with a value of 1 meaning successful sampling. And a value of 0 means
        unsuccessful.

        This uses :class:`vtk.vtkResampleWithDataSet`.

        Parameters
        ----------
        target : pyvista.DataSet
            The vtk data object to sample from - point and cell arrays from
            this object are sampled onto the nodes of the ``dataset`` mesh.

        tolerance : float, optional
            Tolerance used to compute whether a point in the source is
            in a cell of the input.  If not given, tolerance is
            automatically generated.

        pass_cell_data : bool, default: True
            Preserve source mesh's original cell data arrays.

        pass_point_data : bool, default: True
            Preserve source mesh's original point data arrays.

        categorical : bool, default: False
            Control whether the source point data is to be treated as
            categorical. If the data is categorical, then the resultant data
            will be determined by a nearest neighbor interpolation scheme.

        progress_bar : bool, default: False
            Display a progress bar to indicate progress.

        locator : vtkAbstractCellLocator or str, optional
            Prototype cell locator to perform the ``FindCell()``
            operation.  Default uses the DataSet ``FindCell`` method.
            Valid strings with mapping to vtk cell locators are

                * 'cell' - vtkCellLocator
                * 'cell_tree' - vtkCellTreeLocator
                * 'obb_tree' - vtkOBBTree
                * 'static_cell' - vtkStaticCellLocator

        pass_field_data : bool, default: True
            Preserve source mesh's original field data arrays.

        mark_blank : bool, default: True
            Whether to mark blank points and cells in "vtkGhostType".

        snap_to_closest_point : bool, default: False
            Whether to snap to cell with closest point if no cell is found. Useful
            when sampling from data with vertex cells. Requires vtk >=9.3.0.

            .. versionadded:: 0.43

        Returns
        -------
        pyvista.DataSet
            Dataset containing resampled data.

        See Also
        --------
        pyvista.DataSetFilters.interpolate

        Examples
        --------
        Resample data from another dataset onto a sphere.

        >>> import pyvista as pv
        >>> from pyvista import examples
        >>> mesh = pv.Sphere(center=(4.5, 4.5, 4.5), radius=4.5)
        >>> data_to_probe = examples.load_uniform()
        >>> result = mesh.sample(data_to_probe)
        >>> result.plot(scalars="Spatial Point Data")

        If sampling from a set of points represented by a ``(n, 3)``
        shaped ``numpy.ndarray``, they need to be converted to a
        PyVista DataSet, e.g. :class:`pyvista.PolyData`, first.

        >>> import numpy as np
        >>> points = np.array([[1.5, 5.0, 6.2], [6.7, 4.2, 8.0]])
        >>> mesh = pv.PolyData(points)
        >>> result = mesh.sample(data_to_probe)
        >>> result["Spatial Point Data"]
        pyvista_ndarray([ 46.5 , 225.12])

        See :ref:`resampling_example` for more examples using this filter.

        """
        if not pyvista.is_pyvista_dataset(target):
            raise TypeError('`target` must be a PyVista mesh type.')
        alg = _vtk.vtkResampleWithDataSet()  # Construct the ResampleWithDataSet object
        alg.SetInputData(self)  # Set the Input data (actually the source i.e. where to sample from)
        # Set the Source data (actually the target, i.e. where to sample to)
        alg.SetSourceData(target)
        alg.SetPassCellArrays(pass_cell_data)
        alg.SetPassPointArrays(pass_point_data)
        alg.SetPassFieldArrays(pass_field_data)

        alg.SetMarkBlankPointsAndCells(mark_blank)
        alg.SetCategoricalData(categorical)

        if tolerance is not None:
            alg.SetComputeTolerance(False)
            alg.SetTolerance(tolerance)
        if locator:
            if isinstance(locator, str):
                locator_map = {
                    "cell": _vtk.vtkCellLocator(),
                    "cell_tree": _vtk.vtkCellTreeLocator(),
                    "obb_tree": _vtk.vtkOBBTree(),
                    "static_cell": _vtk.vtkStaticCellLocator(),
                }
                try:
                    locator = locator_map[locator]
                except KeyError as err:
                    raise ValueError(
                        f"locator must be a string from {locator_map.keys()}, got {locator}",
                    ) from err
            alg.SetCellLocatorPrototype(locator)

        if snap_to_closest_point:
            try:
                alg.SnapToCellWithClosestPointOn()
            except AttributeError:  # pragma: no cover
                raise VTKVersionError("`snap_to_closest_point=True` requires vtk 9.3.0 or newer")
        _update_alg(alg, progress_bar, 'Resampling array Data from a Passed Mesh onto Mesh')
        return _get_output(alg)

    def interpolate(
        self,
        target,
        sharpness=2.0,
        radius=1.0,
        strategy='null_value',
        null_value=0.0,
        n_points=None,
        pass_cell_data=True,
        pass_point_data=True,
        progress_bar=False,
    ):
        """Interpolate values onto this mesh from a given dataset.

        The ``target`` dataset is typically a point cloud. Only point data from
        the ``target`` mesh will be interpolated onto points of this mesh. Whether
        preexisting point and cell data of this mesh are preserved in the
        output can be customized with the ``pass_point_data`` and
        ``pass_cell_data`` parameters.

        This uses a Gaussian interpolation kernel. Use the ``sharpness`` and
        ``radius`` parameters to adjust this kernel. You can also switch this
        kernel to use an N closest points approach.

        If the cell topology is more useful for interpolating, e.g. from a
        discretized FEM or CFD simulation, use
        :func:`pyvista.DataSetFilters.sample` instead.

        Parameters
        ----------
        target : pyvista.DataSet
            The vtk data object to sample from. Point and cell arrays from
            this object are interpolated onto this mesh.

        sharpness : float, default: 2.0
            Set the sharpness (i.e., falloff) of the Gaussian kernel. As the
            sharpness increases the effects of distant points are reduced.

        radius : float, optional
            Specify the radius within which the basis points must lie.

        strategy : str, default: "null_value"
            Specify a strategy to use when encountering a "null" point during
            the interpolation process. Null points occur when the local
            neighborhood (of nearby points to interpolate from) is empty. If
            the strategy is set to ``'mask_points'``, then an output array is
            created that marks points as being valid (=1) or null (invalid =0)
            (and the NullValue is set as well). If the strategy is set to
            ``'null_value'``, then the output data value(s) are set to the
            ``null_value`` (specified in the output point data). Finally, the
            strategy ``'closest_point'`` is to simply use the closest point to
            perform the interpolation.

        null_value : float, default: 0.0
            Specify the null point value. When a null point is encountered
            then all components of each null tuple are set to this value.

        n_points : int, optional
            If given, specifies the number of the closest points used to form
            the interpolation basis. This will invalidate the radius argument
            in favor of an N closest points approach. This typically has poorer
            results.

        pass_cell_data : bool, default: True
            Preserve input mesh's original cell data arrays.

        pass_point_data : bool, default: True
            Preserve input mesh's original point data arrays.

        progress_bar : bool, default: False
            Display a progress bar to indicate progress.

        Returns
        -------
        pyvista.DataSet
            Interpolated dataset.  Return type matches input.

        See Also
        --------
        pyvista.DataSetFilters.sample

        Examples
        --------
        Interpolate the values of 5 points onto a sample plane.

        >>> import pyvista as pv
        >>> import numpy as np
        >>> rng = np.random.default_rng(7)
        >>> point_cloud = rng.random((5, 3))
        >>> point_cloud[:, 2] = 0
        >>> point_cloud -= point_cloud.mean(0)
        >>> pdata = pv.PolyData(point_cloud)
        >>> pdata['values'] = rng.random(5)
        >>> plane = pv.Plane()
        >>> plane.clear_data()
        >>> plane = plane.interpolate(pdata, sharpness=3)
        >>> pl = pv.Plotter()
        >>> _ = pl.add_mesh(
        ...     pdata, render_points_as_spheres=True, point_size=50
        ... )
        >>> _ = pl.add_mesh(plane, style='wireframe', line_width=5)
        >>> pl.show()

        See :ref:`interpolate_example` for more examples using this filter.

        """
        if not pyvista.is_pyvista_dataset(target):
            raise TypeError('`target` must be a PyVista mesh type.')

        # Must cast to UnstructuredGrid in some cases (e.g. vtkImageData/vtkRectilinearGrid)
        # I believe the locator and the interpolator call `GetPoints` and not all mesh types have that method
        if isinstance(target, (pyvista.ImageData, pyvista.RectilinearGrid)):
            target = target.cast_to_unstructured_grid()

        gaussian_kernel = _vtk.vtkGaussianKernel()
        gaussian_kernel.SetSharpness(sharpness)
        gaussian_kernel.SetRadius(radius)
        gaussian_kernel.SetKernelFootprintToRadius()
        if n_points:
            gaussian_kernel.SetNumberOfPoints(n_points)
            gaussian_kernel.SetKernelFootprintToNClosest()

        locator = _vtk.vtkStaticPointLocator()
        locator.SetDataSet(target)
        locator.BuildLocator()

        interpolator = _vtk.vtkPointInterpolator()
        interpolator.SetInputData(self)
        interpolator.SetSourceData(target)
        interpolator.SetKernel(gaussian_kernel)
        interpolator.SetLocator(locator)
        interpolator.SetNullValue(null_value)
        if strategy == 'null_value':
            interpolator.SetNullPointsStrategyToNullValue()
        elif strategy == 'mask_points':
            interpolator.SetNullPointsStrategyToMaskPoints()
        elif strategy == 'closest_point':
            interpolator.SetNullPointsStrategyToClosestPoint()
        else:
            raise ValueError(f'strategy `{strategy}` not supported.')
        interpolator.SetPassPointArrays(pass_point_data)
        interpolator.SetPassCellArrays(pass_cell_data)
        _update_alg(interpolator, progress_bar, 'Interpolating')
        return _get_output(interpolator)

    def streamlines(
        self,
        vectors=None,
        source_center=None,
        source_radius=None,
        n_points=100,
        start_position=None,
        return_source=False,
        pointa=None,
        pointb=None,
        progress_bar=False,
        **kwargs,
    ):
        """Integrate a vector field to generate streamlines.

        The default behavior uses a sphere as the source - set its
        location and radius via the ``source_center`` and
        ``source_radius`` keyword arguments.  ``n_points`` defines the
        number of starting points on the sphere surface.
        Alternatively, a line source can be used by specifying
        ``pointa`` and ``pointb``.  ``n_points`` again defines the
        number of points on the line.

        You can retrieve the source by specifying
        ``return_source=True``.

        Optional keyword parameters from
        :func:`pyvista.DataSetFilters.streamlines_from_source` can be
        used here to control the generation of streamlines.

        Parameters
        ----------
        vectors : str, optional
            The string name of the active vector field to integrate across.

        source_center : sequence[float], optional
            Length 3 tuple of floats defining the center of the source
            particles. Defaults to the center of the dataset.

        source_radius : float, optional
            Float radius of the source particle cloud. Defaults to one-tenth of
            the diagonal of the dataset's spatial extent.

        n_points : int, default: 100
            Number of particles present in source sphere or line.

        start_position : sequence[float], optional
            A single point.  This will override the sphere point source.

        return_source : bool, default: False
            Return the source particles as :class:`pyvista.PolyData` as well as the
            streamlines. This will be the second value returned if ``True``.

        pointa, pointb : sequence[float], optional
            The coordinates of a start and end point for a line source. This
            will override the sphere and start_position point source.

        progress_bar : bool, default: False
            Display a progress bar to indicate progress.

        **kwargs : dict, optional
            See :func:`pyvista.DataSetFilters.streamlines_from_source`.

        Returns
        -------
        streamlines : pyvista.PolyData
            This produces polylines as the output, with each cell
            (i.e., polyline) representing a streamline. The attribute values
            associated with each streamline are stored in the cell data, whereas
            those associated with streamline-points are stored in the point data.

        source : pyvista.PolyData
            The points of the source are the seed points for the streamlines.
            Only returned if ``return_source=True``.

        Examples
        --------
        See the :ref:`streamlines_example` example.

        """
        if source_center is None:
            source_center = self.center
        if source_radius is None:
            source_radius = self.length / 10.0

        # A single point at start_position
        if start_position is not None:
            source_center = start_position
            source_radius = 0.0
            n_points = 1

        if (pointa is not None and pointb is None) or (pointa is None and pointb is not None):
            raise ValueError("Both pointa and pointb must be provided")
        elif pointa is not None and pointb is not None:
            source = _vtk.vtkLineSource()
            source.SetPoint1(pointa)
            source.SetPoint2(pointb)
            source.SetResolution(n_points)
        else:
            source = _vtk.vtkPointSource()
            source.SetCenter(source_center)
            source.SetRadius(source_radius)
            source.SetNumberOfPoints(n_points)
        source.Update()
        input_source = wrap(source.GetOutput())
        output = self.streamlines_from_source(
            input_source,
            vectors,
            progress_bar=progress_bar,
            **kwargs,
        )
        if return_source:
            return output, input_source
        return output

    def streamlines_from_source(
        self,
        source,
        vectors=None,
        integrator_type=45,
        integration_direction='both',
        surface_streamlines=False,
        initial_step_length=0.5,
        step_unit='cl',
        min_step_length=0.01,
        max_step_length=1.0,
        max_steps=2000,
        terminal_speed=1e-12,
        max_error=1e-6,
        max_time=None,
        compute_vorticity=True,
        rotation_scale=1.0,
        interpolator_type='point',
        progress_bar=False,
    ):
        """Generate streamlines of vectors from the points of a source mesh.

        The integration is performed using a specified integrator, by default
        Runge-Kutta2. This supports integration through any type of dataset.
        If the dataset contains 2D cells like polygons or triangles and the
        ``surface_streamlines`` parameter is used, the integration is constrained
        to lie on the surface defined by 2D cells.

        Parameters
        ----------
        source : pyvista.DataSet
            The points of the source provide the starting points of the
            streamlines.  This will override both sphere and line sources.

        vectors : str, optional
            The string name of the active vector field to integrate across.

        integrator_type : {45, 2, 4}, default: 45
            The integrator type to be used for streamline generation.
            The default is Runge-Kutta45. The recognized solvers are:
            RUNGE_KUTTA2 (``2``),  RUNGE_KUTTA4 (``4``), and RUNGE_KUTTA45
            (``45``). Options are ``2``, ``4``, or ``45``.

        integration_direction : str, default: "both"
            Specify whether the streamline is integrated in the upstream or
            downstream directions (or both). Options are ``'both'``,
            ``'backward'``, or ``'forward'``.

        surface_streamlines : bool, default: False
            Compute streamlines on a surface.

        initial_step_length : float, default: 0.5
            Initial step size used for line integration, expressed ib length
            unitsL or cell length units (see ``step_unit`` parameter).
            either the starting size for an adaptive integrator, e.g., RK45, or
            the constant / fixed size for non-adaptive ones, i.e., RK2 and RK4).

        step_unit : {'cl', 'l'}, default: "cl"
            Uniform integration step unit. The valid unit is now limited to
            only LENGTH_UNIT (``'l'``) and CELL_LENGTH_UNIT (``'cl'``).
            Default is CELL_LENGTH_UNIT.

        min_step_length : float, default: 0.01
            Minimum step size used for line integration, expressed in length or
            cell length units. Only valid for an adaptive integrator, e.g., RK45.

        max_step_length : float, default: 1.0
            Maximum step size used for line integration, expressed in length or
            cell length units. Only valid for an adaptive integrator, e.g., RK45.

        max_steps : int, default: 2000
            Maximum number of steps for integrating a streamline.

        terminal_speed : float, default: 1e-12
            Terminal speed value, below which integration is terminated.

        max_error : float, 1e-6
            Maximum error tolerated throughout streamline integration.

        max_time : float, optional
            Specify the maximum length of a streamline expressed in LENGTH_UNIT.

        compute_vorticity : bool, default: True
            Vorticity computation at streamline points. Necessary for generating
            proper stream-ribbons using the ``vtkRibbonFilter``.

        rotation_scale : float, default: 1.0
            This can be used to scale the rate with which the streamribbons
            twist.

        interpolator_type : str, default: "point"
            Set the type of the velocity field interpolator to locate cells
            during streamline integration either by points or cells.
            The cell locator is more robust then the point locator. Options
            are ``'point'`` or ``'cell'`` (abbreviations of ``'p'`` and ``'c'``
            are also supported).

        progress_bar : bool, default: False
            Display a progress bar to indicate progress.

        Returns
        -------
        pyvista.PolyData
            Streamlines. This produces polylines as the output, with
            each cell (i.e., polyline) representing a streamline. The
            attribute values associated with each streamline are
            stored in the cell data, whereas those associated with
            streamline-points are stored in the point data.

        Examples
        --------
        See the :ref:`streamlines_example` example.

        """
        integration_direction = str(integration_direction).strip().lower()
        if integration_direction not in ['both', 'back', 'backward', 'forward']:
            raise ValueError(
                "Integration direction must be one of:\n 'backward', "
                f"'forward', or 'both' - not '{integration_direction}'.",
            )
        if integrator_type not in [2, 4, 45]:
            raise ValueError('Integrator type must be one of `2`, `4`, or `45`.')
        if interpolator_type not in ['c', 'cell', 'p', 'point']:
            raise ValueError("Interpolator type must be either 'cell' or 'point'")
        if step_unit not in ['l', 'cl']:
            raise ValueError("Step unit must be either 'l' or 'cl'")
        step_unit = {
            'cl': _vtk.vtkStreamTracer.CELL_LENGTH_UNIT,
            'l': _vtk.vtkStreamTracer.LENGTH_UNIT,
        }[step_unit]
        if isinstance(vectors, str):
            self.set_active_scalars(vectors)
            self.set_active_vectors(vectors)
        elif vectors is None:
            pyvista.set_default_active_vectors(self)

        if max_time is None:
            max_velocity = self.get_data_range()[-1]
            max_time = 4.0 * self.GetLength() / max_velocity
        if not isinstance(source, pyvista.DataSet):
            raise TypeError("source must be a pyvista.DataSet")

        # vtk throws error with two Structured Grids
        # See: https://github.com/pyvista/pyvista/issues/1373
        if isinstance(self, pyvista.StructuredGrid) and isinstance(source, pyvista.StructuredGrid):
            source = source.cast_to_unstructured_grid()

        # Build the algorithm
        alg = _vtk.vtkStreamTracer()
        # Inputs
        alg.SetInputDataObject(self)
        alg.SetSourceData(source)

        # general parameters
        alg.SetComputeVorticity(compute_vorticity)
        alg.SetInitialIntegrationStep(initial_step_length)
        alg.SetIntegrationStepUnit(step_unit)
        alg.SetMaximumError(max_error)
        alg.SetMaximumIntegrationStep(max_step_length)
        alg.SetMaximumNumberOfSteps(max_steps)
        alg.SetMaximumPropagation(max_time)
        alg.SetMinimumIntegrationStep(min_step_length)
        alg.SetRotationScale(rotation_scale)
        alg.SetSurfaceStreamlines(surface_streamlines)
        alg.SetTerminalSpeed(terminal_speed)
        # Model parameters
        if integration_direction == 'forward':
            alg.SetIntegrationDirectionToForward()
        elif integration_direction in ['backward', 'back']:
            alg.SetIntegrationDirectionToBackward()
        else:
            alg.SetIntegrationDirectionToBoth()
        # set integrator type
        if integrator_type == 2:
            alg.SetIntegratorTypeToRungeKutta2()
        elif integrator_type == 4:
            alg.SetIntegratorTypeToRungeKutta4()
        else:
            alg.SetIntegratorTypeToRungeKutta45()
        # set interpolator type
        if interpolator_type in ['c', 'cell']:
            alg.SetInterpolatorTypeToCellLocator()
        else:
            alg.SetInterpolatorTypeToDataSetPointLocator()
        # run the algorithm
        _update_alg(alg, progress_bar, 'Generating Streamlines')
        return _get_output(alg)

    def streamlines_evenly_spaced_2D(
        self,
        vectors=None,
        start_position=None,
        integrator_type=2,
        step_length=0.5,
        step_unit='cl',
        max_steps=2000,
        terminal_speed=1e-12,
        interpolator_type='point',
        separating_distance=10,
        separating_distance_ratio=0.5,
        closed_loop_maximum_distance=0.5,
        loop_angle=20,
        minimum_number_of_loop_points=4,
        compute_vorticity=True,
        progress_bar=False,
    ):
        """Generate evenly spaced streamlines on a 2D dataset.

        This filter only supports datasets that lie on the xy plane, i.e. ``z=0``.
        Particular care must be used to choose a `separating_distance`
        that do not result in too much memory being utilized.  The
        default unit is cell length.

        Parameters
        ----------
        vectors : str, optional
            The string name of the active vector field to integrate across.

        start_position : sequence[float], optional
            The seed point for generating evenly spaced streamlines.
            If not supplied, a random position in the dataset is chosen.

        integrator_type : {2, 4}, default: 2
            The integrator type to be used for streamline generation.
            The default is Runge-Kutta2. The recognized solvers are:
            RUNGE_KUTTA2 (``2``) and RUNGE_KUTTA4 (``4``).

        step_length : float, default: 0.5
            Constant Step size used for line integration, expressed in length
            units or cell length units (see ``step_unit`` parameter).

        step_unit : {'cl', 'l'}, default: "cl"
            Uniform integration step unit. The valid unit is now limited to
            only LENGTH_UNIT (``'l'``) and CELL_LENGTH_UNIT (``'cl'``).
            Default is CELL_LENGTH_UNIT.

        max_steps : int, default: 2000
            Maximum number of steps for integrating a streamline.

        terminal_speed : float, default: 1e-12
            Terminal speed value, below which integration is terminated.

        interpolator_type : str, optional
            Set the type of the velocity field interpolator to locate cells
            during streamline integration either by points or cells.
            The cell locator is more robust then the point locator. Options
            are ``'point'`` or ``'cell'`` (abbreviations of ``'p'`` and ``'c'``
            are also supported).

        separating_distance : float, default: 10
            The distance between streamlines expressed in ``step_unit``.

        separating_distance_ratio : float, default: 0.5
            Streamline integration is stopped if streamlines are closer than
            ``SeparatingDistance*SeparatingDistanceRatio`` to other streamlines.

        closed_loop_maximum_distance : float, default: 0.5
            The distance between points on a streamline to determine a
            closed loop.

        loop_angle : float, default: 20
            The maximum angle in degrees between points to determine a closed loop.

        minimum_number_of_loop_points : int, default: 4
            The minimum number of points before which a closed loop will
            be determined.

        compute_vorticity : bool, default: True
            Vorticity computation at streamline points. Necessary for generating
            proper stream-ribbons using the ``vtkRibbonFilter``.

        progress_bar : bool, default: False
            Display a progress bar to indicate progress.

        Returns
        -------
        pyvista.PolyData
            This produces polylines as the output, with each cell
            (i.e., polyline) representing a streamline. The attribute
            values associated with each streamline are stored in the
            cell data, whereas those associated with streamline-points
            are stored in the point data.

        Examples
        --------
        Plot evenly spaced streamlines for cylinder in a crossflow.
        This dataset is a multiblock dataset, and the fluid velocity is in the
        first block.

        >>> import pyvista as pv
        >>> from pyvista import examples
        >>> mesh = examples.download_cylinder_crossflow()
        >>> streams = mesh[0].streamlines_evenly_spaced_2D(
        ...     start_position=(4, 0.1, 0.0),
        ...     separating_distance=3,
        ...     separating_distance_ratio=0.2,
        ... )
        >>> plotter = pv.Plotter()
        >>> _ = plotter.add_mesh(
        ...     streams.tube(radius=0.02), scalars="vorticity_mag"
        ... )
        >>> plotter.view_xy()
        >>> plotter.show()

        See :ref:`2d_streamlines_example` for more examples using this filter.
        """
        if integrator_type not in [2, 4]:
            raise ValueError('Integrator type must be one of `2` or `4`.')
        if interpolator_type not in ['c', 'cell', 'p', 'point']:
            raise ValueError("Interpolator type must be either 'cell' or 'point'")
        if step_unit not in ['l', 'cl']:
            raise ValueError("Step unit must be either 'l' or 'cl'")
        step_unit = {
            'cl': _vtk.vtkStreamTracer.CELL_LENGTH_UNIT,
            'l': _vtk.vtkStreamTracer.LENGTH_UNIT,
        }[step_unit]
        if isinstance(vectors, str):
            self.set_active_scalars(vectors)
            self.set_active_vectors(vectors)
        elif vectors is None:
            pyvista.set_default_active_vectors(self)

        loop_angle = loop_angle * np.pi / 180

        # Build the algorithm
        alg = _vtk.vtkEvenlySpacedStreamlines2D()
        # Inputs
        alg.SetInputDataObject(self)

        # Seed for starting position
        if start_position is not None:
            alg.SetStartPosition(start_position)

        # Integrator controls
        if integrator_type == 2:
            alg.SetIntegratorTypeToRungeKutta2()
        else:
            alg.SetIntegratorTypeToRungeKutta4()
        alg.SetInitialIntegrationStep(step_length)
        alg.SetIntegrationStepUnit(step_unit)
        alg.SetMaximumNumberOfSteps(max_steps)

        # Stopping criteria
        alg.SetTerminalSpeed(terminal_speed)
        alg.SetClosedLoopMaximumDistance(closed_loop_maximum_distance)
        alg.SetLoopAngle(loop_angle)
        alg.SetMinimumNumberOfLoopPoints(minimum_number_of_loop_points)

        # Separation criteria
        alg.SetSeparatingDistance(separating_distance)
        if separating_distance_ratio is not None:
            alg.SetSeparatingDistanceRatio(separating_distance_ratio)

        alg.SetComputeVorticity(compute_vorticity)

        # Set interpolator type
        if interpolator_type in ['c', 'cell']:
            alg.SetInterpolatorTypeToCellLocator()
        else:
            alg.SetInterpolatorTypeToDataSetPointLocator()

        # Run the algorithm
        _update_alg(alg, progress_bar, 'Generating Evenly Spaced Streamlines on a 2D Dataset')
        return _get_output(alg)

    def decimate_boundary(self, target_reduction=0.5, progress_bar=False):
        """Return a decimated version of a triangulation of the boundary.

        Only the outer surface of the input dataset will be considered.

        Parameters
        ----------
        target_reduction : float, default: 0.5
            Fraction of the original mesh to remove.
            TargetReduction is set to ``0.9``, this filter will try to reduce
            the data set to 10% of its original size and will remove 90%
            of the input triangles.

        progress_bar : bool, default: False
            Display a progress bar to indicate progress.

        Returns
        -------
        pyvista.PolyData
            Decimated boundary.

        Examples
        --------
        See the :ref:`linked_views_example` example.

        """
        return (
            self.extract_geometry(progress_bar=progress_bar)
            .triangulate()
            .decimate(target_reduction)
        )

    def sample_over_line(self, pointa, pointb, resolution=None, tolerance=None, progress_bar=False):
        """Sample a dataset onto a line.

        Parameters
        ----------
        pointa : sequence[float]
            Location in ``[x, y, z]``.

        pointb : sequence[float]
            Location in ``[x, y, z]``.

        resolution : int, optional
            Number of pieces to divide line into. Defaults to number of cells
            in the input mesh. Must be a positive integer.

        tolerance : float, optional
            Tolerance used to compute whether a point in the source is in a
            cell of the input.  If not given, tolerance is automatically generated.

        progress_bar : bool, default: False
            Display a progress bar to indicate progress.

        Returns
        -------
        pyvista.PolyData
            Line object with sampled data from dataset.

        Examples
        --------
        Sample over a plane that is interpolating a point cloud.

        >>> import pyvista as pv
        >>> import numpy as np
        >>> rng = np.random.default_rng(12)
        >>> point_cloud = rng.random((5, 3))
        >>> point_cloud[:, 2] = 0
        >>> point_cloud -= point_cloud.mean(0)
        >>> pdata = pv.PolyData(point_cloud)
        >>> pdata['values'] = rng.random(5)
        >>> plane = pv.Plane()
        >>> plane.clear_data()
        >>> plane = plane.interpolate(pdata, sharpness=3.5)
        >>> sample = plane.sample_over_line((-0.5, -0.5, 0), (0.5, 0.5, 0))
        >>> pl = pv.Plotter()
        >>> _ = pl.add_mesh(
        ...     pdata, render_points_as_spheres=True, point_size=50
        ... )
        >>> _ = pl.add_mesh(sample, scalars='values', line_width=10)
        >>> _ = pl.add_mesh(plane, scalars='values', style='wireframe')
        >>> pl.show()

        """
        if resolution is None:
            resolution = int(self.n_cells)
        # Make a line and sample the dataset
        line = pyvista.Line(pointa, pointb, resolution=resolution)
        sampled_line = line.sample(self, tolerance=tolerance, progress_bar=progress_bar)
        return sampled_line

    def plot_over_line(
        self,
        pointa,
        pointb,
        resolution=None,
        scalars=None,
        title=None,
        ylabel=None,
        figsize=None,
        figure=True,
        show=True,
        tolerance=None,
        fname=None,
        progress_bar=False,
    ):
        """Sample a dataset along a high resolution line and plot.

        Plot the variables of interest in 2D using matplotlib where the
        X-axis is distance from Point A and the Y-axis is the variable
        of interest. Note that this filter returns ``None``.

        Parameters
        ----------
        pointa : sequence[float]
            Location in ``[x, y, z]``.

        pointb : sequence[float]
            Location in ``[x, y, z]``.

        resolution : int, optional
            Number of pieces to divide line into. Defaults to number of cells
            in the input mesh. Must be a positive integer.

        scalars : str, optional
            The string name of the variable in the input dataset to probe. The
            active scalar is used by default.

        title : str, optional
            The string title of the matplotlib figure.

        ylabel : str, optional
            The string label of the Y-axis. Defaults to variable name.

        figsize : tuple(int), optional
            The size of the new figure.

        figure : bool, default: True
            Flag on whether or not to create a new figure.

        show : bool, default: True
            Shows the matplotlib figure.

        tolerance : float, optional
            Tolerance used to compute whether a point in the source is in a
            cell of the input.  If not given, tolerance is automatically generated.

        fname : str, optional
            Save the figure this file name when set.

        progress_bar : bool, default: False
            Display a progress bar to indicate progress.

        Examples
        --------
        See the :ref:`plot_over_line_example` example.

        """
        # Sample on line
        sampled = DataSetFilters.sample_over_line(
            self,
            pointa,
            pointb,
            resolution,
            tolerance,
            progress_bar=progress_bar,
        )

        # Get variable of interest
        if scalars is None:
            set_default_active_scalars(self)
            field, scalars = self.active_scalars_info
        values = sampled.get_array(scalars)
        distance = sampled['Distance']

        # Remainder is plotting
        if figure:
            plt.figure(figsize=figsize)
        # Plot it in 2D
        if values.ndim > 1:
            for i in range(values.shape[1]):
                plt.plot(distance, values[:, i], label=f'Component {i}')
            plt.legend()
        else:
            plt.plot(distance, values)
        plt.xlabel('Distance')
        if ylabel is None:
            plt.ylabel(scalars)
        else:
            plt.ylabel(ylabel)
        if title is None:
            plt.title(f'{scalars} Profile')
        else:
            plt.title(title)
        if fname:
            plt.savefig(fname)
        if show:  # pragma: no cover
            plt.show()

    def sample_over_multiple_lines(self, points, tolerance=None, progress_bar=False):
        """Sample a dataset onto a multiple lines.

        Parameters
        ----------
        points : array_like[float]
            List of points defining multiple lines.

        tolerance : float, optional
            Tolerance used to compute whether a point in the source is in a
            cell of the input.  If not given, tolerance is automatically generated.

        progress_bar : bool, default: False
            Display a progress bar to indicate progress.

        Returns
        -------
        pyvista.PolyData
            Line object with sampled data from dataset.

        Examples
        --------
        Sample over a plane that is interpolating a point cloud.

        >>> import pyvista as pv
        >>> import numpy as np
        >>> rng = np.random.default_rng(12)
        >>> point_cloud = rng.random((5, 3))
        >>> point_cloud[:, 2] = 0
        >>> point_cloud -= point_cloud.mean(0)
        >>> pdata = pv.PolyData(point_cloud)
        >>> pdata['values'] = rng.random(5)
        >>> plane = pv.Plane()
        >>> plane.clear_data()
        >>> plane = plane.interpolate(pdata, sharpness=3.5)
        >>> sample = plane.sample_over_multiple_lines(
        ...     [[-0.5, -0.5, 0], [0.5, -0.5, 0], [0.5, 0.5, 0]]
        ... )
        >>> pl = pv.Plotter()
        >>> _ = pl.add_mesh(
        ...     pdata, render_points_as_spheres=True, point_size=50
        ... )
        >>> _ = pl.add_mesh(sample, scalars='values', line_width=10)
        >>> _ = pl.add_mesh(plane, scalars='values', style='wireframe')
        >>> pl.show()

        """
        # Make a multiple lines and sample the dataset
        multiple_lines = pyvista.MultipleLines(points=points)
        sampled_multiple_lines = multiple_lines.sample(
            self,
            tolerance=tolerance,
            progress_bar=progress_bar,
        )
        return sampled_multiple_lines

    def sample_over_circular_arc(
        self,
        pointa,
        pointb,
        center,
        resolution=None,
        tolerance=None,
        progress_bar=False,
    ):
        """Sample a dataset over a circular arc.

        Parameters
        ----------
        pointa : sequence[float]
            Location in ``[x, y, z]``.

        pointb : sequence[float]
            Location in ``[x, y, z]``.

        center : sequence[float]
            Location in ``[x, y, z]``.

        resolution : int, optional
            Number of pieces to divide circular arc into. Defaults to
            number of cells in the input mesh. Must be a positive
            integer.

        tolerance : float, optional
            Tolerance used to compute whether a point in the source is
            in a cell of the input.  If not given, tolerance is
            automatically generated.

        progress_bar : bool, default: False
            Display a progress bar to indicate progress.

        Returns
        -------
        pyvista.PolyData
            Arc containing the sampled data.

        Examples
        --------
        Sample a dataset over a circular arc and plot it.

        >>> import pyvista as pv
        >>> from pyvista import examples
        >>> uniform = examples.load_uniform()
        >>> uniform["height"] = uniform.points[:, 2]
        >>> pointa = [
        ...     uniform.bounds[1],
        ...     uniform.bounds[2],
        ...     uniform.bounds[5],
        ... ]
        >>> pointb = [
        ...     uniform.bounds[1],
        ...     uniform.bounds[3],
        ...     uniform.bounds[4],
        ... ]
        >>> center = [
        ...     uniform.bounds[1],
        ...     uniform.bounds[2],
        ...     uniform.bounds[4],
        ... ]
        >>> sampled_arc = uniform.sample_over_circular_arc(
        ...     pointa, pointb, center
        ... )
        >>> pl = pv.Plotter()
        >>> _ = pl.add_mesh(uniform, style='wireframe')
        >>> _ = pl.add_mesh(sampled_arc, line_width=10)
        >>> pl.show_axes()
        >>> pl.show()

        """
        if resolution is None:
            resolution = int(self.n_cells)
        # Make a circular arc and sample the dataset
        circular_arc = pyvista.CircularArc(pointa, pointb, center, resolution=resolution)
        sampled_circular_arc = circular_arc.sample(
            self,
            tolerance=tolerance,
            progress_bar=progress_bar,
        )
        return sampled_circular_arc

    def sample_over_circular_arc_normal(
        self,
        center,
        resolution=None,
        normal=None,
        polar=None,
        angle=None,
        tolerance=None,
        progress_bar=False,
    ):
        """Sample a dataset over a circular arc defined by a normal and polar vector and plot it.

        The number of segments composing the polyline is controlled by
        setting the object resolution.

        Parameters
        ----------
        center : sequence[float]
            Location in ``[x, y, z]``.

        resolution : int, optional
            Number of pieces to divide circular arc into. Defaults to
            number of cells in the input mesh. Must be a positive
            integer.

        normal : sequence[float], optional
            The normal vector to the plane of the arc.  By default it
            points in the positive Z direction.

        polar : sequence[float], optional
            Starting point of the arc in polar coordinates.  By
            default it is the unit vector in the positive x direction.

        angle : float, optional
            Arc length (in degrees), beginning at the polar vector.  The
            direction is counterclockwise.  By default it is 360.

        tolerance : float, optional
            Tolerance used to compute whether a point in the source is
            in a cell of the input.  If not given, tolerance is
            automatically generated.

        progress_bar : bool, default: False
            Display a progress bar to indicate progress.

        Returns
        -------
        pyvista.PolyData
            Sampled Dataset.

        Examples
        --------
        Sample a dataset over a circular arc.

        >>> import pyvista as pv
        >>> from pyvista import examples
        >>> uniform = examples.load_uniform()
        >>> uniform["height"] = uniform.points[:, 2]
        >>> normal = [0, 0, 1]
        >>> polar = [0, 9, 0]
        >>> center = [
        ...     uniform.bounds[1],
        ...     uniform.bounds[2],
        ...     uniform.bounds[5],
        ... ]
        >>> arc = uniform.sample_over_circular_arc_normal(
        ...     center, normal=normal, polar=polar
        ... )
        >>> pl = pv.Plotter()
        >>> _ = pl.add_mesh(uniform, style='wireframe')
        >>> _ = pl.add_mesh(arc, line_width=10)
        >>> pl.show_axes()
        >>> pl.show()

        """
        if resolution is None:
            resolution = int(self.n_cells)
        # Make a circular arc and sample the dataset
        circular_arc = pyvista.CircularArcFromNormal(
            center,
            resolution=resolution,
            normal=normal,
            polar=polar,
            angle=angle,
        )
        return circular_arc.sample(self, tolerance=tolerance, progress_bar=progress_bar)

    def plot_over_circular_arc(
        self,
        pointa,
        pointb,
        center,
        resolution=None,
        scalars=None,
        title=None,
        ylabel=None,
        figsize=None,
        figure=True,
        show=True,
        tolerance=None,
        fname=None,
        progress_bar=False,
    ):
        """Sample a dataset along a circular arc and plot it.

        Plot the variables of interest in 2D where the X-axis is
        distance from Point A and the Y-axis is the variable of
        interest. Note that this filter returns ``None``.

        Parameters
        ----------
        pointa : sequence[float]
            Location in ``[x, y, z]``.

        pointb : sequence[float]
            Location in ``[x, y, z]``.

        center : sequence[float]
            Location in ``[x, y, z]``.

        resolution : int, optional
            Number of pieces to divide the circular arc into. Defaults
            to number of cells in the input mesh. Must be a positive
            integer.

        scalars : str, optional
            The string name of the variable in the input dataset to
            probe. The active scalar is used by default.

        title : str, optional
            The string title of the ``matplotlib`` figure.

        ylabel : str, optional
            The string label of the Y-axis. Defaults to the variable name.

        figsize : tuple(int), optional
            The size of the new figure.

        figure : bool, default: True
            Flag on whether or not to create a new figure.

        show : bool, default: True
            Shows the ``matplotlib`` figure when ``True``.

        tolerance : float, optional
            Tolerance used to compute whether a point in the source is
            in a cell of the input.  If not given, tolerance is
            automatically generated.

        fname : str, optional
            Save the figure this file name when set.

        progress_bar : bool, default: False
            Display a progress bar to indicate progress.

        Examples
        --------
        Sample a dataset along a high resolution circular arc and plot.

        >>> from pyvista import examples
        >>> mesh = examples.load_uniform()
        >>> a = [mesh.bounds[0], mesh.bounds[2], mesh.bounds[5]]
        >>> b = [mesh.bounds[1], mesh.bounds[2], mesh.bounds[4]]
        >>> center = [mesh.bounds[0], mesh.bounds[2], mesh.bounds[4]]
        >>> mesh.plot_over_circular_arc(
        ...     a, b, center, resolution=1000, show=False
        ... )  # doctest:+SKIP

        """
        # Sample on circular arc
        sampled = DataSetFilters.sample_over_circular_arc(
            self,
            pointa,
            pointb,
            center,
            resolution,
            tolerance,
            progress_bar=progress_bar,
        )

        # Get variable of interest
        if scalars is None:
            set_default_active_scalars(self)
            field, scalars = self.active_scalars_info
        values = sampled.get_array(scalars)
        distance = sampled['Distance']

        # create the matplotlib figure
        if figure:
            plt.figure(figsize=figsize)
        # Plot it in 2D
        if values.ndim > 1:
            for i in range(values.shape[1]):
                plt.plot(distance, values[:, i], label=f'Component {i}')
            plt.legend()
        else:
            plt.plot(distance, values)
        plt.xlabel('Distance')
        if ylabel is None:
            plt.ylabel(scalars)
        else:
            plt.ylabel(ylabel)
        if title is None:
            plt.title(f'{scalars} Profile')
        else:
            plt.title(title)
        if fname:
            plt.savefig(fname)
        if show:  # pragma: no cover
            plt.show()

    def plot_over_circular_arc_normal(
        self,
        center,
        resolution=None,
        normal=None,
        polar=None,
        angle=None,
        scalars=None,
        title=None,
        ylabel=None,
        figsize=None,
        figure=True,
        show=True,
        tolerance=None,
        fname=None,
        progress_bar=False,
    ):
        """Sample a dataset along a resolution circular arc defined by a normal and polar vector and plot it.

        Plot the variables of interest in 2D where the X-axis is
        distance from Point A and the Y-axis is the variable of
        interest. Note that this filter returns ``None``.

        Parameters
        ----------
        center : sequence[int]
            Location in ``[x, y, z]``.

        resolution : int, optional
            Number of pieces to divide circular arc into. Defaults to
            number of cells in the input mesh. Must be a positive
            integer.

        normal : sequence[float], optional
            The normal vector to the plane of the arc.  By default it
            points in the positive Z direction.

        polar : sequence[float], optional
            Starting point of the arc in polar coordinates.  By
            default it is the unit vector in the positive x direction.

        angle : float, optional
            Arc length (in degrees), beginning at the polar vector.  The
            direction is counterclockwise.  By default it is 360.

        scalars : str, optional
            The string name of the variable in the input dataset to
            probe. The active scalar is used by default.

        title : str, optional
            The string title of the `matplotlib` figure.

        ylabel : str, optional
            The string label of the Y-axis. Defaults to variable name.

        figsize : tuple(int), optional
            The size of the new figure.

        figure : bool, optional
            Flag on whether or not to create a new figure.

        show : bool, default: True
            Shows the matplotlib figure.

        tolerance : float, optional
            Tolerance used to compute whether a point in the source is
            in a cell of the input.  If not given, tolerance is
            automatically generated.

        fname : str, optional
            Save the figure this file name when set.

        progress_bar : bool, default: False
            Display a progress bar to indicate progress.

        Examples
        --------
        Sample a dataset along a high resolution circular arc and plot.

        >>> from pyvista import examples
        >>> mesh = examples.load_uniform()
        >>> normal = normal = [0, 0, 1]
        >>> polar = [0, 9, 0]
        >>> angle = 90
        >>> center = [mesh.bounds[0], mesh.bounds[2], mesh.bounds[4]]
        >>> mesh.plot_over_circular_arc_normal(
        ...     center, polar=polar, angle=angle
        ... )  # doctest:+SKIP

        """
        # Sample on circular arc
        sampled = DataSetFilters.sample_over_circular_arc_normal(
            self,
            center,
            resolution,
            normal,
            polar,
            angle,
            tolerance,
            progress_bar=progress_bar,
        )

        # Get variable of interest
        if scalars is None:
            set_default_active_scalars(self)
            field, scalars = self.active_scalars_info
        values = sampled.get_array(scalars)
        distance = sampled['Distance']

        # create the matplotlib figure
        if figure:
            plt.figure(figsize=figsize)
        # Plot it in 2D
        if values.ndim > 1:
            for i in range(values.shape[1]):
                plt.plot(distance, values[:, i], label=f'Component {i}')
            plt.legend()
        else:
            plt.plot(distance, values)
        plt.xlabel('Distance')
        if ylabel is None:
            plt.ylabel(scalars)
        else:
            plt.ylabel(ylabel)
        if title is None:
            plt.title(f'{scalars} Profile')
        else:
            plt.title(title)
        if fname:
            plt.savefig(fname)
        if show:  # pragma: no cover
            plt.show()

    def extract_cells(self, ind, invert=False, progress_bar=False):
        """Return a subset of the grid.

        Parameters
        ----------
        ind : sequence[int]
            Numpy array of cell indices to be extracted.

        invert : bool, default: False
            Invert the selection.

        progress_bar : bool, default: False
            Display a progress bar to indicate progress.

        See Also
        --------
        extract_points, extract_values

        Returns
        -------
        pyvista.UnstructuredGrid
            Subselected grid.

        Examples
        --------
        >>> import pyvista as pv
        >>> from pyvista import examples
        >>> grid = pv.read(examples.hexbeamfile)
        >>> subset = grid.extract_cells(range(20))
        >>> subset.n_cells
        20
        >>> pl = pv.Plotter()
        >>> actor = pl.add_mesh(
        ...     grid, style='wireframe', line_width=5, color='black'
        ... )
        >>> actor = pl.add_mesh(subset, color='grey')
        >>> pl.show()

        """
        if invert:
            _, ind = numpy_to_idarr(ind, return_ind=True)
            ind = [i for i in range(self.n_cells) if i not in ind]

        # Create selection objects
        selectionNode = _vtk.vtkSelectionNode()
        selectionNode.SetFieldType(_vtk.vtkSelectionNode.CELL)
        selectionNode.SetContentType(_vtk.vtkSelectionNode.INDICES)
        selectionNode.SetSelectionList(numpy_to_idarr(ind))

        selection = _vtk.vtkSelection()
        selection.AddNode(selectionNode)

        # extract
        extract_sel = _vtk.vtkExtractSelection()
        extract_sel.SetInputData(0, self)
        extract_sel.SetInputData(1, selection)
        _update_alg(extract_sel, progress_bar, 'Extracting Cells')
        subgrid = _get_output(extract_sel)

        # extracts only in float32
        if subgrid.n_points:
            if self.points.dtype != np.dtype('float32'):
                ind = subgrid.point_data['vtkOriginalPointIds']
                subgrid.points = self.points[ind]

        return subgrid

    def extract_points(self, ind, adjacent_cells=True, include_cells=True, progress_bar=False):
        """Return a subset of the grid (with cells) that contains any of the given point indices.

        Parameters
        ----------
        ind : sequence[int]
            Sequence of point indices to be extracted.

        adjacent_cells : bool, default: True
            If ``True``, extract the cells that contain at least one of
            the extracted points. If ``False``, extract the cells that
            contain exclusively points from the extracted points list.
            Has no effect if ``include_cells`` is ``False``.

        include_cells : bool, default: True
            Specifies if the cells shall be returned or not.

        progress_bar : bool, default: False
            Display a progress bar to indicate progress.

        See Also
        --------
        extract_cells, extract_values

        Returns
        -------
        pyvista.UnstructuredGrid
            Subselected grid.

        Examples
        --------
        Extract all the points of a sphere with a Z coordinate greater than 0

        >>> import pyvista as pv
        >>> sphere = pv.Sphere()
        >>> extracted = sphere.extract_points(
        ...     sphere.points[:, 2] > 0, include_cells=False
        ... )
        >>> extracted.clear_data()  # clear for plotting
        >>> extracted.plot()

        """
        # Create selection objects
        selectionNode = _vtk.vtkSelectionNode()
        selectionNode.SetFieldType(_vtk.vtkSelectionNode.POINT)
        selectionNode.SetContentType(_vtk.vtkSelectionNode.INDICES)
        if not include_cells:
            adjacent_cells = True
        if not adjacent_cells:
            # Build array of point indices to be removed.
            ind_rem = np.ones(self.n_points, dtype='bool')
            ind_rem[ind] = False
            ind = np.arange(self.n_points)[ind_rem]
            # Invert selection
            selectionNode.GetProperties().Set(_vtk.vtkSelectionNode.INVERSE(), 1)
        selectionNode.SetSelectionList(numpy_to_idarr(ind))
        if include_cells:
            selectionNode.GetProperties().Set(_vtk.vtkSelectionNode.CONTAINING_CELLS(), 1)

        selection = _vtk.vtkSelection()
        selection.AddNode(selectionNode)

        # extract
        extract_sel = _vtk.vtkExtractSelection()
        extract_sel.SetInputData(0, self)
        extract_sel.SetInputData(1, selection)
        _update_alg(extract_sel, progress_bar, 'Extracting Points')
        return _get_output(extract_sel)

    def extract_values(
        self,
        values: Optional[Iterable[Union[float, Sequence[float]]]] = None,
        *,
        scalars: Optional[str] = None,
        preference: Literal['point', 'cell'] = 'point',
        invert: bool = False,
        adjacent_cells: bool = True,
        include_cells: bool = True,
        keep_original_ids: bool = True,
        split: bool = False,
        progress_bar: bool = False,
    ):
        """Return a subset of the mesh based on the value(s) of point or cell data.

        Points and cells may be extracted with a single value, multiple values, a
        range of values, or any mix of values and ranges. This enables threshold-like
        filtering of data in a discontinuous manner to extract a single label or groups
        of labels from categorical data, or to extract multiple regions of continuous
        data.

        This filter operates on point data and cell data distinctly:

        -   If extracting values from point data, all cells with at least one point
            with the specified value(s) are returned. Optionally, set ``adjacent_cells``
            to ``False`` to only extract points from cells where all points in the cell
            strictly have the specified value(s). In these cases, a point is only included
            in the output if that point is part of an extracted cell.

            Alternatively, set ``include_cells`` to ``False`` to exclude cells from
            the operation completely and extract all points with a specified value.

        -   If extracting values from cell data, only the cells (and their points)
            with the specified values(s) are included in the output.

        Internally, :meth:`~pyvista.DataSetFilters.extract_points` is called
        to extract points for point data, and :meth:`~pyvista.DataSetFilters.extract_cells`
        is called to extract cells for cell data.

        By default, two arrays are included with the output: ``'vtkOriginalPointIds'``
        and ``'vtkOriginalCellIds'``. These arrays can be used to link the filtered
        points or cells directly to the input.

        .. versionadded:: 0.44

        Parameters
        ----------
        values : iterable[float | sequence[float, float]], optional
            Iterable of point values to be extracted. Each item of the iterable may be
            a single number or a sequence of two numbers defining a range of values
            in the form ``[lower, upper]``. Multiple single-number entries and/or
            multiple ranges may be specified. If no values are specified, each unique
            value in the data is extracted independently and returned as a
            :class:`~pyvista.MultiBlock` dataset (i.e. ``split`` will be set to ``True``).

            .. note::
                Use ``+/-`` infinity when specifying range values for open
                intervals, e.g.:

                -   ``[0, float('inf')]`` to extract all values greater than
                    or equal to zero
                -   ``[float('-inf'), 0]`` to extract all values less than
                    or equal to zero.

        scalars : str, optional
            Name of scalars to extract points with. Defaults to currently
            active scalars.

        preference : str, default: 'point'
            When ``scalars`` is specified, this is the preferred array
            type to search for in the dataset.  Must be either
            ``'point'`` or ``'cell'``.

        invert : bool, default: False
            Invert the extraction values. If ``True`` extract the points (with
            cells) which do *not* have the specified values.

        adjacent_cells : bool, default: True
            If ``True``, include cells (and their points) that contain
            at least one of the extracted points. If ``False``, only
            include cells which contain exclusively points from the
            extracted points list. Has no effect if ``include_cells``
            is ``False``. Has no effect when extracting values from
            cell data.

        include_cells : bool, default: True
            Specifies if the cells shall be returned or not. If ``False``,
            all cells in the output will be vertex cells, one for each point.
            Has no effect when extracting values from cell data.

        keep_original_ids : bool, default: True
            If ``True``, two arrays ``'vtkOriginalPointIds'`` and ``'vtkOriginalCellIds'``
            are included with the output. Otherwise, these arrays are cleared
            from the output.

        split : bool, default: False
            If ``True``, each item in the ``values`` input is extracted
            independently and a :class:`~pyvista.MultiBlock` is returned
            with each extraction stored as a separate mesh. The number
            of blocks returned equals the number of input values, i.e.
            ``n_blocks == len(values)``

            .. note::
                Output blocks may contain empty meshes if any specified ``values``
                do not exist in the mesh. This can impact plotting since empty meshes
                cannot be plotted by default. Use :meth:`pyvista.MultiBlock.clean` on
                the output to remove empty meshes, or set ``pv.global_theme.allow_empty_mesh = True``
                to enable plotting empty meshes.


        progress_bar : bool, default: False
            Display a progress bar to indicate progress.

        See Also
        --------
        extract_points, extract_cells, split_bodies, threshold, partition

        Returns
        -------
        pyvista.UnstructuredGrid or pyvista.MultiBlock
            Extracted mesh or a composite of extracted meshes depending on
            ``values`` and ``split``.

        Examples
        --------
        Extract a single value from a grid's point data. Note that since
        adjacent cells are included by default, points with values outside
        the specified value of ``0`` are included.

        >>> import pyvista as pv
        >>> import numpy as np
        >>> from pyvista import examples
        >>> mesh = examples.load_uniform()
        >>> extracted = mesh.extract_values([0])
        >>> extracted.plot()

        Extract two discontinuous ranges of values from a grid's point data.
        Use ``+/-`` infinity to extract all values of ``100`` or less, and all values
        of ``600`` or more.

        >>> mesh = examples.load_uniform()
        >>> extracted = mesh.extract_values(
        ...     [[-np.inf, 100], [600, np.inf]]
        ... )
        >>> extracted.plot()

        Extract every third cell value from cell data.

        >>> mesh = examples.load_hexbeam()
        >>> lower, upper = mesh.get_data_range()
        >>> step = 3
        >>> extracted = mesh.extract_values(
        ...     range(lower, upper, step)  # values 0, 3, 6, ...
        ... )

        Plot result and show an outline of the input for context.

        >>> pl = pv.Plotter()
        >>> _ = pl.add_mesh(extracted)
        >>> _ = pl.add_mesh(mesh.extract_all_edges())
        >>> pl.show()

        Extract different parts of the mesh and split the result.

        >>> extracted = mesh.extract_values(
        ...     [[0, 10], 19, [25, 40]], split=True
        ... )
        >>> extracted.plot(multi_colors=True)

        """
        # Get the scalar array to use for extraction
        try:
            if scalars is None:
                set_default_active_scalars(self)  # type: ignore[arg-type]
                _, scalars = self.active_scalars_info  # type: ignore[attr-defined]
            array = get_array(self, scalars, preference=preference, err=True)
        except MissingDataError:
            raise ValueError(
                'No point data or cell data found. Scalar data is required to use this filter.',
            )
        except KeyError:
            raise ValueError(
                f'Array name \'{scalars}\' is not valid and does not exist with this dataset.',
            )
        array = cast(np.ndarray, array)  # type: ignore[type-arg]
        association = get_array_association(self, scalars, preference=preference)

        # Validate input values
        if values is None:
            values = np.unique(array).tolist()
            split = True
        if not isinstance(values, collections.abc.Iterable):
            raise TypeError(f'Values must be iterable, got {type(values)}.')
        values = list(values)
        for i, val in enumerate(values):
            if isinstance(val, (int, np.integer, float, np.floating)):
                continue
            elif (
                len(seq := list(val)) == 2
                and all(isinstance(item, (int, np.integer, float, np.floating)) for item in seq)
                and seq[0] <= seq[1]
            ):
                values[i] = seq
                continue
            raise ValueError(
                f'Invalid value {val}. Value must be number or a sequence of two numbers representing a [lower, upper] range.',
            )

        if split:
            return pyvista.MultiBlock(
                [
                    self.extract_values(
                        [val],
                        scalars=scalars,
                        preference=preference,
                        invert=invert,
                        adjacent_cells=adjacent_cells,
                        include_cells=include_cells,
                        keep_original_ids=keep_original_ids,
                        split=False,
                        progress_bar=progress_bar,
                    )
                    for val in values
                ],
            )

        # Determine which ids to keep
        id_mask = np.zeros_like(array, dtype=np.bool_)
        for val in values:
            if isinstance(val, Sequence):
                lower, upper = val
                finite_lower, finite_upper = np.isfinite(lower), np.isfinite(upper)
                if finite_lower and finite_upper:
                    logic = np.logical_and(array >= lower, array <= upper)
                elif not finite_lower and finite_upper:
                    logic = array <= upper
                elif finite_lower and not finite_upper:
                    logic = array >= lower
                else:
                    # Extract all
                    logic = np.ones_like(array, dtype=np.bool_)
            else:
                logic = array == val
            id_mask[logic] = not invert

        # Extract cell or point ids
        if association == FieldAssociation.CELL:
            output = self.extract_cells(
                id_mask,
                progress_bar=progress_bar,
            )
        else:
            output = self.extract_points(
                id_mask,
                adjacent_cells=adjacent_cells,
                include_cells=include_cells,
                progress_bar=progress_bar,
            )
        if not keep_original_ids:
            (
                output.cell_data.remove(orig_cell_ids)
                if (orig_cell_ids := 'vtkOriginalCellIds') in output.cell_data.keys()
                else None
            )
            (
                output.point_data.remove(orig_cell_ids)
                if (orig_cell_ids := 'vtkOriginalPointIds') in output.point_data.keys()
                else None
            )
        return output

    def extract_surface(
        self,
        pass_pointid=True,
        pass_cellid=True,
        nonlinear_subdivision=1,
        progress_bar=False,
    ):
        """Extract surface mesh of the grid.

        Parameters
        ----------
        pass_pointid : bool, default: True
            Adds a point array ``"vtkOriginalPointIds"`` that
            identifies which original points these surface points
            correspond to.

        pass_cellid : bool, default: True
            Adds a cell array ``"vtkOriginalCellIds"`` that
            identifies which original cells these surface cells
            correspond to.

        nonlinear_subdivision : int, default: 1
            If the input is an unstructured grid with nonlinear faces,
            this parameter determines how many times the face is
            subdivided into linear faces.

            If 0, the output is the equivalent of its linear
            counterpart (and the midpoints determining the nonlinear
            interpolation are discarded). If 1 (the default), the
            nonlinear face is triangulated based on the midpoints. If
            greater than 1, the triangulated pieces are recursively
            subdivided to reach the desired subdivision. Setting the
            value to greater than 1 may cause some point data to not
            be passed even if no nonlinear faces exist. This option
            has no effect if the input is not an unstructured grid.

        progress_bar : bool, default: False
            Display a progress bar to indicate progress.

        Returns
        -------
        pyvista.PolyData
            Surface mesh of the grid.

        Warnings
        --------
        Both ``"vtkOriginalPointIds"`` and ``"vtkOriginalCellIds"`` may be
        affected by other VTK operations. See `issue 1164
        <https://github.com/pyvista/pyvista/issues/1164>`_ for
        recommendations on tracking indices across operations.

        Examples
        --------
        Extract the surface of an UnstructuredGrid.

        >>> import pyvista as pv
        >>> from pyvista import examples
        >>> grid = examples.load_hexbeam()
        >>> surf = grid.extract_surface()
        >>> type(surf)
        <class 'pyvista.core.pointset.PolyData'>
        >>> surf["vtkOriginalPointIds"]
        pyvista_ndarray([ 0,  2, 36, 27,  7,  8, 81,  1, 18,  4, 54,  3,  6, 45,
                         72,  5, 63,  9, 35, 44, 11, 16, 89, 17, 10, 26, 62, 13,
                         12, 53, 80, 15, 14, 71, 19, 37, 55, 20, 38, 56, 21, 39,
                         57, 22, 40, 58, 23, 41, 59, 24, 42, 60, 25, 43, 61, 28,
                         82, 29, 83, 30, 84, 31, 85, 32, 86, 33, 87, 34, 88, 46,
                         73, 47, 74, 48, 75, 49, 76, 50, 77, 51, 78, 52, 79, 64,
                         65, 66, 67, 68, 69, 70])
        >>> surf["vtkOriginalCellIds"]
        pyvista_ndarray([ 0,  0,  0,  1,  1,  1,  3,  3,  3,  2,  2,  2, 36, 36,
                         36, 37, 37, 37, 39, 39, 39, 38, 38, 38,  5,  5,  9,  9,
                         13, 13, 17, 17, 21, 21, 25, 25, 29, 29, 33, 33,  4,  4,
                          8,  8, 12, 12, 16, 16, 20, 20, 24, 24, 28, 28, 32, 32,
                          7,  7, 11, 11, 15, 15, 19, 19, 23, 23, 27, 27, 31, 31,
                         35, 35,  6,  6, 10, 10, 14, 14, 18, 18, 22, 22, 26, 26,
                         30, 30, 34, 34])

        Note that in the "vtkOriginalCellIds" array, the same original cells
        appears multiple times since this array represents the original cell of
        each surface cell extracted.

        See the :ref:`extract_surface_example` for more examples using this filter.

        """
        surf_filter = _vtk.vtkDataSetSurfaceFilter()
        surf_filter.SetInputData(self)
        surf_filter.SetPassThroughPointIds(pass_pointid)
        surf_filter.SetPassThroughCellIds(pass_cellid)

        if nonlinear_subdivision != 1:
            surf_filter.SetNonlinearSubdivisionLevel(nonlinear_subdivision)

        # available in 9.0.2
        # surf_filter.SetDelegation(delegation)

        _update_alg(surf_filter, progress_bar, 'Extracting Surface')
        return _get_output(surf_filter)

    def surface_indices(self, progress_bar=False):
        """Return the surface indices of a grid.

        Parameters
        ----------
        progress_bar : bool, default: False
            Display a progress bar to indicate progress.

        Returns
        -------
        numpy.ndarray
            Indices of the surface points.

        Examples
        --------
        Return the first 10 surface indices of an UnstructuredGrid.

        >>> from pyvista import examples
        >>> grid = examples.load_hexbeam()
        >>> ind = grid.surface_indices()
        >>> ind[:10]  # doctest:+SKIP
        pyvista_ndarray([ 0,  2, 36, 27,  7,  8, 81,  1, 18,  4])

        """
        surf = DataSetFilters.extract_surface(self, pass_cellid=True, progress_bar=progress_bar)
        return surf.point_data['vtkOriginalPointIds']

    def extract_feature_edges(
        self,
        feature_angle=30.0,
        boundary_edges=True,
        non_manifold_edges=True,
        feature_edges=True,
        manifold_edges=True,
        clear_data=False,
        progress_bar=False,
    ):
        """Extract edges from the surface of the mesh.

        If the given mesh is not PolyData, the external surface of the given
        mesh is extracted and used.

        From vtk documentation, the edges are one of the following:

            1) Boundary (used by one polygon) or a line cell.
            2) Non-manifold (used by three or more polygons).
            3) Feature edges (edges used by two triangles and whose
               dihedral angle > feature_angle).
            4) Manifold edges (edges used by exactly two polygons).

        Parameters
        ----------
        feature_angle : float, default: 30.0
            Feature angle (in degrees) used to detect sharp edges on
            the mesh. Used only when ``feature_edges=True``.

        boundary_edges : bool, default: True
            Extract the boundary edges.

        non_manifold_edges : bool, default: True
            Extract non-manifold edges.

        feature_edges : bool, default: True
            Extract edges exceeding ``feature_angle``.

        manifold_edges : bool, default: True
            Extract manifold edges.

        clear_data : bool, default: False
            Clear any point, cell, or field data. This is useful
            if wanting to strictly extract the edges.

        progress_bar : bool, default: False
            Display a progress bar to indicate progress.

        Returns
        -------
        pyvista.PolyData
            Extracted edges.

        Examples
        --------
        Extract the edges from an unstructured grid.

        >>> import pyvista as pv
        >>> from pyvista import examples
        >>> hex_beam = pv.read(examples.hexbeamfile)
        >>> feat_edges = hex_beam.extract_feature_edges()
        >>> feat_edges.clear_data()  # clear array data for plotting
        >>> feat_edges.plot(line_width=10)

        See the :ref:`extract_edges_example` for more examples using this filter.

        """
        dataset = self
        if not isinstance(dataset, _vtk.vtkPolyData):
            dataset = DataSetFilters.extract_surface(dataset)
        featureEdges = _vtk.vtkFeatureEdges()
        featureEdges.SetInputData(dataset)
        featureEdges.SetFeatureAngle(feature_angle)
        featureEdges.SetManifoldEdges(manifold_edges)
        featureEdges.SetNonManifoldEdges(non_manifold_edges)
        featureEdges.SetBoundaryEdges(boundary_edges)
        featureEdges.SetFeatureEdges(feature_edges)
        featureEdges.SetColoring(False)
        _update_alg(featureEdges, progress_bar, 'Extracting Feature Edges')
        output = _get_output(featureEdges)
        if clear_data:
            output.clear_data()
        return output

    def merge(
        self,
        grid=None,
        merge_points=True,
        tolerance=0.0,
        inplace=False,
        main_has_priority=True,
        progress_bar=False,
    ):
        """Join one or many other grids to this grid.

        Grid is updated in-place by default.

        Can be used to merge points of adjacent cells when no grids
        are input.

        .. note::
           The ``+`` operator between two meshes uses this filter with
           the default parameters. When the target mesh is already a
           :class:`pyvista.UnstructuredGrid`, in-place merging via
           ``+=`` is similarly possible.

        Parameters
        ----------
        grid : vtk.UnstructuredGrid or list of vtk.UnstructuredGrids, optional
            Grids to merge to this grid.

        merge_points : bool, default: True
            Points in exactly the same location will be merged between
            the two meshes. Warning: this can leave degenerate point data.

        tolerance : float, default: 0.0
            The absolute tolerance to use to find coincident points when
            ``merge_points=True``.

        inplace : bool, default: False
            Updates grid inplace when True if the input type is an
            :class:`pyvista.UnstructuredGrid`.

        main_has_priority : bool, default: True
            When this parameter is true and merge_points is true,
            the arrays of the merging grids will be overwritten
            by the original main mesh.

        progress_bar : bool, default: False
            Display a progress bar to indicate progress.

        Returns
        -------
        pyvista.UnstructuredGrid
            Merged grid.

        Notes
        -----
        When two or more grids are joined, the type and name of each
        array must match or the arrays will be ignored and not
        included in the final merged mesh.

        Examples
        --------
        Merge three separate spheres into a single mesh.

        >>> import pyvista as pv
        >>> sphere_a = pv.Sphere(center=(1, 0, 0))
        >>> sphere_b = pv.Sphere(center=(0, 1, 0))
        >>> sphere_c = pv.Sphere(center=(0, 0, 1))
        >>> merged = sphere_a.merge([sphere_b, sphere_c])
        >>> merged.plot()

        """
        append_filter = _vtk.vtkAppendFilter()
        append_filter.SetMergePoints(merge_points)
        append_filter.SetTolerance(tolerance)

        if not main_has_priority:
            append_filter.AddInputData(self)

        if isinstance(grid, pyvista.DataSet):
            append_filter.AddInputData(grid)
        elif isinstance(grid, (list, tuple, pyvista.MultiBlock)):
            grids = grid
            for grid in grids:
                append_filter.AddInputData(grid)

        if main_has_priority:
            append_filter.AddInputData(self)

        _update_alg(append_filter, progress_bar, 'Merging')
        merged = _get_output(append_filter)
        if inplace:
            if type(self) is type(merged):
                self.deep_copy(merged)
                return self
            else:
                raise TypeError(f"Mesh type {type(self)} cannot be overridden by output.")
        return merged

    def __add__(self, dataset):
        """Combine this mesh with another into a :class:`pyvista.UnstructuredGrid`."""
        return DataSetFilters.merge(self, dataset)

    def __iadd__(self, dataset):
        """Merge another mesh into this one if possible.

        "If possible" means that ``self`` is a :class:`pyvista.UnstructuredGrid`.
        Otherwise we have to return a new object, and the attempted in-place
        merge will raise.

        """
        try:
            merged = DataSetFilters.merge(self, dataset, inplace=True)
        except TypeError:
            raise TypeError(
                'In-place merge only possible if the target mesh '
                'is an UnstructuredGrid.\nPlease use `mesh + other_mesh` '
                'instead, which returns a new UnstructuredGrid.',
            ) from None
        return merged

    def compute_cell_quality(
        self,
        quality_measure='scaled_jacobian',
        null_value=-1.0,
        progress_bar=False,
    ):
        """Compute a function of (geometric) quality for each cell of a mesh.

        The per-cell quality is added to the mesh's cell data, in an
        array named ``"CellQuality"``. Cell types not supported by this
        filter or undefined quality of supported cell types will have an
        entry of -1.

        Defaults to computing the scaled Jacobian.

        Options for cell quality measure:

        - ``'area'``
        - ``'aspect_beta'``
        - ``'aspect_frobenius'``
        - ``'aspect_gamma'``
        - ``'aspect_ratio'``
        - ``'collapse_ratio'``
        - ``'condition'``
        - ``'diagonal'``
        - ``'dimension'``
        - ``'distortion'``
        - ``'jacobian'``
        - ``'max_angle'``
        - ``'max_aspect_frobenius'``
        - ``'max_edge_ratio'``
        - ``'med_aspect_frobenius'``
        - ``'min_angle'``
        - ``'oddy'``
        - ``'radius_ratio'``
        - ``'relative_size_squared'``
        - ``'scaled_jacobian'``
        - ``'shape'``
        - ``'shape_and_size'``
        - ``'shear'``
        - ``'shear_and_size'``
        - ``'skew'``
        - ``'stretch'``
        - ``'taper'``
        - ``'volume'``
        - ``'warpage'``

        Parameters
        ----------
        quality_measure : str, default: 'scaled_jacobian'
            The cell quality measure to use.

        null_value : float, default: -1.0
            Float value for undefined quality. Undefined quality are qualities
            that could be addressed by this filter but is not well defined for
            the particular geometry of cell in question, e.g. a volume query
            for a triangle. Undefined quality will always be undefined.
            The default value is -1.

        progress_bar : bool, default: False
            Display a progress bar to indicate progress.

        Returns
        -------
        pyvista.DataSet
            Dataset with the computed mesh quality in the
            ``cell_data`` as the ``"CellQuality"`` array.

        Examples
        --------
        Compute and plot the minimum angle of a sample sphere mesh.

        >>> import pyvista as pv
        >>> sphere = pv.Sphere(theta_resolution=20, phi_resolution=20)
        >>> cqual = sphere.compute_cell_quality('min_angle')
        >>> cqual.plot(show_edges=True)

        See the :ref:`mesh_quality_example` for more examples using this filter.

        """
        alg = _vtk.vtkCellQuality()
        possible_measure_setters = {
            'area': 'SetQualityMeasureToArea',
            'aspect_beta': 'SetQualityMeasureToAspectBeta',
            'aspect_frobenius': 'SetQualityMeasureToAspectFrobenius',
            'aspect_gamma': 'SetQualityMeasureToAspectGamma',
            'aspect_ratio': 'SetQualityMeasureToAspectRatio',
            'collapse_ratio': 'SetQualityMeasureToCollapseRatio',
            'condition': 'SetQualityMeasureToCondition',
            'diagonal': 'SetQualityMeasureToDiagonal',
            'dimension': 'SetQualityMeasureToDimension',
            'distortion': 'SetQualityMeasureToDistortion',
            'jacobian': 'SetQualityMeasureToJacobian',
            'max_angle': 'SetQualityMeasureToMaxAngle',
            'max_aspect_frobenius': 'SetQualityMeasureToMaxAspectFrobenius',
            'max_edge_ratio': 'SetQualityMeasureToMaxEdgeRatio',
            'med_aspect_frobenius': 'SetQualityMeasureToMedAspectFrobenius',
            'min_angle': 'SetQualityMeasureToMinAngle',
            'oddy': 'SetQualityMeasureToOddy',
            'radius_ratio': 'SetQualityMeasureToRadiusRatio',
            'relative_size_squared': 'SetQualityMeasureToRelativeSizeSquared',
            'scaled_jacobian': 'SetQualityMeasureToScaledJacobian',
            'shape': 'SetQualityMeasureToShape',
            'shape_and_size': 'SetQualityMeasureToShapeAndSize',
            'shear': 'SetQualityMeasureToShear',
            'shear_and_size': 'SetQualityMeasureToShearAndSize',
            'skew': 'SetQualityMeasureToSkew',
            'stretch': 'SetQualityMeasureToStretch',
            'taper': 'SetQualityMeasureToTaper',
            'volume': 'SetQualityMeasureToVolume',
            'warpage': 'SetQualityMeasureToWarpage',
        }

        # we need to check if these quality measures exist as VTK API changes
        measure_setters = {}
        for name, attr in possible_measure_setters.items():
            setter_candidate = getattr(alg, attr, None)
            if setter_candidate:
                measure_setters[name] = setter_candidate

        try:
            # Set user specified quality measure
            measure_setters[quality_measure]()
        except (KeyError, IndexError):
            options = ', '.join([f"'{s}'" for s in list(measure_setters.keys())])
            raise KeyError(
                f'Cell quality type ({quality_measure}) not available. Options are: {options}',
            )
        alg.SetInputData(self)
        alg.SetUndefinedQuality(null_value)
        _update_alg(alg, progress_bar, 'Computing Cell Quality')
        return _get_output(alg)

    def compute_boundary_mesh_quality(self, *, progress_bar=False):
        """Compute metrics on the boundary faces of a mesh.

        The metrics that can be computed on the boundary faces of the mesh and are:

        - Distance from cell center to face center
        - Distance from cell center to face plane
        - Angle of faces plane normal and cell center to face center vector

        Parameters
        ----------
        progress_bar : bool, default: False
            Display a progress bar to indicate progress.

        Returns
        -------
        pyvista.DataSet
            Dataset with the computed metrics on the boundary faces of a mesh.
            ``cell_data`` as the ``"CellQuality"`` array.

        Examples
        --------
        >>> import pyvista as pv
        >>> from pyvista import examples
        >>> mesh = examples.download_can_crushed_vtu()
        >>> cqual = mesh.compute_boundary_mesh_quality()
        >>> plotter = pv.Plotter(shape=(2, 2))
        >>> _ = plotter.add_mesh(mesh, show_edges=True)
        >>> plotter.subplot(1, 0)
        >>> _ = plotter.add_mesh(
        ...     cqual, scalars="DistanceFromCellCenterToFaceCenter"
        ... )
        >>> plotter.subplot(0, 1)
        >>> _ = plotter.add_mesh(
        ...     cqual, scalars="DistanceFromCellCenterToFacePlane"
        ... )
        >>> plotter.subplot(1, 1)
        >>> _ = plotter.add_mesh(
        ...     cqual,
        ...     scalars="AngleFaceNormalAndCellCenterToFaceCenterVector",
        ... )
        >>> plotter.show()

        """
        if pyvista.vtk_version_info < (9, 3, 0):
            raise VTKVersionError(
                '`vtkBoundaryMeshQuality` requires vtk>=9.3.0',
            )  # pragma: no cover
        alg = _vtk.vtkBoundaryMeshQuality()
        alg.SetInputData(self)
        _update_alg(alg, progress_bar, 'Compute Boundary Mesh Quality')
        return _get_output(alg)

    def compute_derivative(
        self,
        scalars=None,
        gradient=True,
        divergence=None,
        vorticity=None,
        qcriterion=None,
        faster=False,
        preference='point',
        progress_bar=False,
    ):
        """Compute derivative-based quantities of point/cell scalar field.

        Utilize ``vtkGradientFilter`` to compute derivative-based quantities,
        such as gradient, divergence, vorticity, and Q-criterion, of the
        selected point or cell scalar field.

        Parameters
        ----------
        scalars : str, optional
            String name of the scalars array to use when computing the
            derivative quantities.  Defaults to the active scalars in
            the dataset.

        gradient : bool | str, default: True
            Calculate gradient. If a string is passed, the string will be used
            for the resulting array name. Otherwise, array name will be
            ``'gradient'``. Default ``True``.

        divergence : bool | str, optional
            Calculate divergence. If a string is passed, the string will be
            used for the resulting array name. Otherwise, default array name
            will be ``'divergence'``.

        vorticity : bool | str, optional
            Calculate vorticity. If a string is passed, the string will be used
            for the resulting array name. Otherwise, default array name will be
            ``'vorticity'``.

        qcriterion : bool | str, optional
            Calculate qcriterion. If a string is passed, the string will be
            used for the resulting array name. Otherwise, default array name
            will be ``'qcriterion'``.

        faster : bool, default: False
            Use faster algorithm for computing derivative quantities. Result is
            less accurate and performs fewer derivative calculations,
            increasing computation speed. The error will feature smoothing of
            the output and possibly errors at boundaries. Option has no effect
            if DataSet is not :class:`pyvista.UnstructuredGrid`.

        preference : str, default: "point"
            Data type preference. Either ``'point'`` or ``'cell'``.

        progress_bar : bool, default: False
            Display a progress bar to indicate progress.

        Returns
        -------
        pyvista.DataSet
            Dataset with calculated derivative.

        Examples
        --------
        First, plot the random hills dataset with the active elevation
        scalars.  These scalars will be used for the derivative
        calculations.

        >>> from pyvista import examples
        >>> hills = examples.load_random_hills()
        >>> hills.plot(smooth_shading=True)

        Compute and plot the gradient of the active scalars.

        >>> from pyvista import examples
        >>> hills = examples.load_random_hills()
        >>> deriv = hills.compute_derivative()
        >>> deriv.plot(scalars='gradient')

        See the :ref:`gradients_example` for more examples using this filter.

        """
        alg = _vtk.vtkGradientFilter()
        # Check if scalars array given
        if scalars is None:
            set_default_active_scalars(self)
            field, scalars = self.active_scalars_info
        if not isinstance(scalars, str):
            raise TypeError('scalars array must be given as a string name')
        if not any((gradient, divergence, vorticity, qcriterion)):
            raise ValueError(
                'must set at least one of gradient, divergence, vorticity, or qcriterion',
            )

            # bool(non-empty string/True) == True, bool(None/False) == False
        alg.SetComputeGradient(bool(gradient))
        if isinstance(gradient, bool):
            gradient = 'gradient'
        alg.SetResultArrayName(gradient)

        alg.SetComputeDivergence(bool(divergence))
        if isinstance(divergence, bool):
            divergence = 'divergence'
        alg.SetDivergenceArrayName(divergence)

        alg.SetComputeVorticity(bool(vorticity))
        if isinstance(vorticity, bool):
            vorticity = 'vorticity'
        alg.SetVorticityArrayName(vorticity)

        alg.SetComputeQCriterion(bool(qcriterion))
        if isinstance(qcriterion, bool):
            qcriterion = 'qcriterion'
        alg.SetQCriterionArrayName(qcriterion)

        alg.SetFasterApproximation(faster)
        field = get_array_association(self, scalars, preference=preference)
        # args: (idx, port, connection, field, name)
        alg.SetInputArrayToProcess(0, 0, 0, field.value, scalars)
        alg.SetInputData(self)
        _update_alg(alg, progress_bar, 'Computing Derivative')
        return _get_output(alg)

    def shrink(self, shrink_factor=1.0, progress_bar=False):
        """Shrink the individual faces of a mesh.

        This filter shrinks the individual faces of a mesh rather than
        scaling the entire mesh.

        Parameters
        ----------
        shrink_factor : float, default: 1.0
            Fraction of shrink for each cell. Default does not modify the
            faces.

        progress_bar : bool, default: False
            Display a progress bar to indicate progress.

        Returns
        -------
        pyvista.DataSet
            Dataset with shrunk faces.  Return type matches input.

        Examples
        --------
        First, plot the original cube.

        >>> import pyvista as pv
        >>> mesh = pv.Cube()
        >>> mesh.plot(show_edges=True, line_width=5)

        Now, plot the mesh with shrunk faces.

        >>> shrunk = mesh.shrink(0.5)
        >>> shrunk.clear_data()  # cleans up plot
        >>> shrunk.plot(show_edges=True, line_width=5)

        """
        if not (0.0 <= shrink_factor <= 1.0):
            raise ValueError('`shrink_factor` should be between 0.0 and 1.0')
        alg = _vtk.vtkShrinkFilter()
        alg.SetInputData(self)
        alg.SetShrinkFactor(shrink_factor)
        _update_alg(alg, progress_bar, 'Shrinking Mesh')
        output = _get_output(alg)
        if isinstance(self, _vtk.vtkPolyData):
            return output.extract_surface()
        return output

    def tessellate(self, max_n_subdivide=3, merge_points=True, progress_bar=False):
        """Tessellate a mesh.

        This filter approximates nonlinear FEM-like elements with linear
        simplices. The output mesh will have geometry and any fields specified
        as attributes in the input mesh's point data. The attribute's copy
        flags are honored, except for normals.

        For more details see `vtkTessellatorFilter <https://vtk.org/doc/nightly/html/classvtkTessellatorFilter.html#details>`_.

        Parameters
        ----------
        max_n_subdivide : int, default: 3
            Maximum number of subdivisions.

        merge_points : bool, default: True
            The adaptive tessellation will output vertices that are not shared among cells,
            even where they should be. This can be corrected to some extent.

        progress_bar : bool, default: False
            Display a progress bar to indicate progress.

        Returns
        -------
        pyvista.DataSet
            Dataset with tessellated mesh.  Return type matches input.

        Examples
        --------
        First, plot the high order FEM-like elements.

        >>> import pyvista as pv
        >>> import numpy as np
        >>> points = np.array(
        ...     [
        ...         [0.0, 0.0, 0.0],
        ...         [2.0, 0.0, 0.0],
        ...         [1.0, 2.0, 0.0],
        ...         [1.0, 0.5, 0.0],
        ...         [1.5, 1.5, 0.0],
        ...         [0.5, 1.5, 0.0],
        ...     ]
        ... )
        >>> cells = np.array([6, 0, 1, 2, 3, 4, 5])
        >>> cell_types = np.array([69])
        >>> mesh = pv.UnstructuredGrid(cells, cell_types, points)
        >>> mesh.plot(show_edges=True, line_width=5)

        Now, plot the tessellated mesh.

        >>> tessellated = mesh.tessellate()
        >>> tessellated.clear_data()  # cleans up plot
        >>> tessellated.plot(show_edges=True, line_width=5)

        """
        if isinstance(self, _vtk.vtkPolyData):
            raise TypeError('Tessellate filter is not supported for PolyData objects.')
        alg = _vtk.vtkTessellatorFilter()
        alg.SetInputData(self)
        alg.SetMergePoints(merge_points)
        alg.SetMaximumNumberOfSubdivisions(max_n_subdivide)
        _update_alg(alg, progress_bar, 'Tessellating Mesh')
        output = _get_output(alg)
        return output

    def transform(
        self: _vtk.vtkDataSet,
        trans: Union[_vtk.vtkMatrix4x4, _vtk.vtkTransform, NumpyArray[float]],
        transform_all_input_vectors=False,
        inplace=True,
        progress_bar=False,
    ):
        """Transform this mesh with a 4x4 transform.

        .. warning::
            When using ``transform_all_input_vectors=True``, there is
            no distinction in VTK between vectors and arrays with
            three components.  This may be an issue if you have scalar
            data with three components (e.g. RGB data).  This will be
            improperly transformed as if it was vector data rather
            than scalar data.  One possible (albeit ugly) workaround
            is to store the three components as separate scalar
            arrays.

        .. warning::
            In general, transformations give non-integer results. This
            method converts integer-typed vector data to float before
            performing the transformation. This applies to the points
            array, as well as any vector-valued data that is affected
            by the transformation. To prevent subtle bugs arising from
            in-place transformations truncating the result to integers,
            this conversion always applies to the input mesh.

        Parameters
        ----------
        trans : vtk.vtkMatrix4x4, vtk.vtkTransform, or numpy.ndarray
            Accepts a vtk transformation object or a 4x4
            transformation matrix.

        transform_all_input_vectors : bool, default: False
            When ``True``, all arrays with three components are
            transformed. Otherwise, only the normals and vectors are
            transformed.  See the warning for more details.

        inplace : bool, default: False
            When ``True``, modifies the dataset inplace.

        progress_bar : bool, default: False
            Display a progress bar to indicate progress.

        Returns
        -------
        pyvista.DataSet
            Transformed dataset.  Return type matches input unless
            input dataset is a :class:`pyvista.ImageData`, in which
            case the output datatype is a :class:`pyvista.StructuredGrid`.

        Examples
        --------
        Translate a mesh by ``(50, 100, 200)``.

        >>> import numpy as np
        >>> from pyvista import examples
        >>> mesh = examples.load_airplane()

        Here a 4x4 :class:`numpy.ndarray` is used, but
        ``vtk.vtkMatrix4x4`` and ``vtk.vtkTransform`` are also
        accepted.

        >>> transform_matrix = np.array(
        ...     [
        ...         [1, 0, 0, 50],
        ...         [0, 1, 0, 100],
        ...         [0, 0, 1, 200],
        ...         [0, 0, 0, 1],
        ...     ]
        ... )
        >>> transformed = mesh.transform(transform_matrix)
        >>> transformed.plot(show_edges=True)

        """
        if inplace and isinstance(self, pyvista.Grid):
            raise TypeError(f'Cannot transform a {self.__class__} inplace')

        if isinstance(trans, _vtk.vtkMatrix4x4):
            m = trans
            t = _vtk.vtkTransform()
            t.SetMatrix(m)
        elif isinstance(trans, _vtk.vtkTransform):
            t = trans
            m = trans.GetMatrix()
        elif isinstance(trans, np.ndarray):
            if trans.shape != (4, 4):
                raise ValueError('Transformation array must be 4x4')
            m = vtkmatrix_from_array(trans)
            t = _vtk.vtkTransform()
            t.SetMatrix(m)
        else:
            raise TypeError(
                'Input transform must be either:\n'
                '\tvtk.vtkMatrix4x4\n'
                '\tvtk.vtkTransform\n'
                '\t4x4 np.ndarray\n',
            )

        if m.GetElement(3, 3) == 0:
            raise ValueError("Transform element (3,3), the inverse scale term, is zero")

        # vtkTransformFilter truncates the result if the input is an integer type
        # so convert input points and relevant vectors to float
        # (creating a new copy would be harmful much more often)
        converted_ints = False
        if not np.issubdtype(self.points.dtype, np.floating):
            self.points = self.points.astype(np.float32)
            converted_ints = True
        if transform_all_input_vectors:
            # all vector-shaped data will be transformed
            point_vectors = [
                name for name, data in self.point_data.items() if data.shape == (self.n_points, 3)
            ]
            cell_vectors = [
                name for name, data in self.cell_data.items() if data.shape == (self.n_cells, 3)
            ]
        else:
            # we'll only transform active vectors and normals
            point_vectors = [
                self.point_data.active_vectors_name,
                self.point_data.active_normals_name,
            ]
            cell_vectors = [
                self.cell_data.active_vectors_name,
                self.cell_data.active_normals_name,
            ]
        # dynamically convert each self.point_data[name] etc. to float32
        all_vectors = [point_vectors, cell_vectors]
        all_dataset_attrs = [self.point_data, self.cell_data]
        for vector_names, dataset_attrs in zip(all_vectors, all_dataset_attrs):
            for vector_name in vector_names:
                if vector_name is None:
                    continue
                vector_arr = dataset_attrs[vector_name]
                if not np.issubdtype(vector_arr.dtype, np.floating):
                    dataset_attrs[vector_name] = vector_arr.astype(np.float32)
                    converted_ints = True
        if converted_ints:
            warnings.warn(
                'Integer points, vector and normal data (if any) of the input mesh '
                'have been converted to ``np.float32``. This is necessary in order '
                'to transform properly.',
            )

        # vtkTransformFilter doesn't respect active scalars.  We need to track this
        active_point_scalars_name = self.point_data.active_scalars_name
        active_cell_scalars_name = self.cell_data.active_scalars_name

        # vtkTransformFilter sometimes doesn't transform all vector arrays
        # when there are active point/cell scalars. Use this workaround
        self.active_scalars_name = None

        f = _vtk.vtkTransformFilter()
        f.SetInputDataObject(self)
        f.SetTransform(t)
        f.SetTransformAllInputVectors(transform_all_input_vectors)

        _update_alg(f, progress_bar, 'Transforming')
        res = pyvista.core.filters._get_output(f)

        # make the previously active scalars active again
        if active_point_scalars_name is not None:
            self.point_data.active_scalars_name = active_point_scalars_name
            res.point_data.active_scalars_name = active_point_scalars_name
        if active_cell_scalars_name is not None:
            self.cell_data.active_scalars_name = active_cell_scalars_name
            res.cell_data.active_scalars_name = active_cell_scalars_name

        if inplace:
            self.copy_from(res, deep=False)
            return self

        # The output from the transform filter contains a shallow copy
        # of the original dataset except for the point arrays.  Here
        # we perform a copy so the two are completely unlinked.
        if isinstance(self, pyvista.Grid):
            output: _vtk.vtkDataSet = pyvista.StructuredGrid()
        else:
            output = self.__class__()
        output.copy_from(res, deep=True)
        return output

    def reflect(
        self,
        normal,
        point=None,
        inplace=False,
        transform_all_input_vectors=False,
        progress_bar=False,
    ):
        """Reflect a dataset across a plane.

        Parameters
        ----------
        normal : array_like[float]
            Normal direction for reflection.

        point : array_like[float]
            Point which, along with ``normal``, defines the reflection
            plane. If not specified, this is the origin.

        inplace : bool, default: False
            When ``True``, modifies the dataset inplace.

        transform_all_input_vectors : bool, default: False
            When ``True``, all input vectors are transformed. Otherwise,
            only the points, normals and active vectors are transformed.

        progress_bar : bool, default: False
            Display a progress bar to indicate progress.

        Returns
        -------
        pyvista.DataSet
            Reflected dataset.  Return type matches input.

        Examples
        --------
        >>> from pyvista import examples
        >>> mesh = examples.load_airplane()
        >>> mesh = mesh.reflect((0, 0, 1), point=(0, 0, -100))
        >>> mesh.plot(show_edges=True)

        See the :ref:`reflect_example` for more examples using this filter.

        """
        t = transformations.reflection(normal, point=point)
        return self.transform(
            t,
            transform_all_input_vectors=transform_all_input_vectors,
            inplace=inplace,
            progress_bar=progress_bar,
        )

    def integrate_data(self, progress_bar=False):
        """Integrate point and cell data.

        Area or volume is also provided in point data.

        This filter uses the VTK `vtkIntegrateAttributes
        <https://vtk.org/doc/nightly/html/classvtkIntegrateAttributes.html>`_
        and requires VTK v9.1.0 or newer.

        Parameters
        ----------
        progress_bar : bool, default: False
            Display a progress bar to indicate progress.

        Returns
        -------
        pyvista.UnstructuredGrid
            Mesh with 1 point and 1 vertex cell with integrated data in point
            and cell data.

        Examples
        --------
        Integrate data on a sphere mesh.

        >>> import pyvista as pv
        >>> import numpy as np
        >>> sphere = pv.Sphere(theta_resolution=100, phi_resolution=100)
        >>> sphere.point_data["data"] = 2 * np.ones(sphere.n_points)
        >>> integrated = sphere.integrate_data()

        There is only 1 point and cell, so access the only value.

        >>> integrated["Area"][0]
        3.14
        >>> integrated["data"][0]
        6.28

        See the :ref:`integrate_example` for more examples using this filter.

        """
        if not hasattr(_vtk, 'vtkIntegrateAttributes'):  # pragma: no cover
            raise VTKVersionError('`integrate_data` requires VTK 9.1.0 or newer.')

        alg = _vtk.vtkIntegrateAttributes()
        alg.SetInputData(self)
        alg.SetDivideAllCellDataByVolume(False)
        _update_alg(alg, progress_bar, 'Integrating Variables')
        return _get_output(alg)

    def partition(self, n_partitions, generate_global_id=False, as_composite=True):
        """Break down input dataset into a requested number of partitions.

        Cells on boundaries are uniquely assigned to each partition without duplication.

        It uses a kdtree implementation that builds balances the cell
        centers among a requested number of partitions. The current implementation
        only supports power-of-2 target partition. If a non-power of two value
        is specified for ``n_partitions``, then the load balancing simply
        uses the power-of-two greater than the requested value

        For more details, see `vtkRedistributeDataSetFilter
        <https://vtk.org/doc/nightly/html/classvtkRedistributeDataSetFilter.html>`_.

        Parameters
        ----------
        n_partitions : int
            Specify the number of partitions to split the input dataset
            into. Current implementation results in a number of partitions equal
            to the power of 2 greater than or equal to the chosen value.

        generate_global_id : bool, default: False
            Generate global cell ids if ``None`` are present in the input.  If
            global cell ids are present in the input then this flag is
            ignored.

            This is stored as ``"vtkGlobalCellIds"`` within the ``cell_data``
            of the output dataset(s).

        as_composite : bool, default: False
            Return the partitioned dataset as a :class:`pyvista.MultiBlock`.

        See Also
        --------
        split_bodies, extract_values

        Returns
        -------
        pyvista.MultiBlock or pyvista.UnstructuredGrid
            UnStructuredGrid if ``as_composite=False`` and MultiBlock when ``True``.

        Examples
        --------
        Partition a simple ImageData into a :class:`pyvista.MultiBlock`
        containing each partition.

        >>> import pyvista as pv
        >>> grid = pv.ImageData(dimensions=(5, 5, 5))
        >>> out = grid.partition(4, as_composite=True)
        >>> out.plot(multi_colors=True, show_edges=True)

        Partition of the Stanford bunny.

        >>> from pyvista import examples
        >>> mesh = examples.download_bunny()
        >>> out = mesh.partition(4, as_composite=True)
        >>> out.plot(multi_colors=True, cpos='xy')

        """
        # While vtkRedistributeDataSetFilter exists prior to 9.1.0, it doesn't
        # work correctly, returning the wrong number of partitions.
        if pyvista.vtk_version_info < (9, 1, 0):
            raise VTKVersionError('`partition` requires vtk>=9.1.0')  # pragma: no cover
        if not hasattr(_vtk, 'vtkRedistributeDataSetFilter'):
            raise VTKVersionError(
                '`partition` requires vtkRedistributeDataSetFilter, but it '
                f'was not found in VTK {pyvista.vtk_version_info}',
            )  # pragma: no cover

        alg = _vtk.vtkRedistributeDataSetFilter()
        alg.SetInputData(self)
        alg.SetNumberOfPartitions(n_partitions)
        alg.SetPreservePartitionsInOutput(True)
        alg.SetGenerateGlobalCellIds(generate_global_id)
        alg.Update()

        # pyvista does not yet support vtkPartitionedDataSet
        part = alg.GetOutput()
        datasets = [part.GetPartition(ii) for ii in range(part.GetNumberOfPartitions())]
        output = pyvista.MultiBlock(datasets)
        if not as_composite:
            # note, SetPreservePartitionsInOutput does not work correctly in
            # vtk 9.2.0, so instead we set it to True always and simply merge
            # the result. See:
            # https://gitlab.kitware.com/vtk/vtk/-/issues/18632
            return pyvista.merge(list(output), merge_points=False)
        return output

    def explode(self, factor=0.1):
        """Push each individual cell away from the center of the dataset.

        Parameters
        ----------
        factor : float, default: 0.1
            How much each cell will move from the center of the dataset
            relative to its distance from it. Increase this number to push the
            cells farther away.

        Returns
        -------
        pyvista.UnstructuredGrid
            UnstructuredGrid containing the exploded cells.

        Notes
        -----
        This is similar to :func:`shrink <pyvista.DataSetFilters.shrink>`
        except that it does not change the size of the cells.

        Examples
        --------
        >>> import numpy as np
        >>> import pyvista as pv
        >>> xrng = np.linspace(0, 1, 3)
        >>> yrng = np.linspace(0, 2, 4)
        >>> zrng = np.linspace(0, 3, 5)
        >>> grid = pv.RectilinearGrid(xrng, yrng, zrng)
        >>> exploded = grid.explode()
        >>> exploded.plot(show_edges=True)

        """
        split = self.separate_cells()
        if not isinstance(split, pyvista.UnstructuredGrid):
            split = split.cast_to_unstructured_grid()

        vec = (split.cell_centers().points - split.center) * factor
        split.points += np.repeat(vec, np.diff(split.offset), axis=0)
        return split

    def separate_cells(self):
        """Return a copy of the dataset with separated cells with no shared points.

        This method may be useful when datasets have scalars that need to be
        associated to each point of each cell rather than either each cell or
        just the points of the dataset.

        Returns
        -------
        pyvista.UnstructuredGrid
            UnstructuredGrid with isolated cells.

        Examples
        --------
        Load the example hex beam and separate its cells. This increases the
        total number of points in the dataset since points are no longer
        shared.

        >>> from pyvista import examples
        >>> grid = examples.load_hexbeam()
        >>> grid.n_points
        99
        >>> sep_grid = grid.separate_cells()
        >>> sep_grid.n_points
        320

        See the :ref:`point_cell_scalars_example` for a more detailed example
        using this filter.

        """
        return self.shrink(1.0)

    def extract_cells_by_type(self, cell_types, progress_bar=False):
        """Extract cells of a specified type.

        Given an input dataset and a list of cell types, produce an output
        dataset containing only cells of the specified type(s). Note that if
        the input dataset is homogeneous (e.g., all cells are of the same type)
        and the cell type is one of the cells specified, then the input dataset
        is shallow copied to the output.

        The type of output dataset is always the same as the input type. Since
        structured types of data (i.e., :class:`pyvista.ImageData`,
        :class:`pyvista.StructuredGrid`, :class`pyvista.RectilnearGrid`)
        are all composed of a cell of the same
        type, the output is either empty, or a shallow copy of the input.
        Unstructured data (:class:`pyvista.UnstructuredGrid`,
        :class:`pyvista.PolyData`) input may produce a subset of the input data
        (depending on the selected cell types).

        Parameters
        ----------
        cell_types :  int | sequence[int]
            The cell types to extract. Must be a single or list of integer cell
            types. See :class:`pyvista.CellType`.

        progress_bar : bool, default: False
            Display a progress bar to indicate progress.

        Returns
        -------
        pyvista.DataSet
            Dataset with the extracted cells. Type is the same as the input.

        Notes
        -----
        Unlike :func:`pyvista.DataSetFilters.extract_cells` which always
        produces a :class:`pyvista.UnstructuredGrid` output, this filter
        produces the same output type as input type.

        Examples
        --------
        Create an unstructured grid with both hexahedral and tetrahedral
        cells and then extract each individual cell type.

        >>> import pyvista as pv
        >>> from pyvista import examples
        >>> beam = examples.load_hexbeam()
        >>> beam = beam.translate([1, 0, 0])
        >>> ugrid = beam + examples.load_tetbeam()
        >>> hex_cells = ugrid.extract_cells_by_type(pv.CellType.HEXAHEDRON)
        >>> tet_cells = ugrid.extract_cells_by_type(pv.CellType.TETRA)
        >>> pl = pv.Plotter(shape=(1, 2))
        >>> _ = pl.add_text('Extracted Hexahedron cells')
        >>> _ = pl.add_mesh(hex_cells, show_edges=True)
        >>> pl.subplot(0, 1)
        >>> _ = pl.add_text('Extracted Tetrahedron cells')
        >>> _ = pl.add_mesh(tet_cells, show_edges=True)
        >>> pl.show()

        """
        alg = _vtk.vtkExtractCellsByType()
        alg.SetInputDataObject(self)
        if isinstance(cell_types, int):
            alg.AddCellType(cell_types)
        elif isinstance(cell_types, (np.ndarray, collections.abc.Sequence)):
            for cell_type in cell_types:
                alg.AddCellType(cell_type)
        else:
            raise TypeError(
                f'Invalid type {type(cell_types)} for `cell_types`. Expecting an int or a sequence.',
            )
        _update_alg(alg, progress_bar, 'Extracting cell types')
        return _get_output(alg)

    def sort_labels(
        self,
        scalars=None,
        preference='point',
        output_scalars=None,
        progress_bar=False,
        inplace=False,
    ):
        """Sort labeled data by number of points or cells.

        This filter renumbers scalar label data of any type with ``N`` labels
        such that the output labels are contiguous from ``[0, N)`` and
        sorted in descending order from largest to smallest (by label count).
        I.e., the largest label will have a value of ``0`` and the smallest
        label will have a value of ``N-1``.

        The filter is a convenience method for :func:`pyvista.DataSetFilters.pack_labels`
        with ``sort=True``.

        Parameters
        ----------
        scalars : str, optional
            Name of scalars to sort. Defaults to currently active scalars.

        preference : str, default: "point"
            When ``scalars`` is specified, this is the preferred array
            type to search for in the dataset.  Must be either
            ``'point'`` or ``'cell'``.

        output_scalars : str, None
            Name of the sorted output scalars. By default, the output is
            saved to ``'packed_labels'``.

        progress_bar : bool, default: False
            If ``True``, display a progress bar. Has no effect if VTK
            version is lower than 9.3.

        inplace : bool, default: False
            If ``True``, the mesh is updated in-place.

        Returns
        -------
        pyvista.Dataset
            Dataset with sorted labels.

        Examples
        --------
        Sort segmented image labels.

        Load image labels

        >>> from pyvista import examples
        >>> import numpy as np
        >>> image_labels = examples.download_frog_tissue()

        Show label info for first four labels

        >>> label_number, label_size = np.unique(
        ...     image_labels['MetaImage'], return_counts=True
        ... )
        >>> label_number[:4]
        pyvista_ndarray([0, 1, 2, 3], dtype=uint8)
        >>> label_size[:4]
        array([30805713,    35279,    19172,    38129])

        Sort labels

        >>> sorted_labels = image_labels.sort_labels()

        Show sorted label info for the four largest labels. Note
        the difference in label size after sorting.

        >>> sorted_label_number, sorted_label_size = np.unique(
        ...     sorted_labels["packed_labels"], return_counts=True
        ... )
        >>> sorted_label_number[:4]
        pyvista_ndarray([0, 1, 2, 3], dtype=uint8)
        >>> sorted_label_size[:4]
        array([30805713,   438052,   204672,   133880])

        """
        return self.pack_labels(
            scalars=scalars,
            output_scalars=output_scalars,
            preference=preference,
            progress_bar=progress_bar,
            inplace=inplace,
            sort=True,
        )

    def pack_labels(
        self,
        sort=False,
        scalars=None,
        preference='point',
        output_scalars=None,
        progress_bar=False,
        inplace=False,
    ):
        """Renumber labeled data such that labels are contiguous.

        This filter renumbers scalar label data of any type with ``N`` labels
        such that the output labels are contiguous from ``[0, N)``. The
        output may optionally be sorted by label count.

        The output array ``'packed_labels'`` is added to the output by default,
        and is automatically set as the active scalars.

        See Also
        --------
        sort_labels
            Similar function with ``sort=True`` by default.

        Notes
        -----
        This filter uses ``vtkPackLabels`` as the underlying method which
        requires VTK version 9.3 or higher. If ``vtkPackLabels`` is not
        available, packing is done with ``NumPy`` instead which may be
        slower. For best performance, consider upgrading VTK.

        .. versionadded:: 0.43

        Parameters
        ----------
        sort : bool, default: False
            Whether to sort the output by label count in descending order
            (i.e. from largest to smallest).

        scalars : str, optional
            Name of scalars to pack. Defaults to currently active scalars.

        preference : str, default: "point"
            When ``scalars`` is specified, this is the preferred array
            type to search for in the dataset.  Must be either
            ``'point'`` or ``'cell'``.

        output_scalars : str, None
            Name of the packed output scalars. By default, the output is
            saved to ``'packed_labels'``.

        progress_bar : bool, default: False
            If ``True``, display a progress bar. Has no effect if VTK
            version is lower than 9.3.

        inplace : bool, default: False
            If ``True``, the mesh is updated in-place.

        Returns
        -------
        pyvista.Dataset
            Dataset with packed labels.

        Examples
        --------
        Pack segmented image labels.

        Load non-contiguous image labels

        >>> from pyvista import examples
        >>> import numpy as np
        >>> image_labels = examples.download_frog_tissue()

        Show range of labels

        >>> image_labels.get_data_range()
        (0, 29)

        Find 'gaps' in the labels

        >>> label_numbers = np.unique(image_labels.active_scalars)
        >>> label_max = np.max(label_numbers)
        >>> missing_labels = set(range(label_max)) - set(label_numbers)
        >>> len(missing_labels)
        4

        Pack labels to remove gaps

        >>> packed_labels = image_labels.pack_labels()

        Show range of packed labels

        >>> packed_labels.get_data_range()
        (0, 25)

        """
        # Set a input scalars
        if scalars is None:
            set_default_active_scalars(self)
            _, scalars = self.active_scalars_info

        field = get_array_association(self, scalars, preference=preference)

        # Determine output scalars
        default_output_scalars = "packed_labels"
        if output_scalars is None:
            output_scalars = default_output_scalars
        elif isinstance(output_scalars, str):
            output_scalars = output_scalars
        else:
            raise TypeError(f"Output scalars must be a string, got {type(output_scalars)} instead.")

        # Do packing
        if hasattr(_vtk, 'vtkPackLabels'):  # pragma: no cover
            alg = _vtk.vtkPackLabels()
            alg.SetInputDataObject(self)
            alg.SetInputArrayToProcess(0, 0, 0, field.value, scalars)
            if sort:
                alg.SortByLabelCount()
            alg.PassFieldDataOn()
            alg.PassCellDataOn()
            alg.PassPointDataOn()
            _update_alg(alg, progress_bar, 'Packing labels')
            result = _get_output(alg)

            if output_scalars is not scalars:
                # vtkPackLabels does not pass un-packed labels through to the
                # output, so add it back here
                if field == FieldAssociation.POINT:
                    result.point_data[scalars] = self.point_data[scalars]
                else:
                    result.cell_data[scalars] = self.cell_data[scalars]
            result.rename_array("PackedLabels", output_scalars)

            if inplace:
                self.copy_from(result, deep=False)
                return self
            return result

        else:  # Use numpy
            # Get mapping from input ID to output ID
            arr = get_array(self, scalars, preference=preference, err=True)
            label_numbers_in, label_sizes = np.unique(arr, return_counts=True)
            if sort:
                label_numbers_in = label_numbers_in[np.argsort(label_sizes)[::-1]]
            label_range_in = np.arange(0, np.max(label_numbers_in))
            label_numbers_out = label_range_in[: len(label_numbers_in)]

            # Pack/sort array
            packed_array = np.zeros_like(arr)
            for num_in, num_out in zip(label_numbers_in, label_numbers_out):
                packed_array[arr == num_in] = num_out

            result = self if inplace else self.copy(deep=True)

            # Add output to mesh
            if field == FieldAssociation.POINT:
                result.point_data[output_scalars] = packed_array
            else:
                result.cell_data[output_scalars] = packed_array

            # vtkPackLabels sets active scalars by default, so do the same here
            result.set_active_scalars(output_scalars, preference=field)

            return result


def _set_threshold_limit(alg, value, method, invert):
    """Set vtkThreshold limits and function.

    Addresses VTK API deprecations and previous PyVista inconsistencies with ParaView. Reference:

    * https://github.com/pyvista/pyvista/issues/2850
    * https://github.com/pyvista/pyvista/issues/3610
    * https://discourse.vtk.org/t/unnecessary-vtk-api-change/9929

    """
    # Check value
    if isinstance(value, (np.ndarray, collections.abc.Sequence)):
        if len(value) != 2:
            raise ValueError(
                f'Value range must be length one for a float value or two for min/max; not ({value}).',
            )
        # Check range
        if value[0] > value[1]:
            raise ValueError(
                'Value sequence is invalid, please use (min, max). The provided first value is greater than the second.',
            )
    elif isinstance(value, collections.abc.Iterable):
        raise TypeError('Value must either be a single scalar or a sequence.')
    alg.SetInvert(invert)
    # Set values and function
    if pyvista.vtk_version_info >= (9, 1):
        if isinstance(value, (np.ndarray, collections.abc.Sequence)):
            alg.SetThresholdFunction(_vtk.vtkThreshold.THRESHOLD_BETWEEN)
            alg.SetLowerThreshold(value[0])
            alg.SetUpperThreshold(value[1])
        else:
            # Single value
            if method.lower() == 'lower':
                alg.SetLowerThreshold(value)
                alg.SetThresholdFunction(_vtk.vtkThreshold.THRESHOLD_LOWER)
            elif method.lower() == 'upper':
                alg.SetUpperThreshold(value)
                alg.SetThresholdFunction(_vtk.vtkThreshold.THRESHOLD_UPPER)
            else:
                raise ValueError('Invalid method choice. Either `lower` or `upper`')
    else:  # pragma: no cover
        # ThresholdByLower, ThresholdByUpper, ThresholdBetween
        if isinstance(value, (np.ndarray, collections.abc.Sequence)):
            alg.ThresholdBetween(value[0], value[1])
        else:
            # Single value
            if method.lower() == 'lower':
                alg.ThresholdByLower(value)
            elif method.lower() == 'upper':
                alg.ThresholdByUpper(value)
            else:
                raise ValueError('Invalid method choice. Either `lower` or `upper`')<|MERGE_RESOLUTION|>--- conflicted
+++ resolved
@@ -2264,17 +2264,11 @@
             when scalars values are provided.
 
         color_mode : str, optional, default: ``scale``
-<<<<<<< HEAD
-            If ``scale`` color by scale the glyphs.
-            If ``scalar`` color by scalar the glyphs.
-            If ``vector`` color by vector the glyphs.
-=======
             If ``scale`` , color by scale the glyphs.
             If ``scalar`` , color by scalar the glyphs.
             If ``vector`` , color by vector the glyphs.
 
             .. versionadded:: 0.44
->>>>>>> 0849940b
 
         progress_bar : bool, default: False
             Display a progress bar to indicate progress.
@@ -2436,11 +2430,7 @@
         elif color_mode == 'vector':
             alg.SetColorModeToColorByVector()
         else:
-<<<<<<< HEAD
-            raise ValueError(f"Invalid color_mode '{color_mode}'")
-=======
             raise ValueError(f"Invalid color mode '{color_mode}'")
->>>>>>> 0849940b
 
         if rng is not None:
             alg.SetRange(rng)
