--- conflicted
+++ resolved
@@ -547,15 +547,9 @@
 
     def clip_box(
         self,
-<<<<<<< HEAD
         bounds: float | VectorLike[float] | pyvista.PolyData | None = None,
         invert: bool = True,
         factor: float = 0.35,
-=======
-        bounds=None,
-        invert: bool = True,
-        factor=0.35,
->>>>>>> 4f09401c
         progress_bar: bool = False,
         merge_points: bool = True,
         crinkle: bool = False,
