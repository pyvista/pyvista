"""Filters module with a class of common filters that can be applied to any :vtk:`vtkDataSet`."""

from __future__ import annotations

from collections.abc import Callable
from collections.abc import Iterable
from collections.abc import Sequence
import contextlib
import functools
import itertools
from typing import TYPE_CHECKING
from typing import Any
from typing import Literal
from typing import cast
import warnings

import numpy as np

import pyvista
from pyvista._deprecate_positional_args import _deprecate_positional_args
from pyvista.core import _validation
import pyvista.core._vtk_core as _vtk
from pyvista.core.errors import AmbiguousDataError
from pyvista.core.errors import MissingDataError
from pyvista.core.errors import PyVistaDeprecationWarning
from pyvista.core.errors import VTKVersionError
from pyvista.core.filters import _get_output
from pyvista.core.filters import _update_alg
from pyvista.core.filters.data_object import DataObjectFilters
from pyvista.core.filters.data_object import _cast_output_to_match_input_type
from pyvista.core.utilities.arrays import FieldAssociation
from pyvista.core.utilities.arrays import get_array
from pyvista.core.utilities.arrays import get_array_association
from pyvista.core.utilities.arrays import set_default_active_scalars
from pyvista.core.utilities.arrays import set_default_active_vectors
from pyvista.core.utilities.cells import numpy_to_idarr
from pyvista.core.utilities.geometric_objects import NORMALS
from pyvista.core.utilities.helpers import wrap
from pyvista.core.utilities.misc import _BoundsSizeMixin
from pyvista.core.utilities.misc import abstract_class
from pyvista.core.utilities.misc import assert_empty_kwargs
from pyvista.core.utilities.transform import Transform

if TYPE_CHECKING:
    from pyvista import Color
    from pyvista import DataSet
    from pyvista import ImageData
    from pyvista import MultiBlock
    from pyvista import PolyData
    from pyvista import RectilinearGrid
    from pyvista import UnstructuredGrid
    from pyvista.core._typing_core import MatrixLike
    from pyvista.core._typing_core import NumpyArray
    from pyvista.core._typing_core import VectorLike
    from pyvista.core._typing_core import _DataObjectType
    from pyvista.core._typing_core import _DataSetType
    from pyvista.plotting._typing import ColorLike
    from pyvista.plotting._typing import ColormapOptions


@abstract_class
class DataSetFilters(_BoundsSizeMixin, DataObjectFilters):
    """A set of common filters that can be applied to any :vtk:`vtkDataSet`."""

    @_deprecate_positional_args(allowed=['target'])
    def align(  # type: ignore[misc]  # noqa: PLR0917
        self: _DataSetType,
        target: DataSet | _vtk.vtkDataSet,
        max_landmarks: int = 100,
        max_mean_distance: float = 1e-5,
        max_iterations: int = 500,
        check_mean_distance: bool = True,  # noqa: FBT001, FBT002
        start_by_matching_centroids: bool = True,  # noqa: FBT001, FBT002
        return_matrix: bool = False,  # noqa: FBT001, FBT002
    ):
        """Align a dataset to another.

        Uses the iterative closest point algorithm to align the points of the
        two meshes. See the VTK class :vtk:`vtkIterativeClosestPointTransform`.

        Parameters
        ----------
        target : pyvista.DataSet
            The target dataset to align to.

        max_landmarks : int, default: 100
            The maximum number of landmarks.

        max_mean_distance : float, default: 1e-5
            The maximum mean distance for convergence.

        max_iterations : int, default: 500
            The maximum number of iterations.

        check_mean_distance : bool, default: True
            Whether to check the mean distance for convergence.

        start_by_matching_centroids : bool, default: True
            Whether to start the alignment by matching centroids. Default is True.

        return_matrix : bool, default: False
            Return the transform matrix as well as the aligned mesh.

        Returns
        -------
        aligned : pyvista.DataSet
            The dataset aligned to the target mesh.

        matrix : numpy.ndarray
            Transform matrix to transform the input dataset to the target dataset.

        See Also
        --------
        align_xyz
            Align a dataset to the x-y-z axes.

        Examples
        --------
        Create a cylinder, translate it, and use iterative closest point to
        align mesh to its original position.

        >>> import pyvista as pv
        >>> import numpy as np
        >>> source = pv.Cylinder(resolution=30).triangulate().subdivide(1)
        >>> transformed = source.rotate_y(20).translate([-0.75, -0.5, 0.5])
        >>> aligned = transformed.align(source)
        >>> _, closest_points = aligned.find_closest_cell(
        ...     source.points, return_closest_point=True
        ... )
        >>> dist = np.linalg.norm(source.points - closest_points, axis=1)

        Visualize the source, transformed, and aligned meshes.

        >>> pl = pv.Plotter(shape=(1, 2))
        >>> _ = pl.add_text('Before Alignment')
        >>> _ = pl.add_mesh(source, style='wireframe', opacity=0.5, line_width=2)
        >>> _ = pl.add_mesh(transformed)
        >>> pl.subplot(0, 1)
        >>> _ = pl.add_text('After Alignment')
        >>> _ = pl.add_mesh(source, style='wireframe', opacity=0.5, line_width=2)
        >>> _ = pl.add_mesh(
        ...     aligned,
        ...     scalars=dist,
        ...     scalar_bar_args={
        ...         'title': 'Distance to Source',
        ...         'fmt': '%.1E',
        ...     },
        ... )
        >>> pl.show()

        Show that the mean distance between the source and the target is
        nearly zero.

        >>> np.abs(dist).mean()  # doctest:+SKIP
        9.997635192915073e-05

        """
        icp = _vtk.vtkIterativeClosestPointTransform()
        icp.SetSource(self)
        icp.SetTarget(wrap(target))
        icp.GetLandmarkTransform().SetModeToRigidBody()
        icp.SetMaximumNumberOfLandmarks(max_landmarks)
        icp.SetMaximumMeanDistance(max_mean_distance)
        icp.SetMaximumNumberOfIterations(max_iterations)
        icp.SetCheckMeanDistance(check_mean_distance)
        icp.SetStartByMatchingCentroids(start_by_matching_centroids)
        icp.Update()
        matrix = pyvista.array_from_vtkmatrix(icp.GetMatrix())
        if return_matrix:
            return self.transform(matrix, inplace=False), matrix
        return self.transform(matrix, inplace=False)

    def align_xyz(  # type: ignore[misc]
        self: _DataSetType,
        *,
        centered: bool = True,
        axis_0_direction: VectorLike[float] | str | None = None,
        axis_1_direction: VectorLike[float] | str | None = None,
        axis_2_direction: VectorLike[float] | str | None = None,
        return_matrix: bool = False,
    ):
        """Align a dataset to the x-y-z axes.

        This filter aligns a mesh's :func:`~pyvista.principal_axes` to the world x-y-z
        axes. The principal axes are effectively used as a rotation matrix to rotate
        the dataset for the alignment. The transformation matrix used for the alignment
        can optionally be returned.

        Note that the transformation is not unique, since the signs of the principal
        axes are arbitrary. Consequently, applying this filter to similar meshes
        may result in dissimilar alignment (e.g. one axis may point up instead of down).
        To address this, the sign of one or two axes may optionally be "seeded" with a
        vector which approximates the axis or axes of the input. This can be useful
        for cases where the orientation of the input has a clear physical meaning.

        .. versionadded:: 0.45

        Parameters
        ----------
        centered : bool, default: True
            Center the mesh at the origin. If ``False``, the aligned dataset has the
            same center as the input.

        axis_0_direction : VectorLike[float] | str, optional
            Approximate direction vector of this mesh's primary axis prior to
            alignment. If set, this axis is flipped such that it best aligns with
            the specified vector. Can be a vector or string specifying the axis by
            name (e.g. ``'x'`` or ``'-x'``, etc.).

        axis_1_direction : VectorLike[float] | str, optional
            Approximate direction vector of this mesh's secondary axis prior to
            alignment. If set, this axis is flipped such that it best aligns with
            the specified vector. Can be a vector or string specifying the axis by
            name (e.g. ``'x'`` or ``'-x'``, etc.).

        axis_2_direction : VectorLike[float] | str, optional
            Approximate direction vector of this mesh's third axis prior to
            alignment. If set, this axis is flipped such that it best aligns with
            the specified vector. Can be a vector or string specifying the axis by
            name (e.g. ``'x'`` or ``'-x'``, etc.).

        return_matrix : bool, default: False
            Return the transform matrix as well as the aligned mesh.

        Returns
        -------
        pyvista.DataSet
            The dataset aligned to the x-y-z axes.

        numpy.ndarray
            Transform matrix to transform the input dataset to the x-y-z axes if
            ``return_matrix`` is ``True``.

        See Also
        --------
        pyvista.principal_axes
            Best-fit axes used by this filter for the alignment.

        align
            Align a source mesh to a target mesh using iterative closest point (ICP).

        Examples
        --------
        Create a dataset and align it to the x-y-z axes.

        >>> import pyvista as pv
        >>> from pyvista import examples
        >>> mesh = examples.download_oblique_cone()
        >>> aligned = mesh.align_xyz()

        Plot the aligned mesh along with the original. Show axes at the origin for
        context.

        >>> axes = pv.AxesAssembly(scale=aligned.length)
        >>> pl = pv.Plotter()
        >>> _ = pl.add_mesh(aligned)
        >>> _ = pl.add_mesh(mesh, style='wireframe', color='black', line_width=3)
        >>> _ = pl.add_actor(axes)
        >>> pl.show()

        Align the mesh but don't center it.

        >>> aligned = mesh.align_xyz(centered=False)

        Plot the result again. The aligned mesh has the same position as the input.

        >>> axes = pv.AxesAssembly(position=mesh.center, scale=aligned.length)
        >>> pl = pv.Plotter()
        >>> _ = pl.add_mesh(aligned)
        >>> _ = pl.add_mesh(mesh, style='wireframe', color='black', line_width=3)
        >>> _ = pl.add_actor(axes)
        >>> pl.show()

        Note how the tip of the cone is pointing along the z-axis. This indicates that
        the cone's axis is the third principal axis. It is also pointing in the negative
        z-direction. To control the alignment so that the cone points upward, we can
        seed an approximate direction specifying what "up" means for the original mesh
        in world coordinates prior to the alignment.

        We can see that the cone is originally pointing downward, somewhat in the
        negative z-direction. Therefore, we can specify the ``'-z'`` vector
        as the "up" direction of the mesh's third axis prior to alignment.

        >>> aligned = mesh.align_xyz(axis_2_direction='-z')

        Plot the mesh. The cone is now pointing upward in the desired direction.

        >>> axes = pv.AxesAssembly(scale=aligned.length)
        >>> pl = pv.Plotter()
        >>> _ = pl.add_mesh(aligned)
        >>> _ = pl.add_actor(axes)
        >>> pl.show()

        The specified direction only needs to be approximate. For example, we get the
        same result by specifying the ``'y'`` direction as the mesh's original "up"
        direction.

        >>> aligned, matrix = mesh.align_xyz(axis_2_direction='y', return_matrix=True)
        >>> axes = pv.AxesAssembly(scale=aligned.length)
        >>> pl = pv.Plotter()
        >>> _ = pl.add_mesh(aligned)
        >>> _ = pl.add_actor(axes)
        >>> pl.show()

        We can optionally return the transformation matrix.

        >>> aligned, matrix = mesh.align_xyz(axis_2_direction='y', return_matrix=True)

        The matrix can be inverted, for example, to transform objects from the world
        axes back to the original mesh's local coordinate system.

        >>> inverse = pv.Transform(matrix).inverse_matrix

        Use the inverse to label the object's axes prior to alignment. For actors,
        we set the :attr:`~pyvista.Prop3D.user_matrix` as the inverse.

        >>> axes_local = pv.AxesAssembly(
        ...     scale=aligned.length,
        ...     user_matrix=inverse,
        ...     labels=["X'", "Y'", "Z'"],
        ... )

        Plot the original mesh with its local axes, along with the algned mesh and its
        axes.

        >>> axes_aligned = pv.AxesAssembly(scale=aligned.length)
        >>> pl = pv.Plotter()
        >>> # Add aligned mesh with axes
        >>> _ = pl.add_mesh(aligned)
        >>> _ = pl.add_actor(axes_aligned)
        >>> # Add original mesh with axes
        >>> _ = pl.add_mesh(mesh, style='wireframe', color='black', line_width=3)
        >>> _ = pl.add_actor(axes_local)
        >>> pl.show()

        """

        def _validate_vector(
            vector: VectorLike[float] | str | None, name: str
        ) -> NumpyArray[float] | None:
            if vector is None:
                vector_ = vector
            else:
                if isinstance(vector, str):
                    vector = vector.lower()
                    valid_strings = list(NORMALS.keys())
                    _validation.check_contains(valid_strings, must_contain=vector, name=name)
                    vector = NORMALS[vector]
                vector_ = _validation.validate_array3(vector, dtype_out=float, name=name)
            return vector_

        axes, std = pyvista.principal_axes(self.points, return_std=True)

        if axis_0_direction is None and axis_1_direction is None and axis_2_direction is None:
            # Set directions of first two axes to +X,+Y by default
            # Keep third axis as None (direction cannot be set if first two are set)
            axis_0_direction = (1.0, 0.0, 0.0)
            axis_1_direction = (0.0, 1.0, 0.0)
        else:
            axis_0_direction = _validate_vector(axis_0_direction, name='axis 0 direction')
            axis_1_direction = _validate_vector(axis_1_direction, name='axis 1 direction')
            axis_2_direction = _validate_vector(axis_2_direction, name='axis 2 direction')

        # Swap any axes which have equal std (e.g. so that we XYZ order instead of YXZ order)
        # Note: Swapping may create a left-handed coordinate frame. This is fixed later.
        axes = _swap_axes(axes, std)

        # Maybe flip directions of first two axes
        if axis_0_direction is not None and np.dot(axes[0], axis_0_direction) < 0:
            axes[0] *= -1
        if axis_1_direction is not None and np.dot(axes[1], axis_1_direction) < 0:
            axes[1] *= -1

        # Ensure axes form a right-handed coordinate frame
        if np.linalg.det(axes) < 0:
            axes[2] *= -1

        # Maybe flip direction of third axis
        if axis_2_direction is not None:
            if np.dot(axes[2], axis_2_direction) >= 0:
                pass  # nothing to do, sign is correct
            elif axis_0_direction is not None and axis_1_direction is not None:
                msg = (
                    f'Invalid `axis_2_direction` {axis_2_direction}. '
                    f'This direction results in a left-handed transformation.'
                )
                raise ValueError(msg)
            else:
                axes[2] *= -1
                # Need to also flip a second vector to keep system as right-handed
                if axis_1_direction is not None:
                    # Second axis has been set, so modify first axis
                    axes[0] *= -1
                else:
                    # First axis has been set, so modify second axis
                    axes[1] *= -1

        rotation = Transform().rotate(axes)
        aligned = self.transform(rotation, inplace=False)
        translation = Transform().translate(-np.array(aligned.center))
        if not centered:
            translation.translate(self.center)
        aligned.transform(translation, inplace=True)

        if return_matrix:
            return aligned, rotation.compose(translation).matrix
        return aligned

    @_deprecate_positional_args(allowed=['surface'])
    def compute_implicit_distance(  # type: ignore[misc]
        self: _DataSetType,
        surface: DataSet | _vtk.vtkDataSet,
        inplace: bool = False,  # noqa: FBT001, FBT002
    ):
        """Compute the implicit distance from the points to a surface.

        This filter will compute the implicit distance from all of the
        nodes of this mesh to a given surface. This distance will be
        added as a point array called ``'implicit_distance'``.

        Nodes of this mesh which are interior to the input surface
        geometry have a negative distance, and nodes on the exterior
        have a positive distance. Nodes which intersect the input
        surface has a distance of zero.

        Parameters
        ----------
        surface : pyvista.DataSet
            The surface used to compute the distance.

        inplace : bool, default: False
            If ``True``, a new scalar array will be added to the
            ``point_data`` of this mesh and the modified mesh will
            be returned. Otherwise a copy of this mesh is returned
            with that scalar field added.

        Returns
        -------
        pyvista.DataSet
            Dataset containing the ``'implicit_distance'`` array in
            ``point_data``.

        Examples
        --------
        Compute the distance between all the points on a sphere and a
        plane.

        >>> import pyvista as pv
        >>> sphere = pv.Sphere(radius=0.35)
        >>> plane = pv.Plane()
        >>> _ = sphere.compute_implicit_distance(plane, inplace=True)
        >>> dist = sphere['implicit_distance']
        >>> type(dist)
        <class 'pyvista.core.pyvista_ndarray.pyvista_ndarray'>

        Plot these distances as a heatmap. Note how distances above the
        plane are positive, and distances below the plane are negative.

        >>> pl = pv.Plotter()
        >>> _ = pl.add_mesh(sphere, scalars='implicit_distance', cmap='bwr')
        >>> _ = pl.add_mesh(plane, color='w', style='wireframe')
        >>> pl.show()

        We can also compute the distance from all the points on the
        plane to the sphere.

        >>> _ = plane.compute_implicit_distance(sphere, inplace=True)

        Again, we can plot these distances as a heatmap. Note how
        distances inside the sphere are negative and distances outside
        the sphere are positive.

        >>> pl = pv.Plotter()
        >>> _ = pl.add_mesh(
        ...     plane,
        ...     scalars='implicit_distance',
        ...     cmap='bwr',
        ...     clim=[-0.35, 0.35],
        ... )
        >>> _ = pl.add_mesh(sphere, color='w', style='wireframe')
        >>> pl.show()

        See :ref:`clip_with_surface_example` and
        :ref:`voxelize_example` for more examples using
        this filter.

        """
        function = _vtk.vtkImplicitPolyDataDistance()
        function.SetInput(surface)
        points = pyvista.convert_array(self.points)
        dists = _vtk.vtkDoubleArray()
        function.FunctionValue(points, dists)
        if inplace:
            self.point_data['implicit_distance'] = pyvista.convert_array(dists)
            return self
        result = self.copy()
        result.point_data['implicit_distance'] = pyvista.convert_array(dists)
        return result

    @_deprecate_positional_args
    def clip_scalar(  # type: ignore[misc]  # noqa: PLR0917
        self: _DataSetType,
        scalars: str | None = None,
        invert: bool = True,  # noqa: FBT001, FBT002
        value: float = 0.0,
        inplace: bool = False,  # noqa: FBT001, FBT002
        progress_bar: bool = False,  # noqa: FBT001, FBT002
        both: bool = False,  # noqa: FBT001, FBT002
    ):
        """Clip a dataset by a scalar.

        Parameters
        ----------
        scalars : str, optional
            Name of scalars to clip on.  Defaults to currently active scalars.

        invert : bool, default: True
            Flag on whether to flip/invert the clip.  When ``True``,
            only the mesh below ``value`` will be kept.  When
            ``False``, only values above ``value`` will be kept.

        value : float, default: 0.0
            Set the clipping value.

        inplace : bool, default: False
            Update mesh in-place.

        progress_bar : bool, default: False
            Display a progress bar to indicate progress.

        both : bool, default: False
            If ``True``, also returns the complementary clipped mesh.

        Returns
        -------
        pyvista.PolyData or tuple
            Clipped dataset if ``both=False``.  If ``both=True`` then
            returns a tuple of both clipped datasets.

        Examples
        --------
        Remove the part of the mesh with "sample_point_scalars" above 100.

        >>> import pyvista as pv
        >>> from pyvista import examples
        >>> dataset = examples.load_hexbeam()
        >>> clipped = dataset.clip_scalar(scalars='sample_point_scalars', value=100)
        >>> clipped.plot()

        Get clipped meshes corresponding to the portions of the mesh above and below 100.

        >>> import pyvista as pv
        >>> from pyvista import examples
        >>> dataset = examples.load_hexbeam()
        >>> _below, _above = dataset.clip_scalar(
        ...     scalars='sample_point_scalars', value=100, both=True
        ... )

        Remove the part of the mesh with "sample_point_scalars" below 100.

        >>> import pyvista as pv
        >>> from pyvista import examples
        >>> dataset = examples.load_hexbeam()
        >>> clipped = dataset.clip_scalar(
        ...     scalars='sample_point_scalars', value=100, invert=False
        ... )
        >>> clipped.plot()

        """
        if isinstance(self, _vtk.vtkPolyData):
            alg: _vtk.vtkClipPolyData | _vtk.vtkTableBasedClipDataSet = _vtk.vtkClipPolyData()  # type: ignore[unreachable]
        else:
            alg = _vtk.vtkTableBasedClipDataSet()

        alg.SetInputDataObject(self)
        alg.SetValue(value)
        if scalars is None:
            set_default_active_scalars(self)
        else:
            self.set_active_scalars(scalars)

        alg.SetInsideOut(invert)  # invert the clip if needed
        alg.SetGenerateClippedOutput(both)

        _update_alg(alg, progress_bar=progress_bar, message='Clipping by a Scalar')
        result0 = _get_output(alg)

        if inplace:
            self.copy_from(result0, deep=False)
            result0 = self

        if both:
            result1 = _get_output(alg, oport=1)
            if isinstance(self, _vtk.vtkPolyData):
                # For some reason vtkClipPolyData with SetGenerateClippedOutput on
                # leaves unreferenced vertices
                result0, result1 = (r.clean() for r in (result0, result1))  # type: ignore[unreachable]
            return result0, result1
        return result0

    @_deprecate_positional_args(allowed=['surface'])
    def clip_surface(  # type: ignore[misc]  # noqa: PLR0917
        self: _DataSetType,
        surface: DataSet | _vtk.vtkDataSet,
        invert: bool = True,  # noqa: FBT001, FBT002
        value: float = 0.0,
        compute_distance: bool = False,  # noqa: FBT001, FBT002
        progress_bar: bool = False,  # noqa: FBT001, FBT002
        crinkle: bool = False,  # noqa: FBT001, FBT002
    ):
        """Clip any mesh type using a :class:`pyvista.PolyData` surface mesh.

        The clipped mesh type matches the input type for :class:`~pyvista.PointSet` and
        :class:`~pyvista.PolyData`, otherwise the output type is
        :class:`~pyvista.UnstructuredGrid`.
        Geometry of the input dataset will be preserved where possible.
        Geometries near the clip intersection will be triangulated/tessellated.

        Parameters
        ----------
        surface : pyvista.PolyData
            The ``PolyData`` surface mesh to use as a clipping
            function.  If this input mesh is not a :class:`pyvista.PolyData`,
            the external surface will be extracted.

        invert : bool, default: True
            Flag on whether to flip/invert the clip.

        value : float, default: 0.0
            Set the clipping value of the implicit function (if
            clipping with implicit function) or scalar value (if
            clipping with scalars).

        compute_distance : bool, default: False
            Compute the implicit distance from the mesh onto the input
            dataset.  A new array called ``'implicit_distance'`` will
            be added to the output clipped mesh.

        progress_bar : bool, default: False
            Display a progress bar to indicate progress.

        crinkle : bool, default: False
            Crinkle the clip by extracting the entire cells along the
            clip. This adds the ``"cell_ids"`` array to the ``cell_data``
            attribute that tracks the original cell IDs of the original
            dataset.

        Returns
        -------
        DataSet
            Clipped mesh. Output type matches input type for
            :class:`~pyvista.PointSet`, :class:`~pyvista.PolyData`, and
            :class:`~pyvista.MultiBlock`; otherwise the output type is
            :class:`~pyvista.UnstructuredGrid`.

        Examples
        --------
        Clip a cube with a sphere.

        >>> import pyvista as pv
        >>> sphere = pv.Sphere(center=(-0.4, -0.4, -0.4))
        >>> cube = pv.Cube().triangulate().subdivide(3)
        >>> clipped = cube.clip_surface(sphere)
        >>> clipped.plot(show_edges=True, cpos='xy', line_width=3)

        See :ref:`clip_with_surface_example` for more examples using
        this filter.

        """
        if not isinstance(surface, _vtk.vtkPolyData):
            surface = wrap(surface).extract_geometry()
        function = _vtk.vtkImplicitPolyDataDistance()
        function.SetInput(surface)
        if compute_distance:
            points = pyvista.convert_array(self.points)
            dists = _vtk.vtkDoubleArray()
            function.FunctionValue(points, dists)
            self['implicit_distance'] = pyvista.convert_array(dists)
        # run the clip
        clipped = DataSetFilters._clip_with_function(
            self,
            function,
            invert=invert,
            value=value,
            progress_bar=progress_bar,
            crinkle=crinkle,
        )
        return _cast_output_to_match_input_type(clipped, self)

    @_deprecate_positional_args(allowed=['value'])
    def threshold(  # type: ignore[misc]  # noqa: PLR0917
        self: _DataSetType,
        value: float | VectorLike[float] | None = None,
        scalars: str | None = None,
        invert: bool = False,  # noqa: FBT001, FBT002
        continuous: bool = False,  # noqa: FBT001, FBT002
        preference: Literal['point', 'cell'] = 'cell',
        all_scalars: bool = False,  # noqa: FBT001, FBT002
        component_mode: Literal['component', 'all', 'any'] = 'all',
        component: int = 0,
        method: Literal['upper', 'lower'] = 'upper',
        progress_bar: bool = False,  # noqa: FBT001, FBT002
    ):
        """Apply a :vtk:`vtkThreshold` filter to the input dataset.

        This filter will apply a :vtk:`vtkThreshold` filter to the input
        dataset and return the resulting object. This extracts cells
        where the scalar value in each cell satisfies the threshold
        criterion.  If ``scalars`` is ``None``, the input's active
        scalars array is used.

        .. warning::
           Thresholding is inherently a cell operation, even though it can use
           associated point data for determining whether to keep a cell. In
           other words, whether or not a given point is included after
           thresholding depends on whether that point is part of a cell that
           is kept after thresholding.

           Please also note the default ``preference`` choice for CELL data
           over POINT data. This is contrary to most other places in PyVista's
           API where the preference typically defaults to POINT data. We chose
           to prefer CELL data here so that if thresholding by a named array
           that exists for both the POINT and CELL data, this filter will
           default to the CELL data array while performing the CELL-wise
           operation.

        Parameters
        ----------
        value : float | sequence[float], optional
            Single value or ``(min, max)`` to be used for the data threshold. If
            a sequence, then length must be 2. If no value is specified, the
            non-NaN data range will be used to remove any NaN values.
            Please reference the ``method`` parameter for how single values
            are handled.

        scalars : str, optional
            Name of scalars to threshold on. Defaults to currently active scalars.

        invert : bool, default: False
            Invert the threshold results. That is, cells that would have been
            in the output with this option off are excluded, while cells that
            would have been excluded from the output are included.

        continuous : bool, default: False
            When True, the continuous interval [minimum cell scalar,
            maximum cell scalar] will be used to intersect the threshold bound,
            rather than the set of discrete scalar values from the vertices.

        preference : str, default: 'cell'
            When ``scalars`` is specified, this is the preferred array
            type to search for in the dataset.  Must be either
            ``'point'`` or ``'cell'``. Throughout PyVista, the preference
            is typically ``'point'`` but since the threshold filter is a
            cell-wise operation, we prefer cell data for thresholding
            operations.

        all_scalars : bool, default: False
            If using scalars from point data, all
            points in a cell must satisfy the threshold when this
            value is ``True``.  When ``False``, any point of the cell
            with a scalar value satisfying the threshold criterion
            will extract the cell. Has no effect when using cell data.

        component_mode : {'component', 'all', 'any'}
            The method to satisfy the criteria for the threshold of
            multicomponent scalars.  'component' (default)
            uses only the ``component``.  'all' requires all
            components to meet criteria.  'any' is when
            any component satisfies the criteria.

        component : int, default: 0
            When using ``component_mode='component'``, this sets
            which component to threshold on.

        method : str, default: 'upper'
            Set the threshold method for single-values, defining which
            threshold bounds to use. If the ``value`` is a range, this
            parameter will be ignored, extracting data between the two
            values. For single values, ``'lower'`` will extract data
            lower than the  ``value``. ``'upper'`` will extract data
            larger than the ``value``.

        progress_bar : bool, default: False
            Display a progress bar to indicate progress.

        See Also
        --------
        threshold_percent
            Threshold a dataset by a percentage of its scalar range.
        :meth:`~pyvista.DataSetFilters.extract_values`
            Threshold-like filter for extracting specific values and ranges.
        :meth:`~pyvista.ImageDataFilters.image_threshold`
            Similar method for thresholding :class:`~pyvista.ImageData`.
        :meth:`~pyvista.ImageDataFilters.select_values`
            Threshold-like filter for ``ImageData`` to keep some values and replace others.

        Returns
        -------
        pyvista.UnstructuredGrid
            Dataset containing geometry that meets the threshold requirements.

        Examples
        --------
        >>> import pyvista as pv
        >>> import numpy as np
        >>> volume = np.zeros([10, 10, 10])
        >>> volume[:3] = 1
        >>> vol = pv.wrap(volume)
        >>> threshed = vol.threshold(0.1)
        >>> threshed
        UnstructuredGrid (...)
          N Cells:    243
          N Points:   400
          X Bounds:   0.000e+00, 3.000e+00
          Y Bounds:   0.000e+00, 9.000e+00
          Z Bounds:   0.000e+00, 9.000e+00
          N Arrays:   1

        Apply the threshold filter to Perlin noise.  First generate
        the structured grid.

        >>> import pyvista as pv
        >>> noise = pv.perlin_noise(0.1, (1, 1, 1), (0, 0, 0))
        >>> grid = pv.sample_function(
        ...     noise, bounds=[0, 1.0, -0, 1.0, 0, 1.0], dim=(20, 20, 20)
        ... )
        >>> grid.plot(
        ...     cmap='gist_earth_r',
        ...     show_scalar_bar=True,
        ...     show_edges=False,
        ... )

        Next, apply the threshold.

        >>> import pyvista as pv
        >>> noise = pv.perlin_noise(0.1, (1, 1, 1), (0, 0, 0))
        >>> grid = pv.sample_function(
        ...     noise, bounds=[0, 1.0, -0, 1.0, 0, 1.0], dim=(20, 20, 20)
        ... )
        >>> threshed = grid.threshold(value=0.02)
        >>> threshed.plot(
        ...     cmap='gist_earth_r',
        ...     show_scalar_bar=False,
        ...     show_edges=True,
        ... )

        See :ref:`using_filters_example` and :ref:`image_representations_example`
        for more examples using this filter.

        """
        # set the scalars to threshold on
        scalars_ = set_default_active_scalars(self).name if scalars is None else scalars
        arr = get_array(self, scalars_, preference=preference, err=False)
        if arr is None:
            msg = 'No arrays present to threshold.'
            raise ValueError(msg)

        field = get_array_association(self, scalars_, preference=preference)

        # Run a standard threshold algorithm
        alg = _vtk.vtkThreshold()
        alg.SetAllScalars(all_scalars)
        alg.SetInputDataObject(self)
        alg.SetInputArrayToProcess(
            0,
            0,
            0,
            field.value,
            scalars_,
        )  # args: (idx, port, connection, field, name)
        # set thresholding parameters
        alg.SetUseContinuousCellRange(continuous)
        # use valid range if no value given
        if value is None:
            value = self.get_data_range(scalars)

        _set_threshold_limit(alg, value=value, method=method, invert=invert)

        if component_mode == 'component':
            alg.SetComponentModeToUseSelected()
            dim = arr.shape[1]
            if not isinstance(component, (int, np.integer)):
                msg = 'component must be int'  # type: ignore[unreachable]
                raise TypeError(msg)
            if component > (dim - 1) or component < 0:
                msg = f'scalars has {dim} components: supplied component {component} not in range'
                raise ValueError(msg)
            alg.SetSelectedComponent(component)
        elif component_mode == 'all':
            alg.SetComponentModeToUseAll()
        elif component_mode == 'any':
            alg.SetComponentModeToUseAny()
        else:
            msg = f"component_mode must be 'component', 'all', or 'any' got: {component_mode}"  # type: ignore[unreachable]
            raise ValueError(msg)

        # Run the threshold
        _update_alg(alg, progress_bar=progress_bar, message='Thresholding')
        return _get_output(alg)

    @_deprecate_positional_args(allowed=['percent'])
    def threshold_percent(  # type: ignore[misc]  # noqa: PLR0917
        self: _DataSetType,
        percent: float = 0.50,
        scalars: str | None = None,
        invert: bool = False,  # noqa: FBT001, FBT002
        continuous: bool = False,  # noqa: FBT001, FBT002
        preference: Literal['point', 'cell'] = 'cell',
        method: Literal['upper', 'lower'] = 'upper',
        progress_bar: bool = False,  # noqa: FBT001, FBT002
    ):
        """Threshold the dataset by a percentage of its range on the active scalars array.

        .. warning::
           Thresholding is inherently a cell operation, even though it can use
           associated point data for determining whether to keep a cell. In
           other words, whether or not a given point is included after
           thresholding depends on whether that point is part of a cell that
           is kept after thresholding.

        Parameters
        ----------
        percent : float | sequence[float], optional
            The percentage in the range ``(0, 1)`` to threshold. If value is
            out of 0 to 1 range, then it will be divided by 100 and checked to
            be in that range.

        scalars : str, optional
            Name of scalars to threshold on. Defaults to currently active scalars.

        invert : bool, default: False
            Invert the threshold results. That is, cells that would have been
            in the output with this option off are excluded, while cells that
            would have been excluded from the output are included.

        continuous : bool, default: False
            When True, the continuous interval [minimum cell scalar,
            maximum cell scalar] will be used to intersect the threshold bound,
            rather than the set of discrete scalar values from the vertices.

        preference : str, default: 'cell'
            When ``scalars`` is specified, this is the preferred array
            type to search for in the dataset.  Must be either
            ``'point'`` or ``'cell'``. Throughout PyVista, the preference
            is typically ``'point'`` but since the threshold filter is a
            cell-wise operation, we prefer cell data for thresholding
            operations.

        method : str, default: 'upper'
            Set the threshold method for single-values, defining which
            threshold bounds to use. If the ``value`` is a range, this
            parameter will be ignored, extracting data between the two
            values. For single values, ``'lower'`` will extract data
            lower than the  ``value``. ``'upper'`` will extract data
            larger than the ``value``.

        progress_bar : bool, default: False
            Display a progress bar to indicate progress.

        Returns
        -------
        pyvista.UnstructuredGrid
            Dataset containing geometry that meets the threshold requirements.

        See Also
        --------
        threshold
            Threshold a dataset by value.

        Examples
        --------
        Apply a 50% threshold filter.

        >>> import pyvista as pv
        >>> noise = pv.perlin_noise(0.1, (2, 2, 2), (0, 0, 0))
        >>> grid = pv.sample_function(
        ...     noise, bounds=[0, 1.0, -0, 1.0, 0, 1.0], dim=(30, 30, 30)
        ... )
        >>> threshed = grid.threshold_percent(0.5)
        >>> threshed.plot(
        ...     cmap='gist_earth_r',
        ...     show_scalar_bar=False,
        ...     show_edges=True,
        ... )

        Apply a 80% threshold filter.

        >>> threshed = grid.threshold_percent(0.8)
        >>> threshed.plot(
        ...     cmap='gist_earth_r',
        ...     show_scalar_bar=False,
        ...     show_edges=True,
        ... )

        See :ref:`using_filters_example` for more examples using a similar filter.

        """
        tscalars = set_default_active_scalars(self).name if scalars is None else scalars
        dmin, dmax = self.get_data_range(arr_var=tscalars, preference=preference)

        def _check_percent(percent):
            """Make sure percent is between 0 and 1 or fix if between 0 and 100."""
            if percent >= 1:
                percent = float(percent) / 100.0
                if percent > 1:
                    msg = f'Percentage ({percent}) is out of range (0, 1).'
                    raise ValueError(msg)
            if percent < 1e-10:
                msg = f'Percentage ({percent}) is too close to zero or negative.'
                raise ValueError(msg)
            return percent

        def _get_val(percent, dmin, dmax):
            """Get the value from a percentage of a range."""
            percent = _check_percent(percent)
            return dmin + float(percent) * (dmax - dmin)

        # Compute the values
        if isinstance(percent, (np.ndarray, Sequence)):
            # Get two values
            value = [_get_val(percent[0], dmin, dmax), _get_val(percent[1], dmin, dmax)]
        elif isinstance(percent, Iterable):
            msg = 'Percent must either be a single scalar or a sequence.'
            raise TypeError(msg)
        else:
            # Compute one value to threshold
            value = _get_val(percent, dmin, dmax)
        # Use the normal thresholding function on these values
        return DataSetFilters.threshold(
            self,
            value=value,
            scalars=scalars,
            invert=invert,
            continuous=continuous,
            preference=preference,
            method=method,
            progress_bar=progress_bar,
        )

    @_deprecate_positional_args
    def outline(  # type: ignore[misc]
        self: _DataObjectType,
        generate_faces: bool = False,  # noqa: FBT001, FBT002
        progress_bar: bool = False,  # noqa: FBT001, FBT002
    ):
        """Produce an outline of the full extent for the input dataset.

        Parameters
        ----------
        generate_faces : bool, default: False
            Generate solid faces for the box. This is disabled by default.

        progress_bar : bool, default: False
            Display a progress bar to indicate progress.

        Returns
        -------
        pyvista.PolyData
            Mesh containing an outline of the original dataset.

        See Also
        --------
        bounding_box
            Similar filter with additional options.

        Examples
        --------
        Generate and plot the outline of a sphere.  This is
        effectively the ``(x, y, z)`` bounds of the mesh.

        >>> import pyvista as pv
        >>> sphere = pv.Sphere()
        >>> outline = sphere.outline()
        >>> pv.plot([sphere, outline], line_width=5)

        See :ref:`using_filters_example` for more examples using this filter.

        """
        alg = _vtk.vtkOutlineFilter()
        alg.SetInputDataObject(self)
        alg.SetGenerateFaces(generate_faces)
        _update_alg(alg, progress_bar=progress_bar, message='Producing an outline')
        return wrap(alg.GetOutputDataObject(0))

    @_deprecate_positional_args
    def outline_corners(  # type: ignore[misc]
        self: _DataObjectType,
        factor: float = 0.2,
        progress_bar: bool = False,  # noqa: FBT001, FBT002
    ):
        """Produce an outline of the corners for the input dataset.

        Parameters
        ----------
        factor : float, default: 0.2
            Controls the relative size of the corners to the length of
            the corresponding bounds.

        progress_bar : bool, default: False
            Display a progress bar to indicate progress.

        Returns
        -------
        pyvista.PolyData
            Mesh containing outlined corners.

        Examples
        --------
        Generate and plot the corners of a sphere.  This is
        effectively the ``(x, y, z)`` bounds of the mesh.

        >>> import pyvista as pv
        >>> sphere = pv.Sphere()
        >>> corners = sphere.outline_corners(factor=0.1)
        >>> pv.plot([sphere, corners], line_width=5)

        """
        alg = _vtk.vtkOutlineCornerFilter()
        alg.SetInputDataObject(self)
        alg.SetCornerFactor(factor)
        _update_alg(alg, progress_bar=progress_bar, message='Producing an Outline of the Corners')
        return wrap(alg.GetOutputDataObject(0))

    def gaussian_splatting(  # type: ignore[misc]
        self: _DataSetType,
        *,
        radius: float = 0.1,
        dimensions: VectorLike[int] = (50, 50, 50),
        progress_bar: bool = False,
    ):
        """Splat points into a volume using a Gaussian distribution.

        This filter uses :vtk:`vtkGaussianSplatter` to splat points into a volume
        dataset. Each point is surrounded with a Gaussian distribution function
        weighted by input scalar data. The distribution function is volumetrically
        sampled to create a structured dataset.

        .. versionadded:: 0.46

        Parameters
        ----------
        radius : float, default: 0.1
            This value is expressed as a percentage of the length of the longest side of
            the sampling volume. This determines the "width" of the splatter in
            terms of the distribution. Smaller numbers greatly reduce execution time.

        dimensions : VectorLike[int], default: (50, 50, 50)
            Sampling dimensions of the structured point set. Higher values produce better
            results but are much slower. This is the :attr:`~pyvista.ImageData.dimensions`
            of the returned :class:`~pyvista.ImageData`.

        progress_bar : bool, default: False
            Display a progress bar to indicate progress.

        Returns
        -------
        pyvista.ImageData
            Image data with scalar values representing the splatting
            of the points.

        See Also
        --------
        voxelize_binary_mask
            Alternative method for generating :class:`~pyvista.ImageData` from a dataset.

        Examples
        --------
        Create an image data volume from a point cloud using gaussian splatter.

        >>> import pyvista as pv

        Load the Stanford Bunny mesh.

        >>> bunny = pv.examples.download_bunny()

        Apply Gaussian splatter to generate a volumetric representation.

        >>> volume = bunny.gaussian_splatting(radius=0.01)

        Threshold the volume to filter out low-density regions.

        >>> threshed = volume.threshold(0.05)

        Visualize the thresholded volume with semi-transparency and no scalar bar.

        >>> threshed.plot(opacity=0.5, show_scalar_bar=False)

        """
        from pyvista.core import _validation  # noqa: PLC0415

        _validation.check_range(radius, [0.0, 1.0], name='radius')
        dimensions_ = _validation.validate_array3(dimensions, name='dimensions')
        alg = _vtk.vtkGaussianSplatter()
        alg.SetInputDataObject(self)
        alg.SetRadius(radius)
        alg.SetSampleDimensions(list(dimensions_))
        message = 'Splatting Points with Gaussian Distribution'
        _update_alg(alg, progress_bar=progress_bar, message=message)
        return _get_output(alg)

    @_deprecate_positional_args
    def extract_geometry(  # type: ignore[misc]
        self: _DataSetType,
        extent: VectorLike[float] | None = None,
        progress_bar: bool = False,  # noqa: FBT001, FBT002
    ) -> PolyData:
        """Extract the outer surface of a volume or structured grid dataset.

        This will extract all 0D, 1D, and 2D cells producing the
        boundary faces of the dataset.

        .. note::
            This tends to be less efficient than :func:`extract_surface`.

        Parameters
        ----------
        extent : VectorLike[float], optional
            Specify a ``(x_min, x_max, y_min, y_max, z_min, z_max)`` bounding box to
            clip data.

        progress_bar : bool, default: False
            Display a progress bar to indicate progress.

        Returns
        -------
        pyvista.PolyData
            Surface of the dataset.

        Examples
        --------
        Extract the surface of a sample unstructured grid.

        >>> import pyvista as pv
        >>> from pyvista import examples
        >>> hex_beam = pv.read(examples.hexbeamfile)
        >>> hex_beam.extract_geometry()
        PolyData (...)
          N Cells:    88
          N Points:   90
          N Strips:   0
          X Bounds:   0.000e+00, 1.000e+00
          Y Bounds:   0.000e+00, 1.000e+00
          Z Bounds:   0.000e+00, 5.000e+00
          N Arrays:   3

        See :ref:`surface_smoothing_example` for more examples using this filter.

        """
        alg = _vtk.vtkGeometryFilter()
        alg.SetInputDataObject(self)
        if extent is not None:
            extent_ = _validation.validate_arrayN(extent, must_have_length=6, to_list=True)
            alg.SetExtent(extent_)
            alg.SetExtentClipping(True)
        _update_alg(alg, progress_bar=progress_bar, message='Extracting Geometry')
        return _get_output(alg)

    @_deprecate_positional_args(allowed=['isosurfaces', 'scalars'])
    def contour(  # type: ignore[misc]  # noqa: PLR0917
        self: _DataSetType,
        isosurfaces: int | Sequence[float] = 10,
        scalars: str | NumpyArray[float] | None = None,
        compute_normals: bool = False,  # noqa: FBT001, FBT002
        compute_gradients: bool = False,  # noqa: FBT001, FBT002
        compute_scalars: bool = True,  # noqa: FBT001, FBT002
        rng: VectorLike[float] | None = None,
        preference: Literal['point', 'cell'] = 'point',
        method: Literal['contour', 'marching_cubes', 'flying_edges'] = 'contour',
        progress_bar: bool = False,  # noqa: FBT001, FBT002
    ):
        """Contour an input self by an array.

        ``isosurfaces`` can be an integer specifying the number of
        isosurfaces in the data range or a sequence of values for
        explicitly setting the isosurfaces.

        Parameters
        ----------
        isosurfaces : int | sequence[float], optional
            Number of isosurfaces to compute across valid data range or a
            sequence of float values to explicitly use as the isosurfaces.

        scalars : str | array_like[float], optional
            Name or array of scalars to threshold on. If this is an array, the
            output of this filter will save them as ``"Contour Data"``.
            Defaults to currently active scalars.

        compute_normals : bool, default: False
            Compute normals for the dataset.

        compute_gradients : bool, default: False
            Compute gradients for the dataset.

        compute_scalars : bool, default: True
            Preserves the scalar values that are being contoured.

        rng : sequence[float], optional
            If an integer number of isosurfaces is specified, this is
            the range over which to generate contours. Default is the
            scalars array's full data range.

        preference : str, default: "point"
            When ``scalars`` is specified, this is the preferred array
            type to search for in the dataset.  Must be either
            ``'point'`` or ``'cell'``.

        method : str, default:  "contour"
            Specify to choose which vtk filter is used to create the contour.
            Must be one of ``'contour'``, ``'marching_cubes'`` and
            ``'flying_edges'``.

        progress_bar : bool, default: False
            Display a progress bar to indicate progress.

        Returns
        -------
        pyvista.PolyData
            Contoured surface.

        Examples
        --------
        Generate contours for the random hills dataset.

        >>> from pyvista import examples
        >>> hills = examples.load_random_hills()
        >>> contours = hills.contour()
        >>> contours.plot(line_width=5)

        Generate the surface of a mobius strip using flying edges.

        >>> import pyvista as pv
        >>> a = 0.4
        >>> b = 0.1
        >>> def f(x, y, z):
        ...     xx = x * x
        ...     yy = y * y
        ...     zz = z * z
        ...     xyz = x * y * z
        ...     xx_yy = xx + yy
        ...     a_xx = a * xx
        ...     b_yy = b * yy
        ...     return (
        ...         (xx_yy + 1) * (a_xx + b_yy)
        ...         + zz * (b * xx + a * yy)
        ...         - 2 * (a - b) * xyz
        ...         - a * b * xx_yy
        ...     ) ** 2 - 4 * (xx + yy) * (a_xx + b_yy - xyz * (a - b)) ** 2
        >>> n = 100
        >>> x_min, y_min, z_min = -1.35, -1.7, -0.65
        >>> grid = pv.ImageData(
        ...     dimensions=(n, n, n),
        ...     spacing=(
        ...         abs(x_min) / n * 2,
        ...         abs(y_min) / n * 2,
        ...         abs(z_min) / n * 2,
        ...     ),
        ...     origin=(x_min, y_min, z_min),
        ... )
        >>> x, y, z = grid.points.T
        >>> values = f(x, y, z)
        >>> out = grid.contour(
        ...     1,
        ...     scalars=values,
        ...     rng=[0, 0],
        ...     method='flying_edges',
        ... )
        >>> out.plot(color='lightblue', smooth_shading=True)

        See :ref:`using_filters_example` or
        :ref:`marching_cubes_example` for more examples using this
        filter.

        """
        if method == 'contour':
            alg = _vtk.vtkContourFilter()
        elif method == 'marching_cubes':
            alg = _vtk.vtkMarchingCubes()  # type: ignore[assignment]
        elif method == 'flying_edges':
            alg = _vtk.vtkFlyingEdges3D()  # type: ignore[assignment]
        else:
            msg = f"Method '{method}' is not supported"  # type: ignore[unreachable]
            raise ValueError(msg)

        if isinstance(scalars, str):
            scalars_name = scalars
        elif isinstance(scalars, (Sequence, np.ndarray)) and not isinstance(scalars, str):
            scalars_name = 'Contour Data'
            self[scalars_name] = scalars
        elif scalars is None:
            scalars_name = set_default_active_scalars(self).name
        else:
            msg = (
                f'Invalid type for `scalars` ({type(scalars)}). Should be either '
                'a numpy.ndarray, a string, or None.'
            )
            raise TypeError(msg)

        # Make sure the input has scalars to contour on
        if self.n_arrays < 1:
            msg = 'Input dataset for the contour filter must have scalar.'
            raise ValueError(msg)

        alg.SetInputDataObject(self)
        alg.SetComputeNormals(compute_normals)
        alg.SetComputeGradients(compute_gradients)
        alg.SetComputeScalars(compute_scalars)
        # NOTE: only point data is allowed? well cells works but seems buggy?
        field = get_array_association(self, scalars_name, preference=preference)
        if field != FieldAssociation.POINT:
            msg = 'Contour filter only works on point data.'
            raise TypeError(msg)
        alg.SetInputArrayToProcess(
            0,
            0,
            0,
            field.value,
            scalars_name,
        )  # args: (idx, port, connection, field, name)
        # set the isosurfaces
        if isinstance(isosurfaces, int):
            # generate values
            if rng is None:
                rng_: list[float] = list(self.get_data_range(scalars_name))
            else:
                rng_ = list(_validation.validate_data_range(rng, name='rng'))
            alg.GenerateValues(isosurfaces, rng_)
        else:
            isosurfaces_ = _validation.validate_arrayN(
                isosurfaces, dtype_out=float, name='isosurfaces'
            )

            alg.SetNumberOfContours(len(isosurfaces_))
            for i, val in enumerate(isosurfaces_):
                alg.SetValue(i, val)

        _update_alg(alg, progress_bar=progress_bar, message='Computing Contour')
        output = _get_output(alg)

        # some of these filters fail to correctly name the array
        if scalars_name not in output.point_data and 'Unnamed_0' in output.point_data:
            output.point_data[scalars_name] = output.point_data.pop('Unnamed_0')

        return output

    @_deprecate_positional_args
    def texture_map_to_plane(  # type: ignore[misc]  # noqa: PLR0917
        self: _DataSetType,
        origin: VectorLike[float] | None = None,
        point_u: VectorLike[float] | None = None,
        point_v: VectorLike[float] | None = None,
        inplace: bool = False,  # noqa: FBT001, FBT002
        name: str = 'Texture Coordinates',
        use_bounds: bool = False,  # noqa: FBT001, FBT002
        progress_bar: bool = False,  # noqa: FBT001, FBT002
    ):
        """Texture map this dataset to a user defined plane.

        This is often used to define a plane to texture map an image
        to this dataset.  The plane defines the spatial reference and
        extent of that image.

        Parameters
        ----------
        origin : sequence[float], optional
            Length 3 iterable of floats defining the XYZ coordinates of the
            bottom left corner of the plane.

        point_u : sequence[float], optional
            Length 3 iterable of floats defining the XYZ coordinates of the
            bottom right corner of the plane.

        point_v : sequence[float], optional
            Length 3 iterable of floats defining the XYZ coordinates of the
            top left corner of the plane.

        inplace : bool, default: False
            If ``True``, the new texture coordinates will be added to this
            dataset. If ``False``, a new dataset is returned with the texture
            coordinates.

        name : str, default: "Texture Coordinates"
            The string name to give the new texture coordinates if applying
            the filter inplace.

        use_bounds : bool, default: False
            Use the bounds to set the mapping plane by default (bottom plane
            of the bounding box).

        progress_bar : bool, default: False
            Display a progress bar to indicate progress.

        Returns
        -------
        pyvista.DataSet
            Original dataset with texture coordinates if
            ``inplace=True``, otherwise a copied dataset.

        Examples
        --------
        See :ref:`topo_map_example`

        """
        if use_bounds:
            _validation.check_instance(use_bounds, bool, name='use_bounds')
            bounds = self.bounds
            origin = [bounds.x_min, bounds.y_min, bounds.z_min]  # BOTTOM LEFT CORNER
            point_u = [bounds.x_max, bounds.y_min, bounds.z_min]  # BOTTOM RIGHT CORNER
            point_v = [bounds.x_min, bounds.y_max, bounds.z_min]  # TOP LEFT CORNER
        alg = _vtk.vtkTextureMapToPlane()
        if origin is None or point_u is None or point_v is None:
            alg.SetAutomaticPlaneGeneration(True)
        else:
            alg.SetOrigin(*origin)  # BOTTOM LEFT CORNER
            alg.SetPoint1(*point_u)  # BOTTOM RIGHT CORNER
            alg.SetPoint2(*point_v)  # TOP LEFT CORNER
        alg.SetInputDataObject(self)
        _update_alg(alg, progress_bar=progress_bar, message='Texturing Map to Plane')
        output = _get_output(alg)
        if not inplace:
            return output
        texture_coordinates = output.GetPointData().GetTCoords()
        texture_coordinates.SetName(name)
        otc = self.GetPointData().GetTCoords()
        self.GetPointData().SetTCoords(texture_coordinates)
        self.GetPointData().AddArray(texture_coordinates)
        # CRITICAL:
        if otc and otc.GetName() != name:
            # Add old ones back at the end if different name
            self.GetPointData().AddArray(otc)
        return self

    @_deprecate_positional_args
    def texture_map_to_sphere(  # type: ignore[misc]  # noqa: PLR0917
        self: _DataSetType,
        center: VectorLike[float] | None = None,
        prevent_seam: bool = True,  # noqa: FBT001, FBT002
        inplace: bool = False,  # noqa: FBT001, FBT002
        name: str = 'Texture Coordinates',
        progress_bar: bool = False,  # noqa: FBT001, FBT002
    ):
        """Texture map this dataset to a user defined sphere.

        This is often used to define a sphere to texture map an image
        to this dataset. The sphere defines the spatial reference and
        extent of that image.

        Parameters
        ----------
        center : sequence[float], optional
            Length 3 iterable of floats defining the XYZ coordinates of the
            center of the sphere. If ``None``, this will be automatically
            calculated.

        prevent_seam : bool, default: True
            Control how the texture coordinates are generated.  If
            set, the s-coordinate ranges from 0 to 1 and 1 to 0
            corresponding to the theta angle variation between 0 to
            180 and 180 to 0 degrees.  Otherwise, the s-coordinate
            ranges from 0 to 1 between 0 to 360 degrees.

        inplace : bool, default: False
            If ``True``, the new texture coordinates will be added to
            the dataset inplace. If ``False`` (default), a new dataset
            is returned with the texture coordinates.

        name : str, default: "Texture Coordinates"
            The string name to give the new texture coordinates if applying
            the filter inplace.

        progress_bar : bool, default: False
            Display a progress bar to indicate progress.

        Returns
        -------
        pyvista.DataSet
            Dataset containing the texture mapped to a sphere.  Return
            type matches input.

        Examples
        --------
        See :ref:`texture_example`.

        """
        alg = _vtk.vtkTextureMapToSphere()
        if center is None:
            alg.SetAutomaticSphereGeneration(True)
        else:
            alg.SetAutomaticSphereGeneration(False)
            alg.SetCenter(*center)
        alg.SetPreventSeam(prevent_seam)
        alg.SetInputDataObject(self)
        _update_alg(alg, progress_bar=progress_bar, message='Mapping texture to sphere')
        output = _get_output(alg)
        if not inplace:
            return output
        texture_coordinates = output.GetPointData().GetTCoords()
        texture_coordinates.SetName(name)
        otc = self.GetPointData().GetTCoords()
        self.GetPointData().SetTCoords(texture_coordinates)
        self.GetPointData().AddArray(texture_coordinates)
        # CRITICAL:
        if otc and otc.GetName() != name:
            # Add old ones back at the end if different name
            self.GetPointData().AddArray(otc)
        return self

    @_deprecate_positional_args
    def glyph(  # type: ignore[misc]  # noqa: PLR0917
        self: _DataSetType,
        orient: bool | str = True,  # noqa: FBT001, FBT002
        scale: bool | str = True,  # noqa: FBT001, FBT002
        factor: float = 1.0,
        geom: _vtk.vtkDataSet | DataSet | Sequence[_vtk.vtkDataSet | DataSet] | None = None,
        indices: VectorLike[int] | None = None,
        tolerance: float | None = None,
        absolute: bool = False,  # noqa: FBT001, FBT002
        clamping: bool = False,  # noqa: FBT001, FBT002
        rng: VectorLike[float] | None = None,
        color_mode: Literal['scale', 'scalar', 'vector'] = 'scale',
        progress_bar: bool = False,  # noqa: FBT001, FBT002
    ):
        """Copy a geometric representation (called a glyph) to the input dataset.

        The glyph may be oriented along the input vectors, and it may
        be scaled according to scalar data or vector
        magnitude. Passing a table of glyphs to choose from based on
        scalars or vector magnitudes is also supported.  The arrays
        used for ``orient`` and ``scale`` must be either both point data
        or both cell data.

        Parameters
        ----------
        orient : bool | str, default: True
            If ``True``, use the active vectors array to orient the glyphs.
            If string, the vector array to use to orient the glyphs.
            If ``False``, the glyphs will not be orientated.

        scale : bool | str | sequence[float], default: True
            If ``True``, use the active scalars to scale the glyphs.
            If string, the scalar array to use to scale the glyphs.
            If ``False``, the glyphs will not be scaled.

        factor : float, default: 1.0
            Scale factor applied to scaling array.

        geom : :vtk:`vtkDataSet` | tuple[:vtk:`vtkDataSet`], optional
            The geometry to use for the glyph. If missing, an arrow glyph
            is used. If a sequence, the datasets inside define a table of
            geometries to choose from based on scalars or vectors. In this
            case a sequence of numbers of the same length must be passed as
            ``indices``. The values of the range (see ``rng``) affect lookup
            in the table.

            .. note::

                The reference direction is relative to ``(1, 0, 0)`` on the
                provided geometry. That is, the provided geometry will be rotated
                from ``(1, 0, 0)`` to the direction of the ``orient`` vector at
                each point.

        indices : sequence[float], optional
            Specifies the index of each glyph in the table for lookup in case
            ``geom`` is a sequence. If given, must be the same length as
            ``geom``. If missing, a default value of ``range(len(geom))`` is
            used. Indices are interpreted in terms of the scalar range
            (see ``rng``). Ignored if ``geom`` has length 1.

        tolerance : float, optional
            Specify tolerance in terms of fraction of bounding box length.
            Float value is between 0 and 1. Default is None. If ``absolute``
            is ``True`` then the tolerance can be an absolute distance.
            If ``None``, points merging as a preprocessing step is disabled.

        absolute : bool, default: False
            Control if ``tolerance`` is an absolute distance or a fraction.

        clamping : bool, default: False
            Turn on/off clamping of "scalar" values to range.

        rng : sequence[float], optional
            Set the range of values to be considered by the filter
            when scalars values are provided.

        color_mode : str, optional, default: ``'scale'``
            If ``'scale'`` , color the glyphs by scale.
            If ``'scalar'`` , color the glyphs by scalar.
            If ``'vector'`` , color the glyphs by vector.

            .. versionadded:: 0.44

        progress_bar : bool, default: False
            Display a progress bar to indicate progress.

        Returns
        -------
        pyvista.PolyData
            Glyphs at either the cell centers or points.

        Examples
        --------
        Create arrow glyphs oriented by vectors and scaled by scalars.
        Factor parameter is used to reduce the size of the arrows.

        >>> import pyvista as pv
        >>> from pyvista import examples
        >>> mesh = examples.load_random_hills()
        >>> arrows = mesh.glyph(scale='Normals', orient='Normals', tolerance=0.05)
        >>> pl = pv.Plotter()
        >>> actor = pl.add_mesh(arrows, color='black')
        >>> actor = pl.add_mesh(
        ...     mesh,
        ...     scalars='Elevation',
        ...     cmap='terrain',
        ...     show_scalar_bar=False,
        ... )
        >>> pl.show()

        See :ref:`glyph_example`, :ref:`movie_glyphs_example`, and
        :ref:`glyph_table_example` for more examples using this filter.

        """
        dataset = self

        # Make glyphing geometry if necessary
        if geom is None:
            arrow = _vtk.vtkArrowSource()
            _update_alg(arrow, progress_bar=progress_bar, message='Making Arrow')
            geoms: Sequence[_vtk.vtkDataSet] = [arrow.GetOutput()]
        # Check if a table of geometries was passed
        elif isinstance(geom, (np.ndarray, Sequence)):
            geoms = geom
        else:
            geoms = [geom]

        if indices is None:
            # use default "categorical" indices
            indices = np.arange(len(geoms))
        elif not isinstance(indices, (np.ndarray, Sequence)):
            msg = (  # type: ignore[unreachable]
                'If "geom" is a sequence then "indices" must also be a '
                'sequence of the same length.'
            )
            raise TypeError(msg)
        if len(indices) != len(geoms) and len(geoms) != 1:
            msg = 'The sequence "indices" must be the same length as "geom".'
            raise ValueError(msg)

        if any(not isinstance(subgeom, _vtk.vtkPolyData) for subgeom in geoms):
            msg = 'Only PolyData objects can be used as glyphs.'
            raise TypeError(msg)

        # Run the algorithm
        alg = _vtk.vtkGlyph3D()

        if len(geoms) == 1:
            # use a single glyph, ignore indices
            alg.SetSourceData(geoms[0])
        else:
            for index, subgeom in zip(indices, geoms):
                alg.SetSourceData(index, subgeom)
            if dataset.active_scalars is not None:
                if dataset.active_scalars.ndim > 1:
                    alg.SetIndexModeToVector()
                else:
                    alg.SetIndexModeToScalar()
            else:
                alg.SetIndexModeToOff()

        if isinstance(scale, str):
            dataset.set_active_scalars(scale, preference='cell')
            do_scale = True
        elif scale:
            try:
                set_default_active_scalars(self)
            except MissingDataError:
                warnings.warn('No data to use for scale. scale will be set to False.')
                do_scale = False
            except AmbiguousDataError as err:
                warnings.warn(
                    f'{err}\nIt is unclear which one to use. scale will be set to False.'
                )
                do_scale = False
            else:
                do_scale = True
        else:
            do_scale = False

        if do_scale:
            if dataset.active_scalars is not None:
                if dataset.active_scalars.ndim > 1:
                    alg.SetScaleModeToScaleByVector()
                else:
                    alg.SetScaleModeToScaleByScalar()
        else:
            alg.SetScaleModeToDataScalingOff()

        if isinstance(orient, str):
            if scale and dataset.active_scalars_info.association == FieldAssociation.CELL:
                prefer = 'cell'
            else:
                prefer = 'point'
            dataset.set_active_vectors(orient, preference=prefer)  # type: ignore[arg-type]
            orient = True

        if orient:
            try:
                set_default_active_vectors(dataset)
            except MissingDataError:
                warnings.warn(
                    'No vector-like data to use for orient. orient will be set to False.'
                )
                orient = False
            except AmbiguousDataError as err:
                warnings.warn(
                    f'{err}\nIt is unclear which one to use. orient will be set to False.',
                )
                orient = False

        if (
            scale
            and orient
            and dataset.active_vectors_info.association != dataset.active_scalars_info.association
        ):
            msg = 'Both ``scale`` and ``orient`` must use point data or cell data.'
            raise ValueError(msg)

        source_data = dataset
        set_actives_on_source_data = False

        if (scale and dataset.active_scalars_info.association == FieldAssociation.CELL) or (
            orient and dataset.active_vectors_info.association == FieldAssociation.CELL
        ):
            source_data = dataset.cell_centers()
            set_actives_on_source_data = True

        # Clean the points before glyphing
        if tolerance is not None:
            small = pyvista.PolyData(source_data.points)
            small.point_data.update(source_data.point_data)
            source_data = small.clean(
                point_merging=True,
                merge_tol=tolerance,
                lines_to_points=False,
                polys_to_lines=False,
                strips_to_polys=False,
                inplace=False,
                absolute=absolute,
                progress_bar=progress_bar,
            )
            set_actives_on_source_data = True

        # upstream operations (cell to point conversion, point merging) may have unset
        # the correct active scalars/vectors, so set them again
        if set_actives_on_source_data:
            if scale:
                source_data.set_active_scalars(dataset.active_scalars_name, preference='point')
            if orient:
                source_data.set_active_vectors(dataset.active_vectors_name, preference='point')

        if color_mode == 'scale':
            alg.SetColorModeToColorByScale()
        elif color_mode == 'scalar':
            alg.SetColorModeToColorByScalar()
        elif color_mode == 'vector':
            alg.SetColorModeToColorByVector()
        else:
            msg = f"Invalid color mode '{color_mode}'"  # type: ignore[unreachable]
            raise ValueError(msg)

        if rng is not None:
            valid_range = _validation.validate_data_range(rng)
            alg.SetRange(valid_range)
        alg.SetOrient(orient)
        alg.SetInputData(source_data)
        alg.SetVectorModeToUseVector()
        alg.SetScaleFactor(factor)
        alg.SetClamping(clamping)
        _update_alg(alg, progress_bar=progress_bar, message='Computing Glyphs')

        output = _get_output(alg)

        # Storing geom on the algorithm, for later use in legends.
        output._glyph_geom = geoms

        return output

    @_deprecate_positional_args(allowed=['extraction_mode', 'variable_input'])
    def connectivity(  # type: ignore[misc]  # noqa: PLR0917
        self: _DataSetType,
        extraction_mode: Literal[
            'all',
            'largest',
            'specified',
            'cell_seed',
            'point_seed',
            'closest',
        ] = 'all',
        variable_input: float | VectorLike[float] | None = None,
        scalar_range: VectorLike[float] | None = None,
        scalars: str | None = None,
        label_regions: bool = True,  # noqa: FBT001, FBT002
        region_ids: VectorLike[int] | None = None,
        point_ids: VectorLike[int] | None = None,
        cell_ids: VectorLike[int] | None = None,
        closest_point: VectorLike[float] | None = None,
        inplace: bool = False,  # noqa: FBT001, FBT002
        progress_bar: bool = False,  # noqa: FBT001, FBT002
        **kwargs,
    ):
        """Find and label connected regions.

        This filter extracts cell regions based on a specified connectivity
        criterion. The extraction criterion can be controlled with
        ``extraction_mode`` to extract the largest region or the closest
        region to a seed point, for example.

        In general, cells are considered to be connected if they
        share a point. However, if a ``scalar_range`` is provided, cells
        must also have at least one point with scalar values in the
        specified range to be considered connected.

        See :ref:`connectivity_example` and :ref:`volumetric_analysis_example` for
        more examples using this filter.

        .. versionadded:: 0.43.0

           * New extraction modes: ``'specified'``, ``'cell_seed'``, ``'point_seed'``,
             and ``'closest'``.
           * Extracted regions are now sorted in descending order by
             cell count.
           * Region connectivity can be controlled using ``scalar_range``.

        .. deprecated:: 0.43.0
           Parameter ``largest`` is deprecated. Use ``'largest'`` or
           ``extraction_mode='largest'`` instead.

        Parameters
        ----------
        extraction_mode : str, default: "all"
            * ``'all'``: Extract all connected regions.
            * ``'largest'`` : Extract the largest connected region (by cell
              count).
            * ``'specified'``: Extract specific region IDs. Use ``region_ids``
              to specify the region IDs to extract.
            * ``'cell_seed'``: Extract all regions sharing the specified cell
              ids. Use ``cell_ids`` to specify the cell ids.
            * ``'point_seed'`` : Extract all regions sharing the specified
              point ids. Use ``point_ids`` to specify the point ids.
            * ``'closest'`` : Extract the region closest to the specified
              point. Use ``closest_point`` to specify the point.

        variable_input : float | sequence[float], optional
            The convenience parameter used for specifying any required input
            values for some values of ``extraction_mode``. Setting
            ``variable_input`` is equivalent to setting:

            * ``'region_ids'`` if mode is ``'specified'``.
            * ``'cell_ids'`` if mode is ``'cell_seed'``.
            * ``'point_ids'`` if mode is ``'point_seed'``.
            * ``'closest_point'`` if mode is ``'closest'``.

            It has no effect if the mode is ``'all'`` or ``'largest'``.

        scalar_range : sequence[float], optional
            Scalar range in the form ``[min, max]``. If set, the connectivity is
            restricted to cells with at least one point with scalar values in
            the specified range.

        scalars : str, optional
            Name of scalars to use if ``scalar_range`` is specified. Defaults
            to currently active scalars.

            .. note::
               This filter requires point scalars to determine region
               connectivity. If cell scalars are provided, they are first
               converted to point scalars with
               :func:`~pyvista.DataObjectFilters.cell_data_to_point_data`
               before applying the filter. The converted point scalars are
               removed from the output after applying the filter.

        label_regions : bool, default: True
            If ``True``, ``'RegionId'`` point and cell scalar arrays are stored.
            Each region is assigned a unique ID. IDs are zero-indexed and are
            assigned by region cell count in descending order (i.e. the largest
            region has ID ``0``).

        region_ids : sequence[int], optional
            Region ids to extract. Only used if ``extraction_mode`` is
            ``specified``.

        point_ids : sequence[int], optional
            Point ids to use as seeds. Only used if ``extraction_mode`` is
            ``point_seed``.

        cell_ids : sequence[int], optional
            Cell ids to use as seeds. Only used if ``extraction_mode`` is
            ``cell_seed``.

        closest_point : sequence[int], optional
            Point coordinates in ``(x, y, z)``. Only used if
            ``extraction_mode`` is ``closest``.

        inplace : bool, default: False
            If ``True`` the mesh is updated in-place, otherwise a copy
            is returned. A copy is always returned if the input type is
            not ``pyvista.PolyData`` or ``pyvista.UnstructuredGrid``.

        progress_bar : bool, default: False
            Display a progress bar.

        **kwargs : dict, optional
            Used for handling deprecated parameters.

        Returns
        -------
        pyvista.DataSet
            Dataset with labeled connected regions. Return type is
            ``pyvista.PolyData`` if input type is ``pyvista.PolyData`` and
            ``pyvista.UnstructuredGrid`` otherwise.

        See Also
        --------
        extract_largest, split_bodies, threshold, extract_values

        Examples
        --------
        Create a single mesh with three disconnected regions where each
        region has a different cell count.

        >>> import pyvista as pv
        >>> large = pv.Sphere(
        ...     center=(-4, 0, 0), phi_resolution=40, theta_resolution=40
        ... )
        >>> medium = pv.Sphere(
        ...     center=(-2, 0, 0), phi_resolution=15, theta_resolution=15
        ... )
        >>> small = pv.Sphere(center=(0, 0, 0), phi_resolution=7, theta_resolution=7)
        >>> mesh = large + medium + small

        Plot their connectivity.

        >>> conn = mesh.connectivity('all')
        >>> conn.plot(cmap=['red', 'green', 'blue'], show_edges=True)

        Restrict connectivity to a scalar range.

        >>> mesh['y_coordinates'] = mesh.points[:, 1]
        >>> conn = mesh.connectivity('all', scalar_range=[-1, 0])
        >>> conn.plot(cmap=['red', 'green', 'blue'], show_edges=True)

        Extract the region closest to the origin.

        >>> conn = mesh.connectivity('closest', (0, 0, 0))
        >>> conn.plot(color='blue', show_edges=True)

        Extract a region using a cell ID ``3100`` as a seed.

        >>> conn = mesh.connectivity('cell_seed', 3100)
        >>> conn.plot(color='green', show_edges=True)

        Extract the largest region.

        >>> conn = mesh.connectivity('largest')
        >>> conn.plot(color='red', show_edges=True)

        Extract the largest and smallest regions by specifying their
        region IDs. Note that the region IDs of the output differ from
        the specified IDs since the input has three regions but the output
        only has two.

        >>> large_id = 0  # largest always has ID '0'
        >>> small_id = 2  # smallest has ID 'N-1' with N=3 regions
        >>> conn = mesh.connectivity('specified', (small_id, large_id))
        >>> conn.plot(cmap=['red', 'blue'], show_edges=True)

        """
        # Deprecated on v0.43.0
        keep_largest = kwargs.pop('largest', False)
        if keep_largest:  # pragma: no cover
            warnings.warn(
                "Use of `largest=True` is deprecated. Use 'largest' or "
                "`extraction_mode='largest'` instead.",
                PyVistaDeprecationWarning,
            )
            extraction_mode = 'largest'

        def _unravel_and_validate_ids(ids):
            ids = np.asarray(ids).ravel()
            is_all_integers = np.issubdtype(ids.dtype, np.integer)
            is_all_positive = not np.any(ids < 0)
            if not (is_all_positive and is_all_integers):
                msg = 'IDs must be positive integer values.'
                raise ValueError(msg)
            return np.unique(ids)

        def _post_process_extract_values(before_extraction, extracted):
            # Output is UnstructuredGrid, so apply vtkRemovePolyData
            # to input to cast the output as PolyData type instead
            has_cells = extracted.n_cells != 0
            if isinstance(before_extraction, pyvista.PolyData):
                all_ids = set(range(before_extraction.n_cells))

                ids_to_keep = set()
                if has_cells:
                    ids_to_keep |= set(extracted['vtkOriginalCellIds'])
                ids_to_remove = list(all_ids - ids_to_keep)
                if len(ids_to_remove) != 0:
                    remove = _vtk.vtkRemovePolyData()
                    remove.SetInputData(before_extraction)
                    remove.SetCellIds(numpy_to_idarr(ids_to_remove))
                    _update_alg(remove, progress_bar=progress_bar, message='Removing Cells.')
                    extracted = _get_output(remove)
                    extracted.clean(
                        point_merging=False,
                        inplace=True,
                        progress_bar=progress_bar,
                    )  # remove unused points
            if has_cells:
                extracted.point_data.remove('vtkOriginalPointIds')
                extracted.cell_data.remove('vtkOriginalCellIds')
            return extracted

        # Store active scalars info to restore later if needed
        active_field, active_name = self.active_scalars_info

        # Set scalars
        if scalar_range is None:
            input_mesh = self.copy(deep=False)
        else:
            if isinstance(scalar_range, np.ndarray):
                num_elements = scalar_range.size
            elif isinstance(scalar_range, Sequence):
                num_elements = len(scalar_range)
            else:
                msg = 'Scalar range must be a numpy array or a sequence.'  # type: ignore[unreachable]
                raise TypeError(msg)
            if num_elements != 2:
                msg = 'Scalar range must have two elements defining the min and max.'
                raise ValueError(msg)
            if scalar_range[0] > scalar_range[1]:
                msg = (
                    f'Lower value of scalar range {scalar_range[0]} cannot be greater '
                    f'than the upper value {scalar_range[0]}'
                )
                raise ValueError(msg)

            # Input will be modified, so copy first
            input_mesh = self.copy()
            if scalars is None:
                set_default_active_scalars(input_mesh)
            else:
                input_mesh.set_active_scalars(scalars)
            # Make sure we have point data (required by the filter)
            field, name = input_mesh.active_scalars_info
            if field == FieldAssociation.CELL:
                # Convert to point data with a unique name
                # The point array will be removed later
                point_data = input_mesh.cell_data_to_point_data(progress_bar=progress_bar)[name]
                input_mesh.point_data['__point_data'] = point_data
                input_mesh.set_active_scalars('__point_data')

            if extraction_mode in ['all', 'specified', 'closest']:
                # Scalar connectivity has no effect if SetExtractionModeToAllRegions
                # (which applies to 'all' and 'specified') and 'closest'
                # can sometimes fail for some datasets/scalar values.
                # So, we filter scalar values beforehand
                if scalar_range is not None:
                    # Use extract_values to ensure that cells with at least one
                    # point within the range are kept (this is consistent
                    # with how the filter operates for other modes)
                    extracted = DataSetFilters.extract_values(
                        input_mesh,
                        ranges=scalar_range,
                        progress_bar=progress_bar,
                    )
                    input_mesh = _post_process_extract_values(input_mesh, extracted)

        alg = _vtk.vtkConnectivityFilter()
        alg.SetInputDataObject(input_mesh)

        # Due to inconsistent/buggy output, always keep this on and
        # remove scalars later as needed
        alg.ColorRegionsOn()  # This will create 'RegionId' scalars

        # Sort region ids
        alg.SetRegionIdAssignmentMode(alg.CELL_COUNT_DESCENDING)

        if scalar_range is not None:
            alg.ScalarConnectivityOn()
            alg.SetScalarRange(*scalar_range)

        if extraction_mode == 'all':
            alg.SetExtractionModeToAllRegions()

        elif extraction_mode == 'largest':
            alg.SetExtractionModeToLargestRegion()

        elif extraction_mode == 'specified':
            if region_ids is None:
                if variable_input is None:
                    msg = "`region_ids` must be specified when `extraction_mode='specified'`."
                    raise ValueError(msg)
                else:
                    region_ids = cast('NumpyArray[int]', variable_input)
            # this mode returns scalar data with shape that may not match
            # the number of cells/points, so we extract all and filter later
            # alg.SetExtractionModeToSpecifiedRegions()
            region_ids = _unravel_and_validate_ids(region_ids)
            # [alg.AddSpecifiedRegion(i) for i in region_ids]
            alg.SetExtractionModeToAllRegions()

        elif extraction_mode == 'cell_seed':
            if cell_ids is None:
                if variable_input is None:
                    msg = "`cell_ids` must be specified when `extraction_mode='cell_seed'`."
                    raise ValueError(msg)
                else:
                    cell_ids = cast('NumpyArray[int]', variable_input)
            alg.SetExtractionModeToCellSeededRegions()
            alg.InitializeSeedList()
            for i in _unravel_and_validate_ids(cell_ids):
                alg.AddSeed(i)

        elif extraction_mode == 'point_seed':
            if point_ids is None:
                if variable_input is None:
                    msg = "`point_ids` must be specified when `extraction_mode='point_seed'`."
                    raise ValueError(msg)
                else:
                    point_ids = cast('NumpyArray[int]', variable_input)
            alg.SetExtractionModeToPointSeededRegions()
            alg.InitializeSeedList()
            for i in _unravel_and_validate_ids(point_ids):
                alg.AddSeed(i)

        elif extraction_mode == 'closest':
            if closest_point is None:
                if variable_input is None:
                    msg = "`closest_point` must be specified when `extraction_mode='closest'`."
                    raise ValueError(msg)
                else:
                    closest_point = cast('NumpyArray[float]', variable_input)
            alg.SetExtractionModeToClosestPointRegion()
            alg.SetClosestPoint(*closest_point)

        else:
            msg = (  # type: ignore[unreachable]
                f"Invalid value for `extraction_mode` '{extraction_mode}'. "
                f"Expected one of the following: 'all', 'largest', 'specified', "
                f"'cell_seed', 'point_seed', or 'closest'"
            )
            raise ValueError(msg)

        _update_alg(
            alg, progress_bar=progress_bar, message='Finding and Labeling Connected Regions.'
        )
        output = _get_output(alg)

        # Process output
        output_needs_fixing = False  # initialize flag if output needs to be fixed
        if extraction_mode == 'all':
            pass  # Output is good
        elif extraction_mode == 'specified':
            # All regions were initially extracted, so extract only the
            # specified regions
            extracted = DataSetFilters.extract_values(
                output,
                values=region_ids,
                progress_bar=progress_bar,
            )
            output = _post_process_extract_values(output, extracted)

            if label_regions:
                # Extracted regions may not be contiguous and zero-based
                # which will need to be fixed
                output_needs_fixing = True

        elif extraction_mode == 'largest' and isinstance(output, pyvista.PolyData):
            # PolyData with 'largest' mode generates bad output with unreferenced points
            output_needs_fixing = True

        # All other extraction modes / cases may generate incorrect scalar arrays
        # e.g. 'largest' may output scalars with shape that does not match output mesh
        # e.g. 'seed' method scalars may have one RegionId, yet may contain many
        # disconnected regions. Therefore, check for correct scalars size
        elif label_regions:
            invalid_cell_scalars = output.n_cells != output.cell_data['RegionId'].size
            invalid_point_scalars = output.n_points != output.point_data['RegionId'].size
            if invalid_cell_scalars or invalid_point_scalars:
                output_needs_fixing = True

        if output_needs_fixing and output.n_cells > 0:
            # Fix bad output recursively using 'all' mode which has known good output
            output.point_data.remove('RegionId')
            output.cell_data.remove('RegionId')
            output = output.connectivity('all', label_regions=True, inplace=inplace)

        # Remove temp point array
        with contextlib.suppress(KeyError):
            output.point_data.remove('__point_data')

        if not label_regions and output.n_cells > 0:
            output.point_data.remove('RegionId')
            output.cell_data.remove('RegionId')

            # restore previously active scalars
            output.set_active_scalars(active_name, preference=active_field)

        if inplace:
            try:
                self.copy_from(output, deep=False)
            except TypeError:
                pass
            else:
                return self
        return output

    @_deprecate_positional_args
    def extract_largest(  # type: ignore[misc]
        self: _DataSetType,
        inplace: bool = False,  # noqa: FBT001, FBT002
        progress_bar: bool = False,  # noqa: FBT001, FBT002
    ):
        """Extract largest connected set in mesh.

        Can be used to reduce residues obtained when generating an
        isosurface.  Works only if residues are not connected (share
        at least one point with) the main component of the image.

        Parameters
        ----------
        inplace : bool, default: False
            Updates mesh in-place.

        progress_bar : bool, default: False
            Display a progress bar to indicate progress.

        Returns
        -------
        pyvista.DataSet
            Largest connected set in the dataset.  Return type matches input.

        Examples
        --------
        Join two meshes together, extract the largest, and plot it.

        >>> import pyvista as pv
        >>> mesh = pv.Sphere() + pv.Cube()
        >>> largest = mesh.extract_largest()
        >>> largest.plot()

        See :ref:`connectivity_example` and :ref:`volumetric_analysis_example` for
        more examples using this filter.

        .. seealso::
            :func:`pyvista.DataSetFilters.connectivity`

        """
        return DataSetFilters.connectivity(
            self,
            'largest',
            label_regions=False,
            inplace=inplace,
            progress_bar=progress_bar,
        )

    @_deprecate_positional_args
    def split_bodies(  # type: ignore[misc]
        self: _DataSetType,
        label: bool = False,  # noqa: FBT001, FBT002
        progress_bar: bool = False,  # noqa: FBT001, FBT002
    ):
        """Find, label, and split connected bodies/volumes.

        This splits different connected bodies into blocks in a
        :class:`pyvista.MultiBlock` dataset.

        Parameters
        ----------
        label : bool, default: False
            A flag on whether to keep the ID arrays given by the
            ``connectivity`` filter.

        progress_bar : bool, default: False
            Display a progress bar to indicate progress.

        See Also
        --------
        extract_values, partition, connectivity

        Returns
        -------
        pyvista.MultiBlock
            MultiBlock with a split bodies.

        Examples
        --------
        Split a uniform grid thresholded to be non-connected.

        >>> from pyvista import examples
        >>> dataset = examples.load_uniform()
        >>> _ = dataset.set_active_scalars('Spatial Cell Data')
        >>> threshed = dataset.threshold_percent([0.15, 0.50], invert=True)
        >>> bodies = threshed.split_bodies()
        >>> len(bodies)
        2

        See :ref:`split_vol` for more examples using this filter.

        """
        # Get the connectivity and label different bodies
        labeled = DataSetFilters.connectivity(self)
        classifier = labeled.cell_data['RegionId']
        bodies = pyvista.MultiBlock()
        for vid in np.unique(classifier):
            # Now extract it:
            b = labeled.threshold(
                [vid - 0.5, vid + 0.5],
                scalars='RegionId',
                progress_bar=progress_bar,
            )
            if not label:
                # strange behavior:
                # must use this method rather than deleting from the point_data
                # or else object is collected.
                b.cell_data.remove('RegionId')
                b.point_data.remove('RegionId')
            bodies.append(b)

        return bodies

    @_deprecate_positional_args(allowed=['scalars'])
    def warp_by_scalar(  # type: ignore[misc]  # noqa: PLR0917
        self: _DataSetType,
        scalars: str | None = None,
        factor: float = 1.0,
        normal: VectorLike[float] | None = None,
        inplace: bool = False,  # noqa: FBT001, FBT002
        progress_bar: bool = False,  # noqa: FBT001, FBT002
        **kwargs,
    ):
        """Warp the dataset's points by a point data scalars array's values.

        This modifies point coordinates by moving points along point
        normals by the scalar amount times the scale factor.

        Parameters
        ----------
        scalars : str, optional
            Name of scalars to warp by. Defaults to currently active scalars.

        factor : float, default: 1.0
            A scaling factor to increase the scaling effect. Alias
            ``scale_factor`` also accepted - if present, overrides ``factor``.

        normal : sequence, optional
            User specified normal. If given, data normals will be
            ignored and the given normal will be used to project the
            warp.

        inplace : bool, default: False
            If ``True``, the points of the given dataset will be updated.

        progress_bar : bool, default: False
            Display a progress bar to indicate progress.

        **kwargs : dict, optional
            Accepts ``scale_factor`` instead of ``factor``.

        Returns
        -------
        pyvista.DataSet
            Warped Dataset.  Return type matches input.

        Examples
        --------
        First, plot the unwarped mesh.

        >>> from pyvista import examples
        >>> mesh = examples.download_st_helens()
        >>> mesh.plot(cmap='gist_earth', show_scalar_bar=False)

        Now, warp the mesh by the ``'Elevation'`` scalars.

        >>> warped = mesh.warp_by_scalar('Elevation')
        >>> warped.plot(cmap='gist_earth', show_scalar_bar=False)

        See :ref:`compute_normals_example` for more examples using this filter.

        """
        factor = kwargs.pop('scale_factor', factor)
        assert_empty_kwargs(**kwargs)
        scalars_ = set_default_active_scalars(self).name if scalars is None else scalars
        _ = get_array(self, scalars_, preference='point', err=True)

        field = get_array_association(self, scalars_, preference='point')
        if field != FieldAssociation.POINT:
            msg = 'Dataset can only by warped by a point data array.'
            raise TypeError(msg)
        # Run the algorithm
        alg = _vtk.vtkWarpScalar()
        alg.SetInputDataObject(self)
        alg.SetInputArrayToProcess(
            0,
            0,
            0,
            field.value,
            scalars_,
        )  # args: (idx, port, connection, field, name)
        alg.SetScaleFactor(factor)
        if normal is not None:
            alg.SetNormal(*normal)
            alg.SetUseNormal(True)
        _update_alg(alg, progress_bar=progress_bar, message='Warping by Scalar')
        output = _get_output(alg)
        if inplace:
            if isinstance(self, (_vtk.vtkImageData, _vtk.vtkRectilinearGrid)):
                msg = 'This filter cannot be applied inplace for this mesh type.'  # type: ignore[unreachable]
                raise TypeError(msg)
            self.copy_from(output, deep=False)
            return self
        return output

    @_deprecate_positional_args(allowed=['vectors'])
    def warp_by_vector(  # type: ignore[misc]  # noqa: PLR0917
        self: _DataSetType,
        vectors: str | None = None,
        factor: float = 1.0,
        inplace: bool = False,  # noqa: FBT001, FBT002
        progress_bar: bool = False,  # noqa: FBT001, FBT002
    ):
        """Warp the dataset's points by a point data vectors array's values.

        This modifies point coordinates by moving points along point
        vectors by the local vector times the scale factor.

        A classical application of this transform is to visualize
        eigenmodes in mechanics.

        Parameters
        ----------
        vectors : str, optional
            Name of vector to warp by. Defaults to currently active vector.

        factor : float, default: 1.0
            A scaling factor that multiplies the vectors to warp by. Can
            be used to enhance the warping effect.

        inplace : bool, default: False
            If ``True``, the function will update the mesh in-place.

        progress_bar : bool, default: False
            Display a progress bar to indicate progress.

        Returns
        -------
        pyvista.PolyData
            The warped mesh resulting from the operation.

        Examples
        --------
        Warp a sphere by vectors.

        >>> import pyvista as pv
        >>> from pyvista import examples
        >>> sphere = examples.load_sphere_vectors()
        >>> warped = sphere.warp_by_vector()
        >>> pl = pv.Plotter(shape=(1, 2))
        >>> pl.subplot(0, 0)
        >>> actor = pl.add_text('Before warp')
        >>> actor = pl.add_mesh(sphere, color='white')
        >>> pl.subplot(0, 1)
        >>> actor = pl.add_text('After warp')
        >>> actor = pl.add_mesh(warped, color='white')
        >>> pl.show()

        See :ref:`warp_by_vector_example` and :ref:`warp_by_vector_eigenmodes_example` for
        more examples using this filter.

        """
        vectors_ = set_default_active_vectors(self).name if vectors is None else vectors
        arr = get_array(self, vectors_, preference='point')
        field = get_array_association(self, vectors_, preference='point')
        if arr is None:
            msg = 'No vectors present to warp by vector.'
            raise ValueError(msg)

        # check that this is indeed a vector field
        if arr.ndim != 2 or arr.shape[1] != 3:
            msg = (
                'Dataset can only by warped by a 3D vector point data array. '
                'The values you provided do not satisfy this requirement'
            )
            raise ValueError(msg)
        alg = _vtk.vtkWarpVector()
        alg.SetInputDataObject(self)
        alg.SetInputArrayToProcess(0, 0, 0, field.value, vectors_)
        alg.SetScaleFactor(factor)
        _update_alg(alg, progress_bar=progress_bar, message='Warping by Vector')
        warped_mesh = _get_output(alg)
        if inplace:
            self.copy_from(warped_mesh, deep=False)
            return self
        else:
            return warped_mesh

    @_deprecate_positional_args
    def delaunay_3d(  # type: ignore[misc]  # noqa: PLR0917
        self: _DataSetType,
        alpha: float = 0.0,
        tol: float = 0.001,
        offset: float = 2.5,
        progress_bar: bool = False,  # noqa: FBT001, FBT002
    ):
        """Construct a 3D Delaunay triangulation of the mesh.

        This filter can be used to generate a 3D tetrahedral mesh from
        a surface or scattered points.  If you want to create a
        surface from a point cloud, see
        :func:`pyvista.PolyDataFilters.reconstruct_surface`.

        Parameters
        ----------
        alpha : float, default: 0.0
            Distance value to control output of this filter. For a
            non-zero alpha value, only vertices, edges, faces, or
            tetrahedra contained within the circumsphere (of radius
            alpha) will be output. Otherwise, only tetrahedra will be
            output.

        tol : float, default: 0.001
            Tolerance to control discarding of closely spaced points.
            This tolerance is specified as a fraction of the diagonal
            length of the bounding box of the points.

        offset : float, default: 2.5
            Multiplier to control the size of the initial, bounding
            Delaunay triangulation.

        progress_bar : bool, default: False
            Display a progress bar to indicate progress.

        Returns
        -------
        pyvista.UnstructuredGrid
            UnstructuredGrid containing the Delaunay triangulation.

        Examples
        --------
        Generate a 3D Delaunay triangulation of a surface mesh of a
        sphere and plot the interior edges generated.

        >>> import pyvista as pv
        >>> sphere = pv.Sphere(theta_resolution=5, phi_resolution=5)
        >>> grid = sphere.delaunay_3d()
        >>> edges = grid.extract_all_edges()
        >>> edges.plot(line_width=5, color='k')

        """
        alg = _vtk.vtkDelaunay3D()
        alg.SetInputData(self)
        alg.SetAlpha(alpha)
        alg.SetTolerance(tol)
        alg.SetOffset(offset)
        _update_alg(alg, progress_bar=progress_bar, message='Computing 3D Triangulation')
        return _get_output(alg)

    @_deprecate_positional_args(allowed=['surface'])
    def select_enclosed_points(  # type: ignore[misc]  # noqa: PLR0917
        self: _DataSetType,
        surface: PolyData,
        tolerance: float = 0.001,
        inside_out: bool = False,  # noqa: FBT001, FBT002
        check_surface: bool = True,  # noqa: FBT001, FBT002
        progress_bar: bool = False,  # noqa: FBT001, FBT002
    ):
        """Mark points as to whether they are inside a closed surface.

        This evaluates all the input points to determine whether they are in an
        enclosed surface. The filter produces a (0,1) mask
        (in the form of a :vtk:`vtkDataArray`) that indicates whether points are
        outside (mask value=0) or inside (mask value=1) a provided surface.
        (The name of the output :vtk:`vtkDataArray` is ``"SelectedPoints"``.)

        This filter produces and output data array, but does not modify the
        input dataset. If you wish to extract cells or poinrs, various
        threshold filters are available (i.e., threshold the output array).

        .. warning::
           The filter assumes that the surface is closed and
           manifold. A boolean flag can be set to force the filter to
           first check whether this is true. If ``False`` and not manifold,
           an error will be raised.

        Parameters
        ----------
        surface : pyvista.PolyData
            Set the surface to be used to test for containment. This must be a
            :class:`pyvista.PolyData` object.

        tolerance : float, default: 0.001
            The tolerance on the intersection. The tolerance is expressed as a
            fraction of the bounding box of the enclosing surface.

        inside_out : bool, default: False
            By default, points inside the surface are marked inside or sent
            to the output. If ``inside_out`` is ``True``, then the points
            outside the surface are marked inside.

        check_surface : bool, default: True
            Specify whether to check the surface for closure. When ``True``, the
            algorithm first checks to see if the surface is closed and
            manifold. If the surface is not closed and manifold, a runtime
            error is raised.

        progress_bar : bool, default: False
            Display a progress bar to indicate progress.

        Returns
        -------
        pyvista.PolyData
            Mesh containing the ``point_data['SelectedPoints']`` array.

        See Also
        --------
        :ref:`extract_cells_inside_surface_example`

        Examples
        --------
        Determine which points on a plane are inside a manifold sphere
        surface mesh.  Extract these points using the
        :func:`DataSetFilters.extract_points` filter and then plot them.

        >>> import pyvista as pv
        >>> sphere = pv.Sphere()
        >>> plane = pv.Plane()
        >>> selected = plane.select_enclosed_points(sphere)
        >>> pts = plane.extract_points(
        ...     selected['SelectedPoints'].view(bool),
        ...     adjacent_cells=False,
        ... )
        >>> pl = pv.Plotter()
        >>> _ = pl.add_mesh(sphere, style='wireframe')
        >>> _ = pl.add_points(pts, color='r')
        >>> pl.show()

        """
        if not isinstance(surface, pyvista.PolyData):
            msg = '`surface` must be `pyvista.PolyData`'  # type: ignore[unreachable]
            raise TypeError(msg)
        if check_surface and surface.n_open_edges > 0:
            msg = (
                'Surface is not closed. Please read the warning in the '
                'documentation for this function and either pass '
                '`check_surface=False` or repair the surface.'
            )
            raise RuntimeError(msg)
        alg = _vtk.vtkSelectEnclosedPoints()
        alg.SetInputData(self)
        alg.SetSurfaceData(surface)
        alg.SetTolerance(tolerance)
        alg.SetInsideOut(inside_out)
        _update_alg(alg, progress_bar=progress_bar, message='Selecting Enclosed Points')
        result = _get_output(alg)
        out = self.copy()
        bools = result['SelectedPoints'].astype(np.uint8)
        if len(bools) < 1:
            bools = np.zeros(out.n_points, dtype=np.uint8)
        out['SelectedPoints'] = bools
        return out

    @_deprecate_positional_args(allowed=['target'])
    def interpolate(  # type: ignore[misc]  # noqa: PLR0917
        self: _DataSetType,
        target: DataSet | _vtk.vtkDataSet,
        sharpness: float = 2.0,
        radius: float = 1.0,
        strategy: Literal['null_value', 'mask_points', 'closest_point'] = 'null_value',
        null_value: float = 0.0,
        n_points: int | None = None,
        pass_cell_data: bool = True,  # noqa: FBT001, FBT002
        pass_point_data: bool = True,  # noqa: FBT001, FBT002
        progress_bar: bool = False,  # noqa: FBT001, FBT002
    ):
        """Interpolate values onto this mesh from a given dataset.

        The ``target`` dataset is typically a point cloud. Only point data from
        the ``target`` mesh will be interpolated onto points of this mesh. Whether
        preexisting point and cell data of this mesh are preserved in the
        output can be customized with the ``pass_point_data`` and
        ``pass_cell_data`` parameters.

        This uses a Gaussian interpolation kernel. Use the ``sharpness`` and
        ``radius`` parameters to adjust this kernel. You can also switch this
        kernel to use an N closest points approach.

        If the cell topology is more useful for interpolating, e.g. from a
        discretized FEM or CFD simulation, use
        :func:`pyvista.DataObjectFilters.sample` instead.

        Parameters
        ----------
        target : pyvista.DataSet
            The vtk data object to sample from. Point and cell arrays from
            this object are interpolated onto this mesh.

        sharpness : float, default: 2.0
            Set the sharpness (i.e., falloff) of the Gaussian kernel. As the
            sharpness increases the effects of distant points are reduced.

        radius : float, optional
            Specify the radius within which the basis points must lie.

        strategy : str, default: "null_value"
            Specify a strategy to use when encountering a "null" point during
            the interpolation process. Null points occur when the local
            neighborhood (of nearby points to interpolate from) is empty. If
            the strategy is set to ``'mask_points'``, then an output array is
            created that marks points as being valid (=1) or null (invalid =0)
            (and the NullValue is set as well). If the strategy is set to
            ``'null_value'``, then the output data value(s) are set to the
            ``null_value`` (specified in the output point data). Finally, the
            strategy ``'closest_point'`` is to simply use the closest point to
            perform the interpolation.

        null_value : float, default: 0.0
            Specify the null point value. When a null point is encountered
            then all components of each null tuple are set to this value.

        n_points : int, optional
            If given, specifies the number of the closest points used to form
            the interpolation basis. This will invalidate the radius argument
            in favor of an N closest points approach. This typically has poorer
            results.

        pass_cell_data : bool, default: True
            Preserve input mesh's original cell data arrays.

        pass_point_data : bool, default: True
            Preserve input mesh's original point data arrays.

        progress_bar : bool, default: False
            Display a progress bar to indicate progress.

        Returns
        -------
        pyvista.DataSet
            Interpolated dataset.  Return type matches input.

        See Also
        --------
        pyvista.DataObjectFilters.sample
            Resample array data from one mesh onto another.

        :meth:`pyvista.ImageDataFilters.resample`
            Resample image data to modify its dimensions and spacing.

        Examples
        --------
        Interpolate the values of 5 points onto a sample plane.

        >>> import pyvista as pv
        >>> import numpy as np
        >>> rng = np.random.default_rng(7)
        >>> point_cloud = rng.random((5, 3))
        >>> point_cloud[:, 2] = 0
        >>> point_cloud -= point_cloud.mean(0)
        >>> pdata = pv.PolyData(point_cloud)
        >>> pdata['values'] = rng.random(5)
        >>> plane = pv.Plane()
        >>> plane.clear_data()
        >>> plane = plane.interpolate(pdata, sharpness=3)
        >>> pl = pv.Plotter()
        >>> _ = pl.add_mesh(pdata, render_points_as_spheres=True, point_size=50)
        >>> _ = pl.add_mesh(plane, style='wireframe', line_width=5)
        >>> pl.show()

        See :ref:`interpolate_example`, :ref:`interpolate_sample_example`,
        and :ref:`resampling_example` for more examples using this filter.

        """
        # Must cast to UnstructuredGrid in some cases (e.g. vtkImageData/vtkRectilinearGrid)
        # I believe the locator and the interpolator call `GetPoints` and not all mesh types
        # have that method
        target_ = wrap(target)
        target_ = (
            target_.cast_to_unstructured_grid()
            if isinstance(target_, (pyvista.ImageData, pyvista.RectilinearGrid))
            else target_
        )

        gaussian_kernel = _vtk.vtkGaussianKernel()
        gaussian_kernel.SetSharpness(sharpness)
        gaussian_kernel.SetRadius(radius)
        gaussian_kernel.SetKernelFootprintToRadius()
        if n_points:
            gaussian_kernel.SetNumberOfPoints(n_points)
            gaussian_kernel.SetKernelFootprintToNClosest()

        locator = _vtk.vtkStaticPointLocator()
        locator.SetDataSet(target_)
        locator.BuildLocator()

        interpolator = _vtk.vtkPointInterpolator()
        interpolator.SetInputData(self)
        interpolator.SetSourceData(target)
        interpolator.SetKernel(gaussian_kernel)
        interpolator.SetLocator(locator)
        interpolator.SetNullValue(null_value)
        if strategy == 'null_value':
            interpolator.SetNullPointsStrategyToNullValue()
        elif strategy == 'mask_points':
            interpolator.SetNullPointsStrategyToMaskPoints()
        elif strategy == 'closest_point':
            interpolator.SetNullPointsStrategyToClosestPoint()
        else:
            msg = f'strategy `{strategy}` not supported.'  # type: ignore[unreachable]
            raise ValueError(msg)
        interpolator.SetPassPointArrays(pass_point_data)
        interpolator.SetPassCellArrays(pass_cell_data)
        _update_alg(interpolator, progress_bar=progress_bar, message='Interpolating')
        return _get_output(interpolator)

    @_deprecate_positional_args(allowed=['vectors'])
    def streamlines(  # type: ignore[misc]  # noqa: PLR0917
        self: _DataSetType,
        vectors: str | None = None,
        source_center: VectorLike[float] | None = None,
        source_radius: float | None = None,
        n_points: int = 100,
        start_position: VectorLike[float] | None = None,
        return_source: bool = False,  # noqa: FBT001, FBT002
        pointa: VectorLike[float] | None = None,
        pointb: VectorLike[float] | None = None,
        progress_bar: bool = False,  # noqa: FBT001, FBT002
        **kwargs,
    ):
        """Integrate a vector field to generate streamlines.

        The default behavior uses a sphere as the source - set its
        location and radius via the ``source_center`` and
        ``source_radius`` keyword arguments.  ``n_points`` defines the
        number of starting points on the sphere surface.
        Alternatively, a line source can be used by specifying
        ``pointa`` and ``pointb``.  ``n_points`` again defines the
        number of points on the line.

        You can retrieve the source by specifying
        ``return_source=True``.

        Optional keyword parameters from
        :func:`pyvista.DataSetFilters.streamlines_from_source` can be
        used here to control the generation of streamlines.

        Parameters
        ----------
        vectors : str, optional
            The string name of the active vector field to integrate across.

        source_center : sequence[float], optional
            Length 3 tuple of floats defining the center of the source
            particles. Defaults to the center of the dataset.

        source_radius : float, optional
            Float radius of the source particle cloud. Defaults to one-tenth of
            the diagonal of the dataset's spatial extent.

        n_points : int, default: 100
            Number of particles present in source sphere or line.

        start_position : sequence[float], optional
            A single point.  This will override the sphere point source.

        return_source : bool, default: False
            Return the source particles as :class:`pyvista.PolyData` as well as the
            streamlines. This will be the second value returned if ``True``.

        pointa, pointb : sequence[float], optional
            The coordinates of a start and end point for a line source. This
            will override the sphere and start_position point source.

        progress_bar : bool, default: False
            Display a progress bar to indicate progress.

        **kwargs : dict, optional
            See :func:`pyvista.DataSetFilters.streamlines_from_source`.

        Returns
        -------
        streamlines : pyvista.PolyData
            This produces polylines as the output, with each cell
            (i.e., polyline) representing a streamline. The attribute values
            associated with each streamline are stored in the cell data, whereas
            those associated with streamline-points are stored in the point data.

        source : pyvista.PolyData
            The points of the source are the seed points for the streamlines.
            Only returned if ``return_source=True``.

        Examples
        --------
        See the :ref:`streamlines_example` example.

        """
        if source_center is None:
            source_center = self.center
        if source_radius is None:
            source_radius = self.length / 10.0

        # A single point at start_position
        if start_position is not None:
            source_center = start_position
            source_radius = 0.0
            n_points = 1

        alg: _vtk.vtkAlgorithm
        if (pointa is not None and pointb is None) or (pointa is None and pointb is not None):
            msg = 'Both pointa and pointb must be provided'
            raise ValueError(msg)
        elif pointa is not None and pointb is not None:
            line_source = _vtk.vtkLineSource()
            line_source.SetPoint1(*pointa)
            line_source.SetPoint2(*pointb)
            line_source.SetResolution(n_points)
            alg = line_source
        else:
            point_source = _vtk.vtkPointSource()
            point_source.SetCenter(*source_center)
            point_source.SetRadius(source_radius)
            point_source.SetNumberOfPoints(n_points)
            alg = point_source

        alg.Update()
        input_source = cast('pyvista.DataSet', wrap(alg.GetOutput()))

        output = self.streamlines_from_source(
            input_source,
            vectors,
            progress_bar=progress_bar,
            **kwargs,
        )
        if return_source:
            return output, input_source
        return output

    @_deprecate_positional_args(allowed=['source', 'vectors'])
    def streamlines_from_source(  # type: ignore[misc]  # noqa: PLR0917
        self: _DataSetType,
        source: _vtk.vtkDataSet,
        vectors: str | None = None,
        integrator_type: Literal[45, 2, 4] = 45,
        integration_direction: Literal['both', 'backward', 'forward'] = 'both',
        surface_streamlines: bool = False,  # noqa: FBT001, FBT002
        initial_step_length: float = 0.5,
        step_unit: Literal['cl', 'l'] = 'cl',
        min_step_length: float = 0.01,
        max_step_length: float = 1.0,
        max_steps: int = 2000,
        terminal_speed: float = 1e-12,
        max_error: float = 1e-6,
        max_time: float | None = None,
        compute_vorticity: bool = True,  # noqa: FBT001, FBT002
        rotation_scale: float = 1.0,
        interpolator_type: Literal['point', 'cell', 'p', 'c'] = 'point',
        progress_bar: bool = False,  # noqa: FBT001, FBT002
        max_length: float | None = None,
    ):
        """Generate streamlines of vectors from the points of a source mesh.

        The integration is performed using a specified integrator, by default
        Runge-Kutta45. This supports integration through any type of dataset.
        If the dataset contains 2D cells like polygons or triangles and the
        ``surface_streamlines`` parameter is used, the integration is constrained
        to lie on the surface defined by 2D cells.

        Parameters
        ----------
        source : pyvista.DataSet
            The points of the source provide the starting points of the
            streamlines.  This will override both sphere and line sources.

        vectors : str, optional
            The string name of the active vector field to integrate across.

        integrator_type : {45, 2, 4}, default: 45
            The integrator type to be used for streamline generation.
            The default is Runge-Kutta45. The recognized solvers are:
            RUNGE_KUTTA2 (``2``),  RUNGE_KUTTA4 (``4``), and RUNGE_KUTTA45
            (``45``). Options are ``2``, ``4``, or ``45``.

        integration_direction : str, default: "both"
            Specify whether the streamline is integrated in the upstream or
            downstream directions (or both). Options are ``'both'``,
            ``'backward'``, or ``'forward'``.

        surface_streamlines : bool, default: False
            Compute streamlines on a surface.

        initial_step_length : float, default: 0.5
            Initial step size used for line integration, expressed ib length
            unitsL or cell length units (see ``step_unit`` parameter).
            either the starting size for an adaptive integrator, e.g., RK45, or
            the constant / fixed size for non-adaptive ones, i.e., RK2 and RK4).

        step_unit : {'cl', 'l'}, default: "cl"
            Uniform integration step unit. The valid unit is now limited to
            only LENGTH_UNIT (``'l'``) and CELL_LENGTH_UNIT (``'cl'``).
            Default is CELL_LENGTH_UNIT.

        min_step_length : float, default: 0.01
            Minimum step size used for line integration, expressed in length or
            cell length units. Only valid for an adaptive integrator, e.g., RK45.

        max_step_length : float, default: 1.0
            Maximum step size used for line integration, expressed in length or
            cell length units. Only valid for an adaptive integrator, e.g., RK45.

        max_steps : int, default: 2000
            Maximum number of steps for integrating a streamline.

        terminal_speed : float, default: 1e-12
            Terminal speed value, below which integration is terminated.

        max_error : float, 1e-6
            Maximum error tolerated throughout streamline integration.

        max_time : float, optional
            Specify the maximum length of a streamline expressed in physical length.

            .. deprecated:: 0.45.0
               ``max_time`` parameter is deprecated. Use ``max_length`` instead.
                It will be removed in v0.48. Default for ``max_time`` changed in v0.45.0.

        compute_vorticity : bool, default: True
            Vorticity computation at streamline points. Necessary for generating
            proper stream-ribbons using the :vtk:`vtkRibbonFilter`.

        rotation_scale : float, default: 1.0
            This can be used to scale the rate with which the streamribbons
            twist.

        interpolator_type : str, default: "point"
            Set the type of the velocity field interpolator to locate cells
            during streamline integration either by points or cells.
            The cell locator is more robust then the point locator. Options
            are ``'point'`` or ``'cell'`` (abbreviations of ``'p'`` and ``'c'``
            are also supported).

        progress_bar : bool, default: False
            Display a progress bar to indicate progress.

        max_length : float, optional
            Specify the maximum length of a streamline expressed in physical length.
            Default is 4 times the diagonal length of the bounding box of the ``source``
            dataset.

        Returns
        -------
        pyvista.PolyData
            Streamlines. This produces polylines as the output, with
            each cell (i.e., polyline) representing a streamline. The
            attribute values associated with each streamline are
            stored in the cell data, whereas those associated with
            streamline-points are stored in the point data.

        Examples
        --------
        See the :ref:`streamlines_example` example.

        """
        integration_direction_lower = str(integration_direction).strip().lower()
        if integration_direction_lower not in ['both', 'back', 'backward', 'forward']:
            msg = (
                "Integration direction must be one of:\n 'backward', "
                f"'forward', or 'both' - not '{integration_direction_lower}'."
            )
            raise ValueError(msg)
        else:
            integration_direction_ = cast(
                'Literal["both", "back", "backward", "forward"]', integration_direction
            )
        if integrator_type not in [2, 4, 45]:
            msg = 'Integrator type must be one of `2`, `4`, or `45`.'
            raise ValueError(msg)
        if interpolator_type not in ['c', 'cell', 'p', 'point']:
            msg = "Interpolator type must be either 'cell' or 'point'"
            raise ValueError(msg)
        if step_unit not in ['l', 'cl']:
            msg = "Step unit must be either 'l' or 'cl'"
            raise ValueError(msg)
        step_unit_val = {
            'cl': _vtk.vtkStreamTracer.CELL_LENGTH_UNIT,
            'l': _vtk.vtkStreamTracer.LENGTH_UNIT,
        }[step_unit]
        if isinstance(vectors, str):
            self.set_active_scalars(vectors)
            self.set_active_vectors(vectors)
        elif vectors is None:
            set_default_active_vectors(self)

        if max_time is not None:
            if max_length is not None:
                warnings.warn(
                    '``max_length`` and ``max_time`` provided. Ignoring deprecated ``max_time``.',
                    PyVistaDeprecationWarning,
                )
            else:
                warnings.warn(
                    '``max_time`` parameter is deprecated.  It will be removed in v0.48',
                    PyVistaDeprecationWarning,
                )
                max_length = max_time

        if max_length is None:
            max_length = 4.0 * self.GetLength()

        source = wrap(source)
        # vtk throws error with two Structured Grids
        # See: https://github.com/pyvista/pyvista/issues/1373
        if isinstance(self, pyvista.StructuredGrid) and isinstance(source, pyvista.StructuredGrid):
            source = source.cast_to_unstructured_grid()

        # Build the algorithm
        alg = _vtk.vtkStreamTracer()
        # Inputs
        alg.SetInputDataObject(self)
        alg.SetSourceData(source)

        # general parameters
        alg.SetComputeVorticity(compute_vorticity)
        alg.SetInitialIntegrationStep(initial_step_length)
        alg.SetIntegrationStepUnit(step_unit_val)
        alg.SetMaximumError(max_error)
        alg.SetMaximumIntegrationStep(max_step_length)
        alg.SetMaximumNumberOfSteps(max_steps)
        alg.SetMaximumPropagation(max_length)
        alg.SetMinimumIntegrationStep(min_step_length)
        alg.SetRotationScale(rotation_scale)
        alg.SetSurfaceStreamlines(surface_streamlines)
        alg.SetTerminalSpeed(terminal_speed)
        # Model parameters
        if integration_direction_ == 'forward':
            alg.SetIntegrationDirectionToForward()
        elif integration_direction_ in ['backward', 'back']:
            alg.SetIntegrationDirectionToBackward()
        else:
            alg.SetIntegrationDirectionToBoth()
        # set integrator type
        if integrator_type == 2:
            alg.SetIntegratorTypeToRungeKutta2()
        elif integrator_type == 4:
            alg.SetIntegratorTypeToRungeKutta4()
        else:
            alg.SetIntegratorTypeToRungeKutta45()
        # set interpolator type
        if interpolator_type in ['c', 'cell']:
            alg.SetInterpolatorTypeToCellLocator()
        else:
            alg.SetInterpolatorTypeToDataSetPointLocator()
        # run the algorithm
        _update_alg(alg, progress_bar=progress_bar, message='Generating Streamlines')
        return _get_output(alg)

    @_deprecate_positional_args(allowed=['vectors'])
    def streamlines_evenly_spaced_2D(  # type: ignore[misc]  # noqa: N802, PLR0917
        self: _DataSetType,
        vectors: str | None = None,
        start_position: VectorLike[float] | None = None,
        integrator_type: Literal[2, 4] = 2,
        step_length: float = 0.5,
        step_unit: Literal['cl', 'l'] = 'cl',
        max_steps: int = 2000,
        terminal_speed: float = 1e-12,
        interpolator_type: Literal['point', 'cell', 'p', 'c'] = 'point',
        separating_distance: float = 10.0,
        separating_distance_ratio: float = 0.5,
        closed_loop_maximum_distance: float = 0.5,
        loop_angle: float = 20.0,
        minimum_number_of_loop_points: int = 4,
        compute_vorticity: bool = True,  # noqa: FBT001, FBT002
        progress_bar: bool = False,  # noqa: FBT001, FBT002
    ):
        """Generate evenly spaced streamlines on a 2D dataset.

        This filter only supports datasets that lie on the xy plane, i.e. ``z=0``.
        Particular care must be used to choose a `separating_distance`
        that do not result in too much memory being utilized.  The
        default unit is cell length.

        Parameters
        ----------
        vectors : str, optional
            The string name of the active vector field to integrate across.

        start_position : sequence[float], optional
            The seed point for generating evenly spaced streamlines.
            If not supplied, a random position in the dataset is chosen.

        integrator_type : {2, 4}, default: 2
            The integrator type to be used for streamline generation.
            The default is Runge-Kutta2. The recognized solvers are:
            RUNGE_KUTTA2 (``2``) and RUNGE_KUTTA4 (``4``).

        step_length : float, default: 0.5
            Constant Step size used for line integration, expressed in length
            units or cell length units (see ``step_unit`` parameter).

        step_unit : {'cl', 'l'}, default: "cl"
            Uniform integration step unit. The valid unit is now limited to
            only LENGTH_UNIT (``'l'``) and CELL_LENGTH_UNIT (``'cl'``).
            Default is CELL_LENGTH_UNIT.

        max_steps : int, default: 2000
            Maximum number of steps for integrating a streamline.

        terminal_speed : float, default: 1e-12
            Terminal speed value, below which integration is terminated.

        interpolator_type : str, optional
            Set the type of the velocity field interpolator to locate cells
            during streamline integration either by points or cells.
            The cell locator is more robust then the point locator. Options
            are ``'point'`` or ``'cell'`` (abbreviations of ``'p'`` and ``'c'``
            are also supported).

        separating_distance : float, default: 10
            The distance between streamlines expressed in ``step_unit``.

        separating_distance_ratio : float, default: 0.5
            Streamline integration is stopped if streamlines are closer than
            ``SeparatingDistance*SeparatingDistanceRatio`` to other streamlines.

        closed_loop_maximum_distance : float, default: 0.5
            The distance between points on a streamline to determine a
            closed loop.

        loop_angle : float, default: 20
            The maximum angle in degrees between points to determine a closed loop.

        minimum_number_of_loop_points : int, default: 4
            The minimum number of points before which a closed loop will
            be determined.

        compute_vorticity : bool, default: True
            Vorticity computation at streamline points. Necessary for generating
            proper stream-ribbons using the :vtk:`vtkRibbonFilter`.

        progress_bar : bool, default: False
            Display a progress bar to indicate progress.

        Returns
        -------
        pyvista.PolyData
            This produces polylines as the output, with each cell
            (i.e., polyline) representing a streamline. The attribute
            values associated with each streamline are stored in the
            cell data, whereas those associated with streamline-points
            are stored in the point data.

        Examples
        --------
        Plot evenly spaced streamlines for cylinder in a crossflow.
        This dataset is a multiblock dataset, and the fluid velocity is in the
        first block.

        >>> import pyvista as pv
        >>> from pyvista import examples
        >>> mesh = examples.download_cylinder_crossflow()
        >>> streams = mesh[0].streamlines_evenly_spaced_2D(
        ...     start_position=(4, 0.1, 0.0),
        ...     separating_distance=3,
        ...     separating_distance_ratio=0.2,
        ... )
        >>> plotter = pv.Plotter()
        >>> _ = plotter.add_mesh(streams.tube(radius=0.02), scalars='vorticity_mag')
        >>> plotter.view_xy()
        >>> plotter.show()

        See :ref:`streamlines_2D_example` for more examples using this filter.

        """
        if integrator_type not in [2, 4]:
            msg = 'Integrator type must be one of `2` or `4`.'
            raise ValueError(msg)
        if interpolator_type not in ['c', 'cell', 'p', 'point']:
            msg = "Interpolator type must be either 'cell' or 'point'"
            raise ValueError(msg)
        if step_unit not in ['l', 'cl']:
            msg = "Step unit must be either 'l' or 'cl'"
            raise ValueError(msg)
        step_unit_ = {
            'cl': _vtk.vtkStreamTracer.CELL_LENGTH_UNIT,
            'l': _vtk.vtkStreamTracer.LENGTH_UNIT,
        }[step_unit]
        if isinstance(vectors, str):
            self.set_active_scalars(vectors)
            self.set_active_vectors(vectors)
        elif vectors is None:
            set_default_active_vectors(self)

        loop_angle = loop_angle * np.pi / 180

        # Build the algorithm
        alg = _vtk.vtkEvenlySpacedStreamlines2D()
        # Inputs
        alg.SetInputDataObject(self)

        # Seed for starting position
        if start_position is not None:
            alg.SetStartPosition(*start_position)

        # Integrator controls
        if integrator_type == 2:
            alg.SetIntegratorTypeToRungeKutta2()
        else:
            alg.SetIntegratorTypeToRungeKutta4()
        alg.SetInitialIntegrationStep(step_length)
        alg.SetIntegrationStepUnit(step_unit_)
        alg.SetMaximumNumberOfSteps(max_steps)

        # Stopping criteria
        alg.SetTerminalSpeed(terminal_speed)
        alg.SetClosedLoopMaximumDistance(closed_loop_maximum_distance)
        alg.SetLoopAngle(loop_angle)
        alg.SetMinimumNumberOfLoopPoints(minimum_number_of_loop_points)

        # Separation criteria
        alg.SetSeparatingDistance(separating_distance)
        if separating_distance_ratio is not None:
            alg.SetSeparatingDistanceRatio(separating_distance_ratio)

        alg.SetComputeVorticity(compute_vorticity)

        # Set interpolator type
        if interpolator_type in ['c', 'cell']:
            alg.SetInterpolatorTypeToCellLocator()
        else:
            alg.SetInterpolatorTypeToDataSetPointLocator()

        # Run the algorithm
        _update_alg(
            alg,
            progress_bar=progress_bar,
            message='Generating Evenly Spaced Streamlines on a 2D Dataset',
        )
        return _get_output(alg)

    @_deprecate_positional_args(allowed=['target_reduction'])
    def decimate_boundary(  # type: ignore[misc]
        self: _DataSetType,
        target_reduction: float = 0.5,
        progress_bar: bool = False,  # noqa: FBT001, FBT002
    ):
        """Return a decimated version of a triangulation of the boundary.

        Only the outer surface of the input dataset will be considered.

        Parameters
        ----------
        target_reduction : float, default: 0.5
            Fraction of the original mesh to remove.
            TargetReduction is set to ``0.9``, this filter will try to reduce
            the data set to 10% of its original size and will remove 90%
            of the input triangles.

        progress_bar : bool, default: False
            Display a progress bar to indicate progress.

        Returns
        -------
        pyvista.PolyData
            Decimated boundary.

        Examples
        --------
        See the :ref:`linked_views_example` example.

        """
        return (
            self.extract_geometry(progress_bar=progress_bar)
            .triangulate()
            .decimate(target_reduction)
        )

    @_deprecate_positional_args(allowed=['pointa', 'pointb'])
    def sample_over_line(  # type: ignore[misc]  # noqa: PLR0917
        self: _DataSetType,
        pointa: VectorLike[float],
        pointb: VectorLike[float],
        resolution: int | None = None,
        tolerance: float | None = None,
        progress_bar: bool = False,  # noqa: FBT001, FBT002
    ):
        """Sample a dataset onto a line.

        Parameters
        ----------
        pointa : sequence[float]
            Location in ``[x, y, z]``.

        pointb : sequence[float]
            Location in ``[x, y, z]``.

        resolution : int, optional
            Number of pieces to divide line into. Defaults to number of cells
            in the input mesh. Must be a positive integer.

        tolerance : float, optional
            Tolerance used to compute whether a point in the source is in a
            cell of the input.  If not given, tolerance is automatically generated.

        progress_bar : bool, default: False
            Display a progress bar to indicate progress.

        Returns
        -------
        pyvista.PolyData
            Line object with sampled data from dataset.

        Examples
        --------
        Sample over a plane that is interpolating a point cloud.

        >>> import pyvista as pv
        >>> import numpy as np
        >>> rng = np.random.default_rng(12)
        >>> point_cloud = rng.random((5, 3))
        >>> point_cloud[:, 2] = 0
        >>> point_cloud -= point_cloud.mean(0)
        >>> pdata = pv.PolyData(point_cloud)
        >>> pdata['values'] = rng.random(5)
        >>> plane = pv.Plane()
        >>> plane.clear_data()
        >>> plane = plane.interpolate(pdata, sharpness=3.5)
        >>> sample = plane.sample_over_line((-0.5, -0.5, 0), (0.5, 0.5, 0))
        >>> pl = pv.Plotter()
        >>> _ = pl.add_mesh(pdata, render_points_as_spheres=True, point_size=50)
        >>> _ = pl.add_mesh(sample, scalars='values', line_width=10)
        >>> _ = pl.add_mesh(plane, scalars='values', style='wireframe')
        >>> pl.show()

        """
        if resolution is None:
            resolution = int(self.n_cells)
        # Make a line and sample the dataset
        line = pyvista.Line(pointa, pointb, resolution=resolution)
        return line.sample(self, tolerance=tolerance, progress_bar=progress_bar)

    @_deprecate_positional_args(allowed=['pointa', 'pointb'])
    def plot_over_line(  # type: ignore[misc]  # noqa: PLR0917
        self: _DataSetType,
        pointa: VectorLike[float],
        pointb: VectorLike[float],
        resolution: int | None = None,
        scalars: str | None = None,
        title: str | None = None,
        ylabel: str | None = None,
        figsize: tuple[int, int] | None = None,
        figure: bool = True,  # noqa: FBT001, FBT002
        show: bool = True,  # noqa: FBT001, FBT002
        tolerance: float | None = None,
        fname: str | None = None,
        progress_bar: bool = False,  # noqa: FBT001, FBT002
    ) -> None:
        """Sample a dataset along a high resolution line and plot.

        Plot the variables of interest in 2D using matplotlib where the
        X-axis is distance from Point A and the Y-axis is the variable
        of interest. Note that this filter returns ``None``.

        Parameters
        ----------
        pointa : sequence[float]
            Location in ``[x, y, z]``.

        pointb : sequence[float]
            Location in ``[x, y, z]``.

        resolution : int, optional
            Number of pieces to divide line into. Defaults to number of cells
            in the input mesh. Must be a positive integer.

        scalars : str, optional
            The string name of the variable in the input dataset to probe. The
            active scalar is used by default.

        title : str, optional
            The string title of the matplotlib figure.

        ylabel : str, optional
            The string label of the Y-axis. Defaults to variable name.

        figsize : tuple(int, int), optional
            The size of the new figure.

        figure : bool, default: True
            Flag on whether or not to create a new figure.

        show : bool, default: True
            Shows the matplotlib figure.

        tolerance : float, optional
            Tolerance used to compute whether a point in the source is in a
            cell of the input.  If not given, tolerance is automatically generated.

        fname : str, optional
            Save the figure this file name when set.

        progress_bar : bool, default: False
            Display a progress bar to indicate progress.

        Examples
        --------
        See the :ref:`plot_over_line_example` example.

        """
        from matplotlib import pyplot as plt  # noqa: PLC0415

        # Sample on line
        sampled = DataSetFilters.sample_over_line(
            self,
            pointa,
            pointb,
            resolution=resolution,
            tolerance=tolerance,
            progress_bar=progress_bar,
        )

        # Get variable of interest
        scalars_ = set_default_active_scalars(self).name if scalars is None else scalars
        values = sampled.get_array(scalars_)
        distance = sampled['Distance']

        # Remainder is plotting
        if figure:
            plt.figure(figsize=figsize)
        # Plot it in 2D
        if values.ndim > 1:
            for i in range(values.shape[1]):
                plt.plot(distance, values[:, i], label=f'Component {i}')
            plt.legend()
        else:
            plt.plot(distance, values)
        plt.xlabel('Distance')
        if ylabel is None:
            plt.ylabel(scalars_)
        else:
            plt.ylabel(ylabel)
        if title is None:
            plt.title(f'{scalars_} Profile')
        else:
            plt.title(title)
        if fname:
            plt.savefig(fname)
        if show:  # pragma: no cover
            plt.show()

    @_deprecate_positional_args(allowed=['points'])
    def sample_over_multiple_lines(  # type: ignore[misc]
        self: _DataSetType,
        points: MatrixLike[float],
        tolerance: float | None = None,
        progress_bar: bool = False,  # noqa: FBT001, FBT002
    ):
        """Sample a dataset onto a multiple lines.

        Parameters
        ----------
        points : array_like[float]
            List of points defining multiple lines.

        tolerance : float, optional
            Tolerance used to compute whether a point in the source is in a
            cell of the input.  If not given, tolerance is automatically generated.

        progress_bar : bool, default: False
            Display a progress bar to indicate progress.

        Returns
        -------
        pyvista.PolyData
            Line object with sampled data from dataset.

        Examples
        --------
        Sample over a plane that is interpolating a point cloud.

        >>> import pyvista as pv
        >>> import numpy as np
        >>> rng = np.random.default_rng(12)
        >>> point_cloud = rng.random((5, 3))
        >>> point_cloud[:, 2] = 0
        >>> point_cloud -= point_cloud.mean(0)
        >>> pdata = pv.PolyData(point_cloud)
        >>> pdata['values'] = rng.random(5)
        >>> plane = pv.Plane()
        >>> plane.clear_data()
        >>> plane = plane.interpolate(pdata, sharpness=3.5)
        >>> sample = plane.sample_over_multiple_lines(
        ...     [
        ...         [-0.5, -0.5, 0],
        ...         [0.5, -0.5, 0],
        ...         [0.5, 0.5, 0],
        ...     ]
        ... )
        >>> pl = pv.Plotter()
        >>> _ = pl.add_mesh(pdata, render_points_as_spheres=True, point_size=50)
        >>> _ = pl.add_mesh(sample, scalars='values', line_width=10)
        >>> _ = pl.add_mesh(plane, scalars='values', style='wireframe')
        >>> pl.show()

        """
        # Make a multiple lines and sample the dataset
        multiple_lines = pyvista.MultipleLines(points=points)
        return multiple_lines.sample(self, tolerance=tolerance, progress_bar=progress_bar)

    @_deprecate_positional_args
    def sample_over_circular_arc(  # type: ignore[misc]  # noqa: PLR0917
        self: _DataSetType,
        pointa: VectorLike[float],
        pointb: VectorLike[float],
        center: VectorLike[float],
        resolution: int | None = None,
        tolerance: float | None = None,
        progress_bar: bool = False,  # noqa: FBT001, FBT002
    ):
        """Sample a dataset over a circular arc.

        Parameters
        ----------
        pointa : sequence[float]
            Location in ``[x, y, z]``.

        pointb : sequence[float]
            Location in ``[x, y, z]``.

        center : sequence[float]
            Location in ``[x, y, z]``.

        resolution : int, optional
            Number of pieces to divide circular arc into. Defaults to
            number of cells in the input mesh. Must be a positive
            integer.

        tolerance : float, optional
            Tolerance used to compute whether a point in the source is
            in a cell of the input.  If not given, tolerance is
            automatically generated.

        progress_bar : bool, default: False
            Display a progress bar to indicate progress.

        Returns
        -------
        pyvista.PolyData
            Arc containing the sampled data.

        Examples
        --------
        Sample a dataset over a circular arc and plot it.

        >>> import pyvista as pv
        >>> from pyvista import examples
        >>> uniform = examples.load_uniform()
        >>> uniform['height'] = uniform.points[:, 2]
        >>> pointa = [
        ...     uniform.bounds.x_max,
        ...     uniform.bounds.y_min,
        ...     uniform.bounds.z_max,
        ... ]
        >>> pointb = [
        ...     uniform.bounds.x_max,
        ...     uniform.bounds.y_max,
        ...     uniform.bounds.z_min,
        ... ]
        >>> center = [
        ...     uniform.bounds.x_max,
        ...     uniform.bounds.y_min,
        ...     uniform.bounds.z_min,
        ... ]
        >>> sampled_arc = uniform.sample_over_circular_arc(
        ...     pointa=pointa, pointb=pointb, center=center
        ... )
        >>> pl = pv.Plotter()
        >>> _ = pl.add_mesh(uniform, style='wireframe')
        >>> _ = pl.add_mesh(sampled_arc, line_width=10)
        >>> pl.show_axes()
        >>> pl.show()

        """
        if resolution is None:
            resolution = int(self.n_cells)
        # Make a circular arc and sample the dataset
        circular_arc = pyvista.CircularArc(
            pointa=pointa, pointb=pointb, center=center, resolution=resolution
        )
        return circular_arc.sample(self, tolerance=tolerance, progress_bar=progress_bar)

    @_deprecate_positional_args
    def sample_over_circular_arc_normal(  # type: ignore[misc]  # noqa: PLR0917
        self: _DataSetType,
        center: VectorLike[float],
        resolution: int | None = None,
        normal: VectorLike[float] | None = None,
        polar: VectorLike[float] | None = None,
        angle: float | None = None,
        tolerance: float | None = None,
        progress_bar: bool = False,  # noqa: FBT001, FBT002
    ):
        """Sample a dataset over a circular arc defined by a normal and polar vector and plot it.

        The number of segments composing the polyline is controlled by
        setting the object resolution.

        Parameters
        ----------
        center : sequence[float]
            Location in ``[x, y, z]``.

        resolution : int, optional
            Number of pieces to divide circular arc into. Defaults to
            number of cells in the input mesh. Must be a positive
            integer.

        normal : sequence[float], optional
            The normal vector to the plane of the arc.  By default it
            points in the positive Z direction.

        polar : sequence[float], optional
            Starting point of the arc in polar coordinates.  By
            default it is the unit vector in the positive x direction.

        angle : float, optional
            Arc length (in degrees), beginning at the polar vector.  The
            direction is counterclockwise.  By default it is 360.

        tolerance : float, optional
            Tolerance used to compute whether a point in the source is
            in a cell of the input.  If not given, tolerance is
            automatically generated.

        progress_bar : bool, default: False
            Display a progress bar to indicate progress.

        Returns
        -------
        pyvista.PolyData
            Sampled Dataset.

        Examples
        --------
        Sample a dataset over a circular arc.

        >>> import pyvista as pv
        >>> from pyvista import examples
        >>> uniform = examples.load_uniform()
        >>> uniform['height'] = uniform.points[:, 2]
        >>> normal = [0, 0, 1]
        >>> polar = [0, 9, 0]
        >>> center = [
        ...     uniform.bounds.x_max,
        ...     uniform.bounds.y_min,
        ...     uniform.bounds.z_max,
        ... ]
        >>> arc = uniform.sample_over_circular_arc_normal(
        ...     center=center, normal=normal, polar=polar
        ... )
        >>> pl = pv.Plotter()
        >>> _ = pl.add_mesh(uniform, style='wireframe')
        >>> _ = pl.add_mesh(arc, line_width=10)
        >>> pl.show_axes()
        >>> pl.show()

        """
        if resolution is None:
            resolution = int(self.n_cells)
        # Make a circular arc and sample the dataset
        circular_arc = pyvista.CircularArcFromNormal(
            center=center,
            resolution=resolution,
            normal=normal,
            polar=polar,
            angle=angle,
        )
        return circular_arc.sample(self, tolerance=tolerance, progress_bar=progress_bar)

    @_deprecate_positional_args
    def plot_over_circular_arc(  # type: ignore[misc]  # noqa: PLR0917
        self: _DataSetType,
        pointa: VectorLike[float],
        pointb: VectorLike[float],
        center: VectorLike[float],
        resolution: int | None = None,
        scalars: str | None = None,
        title: str | None = None,
        ylabel: str | None = None,
        figsize: tuple[int, int] | None = None,
        figure: bool = True,  # noqa: FBT001, FBT002
        show: bool = True,  # noqa: FBT001, FBT002
        tolerance: float | None = None,
        fname: str | None = None,
        progress_bar: bool = False,  # noqa: FBT001, FBT002
    ) -> None:
        """Sample a dataset along a circular arc and plot it.

        Plot the variables of interest in 2D where the X-axis is
        distance from Point A and the Y-axis is the variable of
        interest. Note that this filter returns ``None``.

        Parameters
        ----------
        pointa : sequence[float]
            Location in ``[x, y, z]``.

        pointb : sequence[float]
            Location in ``[x, y, z]``.

        center : sequence[float]
            Location in ``[x, y, z]``.

        resolution : int, optional
            Number of pieces to divide the circular arc into. Defaults
            to number of cells in the input mesh. Must be a positive
            integer.

        scalars : str, optional
            The string name of the variable in the input dataset to
            probe. The active scalar is used by default.

        title : str, optional
            The string title of the ``matplotlib`` figure.

        ylabel : str, optional
            The string label of the Y-axis. Defaults to the variable name.

        figsize : tuple(int), optional
            The size of the new figure.

        figure : bool, default: True
            Flag on whether or not to create a new figure.

        show : bool, default: True
            Shows the ``matplotlib`` figure when ``True``.

        tolerance : float, optional
            Tolerance used to compute whether a point in the source is
            in a cell of the input.  If not given, tolerance is
            automatically generated.

        fname : str, optional
            Save the figure this file name when set.

        progress_bar : bool, default: False
            Display a progress bar to indicate progress.

        Examples
        --------
        Sample a dataset along a high resolution circular arc and plot.

        >>> from pyvista import examples
        >>> mesh = examples.load_uniform()
        >>> a = [mesh.bounds.x_min, mesh.bounds.y_min, mesh.bounds.z_max]
        >>> b = [mesh.bounds.x_max, mesh.bounds.y_min, mesh.bounds.z_min]
        >>> center = [
        ...     mesh.bounds.x_min,
        ...     mesh.bounds.y_min,
        ...     mesh.bounds.z_min,
        ... ]
        >>> mesh.plot_over_circular_arc(
        ...     a, b, center, resolution=1000, show=False
        ... )  # doctest:+SKIP

        """
        from matplotlib import pyplot as plt  # noqa: PLC0415

        # Sample on circular arc
        sampled = DataSetFilters.sample_over_circular_arc(
            self,
            pointa=pointa,
            pointb=pointb,
            center=center,
            resolution=resolution,
            tolerance=tolerance,
            progress_bar=progress_bar,
        )

        # Get variable of interest
        scalars_ = set_default_active_scalars(self).name if scalars is None else scalars
        values = sampled.get_array(scalars_)
        distance = sampled['Distance']

        # create the matplotlib figure
        if figure:
            plt.figure(figsize=figsize)
        # Plot it in 2D
        if values.ndim > 1:
            for i in range(values.shape[1]):
                plt.plot(distance, values[:, i], label=f'Component {i}')
            plt.legend()
        else:
            plt.plot(distance, values)
        plt.xlabel('Distance')
        if ylabel is None:
            plt.ylabel(scalars_)
        else:
            plt.ylabel(ylabel)
        if title is None:
            plt.title(f'{scalars_} Profile')
        else:
            plt.title(title)
        if fname:
            plt.savefig(fname)
        if show:  # pragma: no cover
            plt.show()

    @_deprecate_positional_args
    def plot_over_circular_arc_normal(  # type: ignore[misc]  # noqa: PLR0917
        self: _DataSetType,
        center: VectorLike[float],
        resolution: int | None = None,
        normal: VectorLike[float] | None = None,
        polar: VectorLike[float] | None = None,
        angle: float | None = None,
        scalars: str | None = None,
        title: str | None = None,
        ylabel: str | None = None,
        figsize: tuple[int, int] | None = None,
        figure: bool = True,  # noqa: FBT001, FBT002
        show: bool = True,  # noqa: FBT001, FBT002
        tolerance: float | None = None,
        fname: str | None = None,
        progress_bar: bool = False,  # noqa: FBT001, FBT002
    ) -> None:
        """Sample a dataset along a circular arc defined by a normal and polar vector and plot it.

        Plot the variables of interest in 2D where the X-axis is
        distance from Point A and the Y-axis is the variable of
        interest. Note that this filter returns ``None``.

        Parameters
        ----------
        center : sequence[int]
            Location in ``[x, y, z]``.

        resolution : int, optional
            Number of pieces to divide circular arc into. Defaults to
            number of cells in the input mesh. Must be a positive
            integer.

        normal : sequence[float], optional
            The normal vector to the plane of the arc.  By default it
            points in the positive Z direction.

        polar : sequence[float], optional
            Starting point of the arc in polar coordinates.  By
            default it is the unit vector in the positive x direction.

        angle : float, optional
            Arc length (in degrees), beginning at the polar vector.  The
            direction is counterclockwise.  By default it is 360.

        scalars : str, optional
            The string name of the variable in the input dataset to
            probe. The active scalar is used by default.

        title : str, optional
            The string title of the `matplotlib` figure.

        ylabel : str, optional
            The string label of the Y-axis. Defaults to variable name.

        figsize : tuple(int), optional
            The size of the new figure.

        figure : bool, optional
            Flag on whether or not to create a new figure.

        show : bool, default: True
            Shows the matplotlib figure.

        tolerance : float, optional
            Tolerance used to compute whether a point in the source is
            in a cell of the input.  If not given, tolerance is
            automatically generated.

        fname : str, optional
            Save the figure this file name when set.

        progress_bar : bool, default: False
            Display a progress bar to indicate progress.

        See Also
        --------
        :ref:`plot_over_circular_arc_example`

        Examples
        --------
        Sample a dataset along a high resolution circular arc and plot.

        >>> from pyvista import examples
        >>> mesh = examples.load_uniform()
        >>> normal = normal = [0, 0, 1]
        >>> polar = [0, 9, 0]
        >>> angle = 90
        >>> center = [
        ...     mesh.bounds.x_min,
        ...     mesh.bounds.y_min,
        ...     mesh.bounds.z_min,
        ... ]
        >>> mesh.plot_over_circular_arc_normal(
        ...     center, polar=polar, angle=angle
        ... )  # doctest:+SKIP

        """
        from matplotlib import pyplot as plt  # noqa: PLC0415

        # Sample on circular arc
        sampled = DataSetFilters.sample_over_circular_arc_normal(
            self,
            center=center,
            resolution=resolution,
            normal=normal,
            polar=polar,
            angle=angle,
            tolerance=tolerance,
            progress_bar=progress_bar,
        )

        # Get variable of interest
        scalars_ = set_default_active_scalars(self).name if scalars is None else scalars
        values = sampled.get_array(scalars_)
        distance = sampled['Distance']

        # create the matplotlib figure
        if figure:
            plt.figure(figsize=figsize)
        # Plot it in 2D
        if values.ndim > 1:
            for i in range(values.shape[1]):
                plt.plot(distance, values[:, i], label=f'Component {i}')
            plt.legend()
        else:
            plt.plot(distance, values)
        plt.xlabel('Distance')
        if ylabel is None:
            plt.ylabel(scalars_)
        else:
            plt.ylabel(ylabel)
        if title is None:
            plt.title(f'{scalars_} Profile')
        else:
            plt.title(title)
        if fname:
            plt.savefig(fname)
        if show:  # pragma: no cover
            plt.show()

    @_deprecate_positional_args(allowed=['ind'])
    def extract_cells(  # type: ignore[misc]  # noqa: PLR0917
        self: _DataSetType,
        ind: int | VectorLike[int],
        invert: bool = False,  # noqa: FBT001, FBT002
        pass_cell_ids: bool = True,  # noqa: FBT001, FBT002
        pass_point_ids: bool = True,  # noqa: FBT001, FBT002
        progress_bar: bool = False,  # noqa: FBT001, FBT002
    ):
        """Return a subset of the grid.

        Parameters
        ----------
        ind : sequence[int]
            Numpy array of cell indices to be extracted.

        invert : bool, default: False
            Invert the selection.

        pass_point_ids : bool, default: True
            Add a point array ``'vtkOriginalPointIds'`` that identifies the original
            points the extracted points correspond to.

            .. versionadded:: 0.47

        pass_cell_ids : bool, default: True
            Add a cell array ``'vtkOriginalCellIds'`` that identifies the original cells
            the extracted cells correspond to.

            .. versionadded:: 0.47

        progress_bar : bool, default: False
            Display a progress bar to indicate progress.

        See Also
        --------
        extract_points, extract_values

        Returns
        -------
        pyvista.UnstructuredGrid
            Subselected grid.

        Examples
        --------
        >>> import pyvista as pv
        >>> from pyvista import examples
        >>> grid = pv.read(examples.hexbeamfile)
        >>> subset = grid.extract_cells(range(20))
        >>> subset.n_cells
        20
        >>> pl = pv.Plotter()
        >>> actor = pl.add_mesh(grid, style='wireframe', line_width=5, color='black')
        >>> actor = pl.add_mesh(subset, color='grey')
        >>> pl.show()

        """
        if invert:
            ind_: VectorLike[int]
            _, ind_ = numpy_to_idarr(ind, return_ind=True)  # type: ignore[misc]
            mask = np.ones(self.n_cells, bool)
            mask[ind_] = False
            ids = numpy_to_idarr(mask)
        else:
            ids = numpy_to_idarr(ind)

        # Create selection objects
        selectionNode = _vtk.vtkSelectionNode()
        selectionNode.SetFieldType(_vtk.vtkSelectionNode.CELL)
        selectionNode.SetContentType(_vtk.vtkSelectionNode.INDICES)
        selectionNode.SetSelectionList(ids)

        selection = _vtk.vtkSelection()
        selection.AddNode(selectionNode)

        # extract
        extract_sel = _vtk.vtkExtractSelection()
        extract_sel.SetInputData(0, self)
        extract_sel.SetInputData(1, selection)
        _update_alg(extract_sel, progress_bar=progress_bar, message='Extracting Cells')
        subgrid = _get_output(extract_sel)

        # extracts only in float32
        if subgrid.n_points and self.points.dtype != np.dtype('float32'):
            ind = subgrid.point_data['vtkOriginalPointIds']
            subgrid.points = self.points[ind]

        # Process output arrays
        if (name := 'vtkOriginalPointIds') in (data := subgrid.point_data) and not pass_point_ids:
            del data[name]
        if (name := 'vtkOriginalCellIds') in (data := subgrid.cell_data) and not pass_cell_ids:
            del data[name]
        return subgrid

    @_deprecate_positional_args(allowed=['ind'])
    def extract_points(  # type: ignore[misc]  # noqa: PLR0917
        self: _DataSetType,
        ind: int | VectorLike[int] | VectorLike[bool],
        adjacent_cells: bool = True,  # noqa: FBT001, FBT002
        include_cells: bool = True,  # noqa: FBT001, FBT002
        pass_cell_ids: bool = True,  # noqa: FBT001, FBT002
        pass_point_ids: bool = True,  # noqa: FBT001, FBT002
        progress_bar: bool = False,  # noqa: FBT001, FBT002
    ):
        """Return a subset of the grid (with cells) that contains any of the given point indices.

        Parameters
        ----------
        ind : sequence[int]
            Sequence of point indices to be extracted.

        adjacent_cells : bool, default: True
            If ``True``, extract the cells that contain at least one of
            the extracted points. If ``False``, extract the cells that
            contain exclusively points from the extracted points list.
            Has no effect if ``include_cells`` is ``False``.

        include_cells : bool, default: True
            Specifies if the cells shall be returned or not.

        pass_point_ids : bool, default: True
            Add a point array ``'vtkOriginalPointIds'`` that identifies the original
            points the extracted points correspond to.

            .. versionadded:: 0.47

        pass_cell_ids : bool, default: True
            Add a cell array ``'vtkOriginalCellIds'`` that identifies the original cells
            the extracted cells correspond to.

            .. versionadded:: 0.47

        progress_bar : bool, default: False
            Display a progress bar to indicate progress.

        See Also
        --------
        extract_cells, extract_values

        Returns
        -------
        pyvista.UnstructuredGrid
            Subselected grid.

        Examples
        --------
        Extract all the points of a sphere with a Z coordinate greater than 0

        >>> import pyvista as pv
        >>> sphere = pv.Sphere()
        >>> extracted = sphere.extract_points(
        ...     sphere.points[:, 2] > 0, include_cells=False
        ... )
        >>> extracted.clear_data()  # clear for plotting
        >>> extracted.plot()

        """
        ind = np.array(ind)
        # Create selection objects
        selectionNode = _vtk.vtkSelectionNode()
        selectionNode.SetFieldType(_vtk.vtkSelectionNode.POINT)
        selectionNode.SetContentType(_vtk.vtkSelectionNode.INDICES)
        if not include_cells:
            adjacent_cells = True
        if not adjacent_cells:
            # Build array of point indices to be removed.
            ind_rem = np.ones(self.n_points, dtype='bool')
            ind_rem[ind] = False
            ind = np.arange(self.n_points)[ind_rem]
            # Invert selection
            selectionNode.GetProperties().Set(_vtk.vtkSelectionNode.INVERSE(), 1)
        selectionNode.SetSelectionList(numpy_to_idarr(ind))
        if include_cells:
            selectionNode.GetProperties().Set(_vtk.vtkSelectionNode.CONTAINING_CELLS(), 1)

        selection = _vtk.vtkSelection()
        selection.AddNode(selectionNode)

        # extract
        extract_sel = _vtk.vtkExtractSelection()
        extract_sel.SetInputData(0, self)
        extract_sel.SetInputData(1, selection)
        _update_alg(extract_sel, progress_bar=progress_bar, message='Extracting Points')
        output = _get_output(extract_sel)

        # Process output arrays
        if (name := 'vtkOriginalPointIds') in (data := output.point_data) and not pass_point_ids:
            del data[name]
        if (name := 'vtkOriginalCellIds') in (data := output.cell_data) and not pass_cell_ids:
            del data[name]
        return output

    def split_values(  # type: ignore[misc]
        self: _DataSetType,
        values: None
        | (
            float | VectorLike[float] | MatrixLike[float] | dict[str, float] | dict[float, str]
        ) = None,
        *,
        ranges: None
        | (
            VectorLike[float]
            | MatrixLike[float]
            | dict[str, VectorLike[float]]
            | dict[tuple[float, float], str]
        ) = None,
        scalars: str | None = None,
        preference: Literal['point', 'cell'] = 'point',
        component_mode: Literal['any', 'all', 'multi'] | int = 'all',
        **kwargs,
    ):
        """Split mesh into separate sub-meshes using point or cell data.

        By default, this filter generates a separate mesh for each unique value in the
        data array and combines them as blocks in a :class:`~pyvista.MultiBlock`
        dataset. Optionally, specific values and/or ranges of values may be specified to
        control which values to split from the input.

        This filter is a convenience method for :meth:`~pyvista.DataSetFilters.extract_values`
        with ``split`` set to ``True`` by default. Refer to that filter's documentation
        for more details.

        .. versionadded:: 0.44

        Parameters
        ----------
        values : float | ArrayLike[float] | dict, optional
            Value(s) to extract. Can be a number, an iterable of numbers, or a dictionary
            with numeric entries. For ``dict`` inputs, either its keys or values may be
            numeric, and the other field must be strings. The numeric field is used as
            the input for this parameter, and if ``split`` is ``True``, the string field
            is used to set the block names of the returned :class:`~pyvista.MultiBlock`.

            .. note::
                When extracting multi-component values with ``component_mode=multi``,
                each value is specified as a multi-component scalar. In this case,
                ``values`` can be a single vector or an array of row vectors.

        ranges : array_like | dict, optional
            Range(s) of values to extract. Can be a single range (i.e. a sequence of
            two numbers in the form ``[lower, upper]``), a sequence of ranges, or a
            dictionary with range entries. Any combination of ``values`` and ``ranges``
            may be specified together. The endpoints of the ranges are included in the
            extraction. Ranges cannot be set when ``component_mode=multi``.

            For ``dict`` inputs, either its keys or values may be numeric, and the other
            field must be strings. The numeric field is used as the input for this
            parameter, and if ``split`` is ``True``, the string field is used to set the
            block names of the returned :class:`~pyvista.MultiBlock`.

            .. note::
                Use ``+/-`` infinity to specify an unlimited bound, e.g.:

                - ``[0, float('inf')]`` to extract values greater than or equal to zero.
                - ``[float('-inf'), 0]`` to extract values less than or equal to zero.

        scalars : str, optional
            Name of scalars to extract with. Defaults to currently active scalars.

        preference : str, default: 'point'
            When ``scalars`` is specified, this is the preferred array type to search
            for in the dataset.  Must be either ``'point'`` or ``'cell'``.

        component_mode : int | 'any' | 'all' | 'multi', default: 'all'
            Specify the component(s) to use when ``scalars`` is a multi-component array.
            Has no effect when the scalars have a single component. Must be one of:

            - number: specify the component number as a 0-indexed integer. The selected
              component must have the specified value(s).
            - ``'any'``: any single component can have the specified value(s).
            - ``'all'``: all individual components must have the specified values(s).
            - ``'multi'``: the entire multi-component item must have the specified value.

        **kwargs : dict, optional
            Additional keyword arguments passed to :meth:`~pyvista.DataSetFilters.extract_values`.

        See Also
        --------
        extract_values, split_bodies, partition

        Returns
        -------
        pyvista.MultiBlock
            Composite of split meshes with :class:`pyvista.UnstructuredGrid` blocks.

        Examples
        --------
        Load image with labeled regions.

        >>> import numpy as np
        >>> import pyvista as pv
        >>> from pyvista import examples
        >>> image = examples.load_channels()
        >>> np.unique(image.active_scalars)
        pyvista_ndarray([0, 1, 2, 3, 4])

        Split the image into its separate regions. Here, we also remove the first
        region for visualization.

        >>> multiblock = image.split_values()
        >>> _ = multiblock.pop(0)  # Remove first region

        Plot the regions.

        >>> plot = pv.Plotter()
        >>> _ = plot.add_composite(multiblock, multi_colors=True)
        >>> _ = plot.show_grid()
        >>> plot.show()

        Note that the block names are generic by default.

        >>> multiblock.keys()
        ['Block-01', 'Block-02', 'Block-03', 'Block-04']

        To name the output blocks, use a dictionary as input instead.

        Here, we also explicitly omit the region with ``0`` values from the input
        instead of removing it from the output.

        >>> labels = dict(region1=1, region2=2, region3=3, region4=4)
        >>>
        >>> multiblock = image.split_values(labels)
        >>> multiblock.keys()
        ['region1', 'region2', 'region3', 'region4']

        Plot the regions as separate meshes using the labels instead of plotting
        the MultiBlock directly.

        Clear scalar data so we can color each mesh using a single color

        >>> _ = [block.clear_data() for block in multiblock]
        >>>
        >>> plot = pv.Plotter()
        >>> plot.set_color_cycler('default')
        >>> _ = [
        ...     plot.add_mesh(block, label=label)
        ...     for block, label in zip(multiblock, labels)
        ... ]
        >>> _ = plot.add_legend()
        >>> plot.show()

        """
        if values is None and ranges is None:
            values = '_unique'  # type: ignore[assignment]
        return self.extract_values(
            values=values,
            ranges=ranges,
            scalars=scalars,
            preference=preference,
            component_mode=component_mode,
            split=True,
            **kwargs,
        )

    def extract_values(  # type: ignore[misc]
        self: _DataSetType,
        values: (
            float | VectorLike[float] | MatrixLike[float] | dict[str, float] | dict[float, str]
        )
        | None = None,
        *,
        ranges: (
            VectorLike[float]
            | MatrixLike[float]
            | dict[str, VectorLike[float]]
            | dict[tuple[float, float], str]
        )
        | None = None,
        scalars: str | None = None,
        preference: Literal['point', 'cell'] = 'point',
        component_mode: Literal['any', 'all', 'multi'] | int = 'all',
        invert: bool = False,
        adjacent_cells: bool = True,
        include_cells: bool | None = None,
        split: bool = False,
        pass_point_ids: bool = True,
        pass_cell_ids: bool = True,
        progress_bar: bool = False,
    ):
        """Return a subset of the mesh based on the value(s) of point or cell data.

        Points and cells may be extracted with a single value, multiple values, a range
        of values, or any mix of values and ranges. This enables threshold-like
        filtering of data in a discontinuous manner to extract a single label or groups
        of labels from categorical data, or to extract multiple regions from continuous
        data. Extracted values may optionally be split into separate meshes.

        This filter operates on point data and cell data distinctly:

        **Point data**

            All cells with at least one point with the specified value(s) are returned.
            Optionally, set ``adjacent_cells`` to ``False`` to only extract points from
            cells where all points in the cell strictly have the specified value(s).
            In these cases, a point is only included in the output if that point is part
            of an extracted cell.

            Alternatively, set ``include_cells`` to ``False`` to exclude cells from
            the operation completely and extract all points with a specified value.

        **Cell Data**

            Only the cells (and their points) with the specified values(s) are included
            in the output.

        Internally, :meth:`~pyvista.DataSetFilters.extract_points` is called to extract
        points for point data, and :meth:`~pyvista.DataSetFilters.extract_cells` is
        called to extract cells for cell data.

        By default, two arrays are included with the output: ``'vtkOriginalPointIds'``
        and ``'vtkOriginalCellIds'``. These arrays can be used to link the filtered
        points or cells directly to the input.

        .. versionadded:: 0.44

        Parameters
        ----------
        values : float | ArrayLike[float] | dict, optional
            Value(s) to extract. Can be a number, an iterable of numbers, or a dictionary
            with numeric entries. For ``dict`` inputs, either its keys or values may be
            numeric, and the other field must be strings. The numeric field is used as
            the input for this parameter, and if ``split`` is ``True``, the string field
            is used to set the block names of the returned :class:`~pyvista.MultiBlock`.

            .. note::
                When extracting multi-component values with ``component_mode=multi``,
                each value is specified as a multi-component scalar. In this case,
                ``values`` can be a single vector or an array of row vectors.

        ranges : ArrayLike[float] | dict, optional
            Range(s) of values to extract. Can be a single range (i.e. a sequence of
            two numbers in the form ``[lower, upper]``), a sequence of ranges, or a
            dictionary with range entries. Any combination of ``values`` and ``ranges``
            may be specified together. The endpoints of the ranges are included in the
            extraction. Ranges cannot be set when ``component_mode=multi``.

            For ``dict`` inputs, either its keys or values may be numeric, and the other
            field must be strings. The numeric field is used as the input for this
            parameter, and if ``split`` is ``True``, the string field is used to set the
            block names of the returned :class:`~pyvista.MultiBlock`.

            .. note::
                Use ``+/-`` infinity to specify an unlimited bound, e.g.:

                - ``[0, float('inf')]`` to extract values greater than or equal to zero.
                - ``[float('-inf'), 0]`` to extract values less than or equal to zero.

        scalars : str, optional
            Name of scalars to extract with. Defaults to currently active scalars.

        preference : str, default: 'point'
            When ``scalars`` is specified, this is the preferred array type to search
            for in the dataset.  Must be either ``'point'`` or ``'cell'``.

        component_mode : int | 'any' | 'all' | 'multi', default: 'all'
            Specify the component(s) to use when ``scalars`` is a multi-component array.
            Has no effect when the scalars have a single component. Must be one of:

            - number: specify the component number as a 0-indexed integer. The selected
              component must have the specified value(s).
            - ``'any'``: any single component can have the specified value(s).
            - ``'all'``: all individual components must have the specified values(s).
            - ``'multi'``: the entire multi-component item must have the specified value.

        invert : bool, default: False
            Invert the extraction values. If ``True`` extract the points (with cells)
            which do *not* have the specified values.

        adjacent_cells : bool, default: True
            If ``True``, include cells (and their points) that contain at least one of
            the extracted points. If ``False``, only include cells that contain
            exclusively points from the extracted points list. Has no effect if
            ``include_cells`` is ``False``. Has no effect when extracting values from
            cell data.

        include_cells : bool, default: None
            Specify if cells shall be used for extraction or not. If ``False``, points
            with the specified values are extracted regardless of their cell
            connectivity, and all cells at the output will be vertex cells (one for each
            point.) Has no effect when extracting values from cell data.

            By default, this value is ``True`` if the input has at least one cell and
            ``False`` otherwise.

        split : bool, default: False
            If ``True``, each value in ``values`` and each range in ``range`` is
            extracted independently and returned as a :class:`~pyvista.MultiBlock`.
            The number of blocks returned equals the number of input values and ranges.
            The blocks may be named if a dictionary is used as input. See ``values``
            and ``ranges`` for details.

            .. note::
                Output blocks may contain empty meshes if no values meet the extraction
                criteria. This can impact plotting since empty meshes cannot be plotted
                by default. Use :meth:`pyvista.MultiBlock.clean` on the output to remove
                empty meshes, or set ``pv.global_theme.allow_empty_mesh = True`` to
                enable plotting empty meshes.

        pass_point_ids : bool, default: True
            Add a point array ``'vtkOriginalPointIds'`` that identifies the original
            points the extracted points correspond to.

        pass_cell_ids : bool, default: True
            Add a cell array ``'vtkOriginalCellIds'`` that identifies the original cells
            the extracted cells correspond to.

        progress_bar : bool, default: False
            Display a progress bar to indicate progress.

        See Also
        --------
        split_values
            Wrapper around this filter to split values and return a :class:`~pyvista.MultiBlock`.
        :meth:`~pyvista.ImageDataFilters.select_values`
            Similar filter specialized for :class:`~pyvista.ImageData`.
        extract_points
            Extract a subset of a mesh's points.
        extract_cells
            Extract a subset of a mesh's cells.
        threshold
            Similar filter for thresholding a mesh by value.
        partition
            Split a mesh into a number of sub-parts.

        Returns
        -------
        pyvista.UnstructuredGrid or pyvista.MultiBlock
            An extracted mesh or a composite of extracted meshes, depending on ``split``.

        Examples
        --------
        Extract a single value from a grid's point data.

        >>> import numpy as np
        >>> import pyvista as pv
        >>> from pyvista import examples
        >>> mesh = examples.load_uniform()
        >>> extracted = mesh.extract_values(0)

        Plot extracted values. Since adjacent cells are included by default, points with
        values other than ``0`` are included in the output.

        >>> extracted.get_data_range()
        (np.float64(0.0), np.float64(81.0))
        >>> extracted.plot()

        Set ``include_cells=False`` to only extract points. The output scalars now
        strictly contain zeros.

        >>> extracted = mesh.extract_values(0, include_cells=False)
        >>> extracted.get_data_range()
        (np.float64(0.0), np.float64(0.0))
        >>> extracted.plot(render_points_as_spheres=True, point_size=100)

        Use ``ranges`` to extract values from a grid's point data in range.

        Here, we use ``+/-`` infinity to extract all values of ``100`` or less.

        >>> extracted = mesh.extract_values(ranges=[-np.inf, 100])
        >>> extracted.plot()

        Extract every third cell value from cell data.

        >>> mesh = examples.load_hexbeam()
        >>> lower, upper = mesh.get_data_range()
        >>> step = 3
        >>> extracted = mesh.extract_values(
        ...     range(lower, upper, step)  # values 0, 3, 6, ...
        ... )

        Plot result and show an outline of the input for context.

        >>> pl = pv.Plotter()
        >>> _ = pl.add_mesh(extracted)
        >>> _ = pl.add_mesh(mesh.extract_all_edges())
        >>> pl.show()

        Any combination of values and ranges may be specified.

        E.g. extract a single value and two ranges, and split the result into separate
        blocks of a MultiBlock.

        >>> extracted = mesh.extract_values(
        ...     values=18, ranges=[[0, 8], [29, 40]], split=True
        ... )
        >>> extracted
        MultiBlock (...)
          N Blocks:   3
          X Bounds:   0.000e+00, 1.000e+00
          Y Bounds:   0.000e+00, 1.000e+00
          Z Bounds:   0.000e+00, 5.000e+00
        >>> extracted.plot(multi_colors=True)

        Extract values from multi-component scalars.

        First, create a point cloud with a 3-component RGB color array.

        >>> rng = np.random.default_rng(seed=1)
        >>> points = rng.random((30, 3))
        >>> colors = rng.random((30, 3))
        >>> point_cloud = pv.PointSet(points)
        >>> point_cloud['colors'] = colors
        >>> plot_kwargs = dict(render_points_as_spheres=True, point_size=50, rgb=True)
        >>> point_cloud.plot(**plot_kwargs)

        Extract values from a single component.

        E.g. extract points with a strong red component (i.e. > 0.8).

        >>> extracted = point_cloud.extract_values(ranges=[0.8, 1.0], component_mode=0)
        >>> extracted.plot(**plot_kwargs)

        Extract values from all components.

        E.g. extract points where all RGB components are dark (i.e. < 0.5).

        >>> extracted = point_cloud.extract_values(
        ...     ranges=[0.0, 0.5], component_mode='all'
        ... )
        >>> extracted.plot(**plot_kwargs)

        Extract specific multi-component values.

        E.g. round the scalars to create binary RGB components, and extract only green
        and blue components.

        >>> point_cloud['colors'] = np.round(point_cloud['colors'])
        >>> green = [0, 1, 0]
        >>> blue = [0, 0, 1]
        >>>
        >>> extracted = point_cloud.extract_values(
        ...     values=[blue, green],
        ...     component_mode='multi',
        ... )
        >>> extracted.plot(**plot_kwargs)

        Use the original IDs returned by the extraction to modify the original point
        cloud.

        For example, change the color of the blue and green points to yellow.

        >>> point_ids = extracted['vtkOriginalPointIds']
        >>> yellow = [1, 1, 0]
        >>> point_cloud['colors'][point_ids] = yellow
        >>> point_cloud.plot(**plot_kwargs)

        """
        validated = self._validate_extract_values(
            values=values,
            ranges=ranges,
            scalars=scalars,
            preference=preference,
            component_mode=component_mode,
            split=split,
        )
        if isinstance(validated, tuple):
            (
                valid_values,
                valid_ranges,
                value_names,
                range_names,
                array,
                _,
                association,
                component_logic,
            ) = validated
        else:
            # Return empty dataset
            return validated

        # Set default for include cells
        if include_cells is None:
            include_cells = self.n_cells > 0

        kwargs = dict(
            values=valid_values,
            ranges=valid_ranges,
            array=array,
            association=association,
            component_logic=component_logic,
            invert=invert,
            adjacent_cells=adjacent_cells,
            include_cells=include_cells,
            pass_point_ids=pass_point_ids,
            pass_cell_ids=pass_cell_ids,
            progress_bar=progress_bar,
        )

        if split:
            return self._split_values(
                method=self._extract_values,
                value_names=value_names,
                range_names=range_names,
                **kwargs,
            )

        return self._extract_values(**kwargs)

    def _validate_extract_values(  # type: ignore[misc]
        self: _DataSetType,
        *,
        values,
        ranges,
        scalars,
        preference,
        component_mode,
        split,
        mesh_type=None,
    ):
        def _validate_scalar_array(scalars_, preference_):
            # Get the scalar array and field association to use for extraction
            scalars_ = set_default_active_scalars(self).name if scalars_ is None else scalars_
            array_ = get_array(self, scalars_, preference=preference_, err=True)
            association_ = get_array_association(self, scalars_, preference=preference_)
            return array_, scalars_, association_

        def _validate_component_mode(array_, component_mode_):
            # Validate component mode and return logic function
            num_components = 1 if array_.ndim == 1 else array_.shape[1]
            if isinstance(component_mode_, (int, np.integer)) or component_mode_ in [
                '0',
                '1',
                '2',
            ]:
                component_mode_ = int(component_mode_)
                if component_mode_ > num_components - 1 or component_mode_ < 0:
                    msg = (
                        f"Invalid component index '{component_mode_}' specified for "
                        f'scalars with {num_components} component(s). '
                        f'Value must be one of: {tuple(range(num_components))}.'
                    )
                    raise ValueError(msg)
                array_ = array_[:, component_mode_] if num_components > 1 else array_
                component_logic_function = None
            elif isinstance(component_mode_, str) and component_mode_ in [
                'any',
                'all',
                'multi',
            ]:
                if array_.ndim == 1:
                    component_logic_function = None
                elif component_mode_ == 'any':
                    component_logic_function = functools.partial(np.any, axis=1)
                elif component_mode_ in ['all', 'multi']:
                    component_logic_function = functools.partial(np.all, axis=1)
            else:
                msg = (
                    f"Invalid component '{component_mode_}'. "
                    f"Must be an integer, 'any', 'all', or 'multi'."
                )
                raise ValueError(msg)
            return array_, num_components, component_logic_function

        def _get_inputs_from_dict(input_):
            # Get extraction values from dict if applicable.
            # If dict, also validate names/labels mapped to the values
            if not isinstance(input_, dict):
                return None, input_
            else:
                dict_keys, dict_values = list(input_.keys()), list(input_.values())
                if all(isinstance(key, str) for key in dict_keys):
                    return dict_keys, dict_values
                elif all(isinstance(val, str) for val in dict_values):
                    return dict_values, dict_keys
                else:
                    msg = "Invalid dict mapping. The dict's keys or values must contain strings."
                    raise TypeError(msg)

        def _validate_values_and_ranges(
            array_, *, values_, ranges_, num_components_, component_mode_
        ):
            # Make sure we have input values to extract
            is_multi_mode = component_mode_ == 'multi'
            if values_ is None:
                if ranges_ is None:
                    msg = 'No ranges or values were specified. At least one must be specified.'
                    raise TypeError(msg)
                elif is_multi_mode:
                    msg = (
                        f"Ranges cannot be extracted using component mode '{component_mode_}'. "
                        f'Expected {None}, got {ranges_}.'
                    )
                    raise TypeError(msg)
            elif (
                isinstance(values_, str) and values_ == '_unique'
            ):  # Private flag used by `split_values` to use unique values
                axis = 0 if is_multi_mode else None
                values_ = np.unique(array_, axis=axis)

            # Validate values
            if values_ is not None:
                if is_multi_mode:
                    values_ = np.atleast_2d(values_)
                    if values_.ndim > 2:
                        msg = (
                            f'Component values cannot be more than 2 dimensions. '
                            f'Got {values_.ndim}.'
                        )
                        raise ValueError(msg)
                    if values_.shape[1] != num_components_:
                        msg = (
                            f'Num components in values array ({values_.shape[1]}) must match '
                            f'num components in data array ({num_components_}).'
                        )
                        raise ValueError(msg)
                else:
                    values_ = np.atleast_1d(values_)
                    if values_.ndim > 1:
                        msg = f'Values must be one-dimensional. Got {values_.ndim}d values.'
                        raise ValueError(msg)
                if not (
                    np.issubdtype(dtype := values_.dtype, np.floating)
                    or np.issubdtype(dtype, np.integer)
                ):
                    msg = 'Values must be numeric.'
                    raise TypeError(msg)

            # Validate ranges
            if ranges_ is not None:
                ranges_ = np.atleast_2d(ranges_)
                if (ndim := ranges_.ndim) > 2:
                    msg = f'Ranges must be 2 dimensional. Got {ndim}.'
                    raise ValueError(msg)
                if not (
                    np.issubdtype(dtype := ranges_.dtype, np.floating)
                    or np.issubdtype(dtype, np.integer)
                ):
                    msg = 'Ranges must be numeric.'
                    raise TypeError(msg)
                is_valid_range = ranges_[:, 0] <= ranges_[:, 1]
                not_valid = np.invert(is_valid_range)
                if np.any(not_valid):
                    invalid_ranges = ranges_[not_valid]
                    msg = (
                        f'Invalid range {invalid_ranges[0]} specified. '
                        f'Lower value cannot be greater than upper value.'
                    )
                    raise ValueError(msg)
            return values_, ranges_

        if self.is_empty:
            # Empty input, return empty output
            mesh_type = pyvista.UnstructuredGrid if mesh_type is None else mesh_type
            out = mesh_type()
            if split:
                # Do basic validation just to get num blocks for multiblock
                _, values_ = _get_inputs_from_dict(values)
                _, ranges_ = _get_inputs_from_dict(ranges)
                n_values = len(np.atleast_1d(values_)) if values_ is not None else 0
                n_ranges = len(np.atleast_2d(ranges_)) if ranges_ is not None else 0
                return pyvista.MultiBlock([out.copy() for _ in range(n_values + n_ranges)])
            return out

        array, array_name, association = _validate_scalar_array(scalars, preference)
        array, num_components, component_logic = _validate_component_mode(array, component_mode)
        value_names, values = _get_inputs_from_dict(values)
        range_names, ranges = _get_inputs_from_dict(ranges)
        valid_values, valid_ranges = _validate_values_and_ranges(
            array,
            values_=values,
            ranges_=ranges,
            num_components_=num_components,
            component_mode_=component_mode,
        )

        return (
            valid_values,
            valid_ranges,
            value_names,
            range_names,
            array,
            array_name,
            association,
            component_logic,
        )

    def _split_values(  # type:ignore[misc]
        self: _DataSetType,
        *,
        method,
        values,
        ranges,
        value_names,
        range_names,
        **kwargs,
    ):
        # Split values and ranges separately and combine into single multiblock
        multi = pyvista.MultiBlock()
        if values is not None:
            value_names = value_names or [None] * len(values)
            for name, val in zip(value_names, values):
                multi.append(method(values=[val], ranges=None, **kwargs), name)
        if ranges is not None:
            range_names = range_names or [None] * len(ranges)
            for name, rng in zip(range_names, ranges):
                multi.append(method(values=None, ranges=[rng], **kwargs), name)
        return multi

    def _apply_component_logic_to_array(  # type: ignore[misc]
        self: _DataSetType,
        *,
        values,
        ranges,
        array,
        component_logic,
        invert,
    ):
        """Extract values using validated input.

        Internal method for extract_values filter to avoid repeated calls to input
        validation methods.
        """

        def _update_id_mask(logic_) -> None:
            """Apply component logic and update the id mask."""
            logic_ = component_logic(logic_) if component_logic else logic_
            id_mask[logic_] = True

        # Determine which ids to keep
        id_mask = np.zeros((len(array),), dtype=bool)
        if values is not None:
            for val in values:
                logic = array == val
                _update_id_mask(logic)

        if ranges is not None:
            for lower, upper in ranges:
                finite_lower, finite_upper = np.isfinite(lower), np.isfinite(upper)
                if finite_lower and finite_upper:
                    logic = np.logical_and(array >= lower, array <= upper)
                elif not finite_lower and finite_upper:
                    logic = array <= upper
                elif finite_lower and not finite_upper:
                    logic = array >= lower
                else:
                    # Extract all
                    logic = np.ones_like(array, dtype=np.bool_)
                _update_id_mask(logic)

        return np.invert(id_mask) if invert else id_mask

    def _extract_values(  # type: ignore[misc]
        self: _DataSetType,
        *,
        values,
        ranges,
        array,
        component_logic,
        invert,
        association,
        adjacent_cells,
        include_cells,
        progress_bar,
        pass_point_ids,
        pass_cell_ids,
    ):
        id_mask = self._apply_component_logic_to_array(
            values=values,
            ranges=ranges,
            array=array,
            component_logic=component_logic,
            invert=invert,
        )

        # Extract point or cell ids
        if association == FieldAssociation.POINT:
            output = self.extract_points(
                id_mask,
                adjacent_cells=adjacent_cells,
                include_cells=include_cells,
                pass_point_ids=pass_point_ids,
                pass_cell_ids=pass_cell_ids,
                progress_bar=progress_bar,
            )
        else:
            output = self.extract_cells(
                id_mask,
                pass_point_ids=pass_point_ids,
                pass_cell_ids=pass_cell_ids,
                progress_bar=progress_bar,
            )

        return output

    @_deprecate_positional_args
    def extract_surface(  # type: ignore[misc]  # noqa: PLR0917
        self: _DataSetType,
        pass_pointid: bool = True,  # noqa: FBT001, FBT002
        pass_cellid: bool = True,  # noqa: FBT001, FBT002
        nonlinear_subdivision: int = 1,
        progress_bar: bool = False,  # noqa: FBT001, FBT002
    ):
        """Extract surface mesh of the grid.

        Parameters
        ----------
        pass_pointid : bool, default: True
            Adds a point array ``"vtkOriginalPointIds"`` that
            identifies which original points these surface points
            correspond to.

        pass_cellid : bool, default: True
            Adds a cell array ``"vtkOriginalCellIds"`` that
            identifies which original cells these surface cells
            correspond to.

        nonlinear_subdivision : int, default: 1
            If the input is an unstructured grid with nonlinear faces,
            this parameter determines how many times the face is
            subdivided into linear faces.

            If 0, the output is the equivalent of its linear
            counterpart (and the midpoints determining the nonlinear
            interpolation are discarded). If 1 (the default), the
            nonlinear face is triangulated based on the midpoints. If
            greater than 1, the triangulated pieces are recursively
            subdivided to reach the desired subdivision. Setting the
            value to greater than 1 may cause some point data to not
            be passed even if no nonlinear faces exist. This option
            has no effect if the input is not an unstructured grid.

        progress_bar : bool, default: False
            Display a progress bar to indicate progress.

        Returns
        -------
        pyvista.PolyData
            Surface mesh of the grid.

        Warnings
        --------
        Both ``"vtkOriginalPointIds"`` and ``"vtkOriginalCellIds"`` may be
        affected by other VTK operations. See `issue 1164
        <https://github.com/pyvista/pyvista/issues/1164>`_ for
        recommendations on tracking indices across operations.

        Examples
        --------
        Extract the surface of an UnstructuredGrid.

        >>> import pyvista as pv
        >>> from pyvista import examples
        >>> grid = examples.load_hexbeam()
        >>> surf = grid.extract_surface()
        >>> type(surf)
        <class 'pyvista.core.pointset.PolyData'>
        >>> surf['vtkOriginalPointIds']
        pyvista_ndarray([ 0,  2, 36, 27,  7,  8, 81,  1, 18,  4, 54,  3,  6, 45,
                         72,  5, 63,  9, 35, 44, 11, 16, 89, 17, 10, 26, 62, 13,
                         12, 53, 80, 15, 14, 71, 19, 37, 55, 20, 38, 56, 21, 39,
                         57, 22, 40, 58, 23, 41, 59, 24, 42, 60, 25, 43, 61, 28,
                         82, 29, 83, 30, 84, 31, 85, 32, 86, 33, 87, 34, 88, 46,
                         73, 47, 74, 48, 75, 49, 76, 50, 77, 51, 78, 52, 79, 64,
                         65, 66, 67, 68, 69, 70])
        >>> surf['vtkOriginalCellIds']
        pyvista_ndarray([ 0,  0,  0,  1,  1,  1,  3,  3,  3,  2,  2,  2, 36, 36,
                         36, 37, 37, 37, 39, 39, 39, 38, 38, 38,  5,  5,  9,  9,
                         13, 13, 17, 17, 21, 21, 25, 25, 29, 29, 33, 33,  4,  4,
                          8,  8, 12, 12, 16, 16, 20, 20, 24, 24, 28, 28, 32, 32,
                          7,  7, 11, 11, 15, 15, 19, 19, 23, 23, 27, 27, 31, 31,
                         35, 35,  6,  6, 10, 10, 14, 14, 18, 18, 22, 22, 26, 26,
                         30, 30, 34, 34])

        Note that in the "vtkOriginalCellIds" array, the same original cells
        appears multiple times since this array represents the original cell of
        each surface cell extracted.

        See the :ref:`extract_surface_example` for more examples using this filter.

        """
        surf_filter = _vtk.vtkDataSetSurfaceFilter()
        surf_filter.SetInputData(self)
        surf_filter.SetPassThroughPointIds(pass_pointid)
        surf_filter.SetPassThroughCellIds(pass_cellid)

        if nonlinear_subdivision != 1:
            surf_filter.SetNonlinearSubdivisionLevel(nonlinear_subdivision)

        # available in 9.0.2
        # surf_filter.SetDelegation(delegation)

        _update_alg(surf_filter, progress_bar=progress_bar, message='Extracting Surface')
        return _get_output(surf_filter)

    @_deprecate_positional_args
    def surface_indices(  # type: ignore[misc]
        self: _DataSetType,
        progress_bar: bool = False,  # noqa: FBT001, FBT002
    ):
        """Return the surface indices of a grid.

        Parameters
        ----------
        progress_bar : bool, default: False
            Display a progress bar to indicate progress.

        Returns
        -------
        numpy.ndarray
            Indices of the surface points.

        Examples
        --------
        Return the first 10 surface indices of an UnstructuredGrid.

        >>> from pyvista import examples
        >>> grid = examples.load_hexbeam()
        >>> ind = grid.surface_indices()
        >>> ind[:10]  # doctest:+SKIP
        pyvista_ndarray([ 0,  2, 36, 27,  7,  8, 81,  1, 18,  4])

        """
        surf = DataSetFilters.extract_surface(self, pass_cellid=True, progress_bar=progress_bar)
        return surf.point_data['vtkOriginalPointIds']

    @_deprecate_positional_args(allowed=['feature_angle'])
    def extract_feature_edges(  # type: ignore[misc]  # noqa: PLR0917
        self: _DataSetType,
        feature_angle: float = 30.0,
        boundary_edges: bool = True,  # noqa: FBT001, FBT002
        non_manifold_edges: bool = True,  # noqa: FBT001, FBT002
        feature_edges: bool = True,  # noqa: FBT001, FBT002
        manifold_edges: bool = True,  # noqa: FBT001, FBT002
        clear_data: bool = False,  # noqa: FBT001, FBT002
        progress_bar: bool = False,  # noqa: FBT001, FBT002
    ):
        """Extract edges from the surface of the mesh.

        If the given mesh is not PolyData, the external surface of the given
        mesh is extracted and used.

        From vtk documentation, the edges are one of the following:

            1) Boundary (used by one polygon) or a line cell.
            2) Non-manifold (used by three or more polygons).
            3) Feature edges (edges used by two triangles and whose
               dihedral angle > feature_angle).
            4) Manifold edges (edges used by exactly two polygons).

        Parameters
        ----------
        feature_angle : float, default: 30.0
            Feature angle (in degrees) used to detect sharp edges on
            the mesh. Used only when ``feature_edges=True``.

        boundary_edges : bool, default: True
            Extract the boundary edges.

        non_manifold_edges : bool, default: True
            Extract non-manifold edges.

        feature_edges : bool, default: True
            Extract edges exceeding ``feature_angle``.

        manifold_edges : bool, default: True
            Extract manifold edges.

        clear_data : bool, default: False
            Clear any point, cell, or field data. This is useful
            if wanting to strictly extract the edges.

        progress_bar : bool, default: False
            Display a progress bar to indicate progress.

        Returns
        -------
        pyvista.PolyData
            Extracted edges.

        Examples
        --------
        Extract the edges from an unstructured grid.

        >>> import pyvista as pv
        >>> from pyvista import examples
        >>> hex_beam = pv.read(examples.hexbeamfile)
        >>> feat_edges = hex_beam.extract_feature_edges()
        >>> feat_edges.clear_data()  # clear array data for plotting
        >>> feat_edges.plot(line_width=10)

        See the :ref:`extract_edges_example` for more examples using this filter.

        """
        dataset = self
        if not isinstance(dataset, _vtk.vtkPolyData):
            dataset = DataSetFilters.extract_surface(dataset)
        featureEdges = _vtk.vtkFeatureEdges()
        featureEdges.SetInputData(dataset)
        featureEdges.SetFeatureAngle(feature_angle)
        featureEdges.SetManifoldEdges(manifold_edges)
        featureEdges.SetNonManifoldEdges(non_manifold_edges)
        featureEdges.SetBoundaryEdges(boundary_edges)
        featureEdges.SetFeatureEdges(feature_edges)
        featureEdges.SetColoring(False)
        _update_alg(featureEdges, progress_bar=progress_bar, message='Extracting Feature Edges')
        output = _get_output(featureEdges)
        if clear_data:
            output.clear_data()
        return output

    @_deprecate_positional_args
    def merge_points(  # type: ignore[misc]
        self: _DataSetType,
        tolerance: float = 0.0,
        inplace: bool = False,  # noqa: FBT001, FBT002
        progress_bar: bool = False,  # noqa: FBT001, FBT002
    ):
        """Merge duplicate points in this mesh.

        .. versionadded:: 0.45

        Parameters
        ----------
        tolerance : float, optional
            Specify a tolerance to use when comparing points. Points within
            this tolerance will be merged.

        inplace : bool, default: False
            Overwrite the original mesh with the result. Only possible if the input
            is :class:`~pyvista.PolyData` or :class:`~pyvista.UnstructuredGrid`.

        progress_bar : bool, default: False
            Display a progress bar to indicate progress.

        Returns
        -------
        pyvista.PolyData or pyvista.UnstructuredGrid
            Mesh with merged points. PolyData is returned only if the input is PolyData.

        Examples
        --------
        Merge duplicate points in a mesh.

        >>> import pyvista as pv
        >>> mesh = pv.Cylinder(resolution=4)
        >>> mesh.n_points
        16
        >>> _ = mesh.merge_points(inplace=True)
        >>> mesh.n_points
        8

        """
        # Create a second mesh with points. This is required for the merge
        # to work correctly. Additional points are not required for PolyData inputs
        other_points = None if isinstance(self, pyvista.PolyData) else self.points
        other_mesh = pyvista.PolyData(other_points)
        return self.merge(
            other_mesh,
            merge_points=True,
            tolerance=tolerance,
            inplace=inplace,
            main_has_priority=None,
            progress_bar=progress_bar,
        )

    @_deprecate_positional_args(allowed=['grid'])
    def merge(  # type: ignore[misc]  # noqa: PLR0917
        self: _DataSetType,
        grid: DataSet
        | _vtk.vtkDataSet
        | MultiBlock
        | Sequence[DataSet | _vtk.vtkDataSet]
        | None = None,
        merge_points: bool = True,  # noqa: FBT001, FBT002
        tolerance: float = 0.0,
        inplace: bool = False,  # noqa: FBT001, FBT002
        main_has_priority: bool | None = None,  # noqa: FBT001
        progress_bar: bool = False,  # noqa: FBT001, FBT002
    ):
        """Join one or many other grids to this grid.

        Can be used to merge points of adjacent cells when no grids
        are input.

        .. note::
           The ``+`` operator between two meshes uses this filter with
           the default parameters. When the target mesh is already a
           :class:`pyvista.UnstructuredGrid`, in-place merging via
           ``+=`` is similarly possible.


        .. warning::

            The merge order of this filter depends on the installed version
            of VTK. For example, if merging meshes ``a``, ``b``, and ``c``,
            the merged order is ``bca`` for VTK<9.5 and ``abc`` for VTK>=9.5.
            This may be a breaking change for some applications. If only
            merging two meshes, it may be possible to maintain `some` backwards
            compatibility by swapping the input order of the two meshes,
            though this may also affect the merged arrays and is therefore
            not fully backwards-compatible.

        Parameters
        ----------
        grid : :vtk:`vtkUnstructuredGrid` | list[:vtk:`vtkUnstructuredGrid`], optional
            Grids to merge to this grid.

        merge_points : bool, default: True
            Points in exactly the same location will be merged between
            the two meshes. Warning: this can leave degenerate point data.

        tolerance : float, default: 0.0
            The absolute tolerance to use to find coincident points when
            ``merge_points=True``.

        inplace : bool, default: False
            Updates grid inplace when True if the input type is an
            :class:`pyvista.UnstructuredGrid`.

        main_has_priority : bool, default: True
            When this parameter is true and merge_points is true,
            the arrays of the merging grids will be overwritten
            by the original main mesh.

            .. deprecated:: 0.46

                This keyword will be removed in a future version. The main mesh
                always has priority with VTK 9.5.0 or later.

        progress_bar : bool, default: False
            Display a progress bar to indicate progress.

        Returns
        -------
        pyvista.UnstructuredGrid
            Merged grid.

        Notes
        -----
        When two or more grids are joined, the type and name of each
        array must match or the arrays will be ignored and not
        included in the final merged mesh.

        Examples
        --------
        Merge three separate spheres into a single mesh.

        >>> import pyvista as pv
        >>> sphere_a = pv.Sphere(center=(1, 0, 0))
        >>> sphere_b = pv.Sphere(center=(0, 1, 0))
        >>> sphere_c = pv.Sphere(center=(0, 0, 1))
        >>> merged = sphere_a.merge([sphere_b, sphere_c])
        >>> merged.plot()

        """
        vtk_at_least_95 = _vtk.vtk_version_info >= (9, 5, 0)
        if main_has_priority is not None:
            msg = (
                "The keyword 'main_has_priority' is deprecated and should not be used.\n"
                'The main mesh will always have priority in a future version, and this keyword '
                'will be removed.'
            )
            if main_has_priority is False and vtk_at_least_95:
                msg += '\nIts value cannot be False for vtk>=9.5.0.'
                raise ValueError(msg)
            else:
                warnings.warn(msg, pyvista.PyVistaDeprecationWarning)
        elif not vtk_at_least_95:
            # Set default for older VTK:
            main_has_priority = True

        append_filter = _vtk.vtkAppendFilter()
        append_filter.SetMergePoints(merge_points)
        append_filter.SetTolerance(tolerance)

        # For vtk < 9.5, the last appended mesh has priority.
        # For newer vtk, the first appended mesh has priority. We apply
        # logic accordingly to ensure the main mesh is appended in the
        # correct order
        append_main_first = (not main_has_priority) or vtk_at_least_95
        if append_main_first:
            append_filter.AddInputData(self)

        if isinstance(grid, _vtk.vtkDataSet):
            append_filter.AddInputData(grid)
        elif isinstance(grid, (list, tuple, pyvista.MultiBlock)):
            grids = grid
            for grid_ in grids:
                append_filter.AddInputData(grid_)

        if not append_main_first:
            append_filter.AddInputData(self)

        _update_alg(append_filter, progress_bar=progress_bar, message='Merging')
        merged = _get_output(append_filter)

        if not vtk_at_least_95:
            # Update field data
            priority = (
                grid if (isinstance(grid, pyvista.DataObject) and not main_has_priority) else self
            )
            for array in merged.field_data:
                merged.field_data[array] = priority.field_data[array]

        if inplace:
            if type(self) is type(merged):
                self.deep_copy(merged)
                return self
            else:
                msg = f'Mesh type {type(self)} cannot be overridden by output.'
                raise TypeError(msg)
        return merged

    def __add__(  # type: ignore[misc]
        self: _DataSetType, dataset
    ):
        """Combine this mesh with another into a :class:`pyvista.UnstructuredGrid`."""
        return DataSetFilters.merge(self, dataset)

    def __iadd__(  # type: ignore[misc]
        self: _DataSetType, dataset
    ):
        """Merge another mesh into this one if possible.

        "If possible" means that ``self`` is a :class:`pyvista.UnstructuredGrid`.
        Otherwise we have to return a new object, and the attempted in-place
        merge will raise.

        """
        try:
            merged = DataSetFilters.merge(self, dataset, inplace=True)
        except TypeError:
            msg = (
                'In-place merge only possible if the target mesh '
                'is an UnstructuredGrid.\nPlease use `mesh + other_mesh` '
                'instead, which returns a new UnstructuredGrid.'
            )
            raise TypeError(msg) from None
        return merged

    @_deprecate_positional_args(allowed=['quality_measure'])
    def compute_cell_quality(  # type: ignore[misc]
        self: _DataSetType,
        quality_measure: str = 'scaled_jacobian',
        null_value: float = -1.0,
        progress_bar: bool = False,  # noqa: FBT001, FBT002
    ):
        """Compute a function of (geometric) quality for each cell of a mesh.

        The per-cell quality is added to the mesh's cell data, in an
        array named ``"CellQuality"``. Cell types not supported by this
        filter or undefined quality of supported cell types will have an
        entry of -1.

        Defaults to computing the scaled Jacobian.

        Options for cell quality measure:

        - ``'area'``
        - ``'aspect_beta'``
        - ``'aspect_frobenius'``
        - ``'aspect_gamma'``
        - ``'aspect_ratio'``
        - ``'collapse_ratio'``
        - ``'condition'``
        - ``'diagonal'``
        - ``'dimension'``
        - ``'distortion'``
        - ``'jacobian'``
        - ``'max_angle'``
        - ``'max_aspect_frobenius'``
        - ``'max_edge_ratio'``
        - ``'med_aspect_frobenius'``
        - ``'min_angle'``
        - ``'oddy'``
        - ``'radius_ratio'``
        - ``'relative_size_squared'``
        - ``'scaled_jacobian'``
        - ``'shape'``
        - ``'shape_and_size'``
        - ``'shear'``
        - ``'shear_and_size'``
        - ``'skew'``
        - ``'stretch'``
        - ``'taper'``
        - ``'volume'``
        - ``'warpage'``

        .. note::

            Refer to the `Verdict Library Reference Manual <https://public.kitware.com/Wiki/images/6/6b/VerdictManual-revA.pdf>`_
            for low-level technical information about how each metric is computed,
            which :class:`~pyvista.CellType` it applies to as well as the metric's
            full, normal, and acceptable range of values.

        .. deprecated:: 0.45

            Use :meth:`~pyvista.DataObjectFilters.cell_quality` instead. Note that
            this new filter does not include an array named ``'CellQuality'``.

        Parameters
        ----------
        quality_measure : str, default: 'scaled_jacobian'
            The cell quality measure to use.

        null_value : float, default: -1.0
            Float value for undefined quality. Undefined quality are qualities
            that could be addressed by this filter but is not well defined for
            the particular geometry of cell in question, e.g. a volume query
            for a triangle. Undefined quality will always be undefined.
            The default value is -1.

        progress_bar : bool, default: False
            Display a progress bar to indicate progress.

        Returns
        -------
        pyvista.DataSet
            Dataset with the computed mesh quality in the
            ``cell_data`` as the ``"CellQuality"`` array.

        Examples
        --------
        Compute and plot the minimum angle of a sample sphere mesh.

        >>> import pyvista as pv
        >>> sphere = pv.Sphere(theta_resolution=20, phi_resolution=20)
        >>> cqual = sphere.compute_cell_quality('min_angle')  # doctest:+SKIP
        >>> cqual.plot(show_edges=True)  # doctest:+SKIP

        See the :ref:`mesh_quality_example` for more examples using this filter.

        """
        if pyvista.version_info >= (0, 48):  # pragma: no cover
            msg = 'Convert this deprecation warning into an error.'
            raise RuntimeError(msg)
        if pyvista.version_info >= (0, 49):  # pragma: no cover
            msg = 'Remove this filter.'
            raise RuntimeError(msg)

        msg = (
            'This filter is deprecated. Use `cell_quality` instead. Note that this\n'
            "new filter does not include an array named ``'CellQuality'`"
        )
        warnings.warn(msg, PyVistaDeprecationWarning)

        alg = _vtk.vtkCellQuality()
        possible_measure_setters = {
            'area': 'SetQualityMeasureToArea',
            'aspect_beta': 'SetQualityMeasureToAspectBeta',
            'aspect_frobenius': 'SetQualityMeasureToAspectFrobenius',
            'aspect_gamma': 'SetQualityMeasureToAspectGamma',
            'aspect_ratio': 'SetQualityMeasureToAspectRatio',
            'collapse_ratio': 'SetQualityMeasureToCollapseRatio',
            'condition': 'SetQualityMeasureToCondition',
            'diagonal': 'SetQualityMeasureToDiagonal',
            'dimension': 'SetQualityMeasureToDimension',
            'distortion': 'SetQualityMeasureToDistortion',
            'jacobian': 'SetQualityMeasureToJacobian',
            'max_angle': 'SetQualityMeasureToMaxAngle',
            'max_aspect_frobenius': 'SetQualityMeasureToMaxAspectFrobenius',
            'max_edge_ratio': 'SetQualityMeasureToMaxEdgeRatio',
            'med_aspect_frobenius': 'SetQualityMeasureToMedAspectFrobenius',
            'min_angle': 'SetQualityMeasureToMinAngle',
            'oddy': 'SetQualityMeasureToOddy',
            'radius_ratio': 'SetQualityMeasureToRadiusRatio',
            'relative_size_squared': 'SetQualityMeasureToRelativeSizeSquared',
            'scaled_jacobian': 'SetQualityMeasureToScaledJacobian',
            'shape': 'SetQualityMeasureToShape',
            'shape_and_size': 'SetQualityMeasureToShapeAndSize',
            'shear': 'SetQualityMeasureToShear',
            'shear_and_size': 'SetQualityMeasureToShearAndSize',
            'skew': 'SetQualityMeasureToSkew',
            'stretch': 'SetQualityMeasureToStretch',
            'taper': 'SetQualityMeasureToTaper',
            'volume': 'SetQualityMeasureToVolume',
            'warpage': 'SetQualityMeasureToWarpage',
        }

        # we need to check if these quality measures exist as VTK API changes
        measure_setters = {}
        for name, attr in possible_measure_setters.items():
            setter_candidate = getattr(alg, attr, None)
            if setter_candidate:
                measure_setters[name] = setter_candidate

        try:
            # Set user specified quality measure
            measure_setters[quality_measure]()
        except (KeyError, IndexError):
            options = ', '.join([f"'{s}'" for s in list(measure_setters.keys())])
            msg = f'Cell quality type ({quality_measure}) not available. Options are: {options}'
            raise KeyError(msg)
        alg.SetInputData(self)
        alg.SetUndefinedQuality(null_value)
        _update_alg(alg, progress_bar=progress_bar, message='Computing Cell Quality')
        return _get_output(alg)

    def compute_boundary_mesh_quality(  # type: ignore[misc]
        self: _DataSetType, *, progress_bar: bool = False
    ):
        """Compute metrics on the boundary faces of a mesh.

        The metrics that can be computed on the boundary faces of the mesh and are:

        - Distance from cell center to face center
        - Distance from cell center to face plane
        - Angle of faces plane normal and cell center to face center vector

        Parameters
        ----------
        progress_bar : bool, default: False
            Display a progress bar to indicate progress.

        Returns
        -------
        pyvista.DataSet
            Dataset with the computed metrics on the boundary faces of a mesh.
            ``cell_data`` as the ``"CellQuality"`` array.

        Examples
        --------
        >>> import pyvista as pv
        >>> from pyvista import examples
        >>> mesh = examples.download_can_crushed_vtu()
        >>> cqual = mesh.compute_boundary_mesh_quality()
        >>> plotter = pv.Plotter(shape=(2, 2))
        >>> _ = plotter.add_mesh(mesh, show_edges=True)
        >>> plotter.subplot(1, 0)
        >>> _ = plotter.add_mesh(cqual, scalars='DistanceFromCellCenterToFaceCenter')
        >>> plotter.subplot(0, 1)
        >>> _ = plotter.add_mesh(cqual, scalars='DistanceFromCellCenterToFacePlane')
        >>> plotter.subplot(1, 1)
        >>> _ = plotter.add_mesh(
        ...     cqual,
        ...     scalars='AngleFaceNormalAndCellCenterToFaceCenterVector',
        ... )
        >>> plotter.show()

        """
        if pyvista.vtk_version_info < (9, 3, 0):  # pragma: no cover
            msg = '`vtkBoundaryMeshQuality` requires vtk>=9.3.0'
            raise VTKVersionError(msg)
        alg = _vtk.vtkBoundaryMeshQuality()
        alg.SetInputData(self)
        _update_alg(alg, progress_bar=progress_bar, message='Compute Boundary Mesh Quality')
        return _get_output(alg)

    @_deprecate_positional_args(allowed=['scalars'])
    def compute_derivative(  # type: ignore[misc]  # noqa: PLR0917
        self: _DataSetType,
        scalars: str | None = None,
        gradient: bool | str = True,  # noqa: FBT001, FBT002
        divergence: bool | str = False,  # noqa: FBT001, FBT002
        vorticity: bool | str = False,  # noqa: FBT001, FBT002
        qcriterion: bool | str = False,  # noqa: FBT001, FBT002
        faster: bool = False,  # noqa: FBT001, FBT002
        preference: Literal['point', 'cell'] = 'point',
        progress_bar: bool = False,  # noqa: FBT001, FBT002
    ):
        """Compute derivative-based quantities of point/cell scalar field.

        Utilize :vtk:`vtkGradientFilter` to compute derivative-based quantities,
        such as gradient, divergence, vorticity, and Q-criterion, of the
        selected point or cell scalar field.

        Parameters
        ----------
        scalars : str, optional
            String name of the scalars array to use when computing the
            derivative quantities.  Defaults to the active scalars in
            the dataset.

        gradient : bool | str, default: True
            Calculate gradient. If a string is passed, the string will be used
            for the resulting array name. Otherwise, array name will be
            ``'gradient'``. Default ``True``.

        divergence : bool | str, optional
            Calculate divergence. If a string is passed, the string will be
            used for the resulting array name. Otherwise, default array name
            will be ``'divergence'``.

        vorticity : bool | str, optional
            Calculate vorticity. If a string is passed, the string will be used
            for the resulting array name. Otherwise, default array name will be
            ``'vorticity'``.

        qcriterion : bool | str, optional
            Calculate qcriterion. If a string is passed, the string will be
            used for the resulting array name. Otherwise, default array name
            will be ``'qcriterion'``.

        faster : bool, default: False
            Use faster algorithm for computing derivative quantities. Result is
            less accurate and performs fewer derivative calculations,
            increasing computation speed. The error will feature smoothing of
            the output and possibly errors at boundaries. Option has no effect
            if DataSet is not :class:`pyvista.UnstructuredGrid`.

        preference : str, default: "point"
            Data type preference. Either ``'point'`` or ``'cell'``.

        progress_bar : bool, default: False
            Display a progress bar to indicate progress.

        Returns
        -------
        pyvista.DataSet
            Dataset with calculated derivative.

        Examples
        --------
        First, plot the random hills dataset with the active elevation
        scalars.  These scalars will be used for the derivative
        calculations.

        >>> from pyvista import examples
        >>> hills = examples.load_random_hills()
        >>> hills.plot(smooth_shading=True)

        Compute and plot the gradient of the active scalars.

        >>> from pyvista import examples
        >>> hills = examples.load_random_hills()
        >>> deriv = hills.compute_derivative()
        >>> deriv.plot(scalars='gradient')

        See the :ref:`gradients_example` for more examples using this filter.

        """
        alg = _vtk.vtkGradientFilter()
        # Check if scalars array given
        scalars_ = set_default_active_scalars(self).name if scalars is None else scalars
        if not isinstance(scalars_, str):
            msg = 'scalars array must be given as a string name'  # type: ignore[unreachable]
            raise TypeError(msg)
        if not any((gradient, divergence, vorticity, qcriterion)):
            msg = 'must set at least one of gradient, divergence, vorticity, or qcriterion'
            raise ValueError(msg)

            # bool(non-empty string/True) == True, bool(None/False) == False
        alg.SetComputeGradient(bool(gradient))
        alg.SetResultArrayName('gradient' if isinstance(gradient, bool) else gradient)

        alg.SetComputeDivergence(bool(divergence))
        alg.SetDivergenceArrayName('divergence' if isinstance(divergence, bool) else divergence)

        alg.SetComputeVorticity(bool(vorticity))
        alg.SetVorticityArrayName('vorticity' if isinstance(vorticity, bool) else vorticity)

        alg.SetComputeQCriterion(bool(qcriterion))
        alg.SetQCriterionArrayName('qcriterion' if isinstance(qcriterion, bool) else qcriterion)

        alg.SetFasterApproximation(faster)
        field = get_array_association(self, scalars_, preference=preference)
        # args: (idx, port, connection, field, name)
        alg.SetInputArrayToProcess(0, 0, 0, field.value, scalars_)
        alg.SetInputData(self)
        _update_alg(alg, progress_bar=progress_bar, message='Computing Derivative')
        return _get_output(alg)

    @_deprecate_positional_args(allowed=['shrink_factor'])
    def shrink(  # type: ignore[misc]
        self: _DataSetType,
        shrink_factor: float = 1.0,
        progress_bar: bool = False,  # noqa: FBT001, FBT002
    ):
        """Shrink the individual faces of a mesh.

        This filter shrinks the individual faces of a mesh rather than
        scaling the entire mesh.

        Parameters
        ----------
        shrink_factor : float, default: 1.0
            Fraction of shrink for each cell. Default does not modify the
            faces.

        progress_bar : bool, default: False
            Display a progress bar to indicate progress.

        Returns
        -------
        pyvista.DataSet
            Dataset with shrunk faces.  Return type matches input.

        Examples
        --------
        First, plot the original cube.

        >>> import pyvista as pv
        >>> mesh = pv.Cube()
        >>> mesh.plot(show_edges=True, line_width=5)

        Now, plot the mesh with shrunk faces.

        >>> shrunk = mesh.shrink(0.5)
        >>> shrunk.clear_data()  # cleans up plot
        >>> shrunk.plot(show_edges=True, line_width=5)

        """
        shrink_factor = _validation.validate_number(
            shrink_factor,
            must_have_dtype=float,
            must_be_in_range=[0.0, 1.0],
        )
        alg = _vtk.vtkShrinkFilter()
        alg.SetInputData(self)
        alg.SetShrinkFactor(shrink_factor)
        _update_alg(alg, progress_bar=progress_bar, message='Shrinking Mesh')
        output = _get_output(alg)
        if isinstance(self, _vtk.vtkPolyData):
            return output.extract_surface()  # type: ignore[unreachable]
        return output

    @_deprecate_positional_args
    def tessellate(  # type: ignore[misc]
        self: _DataSetType,
        max_n_subdivide: int = 3,
        merge_points: bool = True,  # noqa: FBT001, FBT002
        progress_bar: bool = False,  # noqa: FBT001, FBT002
    ):
        """Tessellate a mesh.

        This filter approximates nonlinear FEM-like elements with linear
        simplices. The output mesh will have geometry and any fields specified
        as attributes in the input mesh's point data. The attribute's copy
        flags are honored, except for normals.

        For more details see :vtk:`vtkTessellatorFilter`.

        Parameters
        ----------
        max_n_subdivide : int, default: 3
            Maximum number of subdivisions.

        merge_points : bool, default: True
            The adaptive tessellation will output vertices that are not shared among cells,
            even where they should be. This can be corrected to some extent.

        progress_bar : bool, default: False
            Display a progress bar to indicate progress.

        Returns
        -------
        pyvista.DataSet
            Dataset with tessellated mesh.  Return type matches input.

        Examples
        --------
        First, plot the high order FEM-like elements.

        >>> import pyvista as pv
        >>> import numpy as np
        >>> points = np.array(
        ...     [
        ...         [0.0, 0.0, 0.0],
        ...         [2.0, 0.0, 0.0],
        ...         [1.0, 2.0, 0.0],
        ...         [1.0, 0.5, 0.0],
        ...         [1.5, 1.5, 0.0],
        ...         [0.5, 1.5, 0.0],
        ...     ]
        ... )
        >>> cells = np.array([6, 0, 1, 2, 3, 4, 5])
        >>> cell_types = np.array([69])
        >>> mesh = pv.UnstructuredGrid(cells, cell_types, points)
        >>> mesh.plot(show_edges=True, line_width=5)

        Now, plot the tessellated mesh.

        >>> tessellated = mesh.tessellate()
        >>> tessellated.clear_data()  # cleans up plot
        >>> tessellated.plot(show_edges=True, line_width=5)

        """
        if isinstance(self, _vtk.vtkPolyData):
            msg = 'Tessellate filter is not supported for PolyData objects.'  # type: ignore[unreachable]
            raise TypeError(msg)
        alg = _vtk.vtkTessellatorFilter()
        alg.SetInputData(self)
        alg.SetMergePoints(merge_points)
        alg.SetMaximumNumberOfSubdivisions(max_n_subdivide)
        _update_alg(alg, progress_bar=progress_bar, message='Tessellating Mesh')
        return _get_output(alg)

    @_deprecate_positional_args
    def integrate_data(  # type: ignore[misc]
        self: _DataSetType,
        progress_bar: bool = False,  # noqa: FBT001, FBT002
    ):
        """Integrate point and cell data.

        Area or volume is also provided in point data.

<<<<<<< HEAD
        This filter uses the VTK :vtk:`vtkIntegrateAttributes`.
=======
        This filter uses :vtk:`vtkIntegrateAttributes`.
>>>>>>> 13935cf3

        Parameters
        ----------
        progress_bar : bool, default: False
            Display a progress bar to indicate progress.

        Returns
        -------
        pyvista.UnstructuredGrid
            Mesh with 1 point and 1 vertex cell with integrated data in point
            and cell data.

        Examples
        --------
        Integrate data on a sphere mesh.

        >>> import pyvista as pv
        >>> import numpy as np
        >>> sphere = pv.Sphere(theta_resolution=100, phi_resolution=100)
        >>> sphere.point_data['data'] = 2 * np.ones(sphere.n_points)
        >>> integrated = sphere.integrate_data()

        There is only 1 point and cell, so access the only value.

        >>> integrated['Area'][0]
        np.float64(3.14)
        >>> integrated['data'][0]
        np.float64(6.28)

        See the :ref:`integrate_data_example` for more examples using this filter.

        """
        alg = _vtk.vtkIntegrateAttributes()
        alg.SetInputData(self)
        alg.SetDivideAllCellDataByVolume(False)
        _update_alg(alg, progress_bar=progress_bar, message='Integrating Variables')
        return _get_output(alg)

    @_deprecate_positional_args(allowed=['n_partitions'])
    def partition(  # type: ignore[misc]
        self: _DataSetType,
        n_partitions: int,
        generate_global_id: bool = False,  # noqa: FBT001, FBT002
        as_composite: bool = True,  # noqa: FBT001, FBT002
    ):
        """Break down input dataset into a requested number of partitions.

        Cells on boundaries are uniquely assigned to each partition without duplication.

        It uses a kdtree implementation that builds balances the cell
        centers among a requested number of partitions. The current implementation
        only supports power-of-2 target partition. If a non-power of two value
        is specified for ``n_partitions``, then the load balancing simply
        uses the power-of-two greater than the requested value

        For more details, see :vtk:`vtkRedistributeDataSetFilter`.

        Parameters
        ----------
        n_partitions : int
            Specify the number of partitions to split the input dataset
            into. Current implementation results in a number of partitions equal
            to the power of 2 greater than or equal to the chosen value.

        generate_global_id : bool, default: False
            Generate global cell ids if ``None`` are present in the input.  If
            global cell ids are present in the input then this flag is
            ignored.

            This is stored as ``"vtkGlobalCellIds"`` within the ``cell_data``
            of the output dataset(s).

        as_composite : bool, default: True
            Return the partitioned dataset as a :class:`pyvista.MultiBlock`.

        See Also
        --------
        split_bodies, extract_values

        Returns
        -------
        pyvista.MultiBlock or pyvista.UnstructuredGrid
            UnStructuredGrid if ``as_composite=False`` and MultiBlock when ``True``.

        Examples
        --------
        Partition a simple ImageData into a :class:`pyvista.MultiBlock`
        containing each partition.

        >>> import pyvista as pv
        >>> grid = pv.ImageData(dimensions=(5, 5, 5))
        >>> out = grid.partition(4, as_composite=True)
        >>> out.plot(multi_colors=True, show_edges=True)

        Partition of the Stanford bunny.

        >>> from pyvista import examples
        >>> mesh = examples.download_bunny()
        >>> out = mesh.partition(4, as_composite=True)
        >>> out.plot(multi_colors=True, cpos='xy')

        """
        if not hasattr(_vtk, 'vtkRedistributeDataSetFilter'):  # pragma: no cover
            msg = (
                '`partition` requires vtkRedistributeDataSetFilter, but it '
                f'was not found in VTK {pyvista.vtk_version_info}'
            )
            raise VTKVersionError(msg)

        alg = _vtk.vtkRedistributeDataSetFilter()
        alg.SetInputData(self)
        alg.SetNumberOfPartitions(n_partitions)
        alg.SetPreservePartitionsInOutput(True)
        alg.SetGenerateGlobalCellIds(generate_global_id)
        alg.Update()

        # pyvista does not yet support vtkPartitionedDataSet
        part = alg.GetOutput()
        datasets = [part.GetPartition(ii) for ii in range(part.GetNumberOfPartitions())]
        output = pyvista.MultiBlock(datasets)
        if not as_composite:
            # note, SetPreservePartitionsInOutput does not work correctly in
            # vtk 9.2.0, so instead we set it to True always and simply merge
            # the result. See:
            # https://gitlab.kitware.com/vtk/vtk/-/issues/18632
            return pyvista.merge(list(output), merge_points=False)
        return output

    def oriented_bounding_box(  # type: ignore[misc]
        self: _DataSetType,
        box_style: Literal['frame', 'outline', 'face'] = 'face',
        *,
        axis_0_direction: VectorLike[float] | str | None = None,
        axis_1_direction: VectorLike[float] | str | None = None,
        axis_2_direction: VectorLike[float] | str | None = None,
        frame_width: float = 0.1,
        return_meta: bool = False,
        as_composite: bool = True,
    ):
        """Return an oriented bounding box (OBB) for this dataset.

        By default, the bounding box is a :class:`~pyvista.MultiBlock` with six
        :class:`PolyData` comprising the faces of a cube. The blocks are named and
        ordered as ``('+X','-X','+Y','-Y','+Z','-Z')``.

        The box can optionally be styled as an outline or frame.

        .. note::

            The names of the blocks of the returned :class:`~pyvista.MultiBlock`
            correspond to the oriented box's local axes, not the global x-y-z axes.
            E.g. the normal of the ``'+X'`` face of the returned box has the same
            direction as the box's primary axis, and is not necessarily pointing in
            the +x direction ``(1, 0, 0)``.

        .. versionadded:: 0.45

        Parameters
        ----------
        box_style : 'frame' | 'outline' | 'face', default: 'face'
            Choose the style of the box. If ``'face'`` (default), each face of the box
            is a single quad cell. If ``'outline'``, the edges of each face are returned
            as line cells. If ``'frame'``, the center portion of each face is removed to
            create a picture-frame style border with each face having four quads (one
            for each side of the frame). Use ``frame_width`` to control the size of the
            frame.

        axis_0_direction : VectorLike[float] | str, optional
            Approximate direction vector of this mesh's primary axis. If set, the first
            axis in the returned ``axes`` metadata is flipped such that it best aligns
            with the specified vector. Can be a vector or string specifying the axis by
            name (e.g. ``'x'`` or ``'-x'``, etc.).

        axis_1_direction : VectorLike[float] | str, optional
            Approximate direction vector of this mesh's secondary axis. If set, the second
            axis in the returned ``axes`` metadata is flipped such that it best aligns
            with the specified vector. Can be a vector or string specifying the axis by
            name (e.g. ``'x'`` or ``'-x'``, etc.).

        axis_2_direction : VectorLike[float] | str, optional
            Approximate direction vector of this mesh's third axis. If set, the third
            axis in the returned ``axes`` metadata is flipped such that it best aligns
            with the specified vector. Can be a vector or string specifying the axis by
            name (e.g. ``'x'`` or ``'-x'``, etc.).

        frame_width : float, optional
            Set the width of the frame. Only has an effect if ``box_style`` is
            ``'frame'``. Values must be between ``0.0`` (minimal frame) and ``1.0``
            (large frame). The frame is scaled to ensure it has a constant width.

        return_meta : bool, default: False
            If ``True``, also returns the corner point and the three axes vectors
            defining the orientation of the box. The sign of the axes vectors can be
            controlled using the ``axis_#_direction`` arguments.

        as_composite : bool, default: True
            Return the box as a :class:`pyvista.MultiBlock` with six blocks: one for
            each face. Set this ``False`` to merge the output and return
            :class:`~pyvista.PolyData`.

        See Also
        --------
        bounding_box
            Similar filter for an axis-aligned bounding box (AABB).

        align_xyz
            Align a mesh to the world x-y-z axes. Used internally by this filter.

        pyvista.Plotter.add_bounding_box
            Add a bounding box to a scene.

        pyvista.CubeFacesSource
            Generate the faces of a cube. Used internally by this filter.

        Returns
        -------
        pyvista.MultiBlock or pyvista.PolyData
            MultiBlock with six named cube faces when ``as_composite=True`` and
            PolyData otherwise.

        numpy.ndarray
            The box's corner point corresponding to the origin of its axes if
            ``return_meta=True``.

        numpy.ndarray
            The box's orthonormal axes vectors if ``return_meta=True``.

        Examples
        --------
        Create a bounding box for a dataset.

        >>> import pyvista as pv
        >>> from pyvista import examples
        >>> mesh = examples.download_oblique_cone()
        >>> box = mesh.oriented_bounding_box()

        Plot the mesh and its bounding box.

        >>> pl = pv.Plotter()
        >>> _ = pl.add_mesh(mesh, color='red')
        >>> _ = pl.add_mesh(box, opacity=0.5)
        >>> pl.show()

        Return the metadata for the box.

        >>> box, point, axes = mesh.oriented_bounding_box('outline', return_meta=True)

        Use the metadata to plot the box's axes using :class:`~pyvista.AxesAssembly`.
        The assembly is aligned with the x-y-z axes and positioned at the origin by
        default. Create a transformation to scale, then rotate, then translate the
        assembly to the corner point of the box. The transpose of the axes is used
        as an inverted rotation matrix.

        >>> scale = box.length / 4
        >>> transform = pv.Transform().scale(scale).rotate(axes.T).translate(point)
        >>> axes_assembly = pv.AxesAssembly(user_matrix=transform.matrix)

        Plot the box and the axes.

        >>> pl = pv.Plotter()
        >>> _ = pl.add_mesh(mesh)
        >>> _ = pl.add_mesh(box, color='black', line_width=5)
        >>> _ = pl.add_actor(axes_assembly)
        >>> pl.show()

        Note how the box's z-axis is pointing from the cone's tip to its base. If we
        want to flip this axis, we can "seed" its direction as the ``'-z'`` direction.

        >>> box, _, axes = mesh.oriented_bounding_box(
        ...     'outline', axis_2_direction='-z', return_meta=True
        ... )
        >>>

        Plot the box and axes again. This time, use :class:`~pyvista.AxesAssemblySymmetric`
        and position the axes in the center of the box.

        >>> center = pv.merge(box).points.mean(axis=0)
        >>> scale = box.length / 2
        >>> transform = pv.Transform().scale(scale).rotate(axes.T).translate(center)
        >>> axes_assembly = pv.AxesAssemblySymmetric(user_matrix=transform.matrix)

        >>> pl = pv.Plotter()
        >>> _ = pl.add_mesh(mesh)
        >>> _ = pl.add_mesh(box, color='black', line_width=5)
        >>> _ = pl.add_actor(axes_assembly)
        >>> pl.show()

        """
        alg_input, matrix = self.align_xyz(
            axis_0_direction=axis_0_direction,
            axis_1_direction=axis_1_direction,
            axis_2_direction=axis_2_direction,
            return_matrix=True,
        )
        oriented = True
        inverse_matrix = Transform(matrix).inverse_matrix

        return alg_input._bounding_box(
            matrix=matrix,
            inverse_matrix=inverse_matrix,
            box_style=box_style,
            oriented=oriented,
            frame_width=frame_width,
            return_meta=return_meta,
            as_composite=as_composite,
        )

    def bounding_box(  # type: ignore[misc]
        self: _DataSetType,
        box_style: Literal['frame', 'outline', 'face'] = 'face',
        *,
        oriented: bool = False,
        frame_width: float = 0.1,
        return_meta: bool = False,
        as_composite: bool = True,
    ):
        """Return a bounding box for this dataset.

        By default, the box is an axis-aligned bounding box (AABB) returned as a
        :class:`~pyvista.MultiBlock` with six :class:`PolyData` comprising the faces of
        the box. The blocks are named and ordered as ``('+X','-X','+Y','-Y','+Z','-Z')``.

        The box can optionally be styled as an outline or frame. It may also be
        oriented to generate an oriented bounding box (OBB).

        .. versionadded:: 0.45

        Parameters
        ----------
        box_style : 'frame' | 'outline' | 'face', default: 'face'
            Choose the style of the box. If ``'face'`` (default), each face of the box
            is a single quad cell. If ``'outline'``, the edges of each face are returned
            as line cells. If ``'frame'``, the center portion of each face is removed to
            create a picture-frame style border with each face having four quads (one
            for each side of the frame). Use ``frame_width`` to control the size of the
            frame.

        oriented : bool, default: False
            Orient the box using this dataset's :func:`~pyvista.principal_axes`. This
            will generate a box that best fits this dataset's points. See
            :meth:`oriented_bounding_box` for more details.

        frame_width : float, optional
            Set the width of the frame. Only has an effect if ``box_style`` is
            ``'frame'``. Values must be between ``0.0`` (minimal frame) and ``1.0``
            (large frame). The frame is scaled to ensure it has a constant width.

        return_meta : bool, default: False
            If ``True``, also returns the corner point and the three axes vectors
            defining the orientation of the box.

        as_composite : bool, default: True
            Return the box as a :class:`pyvista.MultiBlock` with six blocks: one for
            each face. Set this ``False`` to merge the output and return
            :class:`~pyvista.PolyData` with six cells instead. The faces in both
            outputs are separate, i.e. there are duplicate points at the corners.

        See Also
        --------
        outline
            Lightweight version of this filter with fewer options.

        oriented_bounding_box
            Similar filter with ``oriented=True`` by default and more options.

        pyvista.Plotter.add_bounding_box
            Add a bounding box to a scene.

        pyvista.CubeFacesSource
            Generate the faces of a cube. Used internally by this filter.

        Returns
        -------
        pyvista.MultiBlock or pyvista.PolyData
            MultiBlock with six named cube faces when ``as_composite=True`` and
            PolyData otherwise.

        numpy.ndarray
            The box's corner point corresponding to the origin of its axes if
            ``return_meta=True``.

        numpy.ndarray
            The box's orthonormal axes vectors if ``return_meta=True``.

        Examples
        --------
        Create a bounding box for a dataset.

        >>> import pyvista as pv
        >>> from pyvista import examples
        >>> mesh = examples.download_oblique_cone()
        >>> box = mesh.bounding_box()

        Plot the mesh and its bounding box.

        >>> pl = pv.Plotter()
        >>> _ = pl.add_mesh(mesh, color='red')
        >>> _ = pl.add_mesh(box, opacity=0.5)
        >>> pl.show()

        Create a frame instead.

        >>> frame = mesh.bounding_box('frame')

        >>> pl = pv.Plotter()
        >>> _ = pl.add_mesh(mesh, color='red')
        >>> _ = pl.add_mesh(frame, show_edges=True)
        >>> pl.show()

        Create an oriented bounding box (OBB) and compare it to the non-oriented one.
        Use the outline style for both.

        >>> box = mesh.bounding_box('outline')
        >>> obb = mesh.bounding_box('outline', oriented=True)

        >>> pl = pv.Plotter()
        >>> _ = pl.add_mesh(mesh)
        >>> _ = pl.add_mesh(box, color='red', line_width=5)
        >>> _ = pl.add_mesh(obb, color='blue', line_width=5)
        >>> pl.show()

        Return the metadata for the box.

        >>> box, point, axes = mesh.bounding_box('outline', return_meta=True)

        Use the metadata to plot the box's axes using :class:`~pyvista.AxesAssembly`.
        Create the assembly and position it at the box's corner. Scale it to a fraction
        of the box's length.

        >>> scale = box.length / 4
        >>> axes_assembly = pv.AxesAssembly(position=point, scale=scale)

        Plot the box and the axes.

        >>> pl = pv.Plotter()
        >>> _ = pl.add_mesh(mesh)
        >>> _ = pl.add_mesh(box, color='black', line_width=5)
        >>> _ = pl.add_actor(axes_assembly)
        >>> _ = pl.view_yz()
        >>> pl.show()

        """
        if oriented:
            return self.oriented_bounding_box(
                box_style=box_style,
                frame_width=frame_width,
                return_meta=return_meta,
                as_composite=as_composite,
            )
        else:
            alg_input = self
            matrix = None
            inverse_matrix = None

            return alg_input._bounding_box(
                matrix=matrix,
                inverse_matrix=inverse_matrix,
                box_style=box_style,
                oriented=oriented,
                frame_width=frame_width,
                return_meta=return_meta,
                as_composite=as_composite,
            )

    def _bounding_box(  # type: ignore[misc]
        self: _DataSetType,
        *,
        matrix: NumpyArray[float] | None,
        inverse_matrix: NumpyArray[float] | None,
        box_style: Literal['frame', 'outline', 'face'],
        oriented: bool,
        frame_width: float,
        return_meta: bool,
        as_composite: bool,
    ):
        def _multiblock_to_polydata(multiblock):
            return multiblock.combine(merge_points=False).extract_geometry()

        # Validate style
        _validation.check_contains(['frame', 'outline', 'face'], must_contain=box_style)

        # Create box
        source = pyvista.CubeFacesSource(bounds=self.bounds)
        if box_style == 'frame':
            source.frame_width = frame_width
        box = source.output

        # Modify box
        for face in box:
            face = cast('pyvista.PolyData', face)
            if box_style == 'outline':
                face.copy_from(pyvista.lines_from_points(face.points))
            if oriented:
                face.transform(inverse_matrix, inplace=True)

        # Get output
        alg_output = box if as_composite else _multiblock_to_polydata(box)
        if return_meta:
            if not oriented:
                axes = np.eye(3)
                point = np.reshape(alg_output.bounds, (3, 2))[:, 0]  # point at min bounds
            else:
                matrix = cast('NumpyArray[float]', matrix)
                inverse_matrix = cast('NumpyArray[float]', inverse_matrix)
                axes = matrix[:3, :3]  # type: ignore[assignment]
                # We need to figure out which corner of the box to position the axes
                # To do this we compare output axes to expected axes for all 8 corners
                # of the box
                diagonals = [
                    [1, 1, 1],
                    [-1, 1, 1],
                    [1, -1, 1],
                    [1, 1, -1],
                    [1, -1, -1],
                    [-1, -1, 1],
                    [-1, 1, -1],
                    [-1, -1, -1],
                ]
                # Choose the best-aligned axes (whichever has the largest combined dot product)
                dots = [np.dot(axes, diag) for diag in diagonals]
                match = diagonals[np.argmax(np.sum(dots, axis=1))]
                # Choose min bound for positive direction, max bound for negative
                bnds = self.bounds
                point = np.ones(3)
                point[0] = bnds.x_min if match[0] == 1 else bnds.x_max
                point[1] = bnds.y_min if match[1] == 1 else bnds.y_max
                point[2] = bnds.z_min if match[2] == 1 else bnds.z_max

                # Transform point
                point = (inverse_matrix @ [*point, 1])[:3]
                # Make sure the point we return is one of the box's points
                box_poly = (
                    _multiblock_to_polydata(alg_output)
                    if isinstance(alg_output, pyvista.MultiBlock)
                    else alg_output
                )
                point_id = box_poly.find_closest_point(point)
                point = box_poly.points[point_id]

            return alg_output, point, axes
        return alg_output

    def explode(  # type: ignore[misc]
        self: _DataSetType, factor: float = 0.1
    ):
        """Push each individual cell away from the center of the dataset.

        Parameters
        ----------
        factor : float, default: 0.1
            How much each cell will move from the center of the dataset
            relative to its distance from it. Increase this number to push the
            cells farther away.

        Returns
        -------
        pyvista.UnstructuredGrid
            UnstructuredGrid containing the exploded cells.

        Notes
        -----
        This is similar to :func:`shrink <pyvista.DataSetFilters.shrink>`
        except that it does not change the size of the cells.

        Examples
        --------
        >>> import numpy as np
        >>> import pyvista as pv
        >>> xrng = np.linspace(0, 1, 3)
        >>> yrng = np.linspace(0, 2, 4)
        >>> zrng = np.linspace(0, 3, 5)
        >>> grid = pv.RectilinearGrid(xrng, yrng, zrng)
        >>> exploded = grid.explode()
        >>> exploded.plot(show_edges=True)

        """
        split = self.separate_cells()
        if not isinstance(split, pyvista.UnstructuredGrid):
            split = split.cast_to_unstructured_grid()

        vec = (split.cell_centers().points - split.center) * factor
        split.points += np.repeat(vec, np.diff(split.offset), axis=0)
        return split

    def separate_cells(  # type: ignore[misc]
        self: _DataSetType,
    ):
        """Return a copy of the dataset with separated cells with no shared points.

        This method may be useful when datasets have scalars that need to be
        associated to each point of each cell rather than either each cell or
        just the points of the dataset.

        Returns
        -------
        pyvista.UnstructuredGrid
            UnstructuredGrid with isolated cells.

        Examples
        --------
        Load the example hex beam and separate its cells. This increases the
        total number of points in the dataset since points are no longer
        shared.

        >>> from pyvista import examples
        >>> grid = examples.load_hexbeam()
        >>> grid.n_points
        99
        >>> sep_grid = grid.separate_cells()
        >>> sep_grid.n_points
        320

        See the :ref:`point_cell_scalars_example` for a more detailed example
        using this filter.

        """
        return self.shrink(1.0)

    @_deprecate_positional_args(allowed=['cell_types'])
    def extract_cells_by_type(  # type: ignore[misc]
        self: _DataSetType,
        cell_types: int | VectorLike[int],
        progress_bar: bool = False,  # noqa: FBT001, FBT002
    ):
        """Extract cells of a specified type.

        Given an input dataset and a list of cell types, produce an output
        dataset containing only cells of the specified type(s). Note that if
        the input dataset is homogeneous (e.g., all cells are of the same type)
        and the cell type is one of the cells specified, then the input dataset
        is shallow copied to the output.

        The type of output dataset is always the same as the input type. Since
        structured types of data (i.e., :class:`pyvista.ImageData`,
        :class:`pyvista.StructuredGrid`, :class:`pyvista.RectilinearGrid`)
        are all composed of a cell of the same
        type, the output is either empty, or a shallow copy of the input.
        Unstructured data (:class:`pyvista.UnstructuredGrid`,
        :class:`pyvista.PolyData`) input may produce a subset of the input data
        (depending on the selected cell types).

        Parameters
        ----------
        cell_types :  int | VectorLike[int]
            The cell types to extract. Must be a single or list of integer cell
            types. See :class:`pyvista.CellType`.

        progress_bar : bool, default: False
            Display a progress bar to indicate progress.

        Returns
        -------
        pyvista.DataSet
            Dataset with the extracted cells. Type is the same as the input.

        Notes
        -----
        Unlike :func:`pyvista.DataSetFilters.extract_cells` which always
        produces a :class:`pyvista.UnstructuredGrid` output, this filter
        produces the same output type as input type.

        Examples
        --------
        Create an unstructured grid with both hexahedral and tetrahedral
        cells and then extract each individual cell type.

        >>> import pyvista as pv
        >>> from pyvista import examples
        >>> beam = examples.load_hexbeam()
        >>> beam = beam.translate([1, 0, 0])
        >>> ugrid = beam + examples.load_tetbeam()
        >>> hex_cells = ugrid.extract_cells_by_type(pv.CellType.HEXAHEDRON)
        >>> tet_cells = ugrid.extract_cells_by_type(pv.CellType.TETRA)
        >>> pl = pv.Plotter(shape=(1, 2))
        >>> _ = pl.add_text('Extracted Hexahedron cells')
        >>> _ = pl.add_mesh(hex_cells, show_edges=True)
        >>> pl.subplot(0, 1)
        >>> _ = pl.add_text('Extracted Tetrahedron cells')
        >>> _ = pl.add_mesh(tet_cells, show_edges=True)
        >>> pl.show()

        """
        alg = _vtk.vtkExtractCellsByType()
        alg.SetInputDataObject(self)
        valid_cell_types = _validation.validate_arrayN(
            cell_types,
            must_be_integer=True,
            name='cell_types',
        )
        for cell_type in valid_cell_types:
            alg.AddCellType(int(cell_type))
        _update_alg(alg, progress_bar=progress_bar, message='Extracting cell types')
        return _get_output(alg)

    @_deprecate_positional_args(allowed=['scalars'])
    def sort_labels(  # type: ignore[misc]  # noqa: PLR0917
        self: _DataSetType,
        scalars: str | None = None,
        preference: Literal['point', 'cell'] = 'point',
        output_scalars: str | None = None,
        progress_bar: bool = False,  # noqa: FBT001, FBT002
        inplace: bool = False,  # noqa: FBT001, FBT002
    ):
        """Sort labeled data by number of points or cells.

        This filter renumbers scalar label data of any type with ``N`` labels
        such that the output labels are contiguous from ``[0, N)`` and
        sorted in descending order from largest to smallest (by label count).
        I.e., the largest label will have a value of ``0`` and the smallest
        label will have a value of ``N-1``.

        The filter is a convenience method for :func:`pyvista.DataSetFilters.pack_labels`
        with ``sort=True``.

        Parameters
        ----------
        scalars : str, optional
            Name of scalars to sort. Defaults to currently active scalars.

        preference : str, default: "point"
            When ``scalars`` is specified, this is the preferred array
            type to search for in the dataset.  Must be either
            ``'point'`` or ``'cell'``.

        output_scalars : str, None
            Name of the sorted output scalars. By default, the output is
            saved to ``'packed_labels'``.

        progress_bar : bool, default: False
            If ``True``, display a progress bar. Has no effect if VTK
            version is lower than 9.3.

        inplace : bool, default: False
            If ``True``, the mesh is updated in-place.

        Returns
        -------
        pyvista.DataSet
            Dataset with sorted labels.

        Examples
        --------
        Sort segmented image labels.

        Load image labels

        >>> from pyvista import examples
        >>> import numpy as np
        >>> image_labels = examples.load_frog_tissues()

        Show label info for first four labels

        >>> label_number, label_size = np.unique(
        ...     image_labels['MetaImage'], return_counts=True
        ... )
        >>> label_number[:4]
        pyvista_ndarray([0, 1, 2, 3], dtype=uint8)
        >>> label_size[:4]
        array([30805713,    35279,    19172,    38129])

        Sort labels

        >>> sorted_labels = image_labels.sort_labels()

        Show sorted label info for the four largest labels. Note
        the difference in label size after sorting.

        >>> sorted_label_number, sorted_label_size = np.unique(
        ...     sorted_labels['packed_labels'], return_counts=True
        ... )
        >>> sorted_label_number[:4]
        pyvista_ndarray([0, 1, 2, 3], dtype=uint8)
        >>> sorted_label_size[:4]
        array([30805713,   438052,   204672,   133880])

        """
        return self.pack_labels(
            scalars=scalars,
            output_scalars=output_scalars,
            preference=preference,
            progress_bar=progress_bar,
            inplace=inplace,
            sort=True,
        )

    @_deprecate_positional_args
    def pack_labels(  # type: ignore[misc]  # noqa: PLR0917
        self: _DataSetType,
        sort: bool = False,  # noqa: FBT001, FBT002
        scalars: str | None = None,
        preference: Literal['point', 'cell'] = 'point',
        output_scalars: str | None = None,
        progress_bar: bool = False,  # noqa: FBT001, FBT002
        inplace: bool = False,  # noqa: FBT001, FBT002
    ):
        """Renumber labeled data such that labels are contiguous.

        This filter renumbers scalar label data of any type with ``N`` labels
        such that the output labels are contiguous from ``[0, N)``. The
        output may optionally be sorted by label count.

        The output array ``'packed_labels'`` is added to the output by default,
        and is automatically set as the active scalars.

        See Also
        --------
        sort_labels
            Similar function with ``sort=True`` by default.

        Notes
        -----
        This filter uses :vtk:`vtkPackLabels` as the underlying method which
        requires VTK version 9.3 or higher. If :vtk:`vtkPackLabels` is not
        available, packing is done with ``NumPy`` instead which may be
        slower. For best performance, consider upgrading VTK.

        .. versionadded:: 0.43

        Parameters
        ----------
        sort : bool, default: False
            Whether to sort the output by label count in descending order
            (i.e. from largest to smallest).

        scalars : str, optional
            Name of scalars to pack. Defaults to currently active scalars.

        preference : str, default: "point"
            When ``scalars`` is specified, this is the preferred array
            type to search for in the dataset.  Must be either
            ``'point'`` or ``'cell'``.

        output_scalars : str, None
            Name of the packed output scalars. By default, the output is
            saved to ``'packed_labels'``.

        progress_bar : bool, default: False
            If ``True``, display a progress bar. Has no effect if VTK
            version is lower than 9.3.

        inplace : bool, default: False
            If ``True``, the mesh is updated in-place.

        Returns
        -------
        pyvista.DataSet
            Dataset with packed labels.

        Examples
        --------
        Pack segmented image labels.

        Load non-contiguous image labels

        >>> from pyvista import examples
        >>> import numpy as np
        >>> image_labels = examples.load_frog_tissues()

        Show range of labels

        >>> image_labels.get_data_range()
        (np.uint8(0), np.uint8(29))

        Find 'gaps' in the labels

        >>> label_numbers = np.unique(image_labels.active_scalars)
        >>> label_max = np.max(label_numbers)
        >>> missing_labels = set(range(label_max)) - set(label_numbers)
        >>> len(missing_labels)
        4

        Pack labels to remove gaps

        >>> packed_labels = image_labels.pack_labels()

        Show range of packed labels

        >>> packed_labels.get_data_range()
        (np.uint8(0), np.uint8(25))

        """
        # Set a input scalars
        scalars = set_default_active_scalars(self).name if scalars is None else scalars
        field = get_array_association(self, scalars, preference=preference)

        # Determine output scalars
        default_output_scalars = 'packed_labels'
        if output_scalars is None:
            output_scalars = default_output_scalars
        if not isinstance(output_scalars, str):
            msg = f'Output scalars must be a string, got {type(output_scalars)} instead.'  # type: ignore[unreachable]
            raise TypeError(msg)

        # Do packing
        if hasattr(_vtk, 'vtkPackLabels'):  # pragma: no cover
            alg = _vtk.vtkPackLabels()
            alg.SetInputDataObject(self)
            alg.SetInputArrayToProcess(0, 0, 0, field.value, scalars)
            if sort:
                alg.SortByLabelCount()
            alg.PassFieldDataOn()
            alg.PassCellDataOn()
            alg.PassPointDataOn()
            _update_alg(alg, progress_bar=progress_bar, message='Packing labels')
            result = _get_output(alg)

            if output_scalars is not scalars:
                # vtkPackLabels does not pass un-packed labels through to the
                # output, so add it back here
                if field == FieldAssociation.POINT:
                    result.point_data[scalars] = self.point_data[scalars]
                else:
                    result.cell_data[scalars] = self.cell_data[scalars]
            result.rename_array('PackedLabels', output_scalars)

            if inplace:
                self.copy_from(result, deep=False)
                return self
            return result

        else:  # Use numpy
            # Get mapping from input ID to output ID
            arr = cast(
                'pyvista.pyvista_ndarray',
                get_array(self, scalars, preference=preference, err=True),
            )
            label_numbers_in, label_sizes = np.unique(arr, return_counts=True)
            if sort:
                label_numbers_in = label_numbers_in[np.argsort(label_sizes)[::-1]]
            label_range_in = np.arange(0, np.max(label_numbers_in))
            label_numbers_out = label_range_in[: len(label_numbers_in)]

            # Pack/sort array
            packed_array = np.zeros_like(arr)
            for num_in, num_out in zip(label_numbers_in, label_numbers_out):
                packed_array[arr == num_in] = num_out

            result = self if inplace else self.copy(deep=True)

            # Add output to mesh
            if field == FieldAssociation.POINT:
                result.point_data[output_scalars] = packed_array
            else:
                result.cell_data[output_scalars] = packed_array

            # vtkPackLabels sets active scalars by default, so do the same here
            result.set_active_scalars(output_scalars, preference=field)  # type: ignore[arg-type]

            return result

    def color_labels(  # type: ignore[misc]
        self: DataSet,
        colors: str
        | ColorLike
        | Sequence[ColorLike]
        | dict[float, ColorLike] = 'glasbey_category10',
        *,
        coloring_mode: Literal['index', 'cycle'] | None = None,
        color_type: Literal['int_rgb', 'float_rgb', 'int_rgba', 'float_rgba'] = 'int_rgb',
        negative_indexing: bool = False,
        scalars: str | None = None,
        preference: Literal['point', 'cell'] = 'cell',
        output_scalars: str | None = None,
        return_dict: bool = False,
        inplace: bool = False,
    ):
        """Add RGB(A) scalars to labeled data.

        This filter adds a color array to map label values to specific colors.
        The mapping can be specified explicitly with a dictionary or implicitly
        with a colormap or sequence of colors. The implicit mapping is controlled
        with two coloring modes:

        -   ``'index'`` : The input scalar values (label ids) are used as index values for
            indexing the specified ``colors``. This creates a direct relationship
            between labels and colors such that a given label will always have the same
            color, regardless of the number of labels present in the dataset.

            This option is used by default for unsigned 8-bit integer inputs, i.e.
            scalars with whole numbers and a maximum range of ``[0, 255]``.

        -   ``'cycle'`` : The specified ``colors`` are cycled through sequentially,
            and each unique value in the input scalars is assigned a color in increasing
            order. Unlike with ``'index'`` mode, the colors are not directly mapped to
            the labels, but instead depends on the number of labels at the input.

            This option is used by default for floating-point inputs or for inputs
            with values out of the range ``[0, 255]``.

        By default, a new ``'int_rgb'`` array is added with the same name as the
        specified ``scalars`` but with ``_rgb`` appended.

        .. note::
            The package ``colorcet`` is required to use the default colors from the
            ``'glasbey_category10'`` colormap. For a similar, but very limited,
            alternative that does not require ``colorcet``, set ``colors='tab10'``
            and consider setting the coloring mode explicitly.

        .. versionadded:: 0.45

        See Also
        --------
        pyvista.DataSetFilters.connectivity
            Label data based on its connectivity.

        pyvista.ImageDataFilters.contour_labels
            Generate contours from labeled images. The contours may be colored with this filter.

        pack_labels
            Make labeled data contiguous. May be used as a pre-processing step before
            coloring.

        :ref:`anatomical_groups_example`
            Additional examples using this filter.

        Parameters
        ----------
        colors : str | ColorLike | Sequence[ColorLike] | dict[float, ColorLike],
            Color(s) to use. Specify a dictionary to explicitly control the mapping
            from label values to colors. Alternatively, specify colors only using a
            colormap or a sequence of colors and use ``coloring_mode`` to implicitly
            control the mapping. A single color is also supported to color the entire
            mesh with one color.

            By default,the ``'glasbey_category10'`` categorical colormap is used
            where the first 10 colors are the same default colors used by ``matplotlib``.
            See `colorcet categorical colormaps <https://colorcet.holoviz.org/user_guide/Categorical.html#>`_
            for more information.

            .. note::
                When a dictionary is specified, any scalar values for which a key is
                not provided is assigned default RGB(A) values of ``nan`` for float colors
                or ``0``  for integer colors (see ``color_type``). To ensure the color
                array has no default values, be sure to provide a mapping for any and
                all possible input label values.

        coloring_mode : 'index' | 'cycle', optional
            Control how colors are mapped to label values. Has no effect if ``colors``
            is a dictionary. Specify one of:

            - ``'index'``: The input scalar values (label ids) are used as index
              values for indexing the specified ``colors``.
            - ``'cycle'``: The specified ``colors`` are cycled through sequentially,
              and each unique value in the input scalars is assigned a color in increasing
              order. Colors are repeated if there are fewer colors than unique values
              in the input ``scalars``.

            By default, ``'index'`` mode is used if the values can be used to index
            the input ``colors``, and ``'cycle'`` mode is used otherwise.

        color_type : 'int_rgb' | 'float_rgb' | 'int_rgba' | 'float_rgba', default: 'int_rgb'
            Type of the color array to store. By default, the colors are stored as
            RGB integers to reduce memory usage.

            .. note::
                The color type affects the default value for unspecified colors when
                a dictionary is used. See ``colors`` for details.

        negative_indexing : bool, default: False
            Allow indexing ``colors`` with negative values. Only valid when
            ``coloring_mode`` is ``'index'``. This option is useful for coloring data
            with two independent categories since positive values will be colored
            differently than negative values.

        scalars : str, optional
            Name of scalars with labels. Defaults to currently active scalars.

        preference : str, default: "cell"
            When ``scalars`` is specified, this is the preferred array
            type to search for in the dataset.  Must be either
            ``'point'`` or ``'cell'``.

        output_scalars : str, optional
            Name of the color scalars array. By default, the output array
            is the same as ``scalars`` with ``_rgb`` or ``_rgba`` appended
            depending on ``color_type``.

        return_dict : bool, default: False
            Return a dictionary with a mapping from label values to the
            colors applied by the filter. The colors have the same type
            specified by ``color_type``.

            .. versionadded:: 0.46

        inplace : bool, default: False
            If ``True``, the mesh is updated in-place.

        Returns
        -------
        pyvista.DataSet
            Dataset with RGB(A) scalars. Output type matches input type.

        Examples
        --------
        Load labeled data and crop it with :meth:`~pyvista.ImageDataFilters.extract_subset`
        to simplify the data.

        >>> import pyvista as pv
        >>> from pyvista import examples
        >>> import numpy as np
        >>> image_labels = examples.load_channels()
        >>> image_labels = image_labels.extract_subset(voi=(75, 109, 75, 109, 85, 100))

        Plot the dataset with default coloring using a categorical color map. The
        plotter by default uniformly samples from all 256 colors in the color map based
        on the data's range.

        >>> image_labels.plot(cmap='glasbey_category10')

        Show label ids of the dataset.

        >>> label_ids = np.unique(image_labels.active_scalars)
        >>> label_ids
        pyvista_ndarray([0, 1, 2, 3, 4])

        Color the labels with the filter. Note that the
        ``'glasbey_category10'`` color map is used by default.

        >>> colored_labels, color_dict = image_labels.color_labels(return_dict=True)

        Plot the labels. We define a helper function to include a legend with the plot.

        >>> def labels_plotter(mesh, color_dict):
        ...     pl = pv.Plotter()
        ...     pl.add_mesh(mesh)
        ...     pl.add_legend(color_dict)
        ...     return pl

        >>> labels_plotter(colored_labels, color_dict).show()

        Since the labels are unsigned integers, the ``'index'`` coloring mode is used
        by default. Unlike the uniform sampling used by the plotter in the previous
        plot, the colormap is instead indexed using the label values. This ensures
        that labels have a consistent coloring regardless of the input. For example,
        we can crop the dataset further.

        >>> subset_labels = image_labels.extract_subset(voi=(15, 34, 28, 34, 12, 15))

        And show that only three labels remain.

        >>> label_ids = np.unique(subset_labels.active_scalars)
        >>> label_ids
        pyvista_ndarray([1, 2, 3])

        Despite the changes to the dataset, the regions have the same coloring
        as before.

        >>> colored_labels, color_dict = subset_labels.color_labels(return_dict=True)
        >>> labels_plotter(colored_labels, color_dict).show()

        Use the ``'cycle'`` coloring mode instead to map label values to colors
        sequentially.

        >>> colored_labels, color_dict = subset_labels.color_labels(
        ...     coloring_mode='cycle', return_dict=True
        ... )
        >>> labels_plotter(colored_labels, color_dict).show()

        Map the colors explicitly using a dictionary.

        >>> color_dict = {0: 'black', 1: 'red', 2: 'lime', 3: 'blue', 4: 'gold'}
        >>> colored_labels = image_labels.color_labels(color_dict)
        >>> labels_plotter(colored_labels, color_dict).show()

        Omit the background value from the mapping and specify float colors. When
        floats are specified, values without a mapping are assigned ``nan`` values
        and are not plotted by default.

        >>> color_dict.pop(0)
        'black'
        >>> colored_labels = image_labels.color_labels(
        ...     color_dict, color_type='float_rgba'
        ... )
        >>> labels_plotter(colored_labels, color_dict).show()

        Modify the scalars and make two of the labels negative.

        >>> scalars = image_labels.active_scalars
        >>> scalars[scalars > 2] *= -1
        >>> np.unique(scalars)
        pyvista_ndarray([-4, -3,  0,  1,  2])

        Color the mesh and enable ``negative_indexing``. With this option enabled,
        the ``'index'`` coloring mode is used by default, and therefore the positive
        values ``0``, ``1``, and ``2`` are colored with the first, second, and third
        color in the colormap, respectively. Negative values ``-3`` and ``-4`` are
        colored with the third-last and fourth-last color in the colormap, respectively.

        >>> colored_labels, color_dict = image_labels.color_labels(
        ...     negative_indexing=True, return_dict=True
        ... )
        >>> labels_plotter(colored_labels, color_dict).show()

        If ``negative_indexing`` is disabled, the coloring defaults to the
        ``'cycle'`` coloring mode instead.

        >>> colored_labels, color_dict = image_labels.color_labels(
        ...     negative_indexing=False, return_dict=True
        ... )
        >>> labels_plotter(colored_labels, color_dict).show()

        Load the :func:`~pyvista.examples.downloads.download_foot_bones` dataset.

        >>> dataset = examples.download_foot_bones()

        Label the bones using :meth:`~pyvista.DataSetFilters.connectivity` and show
        the label values.

        >>> labeled_data = dataset.connectivity()
        >>> np.unique(labeled_data.active_scalars)
        pyvista_ndarray([ 0,  1,  2,  3,  4,  5,  6,  7,  8,  9, 10, 11, 12, 13,
                         14, 15, 16, 17, 18, 19, 20, 21, 22, 23, 24, 25])

        Color the dataset with default arguments. Despite having 26 separately colored
        regions, the colors from the default glasbey-style colormap are all relatively
        distinct.

        >>> colored_labels = labeled_data.color_labels()
        >>> colored_labels.plot()

        Color the mesh with fewer colors than there are label values. In this case
        the ``'cycle'`` mode is used by default and the colors are reused.

        >>> colored_labels = labeled_data.color_labels(['red', 'lime', 'blue'])
        >>> colored_labels.plot()

        Color all labels with a single color.

        >>> colored_labels = labeled_data.color_labels('red')
        >>> colored_labels.plot()


        """
        # Lazy import since these are from plotting module
        import matplotlib.colors  # noqa: PLC0415

        from pyvista.core._validation.validate import _validate_color_sequence  # noqa: PLC0415
        from pyvista.plotting.colors import get_cmap_safe  # noqa: PLC0415

        def _local_validate_color_sequence(
            seq: ColorLike | Sequence[ColorLike],
        ) -> Sequence[Color]:
            try:
                return _validate_color_sequence(seq)
            except ValueError:
                msg = (
                    'Invalid colors. Colors must be one of:\n'
                    '  - sequence of color-like values,\n'
                    '  - dict with color-like values,\n'
                    '  - named colormap string.\n'
                    f'Got: {seq}'
                )
                raise ValueError(msg)

        def _is_index_like(array_, max_value):
            min_value = -max_value if negative_indexing else 0
            return (array_ == np.floor(array_)) & (array_ >= min_value) & (array_ <= max_value)

        _validation.check_contains(
            ['int_rgb', 'float_rgb', 'int_rgba', 'float_rgba'],
            must_contain=color_type,
            name='color_type',
        )

        if 'rgba' in color_type:
            num_components = 4
            scalars_suffix = '_rgba'
        else:
            num_components = 3
            scalars_suffix = '_rgb'
        if 'float' in color_type:
            default_channel_value = np.nan
            color_dtype = 'float'
        else:
            default_channel_value = 0
            color_dtype = 'uint8'

        if scalars is None:
            field, name = set_default_active_scalars(self)
        else:
            name = scalars
            field = get_array_association(self, name, preference=preference, err=True)
        output_mesh = self if inplace else self.copy()
        data = output_mesh.point_data if field == FieldAssociation.POINT else output_mesh.cell_data
        array = data[name]

        if isinstance(colors, dict):
            if coloring_mode is not None:
                msg = 'Coloring mode cannot be set when a color dictionary is specified.'
                raise TypeError(msg)
            colors_ = _local_validate_color_sequence(
                cast('list[ColorLike]', list(colors.values()))
            )
            color_rgb_sequence = [getattr(c, color_type) for c in colors_]
            items = zip(colors.keys(), color_rgb_sequence)

        else:
            if array.ndim > 1:
                msg = (
                    f'Multi-component scalars are not supported for coloring. '
                    f'Scalar array {scalars} must be one-dimensional.'
                )
                raise ValueError(msg)
            _is_rgb_sequence = False
            if isinstance(colors, str):
                try:
                    cmap = get_cmap_safe(cast('ColormapOptions', colors))
                except ValueError:
                    pass
                else:
                    if not isinstance(cmap, matplotlib.colors.ListedColormap):
                        msg = (
                            f"Colormap '{colors}' must be a ListedColormap, "
                            f'got {cmap.__class__.__name__} instead.'
                        )
                        raise TypeError(msg)
                    # Avoid unnecessary conversion and set color sequence directly in float cases
                    cmap_colors = cast('list[list[float]]', cmap.colors)
                    if color_type == 'float_rgb':
                        color_rgb_sequence = cmap_colors
                        _is_rgb_sequence = True
                    elif color_type == 'float_rgba':
                        color_rgb_sequence = [(*c, 1.0) for c in cmap_colors]
                        _is_rgb_sequence = True
                    else:
                        colors = cmap_colors

            if not _is_rgb_sequence:
                color_rgb_sequence = [
                    getattr(c, color_type) for c in _local_validate_color_sequence(colors)
                ]
                if len(color_rgb_sequence) == 1:
                    color_rgb_sequence = color_rgb_sequence * len(array)

            n_colors = len(color_rgb_sequence)
            if coloring_mode is None:
                coloring_mode = (
                    'index' if np.all(_is_index_like(array, max_value=n_colors)) else 'cycle'
                )

            _validation.check_contains(
                ['index', 'cycle'], must_contain=coloring_mode, name='coloring_mode'
            )
            if coloring_mode == 'index':
                if not np.all(_is_index_like(array, max_value=n_colors)):
                    msg = (
                        f"Index coloring mode cannot be used with scalars '{name}'. "
                        f'Scalars must be positive integers \n'
                        f'and the max value ({self.get_data_range(name)[1]}) must be less '
                        f'than the number of colors ({n_colors}).'
                    )
                    raise ValueError(msg)
                keys: Iterable[float]
                values: Iterable[Any]

                keys_ = np.arange(n_colors)
                values_ = color_rgb_sequence
                if negative_indexing:
                    keys_ = np.append(keys_, keys_[::-1] - len(keys_))
                    values_.extend(values_[::-1])
                keys = keys_
                values = values_
            elif coloring_mode == 'cycle':
                if negative_indexing:
                    msg = "Negative indexing is not supported with 'cycle' mode enabled."
                    raise ValueError(msg)
                keys = np.unique(array)
                values = itertools.cycle(color_rgb_sequence)

            items = zip(keys, values)

        colors_out = np.full(
            (len(array), num_components), default_channel_value, dtype=color_dtype
        )
        mapping = {}
        for label, color in items:
            mask = array == label
            if np.any(mask):
                colors_out[mask, :] = color
                if return_dict:
                    mapping[label] = color

        colors_name = name + scalars_suffix if output_scalars is None else output_scalars
        data[colors_name] = colors_out
        output_mesh.set_active_scalars(colors_name)

        if return_dict:
            return output_mesh, mapping
        return output_mesh

    def voxelize_binary_mask(  # type: ignore[misc]
        self: DataSet,
        *,
        background_value: int | float = 0,  # noqa: PYI041
        foreground_value: int | float = 1,  # noqa: PYI041
        reference_volume: pyvista.ImageData | None = None,
        dimensions: VectorLike[int] | None = None,
        spacing: float | VectorLike[float] | None = None,
        rounding_func: Callable[[VectorLike[float]], VectorLike[int]] | None = None,
        cell_length_percentile: float | None = None,
        cell_length_sample_size: int | None = None,
        progress_bar: bool = False,
    ):
        """Voxelize mesh as a binary :class:`~pyvista.ImageData` mask.

        The binary mask is a point data array where points inside and outside of the
        input surface are labelled with ``foreground_value`` and ``background_value``,
        respectively.

        This filter implements :vtk:`vtkPolyDataToImageStencil`. This
        algorithm operates as follows:

        * The algorithm iterates through the z-slice of the ``reference_volume``.
        * For each slice, it cuts the input :class:`~pyvista.PolyData` surface to create
          2D polylines at that z position. It attempts to close any open polylines.
        * For each x position along the polylines, the corresponding y positions are
          determined.
        * For each slice, the grid points are labelled as foreground or background based
          on their xy coordinates.

        The voxelization can be controlled in several ways:

        #. Specify the output geometry using a ``reference_volume``.

        #. Specify the ``spacing`` explicitly.

        #. Specify the ``dimensions`` explicitly.

        #. Specify the ``cell_length_percentile``. The spacing is estimated from the
           surface's cells using the specified percentile.

        Use ``reference_volume`` for full control of the output mask's geometry. For
        all other options, the geometry is implicitly defined such that the generated
        mask fits the bounds of the input surface.

        If no inputs are provided, ``cell_length_percentile=0.1`` (10th percentile) is
        used by default to estimate the spacing. On systems with VTK < 9.2, the default
        spacing is set to ``1/100`` of the input mesh's length.

        .. versionadded:: 0.45.0

        .. note::
            For best results, ensure the input surface is a closed surface. The
            surface is considered closed if it has zero :attr:`~pyvista.PolyData.n_open_edges`.

        .. note::
            This filter returns voxels represented as point data, not
            :attr:`~pyvista.CellType.VOXEL` cells.
            This differs from :func:`~pyvista.voxelize` and :func:`~pyvista.voxelize_volume`
            which return meshes with voxel cells. See :ref:`image_representations_example`
            for examples demonstrating the difference.

        .. note::
            This filter does not discard internal surfaces, due, for instance, to
            intersecting meshes. Instead, the intersection will be considered as
            background which may produce unexpected results. See `Examples`.

        Parameters
        ----------
        background_value : int, default: 0
            Background value of the generated mask.

        foreground_value : int, default: 1
            Foreground value of the generated mask.

        reference_volume : ImageData, optional
            Volume to use as a reference. The output will have the same ``dimensions``,
            ``origin``, ``spacing``, and ``direction_matrix`` as the reference.

        dimensions : VectorLike[int], optional
            Dimensions of the generated mask image. Set this value to control the
            dimensions explicitly. If unset, the dimensions are defined implicitly
            through other parameter. See summary and examples for details.

        spacing : float | VectorLike[float], optional
            Approximate spacing to use for the generated mask image. Set this value
            to control the spacing explicitly. If unset, the spacing is defined
            implicitly through other parameters. See summary and examples for details.

        rounding_func : Callable[VectorLike[float], VectorLike[int]], optional
            Control how the dimensions are rounded to integers based on the provided or
            calculated ``spacing``. Should accept a length-3 vector containing the
            dimension values along the three directions and return a length-3 vector.
            :func:`numpy.round` is used by default.

            Rounding the dimensions implies rounding the actual spacing.

            Has no effect if ``reference_volume`` or ``dimensions`` are specified.

        cell_length_percentile : float, optional
            Cell length percentage ``p`` to use for computing the default ``spacing``.
            Default is ``0.1`` (10th percentile) and must be between ``0`` and ``1``.
            The ``p``-th percentile is computed from the cumulative distribution function
            (CDF) of lengths which are representative of the cell length scales present
            in the input. The CDF is computed by:

            #. Triangulating the input cells.
            #. Sampling a subset of up to ``cell_length_sample_size`` cells.
            #. Computing the distance between two random points in each cell.
            #. Inserting the distance into an ordered set to create the CDF.

            Has no effect if ``dimensions`` or ``reference_volume`` are specified.

            .. note::
                This option is only available for VTK 9.2 or greater.

        cell_length_sample_size : int, optional
            Number of samples to use for the cumulative distribution function (CDF)
            when using the ``cell_length_percentile`` option. ``100 000`` samples are
            used by default.

        progress_bar : bool, default: False
            Display a progress bar to indicate progress.

        Returns
        -------
        ImageData
            Generated binary mask with a ``'mask'``  point data array. The data array
            has dtype :class:`numpy.uint8` if the foreground and background values are
            unsigned and less than 256.

        See Also
        --------
        voxelize
            Similar function that returns a :class:`~pyvista.UnstructuredGrid` of
            :attr:`~pyvista.CellType.VOXEL` cells.

        voxelize_rectilinear
            Similar function that returns a :class:`~pyvista.RectilinearGrid` with cell data.

        pyvista.ImageDataFilters.contour_labels
            Filter that generates surface contours from labeled image data. Can be
            loosely considered as an inverse of this filter.

        pyvista.ImageDataFilters.points_to_cells
            Convert voxels represented as points to :attr:`~pyvista.CellType.VOXEL`
            cells.

        ImageData
            Class used to build custom ``reference_volume``.

        Examples
        --------
        Generate a binary mask from a coarse mesh.

        >>> import numpy as np
        >>> import pyvista as pv
        >>> from pyvista import examples
        >>> poly = examples.download_bunny_coarse()
        >>> mask = poly.voxelize_binary_mask()

        The mask is stored as :class:`~pyvista.ImageData` with point data scalars
        (zeros for background, ones for foreground).

        >>> mask
        ImageData (...)
          N Cells:      7056
          N Points:     8228
          X Bounds:     -1.245e-01, 1.731e-01
          Y Bounds:     -1.135e-01, 1.807e-01
          Z Bounds:     -1.359e-01, 9.140e-02
          Dimensions:   22, 22, 17
          Spacing:      1.417e-02, 1.401e-02, 1.421e-02
          N Arrays:     1

        >>> np.unique(mask.point_data['mask'])
        pyvista_ndarray([0, 1], dtype=uint8)

        To visualize it as voxel cells, use :meth:`~pyvista.ImageDataFilters.points_to_cells`,
        then use :meth:`~pyvista.DataSetFilters.threshold` to extract the foreground.

        We also plot the voxel cells in blue and the input poly data in green for
        comparison.

        >>> def mask_and_polydata_plotter(mask, poly):
        ...     voxel_cells = mask.points_to_cells().threshold(0.5)
        ...
        ...     plot = pv.Plotter()
        ...     _ = plot.add_mesh(voxel_cells, color='blue')
        ...     _ = plot.add_mesh(poly, color='lime')
        ...     plot.camera_position = 'xy'
        ...     return plot

        >>> plot = mask_and_polydata_plotter(mask, poly)
        >>> plot.show()

        The spacing of the mask image is automatically adjusted to match the
        density of the input.

        Repeat the previous example with a finer mesh.

        >>> poly = examples.download_bunny()
        >>> mask = poly.voxelize_binary_mask()
        >>> plot = mask_and_polydata_plotter(mask, poly)
        >>> plot.show()

        Control the spacing manually instead. Here, a very coarse spacing is used.

        >>> mask = poly.voxelize_binary_mask(spacing=(0.01, 0.04, 0.02))
        >>> plot = mask_and_polydata_plotter(mask, poly)
        >>> plot.show()

        Note that the spacing is only approximate. Check the mask's actual spacing.

        >>> mask.spacing
        (0.009731187485158443, 0.03858340159058571, 0.020112216472625732)

        The actual values may be greater or less than the specified values. Use
        ``rounding_func=np.floor`` to force all values to be greater.

        >>> mask = poly.voxelize_binary_mask(
        ...     spacing=(0.01, 0.04, 0.02), rounding_func=np.floor
        ... )
        >>> mask.spacing
        (0.01037993331750234, 0.05144453545411428, 0.020112216472625732)

        Set the dimensions instead of the spacing.

        >>> mask = poly.voxelize_binary_mask(dimensions=(10, 20, 30))
        >>> plot = mask_and_polydata_plotter(mask, poly)
        >>> plot.show()

        >>> mask.dimensions
        (10, 20, 30)

        Create a mask using a reference volume. First generate polydata from
        an existing mask.

        >>> volume = examples.load_frog_tissues()
        >>> poly = volume.contour_labels()

        Now create the mask from the polydata using the volume as a reference.

        >>> mask = poly.voxelize_binary_mask(reference_volume=volume)
        >>> plot = mask_and_polydata_plotter(mask, poly)
        >>> plot.show()

        Visualize the effect of internal surfaces.

        >>> mesh = pv.Cylinder() + pv.Cylinder(center=(0, 0.75, 0))
        >>> binary_mask = mesh.voxelize_binary_mask(
        ...     dimensions=(1, 100, 50)
        ... ).points_to_cells()
        >>> plot = pv.Plotter()
        >>> _ = plot.add_mesh(binary_mask)
        >>> _ = plot.add_mesh(mesh.slice(), color='red')
        >>> plot.show(cpos='yz')

        Note how the intersection is excluded from the mask.
        To include the voxels delimited by internal surfaces in the foreground, the internal
        surfaces should be removed, for instance by applying a boolean union. Note that
        this operation in unreliable in VTK but may be performed with external tools such
        as `vtkbool <https://github.com/zippy84/vtkbool>`_.

        Alternatively, the intersecting parts of the mesh can be processed sequentially.

        >>> cylinder_1 = pv.Cylinder()
        >>> cylinder_2 = pv.Cylinder(center=(0, 0.75, 0))

        >>> reference_volume = pv.ImageData(
        ...     dimensions=(1, 100, 50),
        ...     spacing=(1, 0.0175, 0.02),
        ...     origin=(0, -0.5 + 0.0175 / 2, -0.5 + 0.02 / 2),
        ... )

        >>> binary_mask_1 = cylinder_1.voxelize_binary_mask(
        ...     reference_volume=reference_volume
        ... ).points_to_cells()
        >>> binary_mask_2 = cylinder_2.voxelize_binary_mask(
        ...     reference_volume=reference_volume
        ... ).points_to_cells()

        >>> binary_mask_1['mask'] = binary_mask_1['mask'] | binary_mask_2['mask']

        >>> plot = pv.Plotter()
        >>> _ = plot.add_mesh(binary_mask_1)
        >>> _ = plot.add_mesh(cylinder_1.slice(), color='red')
        >>> _ = plot.add_mesh(cylinder_2.slice(), color='red')
        >>> plot.show(cpos='yz')

        When multiple internal surfaces are nested, they are successively treated as
        interfaces between background and foreground.

        >>> mesh = pv.Tube(radius=2) + pv.Tube(radius=3) + pv.Tube(radius=4)
        >>> binary_mask = mesh.voxelize_binary_mask(
        ...     dimensions=(1, 50, 50)
        ... ).points_to_cells()
        >>> plot = pv.Plotter()
        >>> _ = plot.add_mesh(binary_mask)
        >>> _ = plot.add_mesh(mesh.slice(), color='red')
        >>> plot.show(cpos='yz')

        """
        surface = wrap(self).extract_geometry()
        if not (surface.faces.size or surface.strips.size):
            # we have a point cloud or an empty mesh
            msg = 'Input mesh must have faces for voxelization.'
            raise ValueError(msg)

        def _preprocess_polydata(poly_in):
            return poly_in.compute_normals().triangulate()

        if reference_volume is not None:
            if (
                dimensions is not None
                or spacing is not None
                or rounding_func is not None
                or cell_length_percentile is not None
                or cell_length_sample_size is not None
            ):
                msg = (
                    'Cannot specify a reference volume with other geometry parameters. '
                    '`reference_volume` must define the geometry exclusively.'
                )
                raise TypeError(msg)
            _validation.check_instance(
                reference_volume, pyvista.ImageData, name='reference volume'
            )
            # The image stencil filters do not support orientation, so we apply the
            # inverse direction matrix to "remove" orientation from the polydata
            poly_ijk = surface.transform(reference_volume.direction_matrix.T, inplace=False)
            poly_ijk = _preprocess_polydata(poly_ijk)
        else:
            # Compute reference volume geometry
            if spacing is not None and dimensions is not None:
                msg = 'Spacing and dimensions cannot both be set. Set one or the other.'
                raise TypeError(msg)

            # Need to preprocess so that we have a triangle mesh for computing
            # cell length percentile
            poly_ijk = _preprocess_polydata(surface)

            if spacing is None:
                # Estimate spacing from cell length percentile
                cell_length_percentile = (
                    0.1 if cell_length_percentile is None else cell_length_percentile
                )
                cell_length_sample_size = (
                    100_000 if cell_length_sample_size is None else cell_length_sample_size
                )
                spacing = _length_distribution_percentile(
                    poly_ijk,
                    cell_length_percentile,
                    cell_length_sample_size,
                    progress_bar=progress_bar,
                )
            # Spacing is specified directly. Make sure other params are not set.
            elif cell_length_percentile is not None or cell_length_sample_size is not None:
                msg = 'Spacing and cell length options cannot both be set. Set one or the other.'
                raise TypeError(msg)

            # Get initial spacing (will be adjusted later)
            initial_spacing = _validation.validate_array3(spacing, broadcast=True)

            # Get size of poly data for computing dimensions
            size = np.array(surface.bounds_size)

            if dimensions is None:
                rounding_func = np.round if rounding_func is None else rounding_func
                initial_dimensions = size / initial_spacing
                # Make sure we don't round dimensions to zero, make it one instead
                initial_dimensions[initial_dimensions < 1] = 1
                dimensions = np.array(rounding_func(initial_dimensions), dtype=int)
            elif rounding_func is not None:
                msg = (
                    'Rounding func cannot be set when dimensions is specified. '
                    'Set one or the other.'
                )
                raise TypeError(msg)

            reference_volume = pyvista.ImageData()
            reference_volume.dimensions = dimensions
            # Dimensions are now fixed, now adjust spacing to match poly data bounds
            # Since we are dealing with voxels as points, we want the bounds of the
            # points to be 1/2 spacing width smaller than the polydata bounds
            final_spacing = size / np.array(reference_volume.dimensions)
            reference_volume.spacing = final_spacing
            reference_volume.origin = np.array(surface.bounds[::2]) + final_spacing / 2

        # Init output structure. The image stencil filters do not support
        # orientation, so we do not set the direction matrix
        binary_mask = pyvista.ImageData()
        binary_mask.dimensions = reference_volume.dimensions
        binary_mask.spacing = reference_volume.spacing
        binary_mask.origin = reference_volume.origin

        # Init output scalars. Use uint8 dtype if possible.
        scalars_shape = (binary_mask.n_points,)
        scalars_dtype: type[np.uint8 | float | int]
        if all(
            isinstance(val, int) and val < 256 and val >= 0
            for val in (background_value, foreground_value)
        ):
            scalars_dtype = np.uint8
        elif all(round(val) == val for val in (background_value, foreground_value)):
            scalars_dtype = np.int_
        else:
            scalars_dtype = np.float64
        scalars = (  # Init with background value
            np.zeros(scalars_shape, dtype=scalars_dtype)
            if background_value == 0
            else np.ones(scalars_shape, dtype=scalars_dtype) * background_value
        )
        binary_mask['mask'] = scalars  # type: ignore[assignment]
        # Make sure that we have a clean triangle-strip polydata
        # Note: Poly was partially pre-processed earlier
        poly_ijk = poly_ijk.strip()

        # Convert polydata to stencil
        poly_to_stencil = _vtk.vtkPolyDataToImageStencil()
        poly_to_stencil.SetInputData(poly_ijk)
        poly_to_stencil.SetOutputSpacing(*reference_volume.spacing)
        poly_to_stencil.SetOutputOrigin(*reference_volume.origin)  # type: ignore[call-overload]
        poly_to_stencil.SetOutputWholeExtent(*reference_volume.extent)
        _update_alg(poly_to_stencil, progress_bar=progress_bar, message='Converting polydata')

        # Convert stencil to image
        stencil = _vtk.vtkImageStencil()
        stencil.SetInputData(binary_mask)
        stencil.SetStencilConnection(poly_to_stencil.GetOutputPort())
        stencil.ReverseStencilOn()
        stencil.SetBackgroundValue(foreground_value)
        _update_alg(stencil, progress_bar=progress_bar, message='Generating binary mask')
        output_volume = _get_output(stencil)

        # Set the orientation of the output
        output_volume.direction_matrix = reference_volume.direction_matrix

        return output_volume

    def _voxelize_binary_mask_cells(  # type: ignore[misc]
        self: DataSet,
        *,
        background_value: float = 0.0,
        foreground_value: float = 1.0,
        reference_volume: ImageData | None,
        dimensions: VectorLike[int] | None,
        spacing: float | VectorLike[float] | None,
        rounding_func: Callable[[VectorLike[float]], VectorLike[int]] | None,
        cell_length_percentile: float | None,
        cell_length_sample_size: int | None,
        progress_bar: bool,
    ):
        if dimensions is not None:
            dimensions_ = _validation.validate_array3(
                dimensions, must_be_integer=True, dtype_out=int, name='dimensions'
            )
            dimensions = cast('NumpyArray[int]', dimensions_) - 1

        binary_mask = self.voxelize_binary_mask(
            background_value=background_value,
            foreground_value=foreground_value,
            reference_volume=reference_volume,
            dimensions=dimensions,
            spacing=spacing,
            rounding_func=rounding_func,
            cell_length_percentile=cell_length_percentile,
            cell_length_sample_size=cell_length_sample_size,
            progress_bar=progress_bar,
        )
        return binary_mask.points_to_cells(dimensionality='3D', copy=False)

    def voxelize_rectilinear(  # type: ignore[misc]
        self: DataSet,
        *,
        background_value: int | float = 0,  # noqa: PYI041
        foreground_value: int | float = 1,  # noqa: PYI041
        reference_volume: ImageData | None = None,
        dimensions: VectorLike[int] | None = None,
        spacing: float | VectorLike[float] | None = None,
        rounding_func: Callable[[VectorLike[float]], VectorLike[int]] | None = None,
        cell_length_percentile: float | None = None,
        cell_length_sample_size: int | None = None,
        progress_bar: bool = False,
    ) -> RectilinearGrid:
        """Voxelize mesh to create a RectilinearGrid voxel volume.

        The voxelization can be controlled in several ways:

        #. Specify the output geometry using a ``reference_volume``.

        #. Specify the ``spacing`` explicitly.

        #. Specify the ``dimensions`` explicitly.

        #. Specify the ``cell_length_percentile``. The spacing is estimated from the
           surface's cells using the specified percentile.

        Use ``reference_volume`` for full control of the output grid's geometry. For
        all other options, the geometry is implicitly defined such that the generated
        grid fits the bounds of the input mesh.

        If no inputs are provided, ``cell_length_percentile=0.1`` (10th percentile) is
        used by default to estimate the spacing. On systems with VTK < 9.2, the default
        spacing is set to ``1/100`` of the input mesh's length.

        A point data array ``mask`` is included where points inside and outside of the
        input surface are labelled with ``foreground_value`` and ``background_value``,
        respectively.

        .. versionadded:: 0.46

        .. note::

            This method is a wrapper around :meth:`voxelize_binary_mask`. See that
            method for additional information.

        Parameters
        ----------
        background_value : int, default: 0
            Background value of the generated grid.

        foreground_value : int, default: 1
            Foreground value of the generated grid.

        reference_volume : ImageData, optional
            Volume to use as a reference. The output will have the same ``dimensions``,
            ``origin``, and ``spacing`` as the reference.

        dimensions : VectorLike[int], optional
            Dimensions of the generated rectilinear grid. Set this value to control the
            dimensions explicitly. If unset, the dimensions are defined implicitly
            through other parameter. See summary and examples for details.

            .. note::

                Dimensions is the number of points along each axis, not cells. Set
                dimensions to ``N+1`` instead for ``N`` cells along each axis.

        spacing : float | VectorLike[float], optional
            Approximate spacing to use for the generated grid. Set this value
            to control the spacing explicitly. If unset, the spacing is defined
            implicitly through other parameters. See summary and examples for details.

        rounding_func : Callable[VectorLike[float], VectorLike[int]], optional
            Control how the dimensions are rounded to integers based on the provided or
            calculated ``spacing``. Should accept a length-3 vector containing the
            dimension values along the three directions and return a length-3 vector.
            :func:`numpy.round` is used by default.

            Rounding the dimensions implies rounding the actual spacing.

            Has no effect if ``reference_volume`` or ``dimensions`` are specified.

        cell_length_percentile : float, optional
            Cell length percentage ``p`` to use for computing the default ``spacing``.
            Default is ``0.1`` (10th percentile) and must be between ``0`` and ``1``.
            The ``p``-th percentile is computed from the cumulative distribution function
            (CDF) of lengths which are representative of the cell length scales present
            in the input. The CDF is computed by:

            #. Triangulating the input cells.
            #. Sampling a subset of up to ``cell_length_sample_size`` cells.
            #. Computing the distance between two random points in each cell.
            #. Inserting the distance into an ordered set to create the CDF.

            Has no effect if ``dimensions`` or ``reference_volume`` are specified.

            .. note::
                This option is only available for VTK 9.2 or greater.

        cell_length_sample_size : int, optional
            Number of samples to use for the cumulative distribution function (CDF)
            when using the ``cell_length_percentile`` option. ``100 000`` samples are
            used by default.

        progress_bar : bool, default: False
            Display a progress bar to indicate progress.

        Returns
        -------
        RectilinearGrid
            RectilinearGrid as voxelized volume with discretized cells.

        See Also
        --------
        voxelize
            Similar function that returns a :class:`~pyvista.UnstructuredGrid` of
            :attr:`~pyvista.CellType.VOXEL` cells.

        voxelize_binary_mask
            Similar function that returns a :class:`~pyvista.ImageData` with point data.

        Examples
        --------
        Create a voxel volume of a nut. By default, the spacing is automatically
        estimated.

        >>> import pyvista as pv
        >>> from pyvista import examples
        >>> mesh = pv.examples.load_nut()
        >>> vox = mesh.voxelize_rectilinear()

        Plot the mesh together with its volume.

        >>> pl = pv.Plotter()
        >>> _ = pl.add_mesh(mesh=vox, show_edges=True)
        >>> _ = pl.add_mesh(mesh=mesh, show_edges=True, opacity=1)
        >>> pl.show()

        Load a mesh of a cow.

        >>> mesh = examples.download_cow()

        Create an equal density voxel volume and plot the result.

        >>> vox = mesh.voxelize_rectilinear(spacing=0.15)
        >>> cpos = [(15, 3, 15), (0, 0, 0), (0, 0, 0)]
        >>> vox.plot(scalars='mask', show_edges=True, cpos=cpos)

        Slice the voxel volume to view the ``mask`` scalars.

        >>> slices = vox.slice_orthogonal()
        >>> slices.plot(scalars='mask', show_edges=True)

        Create a voxel volume from unequal density dimensions and plot result.

        >>> vox = mesh.voxelize_rectilinear(spacing=(0.15, 0.15, 0.5))
        >>> vox.plot(scalars='mask', show_edges=True, cpos=cpos)

        Slice the unequal density voxel volume to view the ``mask`` scalars.

        >>> slices = vox.slice_orthogonal()
        >>> slices.plot(scalars='mask', show_edges=True, cpos=cpos)

        """
        voxel_cells = self._voxelize_binary_mask_cells(
            background_value=background_value,
            foreground_value=foreground_value,
            reference_volume=reference_volume,
            dimensions=dimensions,
            spacing=spacing,
            rounding_func=rounding_func,
            cell_length_percentile=cell_length_percentile,
            cell_length_sample_size=cell_length_sample_size,
            progress_bar=progress_bar,
        )
        return voxel_cells.cast_to_rectilinear_grid()

    def voxelize(  # type: ignore[misc]
        self: DataSet,
        *,
        reference_volume: ImageData | None = None,
        dimensions: VectorLike[int] | None = None,
        spacing: float | VectorLike[float] | None = None,
        rounding_func: Callable[[VectorLike[float]], VectorLike[int]] | None = None,
        cell_length_percentile: float | None = None,
        cell_length_sample_size: int | None = None,
        progress_bar: bool = False,
    ) -> UnstructuredGrid:
        """Voxelize mesh to UnstructuredGrid.

        The voxelization can be controlled in several ways:

        #. Specify the output geometry using a ``reference_volume``.

        #. Specify the ``spacing`` explicitly.

        #. Specify the ``dimensions`` explicitly.

        #. Specify the ``cell_length_percentile``. The spacing is estimated from the
           surface's cells using the specified percentile.

        Use ``reference_volume`` for full control of the output geometry. For
        all other options, the geometry is implicitly defined such that the generated
        mesh fits the bounds of the input mesh.

        If no inputs are provided, ``cell_length_percentile=0.1`` (10th percentile) is
        used by default to estimate the spacing.

        .. versionadded:: 0.46

        .. note::

            This method is a wrapper around :meth:`voxelize_binary_mask`. See that
            method for additional information.

        Parameters
        ----------
        reference_volume : ImageData, optional
            Volume to use as a reference. The output will have the same ``dimensions``,
            and ``spacing`` as the reference.

        dimensions : VectorLike[int], optional
            Dimensions of the voxelized mesh. Set this value to control the
            dimensions explicitly. If unset, the dimensions are defined implicitly
            through other parameter. See summary and examples for details.

            .. note::

                Dimensions is the number of points along each axis, not cells. Set
                dimensions to ``N+1`` instead for ``N`` cells along each axis.

        spacing : float | VectorLike[float], optional
            Approximate spacing to use for the generated mesh. Set this value
            to control the spacing explicitly. If unset, the spacing is defined
            implicitly through other parameters. See summary and examples for details.

        rounding_func : Callable[VectorLike[float], VectorLike[int]], optional
            Control how the dimensions are rounded to integers based on the provided or
            calculated ``spacing``. Should accept a length-3 vector containing the
            dimension values along the three directions and return a length-3 vector.
            :func:`numpy.round` is used by default.

            Rounding the dimensions implies rounding the actual spacing.

            Has no effect if ``dimensions`` is specified.

        cell_length_percentile : float, optional
            Cell length percentage ``p`` to use for computing the default ``spacing``.
            Default is ``0.1`` (10th percentile) and must be between ``0`` and ``1``.
            The ``p``-th percentile is computed from the cumulative distribution function
            (CDF) of lengths which are representative of the cell length scales present
            in the input. The CDF is computed by:

            #. Triangulating the input cells.
            #. Sampling a subset of up to ``cell_length_sample_size`` cells.
            #. Computing the distance between two random points in each cell.
            #. Inserting the distance into an ordered set to create the CDF.

            Has no effect if ``dimensions`` is specified.

        cell_length_sample_size : int, optional
            Number of samples to use for the cumulative distribution function (CDF)
            when using the ``cell_length_percentile`` option. ``100 000`` samples are
            used by default.

        progress_bar : bool, default: False
            Display a progress bar to indicate progress.

        Returns
        -------
        UnstructuredGrid
            Voxelized unstructured grid of the original mesh.

        See Also
        --------
        voxelize_rectilinear
            Similar function that returns a :class:`~pyvista.RectilinearGrid` with cell data.

        voxelize_binary_mask
            Similar function that returns a :class:`~pyvista.ImageData` with point data.

        Examples
        --------
        Create a voxelized mesh with uniform spacing.

        >>> import numpy as np
        >>> import pyvista as pv
        >>> from pyvista import examples
        >>> mesh = examples.download_bunny_coarse()
        >>> vox = mesh.voxelize(spacing=0.01)
        >>> vox.plot(show_edges=True)

        Create a voxelized mesh using non-uniform spacing.

        >>> vox = mesh.voxelize(spacing=(0.01, 0.005, 0.002))
        >>> vox.plot(show_edges=True)

        The bounds of the voxelized mesh always match the bounds of the input.

        >>> mesh.bounds
        BoundsTuple(x_min = -0.13155962526798248,
                    x_max =  0.18016336858272552,
                    y_min = -0.12048563361167908,
                    y_max =  0.18769524991512299,
                    z_min = -0.14300920069217682,
                    z_max =  0.09850578755140305)

        >>> vox.bounds
        BoundsTuple(x_min = -0.13155962526798248,
                    x_max =  0.18016336858272552,
                    y_min = -0.12048563361167908,
                    y_max =  0.18769524991512299,
                    z_min = -0.14300920069217682,
                    z_max =  0.09650979936122894)

        Create a voxelized mesh with ``3 x 4 x 5`` cells. Since ``dimensions`` is the
        number of points, not cells, we need to add ``1`` to get the number of desired cells.

        >>> mesh = pv.Box()
        >>> cell_dimensions = np.array((3, 4, 5))
        >>> vox = mesh.voxelize(dimensions=cell_dimensions + 1)
        >>> vox.plot(show_edges=True)

        """
        voxel_cells = self._voxelize_binary_mask_cells(
            reference_volume=reference_volume,
            dimensions=dimensions,
            spacing=spacing,
            rounding_func=rounding_func,
            cell_length_percentile=cell_length_percentile,
            cell_length_sample_size=cell_length_sample_size,
            progress_bar=progress_bar,
        )
        ugrid = voxel_cells.threshold(0.5)
        del ugrid.cell_data['mask']
        return ugrid


def _length_distribution_percentile(poly, percentile, cell_length_sample_size, *, progress_bar):
    percentile = _validation.validate_number(
        percentile, must_be_in_range=[0.0, 1.0], name='percentile'
    )
    distribution = _vtk.vtkLengthDistribution()
    distribution.SetInputData(poly)
    distribution.SetSampleSize(cell_length_sample_size)
    _update_alg(
        distribution, progress_bar=progress_bar, message='Computing cell length distribution'
    )
    return distribution.GetLengthQuantile(percentile)


def _set_threshold_limit(alg, *, value, method, invert):
    """Set vtkThreshold limits and function.

    Addresses VTK API deprecations and previous PyVista inconsistencies with ParaView. Reference:

    * https://github.com/pyvista/pyvista/issues/2850
    * https://github.com/pyvista/pyvista/issues/3610
    * https://discourse.vtk.org/t/unnecessary-vtk-api-change/9929

    """
    # Check value
    if isinstance(value, (np.ndarray, Sequence)):
        if len(value) != 2:
            msg = (
                f'Value range must be length one for a float value '
                f'or two for min/max; not ({value}).'
            )
            raise ValueError(msg)
        # Check range
        if value[0] > value[1]:
            msg = (
                'Value sequence is invalid, please use (min, max). '
                'The provided first value is greater than the second.'
            )
            raise ValueError(msg)
    elif isinstance(value, Iterable):
        msg = 'Value must either be a single scalar or a sequence.'
        raise TypeError(msg)
    alg.SetInvert(invert)
    # Set values and function
    if isinstance(value, (np.ndarray, Sequence)):
        alg.SetThresholdFunction(_vtk.vtkThreshold.THRESHOLD_BETWEEN)
        alg.SetLowerThreshold(value[0])
        alg.SetUpperThreshold(value[1])
    # Single value
    elif method.lower() == 'lower':
        alg.SetLowerThreshold(value)
        alg.SetThresholdFunction(_vtk.vtkThreshold.THRESHOLD_LOWER)
    elif method.lower() == 'upper':
        alg.SetUpperThreshold(value)
        alg.SetThresholdFunction(_vtk.vtkThreshold.THRESHOLD_UPPER)
    else:
        msg = 'Invalid method choice. Either `lower` or `upper`'
        raise ValueError(msg)


def _swap_axes(vectors, values):
    """Swap axes vectors based on their respective values.

    The vector with the larger component along its projected axis is selected to precede
    the vector with the smaller component. E.g. a symmetric point cloud with equal
    std in any direction could have its principal axes computed such that the first
    axis is +Y, second is +X, and third is +Z. This function will swap the first two
    axes so that the order is XYZ instead of YXZ.

    This function is intended to be used by `align_xyz` and is only exposed as a
    module-level function for testing purposes.
    """

    def _swap(axis_a, axis_b) -> None:
        axis_order = np.argmax(np.abs(vectors), axis=1)
        if axis_order[axis_a] > axis_order[axis_b]:
            vectors[[axis_a, axis_b]] = vectors[[axis_b, axis_a]]

    if np.isclose(values[0], values[1]) and np.isclose(values[1], values[2]):
        # Sort all axes by largest 'x' component
        vectors = vectors[np.argsort(np.abs(vectors)[:, 0])[::-1]]
        _swap(1, 2)
    elif np.isclose(values[0], values[1]):
        _swap(0, 1)
    elif np.isclose(values[1], values[2]):
        _swap(1, 2)
    return vectors<|MERGE_RESOLUTION|>--- conflicted
+++ resolved
@@ -6041,11 +6041,7 @@
 
         Area or volume is also provided in point data.
 
-<<<<<<< HEAD
-        This filter uses the VTK :vtk:`vtkIntegrateAttributes`.
-=======
         This filter uses :vtk:`vtkIntegrateAttributes`.
->>>>>>> 13935cf3
 
         Parameters
         ----------
