"""Filters module with a class of common filters that can be applied to any vtkDataSet."""

from __future__ import annotations

from collections.abc import Iterable
from collections.abc import Sequence
import contextlib
import functools
from typing import TYPE_CHECKING
from typing import Literal
from typing import cast
import warnings

import matplotlib.pyplot as plt
import numpy as np

import pyvista
from pyvista.core import _validation
from pyvista.core._typing_core import NumpyArray
import pyvista.core._vtk_core as _vtk
from pyvista.core.errors import AmbiguousDataError
from pyvista.core.errors import MissingDataError
from pyvista.core.errors import PyVistaDeprecationWarning
from pyvista.core.errors import VTKVersionError
from pyvista.core.filters import _get_output
from pyvista.core.filters import _update_alg
from pyvista.core.utilities.arrays import FieldAssociation
from pyvista.core.utilities.arrays import get_array
from pyvista.core.utilities.arrays import get_array_association
from pyvista.core.utilities.arrays import set_default_active_scalars
from pyvista.core.utilities.cells import numpy_to_idarr
from pyvista.core.utilities.geometric_objects import NORMALS
from pyvista.core.utilities.geometric_objects import NormalsLiteral
from pyvista.core.utilities.helpers import generate_plane
from pyvista.core.utilities.helpers import wrap
from pyvista.core.utilities.misc import abstract_class
from pyvista.core.utilities.misc import assert_empty_kwargs
from pyvista.core.utilities.transform import Transform

if TYPE_CHECKING:  # pragma: no cover
    from numbers import Number

    from pyvista.core._typing_core import MatrixLike
    from pyvista.core._typing_core import RotationLike
    from pyvista.core._typing_core import TransformLike
    from pyvista.core._typing_core import VectorLike


@abstract_class
class DataSetFilters:
    """A set of common filters that can be applied to any vtkDataSet."""

    def _clip_with_function(
        self,
        function: _vtk.vtkImplicitFunction,
        invert: bool = True,
        value: float = 0.0,
        return_clipped: bool = False,
        progress_bar: bool = False,
        crinkle: bool = False,
    ):
        """Clip using an implicit function (internal helper)."""
        if crinkle:
            # Add Cell IDs
            self.cell_data['cell_ids'] = np.arange(self.n_cells)  # type: ignore[attr-defined]

        if isinstance(self, _vtk.vtkPolyData):
            alg = _vtk.vtkClipPolyData()
        # elif isinstance(self, vtk.vtkImageData):
        #     alg = vtk.vtkClipVolume()
        #     alg.SetMixed3DCellGeneration(True)
        else:
            alg = _vtk.vtkTableBasedClipDataSet()  # type: ignore[assignment]
        alg.SetInputDataObject(self)  # Use the grid as the data we desire to cut
        alg.SetValue(value)
        alg.SetClipFunction(function)  # the implicit function
        alg.SetInsideOut(invert)  # invert the clip if needed
        alg.SetGenerateClippedOutput(return_clipped)
        _update_alg(alg, progress_bar, 'Clipping with Function')

        if return_clipped:
            a = _get_output(alg, oport=0)
            b = _get_output(alg, oport=1)
            if crinkle:
                set_a = set(a.cell_data['cell_ids'])
                set_b = set(b.cell_data['cell_ids']) - set_a
                a = self.extract_cells(list(set_a))
                b = self.extract_cells(list(set_b))
            return a, b
        clipped = _get_output(alg)
        if crinkle:
            clipped = self.extract_cells(np.unique(clipped.cell_data['cell_ids']))
        return clipped

    def align(
        self,
        target: pyvista.DataSet | _vtk.vtkDataSet,
        max_landmarks: int = 100,
        max_mean_distance: float = 1e-5,
        max_iterations: int = 500,
        check_mean_distance: bool = True,
        start_by_matching_centroids: bool = True,
        return_matrix: bool = False,
    ):
        """Align a dataset to another.

        Uses the iterative closest point algorithm to align the points of the
        two meshes.  See the VTK class `vtkIterativeClosestPointTransform
        <https://vtk.org/doc/nightly/html/classvtkIterativeClosestPointTransform.html>`_

        Parameters
        ----------
        target : pyvista.DataSet
            The target dataset to align to.

        max_landmarks : int, default: 100
            The maximum number of landmarks.

        max_mean_distance : float, default: 1e-5
            The maximum mean distance for convergence.

        max_iterations : int, default: 500
            The maximum number of iterations.

        check_mean_distance : bool, default: True
            Whether to check the mean distance for convergence.

        start_by_matching_centroids : bool, default: True
            Whether to start the alignment by matching centroids. Default is True.

        return_matrix : bool, default: False
            Return the transform matrix as well as the aligned mesh.

        Returns
        -------
        aligned : pyvista.DataSet
            The dataset aligned to the target mesh.

        matrix : numpy.ndarray
            Transform matrix to transform the input dataset to the target dataset.

        See Also
        --------
        align_xyz
            Align a dataset to the x-y-z axes.

        Examples
        --------
        Create a cylinder, translate it, and use iterative closest point to
        align mesh to its original position.

        >>> import pyvista as pv
        >>> import numpy as np
        >>> source = pv.Cylinder(resolution=30).triangulate().subdivide(1)
        >>> transformed = source.rotate_y(20).translate([-0.75, -0.5, 0.5])
        >>> aligned = transformed.align(source)
        >>> _, closest_points = aligned.find_closest_cell(
        ...     source.points, return_closest_point=True
        ... )
        >>> dist = np.linalg.norm(source.points - closest_points, axis=1)

        Visualize the source, transformed, and aligned meshes.

        >>> pl = pv.Plotter(shape=(1, 2))
        >>> _ = pl.add_text('Before Alignment')
        >>> _ = pl.add_mesh(
        ...     source, style='wireframe', opacity=0.5, line_width=2
        ... )
        >>> _ = pl.add_mesh(transformed)
        >>> pl.subplot(0, 1)
        >>> _ = pl.add_text('After Alignment')
        >>> _ = pl.add_mesh(
        ...     source, style='wireframe', opacity=0.5, line_width=2
        ... )
        >>> _ = pl.add_mesh(
        ...     aligned,
        ...     scalars=dist,
        ...     scalar_bar_args={
        ...         'title': 'Distance to Source',
        ...         'fmt': '%.1E',
        ...     },
        ... )
        >>> pl.show()

        Show that the mean distance between the source and the target is
        nearly zero.

        >>> np.abs(dist).mean()  # doctest:+SKIP
        9.997635192915073e-05

        """
        icp = _vtk.vtkIterativeClosestPointTransform()
        icp.SetSource(self)  # type: ignore[arg-type]
        icp.SetTarget(target)  # type: ignore[arg-type]
        icp.GetLandmarkTransform().SetModeToRigidBody()
        icp.SetMaximumNumberOfLandmarks(max_landmarks)
        icp.SetMaximumMeanDistance(max_mean_distance)
        icp.SetMaximumNumberOfIterations(max_iterations)
        icp.SetCheckMeanDistance(check_mean_distance)
        icp.SetStartByMatchingCentroids(start_by_matching_centroids)
        icp.Update()
        matrix = pyvista.array_from_vtkmatrix(icp.GetMatrix())
        if return_matrix:
            return self.transform(matrix, inplace=False), matrix  # type: ignore[misc]
        return self.transform(matrix, inplace=False)  # type: ignore[misc]

    def align_xyz(
        self,
        *,
        centered: bool = True,
        axis_0_direction: VectorLike[float] | str | None = None,
        axis_1_direction: VectorLike[float] | str | None = None,
        axis_2_direction: VectorLike[float] | str | None = None,
        return_matrix: bool = False,
    ):
        """Align a dataset to the x-y-z axes.

        This filter aligns a mesh's :func:`~pyvista.principal_axes` to the world x-y-z
        axes. The principal axes are effectively used as a rotation matrix to rotate
        the dataset for the alignment. The transformation matrix used for the alignment
        can optionally be returned.

        Note that the transformation is not unique, since the signs of the principal
        axes are arbitrary. Consequently, applying this filter to similar meshes
        may result in dissimilar alignment (e.g. one axis may point up instead of down).
        To address this, the sign of one or two axes may optionally be "seeded" with a
        vector which approximates the axis or axes of the input. This can be useful
        for cases where the orientation of the input has a clear physical meaning.

        .. versionadded:: 0.45

        Parameters
        ----------
        centered : bool, default: True
            Center the mesh at the origin. If ``False``, the aligned dataset has the
            same center as the input.

        axis_0_direction : VectorLike[float] | str, optional
            Approximate direction vector of this mesh's primary axis prior to
            alignment. If set, this axis is flipped such that it best aligns with
            the specified vector. Can be a vector or string specifying the axis by
            name (e.g. ``'x'`` or ``'-x'``, etc.).

        axis_1_direction : VectorLike[float] | str, optional
            Approximate direction vector of this mesh's secondary axis prior to
            alignment. If set, this axis is flipped such that it best aligns with
            the specified vector. Can be a vector or string specifying the axis by
            name (e.g. ``'x'`` or ``'-x'``, etc.).

        axis_2_direction : VectorLike[float] | str, optional
            Approximate direction vector of this mesh's third axis prior to
            alignment. If set, this axis is flipped such that it best aligns with
            the specified vector. Can be a vector or string specifying the axis by
            name (e.g. ``'x'`` or ``'-x'``, etc.).

        return_matrix : bool, default: False
            Return the transform matrix as well as the aligned mesh.

        Returns
        -------
        pyvista.DataSet
            The dataset aligned to the x-y-z axes.

        numpy.ndarray
            Transform matrix to transform the input dataset to the x-y-z axes if
            ``return_matrix`` is ``True``.

        See Also
        --------
        pyvista.principal_axes
            Best-fit axes used by this filter for the alignment.

        align
            Align a source mesh to a target mesh using iterative closest point (ICP).

        Examples
        --------
        Create a dataset and align it to the x-y-z axes.

        >>> import pyvista as pv
        >>> from pyvista import examples
        >>> mesh = examples.download_oblique_cone()
        >>> aligned = mesh.align_xyz()

        Plot the aligned mesh along with the original. Show axes at the origin for
        context.

        >>> axes = pv.AxesAssembly(scale=aligned.length)
        >>> pl = pv.Plotter()
        >>> _ = pl.add_mesh(aligned)
        >>> _ = pl.add_mesh(
        ...     mesh, style='wireframe', color='black', line_width=3
        ... )
        >>> _ = pl.add_actor(axes)
        >>> pl.show()

        Align the mesh but don't center it.

        >>> aligned = mesh.align_xyz(centered=False)

        Plot the result again. The aligned mesh has the same position as the input.

        >>> axes = pv.AxesAssembly(
        ...     position=mesh.center, scale=aligned.length
        ... )
        >>> pl = pv.Plotter()
        >>> _ = pl.add_mesh(aligned)
        >>> _ = pl.add_mesh(
        ...     mesh, style='wireframe', color='black', line_width=3
        ... )
        >>> _ = pl.add_actor(axes)
        >>> pl.show()

        Note how the tip of the cone is pointing along the z-axis. This indicates that
        the cone's axis is the third principal axis. It is also pointing in the negative
        z-direction. To control the alignment so that the cone points upward, we can
        seed an approximate direction specifying what "up" means for the original mesh
        in world coordinates prior to the alignment.

        We can see that the cone is originally pointing downward, somewhat in the
        negative z-direction. Therefore, we can specify the ``'-z'`` vector
        as the "up" direction of the mesh's third axis prior to alignment.

        >>> aligned = mesh.align_xyz(axis_2_direction='-z')

        Plot the mesh. The cone is now pointing upward in the desired direction.

        >>> axes = pv.AxesAssembly(scale=aligned.length)
        >>> pl = pv.Plotter()
        >>> _ = pl.add_mesh(aligned)
        >>> _ = pl.add_actor(axes)
        >>> pl.show()

        The specified direction only needs to be approximate. For example, we get the
        same result by specifying the ``'y'`` direction as the mesh's original "up"
        direction.

        >>> aligned, matrix = mesh.align_xyz(
        ...     axis_2_direction='y', return_matrix=True
        ... )
        >>> axes = pv.AxesAssembly(scale=aligned.length)
        >>> pl = pv.Plotter()
        >>> _ = pl.add_mesh(aligned)
        >>> _ = pl.add_actor(axes)
        >>> pl.show()

        We can optionally return the transformation matrix.

        >>> aligned, matrix = mesh.align_xyz(
        ...     axis_2_direction='y', return_matrix=True
        ... )

        The matrix can be inverted, for example, to transform objects from the world
        axes back to the original mesh's local coordinate system.

        >>> inverse = pv.Transform(matrix).inverse_matrix

        Use the inverse to label the object's axes prior to alignment. For actors,
        we set the :attr:`~pyvista.Prop3D.user_matrix` as the inverse.

        >>> axes_local = pv.AxesAssembly(
        ...     scale=aligned.length,
        ...     user_matrix=inverse,
        ...     labels=["X'", "Y'", "Z'"],
        ... )

        Plot the original mesh with its local axes, along with the algned mesh and its
        axes.

        >>> axes_aligned = pv.AxesAssembly(scale=aligned.length)
        >>> pl = pv.Plotter()
        >>> # Add aligned mesh with axes
        >>> _ = pl.add_mesh(aligned)
        >>> _ = pl.add_actor(axes_aligned)
        >>> # Add original mesh with axes
        >>> _ = pl.add_mesh(
        ...     mesh, style='wireframe', color='black', line_width=3
        ... )
        >>> _ = pl.add_actor(axes_local)
        >>> pl.show()

        """

        def _validate_vector(vector, name: str):
            if vector is not None:
                if isinstance(vector, str):
                    vector = vector.lower()
                    valid_strings = list(NORMALS.keys())
                    _validation.check_contains(item=vector, container=valid_strings, name=name)
                    vector = NORMALS[vector]
                vector = _validation.validate_array3(vector, dtype_out=float, name=name)
            return vector

        axes, std = pyvista.principal_axes(self.points, return_std=True)

        if axis_0_direction is None and axis_1_direction is None and axis_2_direction is None:
            # Set directions of first two axes to +X,+Y by default
            # Keep third axis as None (direction cannot be set if first two are set)
            axis_0_direction = (1.0, 0.0, 0.0)
            axis_1_direction = (0.0, 1.0, 0.0)
        else:
            axis_0_direction = _validate_vector(axis_0_direction, name='axis 0 direction')
            axis_1_direction = _validate_vector(axis_1_direction, name='axis 1 direction')
            axis_2_direction = _validate_vector(axis_2_direction, name='axis 2 direction')

        # Swap any axes which have equal std (e.g. so that we XYZ order instead of YXZ order)
        # Note: Swapping may create a left-handed coordinate frame. This is fixed later.
        axes = _swap_axes(axes, std)

        # Maybe flip directions of first two axes
        if axis_0_direction is not None and np.dot(axes[0], axis_0_direction) < 0:
            axes[0] *= -1
        if axis_1_direction is not None and np.dot(axes[1], axis_1_direction) < 0:
            axes[1] *= -1

        # Ensure axes form a right-handed coordinate frame
        if np.linalg.det(axes) < 0:
            axes[2] *= -1

        # Maybe flip direction of third axis
        if axis_2_direction is not None:
            if np.dot(axes[2], axis_2_direction) >= 0:
                pass  # nothing to do, sign is correct
            else:
                if axis_0_direction is not None and axis_1_direction is not None:
                    raise ValueError(
                        f'Invalid `axis_2_direction` {axis_2_direction}. This direction results in a left-handed transformation.'
                    )
                else:
                    axes[2] *= -1
                    # Need to also flip a second vector to keep system as right-handed
                    if axis_1_direction is not None:
                        # Second axis has been set, so modify first axis
                        axes[0] *= -1
                    else:
                        # First axis has been set, so modify second axis
                        axes[1] *= -1

        rotation = Transform().rotate(axes)
        aligned = self.transform(rotation, inplace=False)  # type: ignore[misc]
        translation = Transform().translate(-np.array(aligned.center))
        if not centered:
            translation.translate(self.center)  # type: ignore[attr-defined]
        aligned.transform(translation, inplace=True)

        if return_matrix:
            return aligned, rotation.concatenate(translation).matrix
        return aligned

    def clip(
        self,
        normal: VectorLike[float] | NormalsLiteral = 'x',
        origin: VectorLike[float] | None = None,
        invert: bool = True,
        value: float = 0.0,
        inplace: bool = False,
        return_clipped: bool = False,
        progress_bar: bool = False,
        crinkle: bool = False,
    ):
        """Clip a dataset by a plane by specifying the origin and normal.

        If no parameters are given the clip will occur in the center
        of that dataset.

        Parameters
        ----------
        normal : tuple(float) or str, default: 'x'
            Length 3 tuple for the normal vector direction. Can also
            be specified as a string conventional direction such as
            ``'x'`` for ``(1, 0, 0)`` or ``'-x'`` for ``(-1, 0, 0)``, etc.

        origin : sequence[float], optional
            The center ``(x, y, z)`` coordinate of the plane on which the clip
            occurs. The default is the center of the dataset.

        invert : bool, default: True
            Flag on whether to flip/invert the clip.

        value : float, default: 0.0
            Set the clipping value along the normal direction.

        inplace : bool, default: False
            Updates mesh in-place.

        return_clipped : bool, default: False
            Return both unclipped and clipped parts of the dataset.

        progress_bar : bool, default: False
            Display a progress bar to indicate progress.

        crinkle : bool, default: False
            Crinkle the clip by extracting the entire cells along the
            clip. This adds the ``"cell_ids"`` array to the ``cell_data``
            attribute that tracks the original cell IDs of the original
            dataset.

        Returns
        -------
        pyvista.PolyData or tuple[pyvista.PolyData]
            Clipped mesh when ``return_clipped=False``,
            otherwise a tuple containing the unclipped and clipped datasets.

        Examples
        --------
        Clip a cube along the +X direction.  ``triangulate`` is used as
        the cube is initially composed of quadrilateral faces and
        subdivide only works on triangles.

        >>> import pyvista as pv
        >>> cube = pv.Cube().triangulate().subdivide(3)
        >>> clipped_cube = cube.clip()
        >>> clipped_cube.plot()

        Clip a cube in the +Z direction.  This leaves half a cube
        below the XY plane.

        >>> import pyvista as pv
        >>> cube = pv.Cube().triangulate().subdivide(3)
        >>> clipped_cube = cube.clip('z')
        >>> clipped_cube.plot()

        See :ref:`clip_with_surface_example` for more examples using this filter.

        """
        normal_vector: VectorLike[float] = (
            NORMALS[normal.lower()] if isinstance(normal, str) else normal
        )
        # find center of data if origin not specified
        origin_vector = self.center if origin is None else origin  # type: ignore[attr-defined]
        # create the plane for clipping
        function = generate_plane(normal_vector, origin_vector)
        # run the clip
        result = DataSetFilters._clip_with_function(
            self,
            function,
            invert=invert,
            value=value,
            return_clipped=return_clipped,
            progress_bar=progress_bar,
            crinkle=crinkle,
        )
        if inplace:
            if return_clipped:
                self.copy_from(result[0], deep=False)  # type: ignore[attr-defined]
                return self, result[1]
            else:
                self.copy_from(result, deep=False)  # type: ignore[attr-defined]
                return self
        return result

    def clip_box(
        self,
        bounds=None,
        invert: bool = True,
        factor=0.35,
        progress_bar: bool = False,
        merge_points: bool = True,
        crinkle: bool = False,
    ):
        """Clip a dataset by a bounding box defined by the bounds.

        If no bounds are given, a corner of the dataset bounds will be removed.

        Parameters
        ----------
        bounds : sequence[float], optional
            Length 6 sequence of floats: ``(x_min, x_max, y_min, y_max, z_min, z_max)``.
            Length 3 sequence of floats: distances from the min coordinate of
            of the input mesh. Single float value: uniform distance from the
            min coordinate. Length 12 sequence of length 3 sequence of floats:
            a plane collection (normal, center, ...).
            :class:`pyvista.PolyData`: if a poly mesh is passed that represents
            a box with 6 faces that all form a standard box, then planes will
            be extracted from the box to define the clipping region.

        invert : bool, default: True
            Flag on whether to flip/invert the clip.

        factor : float, default: 0.35
            If bounds are not given this is the factor along each axis to
            extract the default box.

        progress_bar : bool, default: False
            Display a progress bar to indicate progress.

        merge_points : bool, default: True
            If ``True``, coinciding points of independently defined mesh
            elements will be merged.

        crinkle : bool, default: False
            Crinkle the clip by extracting the entire cells along the
            clip. This adds the ``"cell_ids"`` array to the ``cell_data``
            attribute that tracks the original cell IDs of the original
            dataset.

        Returns
        -------
        pyvista.UnstructuredGrid
            Clipped dataset.

        Examples
        --------
        Clip a corner of a cube.  The bounds of a cube are normally
        ``[-0.5, 0.5, -0.5, 0.5, -0.5, 0.5]``, and this removes 1/8 of
        the cube's surface.

        >>> import pyvista as pv
        >>> cube = pv.Cube().triangulate().subdivide(3)
        >>> clipped_cube = cube.clip_box([0, 1, 0, 1, 0, 1])
        >>> clipped_cube.plot()

        See :ref:`clip_with_plane_box_example` for more examples using this filter.

        """
        if bounds is None:

            def _get_quarter(dmin, dmax):
                """Get a section of the given range (internal helper)."""
                return dmax - ((dmax - dmin) * factor)

            xmin, xmax, ymin, ymax, zmin, zmax = self.bounds  # type: ignore[attr-defined]
            xmin = _get_quarter(xmin, xmax)
            ymin = _get_quarter(ymin, ymax)
            zmin = _get_quarter(zmin, zmax)
            bounds = [xmin, xmax, ymin, ymax, zmin, zmax]
        if isinstance(bounds, (float, int)):
            bounds = [bounds, bounds, bounds]
        elif isinstance(bounds, pyvista.PolyData):
            poly = bounds
            if poly.n_cells != 6:
                raise ValueError('The bounds mesh must have only 6 faces.')
            bounds = []
            poly.compute_normals(inplace=True)
            for cid in range(6):
                cell = poly.extract_cells(cid)
                normal = cell['Normals'][0]
                bounds.append(normal)
                bounds.append(cell.center)
        if not isinstance(bounds, (np.ndarray, Sequence)):
            raise TypeError('Bounds must be a sequence of floats with length 3, 6 or 12.')
        if len(bounds) not in [3, 6, 12]:
            raise ValueError('Bounds must be a sequence of floats with length 3, 6 or 12.')
        if len(bounds) == 3:
            xmin, xmax, ymin, ymax, zmin, zmax = self.bounds  # type: ignore[attr-defined]
            bounds = (xmin, xmin + bounds[0], ymin, ymin + bounds[1], zmin, zmin + bounds[2])
        if crinkle:
            self.cell_data['cell_ids'] = np.arange(self.n_cells)  # type: ignore[attr-defined]
        alg = _vtk.vtkBoxClipDataSet()
        if not merge_points:
            # vtkBoxClipDataSet uses vtkMergePoints by default
            alg.SetLocator(_vtk.vtkNonMergingPointLocator())
        alg.SetInputDataObject(self)
        alg.SetBoxClip(*bounds)
        port = 0
        if invert:
            # invert the clip if needed
            port = 1
            alg.GenerateClippedOutputOn()
        _update_alg(alg, progress_bar, 'Clipping a Dataset by a Bounding Box')
        clipped = _get_output(alg, oport=port)
        if crinkle:
            clipped = self.extract_cells(np.unique(clipped.cell_data['cell_ids']))
        return clipped

    def compute_implicit_distance(
        self, surface: pyvista.DataSet | _vtk.vtkDataSet, inplace: bool = False
    ):
        """Compute the implicit distance from the points to a surface.

        This filter will compute the implicit distance from all of the
        nodes of this mesh to a given surface. This distance will be
        added as a point array called ``'implicit_distance'``.

        Nodes of this mesh which are interior to the input surface
        geometry have a negative distance, and nodes on the exterior
        have a positive distance. Nodes which intersect the input
        surface has a distance of zero.

        Parameters
        ----------
        surface : pyvista.DataSet
            The surface used to compute the distance.

        inplace : bool, default: False
            If ``True``, a new scalar array will be added to the
            ``point_data`` of this mesh and the modified mesh will
            be returned. Otherwise a copy of this mesh is returned
            with that scalar field added.

        Returns
        -------
        pyvista.DataSet
            Dataset containing the ``'implicit_distance'`` array in
            ``point_data``.

        Examples
        --------
        Compute the distance between all the points on a sphere and a
        plane.

        >>> import pyvista as pv
        >>> sphere = pv.Sphere(radius=0.35)
        >>> plane = pv.Plane()
        >>> _ = sphere.compute_implicit_distance(plane, inplace=True)
        >>> dist = sphere['implicit_distance']
        >>> type(dist)
        <class 'pyvista.core.pyvista_ndarray.pyvista_ndarray'>

        Plot these distances as a heatmap. Note how distances above the
        plane are positive, and distances below the plane are negative.

        >>> pl = pv.Plotter()
        >>> _ = pl.add_mesh(
        ...     sphere, scalars='implicit_distance', cmap='bwr'
        ... )
        >>> _ = pl.add_mesh(plane, color='w', style='wireframe')
        >>> pl.show()

        We can also compute the distance from all the points on the
        plane to the sphere.

        >>> _ = plane.compute_implicit_distance(sphere, inplace=True)

        Again, we can plot these distances as a heatmap. Note how
        distances inside the sphere are negative and distances outside
        the sphere are positive.

        >>> pl = pv.Plotter()
        >>> _ = pl.add_mesh(
        ...     plane,
        ...     scalars='implicit_distance',
        ...     cmap='bwr',
        ...     clim=[-0.35, 0.35],
        ... )
        >>> _ = pl.add_mesh(sphere, color='w', style='wireframe')
        >>> pl.show()

        See :ref:`clip_with_surface_example` and
        :ref:`voxelize_surface_mesh_example` for more examples using
        this filter.

        """
        function = _vtk.vtkImplicitPolyDataDistance()
        function.SetInput(surface)
        points = pyvista.convert_array(self.points)
        dists = _vtk.vtkDoubleArray()
        function.FunctionValue(points, dists)
        if inplace:
            self.point_data['implicit_distance'] = pyvista.convert_array(dists)  # type: ignore[attr-defined]
            return self
        result = self.copy()  # type: ignore[attr-defined]
        result.point_data['implicit_distance'] = pyvista.convert_array(dists)
        return result

    def clip_scalar(
        self,
        scalars: str | None = None,
        invert: bool = True,
        value: float = 0.0,
        inplace: bool = False,
        progress_bar: bool = False,
        both: bool = False,
    ):
        """Clip a dataset by a scalar.

        Parameters
        ----------
        scalars : str, optional
            Name of scalars to clip on.  Defaults to currently active scalars.

        invert : bool, default: True
            Flag on whether to flip/invert the clip.  When ``True``,
            only the mesh below ``value`` will be kept.  When
            ``False``, only values above ``value`` will be kept.

        value : float, default: 0.0
            Set the clipping value.

        inplace : bool, default: False
            Update mesh in-place.

        progress_bar : bool, default: False
            Display a progress bar to indicate progress.

        both : bool, default: False
            If ``True``, also returns the complementary clipped mesh.

        Returns
        -------
        pyvista.PolyData or tuple
            Clipped dataset if ``both=False``.  If ``both=True`` then
            returns a tuple of both clipped datasets.

        Examples
        --------
        Remove the part of the mesh with "sample_point_scalars" above 100.

        >>> import pyvista as pv
        >>> from pyvista import examples
        >>> dataset = examples.load_hexbeam()
        >>> clipped = dataset.clip_scalar(
        ...     scalars="sample_point_scalars", value=100
        ... )
        >>> clipped.plot()

        Get clipped meshes corresponding to the portions of the mesh above and below 100.

        >>> import pyvista as pv
        >>> from pyvista import examples
        >>> dataset = examples.load_hexbeam()
        >>> _below, _above = dataset.clip_scalar(
        ...     scalars="sample_point_scalars", value=100, both=True
        ... )

        Remove the part of the mesh with "sample_point_scalars" below 100.

        >>> import pyvista as pv
        >>> from pyvista import examples
        >>> dataset = examples.load_hexbeam()
        >>> clipped = dataset.clip_scalar(
        ...     scalars="sample_point_scalars", value=100, invert=False
        ... )
        >>> clipped.plot()

        """
        if isinstance(self, _vtk.vtkPolyData):
            alg = _vtk.vtkClipPolyData()
        else:
            alg = _vtk.vtkTableBasedClipDataSet()  # type: ignore[assignment]

        alg.SetInputDataObject(self)
        alg.SetValue(value)
        if scalars is None:
            set_default_active_scalars(self)  # type: ignore[arg-type]
        else:
            self.set_active_scalars(scalars)  # type: ignore[attr-defined]

        alg.SetInsideOut(invert)  # invert the clip if needed
        alg.SetGenerateClippedOutput(both)

        _update_alg(alg, progress_bar, 'Clipping by a Scalar')
        result0 = _get_output(alg)

        if inplace:
            self.copy_from(result0, deep=False)  # type: ignore[attr-defined]
            result0 = self

        if both:
            result1 = _get_output(alg, oport=1)
            if isinstance(self, _vtk.vtkPolyData):
                # For some reason vtkClipPolyData with SetGenerateClippedOutput on leaves unreferenced vertices
                result0, result1 = (r.clean() for r in (result0, result1))
            return result0, result1
        return result0

    def clip_surface(
        self,
        surface: pyvista.DataSet | _vtk.vtkDataSet,
        invert: bool = True,
        value: float = 0.0,
        compute_distance: bool = False,
        progress_bar: bool = False,
        crinkle: bool = False,
    ):
        """Clip any mesh type using a :class:`pyvista.PolyData` surface mesh.

        This will return a :class:`pyvista.UnstructuredGrid` of the clipped
        mesh. Geometry of the input dataset will be preserved where possible.
        Geometries near the clip intersection will be triangulated/tessellated.

        Parameters
        ----------
        surface : pyvista.PolyData
            The ``PolyData`` surface mesh to use as a clipping
            function.  If this input mesh is not a :class:`pyvista.PolyData`,
            the external surface will be extracted.

        invert : bool, default: True
            Flag on whether to flip/invert the clip.

        value : float, default: 0.0
            Set the clipping value of the implicit function (if
            clipping with implicit function) or scalar value (if
            clipping with scalars).

        compute_distance : bool, default: False
            Compute the implicit distance from the mesh onto the input
            dataset.  A new array called ``'implicit_distance'`` will
            be added to the output clipped mesh.

        progress_bar : bool, default: False
            Display a progress bar to indicate progress.

        crinkle : bool, default: False
            Crinkle the clip by extracting the entire cells along the
            clip. This adds the ``"cell_ids"`` array to the ``cell_data``
            attribute that tracks the original cell IDs of the original
            dataset.

        Returns
        -------
        pyvista.PolyData
            Clipped surface.

        Examples
        --------
        Clip a cube with a sphere.

        >>> import pyvista as pv
        >>> sphere = pv.Sphere(center=(-0.4, -0.4, -0.4))
        >>> cube = pv.Cube().triangulate().subdivide(3)
        >>> clipped = cube.clip_surface(sphere)
        >>> clipped.plot(show_edges=True, cpos='xy', line_width=3)

        See :ref:`clip_with_surface_example` for more examples using
        this filter.

        """
        if not isinstance(surface, _vtk.vtkPolyData):
            surface = DataSetFilters.extract_geometry(surface)  # type: ignore[arg-type]
        function = _vtk.vtkImplicitPolyDataDistance()
        function.SetInput(surface)
        if compute_distance:
            points = pyvista.convert_array(self.points)
            dists = _vtk.vtkDoubleArray()
            function.FunctionValue(points, dists)
            self['implicit_distance'] = pyvista.convert_array(dists)  # type: ignore[index]
        # run the clip
        return DataSetFilters._clip_with_function(
            self,
            function,
            invert=invert,
            value=value,
            progress_bar=progress_bar,
            crinkle=crinkle,
        )

    def slice_implicit(
        self,
        implicit_function: _vtk.vtkImplicitFunction,
        generate_triangles: bool = False,
        contour: bool = False,
        progress_bar: bool = False,
    ):
        """Slice a dataset by a VTK implicit function.

        Parameters
        ----------
        implicit_function : vtk.vtkImplicitFunction
            Specify the implicit function to perform the cutting.

        generate_triangles : bool, default: False
            If this is enabled (``False`` by default), the output will
            be triangles. Otherwise the output will be the intersection
            polygons. If the cutting function is not a plane, the
            output will be 3D polygons, which might be nice to look at
            but hard to compute with downstream.

        contour : bool, default: False
            If ``True``, apply a ``contour`` filter after slicing.

        progress_bar : bool, default: False
            Display a progress bar to indicate progress.

        Returns
        -------
        pyvista.PolyData
            Sliced dataset.

        Examples
        --------
        Slice the surface of a sphere.

        >>> import pyvista as pv
        >>> import vtk
        >>> sphere = vtk.vtkSphere()
        >>> sphere.SetRadius(10)
        >>> mesh = pv.Wavelet()
        >>> slice = mesh.slice_implicit(sphere)
        >>> slice.plot(show_edges=True, line_width=5)

        >>> cylinder = vtk.vtkCylinder()
        >>> cylinder.SetRadius(10)
        >>> mesh = pv.Wavelet()
        >>> slice = mesh.slice_implicit(cylinder)
        >>> slice.plot(show_edges=True, line_width=5)

        """
        alg = _vtk.vtkCutter()  # Construct the cutter object
        alg.SetInputDataObject(self)  # Use the grid as the data we desire to cut
        alg.SetCutFunction(implicit_function)  # the cutter to use the function
        alg.SetGenerateTriangles(generate_triangles)
        _update_alg(alg, progress_bar, 'Slicing')
        output = _get_output(alg)
        if contour:
            return output.contour()
        return output

    def slice(
        self,
        normal: VectorLike[float] | NormalsLiteral = 'x',
        origin: VectorLike[float] | None = None,
        generate_triangles: bool = False,
        contour: bool = False,
        progress_bar: bool = False,
    ):
        """Slice a dataset by a plane at the specified origin and normal vector orientation.

        If no origin is specified, the center of the input dataset will be used.

        Parameters
        ----------
        normal : sequence[float] | str, default: 'x'
            Length 3 tuple for the normal vector direction. Can also be
            specified as a string conventional direction such as ``'x'`` for
            ``(1, 0, 0)`` or ``'-x'`` for ``(-1, 0, 0)``, etc.

        origin : sequence[float], optional
            The center ``(x, y, z)`` coordinate of the plane on which
            the slice occurs.

        generate_triangles : bool, default: False
            If this is enabled (``False`` by default), the output will
            be triangles. Otherwise the output will be the intersection
            polygons.

        contour : bool, default: False
            If ``True``, apply a ``contour`` filter after slicing.

        progress_bar : bool, default: False
            Display a progress bar to indicate progress.

        Returns
        -------
        pyvista.PolyData
            Sliced dataset.

        Examples
        --------
        Slice the surface of a sphere.

        >>> import pyvista as pv
        >>> sphere = pv.Sphere()
        >>> slice_x = sphere.slice(normal='x')
        >>> slice_y = sphere.slice(normal='y')
        >>> slice_z = sphere.slice(normal='z')
        >>> slices = slice_x + slice_y + slice_z
        >>> slices.plot(line_width=5)

        See :ref:`slice_example` for more examples using this filter.

        """
        normal_vector: VectorLike[float] = (
            NORMALS[normal.lower()] if isinstance(normal, str) else normal
        )
        # find center of data if origin not specified
        origin_vector = self.center if origin is None else origin  # type: ignore[attr-defined]

        # create the plane for clipping
        plane = generate_plane(normal_vector, origin_vector)
        return DataSetFilters.slice_implicit(
            self,
            plane,
            generate_triangles=generate_triangles,
            contour=contour,
            progress_bar=progress_bar,
        )

    def slice_orthogonal(
        self,
        x: float | None = None,
        y: float | None = None,
        z: float | None = None,
        generate_triangles: bool = False,
        contour: bool = False,
        progress_bar: bool = False,
    ):
        """Create three orthogonal slices through the dataset on the three cartesian planes.

        Yields a MutliBlock dataset of the three slices.

        Parameters
        ----------
        x : float, optional
            The X location of the YZ slice.

        y : float, optional
            The Y location of the XZ slice.

        z : float, optional
            The Z location of the XY slice.

        generate_triangles : bool, default: False
            When ``True``, the output will be triangles. Otherwise the output
            will be the intersection polygons.

        contour : bool, default: False
            If ``True``, apply a ``contour`` filter after slicing.

        progress_bar : bool, default: False
            Display a progress bar to indicate progress.

        Returns
        -------
        pyvista.PolyData
            Sliced dataset.

        Examples
        --------
        Slice the random hills dataset with three orthogonal planes.

        >>> from pyvista import examples
        >>> hills = examples.load_random_hills()
        >>> slices = hills.slice_orthogonal(contour=False)
        >>> slices.plot(line_width=5)

        See :ref:`slice_example` for more examples using this filter.

        """
        # Create the three slices
        if x is None:
            x = self.center[0]  # type: ignore[attr-defined]
        if y is None:
            y = self.center[1]  # type: ignore[attr-defined]
        if z is None:
            z = self.center[2]  # type: ignore[attr-defined]
        output = pyvista.MultiBlock()
        if isinstance(self, pyvista.MultiBlock):
            for i in range(self.n_blocks):
                output.append(
                    self[i].slice_orthogonal(
                        x=x,
                        y=y,
                        z=z,
                        generate_triangles=generate_triangles,
                        contour=contour,
                    ),
                )
            return output
        output.append(
            self.slice(
                normal='x',
                origin=[x, y, z],
                generate_triangles=generate_triangles,
                progress_bar=progress_bar,
            ),
            'YZ',
        )
        output.append(
            self.slice(
                normal='y',
                origin=[x, y, z],
                generate_triangles=generate_triangles,
                progress_bar=progress_bar,
            ),
            'XZ',
        )
        output.append(
            self.slice(
                normal='z',
                origin=[x, y, z],
                generate_triangles=generate_triangles,
                progress_bar=progress_bar,
            ),
            'XY',
        )
        return output

    def slice_along_axis(
        self,
        n: int = 5,
        axis: Literal['x', 'y', 'z', 0, 1, 2] = 'x',
        tolerance: float | None = None,
        generate_triangles: bool = False,
        contour: bool = False,
        bounds=None,
        center=None,
        progress_bar: bool = False,
    ):
        """Create many slices of the input dataset along a specified axis.

        Parameters
        ----------
        n : int, default: 5
            The number of slices to create.

        axis : str | int, default: 'x'
            The axis to generate the slices along. Perpendicular to the
            slices. Can be string name (``'x'``, ``'y'``, or ``'z'``) or
            axis index (``0``, ``1``, or ``2``).

        tolerance : float, optional
            The tolerance to the edge of the dataset bounds to create
            the slices. The ``n`` slices are placed equidistantly with
            an absolute padding of ``tolerance`` inside each side of the
            ``bounds`` along the specified axis. Defaults to 1% of the
            ``bounds`` along the specified axis.

        generate_triangles : bool, default: False
            When ``True``, the output will be triangles. Otherwise the output
            will be the intersection polygons.

        contour : bool, default: False
            If ``True``, apply a ``contour`` filter after slicing.

        bounds : sequence[float], optional
            A 6-length sequence overriding the bounds of the mesh.
            The bounds along the specified axis define the extent
            where slices are taken.

        center : sequence[float], optional
            A 3-length sequence specifying the position of the line
            along which slices are taken. Defaults to the center of
            the mesh.

        progress_bar : bool, default: False
            Display a progress bar to indicate progress.

        Returns
        -------
        pyvista.PolyData
            Sliced dataset.

        Examples
        --------
        Slice the random hills dataset in the X direction.

        >>> from pyvista import examples
        >>> hills = examples.load_random_hills()
        >>> slices = hills.slice_along_axis(n=10)
        >>> slices.plot(line_width=5)

        Slice the random hills dataset in the Z direction.

        >>> from pyvista import examples
        >>> hills = examples.load_random_hills()
        >>> slices = hills.slice_along_axis(n=10, axis='z')
        >>> slices.plot(line_width=5)

        See :ref:`slice_example` for more examples using this filter.

        """
        # parse axis input
        XYZLiteral = Literal['x', 'y', 'z']
        labels: list[XYZLiteral] = ['x', 'y', 'z']
        label_to_index: dict[Literal['x', 'y', 'z'], Literal[0, 1, 2]] = {'x': 0, 'y': 1, 'z': 2}
        if isinstance(axis, int):
            ax_index = axis
            ax_label = labels[ax_index]
        elif isinstance(axis, str):
            ax_str = axis.lower()
            if ax_str in labels:
                ax_label = cast(XYZLiteral, ax_str)
                ax_index = label_to_index[ax_label]
            else:
                raise ValueError(
                    f'Axis ({axis!r}) not understood. Choose one of {labels}.',
                ) from None
        # get the locations along that axis
        if bounds is None:
            bounds = self.bounds  # type: ignore[attr-defined]
        if center is None:
            center = self.center  # type: ignore[attr-defined]
        if tolerance is None:
            tolerance = (bounds[ax_index * 2 + 1] - bounds[ax_index * 2]) * 0.01
        rng = np.linspace(bounds[ax_index * 2] + tolerance, bounds[ax_index * 2 + 1] - tolerance, n)
        center = list(center)
        # Make each of the slices
        output = pyvista.MultiBlock()
        if isinstance(self, pyvista.MultiBlock):
            for i in range(self.n_blocks):
                output.append(
                    self[i].slice_along_axis(
                        n=n,
                        axis=ax_label,
                        tolerance=tolerance,
                        generate_triangles=generate_triangles,
                        contour=contour,
                        bounds=bounds,
                        center=center,
                    ),
                )
            return output
        for i in range(n):
            center[ax_index] = rng[i]
            slc = DataSetFilters.slice(
                self,
                normal=ax_label,
                origin=center,
                generate_triangles=generate_triangles,
                contour=contour,
                progress_bar=progress_bar,
            )
            output.append(slc, f'slice{i}')
        return output

    def slice_along_line(
        self,
        line: pyvista.PolyData,
        generate_triangles: bool = False,
        contour: bool = False,
        progress_bar: bool = False,
    ):
        """Slice a dataset using a polyline/spline as the path.

        This also works for lines generated with :func:`pyvista.Line`.

        Parameters
        ----------
        line : pyvista.PolyData
            A PolyData object containing one single PolyLine cell.

        generate_triangles : bool, default: False
            When ``True``, the output will be triangles. Otherwise the output
            will be the intersection polygons.

        contour : bool, default: False
            If ``True``, apply a ``contour`` filter after slicing.

        progress_bar : bool, default: False
            Display a progress bar to indicate progress.

        Returns
        -------
        pyvista.PolyData
            Sliced dataset.

        Examples
        --------
        Slice the random hills dataset along a circular arc.

        >>> import numpy as np
        >>> import pyvista as pv
        >>> from pyvista import examples
        >>> hills = examples.load_random_hills()
        >>> center = np.array(hills.center)
        >>> point_a = center + np.array([5, 0, 0])
        >>> point_b = center + np.array([-5, 0, 0])
        >>> arc = pv.CircularArc(point_a, point_b, center, resolution=100)
        >>> line_slice = hills.slice_along_line(arc)

        Plot the circular arc and the hills mesh.

        >>> pl = pv.Plotter()
        >>> _ = pl.add_mesh(hills, smooth_shading=True, style='wireframe')
        >>> _ = pl.add_mesh(
        ...     line_slice,
        ...     line_width=10,
        ...     render_lines_as_tubes=True,
        ...     color='k',
        ... )
        >>> _ = pl.add_mesh(arc, line_width=10, color='grey')
        >>> pl.show()

        See :ref:`slice_example` for more examples using this filter.

        """
        # check that we have a PolyLine cell in the input line
        if line.GetNumberOfCells() != 1:
            raise ValueError('Input line must have only one cell.')
        polyline = line.GetCell(0)
        if not isinstance(polyline, _vtk.vtkPolyLine):
            raise TypeError(f'Input line must have a PolyLine cell, not ({type(polyline)})')
        # Generate PolyPlane
        polyplane = _vtk.vtkPolyPlane()
        polyplane.SetPolyLine(polyline)
        # Create slice
        alg = _vtk.vtkCutter()  # Construct the cutter object
        alg.SetInputDataObject(self)  # Use the grid as the data we desire to cut
        alg.SetCutFunction(polyplane)  # the cutter to use the poly planes
        if not generate_triangles:
            alg.GenerateTrianglesOff()
        _update_alg(alg, progress_bar, 'Slicing along Line')
        output = _get_output(alg)
        if contour:
            return output.contour()
        return output

    def threshold(
        self,
        value: float | VectorLike[float] | None = None,
        scalars: str | None = None,
        invert: bool = False,
        continuous: bool = False,
        preference: Literal['point', 'cell'] = 'cell',
        all_scalars: bool = False,
        component_mode: Literal['component', 'all', 'any'] = 'all',
        component: int = 0,
        method: Literal['upper', 'lower'] = 'upper',
        progress_bar: bool = False,
    ):
        """Apply a ``vtkThreshold`` filter to the input dataset.

        This filter will apply a ``vtkThreshold`` filter to the input
        dataset and return the resulting object. This extracts cells
        where the scalar value in each cell satisfies the threshold
        criterion.  If ``scalars`` is ``None``, the input's active
        scalars array is used.

        .. warning::
           Thresholding is inherently a cell operation, even though it can use
           associated point data for determining whether to keep a cell. In
           other words, whether or not a given point is included after
           thresholding depends on whether that point is part of a cell that
           is kept after thresholding.

           Please also note the default ``preference`` choice for CELL data
           over POINT data. This is contrary to most other places in PyVista's
           API where the preference typically defaults to POINT data. We chose
           to prefer CELL data here so that if thresholding by a named array
           that exists for both the POINT and CELL data, this filter will
           default to the CELL data array while performing the CELL-wise
           operation.

        Parameters
        ----------
        value : float | sequence[float], optional
            Single value or ``(min, max)`` to be used for the data threshold. If
            a sequence, then length must be 2. If no value is specified, the
            non-NaN data range will be used to remove any NaN values.
            Please reference the ``method`` parameter for how single values
            are handled.

        scalars : str, optional
            Name of scalars to threshold on. Defaults to currently active scalars.

        invert : bool, default: False
            Invert the threshold results. That is, cells that would have been
            in the output with this option off are excluded, while cells that
            would have been excluded from the output are included.

        continuous : bool, default: False
            When True, the continuous interval [minimum cell scalar,
            maximum cell scalar] will be used to intersect the threshold bound,
            rather than the set of discrete scalar values from the vertices.

        preference : str, default: 'cell'
            When ``scalars`` is specified, this is the preferred array
            type to search for in the dataset.  Must be either
            ``'point'`` or ``'cell'``. Throughout PyVista, the preference
            is typically ``'point'`` but since the threshold filter is a
            cell-wise operation, we prefer cell data for thresholding
            operations.

        all_scalars : bool, default: False
            If using scalars from point data, all
            points in a cell must satisfy the threshold when this
            value is ``True``.  When ``False``, any point of the cell
            with a scalar value satisfying the threshold criterion
            will extract the cell. Has no effect when using cell data.

        component_mode : {'component', 'all', 'any'}
            The method to satisfy the criteria for the threshold of
            multicomponent scalars.  'selected' (default)
            uses only the ``component``.  'all' requires all
            components to meet criteria.  'any' is when
            any component satisfies the criteria.

        component : int, default: 0
            When using ``component_mode='selected'``, this sets
            which component to threshold on.

        method : str, default: 'upper'
            Set the threshold method for single-values, defining which
            threshold bounds to use. If the ``value`` is a range, this
            parameter will be ignored, extracting data between the two
            values. For single values, ``'lower'`` will extract data
            lower than the  ``value``. ``'upper'`` will extract data
            larger than the ``value``.

        progress_bar : bool, default: False
            Display a progress bar to indicate progress.

        See Also
        --------
        threshold_percent, :meth:`~pyvista.ImageDataFilters.image_threshold`, extract_values

        Returns
        -------
        pyvista.UnstructuredGrid
            Dataset containing geometry that meets the threshold requirements.

        Examples
        --------
        >>> import pyvista as pv
        >>> import numpy as np
        >>> volume = np.zeros([10, 10, 10])
        >>> volume[:3] = 1
        >>> vol = pv.wrap(volume)
        >>> threshed = vol.threshold(0.1)
        >>> threshed
        UnstructuredGrid (...)
          N Cells:    243
          N Points:   400
          X Bounds:   0.000e+00, 3.000e+00
          Y Bounds:   0.000e+00, 9.000e+00
          Z Bounds:   0.000e+00, 9.000e+00
          N Arrays:   1

        Apply the threshold filter to Perlin noise.  First generate
        the structured grid.

        >>> import pyvista as pv
        >>> noise = pv.perlin_noise(0.1, (1, 1, 1), (0, 0, 0))
        >>> grid = pv.sample_function(
        ...     noise, [0, 1.0, -0, 1.0, 0, 1.0], dim=(20, 20, 20)
        ... )
        >>> grid.plot(
        ...     cmap='gist_earth_r',
        ...     show_scalar_bar=True,
        ...     show_edges=False,
        ... )

        Next, apply the threshold.

        >>> import pyvista as pv
        >>> noise = pv.perlin_noise(0.1, (1, 1, 1), (0, 0, 0))
        >>> grid = pv.sample_function(
        ...     noise, [0, 1.0, -0, 1.0, 0, 1.0], dim=(20, 20, 20)
        ... )
        >>> threshed = grid.threshold(value=0.02)
        >>> threshed.plot(
        ...     cmap='gist_earth_r',
        ...     show_scalar_bar=False,
        ...     show_edges=True,
        ... )

        See :ref:`common_filter_example` for more examples using this filter.

        """
        # set the scalars to threshold on
        if scalars is None:
            set_default_active_scalars(self)  # type: ignore[arg-type]
            _, scalars = self.active_scalars_info  # type: ignore[attr-defined]
        arr = get_array(self, scalars, preference=preference, err=False)
        if arr is None:
            raise ValueError('No arrays present to threshold.')

        field = get_array_association(self, scalars, preference=preference)

        # Run a standard threshold algorithm
        alg = _vtk.vtkThreshold()
        alg.SetAllScalars(all_scalars)
        alg.SetInputDataObject(self)
        alg.SetInputArrayToProcess(
            0,
            0,
            0,
            field.value,
            scalars,
        )  # args: (idx, port, connection, field, name)
        # set thresholding parameters
        alg.SetUseContinuousCellRange(continuous)
        # use valid range if no value given
        if value is None:
            value = self.get_data_range(scalars)  # type: ignore[attr-defined]

        _set_threshold_limit(alg, value, method, invert)

        if component_mode == 'component':
            alg.SetComponentModeToUseSelected()
            dim = arr.shape[1]
            if not isinstance(component, (int, np.integer)):
                raise TypeError('component must be int')
            if component > (dim - 1) or component < 0:
                raise ValueError(
                    f'scalars has {dim} components: supplied component {component} not in range',
                )
            alg.SetSelectedComponent(component)
        elif component_mode == 'all':
            alg.SetComponentModeToUseAll()
        elif component_mode == 'any':
            alg.SetComponentModeToUseAny()
        else:
            raise ValueError(
                f"component_mode must be 'component', 'all', or 'any' got: {component_mode}",
            )

        # Run the threshold
        _update_alg(alg, progress_bar, 'Thresholding')
        return _get_output(alg)

    def threshold_percent(
        self,
        percent: float = 0.50,
        scalars: str | None = None,
        invert: bool = False,
        continuous: bool = False,
        preference: Literal['point', 'cell'] = 'cell',
        method: Literal['upper', 'lower'] = 'upper',
        progress_bar: bool = False,
    ):
        """Threshold the dataset by a percentage of its range on the active scalars array.

        .. warning::
           Thresholding is inherently a cell operation, even though it can use
           associated point data for determining whether to keep a cell. In
           other words, whether or not a given point is included after
           thresholding depends on whether that point is part of a cell that
           is kept after thresholding.

        Parameters
        ----------
        percent : float | sequence[float], optional
            The percentage in the range ``(0, 1)`` to threshold. If value is
            out of 0 to 1 range, then it will be divided by 100 and checked to
            be in that range.

        scalars : str, optional
            Name of scalars to threshold on. Defaults to currently active scalars.

        invert : bool, default: False
            Invert the threshold results. That is, cells that would have been
            in the output with this option off are excluded, while cells that
            would have been excluded from the output are included.

        continuous : bool, default: False
            When True, the continuous interval [minimum cell scalar,
            maximum cell scalar] will be used to intersect the threshold bound,
            rather than the set of discrete scalar values from the vertices.

        preference : str, default: 'cell'
            When ``scalars`` is specified, this is the preferred array
            type to search for in the dataset.  Must be either
            ``'point'`` or ``'cell'``. Throughout PyVista, the preference
            is typically ``'point'`` but since the threshold filter is a
            cell-wise operation, we prefer cell data for thresholding
            operations.

        method : str, default: 'upper'
            Set the threshold method for single-values, defining which
            threshold bounds to use. If the ``value`` is a range, this
            parameter will be ignored, extracting data between the two
            values. For single values, ``'lower'`` will extract data
            lower than the  ``value``. ``'upper'`` will extract data
            larger than the ``value``.

        progress_bar : bool, default: False
            Display a progress bar to indicate progress.

        Returns
        -------
        pyvista.UnstructuredGrid
            Dataset containing geometry that meets the threshold requirements.

        Examples
        --------
        Apply a 50% threshold filter.

        >>> import pyvista as pv
        >>> noise = pv.perlin_noise(0.1, (2, 2, 2), (0, 0, 0))
        >>> grid = pv.sample_function(
        ...     noise, [0, 1.0, -0, 1.0, 0, 1.0], dim=(30, 30, 30)
        ... )
        >>> threshed = grid.threshold_percent(0.5)
        >>> threshed.plot(
        ...     cmap='gist_earth_r',
        ...     show_scalar_bar=False,
        ...     show_edges=True,
        ... )

        Apply a 80% threshold filter.

        >>> threshed = grid.threshold_percent(0.8)
        >>> threshed.plot(
        ...     cmap='gist_earth_r',
        ...     show_scalar_bar=False,
        ...     show_edges=True,
        ... )

        See :ref:`common_filter_example` for more examples using a similar filter.

        """
        if scalars is None:
            set_default_active_scalars(self)  # type: ignore[arg-type]
            _, tscalars = self.active_scalars_info  # type: ignore[attr-defined]
        else:
            tscalars = scalars
        dmin, dmax = self.get_data_range(arr_var=tscalars, preference=preference)  # type: ignore[attr-defined]

        def _check_percent(percent):
            """Make sure percent is between 0 and 1 or fix if between 0 and 100."""
            if percent >= 1:
                percent = float(percent) / 100.0
                if percent > 1:
                    raise ValueError(f'Percentage ({percent}) is out of range (0, 1).')
            if percent < 1e-10:
                raise ValueError(f'Percentage ({percent}) is too close to zero or negative.')
            return percent

        def _get_val(percent, dmin, dmax):
            """Get the value from a percentage of a range."""
            percent = _check_percent(percent)
            return dmin + float(percent) * (dmax - dmin)

        # Compute the values
        if isinstance(percent, (np.ndarray, Sequence)):
            # Get two values
            value = [_get_val(percent[0], dmin, dmax), _get_val(percent[1], dmin, dmax)]
        elif isinstance(percent, Iterable):
            raise TypeError('Percent must either be a single scalar or a sequence.')
        else:
            # Compute one value to threshold
            value = _get_val(percent, dmin, dmax)
        # Use the normal thresholding function on these values
        return DataSetFilters.threshold(
            self,
            value=value,
            scalars=scalars,
            invert=invert,
            continuous=continuous,
            preference=preference,
            method=method,
            progress_bar=progress_bar,
        )

    def outline(self, generate_faces: bool = False, progress_bar: bool = False):
        """Produce an outline of the full extent for the input dataset.

        Parameters
        ----------
        generate_faces : bool, default: False
            Generate solid faces for the box. This is disabled by default.

        progress_bar : bool, default: False
            Display a progress bar to indicate progress.

        Returns
        -------
        pyvista.PolyData
            Mesh containing an outline of the original dataset.

        See Also
        --------
        bounding_box
            Similar filter with additional options.

        Examples
        --------
        Generate and plot the outline of a sphere.  This is
        effectively the ``(x, y, z)`` bounds of the mesh.

        >>> import pyvista as pv
        >>> sphere = pv.Sphere()
        >>> outline = sphere.outline()
        >>> pv.plot([sphere, outline], line_width=5)

        See :ref:`common_filter_example` for more examples using this filter.

        """
        alg = _vtk.vtkOutlineFilter()
        alg.SetInputDataObject(self)
        alg.SetGenerateFaces(generate_faces)
        _update_alg(alg, progress_bar, 'Producing an outline')
        return wrap(alg.GetOutputDataObject(0))

    def outline_corners(self, factor: float = 0.2, progress_bar: bool = False):
        """Produce an outline of the corners for the input dataset.

        Parameters
        ----------
        factor : float, default: 0.2
            Controls the relative size of the corners to the length of
            the corresponding bounds.

        progress_bar : bool, default: False
            Display a progress bar to indicate progress.

        Returns
        -------
        pyvista.PolyData
            Mesh containing outlined corners.

        Examples
        --------
        Generate and plot the corners of a sphere.  This is
        effectively the ``(x, y, z)`` bounds of the mesh.

        >>> import pyvista as pv
        >>> sphere = pv.Sphere()
        >>> corners = sphere.outline_corners(factor=0.1)
        >>> pv.plot([sphere, corners], line_width=5)

        """
        alg = _vtk.vtkOutlineCornerFilter()
        alg.SetInputDataObject(self)
        alg.SetCornerFactor(factor)
        _update_alg(alg, progress_bar, 'Producing an Outline of the Corners')
        return wrap(alg.GetOutputDataObject(0))

    def extract_geometry(self, extent: Sequence[float] | None = None, progress_bar: bool = False):
        """Extract the outer surface of a volume or structured grid dataset.

        This will extract all 0D, 1D, and 2D cells producing the
        boundary faces of the dataset.

        .. note::
            This tends to be less efficient than :func:`extract_surface`.

        Parameters
        ----------
        extent : sequence[float], optional
            Specify a ``(x_min, x_max, y_min, y_max, z_min, z_max)`` bounding box to
            clip data.

        progress_bar : bool, default: False
            Display a progress bar to indicate progress.

        Returns
        -------
        pyvista.PolyData
            Surface of the dataset.

        Examples
        --------
        Extract the surface of a sample unstructured grid.

        >>> import pyvista as pv
        >>> from pyvista import examples
        >>> hex_beam = pv.read(examples.hexbeamfile)
        >>> hex_beam.extract_geometry()
        PolyData (...)
          N Cells:    88
          N Points:   90
          N Strips:   0
          X Bounds:   0.000e+00, 1.000e+00
          Y Bounds:   0.000e+00, 1.000e+00
          Z Bounds:   0.000e+00, 5.000e+00
          N Arrays:   3

        See :ref:`surface_smoothing_example` for more examples using this filter.

        """
        alg = _vtk.vtkGeometryFilter()
        alg.SetInputDataObject(self)
        if extent is not None:
            alg.SetExtent(extent)  # type: ignore[call-overload]
            alg.SetExtentClipping(True)
        _update_alg(alg, progress_bar, 'Extracting Geometry')
        return _get_output(alg)

    def extract_all_edges(
        self, use_all_points: bool = False, clear_data: bool = False, progress_bar: bool = False
    ):
        """Extract all the internal/external edges of the dataset as PolyData.

        This produces a full wireframe representation of the input dataset.

        Parameters
        ----------
        use_all_points : bool, default: False
            Indicates whether all of the points of the input mesh should exist
            in the output. When ``True``, point numbering does not change and
            a threaded approach is used, which avoids the use of a point locator
            and is quicker.

            By default this is set to ``False``, and unused points are omitted
            from the output.

            This parameter can only be set to ``True`` with ``vtk==9.1.0`` or newer.

        clear_data : bool, default: False
            Clear any point, cell, or field data. This is useful
            if wanting to strictly extract the edges.

        progress_bar : bool, default: False
            Display a progress bar to indicate progress.

        Returns
        -------
        pyvista.PolyData
            Edges extracted from the dataset.

        Examples
        --------
        Extract the edges of a sample unstructured grid and plot the edges.
        Note how it plots interior edges.

        >>> import pyvista as pv
        >>> from pyvista import examples
        >>> hex_beam = pv.read(examples.hexbeamfile)
        >>> edges = hex_beam.extract_all_edges()
        >>> edges.plot(line_width=5, color='k')

        See :ref:`cell_centers_example` for more examples using this filter.

        """
        alg = _vtk.vtkExtractEdges()
        alg.SetInputDataObject(self)
        if use_all_points:
            try:
                alg.SetUseAllPoints(use_all_points)
            except AttributeError:  # pragma: no cover
                raise VTKVersionError(
                    'This version of VTK does not support `use_all_points=True`. '
                    'VTK v9.1 or newer is required.',
                )
        # Suppress improperly used INFO for debugging messages in vtkExtractEdges
        verbosity = _vtk.vtkLogger.GetCurrentVerbosityCutoff()
        _vtk.vtkLogger.SetStderrVerbosity(_vtk.vtkLogger.VERBOSITY_OFF)
        _update_alg(alg, progress_bar, 'Extracting All Edges')
        # Restore the original vtkLogger verbosity level
        _vtk.vtkLogger.SetStderrVerbosity(verbosity)
        output = _get_output(alg)
        if clear_data:
            output.clear_data()
        return output

    def elevation(
        self,
        low_point=None,
        high_point=None,
        scalar_range=None,
        preference='point',
        set_active: bool = True,
        progress_bar: bool = False,
    ):
        """Generate scalar values on a dataset.

        The scalar values lie within a user specified range, and are
        generated by computing a projection of each dataset point onto
        a line.  The line can be oriented arbitrarily.  A typical
        example is to generate scalars based on elevation or height
        above a plane.

        .. warning::
           This will create a scalars array named ``'Elevation'`` on the
           point data of the input dataset and overwrite the array
           named ``'Elevation'`` if present.

        Parameters
        ----------
        low_point : sequence[float], optional
            The low point of the projection line in 3D space. Default is bottom
            center of the dataset. Otherwise pass a length 3 sequence.

        high_point : sequence[float], optional
            The high point of the projection line in 3D space. Default is top
            center of the dataset. Otherwise pass a length 3 sequence.

        scalar_range : str | sequence[float], optional
            The scalar range to project to the low and high points on the line
            that will be mapped to the dataset. If None given, the values will
            be computed from the elevation (Z component) range between the
            high and low points. Min and max of a range can be given as a length
            2 sequence. If ``str``, name of scalar array present in the
            dataset given, the valid range of that array will be used.

        preference : str, default: "point"
            When an array name is specified for ``scalar_range``, this is the
            preferred array type to search for in the dataset.
            Must be either ``'point'`` or ``'cell'``.

        set_active : bool, default: True
            A boolean flag on whether or not to set the new
            ``'Elevation'`` scalar as the active scalars array on the
            output dataset.

        progress_bar : bool, default: False
            Display a progress bar to indicate progress.

        Returns
        -------
        pyvista.DataSet
            Dataset containing elevation scalars in the
            ``"Elevation"`` array in ``point_data``.

        Examples
        --------
        Generate the "elevation" scalars for a sphere mesh.  This is
        simply the height in Z from the XY plane.

        >>> import pyvista as pv
        >>> sphere = pv.Sphere()
        >>> sphere_elv = sphere.elevation()
        >>> sphere_elv.plot(smooth_shading=True)

        Access the first 4 elevation scalars.  This is a point-wise
        array containing the "elevation" of each point.

        >>> sphere_elv['Elevation'][:4]  # doctest:+SKIP
        array([-0.5       ,  0.5       , -0.49706897, -0.48831028], dtype=float32)

        See :ref:`common_filter_example` for more examples using this filter.

        """
        # Fix the projection line:
        if low_point is None:
            low_point = list(self.center)  # type: ignore[attr-defined]
            low_point[2] = self.bounds.z_min  # type: ignore[attr-defined]
        if high_point is None:
            high_point = list(self.center)  # type: ignore[attr-defined]
            high_point[2] = self.bounds.z_max  # type: ignore[attr-defined]
        # Fix scalar_range:
        if scalar_range is None:
            scalar_range = (low_point[2], high_point[2])
        elif isinstance(scalar_range, str):
            scalar_range = self.get_data_range(arr_var=scalar_range, preference=preference)  # type: ignore[attr-defined]
        elif isinstance(scalar_range, (np.ndarray, Sequence)):
            if len(scalar_range) != 2:
                raise ValueError('scalar_range must have a length of two defining the min and max')
        else:
            raise TypeError(f'scalar_range argument ({scalar_range}) not understood.')
        # Construct the filter
        alg = _vtk.vtkElevationFilter()
        alg.SetInputDataObject(self)
        # Set the parameters
        alg.SetScalarRange(scalar_range)
        alg.SetLowPoint(low_point)
        alg.SetHighPoint(high_point)
        _update_alg(alg, progress_bar, 'Computing Elevation')
        # Decide on updating active scalars array
        output = _get_output(alg)
        if not set_active:
            # 'Elevation' is automatically made active by the VTK filter
            output.point_data.active_scalars_name = self.point_data.active_scalars_name  # type: ignore[attr-defined]
        return output

    def contour(
        self,
        isosurfaces=10,
        scalars=None,
        compute_normals: bool = False,
        compute_gradients: bool = False,
        compute_scalars: bool = True,
        rng=None,
        preference='point',
        method='contour',
        progress_bar: bool = False,
    ):
        """Contour an input self by an array.

        ``isosurfaces`` can be an integer specifying the number of
        isosurfaces in the data range or a sequence of values for
        explicitly setting the isosurfaces.

        Parameters
        ----------
        isosurfaces : int | sequence[float], optional
            Number of isosurfaces to compute across valid data range or a
            sequence of float values to explicitly use as the isosurfaces.

        scalars : str | array_like[float], optional
            Name or array of scalars to threshold on. If this is an array, the
            output of this filter will save them as ``"Contour Data"``.
            Defaults to currently active scalars.

        compute_normals : bool, default: False
            Compute normals for the dataset.

        compute_gradients : bool, default: False
            Compute gradients for the dataset.

        compute_scalars : bool, default: True
            Preserves the scalar values that are being contoured.

        rng : sequence[float], optional
            If an integer number of isosurfaces is specified, this is
            the range over which to generate contours. Default is the
            scalars array's full data range.

        preference : str, default: "point"
            When ``scalars`` is specified, this is the preferred array
            type to search for in the dataset.  Must be either
            ``'point'`` or ``'cell'``.

        method : str, default:  "contour"
            Specify to choose which vtk filter is used to create the contour.
            Must be one of ``'contour'``, ``'marching_cubes'`` and
            ``'flying_edges'``.

        progress_bar : bool, default: False
            Display a progress bar to indicate progress.

        Returns
        -------
        pyvista.PolyData
            Contoured surface.

        Examples
        --------
        Generate contours for the random hills dataset.

        >>> from pyvista import examples
        >>> hills = examples.load_random_hills()
        >>> contours = hills.contour()
        >>> contours.plot(line_width=5)

        Generate the surface of a mobius strip using flying edges.

        >>> import pyvista as pv
        >>> a = 0.4
        >>> b = 0.1
        >>> def f(x, y, z):
        ...     xx = x * x
        ...     yy = y * y
        ...     zz = z * z
        ...     xyz = x * y * z
        ...     xx_yy = xx + yy
        ...     a_xx = a * xx
        ...     b_yy = b * yy
        ...     return (
        ...         (xx_yy + 1) * (a_xx + b_yy)
        ...         + zz * (b * xx + a * yy)
        ...         - 2 * (a - b) * xyz
        ...         - a * b * xx_yy
        ...     ) ** 2 - 4 * (xx + yy) * (a_xx + b_yy - xyz * (a - b)) ** 2
        ...
        >>> n = 100
        >>> x_min, y_min, z_min = -1.35, -1.7, -0.65
        >>> grid = pv.ImageData(
        ...     dimensions=(n, n, n),
        ...     spacing=(
        ...         abs(x_min) / n * 2,
        ...         abs(y_min) / n * 2,
        ...         abs(z_min) / n * 2,
        ...     ),
        ...     origin=(x_min, y_min, z_min),
        ... )
        >>> x, y, z = grid.points.T
        >>> values = f(x, y, z)
        >>> out = grid.contour(
        ...     1,
        ...     scalars=values,
        ...     rng=[0, 0],
        ...     method='flying_edges',
        ... )
        >>> out.plot(color='lightblue', smooth_shading=True)

        See :ref:`common_filter_example` or
        :ref:`marching_cubes_example` for more examples using this
        filter.

        """
        if method is None or method == 'contour':
            alg = _vtk.vtkContourFilter()
        elif method == 'marching_cubes':
            alg = _vtk.vtkMarchingCubes()  # type: ignore[assignment]
        elif method == 'flying_edges':
            alg = _vtk.vtkFlyingEdges3D()  # type: ignore[assignment]
        else:
            raise ValueError(f"Method '{method}' is not supported")

        if rng is not None:
            if not isinstance(rng, (np.ndarray, Sequence)):
                raise TypeError(f'Array-like rng expected, got {type(rng).__name__}.')
            rng_shape = np.shape(rng)
            if rng_shape != (2,):
                raise ValueError(f'rng must be a two-length array-like, not {rng}.')
            if rng[0] > rng[1]:
                raise ValueError(f'rng must be a sorted min-max pair, not {rng}.')

        if isinstance(scalars, str):
            scalars_name = scalars
        elif isinstance(scalars, (Sequence, np.ndarray)):
            scalars_name = 'Contour Data'
            self[scalars_name] = scalars  # type: ignore[index]
        elif scalars is not None:
            raise TypeError(
                f'Invalid type for `scalars` ({type(scalars)}). Should be either '
                'a numpy.ndarray, a string, or None.',
            )

        # Make sure the input has scalars to contour on
        if self.n_arrays < 1:  # type: ignore[attr-defined]
            raise ValueError('Input dataset for the contour filter must have scalar.')

        alg.SetInputDataObject(self)
        alg.SetComputeNormals(compute_normals)
        alg.SetComputeGradients(compute_gradients)
        alg.SetComputeScalars(compute_scalars)
        # set the array to contour on
        if scalars is None:
            set_default_active_scalars(self)  # type: ignore[arg-type]
            field, scalars_name = self.active_scalars_info  # type: ignore[attr-defined]
        else:
            field = get_array_association(self, scalars_name, preference=preference)
        # NOTE: only point data is allowed? well cells works but seems buggy?
        if field != FieldAssociation.POINT:
            raise TypeError('Contour filter only works on point data.')
        alg.SetInputArrayToProcess(
            0,
            0,
            0,
            field.value,
            scalars_name,
        )  # args: (idx, port, connection, field, name)
        # set the isosurfaces
        if isinstance(isosurfaces, int):
            # generate values
            if rng is None:
                rng = self.get_data_range(scalars_name)  # type: ignore[attr-defined]
            alg.GenerateValues(isosurfaces, rng)
        elif isinstance(isosurfaces, (np.ndarray, Sequence)):
            alg.SetNumberOfContours(len(isosurfaces))
            for i, val in enumerate(isosurfaces):
                alg.SetValue(i, val)
        else:
            raise TypeError('isosurfaces not understood.')
        _update_alg(alg, progress_bar, 'Computing Contour')
        output = _get_output(alg)

        # some of these filters fail to correctly name the array
        if scalars_name not in output.point_data and 'Unnamed_0' in output.point_data:
            output.point_data[scalars_name] = output.point_data.pop('Unnamed_0')

        return output

    def texture_map_to_plane(
        self,
        origin: VectorLike[float] | None = None,
        point_u: VectorLike[float] | None = None,
        point_v: VectorLike[float] | None = None,
        inplace: bool = False,
        name: str = 'Texture Coordinates',
        use_bounds: bool = False,
        progress_bar: bool = False,
    ):
        """Texture map this dataset to a user defined plane.

        This is often used to define a plane to texture map an image
        to this dataset.  The plane defines the spatial reference and
        extent of that image.

        Parameters
        ----------
        origin : sequence[float], optional
            Length 3 iterable of floats defining the XYZ coordinates of the
            bottom left corner of the plane.

        point_u : sequence[float], optional
            Length 3 iterable of floats defining the XYZ coordinates of the
            bottom right corner of the plane.

        point_v : sequence[float], optional
            Length 3 iterable of floats defining the XYZ coordinates of the
            top left corner of the plane.

        inplace : bool, default: False
            If ``True``, the new texture coordinates will be added to this
            dataset. If ``False``, a new dataset is returned with the texture
            coordinates.

        name : str, default: "Texture Coordinates"
            The string name to give the new texture coordinates if applying
            the filter inplace.

        use_bounds : bool, default: False
            Use the bounds to set the mapping plane by default (bottom plane
            of the bounding box).

        progress_bar : bool, default: False
            Display a progress bar to indicate progress.

        Returns
        -------
        pyvista.DataSet
            Original dataset with texture coordinates if
            ``inplace=True``, otherwise a copied dataset.

        Examples
        --------
        See :ref:`topo_map_example`

        """
        if use_bounds:
            _validation.check_instance(use_bounds, bool, name='use_bounds')
            bounds = self.bounds  # type: ignore[attr-defined]
            origin = [bounds.x_min, bounds.y_min, bounds.z_min]  # BOTTOM LEFT CORNER
            point_u = [bounds.x_max, bounds.y_min, bounds.z_min]  # BOTTOM RIGHT CORNER
            point_v = [bounds.x_min, bounds.y_max, bounds.z_min]  # TOP LEFT CORNER
        alg = _vtk.vtkTextureMapToPlane()
        if origin is None or point_u is None or point_v is None:
            alg.SetAutomaticPlaneGeneration(True)
        else:
            alg.SetOrigin(*origin)  # BOTTOM LEFT CORNER
            alg.SetPoint1(*point_u)  # BOTTOM RIGHT CORNER
            alg.SetPoint2(*point_v)  # TOP LEFT CORNER
        alg.SetInputDataObject(self)
        _update_alg(alg, progress_bar, 'Texturing Map to Plane')
        output = _get_output(alg)
        if not inplace:
            return output
        texture_coordinates = output.GetPointData().GetTCoords()
        texture_coordinates.SetName(name)
        otc = self.GetPointData().GetTCoords()  # type: ignore[attr-defined]
        self.GetPointData().SetTCoords(texture_coordinates)  # type: ignore[attr-defined]
        self.GetPointData().AddArray(texture_coordinates)  # type: ignore[attr-defined]
        # CRITICAL:
        if otc and otc.GetName() != name:
            # Add old ones back at the end if different name
            self.GetPointData().AddArray(otc)  # type: ignore[attr-defined]
        return self

    def texture_map_to_sphere(
        self,
        center: VectorLike[float] | None = None,
        prevent_seam: bool = True,
        inplace: bool = False,
        name: str = 'Texture Coordinates',
        progress_bar: bool = False,
    ):
        """Texture map this dataset to a user defined sphere.

        This is often used to define a sphere to texture map an image
        to this dataset. The sphere defines the spatial reference and
        extent of that image.

        Parameters
        ----------
        center : sequence[float], optional
            Length 3 iterable of floats defining the XYZ coordinates of the
            center of the sphere. If ``None``, this will be automatically
            calculated.

        prevent_seam : bool, default: True
            Control how the texture coordinates are generated.  If
            set, the s-coordinate ranges from 0 to 1 and 1 to 0
            corresponding to the theta angle variation between 0 to
            180 and 180 to 0 degrees.  Otherwise, the s-coordinate
            ranges from 0 to 1 between 0 to 360 degrees.

        inplace : bool, default: False
            If ``True``, the new texture coordinates will be added to
            the dataset inplace. If ``False`` (default), a new dataset
            is returned with the texture coordinates.

        name : str, default: "Texture Coordinates"
            The string name to give the new texture coordinates if applying
            the filter inplace.

        progress_bar : bool, default: False
            Display a progress bar to indicate progress.

        Returns
        -------
        pyvista.DataSet
            Dataset containing the texture mapped to a sphere.  Return
            type matches input.

        Examples
        --------
        See :ref:`texture_example`.

        """
        alg = _vtk.vtkTextureMapToSphere()
        if center is None:
            alg.SetAutomaticSphereGeneration(True)
        else:
            alg.SetAutomaticSphereGeneration(False)
            alg.SetCenter(*center)
        alg.SetPreventSeam(prevent_seam)
        alg.SetInputDataObject(self)
        _update_alg(alg, progress_bar, 'Mapping texture to sphere')
        output = _get_output(alg)
        if not inplace:
            return output
        texture_coordinates = output.GetPointData().GetTCoords()
        texture_coordinates.SetName(name)
        otc = self.GetPointData().GetTCoords()  # type: ignore[attr-defined]
        self.GetPointData().SetTCoords(texture_coordinates)  # type: ignore[attr-defined]
        self.GetPointData().AddArray(texture_coordinates)  # type: ignore[attr-defined]
        # CRITICAL:
        if otc and otc.GetName() != name:
            # Add old ones back at the end if different name
            self.GetPointData().AddArray(otc)  # type: ignore[attr-defined]
        return self

    def compute_cell_sizes(
        self,
        length: bool = True,
        area: bool = True,
        volume: bool = True,
        progress_bar: bool = False,
        vertex_count: bool = False,
    ):
        """Compute sizes for 0D (vertex count), 1D (length), 2D (area) and 3D (volume) cells.

        Parameters
        ----------
        length : bool, default: True
            Specify whether or not to compute the length of 1D cells.

        area : bool, default: True
            Specify whether or not to compute the area of 2D cells.

        volume : bool, default: True
            Specify whether or not to compute the volume of 3D cells.

        progress_bar : bool, default: False
            Display a progress bar to indicate progress.

        vertex_count : bool, default: False
            Specify whether or not to compute sizes for vertex and polyvertex cells (0D cells).
            The computed value is the number of points in the cell.

        Returns
        -------
        pyvista.DataSet
            Dataset with `cell_data` containing the ``"VertexCount"``,
            ``"Length"``, ``"Area"``, and ``"Volume"`` arrays if set
            in the parameters.  Return type matches input.

        Notes
        -----
        If cells do not have a dimension (for example, the length of
        hexahedral cells), the corresponding array will be all zeros.

        Examples
        --------
        Compute the face area of the example airplane mesh.

        >>> from pyvista import examples
        >>> surf = examples.load_airplane()
        >>> surf = surf.compute_cell_sizes(length=False, volume=False)
        >>> surf.plot(show_edges=True, scalars='Area')

        """
        alg = _vtk.vtkCellSizeFilter()
        alg.SetInputDataObject(self)
        alg.SetComputeArea(area)
        alg.SetComputeVolume(volume)
        alg.SetComputeLength(length)
        alg.SetComputeVertexCount(vertex_count)
        _update_alg(alg, progress_bar, 'Computing Cell Sizes')
        return _get_output(alg)

    def cell_centers(self, vertex: bool = True, progress_bar: bool = False):
        """Generate points at the center of the cells in this dataset.

        These points can be used for placing glyphs or vectors.

        Parameters
        ----------
        vertex : bool, default: True
            Enable or disable the generation of vertex cells.

        progress_bar : bool, default: False
            Display a progress bar to indicate progress.

        Returns
        -------
        pyvista.PolyData
            Polydata where the points are the cell centers of the
            original dataset.

        Examples
        --------
        >>> import pyvista as pv
        >>> mesh = pv.Plane()
        >>> mesh.point_data.clear()
        >>> centers = mesh.cell_centers()
        >>> pl = pv.Plotter()
        >>> actor = pl.add_mesh(mesh, show_edges=True)
        >>> actor = pl.add_points(
        ...     centers,
        ...     render_points_as_spheres=True,
        ...     color='red',
        ...     point_size=20,
        ... )
        >>> pl.show()

        See :ref:`cell_centers_example` for more examples using this filter.

        """
        input_mesh = self.cast_to_poly_points() if isinstance(self, pyvista.PointSet) else self
        alg = _vtk.vtkCellCenters()
        alg.SetInputDataObject(input_mesh)
        alg.SetVertexCells(vertex)
        _update_alg(alg, progress_bar, 'Generating Points at the Center of the Cells')
        return _get_output(alg)

    def glyph(
        self,
        orient: bool | str = True,
        scale: bool | str = True,
<<<<<<< HEAD
        factor=1.0,
        geom=None,
        indices=None,
        tolerance=None,
=======
        factor: float = 1.0,
        geom: _vtk.vtkDataSet | Sequence[_vtk.vtkDataSet] | None = None,
        indices: VectorLike[int] | None = None,
        tolerance: float | None = None,
>>>>>>> e0945e78
        absolute: bool = False,
        clamping: bool = False,
        rng: VectorLike[float] | None = None,
        color_mode: Literal['scale', 'scalar', 'vector'] = 'scale',
        progress_bar: bool = False,
    ):
        """Copy a geometric representation (called a glyph) to the input dataset.

        The glyph may be oriented along the input vectors, and it may
        be scaled according to scalar data or vector
        magnitude. Passing a table of glyphs to choose from based on
        scalars or vector magnitudes is also supported.  The arrays
        used for ``orient`` and ``scale`` must be either both point data
        or both cell data.

        Parameters
        ----------
        orient : bool | str, default: True
            If ``True``, use the active vectors array to orient the glyphs.
            If string, the vector array to use to orient the glyphs.
            If ``False``, the glyphs will not be orientated.

        scale : bool | str | sequence[float], default: True
            If ``True``, use the active scalars to scale the glyphs.
            If string, the scalar array to use to scale the glyphs.
            If ``False``, the glyphs will not be scaled.

        factor : float, default: 1.0
            Scale factor applied to scaling array.

        geom : vtk.vtkDataSet or tuple(vtk.vtkDataSet), optional
            The geometry to use for the glyph. If missing, an arrow glyph
            is used. If a sequence, the datasets inside define a table of
            geometries to choose from based on scalars or vectors. In this
            case a sequence of numbers of the same length must be passed as
            ``indices``. The values of the range (see ``rng``) affect lookup
            in the table.

        indices : sequence[float], optional
            Specifies the index of each glyph in the table for lookup in case
            ``geom`` is a sequence. If given, must be the same length as
            ``geom``. If missing, a default value of ``range(len(geom))`` is
            used. Indices are interpreted in terms of the scalar range
            (see ``rng``). Ignored if ``geom`` has length 1.

        tolerance : float, optional
            Specify tolerance in terms of fraction of bounding box length.
            Float value is between 0 and 1. Default is None. If ``absolute``
            is ``True`` then the tolerance can be an absolute distance.
            If ``None``, points merging as a preprocessing step is disabled.

        absolute : bool, default: False
            Control if ``tolerance`` is an absolute distance or a fraction.

        clamping : bool, default: False
            Turn on/off clamping of "scalar" values to range.

        rng : sequence[float], optional
            Set the range of values to be considered by the filter
            when scalars values are provided.

        color_mode : str, optional, default: ``'scale'``
            If ``'scale'`` , color the glyphs by scale.
            If ``'scalar'`` , color the glyphs by scalar.
            If ``'vector'`` , color the glyphs by vector.

            .. versionadded:: 0.44

        progress_bar : bool, default: False
            Display a progress bar to indicate progress.

        Returns
        -------
        pyvista.PolyData
            Glyphs at either the cell centers or points.

        Examples
        --------
        Create arrow glyphs oriented by vectors and scaled by scalars.
        Factor parameter is used to reduce the size of the arrows.

        >>> import pyvista as pv
        >>> from pyvista import examples
        >>> mesh = examples.load_random_hills()
        >>> arrows = mesh.glyph(
        ...     scale="Normals", orient="Normals", tolerance=0.05
        ... )
        >>> pl = pv.Plotter()
        >>> actor = pl.add_mesh(arrows, color="black")
        >>> actor = pl.add_mesh(
        ...     mesh,
        ...     scalars="Elevation",
        ...     cmap="terrain",
        ...     show_scalar_bar=False,
        ... )
        >>> pl.show()

        See :ref:`glyph_example` and :ref:`glyph_table_example` for more
        examples using this filter.

        """
        dataset = self

        # Make glyphing geometry if necessary
        if geom is None:
            arrow = _vtk.vtkArrowSource()
            _update_alg(arrow, progress_bar, 'Making Arrow')
            geoms: Sequence[_vtk.vtkDataSet] = [arrow.GetOutput()]
        # Check if a table of geometries was passed
        elif isinstance(geom, (np.ndarray, Sequence)):
            geoms = geom
        else:
            geoms = [geom]

        if indices is None:
            # use default "categorical" indices
            indices = np.arange(len(geoms))
        elif not isinstance(indices, (np.ndarray, Sequence)):
            raise TypeError(
                'If "geom" is a sequence then "indices" must '
                'also be a sequence of the same length.',
            )
        if len(indices) != len(geoms) and len(geoms) != 1:
            raise ValueError('The sequence "indices" must be the same length as "geom".')

        if any(not isinstance(subgeom, _vtk.vtkPolyData) for subgeom in geoms):
            raise TypeError('Only PolyData objects can be used as glyphs.')

        # Run the algorithm
        alg = _vtk.vtkGlyph3D()

        if len(geoms) == 1:
            # use a single glyph, ignore indices
            alg.SetSourceData(geoms[0])
        else:
            for index, subgeom in zip(indices, geoms):
                alg.SetSourceData(index, subgeom)
            if dataset.active_scalars is not None:  # type: ignore[attr-defined]
                if dataset.active_scalars.ndim > 1:  # type: ignore[attr-defined]
                    alg.SetIndexModeToVector()
                else:
                    alg.SetIndexModeToScalar()
            else:
                alg.SetIndexModeToOff()

        if isinstance(scale, str):
            dataset.set_active_scalars(scale, preference='cell')  # type: ignore[attr-defined]
            do_scale = True
        else:
            if scale:
                try:
                    set_default_active_scalars(self)  # type: ignore[arg-type]
                except MissingDataError:
                    warnings.warn('No data to use for scale. scale will be set to False.')
                    do_scale = False
                except AmbiguousDataError as err:
                    warnings.warn(
                        f'{err}\nIt is unclear which one to use. scale will be set to False.'
                    )
                    do_scale = False
                else:
                    do_scale = True
            else:
                do_scale = False

        if do_scale:
            if dataset.active_scalars is not None:  # type: ignore[attr-defined]
                if dataset.active_scalars.ndim > 1:  # type: ignore[attr-defined]
                    alg.SetScaleModeToScaleByVector()
                else:
                    alg.SetScaleModeToScaleByScalar()
        else:
            alg.SetScaleModeToDataScalingOff()

        if isinstance(orient, str):
            if scale and dataset.active_scalars_info.association == FieldAssociation.CELL:  # type: ignore[attr-defined]
                prefer = 'cell'
            else:
                prefer = 'point'
            dataset.set_active_vectors(orient, preference=prefer)  # type: ignore[attr-defined]
            orient = True

        if orient:
            try:
                pyvista.set_default_active_vectors(dataset)  # type: ignore[arg-type]
            except MissingDataError:
                warnings.warn('No vector-like data to use for orient. orient will be set to False.')
                orient = False
            except AmbiguousDataError as err:
                warnings.warn(
                    f'{err}\nIt is unclear which one to use. orient will be set to False.',
                )
                orient = False

        if (
            scale
            and orient
            and dataset.active_vectors_info.association != dataset.active_scalars_info.association  # type: ignore[attr-defined]
        ):
            raise ValueError('Both ``scale`` and ``orient`` must use point data or cell data.')

        source_data = dataset
        set_actives_on_source_data = False

        if (scale and dataset.active_scalars_info.association == FieldAssociation.CELL) or (  # type: ignore[attr-defined]
            orient and dataset.active_vectors_info.association == FieldAssociation.CELL  # type: ignore[attr-defined]
        ):
            source_data = dataset.cell_centers()
            set_actives_on_source_data = True

        # Clean the points before glyphing
        if tolerance is not None:
            small = pyvista.PolyData(source_data.points)
            small.point_data.update(source_data.point_data)  # type: ignore[attr-defined]
            source_data = small.clean(
                point_merging=True,
                merge_tol=tolerance,
                lines_to_points=False,
                polys_to_lines=False,
                strips_to_polys=False,
                inplace=False,
                absolute=absolute,
                progress_bar=progress_bar,
            )
            set_actives_on_source_data = True

        # upstream operations (cell to point conversion, point merging) may have unset the correct active
        # scalars/vectors, so set them again
        if set_actives_on_source_data:
            if scale:
                source_data.set_active_scalars(dataset.active_scalars_name, preference='point')  # type: ignore[attr-defined]
            if orient:
                source_data.set_active_vectors(dataset.active_vectors_name, preference='point')  # type: ignore[attr-defined]

        if color_mode == 'scale':
            alg.SetColorModeToColorByScale()
        elif color_mode == 'scalar':
            alg.SetColorModeToColorByScalar()
        elif color_mode == 'vector':
            alg.SetColorModeToColorByVector()
        else:
            raise ValueError(f"Invalid color mode '{color_mode}'")

        if rng is not None:
            valid_range = _validation.validate_data_range(rng)
            alg.SetRange(valid_range)
        alg.SetOrient(orient)
        alg.SetInputData(source_data)
        alg.SetVectorModeToUseVector()
        alg.SetScaleFactor(factor)
        alg.SetClamping(clamping)
        _update_alg(alg, progress_bar, 'Computing Glyphs')

        output = _get_output(alg)

        # Storing geom on the algorithm, for later use in legends.
        output._glyph_geom = geoms

        return output

    def connectivity(
        self,
        extraction_mode: Literal[
            'all',
            'largest',
            'specified',
            'cell_seed',
            'point_seed',
            'closest',
        ] = 'all',
        variable_input: float | VectorLike[float] | None = None,
        scalar_range: VectorLike[float] | None = None,
        scalars: str | None = None,
        label_regions: bool = True,
        region_ids: VectorLike[int] | None = None,
        point_ids: VectorLike[int] | None = None,
        cell_ids: VectorLike[int] | None = None,
        closest_point: VectorLike[float] | None = None,
        inplace: bool = False,
        progress_bar: bool = False,
        **kwargs,
    ):
        """Find and label connected regions.

        This filter extracts cell regions based on a specified connectivity
        criterion. The extraction criterion can be controlled with
        ``extraction_mode`` to extract the largest region or the closest
        region to a seed point, for example.

        In general, cells are considered to be connected if they
        share a point. However, if a ``scalar_range`` is provided, cells
        must also have at least one point with scalar values in the
        specified range to be considered connected.

        See :ref:`connectivity_example` and :ref:`volumetric_example` for
        more examples using this filter.

        .. versionadded:: 0.43.0

           * New extraction modes: ``'specified'``, ``'cell_seed'``, ``'point_seed'``,
             and ``'closest'``.
           * Extracted regions are now sorted in descending order by
             cell count.
           * Region connectivity can be controlled using ``scalar_range``.

        .. deprecated:: 0.43.0
           Parameter ``largest`` is deprecated. Use ``'largest'`` or
           ``extraction_mode='largest'`` instead.

        Parameters
        ----------
        extraction_mode : str, default: "all"
            * ``'all'``: Extract all connected regions.
            * ``'largest'`` : Extract the largest connected region (by cell
              count).
            * ``'specified'``: Extract specific region IDs. Use ``region_ids``
              to specify the region IDs to extract.
            * ``'cell_seed'``: Extract all regions sharing the specified cell
              ids. Use ``cell_ids`` to specify the cell ids.
            * ``'point_seed'`` : Extract all regions sharing the specified
              point ids. Use ``point_ids`` to specify the point ids.
            * ``'closest'`` : Extract the region closest to the specified
              point. Use ``closest_point`` to specify the point.

        variable_input : float | sequence[float], optional
            The convenience parameter used for specifying any required input
            values for some values of ``extraction_mode``. Setting
            ``variable_input`` is equivalent to setting:

            * ``'region_ids'`` if mode is ``'specified'``.
            * ``'cell_ids'`` if mode is ``'cell_seed'``.
            * ``'point_ids'`` if mode is ``'point_seed'``.
            * ``'closest_point'`` if mode is ``'closest'``.

            It has no effect if the mode is ``'all'`` or ``'largest'``.

        scalar_range : sequence[float], optional
            Scalar range in the form ``[min, max]``. If set, the connectivity is
            restricted to cells with at least one point with scalar values in
            the specified range.

        scalars : str, optional
            Name of scalars to use if ``scalar_range`` is specified. Defaults
            to currently active scalars.

            .. note::
               This filter requires point scalars to determine region
               connectivity. If cell scalars are provided, they are first
               converted to point scalars with :func:`cell_data_to_point_data`
               before applying the filter. The converted point scalars are
               removed from the output after applying the filter.

        label_regions : bool, default: True
            If ``True``, ``'RegionId'`` point and cell scalar arrays are stored.
            Each region is assigned a unique ID. IDs are zero-indexed and are
            assigned by region cell count in descending order (i.e. the largest
            region has ID ``0``).

        region_ids : sequence[int], optional
            Region ids to extract. Only used if ``extraction_mode`` is
            ``specified``.

        point_ids : sequence[int], optional
            Point ids to use as seeds. Only used if ``extraction_mode`` is
            ``point_seed``.

        cell_ids : sequence[int], optional
            Cell ids to use as seeds. Only used if ``extraction_mode`` is
            ``cell_seed``.

        closest_point : sequence[int], optional
            Point coordinates in ``(x, y, z)``. Only used if
            ``extraction_mode`` is ``closest``.

        inplace : bool, default: False
            If ``True`` the mesh is updated in-place, otherwise a copy
            is returned. A copy is always returned if the input type is
            not ``pyvista.PolyData`` or ``pyvista.UnstructuredGrid``.

        progress_bar : bool, default: False
            Display a progress bar.

        **kwargs : dict, optional
            Used for handling deprecated parameters.

        Returns
        -------
        pyvista.DataSet
            Dataset with labeled connected regions. Return type is
            ``pyvista.PolyData`` if input type is ``pyvista.PolyData`` and
            ``pyvista.UnstructuredGrid`` otherwise.

        See Also
        --------
        extract_largest, split_bodies, threshold, extract_values

        Examples
        --------
        Create a single mesh with three disconnected regions where each
        region has a different cell count.

        >>> import pyvista as pv
        >>> large = pv.Sphere(
        ...     center=(-4, 0, 0), phi_resolution=40, theta_resolution=40
        ... )
        >>> medium = pv.Sphere(
        ...     center=(-2, 0, 0), phi_resolution=15, theta_resolution=15
        ... )
        >>> small = pv.Sphere(
        ...     center=(0, 0, 0), phi_resolution=7, theta_resolution=7
        ... )
        >>> mesh = large + medium + small

        Plot their connectivity.

        >>> conn = mesh.connectivity('all')
        >>> conn.plot(cmap=['red', 'green', 'blue'], show_edges=True)

        Restrict connectivity to a scalar range.

        >>> mesh['y_coordinates'] = mesh.points[:, 1]
        >>> conn = mesh.connectivity('all', scalar_range=[-1, 0])
        >>> conn.plot(cmap=['red', 'green', 'blue'], show_edges=True)

        Extract the region closest to the origin.

        >>> conn = mesh.connectivity('closest', (0, 0, 0))
        >>> conn.plot(color='blue', show_edges=True)

        Extract a region using a cell ID ``100`` as a seed.

        >>> conn = mesh.connectivity('cell_seed', 100)
        >>> conn.plot(color='green', show_edges=True)

        Extract the largest region.

        >>> conn = mesh.connectivity('largest')
        >>> conn.plot(color='red', show_edges=True)

        Extract the largest and smallest regions by specifying their
        region IDs. Note that the region IDs of the output differ from
        the specified IDs since the input has three regions but the output
        only has two.

        >>> large_id = 0  # largest always has ID '0'
        >>> small_id = 2  # smallest has ID 'N-1' with N=3 regions
        >>> conn = mesh.connectivity('specified', (small_id, large_id))
        >>> conn.plot(cmap=['red', 'blue'], show_edges=True)

        """
        # Deprecated on v0.43.0
        keep_largest = kwargs.pop('largest', False)
        if keep_largest:  # pragma: no cover
            warnings.warn(
                "Use of `largest=True` is deprecated. Use 'largest' or "
                "`extraction_mode='largest'` instead.",
                PyVistaDeprecationWarning,
            )
            extraction_mode = 'largest'

        def _unravel_and_validate_ids(ids):
            ids = np.asarray(ids).ravel()
            is_all_integers = np.issubdtype(ids.dtype, np.integer)
            is_all_positive = not np.any(ids < 0)
            if not (is_all_positive and is_all_integers):
                raise ValueError('IDs must be positive integer values.')
            return np.unique(ids)

        def _post_process_extract_values(before_extraction, extracted):
            # Output is UnstructuredGrid, so apply vtkRemovePolyData
            # to input to cast the output as PolyData type instead
            has_cells = extracted.n_cells != 0
            if isinstance(before_extraction, pyvista.PolyData):
                all_ids = set(range(before_extraction.n_cells))

                ids_to_keep = set()
                if has_cells:
                    ids_to_keep |= set(extracted['vtkOriginalCellIds'])
                ids_to_remove = list(all_ids - ids_to_keep)
                if len(ids_to_remove) != 0:
                    if pyvista.vtk_version_info < (9, 1, 0):
                        raise VTKVersionError(
                            '`connectivity` with PolyData requires vtk>=9.1.0',
                        )  # pragma: no cover
                    remove = _vtk.vtkRemovePolyData()
                    remove.SetInputData(before_extraction)
                    remove.SetCellIds(numpy_to_idarr(ids_to_remove))
                    _update_alg(remove, progress_bar, 'Removing Cells.')
                    extracted = _get_output(remove)
                    extracted.clean(
                        point_merging=False,
                        inplace=True,
                        progress_bar=progress_bar,
                    )  # remove unused points
            if has_cells:
                extracted.point_data.remove('vtkOriginalPointIds')
                extracted.cell_data.remove('vtkOriginalCellIds')
            return extracted

        # Store active scalars info to restore later if needed
        active_field, active_name = self.active_scalars_info  # type: ignore[attr-defined]

        # Set scalars
        if scalar_range is None:
            input_mesh = self.copy(deep=False)  # type: ignore[attr-defined]
        else:
            if isinstance(scalar_range, np.ndarray):
                num_elements = scalar_range.size
            elif isinstance(scalar_range, Sequence):
                num_elements = len(scalar_range)
            else:
                raise TypeError('Scalar range must be a numpy array or a sequence.')
            if num_elements != 2:
                raise ValueError('Scalar range must have two elements defining the min and max.')
            if scalar_range[0] > scalar_range[1]:
                raise ValueError(
                    f'Lower value of scalar range {scalar_range[0]} cannot be greater than the upper value {scalar_range[0]}',
                )

            # Input will be modified, so copy first
            input_mesh = self.copy()  # type: ignore[attr-defined]
            if scalars is None:
                set_default_active_scalars(input_mesh)
            else:
                input_mesh.set_active_scalars(scalars)
            # Make sure we have point data (required by the filter)
            field, name = input_mesh.active_scalars_info
            if field == FieldAssociation.CELL:
                # Convert to point data with a unique name
                # The point array will be removed later
                point_data = input_mesh.cell_data_to_point_data(progress_bar=progress_bar)[name]
                input_mesh.point_data['__point_data'] = point_data
                input_mesh.set_active_scalars('__point_data')

            if extraction_mode in ['all', 'specified', 'closest']:
                # Scalar connectivity has no effect if SetExtractionModeToAllRegions
                # (which applies to 'all' and 'specified') and 'closest'
                # can sometimes fail for some datasets/scalar values.
                # So, we filter scalar values beforehand
                if scalar_range is not None:
                    # Use extract_values to ensure that cells with at least one
                    # point within the range are kept (this is consistent
                    # with how the filter operates for other modes)
                    extracted = DataSetFilters.extract_values(
                        input_mesh,
                        ranges=scalar_range,
                        progress_bar=progress_bar,
                    )
                    input_mesh = _post_process_extract_values(input_mesh, extracted)

        alg = _vtk.vtkConnectivityFilter()
        alg.SetInputDataObject(input_mesh)

        # Due to inconsistent/buggy output, always keep this on and
        # remove scalars later as needed
        alg.ColorRegionsOn()  # This will create 'RegionId' scalars

        # Sort region ids
        alg.SetRegionIdAssignmentMode(alg.CELL_COUNT_DESCENDING)

        if scalar_range is not None:
            alg.ScalarConnectivityOn()
            alg.SetScalarRange(*scalar_range)

        if extraction_mode == 'all':
            alg.SetExtractionModeToAllRegions()

        elif extraction_mode == 'largest':
            alg.SetExtractionModeToLargestRegion()

        elif extraction_mode == 'specified':
            if region_ids is None:
                if variable_input is None:
                    raise ValueError(
                        "`region_ids` must be specified when `extraction_mode='specified'`.",
                    )
                else:
                    region_ids = cast(NumpyArray[int], variable_input)
            # this mode returns scalar data with shape that may not match
            # the number of cells/points, so we extract all and filter later
            # alg.SetExtractionModeToSpecifiedRegions()
            region_ids = _unravel_and_validate_ids(region_ids)
            # [alg.AddSpecifiedRegion(i) for i in region_ids]
            alg.SetExtractionModeToAllRegions()

        elif extraction_mode == 'cell_seed':
            if cell_ids is None:
                if variable_input is None:
                    raise ValueError(
                        "`cell_ids` must be specified when `extraction_mode='cell_seed'`.",
                    )
                else:
                    cell_ids = cast(NumpyArray[int], variable_input)
            alg.SetExtractionModeToCellSeededRegions()
            alg.InitializeSeedList()
            for i in _unravel_and_validate_ids(cell_ids):
                alg.AddSeed(i)

        elif extraction_mode == 'point_seed':
            if point_ids is None:
                if variable_input is None:
                    raise ValueError(
                        "`point_ids` must be specified when `extraction_mode='point_seed'`.",
                    )
                else:
                    point_ids = cast(NumpyArray[int], variable_input)
            alg.SetExtractionModeToPointSeededRegions()
            alg.InitializeSeedList()
            for i in _unravel_and_validate_ids(point_ids):
                alg.AddSeed(i)

        elif extraction_mode == 'closest':
            if closest_point is None:
                if variable_input is None:
                    raise ValueError(
                        "`closest_point` must be specified when `extraction_mode='closest'`.",
                    )
                else:
                    closest_point = cast(NumpyArray[float], variable_input)
            alg.SetExtractionModeToClosestPointRegion()
            alg.SetClosestPoint(*closest_point)

        else:
            raise ValueError(
                f"Invalid value for `extraction_mode` '{extraction_mode}'. Expected one of the following: 'all', 'largest', 'specified', 'cell_seed', 'point_seed', or 'closest'",
            )

        _update_alg(alg, progress_bar, 'Finding and Labeling Connected Regions.')
        output = _get_output(alg)

        # Process output
        output_needs_fixing = False  # initialize flag if output needs to be fixed
        if extraction_mode == 'all':
            pass  # Output is good
        elif extraction_mode == 'specified':
            # All regions were initially extracted, so extract only the
            # specified regions
            extracted = DataSetFilters.extract_values(
                output,
                values=region_ids,
                progress_bar=progress_bar,
            )
            output = _post_process_extract_values(output, extracted)

            if label_regions:
                # Extracted regions may not be contiguous and zero-based
                # which will need to be fixed
                output_needs_fixing = True

        elif extraction_mode == 'largest' and isinstance(output, pyvista.PolyData):
            # PolyData with 'largest' mode generates bad output with unreferenced points
            output_needs_fixing = True

        else:
            # All other extraction modes / cases may generate incorrect scalar arrays
            # e.g. 'largest' may output scalars with shape that does not match output mesh
            # e.g. 'seed' method scalars may have one RegionId, yet may contain many
            # disconnected regions. Therefore, check for correct scalars size
            if label_regions:
                invalid_cell_scalars = output.n_cells != output.cell_data['RegionId'].size
                invalid_point_scalars = output.n_points != output.point_data['RegionId'].size
                if invalid_cell_scalars or invalid_point_scalars:
                    output_needs_fixing = True

        if output_needs_fixing and output.n_cells > 0:
            # Fix bad output recursively using 'all' mode which has known good output
            output.point_data.remove('RegionId')
            output.cell_data.remove('RegionId')
            output = output.connectivity('all', label_regions=True, inplace=inplace)

        # Remove temp point array
        with contextlib.suppress(KeyError):
            output.point_data.remove('__point_data')

        if not label_regions and output.n_cells > 0:
            output.point_data.remove('RegionId')
            output.cell_data.remove('RegionId')

            # restore previously active scalars
            output.set_active_scalars(active_name, preference=active_field)

        if inplace:
            try:
                self.copy_from(output, deep=False)  # type: ignore[attr-defined]
            except:
                pass
            else:
                return self
        return output

    def extract_largest(self, inplace: bool = False, progress_bar: bool = False):
        """Extract largest connected set in mesh.

        Can be used to reduce residues obtained when generating an
        isosurface.  Works only if residues are not connected (share
        at least one point with) the main component of the image.

        Parameters
        ----------
        inplace : bool, default: False
            Updates mesh in-place.

        progress_bar : bool, default: False
            Display a progress bar to indicate progress.

        Returns
        -------
        pyvista.DataSet
            Largest connected set in the dataset.  Return type matches input.

        Examples
        --------
        Join two meshes together, extract the largest, and plot it.

        >>> import pyvista as pv
        >>> mesh = pv.Sphere() + pv.Cube()
        >>> largest = mesh.extract_largest()
        >>> largest.plot()

        See :ref:`connectivity_example` and :ref:`volumetric_example` for
        more examples using this filter.

        .. seealso::
            :func:`pyvista.DataSetFilters.connectivity`

        """
        return DataSetFilters.connectivity(
            self,
            'largest',
            label_regions=False,
            inplace=inplace,
            progress_bar=progress_bar,
        )

    def split_bodies(self, label: bool = False, progress_bar: bool = False):
        """Find, label, and split connected bodies/volumes.

        This splits different connected bodies into blocks in a
        :class:`pyvista.MultiBlock` dataset.

        Parameters
        ----------
        label : bool, default: False
            A flag on whether to keep the ID arrays given by the
            ``connectivity`` filter.

        progress_bar : bool, default: False
            Display a progress bar to indicate progress.

        See Also
        --------
        extract_values, partition, connectivity

        Returns
        -------
        pyvista.MultiBlock
            MultiBlock with a split bodies.

        Examples
        --------
        Split a uniform grid thresholded to be non-connected.

        >>> from pyvista import examples
        >>> dataset = examples.load_uniform()
        >>> _ = dataset.set_active_scalars('Spatial Cell Data')
        >>> threshed = dataset.threshold_percent([0.15, 0.50], invert=True)
        >>> bodies = threshed.split_bodies()
        >>> len(bodies)
        2

        See :ref:`split_vol` for more examples using this filter.

        """
        # Get the connectivity and label different bodies
        labeled = DataSetFilters.connectivity(self)
        classifier = labeled.cell_data['RegionId']
        bodies = pyvista.MultiBlock()
        for vid in np.unique(classifier):
            # Now extract it:
            b = labeled.threshold(
                [vid - 0.5, vid + 0.5],
                scalars='RegionId',
                progress_bar=progress_bar,
            )
            if not label:
                # strange behavior:
                # must use this method rather than deleting from the point_data
                # or else object is collected.
                b.cell_data.remove('RegionId')
                b.point_data.remove('RegionId')
            bodies.append(b)

        return bodies

    def warp_by_scalar(
        self,
        scalars: str | None = None,
        factor: float = 1.0,
        normal: VectorLike[float] | None = None,
        inplace: bool = False,
        progress_bar: bool = False,
        **kwargs,
    ):
        """Warp the dataset's points by a point data scalars array's values.

        This modifies point coordinates by moving points along point
        normals by the scalar amount times the scale factor.

        Parameters
        ----------
        scalars : str, optional
            Name of scalars to warp by. Defaults to currently active scalars.

        factor : float, default: 1.0
            A scaling factor to increase the scaling effect. Alias
            ``scale_factor`` also accepted - if present, overrides ``factor``.

        normal : sequence, optional
            User specified normal. If given, data normals will be
            ignored and the given normal will be used to project the
            warp.

        inplace : bool, default: False
            If ``True``, the points of the given dataset will be updated.

        progress_bar : bool, default: False
            Display a progress bar to indicate progress.

        **kwargs : dict, optional
            Accepts ``scale_factor`` instead of ``factor``.

        Returns
        -------
        pyvista.DataSet
            Warped Dataset.  Return type matches input.

        Examples
        --------
        First, plot the unwarped mesh.

        >>> from pyvista import examples
        >>> mesh = examples.download_st_helens()
        >>> mesh.plot(cmap='gist_earth', show_scalar_bar=False)

        Now, warp the mesh by the ``'Elevation'`` scalars.

        >>> warped = mesh.warp_by_scalar('Elevation')
        >>> warped.plot(cmap='gist_earth', show_scalar_bar=False)

        See :ref:`surface_normal_example` for more examples using this filter.

        """
        factor = kwargs.pop('scale_factor', factor)
        assert_empty_kwargs(**kwargs)
        if scalars is None:
            set_default_active_scalars(self)  # type: ignore[arg-type]
            field, scalars = self.active_scalars_info  # type: ignore[attr-defined]
        _ = get_array(self, scalars, preference='point', err=True)

        field = get_array_association(self, scalars, preference='point')
        if field != FieldAssociation.POINT:
            raise TypeError('Dataset can only by warped by a point data array.')
        # Run the algorithm
        alg = _vtk.vtkWarpScalar()
        alg.SetInputDataObject(self)
        alg.SetInputArrayToProcess(
            0,
            0,
            0,
            field.value,
            scalars,
        )  # args: (idx, port, connection, field, name)
        alg.SetScaleFactor(factor)
        if normal is not None:
            alg.SetNormal(*normal)
            alg.SetUseNormal(True)
        _update_alg(alg, progress_bar, 'Warping by Scalar')
        output = _get_output(alg)
        if inplace:
            if isinstance(self, (_vtk.vtkImageData, _vtk.vtkRectilinearGrid)):
                raise TypeError('This filter cannot be applied inplace for this mesh type.')
            self.copy_from(output, deep=False)  # type: ignore[attr-defined]
            return self
        return output

    def warp_by_vector(
        self,
        vectors: str | None = None,
        factor: float = 1.0,
        inplace: bool = False,
        progress_bar: bool = False,
    ):
        """Warp the dataset's points by a point data vectors array's values.

        This modifies point coordinates by moving points along point
        vectors by the local vector times the scale factor.

        A classical application of this transform is to visualize
        eigenmodes in mechanics.

        Parameters
        ----------
        vectors : str, optional
            Name of vector to warp by. Defaults to currently active vector.

        factor : float, default: 1.0
            A scaling factor that multiplies the vectors to warp by. Can
            be used to enhance the warping effect.

        inplace : bool, default: False
            If ``True``, the function will update the mesh in-place.

        progress_bar : bool, default: False
            Display a progress bar to indicate progress.

        Returns
        -------
        pyvista.PolyData
            The warped mesh resulting from the operation.

        Examples
        --------
        Warp a sphere by vectors.

        >>> import pyvista as pv
        >>> from pyvista import examples
        >>> sphere = examples.load_sphere_vectors()
        >>> warped = sphere.warp_by_vector()
        >>> pl = pv.Plotter(shape=(1, 2))
        >>> pl.subplot(0, 0)
        >>> actor = pl.add_text("Before warp")
        >>> actor = pl.add_mesh(sphere, color='white')
        >>> pl.subplot(0, 1)
        >>> actor = pl.add_text("After warp")
        >>> actor = pl.add_mesh(warped, color='white')
        >>> pl.show()

        See :ref:`warp_by_vectors_example` and :ref:`eigenmodes_example` for
        more examples using this filter.

        """
        if vectors is None:
            pyvista.set_default_active_vectors(self)  # type: ignore[arg-type]
            field, vectors = self.active_vectors_info  # type: ignore[attr-defined]
        arr = get_array(self, vectors, preference='point')
        field = get_array_association(self, vectors, preference='point')
        if arr is None:
            raise ValueError('No vectors present to warp by vector.')

        # check that this is indeed a vector field
        if arr.ndim != 2 or arr.shape[1] != 3:
            raise ValueError(
                'Dataset can only by warped by a 3D vector point data array. '
                'The values you provided do not satisfy this requirement',
            )
        alg = _vtk.vtkWarpVector()
        alg.SetInputDataObject(self)
        alg.SetInputArrayToProcess(0, 0, 0, field.value, vectors)
        alg.SetScaleFactor(factor)
        _update_alg(alg, progress_bar, 'Warping by Vector')
        warped_mesh = _get_output(alg)
        if inplace:
            self.copy_from(warped_mesh, deep=False)  # type: ignore[attr-defined]
            return self
        else:
            return warped_mesh

    def cell_data_to_point_data(self, pass_cell_data: bool = False, progress_bar: bool = False):
        """Transform cell data into point data.

        Point data are specified per node and cell data specified
        within cells.  Optionally, the input point data can be passed
        through to the output.

        The method of transformation is based on averaging the data
        values of all cells using a particular point. Optionally, the
        input cell data can be passed through to the output as well.

        Parameters
        ----------
        pass_cell_data : bool, default: False
            If enabled, pass the input cell data through to the output.

        progress_bar : bool, default: False
            Display a progress bar to indicate progress.

        Returns
        -------
        pyvista.DataSet
            Dataset with the point data transformed into cell data.
            Return type matches input.

        See Also
        --------
        point_data_to_cell_data
            Similar transformation applied to point data.
        :meth:`~pyvista.ImageDataFilters.cells_to_points`
            Re-mesh :class:`~pyvista.ImageData` to a points-based representation.

        Examples
        --------
        First compute the face area of the example airplane mesh and
        show the cell values.  This is to show discrete cell data.

        >>> from pyvista import examples
        >>> surf = examples.load_airplane()
        >>> surf = surf.compute_cell_sizes(length=False, volume=False)
        >>> surf.plot(scalars='Area')

        These cell scalars can be applied to individual points to
        effectively smooth out the cell data onto the points.

        >>> from pyvista import examples
        >>> surf = examples.load_airplane()
        >>> surf = surf.compute_cell_sizes(length=False, volume=False)
        >>> surf = surf.cell_data_to_point_data()
        >>> surf.plot(scalars='Area')

        """
        alg = _vtk.vtkCellDataToPointData()
        alg.SetInputDataObject(self)
        alg.SetPassCellData(pass_cell_data)
        _update_alg(alg, progress_bar, 'Transforming cell data into point data.')
        active_scalars = None
        if not isinstance(self, pyvista.MultiBlock):
            active_scalars = self.active_scalars_name
        return _get_output(alg, active_scalars=active_scalars)

    def ctp(self, pass_cell_data: bool = False, progress_bar: bool = False, **kwargs):
        """Transform cell data into point data.

        Point data are specified per node and cell data specified
        within cells.  Optionally, the input point data can be passed
        through to the output.

        This method is an alias for
        :func:`pyvista.DataSetFilters.cell_data_to_point_data`.

        Parameters
        ----------
        pass_cell_data : bool, default: False
            If enabled, pass the input cell data through to the output.

        progress_bar : bool, default: False
            Display a progress bar to indicate progress.

        **kwargs : dict, optional
            Deprecated keyword argument ``pass_cell_arrays``.

        Returns
        -------
        pyvista.DataSet
            Dataset with the cell data transformed into point data.
            Return type matches input.

        """
        return DataSetFilters.cell_data_to_point_data(
            self,
            pass_cell_data=pass_cell_data,
            progress_bar=progress_bar,
            **kwargs,
        )

    def point_data_to_cell_data(
        self,
        pass_point_data: bool = False,
        categorical: bool = False,
        progress_bar: bool = False,
    ):
        """Transform point data into cell data.

        Point data are specified per node and cell data specified within cells.
        Optionally, the input point data can be passed through to the output.

        Parameters
        ----------
        pass_point_data : bool, default: False
            If enabled, pass the input point data through to the output.

        categorical : bool, default: False
            Control whether the source point data is to be treated as
            categorical. If ``True``,  histograming is used to assign the
            cell data. Specifically, a histogram is populated for each cell
            from the scalar values at each point, and the bin with the most
            elements is selected. In case of a tie, the smaller value is selected.

            .. note::

                If the point data is continuous, values that are almost equal (within
                ``1e-6``) are merged into a single bin. Otherwise, for discrete data
                the number of bins equals the number of unique values.

        progress_bar : bool, default: False
            Display a progress bar to indicate progress.

        Returns
        -------
        pyvista.DataSet
            Dataset with the point data transformed into cell data.
            Return type matches input.

        See Also
        --------
        cell_data_to_point_data
            Similar transformation applied to cell data.
        :meth:`~pyvista.ImageDataFilters.points_to_cells`
            Re-mesh :class:`~pyvista.ImageData` to a cells-based representation.

        Examples
        --------
        Color cells by their z coordinates.  First, create point
        scalars based on z-coordinates of a sample sphere mesh.  Then
        convert this point data to cell data.  Use a low resolution
        sphere for emphasis of cell valued data.

        First, plot these values as point values to show the
        difference between point and cell data.

        >>> import pyvista as pv
        >>> sphere = pv.Sphere(theta_resolution=10, phi_resolution=10)
        >>> sphere['Z Coordinates'] = sphere.points[:, 2]
        >>> sphere.plot()

        Now, convert these values to cell data and then plot it.

        >>> import pyvista as pv
        >>> sphere = pv.Sphere(theta_resolution=10, phi_resolution=10)
        >>> sphere['Z Coordinates'] = sphere.points[:, 2]
        >>> sphere = sphere.point_data_to_cell_data()
        >>> sphere.plot()

        """
        alg = _vtk.vtkPointDataToCellData()
        alg.SetInputDataObject(self)
        alg.SetPassPointData(pass_point_data)
        alg.SetCategoricalData(categorical)
        _update_alg(alg, progress_bar, 'Transforming point data into cell data')
        active_scalars = None
        if not isinstance(self, pyvista.MultiBlock):
            active_scalars = self.active_scalars_name
        return _get_output(alg, active_scalars=active_scalars)

    def ptc(self, pass_point_data: bool = False, progress_bar: bool = False, **kwargs):
        """Transform point data into cell data.

        Point data are specified per node and cell data specified
        within cells.  Optionally, the input point data can be passed
        through to the output.

        This method is an alias for
        :func:`pyvista.DataSetFilters.point_data_to_cell_data`.

        Parameters
        ----------
        pass_point_data : bool, default: False
            If enabled, pass the input point data through to the output.

        progress_bar : bool, default: False
            Display a progress bar to indicate progress.

        **kwargs : dict, optional
            Deprecated keyword argument ``pass_point_arrays``.

        Returns
        -------
        pyvista.DataSet
            Dataset with the point data transformed into cell data.
            Return type matches input.

        """
        return DataSetFilters.point_data_to_cell_data(
            self,
            pass_point_data=pass_point_data,
            progress_bar=progress_bar,
            **kwargs,
        )

    def triangulate(self, inplace: bool = False, progress_bar: bool = False):
        """Return an all triangle mesh.

        More complex polygons will be broken down into triangles.

        Parameters
        ----------
        inplace : bool, default: False
            Updates mesh in-place.

        progress_bar : bool, default: False
            Display a progress bar to indicate progress.

        Returns
        -------
        pyvista.PolyData
            Mesh containing only triangles.

        Examples
        --------
        Generate a mesh with quadrilateral faces.

        >>> import pyvista as pv
        >>> plane = pv.Plane()
        >>> plane.point_data.clear()
        >>> plane.plot(show_edges=True, line_width=5)

        Convert it to an all triangle mesh.

        >>> mesh = plane.triangulate()
        >>> mesh.plot(show_edges=True, line_width=5)

        """
        alg = _vtk.vtkDataSetTriangleFilter()
        alg.SetInputData(self)
        _update_alg(alg, progress_bar, 'Converting to triangle mesh')

        mesh = _get_output(alg)
        if inplace:
            self.copy_from(mesh, deep=False)  # type: ignore[attr-defined]
            return self
        return mesh

    def delaunay_3d(
        self,
        alpha: float = 0.0,
        tol: float = 0.001,
        offset: float = 2.5,
        progress_bar: bool = False,
    ):
        """Construct a 3D Delaunay triangulation of the mesh.

        This filter can be used to generate a 3D tetrahedral mesh from
        a surface or scattered points.  If you want to create a
        surface from a point cloud, see
        :func:`pyvista.PolyDataFilters.reconstruct_surface`.

        Parameters
        ----------
        alpha : float, default: 0.0
            Distance value to control output of this filter. For a
            non-zero alpha value, only vertices, edges, faces, or
            tetrahedra contained within the circumsphere (of radius
            alpha) will be output. Otherwise, only tetrahedra will be
            output.

        tol : float, default: 0.001
            Tolerance to control discarding of closely spaced points.
            This tolerance is specified as a fraction of the diagonal
            length of the bounding box of the points.

        offset : float, default: 2.5
            Multiplier to control the size of the initial, bounding
            Delaunay triangulation.

        progress_bar : bool, default: False
            Display a progress bar to indicate progress.

        Returns
        -------
        pyvista.UnstructuredGrid
            UnstructuredGrid containing the Delaunay triangulation.

        Examples
        --------
        Generate a 3D Delaunay triangulation of a surface mesh of a
        sphere and plot the interior edges generated.

        >>> import pyvista as pv
        >>> sphere = pv.Sphere(theta_resolution=5, phi_resolution=5)
        >>> grid = sphere.delaunay_3d()
        >>> edges = grid.extract_all_edges()
        >>> edges.plot(line_width=5, color='k')

        """
        alg = _vtk.vtkDelaunay3D()
        alg.SetInputData(self)
        alg.SetAlpha(alpha)
        alg.SetTolerance(tol)
        alg.SetOffset(offset)
        _update_alg(alg, progress_bar, 'Computing 3D Triangulation')
        return _get_output(alg)

    def select_enclosed_points(
        self,
        surface: pyvista.PolyData,
        tolerance: float = 0.001,
        inside_out: bool = False,
        check_surface: bool = True,
        progress_bar: bool = False,
    ):
        """Mark points as to whether they are inside a closed surface.

        This evaluates all the input points to determine whether they are in an
        enclosed surface. The filter produces a (0,1) mask
        (in the form of a vtkDataArray) that indicates whether points are
        outside (mask value=0) or inside (mask value=1) a provided surface.
        (The name of the output vtkDataArray is ``"SelectedPoints"``.)

        This filter produces and output data array, but does not modify the
        input dataset. If you wish to extract cells or poinrs, various
        threshold filters are available (i.e., threshold the output array).

        .. warning::
           The filter assumes that the surface is closed and
           manifold. A boolean flag can be set to force the filter to
           first check whether this is true. If ``False`` and not manifold,
           an error will be raised.

        Parameters
        ----------
        surface : pyvista.PolyData
            Set the surface to be used to test for containment. This must be a
            :class:`pyvista.PolyData` object.

        tolerance : float, default: 0.001
            The tolerance on the intersection. The tolerance is expressed as a
            fraction of the bounding box of the enclosing surface.

        inside_out : bool, default: False
            By default, points inside the surface are marked inside or sent
            to the output. If ``inside_out`` is ``True``, then the points
            outside the surface are marked inside.

        check_surface : bool, default: True
            Specify whether to check the surface for closure. When ``True``, the
            algorithm first checks to see if the surface is closed and
            manifold. If the surface is not closed and manifold, a runtime
            error is raised.

        progress_bar : bool, default: False
            Display a progress bar to indicate progress.

        Returns
        -------
        pyvista.PolyData
            Mesh containing the ``point_data['SelectedPoints']`` array.

        Examples
        --------
        Determine which points on a plane are inside a manifold sphere
        surface mesh.  Extract these points using the
        :func:`DataSetFilters.extract_points` filter and then plot them.

        >>> import pyvista as pv
        >>> sphere = pv.Sphere()
        >>> plane = pv.Plane()
        >>> selected = plane.select_enclosed_points(sphere)
        >>> pts = plane.extract_points(
        ...     selected['SelectedPoints'].view(bool),
        ...     adjacent_cells=False,
        ... )
        >>> pl = pv.Plotter()
        >>> _ = pl.add_mesh(sphere, style='wireframe')
        >>> _ = pl.add_points(pts, color='r')
        >>> pl.show()

        """
        if not isinstance(surface, pyvista.PolyData):
            raise TypeError('`surface` must be `pyvista.PolyData`')
        if check_surface and surface.n_open_edges > 0:
            raise RuntimeError(
                'Surface is not closed. Please read the warning in the '
                'documentation for this function and either pass '
                '`check_surface=False` or repair the surface.',
            )
        alg = _vtk.vtkSelectEnclosedPoints()
        alg.SetInputData(self)
        alg.SetSurfaceData(surface)
        alg.SetTolerance(tolerance)
        alg.SetInsideOut(inside_out)
        _update_alg(alg, progress_bar, 'Selecting Enclosed Points')
        result = _get_output(alg)
        out = self.copy()  # type: ignore[attr-defined]
        bools = result['SelectedPoints'].astype(np.uint8)
        if len(bools) < 1:
            bools = np.zeros(out.n_points, dtype=np.uint8)
        out['SelectedPoints'] = bools
        return out

    def sample(
        self,
        target: pyvista.DataSet | _vtk.vtkDataSet,
        tolerance: float | None = None,
        pass_cell_data: bool = True,
        pass_point_data: bool = True,
        categorical: bool = False,
        progress_bar: bool = False,
        locator: str | _vtk.vtkAbstractCellLocator | None = None,
        pass_field_data: bool = True,
        mark_blank: bool = True,
        snap_to_closest_point: bool = False,
    ):
        """Resample array data from a passed mesh onto this mesh.

        For `mesh1.sample(mesh2)`, the arrays from `mesh2` are sampled onto
        the points of `mesh1`.  This function interpolates within an
        enclosing cell.  This contrasts with
        :func:`pyvista.DataSetFilters.interpolate` that uses a distance
        weighting for nearby points.  If there is cell topology, `sample` is
        usually preferred.

        The point data 'vtkValidPointMask' stores whether the point could be sampled
        with a value of 1 meaning successful sampling. And a value of 0 means
        unsuccessful.

        This uses :class:`vtk.vtkResampleWithDataSet`.

        Parameters
        ----------
        target : pyvista.DataSet
            The vtk data object to sample from - point and cell arrays from
            this object are sampled onto the nodes of the ``dataset`` mesh.

        tolerance : float, optional
            Tolerance used to compute whether a point in the source is
            in a cell of the input.  If not given, tolerance is
            automatically generated.

        pass_cell_data : bool, default: True
            Preserve source mesh's original cell data arrays.

        pass_point_data : bool, default: True
            Preserve source mesh's original point data arrays.

        categorical : bool, default: False
            Control whether the source point data is to be treated as
            categorical. If the data is categorical, then the resultant data
            will be determined by a nearest neighbor interpolation scheme.

        progress_bar : bool, default: False
            Display a progress bar to indicate progress.

        locator : vtkAbstractCellLocator or str, optional
            Prototype cell locator to perform the ``FindCell()``
            operation.  Default uses the DataSet ``FindCell`` method.
            Valid strings with mapping to vtk cell locators are

                * 'cell' - vtkCellLocator
                * 'cell_tree' - vtkCellTreeLocator
                * 'obb_tree' - vtkOBBTree
                * 'static_cell' - vtkStaticCellLocator

        pass_field_data : bool, default: True
            Preserve source mesh's original field data arrays.

        mark_blank : bool, default: True
            Whether to mark blank points and cells in "vtkGhostType".

        snap_to_closest_point : bool, default: False
            Whether to snap to cell with closest point if no cell is found. Useful
            when sampling from data with vertex cells. Requires vtk >=9.3.0.

            .. versionadded:: 0.43

        Returns
        -------
        pyvista.DataSet
            Dataset containing resampled data.

        See Also
        --------
        pyvista.DataSetFilters.interpolate

        Examples
        --------
        Resample data from another dataset onto a sphere.

        >>> import pyvista as pv
        >>> from pyvista import examples
        >>> mesh = pv.Sphere(center=(4.5, 4.5, 4.5), radius=4.5)
        >>> data_to_probe = examples.load_uniform()
        >>> result = mesh.sample(data_to_probe)
        >>> result.plot(scalars="Spatial Point Data")

        If sampling from a set of points represented by a ``(n, 3)``
        shaped ``numpy.ndarray``, they need to be converted to a
        PyVista DataSet, e.g. :class:`pyvista.PolyData`, first.

        >>> import numpy as np
        >>> points = np.array([[1.5, 5.0, 6.2], [6.7, 4.2, 8.0]])
        >>> mesh = pv.PolyData(points)
        >>> result = mesh.sample(data_to_probe)
        >>> result["Spatial Point Data"]
        pyvista_ndarray([ 46.5 , 225.12])

        See :ref:`resampling_example` for more examples using this filter.

        """
        alg = _vtk.vtkResampleWithDataSet()  # Construct the ResampleWithDataSet object
        alg.SetInputData(self)  # Set the Input data (actually the source i.e. where to sample from)
        # Set the Source data (actually the target, i.e. where to sample to)
        alg.SetSourceData(wrap(target))
        alg.SetPassCellArrays(pass_cell_data)
        alg.SetPassPointArrays(pass_point_data)
        alg.SetPassFieldArrays(pass_field_data)

        alg.SetMarkBlankPointsAndCells(mark_blank)
        alg.SetCategoricalData(categorical)

        if tolerance is not None:
            alg.SetComputeTolerance(False)
            alg.SetTolerance(tolerance)
        if locator:
            if isinstance(locator, str):
                locator_map = {
                    'cell': _vtk.vtkCellLocator(),
                    'cell_tree': _vtk.vtkCellTreeLocator(),
                    'obb_tree': _vtk.vtkOBBTree(),
                    'static_cell': _vtk.vtkStaticCellLocator(),
                }
                try:
                    locator = locator_map[locator]
                except KeyError as err:
                    raise ValueError(
                        f'locator must be a string from {locator_map.keys()}, got {locator}',
                    ) from err
            alg.SetCellLocatorPrototype(locator)

        if snap_to_closest_point:
            try:
                alg.SnapToCellWithClosestPointOn()
            except AttributeError:  # pragma: no cover
                raise VTKVersionError('`snap_to_closest_point=True` requires vtk 9.3.0 or newer')
        _update_alg(alg, progress_bar, 'Resampling array Data from a Passed Mesh onto Mesh')
        return _get_output(alg)

    def interpolate(
        self,
        target: pyvista.DataSet | _vtk.vtkDataSet,
        sharpness: float = 2.0,
        radius: float = 1.0,
        strategy: Literal['null_value', 'mask_points', 'closest_point'] = 'null_value',
        null_value: float = 0.0,
        n_points: int | None = None,
        pass_cell_data: bool = True,
        pass_point_data: bool = True,
        progress_bar: bool = False,
    ):
        """Interpolate values onto this mesh from a given dataset.

        The ``target`` dataset is typically a point cloud. Only point data from
        the ``target`` mesh will be interpolated onto points of this mesh. Whether
        preexisting point and cell data of this mesh are preserved in the
        output can be customized with the ``pass_point_data`` and
        ``pass_cell_data`` parameters.

        This uses a Gaussian interpolation kernel. Use the ``sharpness`` and
        ``radius`` parameters to adjust this kernel. You can also switch this
        kernel to use an N closest points approach.

        If the cell topology is more useful for interpolating, e.g. from a
        discretized FEM or CFD simulation, use
        :func:`pyvista.DataSetFilters.sample` instead.

        Parameters
        ----------
        target : pyvista.DataSet
            The vtk data object to sample from. Point and cell arrays from
            this object are interpolated onto this mesh.

        sharpness : float, default: 2.0
            Set the sharpness (i.e., falloff) of the Gaussian kernel. As the
            sharpness increases the effects of distant points are reduced.

        radius : float, optional
            Specify the radius within which the basis points must lie.

        strategy : str, default: "null_value"
            Specify a strategy to use when encountering a "null" point during
            the interpolation process. Null points occur when the local
            neighborhood (of nearby points to interpolate from) is empty. If
            the strategy is set to ``'mask_points'``, then an output array is
            created that marks points as being valid (=1) or null (invalid =0)
            (and the NullValue is set as well). If the strategy is set to
            ``'null_value'``, then the output data value(s) are set to the
            ``null_value`` (specified in the output point data). Finally, the
            strategy ``'closest_point'`` is to simply use the closest point to
            perform the interpolation.

        null_value : float, default: 0.0
            Specify the null point value. When a null point is encountered
            then all components of each null tuple are set to this value.

        n_points : int, optional
            If given, specifies the number of the closest points used to form
            the interpolation basis. This will invalidate the radius argument
            in favor of an N closest points approach. This typically has poorer
            results.

        pass_cell_data : bool, default: True
            Preserve input mesh's original cell data arrays.

        pass_point_data : bool, default: True
            Preserve input mesh's original point data arrays.

        progress_bar : bool, default: False
            Display a progress bar to indicate progress.

        Returns
        -------
        pyvista.DataSet
            Interpolated dataset.  Return type matches input.

        See Also
        --------
        pyvista.DataSetFilters.sample

        Examples
        --------
        Interpolate the values of 5 points onto a sample plane.

        >>> import pyvista as pv
        >>> import numpy as np
        >>> rng = np.random.default_rng(7)
        >>> point_cloud = rng.random((5, 3))
        >>> point_cloud[:, 2] = 0
        >>> point_cloud -= point_cloud.mean(0)
        >>> pdata = pv.PolyData(point_cloud)
        >>> pdata['values'] = rng.random(5)
        >>> plane = pv.Plane()
        >>> plane.clear_data()
        >>> plane = plane.interpolate(pdata, sharpness=3)
        >>> pl = pv.Plotter()
        >>> _ = pl.add_mesh(
        ...     pdata, render_points_as_spheres=True, point_size=50
        ... )
        >>> _ = pl.add_mesh(plane, style='wireframe', line_width=5)
        >>> pl.show()

        See :ref:`interpolate_example` for more examples using this filter.

        """
        target = cast(pyvista.DataSet, wrap(target))

        # Must cast to UnstructuredGrid in some cases (e.g. vtkImageData/vtkRectilinearGrid)
        # I believe the locator and the interpolator call `GetPoints` and not all mesh types have that method
        if isinstance(target, (pyvista.ImageData, pyvista.RectilinearGrid)):
            target = target.cast_to_unstructured_grid()

        gaussian_kernel = _vtk.vtkGaussianKernel()
        gaussian_kernel.SetSharpness(sharpness)
        gaussian_kernel.SetRadius(radius)
        gaussian_kernel.SetKernelFootprintToRadius()
        if n_points:
            gaussian_kernel.SetNumberOfPoints(n_points)
            gaussian_kernel.SetKernelFootprintToNClosest()

        locator = _vtk.vtkStaticPointLocator()
        locator.SetDataSet(target)  # type: ignore[arg-type]
        locator.BuildLocator()

        interpolator = _vtk.vtkPointInterpolator()
        interpolator.SetInputData(self)
        interpolator.SetSourceData(target)
        interpolator.SetKernel(gaussian_kernel)
        interpolator.SetLocator(locator)
        interpolator.SetNullValue(null_value)
        if strategy == 'null_value':
            interpolator.SetNullPointsStrategyToNullValue()
        elif strategy == 'mask_points':
            interpolator.SetNullPointsStrategyToMaskPoints()
        elif strategy == 'closest_point':
            interpolator.SetNullPointsStrategyToClosestPoint()
        else:
            raise ValueError(f'strategy `{strategy}` not supported.')
        interpolator.SetPassPointArrays(pass_point_data)
        interpolator.SetPassCellArrays(pass_cell_data)
        _update_alg(interpolator, progress_bar, 'Interpolating')
        return _get_output(interpolator)

    def streamlines(
        self,
        vectors: str | None = None,
        source_center: VectorLike[float] | None = None,
        source_radius: float | None = None,
        n_points: int = 100,
        start_position: VectorLike[float] | None = None,
        return_source: bool = False,
        pointa: VectorLike[float] | None = None,
        pointb: VectorLike[float] | None = None,
        progress_bar: bool = False,
        **kwargs,
    ):
        """Integrate a vector field to generate streamlines.

        The default behavior uses a sphere as the source - set its
        location and radius via the ``source_center`` and
        ``source_radius`` keyword arguments.  ``n_points`` defines the
        number of starting points on the sphere surface.
        Alternatively, a line source can be used by specifying
        ``pointa`` and ``pointb``.  ``n_points`` again defines the
        number of points on the line.

        You can retrieve the source by specifying
        ``return_source=True``.

        Optional keyword parameters from
        :func:`pyvista.DataSetFilters.streamlines_from_source` can be
        used here to control the generation of streamlines.

        Parameters
        ----------
        vectors : str, optional
            The string name of the active vector field to integrate across.

        source_center : sequence[float], optional
            Length 3 tuple of floats defining the center of the source
            particles. Defaults to the center of the dataset.

        source_radius : float, optional
            Float radius of the source particle cloud. Defaults to one-tenth of
            the diagonal of the dataset's spatial extent.

        n_points : int, default: 100
            Number of particles present in source sphere or line.

        start_position : sequence[float], optional
            A single point.  This will override the sphere point source.

        return_source : bool, default: False
            Return the source particles as :class:`pyvista.PolyData` as well as the
            streamlines. This will be the second value returned if ``True``.

        pointa, pointb : sequence[float], optional
            The coordinates of a start and end point for a line source. This
            will override the sphere and start_position point source.

        progress_bar : bool, default: False
            Display a progress bar to indicate progress.

        **kwargs : dict, optional
            See :func:`pyvista.DataSetFilters.streamlines_from_source`.

        Returns
        -------
        streamlines : pyvista.PolyData
            This produces polylines as the output, with each cell
            (i.e., polyline) representing a streamline. The attribute values
            associated with each streamline are stored in the cell data, whereas
            those associated with streamline-points are stored in the point data.

        source : pyvista.PolyData
            The points of the source are the seed points for the streamlines.
            Only returned if ``return_source=True``.

        Examples
        --------
        See the :ref:`streamlines_example` example.

        """
        if source_center is None:
            source_center = self.center  # type: ignore[attr-defined]
        if source_radius is None:
            source_radius = self.length / 10.0  # type: ignore[attr-defined]

        # A single point at start_position
        if start_position is not None:
            source_center = start_position
            source_radius = 0.0
            n_points = 1

        alg: _vtk.vtkAlgorithm
        if (pointa is not None and pointb is None) or (pointa is None and pointb is not None):
            raise ValueError('Both pointa and pointb must be provided')
        elif pointa is not None and pointb is not None:
            line_source = _vtk.vtkLineSource()
            line_source.SetPoint1(*pointa)
            line_source.SetPoint2(*pointb)
            line_source.SetResolution(n_points)
            alg = line_source
        else:
            point_source = _vtk.vtkPointSource()
            point_source.SetCenter(*source_center)
            point_source.SetRadius(source_radius)
            point_source.SetNumberOfPoints(n_points)
            alg = point_source

        alg.Update()
        input_source = cast(pyvista.DataSet, wrap(alg.GetOutput()))

        output = self.streamlines_from_source(
            input_source,
            vectors,
            progress_bar=progress_bar,
            **kwargs,
        )
        if return_source:
            return output, input_source
        return output

    def streamlines_from_source(
        self,
        source: pyvista.DataSet | _vtk.vtkDataSet,
        vectors: str | None = None,
        integrator_type: Literal[45, 2, 4] = 45,
        integration_direction: Literal['both', 'backward', 'forward'] = 'both',
        surface_streamlines: bool = False,
        initial_step_length: float = 0.5,
        step_unit: Literal['cl', 'l'] = 'cl',
        min_step_length: float = 0.01,
        max_step_length: float = 1.0,
        max_steps: int = 2000,
        terminal_speed: float = 1e-12,
        max_error: float = 1e-6,
        max_time: float | None = None,
        compute_vorticity: bool = True,
        rotation_scale: float = 1.0,
        interpolator_type: Literal['point', 'cell', 'p', 'c'] = 'point',
        progress_bar: bool = False,
        max_length: float | None = None,
    ):
        """Generate streamlines of vectors from the points of a source mesh.

        The integration is performed using a specified integrator, by default
        Runge-Kutta2. This supports integration through any type of dataset.
        If the dataset contains 2D cells like polygons or triangles and the
        ``surface_streamlines`` parameter is used, the integration is constrained
        to lie on the surface defined by 2D cells.

        Parameters
        ----------
        source : pyvista.DataSet
            The points of the source provide the starting points of the
            streamlines.  This will override both sphere and line sources.

        vectors : str, optional
            The string name of the active vector field to integrate across.

        integrator_type : {45, 2, 4}, default: 45
            The integrator type to be used for streamline generation.
            The default is Runge-Kutta45. The recognized solvers are:
            RUNGE_KUTTA2 (``2``),  RUNGE_KUTTA4 (``4``), and RUNGE_KUTTA45
            (``45``). Options are ``2``, ``4``, or ``45``.

        integration_direction : str, default: "both"
            Specify whether the streamline is integrated in the upstream or
            downstream directions (or both). Options are ``'both'``,
            ``'backward'``, or ``'forward'``.

        surface_streamlines : bool, default: False
            Compute streamlines on a surface.

        initial_step_length : float, default: 0.5
            Initial step size used for line integration, expressed ib length
            unitsL or cell length units (see ``step_unit`` parameter).
            either the starting size for an adaptive integrator, e.g., RK45, or
            the constant / fixed size for non-adaptive ones, i.e., RK2 and RK4).

        step_unit : {'cl', 'l'}, default: "cl"
            Uniform integration step unit. The valid unit is now limited to
            only LENGTH_UNIT (``'l'``) and CELL_LENGTH_UNIT (``'cl'``).
            Default is CELL_LENGTH_UNIT.

        min_step_length : float, default: 0.01
            Minimum step size used for line integration, expressed in length or
            cell length units. Only valid for an adaptive integrator, e.g., RK45.

        max_step_length : float, default: 1.0
            Maximum step size used for line integration, expressed in length or
            cell length units. Only valid for an adaptive integrator, e.g., RK45.

        max_steps : int, default: 2000
            Maximum number of steps for integrating a streamline.

        terminal_speed : float, default: 1e-12
            Terminal speed value, below which integration is terminated.

        max_error : float, 1e-6
            Maximum error tolerated throughout streamline integration.

        max_time : float, optional
            Specify the maximum length of a streamline expressed in physical length.

            .. deprecated:: 0.45.0
               ``max_time`` parameter is deprecated. Use ``max_length`` instead.
                It will be removed in v0.48. Default for ``max_time`` changed in v0.45.0.

        compute_vorticity : bool, default: True
            Vorticity computation at streamline points. Necessary for generating
            proper stream-ribbons using the ``vtkRibbonFilter``.

        rotation_scale : float, default: 1.0
            This can be used to scale the rate with which the streamribbons
            twist.

        interpolator_type : str, default: "point"
            Set the type of the velocity field interpolator to locate cells
            during streamline integration either by points or cells.
            The cell locator is more robust then the point locator. Options
            are ``'point'`` or ``'cell'`` (abbreviations of ``'p'`` and ``'c'``
            are also supported).

        progress_bar : bool, default: False
            Display a progress bar to indicate progress.

        max_length : float, optional
            Specify the maximum length of a streamline expressed in physical length.
            Default is 4 times the diagonal length of the bounding box of the ``source``
            dataset.

        Returns
        -------
        pyvista.PolyData
            Streamlines. This produces polylines as the output, with
            each cell (i.e., polyline) representing a streamline. The
            attribute values associated with each streamline are
            stored in the cell data, whereas those associated with
            streamline-points are stored in the point data.

        Examples
        --------
        See the :ref:`streamlines_example` example.

        """
        integration_direction_str = str(integration_direction).strip().lower()
        if integration_direction_str not in ['both', 'back', 'backward', 'forward']:
            raise ValueError(
                "Integration direction must be one of:\n 'backward', "
                f"'forward', or 'both' - not '{integration_direction_str}'.",
            )
        else:
            valid_integration_direction = cast(
                Literal['both', 'back', 'backward', 'forward'], integration_direction
            )
        if integrator_type not in [2, 4, 45]:
            raise ValueError('Integrator type must be one of `2`, `4`, or `45`.')
        if interpolator_type not in ['c', 'cell', 'p', 'point']:
            raise ValueError("Interpolator type must be either 'cell' or 'point'")
        if step_unit not in ['l', 'cl']:
            raise ValueError("Step unit must be either 'l' or 'cl'")
        step_unit_val = {
            'cl': _vtk.vtkStreamTracer.CELL_LENGTH_UNIT,
            'l': _vtk.vtkStreamTracer.LENGTH_UNIT,
        }[step_unit]
        if isinstance(vectors, str):
            self.set_active_scalars(vectors)  # type: ignore[attr-defined]
            self.set_active_vectors(vectors)  # type: ignore[attr-defined]
        elif vectors is None:
            pyvista.set_default_active_vectors(self)  # type: ignore[arg-type]

        if max_time is not None:
            if max_length is not None:
                warnings.warn(
                    '``max_length`` and ``max_time`` provided. Ignoring deprecated ``max_time``.',
                    PyVistaDeprecationWarning,
                )
            else:
                warnings.warn(
                    '``max_time`` parameter is deprecated.  It will be removed in v0.48',
                    PyVistaDeprecationWarning,
                )
                max_length = max_time

        if max_length is None:
            max_length = 4.0 * self.GetLength()  # type: ignore[attr-defined]

        source = cast(pyvista.DataSet, wrap(source))
        # vtk throws error with two Structured Grids
        # See: https://github.com/pyvista/pyvista/issues/1373
        if isinstance(self, pyvista.StructuredGrid) and isinstance(source, pyvista.StructuredGrid):
            source = source.cast_to_unstructured_grid()

        # Build the algorithm
        alg = _vtk.vtkStreamTracer()
        # Inputs
        alg.SetInputDataObject(self)
        alg.SetSourceData(source)

        # general parameters
        alg.SetComputeVorticity(compute_vorticity)
        alg.SetInitialIntegrationStep(initial_step_length)
        alg.SetIntegrationStepUnit(step_unit_val)
        alg.SetMaximumError(max_error)
        alg.SetMaximumIntegrationStep(max_step_length)
        alg.SetMaximumNumberOfSteps(max_steps)
        alg.SetMaximumPropagation(max_length)
        alg.SetMinimumIntegrationStep(min_step_length)
        alg.SetRotationScale(rotation_scale)
        alg.SetSurfaceStreamlines(surface_streamlines)
        alg.SetTerminalSpeed(terminal_speed)
        # Model parameters
        if valid_integration_direction == 'forward':
            alg.SetIntegrationDirectionToForward()
        elif valid_integration_direction in ['backward', 'back']:
            alg.SetIntegrationDirectionToBackward()
        else:
            alg.SetIntegrationDirectionToBoth()
        # set integrator type
        if integrator_type == 2:
            alg.SetIntegratorTypeToRungeKutta2()
        elif integrator_type == 4:
            alg.SetIntegratorTypeToRungeKutta4()
        else:
            alg.SetIntegratorTypeToRungeKutta45()
        # set interpolator type
        if interpolator_type in ['c', 'cell']:
            alg.SetInterpolatorTypeToCellLocator()
        else:
            alg.SetInterpolatorTypeToDataSetPointLocator()
        # run the algorithm
        _update_alg(alg, progress_bar, 'Generating Streamlines')
        return _get_output(alg)

    def streamlines_evenly_spaced_2D(
        self,
        vectors: str | None = None,
        start_position: VectorLike[float] | None = None,
        integrator_type: Literal[2, 4] = 2,
        step_length: float = 0.5,
        step_unit: Literal['cl', 'l'] = 'cl',
        max_steps: int = 2000,
        terminal_speed: float = 1e-12,
        interpolator_type: Literal['point', 'cell', 'p', 'c'] = 'point',
        separating_distance: float = 10.0,
        separating_distance_ratio: float = 0.5,
        closed_loop_maximum_distance: float = 0.5,
        loop_angle: float = 20.0,
        minimum_number_of_loop_points: int = 4,
        compute_vorticity: bool = True,
        progress_bar: bool = False,
    ):
        """Generate evenly spaced streamlines on a 2D dataset.

        This filter only supports datasets that lie on the xy plane, i.e. ``z=0``.
        Particular care must be used to choose a `separating_distance`
        that do not result in too much memory being utilized.  The
        default unit is cell length.

        Parameters
        ----------
        vectors : str, optional
            The string name of the active vector field to integrate across.

        start_position : sequence[float], optional
            The seed point for generating evenly spaced streamlines.
            If not supplied, a random position in the dataset is chosen.

        integrator_type : {2, 4}, default: 2
            The integrator type to be used for streamline generation.
            The default is Runge-Kutta2. The recognized solvers are:
            RUNGE_KUTTA2 (``2``) and RUNGE_KUTTA4 (``4``).

        step_length : float, default: 0.5
            Constant Step size used for line integration, expressed in length
            units or cell length units (see ``step_unit`` parameter).

        step_unit : {'cl', 'l'}, default: "cl"
            Uniform integration step unit. The valid unit is now limited to
            only LENGTH_UNIT (``'l'``) and CELL_LENGTH_UNIT (``'cl'``).
            Default is CELL_LENGTH_UNIT.

        max_steps : int, default: 2000
            Maximum number of steps for integrating a streamline.

        terminal_speed : float, default: 1e-12
            Terminal speed value, below which integration is terminated.

        interpolator_type : str, optional
            Set the type of the velocity field interpolator to locate cells
            during streamline integration either by points or cells.
            The cell locator is more robust then the point locator. Options
            are ``'point'`` or ``'cell'`` (abbreviations of ``'p'`` and ``'c'``
            are also supported).

        separating_distance : float, default: 10
            The distance between streamlines expressed in ``step_unit``.

        separating_distance_ratio : float, default: 0.5
            Streamline integration is stopped if streamlines are closer than
            ``SeparatingDistance*SeparatingDistanceRatio`` to other streamlines.

        closed_loop_maximum_distance : float, default: 0.5
            The distance between points on a streamline to determine a
            closed loop.

        loop_angle : float, default: 20
            The maximum angle in degrees between points to determine a closed loop.

        minimum_number_of_loop_points : int, default: 4
            The minimum number of points before which a closed loop will
            be determined.

        compute_vorticity : bool, default: True
            Vorticity computation at streamline points. Necessary for generating
            proper stream-ribbons using the ``vtkRibbonFilter``.

        progress_bar : bool, default: False
            Display a progress bar to indicate progress.

        Returns
        -------
        pyvista.PolyData
            This produces polylines as the output, with each cell
            (i.e., polyline) representing a streamline. The attribute
            values associated with each streamline are stored in the
            cell data, whereas those associated with streamline-points
            are stored in the point data.

        Examples
        --------
        Plot evenly spaced streamlines for cylinder in a crossflow.
        This dataset is a multiblock dataset, and the fluid velocity is in the
        first block.

        >>> import pyvista as pv
        >>> from pyvista import examples
        >>> mesh = examples.download_cylinder_crossflow()
        >>> streams = mesh[0].streamlines_evenly_spaced_2D(
        ...     start_position=(4, 0.1, 0.0),
        ...     separating_distance=3,
        ...     separating_distance_ratio=0.2,
        ... )
        >>> plotter = pv.Plotter()
        >>> _ = plotter.add_mesh(
        ...     streams.tube(radius=0.02), scalars="vorticity_mag"
        ... )
        >>> plotter.view_xy()
        >>> plotter.show()

        See :ref:`2d_streamlines_example` for more examples using this filter.

        """
        if integrator_type not in [2, 4]:
            raise ValueError('Integrator type must be one of `2` or `4`.')
        if interpolator_type not in ['c', 'cell', 'p', 'point']:
            raise ValueError("Interpolator type must be either 'cell' or 'point'")
        if step_unit not in ['l', 'cl']:
            raise ValueError("Step unit must be either 'l' or 'cl'")
        step_unit_val = {
            'cl': _vtk.vtkStreamTracer.CELL_LENGTH_UNIT,
            'l': _vtk.vtkStreamTracer.LENGTH_UNIT,
        }[step_unit]
        if isinstance(vectors, str):
            self.set_active_scalars(vectors)  # type: ignore[attr-defined]
            self.set_active_vectors(vectors)  # type: ignore[attr-defined]
        elif vectors is None:
            pyvista.set_default_active_vectors(self)  # type: ignore[arg-type]

        loop_angle = loop_angle * np.pi / 180

        # Build the algorithm
        alg = _vtk.vtkEvenlySpacedStreamlines2D()
        # Inputs
        alg.SetInputDataObject(self)

        # Seed for starting position
        if start_position is not None:
            alg.SetStartPosition(*start_position)

        # Integrator controls
        if integrator_type == 2:
            alg.SetIntegratorTypeToRungeKutta2()
        else:
            alg.SetIntegratorTypeToRungeKutta4()
        alg.SetInitialIntegrationStep(step_length)
        alg.SetIntegrationStepUnit(step_unit_val)
        alg.SetMaximumNumberOfSteps(max_steps)

        # Stopping criteria
        alg.SetTerminalSpeed(terminal_speed)
        alg.SetClosedLoopMaximumDistance(closed_loop_maximum_distance)
        alg.SetLoopAngle(loop_angle)
        alg.SetMinimumNumberOfLoopPoints(minimum_number_of_loop_points)

        # Separation criteria
        alg.SetSeparatingDistance(separating_distance)
        if separating_distance_ratio is not None:
            alg.SetSeparatingDistanceRatio(separating_distance_ratio)

        alg.SetComputeVorticity(compute_vorticity)

        # Set interpolator type
        if interpolator_type in ['c', 'cell']:
            alg.SetInterpolatorTypeToCellLocator()
        else:
            alg.SetInterpolatorTypeToDataSetPointLocator()

        # Run the algorithm
        _update_alg(alg, progress_bar, 'Generating Evenly Spaced Streamlines on a 2D Dataset')
        return _get_output(alg)

    def decimate_boundary(self, target_reduction: float = 0.5, progress_bar: bool = False):
        """Return a decimated version of a triangulation of the boundary.

        Only the outer surface of the input dataset will be considered.

        Parameters
        ----------
        target_reduction : float, default: 0.5
            Fraction of the original mesh to remove.
            TargetReduction is set to ``0.9``, this filter will try to reduce
            the data set to 10% of its original size and will remove 90%
            of the input triangles.

        progress_bar : bool, default: False
            Display a progress bar to indicate progress.

        Returns
        -------
        pyvista.PolyData
            Decimated boundary.

        Examples
        --------
        See the :ref:`linked_views_example` example.

        """
        return (
            self.extract_geometry(progress_bar=progress_bar)
            .triangulate()
            .decimate(target_reduction)
        )

    def sample_over_line(
        self,
        pointa: VectorLike[float],
        pointb: VectorLike[float],
        resolution: int | None = None,
        tolerance: float | None = None,
        progress_bar: bool = False,
    ):
        """Sample a dataset onto a line.

        Parameters
        ----------
        pointa : sequence[float]
            Location in ``[x, y, z]``.

        pointb : sequence[float]
            Location in ``[x, y, z]``.

        resolution : int, optional
            Number of pieces to divide line into. Defaults to number of cells
            in the input mesh. Must be a positive integer.

        tolerance : float, optional
            Tolerance used to compute whether a point in the source is in a
            cell of the input.  If not given, tolerance is automatically generated.

        progress_bar : bool, default: False
            Display a progress bar to indicate progress.

        Returns
        -------
        pyvista.PolyData
            Line object with sampled data from dataset.

        Examples
        --------
        Sample over a plane that is interpolating a point cloud.

        >>> import pyvista as pv
        >>> import numpy as np
        >>> rng = np.random.default_rng(12)
        >>> point_cloud = rng.random((5, 3))
        >>> point_cloud[:, 2] = 0
        >>> point_cloud -= point_cloud.mean(0)
        >>> pdata = pv.PolyData(point_cloud)
        >>> pdata['values'] = rng.random(5)
        >>> plane = pv.Plane()
        >>> plane.clear_data()
        >>> plane = plane.interpolate(pdata, sharpness=3.5)
        >>> sample = plane.sample_over_line((-0.5, -0.5, 0), (0.5, 0.5, 0))
        >>> pl = pv.Plotter()
        >>> _ = pl.add_mesh(
        ...     pdata, render_points_as_spheres=True, point_size=50
        ... )
        >>> _ = pl.add_mesh(sample, scalars='values', line_width=10)
        >>> _ = pl.add_mesh(plane, scalars='values', style='wireframe')
        >>> pl.show()

        """
        if resolution is None:
            resolution = int(self.n_cells)  # type: ignore[attr-defined]
        # Make a line and sample the dataset
        line = pyvista.Line(pointa, pointb, resolution=resolution)
        return line.sample(self, tolerance=tolerance, progress_bar=progress_bar)

    def plot_over_line(
        self,
        pointa: VectorLike[float],
        pointb: VectorLike[float],
        resolution: int | None = None,
        scalars: str | None = None,
        title: str | None = None,
        ylabel: str | None = None,
        figsize: tuple[int, int] | None = None,
        figure: bool = True,
        show: bool = True,
        tolerance: float | None = None,
        fname: str | None = None,
        progress_bar: bool = False,
    ) -> None:
        """Sample a dataset along a high resolution line and plot.

        Plot the variables of interest in 2D using matplotlib where the
        X-axis is distance from Point A and the Y-axis is the variable
        of interest. Note that this filter returns ``None``.

        Parameters
        ----------
        pointa : sequence[float]
            Location in ``[x, y, z]``.

        pointb : sequence[float]
            Location in ``[x, y, z]``.

        resolution : int, optional
            Number of pieces to divide line into. Defaults to number of cells
            in the input mesh. Must be a positive integer.

        scalars : str, optional
            The string name of the variable in the input dataset to probe. The
            active scalar is used by default.

        title : str, optional
            The string title of the matplotlib figure.

        ylabel : str, optional
            The string label of the Y-axis. Defaults to variable name.

        figsize : tuple(int, int), optional
            The size of the new figure.

        figure : bool, default: True
            Flag on whether or not to create a new figure.

        show : bool, default: True
            Shows the matplotlib figure.

        tolerance : float, optional
            Tolerance used to compute whether a point in the source is in a
            cell of the input.  If not given, tolerance is automatically generated.

        fname : str, optional
            Save the figure this file name when set.

        progress_bar : bool, default: False
            Display a progress bar to indicate progress.

        Examples
        --------
        See the :ref:`plot_over_line_example` example.

        """
        # Sample on line
        sampled = DataSetFilters.sample_over_line(
            self,
            pointa,
            pointb,
            resolution,
            tolerance,
            progress_bar=progress_bar,
        )

        # Get variable of interest
        if scalars is None:
            set_default_active_scalars(self)  # type: ignore[arg-type]
            field, scalars = self.active_scalars_info  # type: ignore[attr-defined]
        values = sampled.get_array(scalars)
        distance = sampled['Distance']

        # Remainder is plotting
        if figure:
            plt.figure(figsize=figsize)
        # Plot it in 2D
        if values.ndim > 1:
            for i in range(values.shape[1]):
                plt.plot(distance, values[:, i], label=f'Component {i}')
            plt.legend()
        else:
            plt.plot(distance, values)
        plt.xlabel('Distance')
        if ylabel is None:
            plt.ylabel(scalars)
        else:
            plt.ylabel(ylabel)
        if title is None:
            plt.title(f'{scalars} Profile')
        else:
            plt.title(title)
        if fname:
            plt.savefig(fname)
        if show:  # pragma: no cover
            plt.show()

    def sample_over_multiple_lines(
        self, points: MatrixLike[float], tolerance: float | None = None, progress_bar: bool = False
    ):
        """Sample a dataset onto a multiple lines.

        Parameters
        ----------
        points : array_like[float]
            List of points defining multiple lines.

        tolerance : float, optional
            Tolerance used to compute whether a point in the source is in a
            cell of the input.  If not given, tolerance is automatically generated.

        progress_bar : bool, default: False
            Display a progress bar to indicate progress.

        Returns
        -------
        pyvista.PolyData
            Line object with sampled data from dataset.

        Examples
        --------
        Sample over a plane that is interpolating a point cloud.

        >>> import pyvista as pv
        >>> import numpy as np
        >>> rng = np.random.default_rng(12)
        >>> point_cloud = rng.random((5, 3))
        >>> point_cloud[:, 2] = 0
        >>> point_cloud -= point_cloud.mean(0)
        >>> pdata = pv.PolyData(point_cloud)
        >>> pdata['values'] = rng.random(5)
        >>> plane = pv.Plane()
        >>> plane.clear_data()
        >>> plane = plane.interpolate(pdata, sharpness=3.5)
        >>> sample = plane.sample_over_multiple_lines(
        ...     [[-0.5, -0.5, 0], [0.5, -0.5, 0], [0.5, 0.5, 0]]
        ... )
        >>> pl = pv.Plotter()
        >>> _ = pl.add_mesh(
        ...     pdata, render_points_as_spheres=True, point_size=50
        ... )
        >>> _ = pl.add_mesh(sample, scalars='values', line_width=10)
        >>> _ = pl.add_mesh(plane, scalars='values', style='wireframe')
        >>> pl.show()

        """
        # Make a multiple lines and sample the dataset
        multiple_lines = pyvista.MultipleLines(points=points)
        return multiple_lines.sample(self, tolerance=tolerance, progress_bar=progress_bar)

    def sample_over_circular_arc(
        self,
        pointa: VectorLike[float],
        pointb: VectorLike[float],
        center: VectorLike[float],
        resolution: int | None = None,
        tolerance: float | None = None,
        progress_bar: bool = False,
    ):
        """Sample a dataset over a circular arc.

        Parameters
        ----------
        pointa : sequence[float]
            Location in ``[x, y, z]``.

        pointb : sequence[float]
            Location in ``[x, y, z]``.

        center : sequence[float]
            Location in ``[x, y, z]``.

        resolution : int, optional
            Number of pieces to divide circular arc into. Defaults to
            number of cells in the input mesh. Must be a positive
            integer.

        tolerance : float, optional
            Tolerance used to compute whether a point in the source is
            in a cell of the input.  If not given, tolerance is
            automatically generated.

        progress_bar : bool, default: False
            Display a progress bar to indicate progress.

        Returns
        -------
        pyvista.PolyData
            Arc containing the sampled data.

        Examples
        --------
        Sample a dataset over a circular arc and plot it.

        >>> import pyvista as pv
        >>> from pyvista import examples
        >>> uniform = examples.load_uniform()
        >>> uniform["height"] = uniform.points[:, 2]
        >>> pointa = [
        ...     uniform.bounds.x_max,
        ...     uniform.bounds.y_min,
        ...     uniform.bounds.z_max,
        ... ]
        >>> pointb = [
        ...     uniform.bounds.x_max,
        ...     uniform.bounds.y_max,
        ...     uniform.bounds.z_min,
        ... ]
        >>> center = [
        ...     uniform.bounds.x_max,
        ...     uniform.bounds.y_min,
        ...     uniform.bounds.z_min,
        ... ]
        >>> sampled_arc = uniform.sample_over_circular_arc(
        ...     pointa, pointb, center
        ... )
        >>> pl = pv.Plotter()
        >>> _ = pl.add_mesh(uniform, style='wireframe')
        >>> _ = pl.add_mesh(sampled_arc, line_width=10)
        >>> pl.show_axes()
        >>> pl.show()

        """
        if resolution is None:
            resolution = int(self.n_cells)  # type: ignore[attr-defined]
        # Make a circular arc and sample the dataset
        circular_arc = pyvista.CircularArc(pointa, pointb, center, resolution=resolution)
        return circular_arc.sample(self, tolerance=tolerance, progress_bar=progress_bar)

    def sample_over_circular_arc_normal(
        self,
        center: VectorLike[float],
        resolution: int | None = None,
        normal: VectorLike[float] | None = None,
        polar: VectorLike[float] | None = None,
        angle: float | None = None,
        tolerance: float | None = None,
        progress_bar: bool = False,
    ):
        """Sample a dataset over a circular arc defined by a normal and polar vector and plot it.

        The number of segments composing the polyline is controlled by
        setting the object resolution.

        Parameters
        ----------
        center : sequence[float]
            Location in ``[x, y, z]``.

        resolution : int, optional
            Number of pieces to divide circular arc into. Defaults to
            number of cells in the input mesh. Must be a positive
            integer.

        normal : sequence[float], optional
            The normal vector to the plane of the arc.  By default it
            points in the positive Z direction.

        polar : sequence[float], optional
            Starting point of the arc in polar coordinates.  By
            default it is the unit vector in the positive x direction.

        angle : float, optional
            Arc length (in degrees), beginning at the polar vector.  The
            direction is counterclockwise.  By default it is 360.

        tolerance : float, optional
            Tolerance used to compute whether a point in the source is
            in a cell of the input.  If not given, tolerance is
            automatically generated.

        progress_bar : bool, default: False
            Display a progress bar to indicate progress.

        Returns
        -------
        pyvista.PolyData
            Sampled Dataset.

        Examples
        --------
        Sample a dataset over a circular arc.

        >>> import pyvista as pv
        >>> from pyvista import examples
        >>> uniform = examples.load_uniform()
        >>> uniform["height"] = uniform.points[:, 2]
        >>> normal = [0, 0, 1]
        >>> polar = [0, 9, 0]
        >>> center = [
        ...     uniform.bounds.x_max,
        ...     uniform.bounds.y_min,
        ...     uniform.bounds.z_max,
        ... ]
        >>> arc = uniform.sample_over_circular_arc_normal(
        ...     center, normal=normal, polar=polar
        ... )
        >>> pl = pv.Plotter()
        >>> _ = pl.add_mesh(uniform, style='wireframe')
        >>> _ = pl.add_mesh(arc, line_width=10)
        >>> pl.show_axes()
        >>> pl.show()

        """
        if resolution is None:
            resolution = int(self.n_cells)  # type: ignore[attr-defined]
        # Make a circular arc and sample the dataset
        circular_arc = pyvista.CircularArcFromNormal(
            center,
            resolution=resolution,
            normal=normal,
            polar=polar,
            angle=angle,
        )
        return circular_arc.sample(self, tolerance=tolerance, progress_bar=progress_bar)

    def plot_over_circular_arc(
        self,
        pointa: VectorLike[float],
        pointb: VectorLike[float],
        center: VectorLike[float],
        resolution: int | None = None,
        scalars: str | None = None,
        title: str | None = None,
        ylabel: str | None = None,
        figsize: tuple[int, int] | None = None,
        figure: bool = True,
        show: bool = True,
        tolerance: float | None = None,
        fname: str | None = None,
        progress_bar: bool = False,
    ) -> None:
        """Sample a dataset along a circular arc and plot it.

        Plot the variables of interest in 2D where the X-axis is
        distance from Point A and the Y-axis is the variable of
        interest. Note that this filter returns ``None``.

        Parameters
        ----------
        pointa : sequence[float]
            Location in ``[x, y, z]``.

        pointb : sequence[float]
            Location in ``[x, y, z]``.

        center : sequence[float]
            Location in ``[x, y, z]``.

        resolution : int, optional
            Number of pieces to divide the circular arc into. Defaults
            to number of cells in the input mesh. Must be a positive
            integer.

        scalars : str, optional
            The string name of the variable in the input dataset to
            probe. The active scalar is used by default.

        title : str, optional
            The string title of the ``matplotlib`` figure.

        ylabel : str, optional
            The string label of the Y-axis. Defaults to the variable name.

        figsize : tuple(int), optional
            The size of the new figure.

        figure : bool, default: True
            Flag on whether or not to create a new figure.

        show : bool, default: True
            Shows the ``matplotlib`` figure when ``True``.

        tolerance : float, optional
            Tolerance used to compute whether a point in the source is
            in a cell of the input.  If not given, tolerance is
            automatically generated.

        fname : str, optional
            Save the figure this file name when set.

        progress_bar : bool, default: False
            Display a progress bar to indicate progress.

        Examples
        --------
        Sample a dataset along a high resolution circular arc and plot.

        >>> from pyvista import examples
        >>> mesh = examples.load_uniform()
        >>> a = [mesh.bounds.x_min, mesh.bounds.y_min, mesh.bounds.z_max]
        >>> b = [mesh.bounds.x_max, mesh.bounds.y_min, mesh.bounds.z_min]
        >>> center = [
        ...     mesh.bounds.x_min,
        ...     mesh.bounds.y_min,
        ...     mesh.bounds.z_min,
        ... ]
        >>> mesh.plot_over_circular_arc(
        ...     a, b, center, resolution=1000, show=False
        ... )  # doctest:+SKIP

        """
        # Sample on circular arc
        sampled = DataSetFilters.sample_over_circular_arc(
            self,
            pointa,
            pointb,
            center,
            resolution,
            tolerance,
            progress_bar=progress_bar,
        )

        # Get variable of interest
        if scalars is None:
            set_default_active_scalars(self)  # type: ignore[arg-type]
            field, scalars = self.active_scalars_info  # type: ignore[attr-defined]
        values = sampled.get_array(scalars)
        distance = sampled['Distance']

        # create the matplotlib figure
        if figure:
            plt.figure(figsize=figsize)
        # Plot it in 2D
        if values.ndim > 1:
            for i in range(values.shape[1]):
                plt.plot(distance, values[:, i], label=f'Component {i}')
            plt.legend()
        else:
            plt.plot(distance, values)
        plt.xlabel('Distance')
        if ylabel is None:
            plt.ylabel(scalars)
        else:
            plt.ylabel(ylabel)
        if title is None:
            plt.title(f'{scalars} Profile')
        else:
            plt.title(title)
        if fname:
            plt.savefig(fname)
        if show:  # pragma: no cover
            plt.show()

    def plot_over_circular_arc_normal(
        self,
        center: VectorLike[float],
        resolution: int | None = None,
        normal: VectorLike[float] | None = None,
        polar: VectorLike[float] | None = None,
        angle: float | None = None,
        scalars: str | None = None,
        title: str | None = None,
        ylabel: str | None = None,
        figsize: tuple[int, int] | None = None,
        figure: bool = True,
        show: bool = True,
        tolerance: float | None = None,
        fname: str | None = None,
        progress_bar: bool = False,
    ) -> None:
        """Sample a dataset along a resolution circular arc defined by a normal and polar vector and plot it.

        Plot the variables of interest in 2D where the X-axis is
        distance from Point A and the Y-axis is the variable of
        interest. Note that this filter returns ``None``.

        Parameters
        ----------
        center : sequence[int]
            Location in ``[x, y, z]``.

        resolution : int, optional
            Number of pieces to divide circular arc into. Defaults to
            number of cells in the input mesh. Must be a positive
            integer.

        normal : sequence[float], optional
            The normal vector to the plane of the arc.  By default it
            points in the positive Z direction.

        polar : sequence[float], optional
            Starting point of the arc in polar coordinates.  By
            default it is the unit vector in the positive x direction.

        angle : float, optional
            Arc length (in degrees), beginning at the polar vector.  The
            direction is counterclockwise.  By default it is 360.

        scalars : str, optional
            The string name of the variable in the input dataset to
            probe. The active scalar is used by default.

        title : str, optional
            The string title of the `matplotlib` figure.

        ylabel : str, optional
            The string label of the Y-axis. Defaults to variable name.

        figsize : tuple(int), optional
            The size of the new figure.

        figure : bool, optional
            Flag on whether or not to create a new figure.

        show : bool, default: True
            Shows the matplotlib figure.

        tolerance : float, optional
            Tolerance used to compute whether a point in the source is
            in a cell of the input.  If not given, tolerance is
            automatically generated.

        fname : str, optional
            Save the figure this file name when set.

        progress_bar : bool, default: False
            Display a progress bar to indicate progress.

        Examples
        --------
        Sample a dataset along a high resolution circular arc and plot.

        >>> from pyvista import examples
        >>> mesh = examples.load_uniform()
        >>> normal = normal = [0, 0, 1]
        >>> polar = [0, 9, 0]
        >>> angle = 90
        >>> center = [
        ...     mesh.bounds.x_min,
        ...     mesh.bounds.y_min,
        ...     mesh.bounds.z_min,
        ... ]
        >>> mesh.plot_over_circular_arc_normal(
        ...     center, polar=polar, angle=angle
        ... )  # doctest:+SKIP

        """
        # Sample on circular arc
        sampled = DataSetFilters.sample_over_circular_arc_normal(
            self,
            center,
            resolution,
            normal,
            polar,
            angle,
            tolerance,
            progress_bar=progress_bar,
        )

        # Get variable of interest
        if scalars is None:
            set_default_active_scalars(self)  # type: ignore[arg-type]
            field, scalars = self.active_scalars_info  # type: ignore[attr-defined]
        values = sampled.get_array(scalars)
        distance = sampled['Distance']

        # create the matplotlib figure
        if figure:
            plt.figure(figsize=figsize)
        # Plot it in 2D
        if values.ndim > 1:
            for i in range(values.shape[1]):
                plt.plot(distance, values[:, i], label=f'Component {i}')
            plt.legend()
        else:
            plt.plot(distance, values)
        plt.xlabel('Distance')
        if ylabel is None:
            plt.ylabel(scalars)
        else:
            plt.ylabel(ylabel)
        if title is None:
            plt.title(f'{scalars} Profile')
        else:
            plt.title(title)
        if fname:
            plt.savefig(fname)
        if show:  # pragma: no cover
            plt.show()

    def extract_cells(
        self, ind: int | VectorLike[int], invert: bool = False, progress_bar: bool = False
    ):
        """Return a subset of the grid.

        Parameters
        ----------
        ind : sequence[int]
            Numpy array of cell indices to be extracted.

        invert : bool, default: False
            Invert the selection.

        progress_bar : bool, default: False
            Display a progress bar to indicate progress.

        See Also
        --------
        extract_points, extract_values

        Returns
        -------
        pyvista.UnstructuredGrid
            Subselected grid.

        Examples
        --------
        >>> import pyvista as pv
        >>> from pyvista import examples
        >>> grid = pv.read(examples.hexbeamfile)
        >>> subset = grid.extract_cells(range(20))
        >>> subset.n_cells
        20
        >>> pl = pv.Plotter()
        >>> actor = pl.add_mesh(
        ...     grid, style='wireframe', line_width=5, color='black'
        ... )
        >>> actor = pl.add_mesh(subset, color='grey')
        >>> pl.show()

        """
        if invert:
            _, ind = numpy_to_idarr(ind, return_ind=True)  # type: ignore[misc]
            ind = [i for i in range(self.n_cells) if i not in ind]  # type: ignore[attr-defined]

        # Create selection objects
        selectionNode = _vtk.vtkSelectionNode()
        selectionNode.SetFieldType(_vtk.vtkSelectionNode.CELL)
        selectionNode.SetContentType(_vtk.vtkSelectionNode.INDICES)
        selectionNode.SetSelectionList(numpy_to_idarr(ind))

        selection = _vtk.vtkSelection()
        selection.AddNode(selectionNode)

        # extract
        extract_sel = _vtk.vtkExtractSelection()
        extract_sel.SetInputData(0, self)
        extract_sel.SetInputData(1, selection)
        _update_alg(extract_sel, progress_bar, 'Extracting Cells')
        subgrid = _get_output(extract_sel)

        # extracts only in float32
        if subgrid.n_points and self.points.dtype != np.dtype('float32'):
            ind = subgrid.point_data['vtkOriginalPointIds']
            subgrid.points = self.points[ind]

        return subgrid

    def extract_points(
        self,
        ind: int | VectorLike[int],
        adjacent_cells: bool = True,
        include_cells: bool = True,
        progress_bar: bool = False,
    ):
        """Return a subset of the grid (with cells) that contains any of the given point indices.

        Parameters
        ----------
        ind : sequence[int]
            Sequence of point indices to be extracted.

        adjacent_cells : bool, default: True
            If ``True``, extract the cells that contain at least one of
            the extracted points. If ``False``, extract the cells that
            contain exclusively points from the extracted points list.
            Has no effect if ``include_cells`` is ``False``.

        include_cells : bool, default: True
            Specifies if the cells shall be returned or not.

        progress_bar : bool, default: False
            Display a progress bar to indicate progress.

        See Also
        --------
        extract_cells, extract_values

        Returns
        -------
        pyvista.UnstructuredGrid
            Subselected grid.

        Examples
        --------
        Extract all the points of a sphere with a Z coordinate greater than 0

        >>> import pyvista as pv
        >>> sphere = pv.Sphere()
        >>> extracted = sphere.extract_points(
        ...     sphere.points[:, 2] > 0, include_cells=False
        ... )
        >>> extracted.clear_data()  # clear for plotting
        >>> extracted.plot()

        """
        ind = np.array(ind)
        # Create selection objects
        selectionNode = _vtk.vtkSelectionNode()
        selectionNode.SetFieldType(_vtk.vtkSelectionNode.POINT)
        selectionNode.SetContentType(_vtk.vtkSelectionNode.INDICES)
        if not include_cells:
            adjacent_cells = True
        if not adjacent_cells:
            # Build array of point indices to be removed.
            ind_rem = np.ones(self.n_points, dtype='bool')  # type: ignore[attr-defined]
            ind_rem[ind] = False
            ind = np.arange(self.n_points)[ind_rem]  # type: ignore[attr-defined]
            # Invert selection
            selectionNode.GetProperties().Set(_vtk.vtkSelectionNode.INVERSE(), 1)
        selectionNode.SetSelectionList(numpy_to_idarr(ind))
        if include_cells:
            selectionNode.GetProperties().Set(_vtk.vtkSelectionNode.CONTAINING_CELLS(), 1)

        selection = _vtk.vtkSelection()
        selection.AddNode(selectionNode)

        # extract
        extract_sel = _vtk.vtkExtractSelection()
        extract_sel.SetInputData(0, self)
        extract_sel.SetInputData(1, selection)
        _update_alg(extract_sel, progress_bar, 'Extracting Points')
        return _get_output(extract_sel)

    def split_values(
        self,
        values: None
        | (
            float | VectorLike[float] | MatrixLike[float] | dict[str, float] | dict[float, str]
        ) = None,
        *,
        ranges: None
        | (
            VectorLike[float]
            | MatrixLike[float]
            | dict[str, VectorLike[float]]
            | dict[tuple[float, float], str]
        ) = None,
        scalars: str | None = None,
        preference: Literal['point', 'cell'] = 'point',
        component_mode: Literal['any', 'all', 'multi'] | int = 'all',
        **kwargs,
    ):
        """Split mesh into separate sub-meshes using point or cell data.

        By default, this filter generates a separate mesh for each unique value in the
        data array and combines them as blocks in a :class:`~pyvista.MultiBlock`
        dataset. Optionally, specific values and/or ranges of values may be specified to
        control which values to split from the input.

        This filter is a convenience method for :meth:`~pyvista.DataSetFilter.extract_values`
        with ``split`` set to ``True`` by default. Refer to that filter's documentation
        for more details.

        .. versionadded:: 0.44

        Parameters
        ----------
        values : number | array_like | dict, optional
            Value(s) to extract. Can be a number, an iterable of numbers, or a dictionary
            with numeric entries. For ``dict`` inputs, either its keys or values may be
            numeric, and the other field must be strings. The numeric field is used as
            the input for this parameter, and if ``split`` is ``True``, the string field
            is used to set the block names of the returned :class:`~pyvista.MultiBlock`.

            .. note::
                When extracting multi-component values with ``component_mode=multi``,
                each value is specified as a multi-component scalar. In this case,
                ``values`` can be a single vector or an array of row vectors.

        ranges : array_like | dict, optional
            Range(s) of values to extract. Can be a single range (i.e. a sequence of
            two numbers in the form ``[lower, upper]``), a sequence of ranges, or a
            dictionary with range entries. Any combination of ``values`` and ``ranges``
            may be specified together. The endpoints of the ranges are included in the
            extraction. Ranges cannot be set when ``component_mode=multi``.

            For ``dict`` inputs, either its keys or values may be numeric, and the other
            field must be strings. The numeric field is used as the input for this
            parameter, and if ``split`` is ``True``, the string field is used to set the
            block names of the returned :class:`~pyvista.MultiBlock`.

            .. note::
                Use ``+/-`` infinity to specify an unlimited bound, e.g.:

                - ``[0, float('inf')]`` to extract values greater than or equal to zero.
                - ``[float('-inf'), 0]`` to extract values less than or equal to zero.

        scalars : str, optional
            Name of scalars to extract with. Defaults to currently active scalars.

        preference : str, default: 'point'
            When ``scalars`` is specified, this is the preferred array type to search
            for in the dataset.  Must be either ``'point'`` or ``'cell'``.

        component_mode : int | 'any' | 'all' | 'multi', default: 'all'
            Specify the component(s) to use when ``scalars`` is a multi-component array.
            Has no effect when the scalars have a single component. Must be one of:

            - number: specify the component number as a 0-indexed integer. The selected
              component must have the specified value(s).
            - ``'any'``: any single component can have the specified value(s).
            - ``'all'``: all individual components must have the specified values(s).
            - ``'multi'``: the entire multi-component item must have the specified value.

        **kwargs : dict, optional
            Additional keyword arguments passed to :meth:`~pyvista.DataSetFilter.extract_values`.

        See Also
        --------
        extract_values, split_bodies, partition

        Returns
        -------
        pyvista.MultiBlock
            Composite of split meshes with :class:`pyvista.UnstructuredGrid` blocks.

        Examples
        --------
        Load image with labeled regions.

        >>> import numpy as np
        >>> import pyvista as pv
        >>> from pyvista import examples
        >>> image = examples.load_channels()
        >>> np.unique(image.active_scalars)
        pyvista_ndarray([0, 1, 2, 3, 4])

        Split the image into its separate regions. Here, we also remove the first
        region for visualization.

        >>> multiblock = image.split_values()
        >>> _ = multiblock.pop(0)  # Remove first region

        Plot the regions.

        >>> plot = pv.Plotter()
        >>> _ = plot.add_composite(multiblock, multi_colors=True)
        >>> _ = plot.show_grid()
        >>> plot.show()

        Note that the block names are generic by default.

        >>> multiblock.keys()
        ['Block-01', 'Block-02', 'Block-03', 'Block-04']

        To name the output blocks, use a dictionary as input instead.

        Here, we also explicitly omit the region with ``0`` values from the input
        instead of removing it from the output.

        >>> labels = dict(region1=1, region2=2, region3=3, region4=4)
        >>>
        >>> multiblock = image.split_values(labels)
        >>> multiblock.keys()
        ['region1', 'region2', 'region3', 'region4']

        Plot the regions as separate meshes using the labels instead of plotting
        the MultiBlock directly.

        Clear scalar data so we can color each mesh using a single color

        >>> _ = [block.clear_data() for block in multiblock]
        >>>
        >>> plot = pv.Plotter()
        >>> plot.set_color_cycler('default')
        >>> _ = [
        ...     plot.add_mesh(block, label=label)
        ...     for block, label in zip(multiblock, labels)
        ... ]
        >>> _ = plot.add_legend()
        >>> plot.show()

        """
        if values is None and ranges is None:
            values = '_unique'  # type: ignore[assignment]
        return self.extract_values(
            values=values,
            ranges=ranges,
            scalars=scalars,
            preference=preference,
            component_mode=component_mode,
            split=True,
            **kwargs,
        )

    def extract_values(
        self,
        values: None
        | (
            float | VectorLike[float] | MatrixLike[float] | dict[str, float] | dict[float, str]
        ) = None,
        *,
        ranges: None
        | (
            VectorLike[float]
            | MatrixLike[float]
            | dict[str, VectorLike[float]]
            | dict[tuple[float, float], str]
        ) = None,
        scalars: str | None = None,
        preference: Literal['point', 'cell'] = 'point',
        component_mode: Literal['any', 'all', 'multi'] | int = 'all',
        invert: bool = False,
        adjacent_cells: bool = True,
        include_cells: bool | None = None,
        split: bool = False,
        pass_point_ids: bool = True,
        pass_cell_ids: bool = True,
        progress_bar: bool = False,
    ):
        """Return a subset of the mesh based on the value(s) of point or cell data.

        Points and cells may be extracted with a single value, multiple values, a range
        of values, or any mix of values and ranges. This enables threshold-like
        filtering of data in a discontinuous manner to extract a single label or groups
        of labels from categorical data, or to extract multiple regions from continuous
        data. Extracted values may optionally be split into separate meshes.

        This filter operates on point data and cell data distinctly:

        **Point data**

            All cells with at least one point with the specified value(s) are returned.
            Optionally, set ``adjacent_cells`` to ``False`` to only extract points from
            cells where all points in the cell strictly have the specified value(s).
            In these cases, a point is only included in the output if that point is part
            of an extracted cell.

            Alternatively, set ``include_cells`` to ``False`` to exclude cells from
            the operation completely and extract all points with a specified value.

        **Cell Data**

            Only the cells (and their points) with the specified values(s) are included
            in the output.

        Internally, :meth:`~pyvista.DataSetFilters.extract_points` is called to extract
        points for point data, and :meth:`~pyvista.DataSetFilters.extract_cells` is
        called to extract cells for cell data.

        By default, two arrays are included with the output: ``'vtkOriginalPointIds'``
        and ``'vtkOriginalCellIds'``. These arrays can be used to link the filtered
        points or cells directly to the input.

        .. versionadded:: 0.44

        Parameters
        ----------
        values : number | array_like | dict, optional
            Value(s) to extract. Can be a number, an iterable of numbers, or a dictionary
            with numeric entries. For ``dict`` inputs, either its keys or values may be
            numeric, and the other field must be strings. The numeric field is used as
            the input for this parameter, and if ``split`` is ``True``, the string field
            is used to set the block names of the returned :class:`~pyvista.MultiBlock`.

            .. note::
                When extracting multi-component values with ``component_mode=multi``,
                each value is specified as a multi-component scalar. In this case,
                ``values`` can be a single vector or an array of row vectors.

        ranges : array_like | dict, optional
            Range(s) of values to extract. Can be a single range (i.e. a sequence of
            two numbers in the form ``[lower, upper]``), a sequence of ranges, or a
            dictionary with range entries. Any combination of ``values`` and ``ranges``
            may be specified together. The endpoints of the ranges are included in the
            extraction. Ranges cannot be set when ``component_mode=multi``.

            For ``dict`` inputs, either its keys or values may be numeric, and the other
            field must be strings. The numeric field is used as the input for this
            parameter, and if ``split`` is ``True``, the string field is used to set the
            block names of the returned :class:`~pyvista.MultiBlock`.

            .. note::
                Use ``+/-`` infinity to specify an unlimited bound, e.g.:

                - ``[0, float('inf')]`` to extract values greater than or equal to zero.
                - ``[float('-inf'), 0]`` to extract values less than or equal to zero.

        scalars : str, optional
            Name of scalars to extract with. Defaults to currently active scalars.

        preference : str, default: 'point'
            When ``scalars`` is specified, this is the preferred array type to search
            for in the dataset.  Must be either ``'point'`` or ``'cell'``.

        component_mode : int | 'any' | 'all' | 'multi', default: 'all'
            Specify the component(s) to use when ``scalars`` is a multi-component array.
            Has no effect when the scalars have a single component. Must be one of:

            - number: specify the component number as a 0-indexed integer. The selected
              component must have the specified value(s).
            - ``'any'``: any single component can have the specified value(s).
            - ``'all'``: all individual components must have the specified values(s).
            - ``'multi'``: the entire multi-component item must have the specified value.

        invert : bool, default: False
            Invert the extraction values. If ``True`` extract the points (with cells)
            which do *not* have the specified values.

        adjacent_cells : bool, default: True
            If ``True``, include cells (and their points) that contain at least one of
            the extracted points. If ``False``, only include cells that contain
            exclusively points from the extracted points list. Has no effect if
            ``include_cells`` is ``False``. Has no effect when extracting values from
            cell data.

        include_cells : bool, default: None
            Specify if cells shall be used for extraction or not. If ``False``, points
            with the specified values are extracted regardless of their cell
            connectivity, and all cells at the output will be vertex cells (one for each
            point.) Has no effect when extracting values from cell data.

            By default, this value is ``True`` if the input has at least one cell and
            ``False`` otherwise.

        split : bool, default: False
            If ``True``, each value in ``values`` and each range in ``range`` is
            extracted independently and returned as a :class:`~pyvista.MultiBlock`.
            The number of blocks returned equals the number of input values and ranges.
            The blocks may be named if a dictionary is used as input. See ``values``
            and ``ranges`` for details.

            .. note::
                Output blocks may contain empty meshes if no values meet the extraction
                criteria. This can impact plotting since empty meshes cannot be plotted
                by default. Use :meth:`pyvista.MultiBlock.clean` on the output to remove
                empty meshes, or set ``pv.global_theme.allow_empty_mesh = True`` to
                enable plotting empty meshes.

        pass_point_ids : bool, default: True
            Add a point array ``'vtkOriginalPointIds'`` that identifies the original
            points the extracted points correspond to.

        pass_cell_ids : bool, default: True
            Add a cell array ``'vtkOriginalCellIds'`` that identifies the original cells
            the extracted cells correspond to.

        progress_bar : bool, default: False
            Display a progress bar to indicate progress.

        See Also
        --------
        split_values, extract_points, extract_cells, threshold, partition

        Returns
        -------
        pyvista.UnstructuredGrid or pyvista.MultiBlock
            An extracted mesh or a composite of extracted meshes, depending on ``split``.

        Examples
        --------
        Extract a single value from a grid's point data.

        >>> import numpy as np
        >>> import pyvista as pv
        >>> from pyvista import examples
        >>> mesh = examples.load_uniform()
        >>> extracted = mesh.extract_values(0)

        Plot extracted values. Since adjacent cells are included by default, points with
        values other than ``0`` are included in the output.

        >>> extracted.get_data_range()
        (np.float64(0.0), np.float64(81.0))
        >>> extracted.plot()

        Set ``include_cells=False`` to only extract points. The output scalars now
        strictly contain zeros.

        >>> extracted = mesh.extract_values(0, include_cells=False)
        >>> extracted.get_data_range()
        (np.float64(0.0), np.float64(0.0))
        >>> extracted.plot(render_points_as_spheres=True, point_size=100)

        Use ``ranges`` to extract values from a grid's point data in range.

        Here, we use ``+/-`` infinity to extract all values of ``100`` or less.

        >>> extracted = mesh.extract_values(ranges=[-np.inf, 100])
        >>> extracted.plot()

        Extract every third cell value from cell data.

        >>> mesh = examples.load_hexbeam()
        >>> lower, upper = mesh.get_data_range()
        >>> step = 3
        >>> extracted = mesh.extract_values(
        ...     range(lower, upper, step)  # values 0, 3, 6, ...
        ... )

        Plot result and show an outline of the input for context.

        >>> pl = pv.Plotter()
        >>> _ = pl.add_mesh(extracted)
        >>> _ = pl.add_mesh(mesh.extract_all_edges())
        >>> pl.show()

        Any combination of values and ranges may be specified.

        E.g. extract a single value and two ranges, and split the result into separate
        blocks of a MultiBlock.

        >>> extracted = mesh.extract_values(
        ...     values=18, ranges=[[0, 8], [29, 40]], split=True
        ... )
        >>> extracted
        MultiBlock (...)
          N Blocks:   3
          X Bounds:   0.000e+00, 1.000e+00
          Y Bounds:   0.000e+00, 1.000e+00
          Z Bounds:   0.000e+00, 5.000e+00
        >>> extracted.plot(multi_colors=True)

        Extract values from multi-component scalars.

        First, create a point cloud with a 3-component RGB color array.

        >>> rng = np.random.default_rng(seed=1)
        >>> points = rng.random((30, 3))
        >>> colors = rng.random((30, 3))
        >>> point_cloud = pv.PointSet(points)
        >>> point_cloud['colors'] = colors
        >>> plot_kwargs = dict(
        ...     render_points_as_spheres=True, point_size=50, rgb=True
        ... )
        >>> point_cloud.plot(**plot_kwargs)

        Extract values from a single component.

        E.g. extract points with a strong red component (i.e. > 0.8).

        >>> extracted = point_cloud.extract_values(
        ...     ranges=[0.8, 1.0], component_mode=0
        ... )
        >>> extracted.plot(**plot_kwargs)

        Extract values from all components.

        E.g. extract points where all RGB components are dark (i.e. < 0.5).

        >>> extracted = point_cloud.extract_values(
        ...     ranges=[0.0, 0.5], component_mode='all'
        ... )
        >>> extracted.plot(**plot_kwargs)

        Extract specific multi-component values.

        E.g. round the scalars to create binary RGB components, and extract only green
        and blue components.

        >>> point_cloud['colors'] = np.round(point_cloud['colors'])
        >>> green = [0, 1, 0]
        >>> blue = [0, 0, 1]
        >>>
        >>> extracted = point_cloud.extract_values(
        ...     values=[blue, green],
        ...     component_mode='multi',
        ... )
        >>> extracted.plot(**plot_kwargs)

        Use the original IDs returned by the extraction to modify the original point
        cloud.

        For example, change the color of the blue and green points to yellow.

        >>> point_ids = extracted['vtkOriginalPointIds']
        >>> yellow = [1, 1, 0]
        >>> point_cloud['colors'][point_ids] = yellow
        >>> point_cloud.plot(**plot_kwargs)

        """

        def _validate_scalar_array(scalars_, preference_):
            # Get the scalar array and field association to use for extraction
            try:
                if scalars_ is None:
                    set_default_active_scalars(self)  # type: ignore[arg-type]
                    _, scalars_ = self.active_scalars_info  # type: ignore[attr-defined]
                array_ = get_array(self, scalars_, preference=preference_, err=True)
            except MissingDataError:
                raise ValueError(
                    'No point data or cell data found. Scalar data is required to use this filter.',
                )
            except KeyError:
                raise ValueError(
                    f"Array name '{scalars_}' is not valid and does not exist with this dataset.",
                )
            association_ = get_array_association(self, scalars_, preference=preference_)
            return array_, association_

        def _validate_component_mode(array_, component_mode_):
            # Validate component mode and return logic function
            num_components = 1 if array_.ndim == 1 else array_.shape[1]
            if isinstance(component_mode_, (int, np.integer)) or component_mode_ in ['0', '1', '2']:
                component_mode_ = int(component_mode_)
                if component_mode_ > num_components - 1 or component_mode_ < 0:
                    raise ValueError(
                        f"Invalid component index '{component_mode_}' specified for scalars with {num_components} component(s). Value must be one of: {tuple(range(num_components))}.",
                    )
                array_ = array_[:, component_mode_] if num_components > 1 else array_
                component_logic_function = None
            elif isinstance(component_mode_, str) and component_mode_ in ['any', 'all', 'multi']:
                if array_.ndim == 1:
                    component_logic_function = None
                elif component_mode_ == 'any':
                    component_logic_function = functools.partial(np.any, axis=1)
                elif component_mode_ in ['all', 'multi']:
                    component_logic_function = functools.partial(np.all, axis=1)
            else:
                raise ValueError(
                    f"Invalid component '{component_mode_}'. Must be an integer, 'any', 'all', or 'multi'.",
                )
            return array_, num_components, component_logic_function

        def _get_inputs_from_dict(input_):
            # Get extraction values from dict if applicable.
            # If dict, also validate names/labels mapped to the values
            if not isinstance(input_, dict):
                return None, input_
            else:
                dict_keys, dict_values = list(input_.keys()), list(input_.values())
                if all(isinstance(key, str) for key in dict_keys):
                    return dict_keys, dict_values
                elif all(isinstance(val, str) for val in dict_values):
                    return dict_values, dict_keys
                else:
                    raise TypeError(
                        "Invalid dict mapping. The dict's keys or values must contain strings.",
                    )

        def _validate_values_and_ranges(array_, values_, ranges_, num_components_, component_mode_):
            # Make sure we have input values to extract
            is_multi_mode = component_mode_ == 'multi'
            if values_ is None:
                if ranges_ is None:
                    raise TypeError(
                        'No ranges or values were specified. At least one must be specified.',
                    )
                elif is_multi_mode:
                    raise TypeError(
                        f"Ranges cannot be extracted using component mode '{component_mode_}'. Expected {None}, got {ranges_}.",
                    )
            elif (
                isinstance(values_, str) and values_ == '_unique'
            ):  # Private flag used by `split_values` to use unique values
                axis = 0 if is_multi_mode else None
                values_ = np.unique(array_, axis=axis)

            # Validate values
            if values_ is not None:
                if is_multi_mode:
                    values_ = np.atleast_2d(values_)
                    if values_.ndim > 2:
                        raise ValueError(
                            f'Component values cannot be more than 2 dimensions. Got {values_.ndim}.',
                        )
                    if not values_.shape[1] == num_components_:
                        raise ValueError(
                            f'Num components in values array ({values_.shape[1]}) must match num components in data array ({num_components_}).',
                        )
                else:
                    values_ = np.atleast_1d(values_)
                    if values_.ndim > 1:
                        raise ValueError(
                            f'Values must be one-dimensional. Got {values_.ndim}d values.',
                        )
                if not (
                    np.issubdtype(dtype := values_.dtype, np.floating)
                    or np.issubdtype(dtype, np.integer)
                ):
                    raise TypeError('Values must be numeric.')

            # Validate ranges
            if ranges_ is not None:
                ranges_ = np.atleast_2d(ranges_)
                if (ndim := ranges_.ndim) > 2:
                    raise ValueError(f'Ranges must be 2 dimensional. Got {ndim}.')
                if not (
                    np.issubdtype(dtype := ranges_.dtype, np.floating)
                    or np.issubdtype(dtype, np.integer)
                ):
                    raise TypeError('Ranges must be numeric.')
                is_valid_range = ranges_[:, 0] <= ranges_[:, 1]
                not_valid = np.invert(is_valid_range)
                if np.any(not_valid):
                    invalid_ranges = ranges_[not_valid]
                    raise ValueError(
                        f'Invalid range {invalid_ranges[0]} specified. Lower value cannot be greater than upper value.',
                    )
            return values_, ranges_

        # Return empty mesh if input is empty mesh
        if self.n_points == 0:  # type: ignore[attr-defined]
            return self.copy()  # type: ignore[attr-defined]

        array, association = _validate_scalar_array(scalars, preference)
        array, num_components, component_logic = _validate_component_mode(array, component_mode)
        value_names, values = _get_inputs_from_dict(values)
        range_names, ranges = _get_inputs_from_dict(ranges)
        valid_values, valid_ranges = _validate_values_and_ranges(
            array,
            values,
            ranges,
            num_components,
            component_mode,
        )

        # Set default for include cells
        if include_cells is None:
            include_cells = self.n_cells > 0  # type: ignore[attr-defined]

        kwargs = dict(
            array=array,
            association=association,
            component_logic=component_logic,
            invert=invert,
            adjacent_cells=adjacent_cells,
            include_cells=include_cells,
            pass_point_ids=pass_point_ids,
            pass_cell_ids=pass_cell_ids,
            progress_bar=progress_bar,
        )

        if split:
            multi = pyvista.MultiBlock()
            # Split values and ranges separately and combine into single multiblock
            if values is not None:
                value_names = value_names if value_names else [None] * len(valid_values)
                for (
                    name,
                    val,
                ) in zip(value_names, valid_values):
                    multi.append(self._extract_values(values=[val], **kwargs), name)
            if ranges is not None:
                range_names = range_names if range_names else [None] * len(valid_ranges)
                for (
                    name,
                    rng,
                ) in zip(range_names, valid_ranges):
                    multi.append(self._extract_values(ranges=[rng], **kwargs), name)
            return multi

        return DataSetFilters._extract_values(
            self,
            values=valid_values,
            ranges=valid_ranges,
            **kwargs,
        )

    def _extract_values(
        self,
        values=None,
        ranges=None,
        *,
        array,
        association,
        component_logic,
        invert,
        adjacent_cells,
        include_cells,
        progress_bar,
        pass_point_ids,
        pass_cell_ids,
    ):
        """Extract values using validated input.

        Internal method for extract_values filter to avoid repeated calls to input
        validation methods.
        """

        def _update_id_mask(logic_) -> None:
            """Apply component logic and update the id mask."""
            logic_ = component_logic(logic_) if component_logic else logic_
            id_mask[logic_] = True

        # Determine which ids to keep
        id_mask = np.zeros((len(array),), dtype=bool)
        if values is not None:
            for val in values:
                logic = array == val
                _update_id_mask(logic)

        if ranges is not None:
            for lower, upper in ranges:
                finite_lower, finite_upper = np.isfinite(lower), np.isfinite(upper)
                if finite_lower and finite_upper:
                    logic = np.logical_and(array >= lower, array <= upper)
                elif not finite_lower and finite_upper:
                    logic = array <= upper
                elif finite_lower and not finite_upper:
                    logic = array >= lower
                else:
                    # Extract all
                    logic = np.ones_like(array, dtype=np.bool_)
                _update_id_mask(logic)

        id_mask = np.invert(id_mask) if invert else id_mask

        # Extract point or cell ids
        if association == FieldAssociation.POINT:
            output = self.extract_points(
                id_mask,
                adjacent_cells=adjacent_cells,
                include_cells=include_cells,
                progress_bar=progress_bar,
            )
        else:
            output = self.extract_cells(
                id_mask,
                progress_bar=progress_bar,
            )

        # Process output arrays
        if (POINT_IDS := 'vtkOriginalPointIds') in output.point_data and not pass_point_ids:
            output.point_data.remove(POINT_IDS)
        if (CELL_IDS := 'vtkOriginalCellIds') in output.cell_data and not pass_cell_ids:
            output.cell_data.remove(CELL_IDS)

        return output

    def extract_surface(
        self,
        pass_pointid: bool = True,
        pass_cellid: bool = True,
        nonlinear_subdivision: int = 1,
        progress_bar: bool = False,
    ):
        """Extract surface mesh of the grid.

        Parameters
        ----------
        pass_pointid : bool, default: True
            Adds a point array ``"vtkOriginalPointIds"`` that
            identifies which original points these surface points
            correspond to.

        pass_cellid : bool, default: True
            Adds a cell array ``"vtkOriginalCellIds"`` that
            identifies which original cells these surface cells
            correspond to.

        nonlinear_subdivision : int, default: 1
            If the input is an unstructured grid with nonlinear faces,
            this parameter determines how many times the face is
            subdivided into linear faces.

            If 0, the output is the equivalent of its linear
            counterpart (and the midpoints determining the nonlinear
            interpolation are discarded). If 1 (the default), the
            nonlinear face is triangulated based on the midpoints. If
            greater than 1, the triangulated pieces are recursively
            subdivided to reach the desired subdivision. Setting the
            value to greater than 1 may cause some point data to not
            be passed even if no nonlinear faces exist. This option
            has no effect if the input is not an unstructured grid.

        progress_bar : bool, default: False
            Display a progress bar to indicate progress.

        Returns
        -------
        pyvista.PolyData
            Surface mesh of the grid.

        Warnings
        --------
        Both ``"vtkOriginalPointIds"`` and ``"vtkOriginalCellIds"`` may be
        affected by other VTK operations. See `issue 1164
        <https://github.com/pyvista/pyvista/issues/1164>`_ for
        recommendations on tracking indices across operations.

        Examples
        --------
        Extract the surface of an UnstructuredGrid.

        >>> import pyvista as pv
        >>> from pyvista import examples
        >>> grid = examples.load_hexbeam()
        >>> surf = grid.extract_surface()
        >>> type(surf)
        <class 'pyvista.core.pointset.PolyData'>
        >>> surf["vtkOriginalPointIds"]
        pyvista_ndarray([ 0,  2, 36, 27,  7,  8, 81,  1, 18,  4, 54,  3,  6, 45,
                         72,  5, 63,  9, 35, 44, 11, 16, 89, 17, 10, 26, 62, 13,
                         12, 53, 80, 15, 14, 71, 19, 37, 55, 20, 38, 56, 21, 39,
                         57, 22, 40, 58, 23, 41, 59, 24, 42, 60, 25, 43, 61, 28,
                         82, 29, 83, 30, 84, 31, 85, 32, 86, 33, 87, 34, 88, 46,
                         73, 47, 74, 48, 75, 49, 76, 50, 77, 51, 78, 52, 79, 64,
                         65, 66, 67, 68, 69, 70])
        >>> surf["vtkOriginalCellIds"]
        pyvista_ndarray([ 0,  0,  0,  1,  1,  1,  3,  3,  3,  2,  2,  2, 36, 36,
                         36, 37, 37, 37, 39, 39, 39, 38, 38, 38,  5,  5,  9,  9,
                         13, 13, 17, 17, 21, 21, 25, 25, 29, 29, 33, 33,  4,  4,
                          8,  8, 12, 12, 16, 16, 20, 20, 24, 24, 28, 28, 32, 32,
                          7,  7, 11, 11, 15, 15, 19, 19, 23, 23, 27, 27, 31, 31,
                         35, 35,  6,  6, 10, 10, 14, 14, 18, 18, 22, 22, 26, 26,
                         30, 30, 34, 34])

        Note that in the "vtkOriginalCellIds" array, the same original cells
        appears multiple times since this array represents the original cell of
        each surface cell extracted.

        See the :ref:`extract_surface_example` for more examples using this filter.

        """
        surf_filter = _vtk.vtkDataSetSurfaceFilter()
        surf_filter.SetInputData(self)
        surf_filter.SetPassThroughPointIds(pass_pointid)
        surf_filter.SetPassThroughCellIds(pass_cellid)

        if nonlinear_subdivision != 1:
            surf_filter.SetNonlinearSubdivisionLevel(nonlinear_subdivision)

        # available in 9.0.2
        # surf_filter.SetDelegation(delegation)

        _update_alg(surf_filter, progress_bar, 'Extracting Surface')
        return _get_output(surf_filter)

    def surface_indices(self, progress_bar: bool = False):
        """Return the surface indices of a grid.

        Parameters
        ----------
        progress_bar : bool, default: False
            Display a progress bar to indicate progress.

        Returns
        -------
        numpy.ndarray
            Indices of the surface points.

        Examples
        --------
        Return the first 10 surface indices of an UnstructuredGrid.

        >>> from pyvista import examples
        >>> grid = examples.load_hexbeam()
        >>> ind = grid.surface_indices()
        >>> ind[:10]  # doctest:+SKIP
        pyvista_ndarray([ 0,  2, 36, 27,  7,  8, 81,  1, 18,  4])

        """
        surf = DataSetFilters.extract_surface(self, pass_cellid=True, progress_bar=progress_bar)
        return surf.point_data['vtkOriginalPointIds']

    def extract_feature_edges(
        self,
        feature_angle: float = 30.0,
        boundary_edges: bool = True,
        non_manifold_edges: bool = True,
        feature_edges: bool = True,
        manifold_edges: bool = True,
        clear_data: bool = False,
        progress_bar: bool = False,
    ):
        """Extract edges from the surface of the mesh.

        If the given mesh is not PolyData, the external surface of the given
        mesh is extracted and used.

        From vtk documentation, the edges are one of the following:

            1) Boundary (used by one polygon) or a line cell.
            2) Non-manifold (used by three or more polygons).
            3) Feature edges (edges used by two triangles and whose
               dihedral angle > feature_angle).
            4) Manifold edges (edges used by exactly two polygons).

        Parameters
        ----------
        feature_angle : float, default: 30.0
            Feature angle (in degrees) used to detect sharp edges on
            the mesh. Used only when ``feature_edges=True``.

        boundary_edges : bool, default: True
            Extract the boundary edges.

        non_manifold_edges : bool, default: True
            Extract non-manifold edges.

        feature_edges : bool, default: True
            Extract edges exceeding ``feature_angle``.

        manifold_edges : bool, default: True
            Extract manifold edges.

        clear_data : bool, default: False
            Clear any point, cell, or field data. This is useful
            if wanting to strictly extract the edges.

        progress_bar : bool, default: False
            Display a progress bar to indicate progress.

        Returns
        -------
        pyvista.PolyData
            Extracted edges.

        Examples
        --------
        Extract the edges from an unstructured grid.

        >>> import pyvista as pv
        >>> from pyvista import examples
        >>> hex_beam = pv.read(examples.hexbeamfile)
        >>> feat_edges = hex_beam.extract_feature_edges()
        >>> feat_edges.clear_data()  # clear array data for plotting
        >>> feat_edges.plot(line_width=10)

        See the :ref:`extract_edges_example` for more examples using this filter.

        """
        dataset = self
        if not isinstance(dataset, _vtk.vtkPolyData):
            dataset = DataSetFilters.extract_surface(dataset)
        featureEdges = _vtk.vtkFeatureEdges()
        featureEdges.SetInputData(dataset)
        featureEdges.SetFeatureAngle(feature_angle)
        featureEdges.SetManifoldEdges(manifold_edges)
        featureEdges.SetNonManifoldEdges(non_manifold_edges)
        featureEdges.SetBoundaryEdges(boundary_edges)
        featureEdges.SetFeatureEdges(feature_edges)
        featureEdges.SetColoring(False)
        _update_alg(featureEdges, progress_bar, 'Extracting Feature Edges')
        output = _get_output(featureEdges)
        if clear_data:
            output.clear_data()
        return output

    def merge_points(
        self, tolerance: float = 0.0, inplace: bool = False, progress_bar: bool = False
    ):
        """Merge duplicate points in this mesh.

        .. versionadded:: 0.45

        Parameters
        ----------
        tolerance : float, optional
            Specify a tolerance to use when comparing points. Points within
            this tolerance will be merged.

        inplace : bool, default: False
            Overwrite the original mesh with the result. Only possible if the input
            is :class:`~pyvista.PolyData` or :class:`~pyvista.UnstructuredGrid`.

        progress_bar : bool, default: False
            Display a progress bar to indicate progress.

        Returns
        -------
        pyvista.PolyData or pyvista.UnstructuredGrid
            Mesh with merged points. PolyData is returned only if the input is PolyData.

        Examples
        --------
        Merge duplicate points in a mesh.

        >>> import pyvista as pv
        >>> mesh = pv.Cylinder(resolution=4)
        >>> mesh.n_points
        16
        >>> _ = mesh.merge_points(inplace=True)
        >>> mesh.n_points
        8

        """
        # Create a second mesh with points. This is required for the merge
        # to work correctly. Additional points are not required for PolyData inputs
        other_points = None if isinstance(self, pyvista.PolyData) else self.points
        other_mesh = pyvista.PolyData(other_points)
        return self.merge(
            other_mesh,
            merge_points=True,
            tolerance=tolerance,
            inplace=inplace,
            main_has_priority=True,
            progress_bar=progress_bar,
        )

    def merge(
        self,
        grid: _vtk.vtkDataSet | Sequence[_vtk.vtkDataSet] | pyvista.MultiBlock | None = None,
        merge_points: bool = True,
        tolerance: float = 0.0,
        inplace: bool = False,
        main_has_priority: bool = True,
        progress_bar: bool = False,
    ):
        """Join one or many other grids to this grid.

        Grid is updated in-place by default.

        Can be used to merge points of adjacent cells when no grids
        are input.

        .. note::
           The ``+`` operator between two meshes uses this filter with
           the default parameters. When the target mesh is already a
           :class:`pyvista.UnstructuredGrid`, in-place merging via
           ``+=`` is similarly possible.

        Parameters
        ----------
        grid : vtk.UnstructuredGrid or list of vtk.UnstructuredGrids, optional
            Grids to merge to this grid.

        merge_points : bool, default: True
            Points in exactly the same location will be merged between
            the two meshes. Warning: this can leave degenerate point data.

        tolerance : float, default: 0.0
            The absolute tolerance to use to find coincident points when
            ``merge_points=True``.

        inplace : bool, default: False
            Updates grid inplace when True if the input type is an
            :class:`pyvista.UnstructuredGrid`.

        main_has_priority : bool, default: True
            When this parameter is true and merge_points is true,
            the arrays of the merging grids will be overwritten
            by the original main mesh.

        progress_bar : bool, default: False
            Display a progress bar to indicate progress.

        Returns
        -------
        pyvista.UnstructuredGrid
            Merged grid.

        Notes
        -----
        When two or more grids are joined, the type and name of each
        array must match or the arrays will be ignored and not
        included in the final merged mesh.

        Examples
        --------
        Merge three separate spheres into a single mesh.

        >>> import pyvista as pv
        >>> sphere_a = pv.Sphere(center=(1, 0, 0))
        >>> sphere_b = pv.Sphere(center=(0, 1, 0))
        >>> sphere_c = pv.Sphere(center=(0, 0, 1))
        >>> merged = sphere_a.merge([sphere_b, sphere_c])
        >>> merged.plot()

        """
        append_filter = _vtk.vtkAppendFilter()
        append_filter.SetMergePoints(merge_points)
        append_filter.SetTolerance(tolerance)

        if not main_has_priority:
            append_filter.AddInputData(self)

        if isinstance(grid, _vtk.vtkDataSet):
            append_filter.AddInputData(grid)
        elif isinstance(grid, (list, tuple, pyvista.MultiBlock)):
            grids = grid
            for grid in grids:
                append_filter.AddInputData(grid)

        if main_has_priority:
            append_filter.AddInputData(self)

        _update_alg(append_filter, progress_bar, 'Merging')
        merged = _get_output(append_filter)
        if inplace:
            if type(self) is type(merged):
                self.deep_copy(merged)  # type: ignore[attr-defined]
                return self
            else:
                raise TypeError(f'Mesh type {type(self)} cannot be overridden by output.')
        return merged

    def __add__(self, dataset):
        """Combine this mesh with another into a :class:`pyvista.UnstructuredGrid`."""
        return DataSetFilters.merge(self, dataset)

    def __iadd__(self, dataset):
        """Merge another mesh into this one if possible.

        "If possible" means that ``self`` is a :class:`pyvista.UnstructuredGrid`.
        Otherwise we have to return a new object, and the attempted in-place
        merge will raise.

        """
        try:
            merged = DataSetFilters.merge(self, dataset, inplace=True)
        except TypeError:
            raise TypeError(
                'In-place merge only possible if the target mesh '
                'is an UnstructuredGrid.\nPlease use `mesh + other_mesh` '
                'instead, which returns a new UnstructuredGrid.',
            ) from None
        return merged

    def compute_cell_quality(
        self,
        quality_measure: str = 'scaled_jacobian',
        null_value: float = -1.0,
        progress_bar: bool = False,
    ):
        """Compute a function of (geometric) quality for each cell of a mesh.

        The per-cell quality is added to the mesh's cell data, in an
        array named ``"CellQuality"``. Cell types not supported by this
        filter or undefined quality of supported cell types will have an
        entry of -1.

        Defaults to computing the scaled Jacobian.

        Options for cell quality measure:

        - ``'area'``
        - ``'aspect_beta'``
        - ``'aspect_frobenius'``
        - ``'aspect_gamma'``
        - ``'aspect_ratio'``
        - ``'collapse_ratio'``
        - ``'condition'``
        - ``'diagonal'``
        - ``'dimension'``
        - ``'distortion'``
        - ``'jacobian'``
        - ``'max_angle'``
        - ``'max_aspect_frobenius'``
        - ``'max_edge_ratio'``
        - ``'med_aspect_frobenius'``
        - ``'min_angle'``
        - ``'oddy'``
        - ``'radius_ratio'``
        - ``'relative_size_squared'``
        - ``'scaled_jacobian'``
        - ``'shape'``
        - ``'shape_and_size'``
        - ``'shear'``
        - ``'shear_and_size'``
        - ``'skew'``
        - ``'stretch'``
        - ``'taper'``
        - ``'volume'``
        - ``'warpage'``

        Notes
        -----
        There is a `discussion about shape option <https://github.com/pyvista/pyvista/discussions/6143>`_.

        Parameters
        ----------
        quality_measure : str, default: 'scaled_jacobian'
            The cell quality measure to use.

        null_value : float, default: -1.0
            Float value for undefined quality. Undefined quality are qualities
            that could be addressed by this filter but is not well defined for
            the particular geometry of cell in question, e.g. a volume query
            for a triangle. Undefined quality will always be undefined.
            The default value is -1.

        progress_bar : bool, default: False
            Display a progress bar to indicate progress.

        Returns
        -------
        pyvista.DataSet
            Dataset with the computed mesh quality in the
            ``cell_data`` as the ``"CellQuality"`` array.

        Examples
        --------
        Compute and plot the minimum angle of a sample sphere mesh.

        >>> import pyvista as pv
        >>> sphere = pv.Sphere(theta_resolution=20, phi_resolution=20)
        >>> cqual = sphere.compute_cell_quality('min_angle')
        >>> cqual.plot(show_edges=True)

        See the :ref:`mesh_quality_example` for more examples using this filter.

        """
        alg = _vtk.vtkCellQuality()
        possible_measure_setters = {
            'area': 'SetQualityMeasureToArea',
            'aspect_beta': 'SetQualityMeasureToAspectBeta',
            'aspect_frobenius': 'SetQualityMeasureToAspectFrobenius',
            'aspect_gamma': 'SetQualityMeasureToAspectGamma',
            'aspect_ratio': 'SetQualityMeasureToAspectRatio',
            'collapse_ratio': 'SetQualityMeasureToCollapseRatio',
            'condition': 'SetQualityMeasureToCondition',
            'diagonal': 'SetQualityMeasureToDiagonal',
            'dimension': 'SetQualityMeasureToDimension',
            'distortion': 'SetQualityMeasureToDistortion',
            'jacobian': 'SetQualityMeasureToJacobian',
            'max_angle': 'SetQualityMeasureToMaxAngle',
            'max_aspect_frobenius': 'SetQualityMeasureToMaxAspectFrobenius',
            'max_edge_ratio': 'SetQualityMeasureToMaxEdgeRatio',
            'med_aspect_frobenius': 'SetQualityMeasureToMedAspectFrobenius',
            'min_angle': 'SetQualityMeasureToMinAngle',
            'oddy': 'SetQualityMeasureToOddy',
            'radius_ratio': 'SetQualityMeasureToRadiusRatio',
            'relative_size_squared': 'SetQualityMeasureToRelativeSizeSquared',
            'scaled_jacobian': 'SetQualityMeasureToScaledJacobian',
            'shape': 'SetQualityMeasureToShape',
            'shape_and_size': 'SetQualityMeasureToShapeAndSize',
            'shear': 'SetQualityMeasureToShear',
            'shear_and_size': 'SetQualityMeasureToShearAndSize',
            'skew': 'SetQualityMeasureToSkew',
            'stretch': 'SetQualityMeasureToStretch',
            'taper': 'SetQualityMeasureToTaper',
            'volume': 'SetQualityMeasureToVolume',
            'warpage': 'SetQualityMeasureToWarpage',
        }

        # we need to check if these quality measures exist as VTK API changes
        measure_setters = {}
        for name, attr in possible_measure_setters.items():
            setter_candidate = getattr(alg, attr, None)
            if setter_candidate:
                measure_setters[name] = setter_candidate

        try:
            # Set user specified quality measure
            measure_setters[quality_measure]()
        except (KeyError, IndexError):
            options = ', '.join([f"'{s}'" for s in list(measure_setters.keys())])
            raise KeyError(
                f'Cell quality type ({quality_measure}) not available. Options are: {options}',
            )
        alg.SetInputData(self)
        alg.SetUndefinedQuality(null_value)
        _update_alg(alg, progress_bar, 'Computing Cell Quality')
        return _get_output(alg)

    def compute_boundary_mesh_quality(self, *, progress_bar: bool = False):
        """Compute metrics on the boundary faces of a mesh.

        The metrics that can be computed on the boundary faces of the mesh and are:

        - Distance from cell center to face center
        - Distance from cell center to face plane
        - Angle of faces plane normal and cell center to face center vector

        Parameters
        ----------
        progress_bar : bool, default: False
            Display a progress bar to indicate progress.

        Returns
        -------
        pyvista.DataSet
            Dataset with the computed metrics on the boundary faces of a mesh.
            ``cell_data`` as the ``"CellQuality"`` array.

        Examples
        --------
        >>> import pyvista as pv
        >>> from pyvista import examples
        >>> mesh = examples.download_can_crushed_vtu()
        >>> cqual = mesh.compute_boundary_mesh_quality()
        >>> plotter = pv.Plotter(shape=(2, 2))
        >>> _ = plotter.add_mesh(mesh, show_edges=True)
        >>> plotter.subplot(1, 0)
        >>> _ = plotter.add_mesh(
        ...     cqual, scalars="DistanceFromCellCenterToFaceCenter"
        ... )
        >>> plotter.subplot(0, 1)
        >>> _ = plotter.add_mesh(
        ...     cqual, scalars="DistanceFromCellCenterToFacePlane"
        ... )
        >>> plotter.subplot(1, 1)
        >>> _ = plotter.add_mesh(
        ...     cqual,
        ...     scalars="AngleFaceNormalAndCellCenterToFaceCenterVector",
        ... )
        >>> plotter.show()

        """
        if pyvista.vtk_version_info < (9, 3, 0):
            raise VTKVersionError(
                '`vtkBoundaryMeshQuality` requires vtk>=9.3.0',
            )  # pragma: no cover
        alg = _vtk.vtkBoundaryMeshQuality()
        alg.SetInputData(self)
        _update_alg(alg, progress_bar, 'Compute Boundary Mesh Quality')
        return _get_output(alg)

    def compute_derivative(
        self,
        scalars: str | None = None,
        gradient: bool | str = True,
        divergence: bool | str = False,
        vorticity: bool | str = False,
        qcriterion: bool | str = False,
        faster: bool = False,
        preference: Literal['point', 'cell'] = 'point',
        progress_bar: bool = False,
    ):
        """Compute derivative-based quantities of point/cell scalar field.

        Utilize ``vtkGradientFilter`` to compute derivative-based quantities,
        such as gradient, divergence, vorticity, and Q-criterion, of the
        selected point or cell scalar field.

        Parameters
        ----------
        scalars : str, optional
            String name of the scalars array to use when computing the
            derivative quantities.  Defaults to the active scalars in
            the dataset.

        gradient : bool | str, default: True
            Calculate gradient. If a string is passed, the string will be used
            for the resulting array name. Otherwise, array name will be
            ``'gradient'``. Default ``True``.

        divergence : bool | str, optional
            Calculate divergence. If a string is passed, the string will be
            used for the resulting array name. Otherwise, default array name
            will be ``'divergence'``.

        vorticity : bool | str, optional
            Calculate vorticity. If a string is passed, the string will be used
            for the resulting array name. Otherwise, default array name will be
            ``'vorticity'``.

        qcriterion : bool | str, optional
            Calculate qcriterion. If a string is passed, the string will be
            used for the resulting array name. Otherwise, default array name
            will be ``'qcriterion'``.

        faster : bool, default: False
            Use faster algorithm for computing derivative quantities. Result is
            less accurate and performs fewer derivative calculations,
            increasing computation speed. The error will feature smoothing of
            the output and possibly errors at boundaries. Option has no effect
            if DataSet is not :class:`pyvista.UnstructuredGrid`.

        preference : str, default: "point"
            Data type preference. Either ``'point'`` or ``'cell'``.

        progress_bar : bool, default: False
            Display a progress bar to indicate progress.

        Returns
        -------
        pyvista.DataSet
            Dataset with calculated derivative.

        Examples
        --------
        First, plot the random hills dataset with the active elevation
        scalars.  These scalars will be used for the derivative
        calculations.

        >>> from pyvista import examples
        >>> hills = examples.load_random_hills()
        >>> hills.plot(smooth_shading=True)

        Compute and plot the gradient of the active scalars.

        >>> from pyvista import examples
        >>> hills = examples.load_random_hills()
        >>> deriv = hills.compute_derivative()
        >>> deriv.plot(scalars='gradient')

        See the :ref:`gradients_example` for more examples using this filter.

        """
        alg = _vtk.vtkGradientFilter()
        # Check if scalars array given
        if scalars is None:
            set_default_active_scalars(self)  # type: ignore[arg-type]
            field, scalars = self.active_scalars_info  # type: ignore[attr-defined]
        if not isinstance(scalars, str):
            raise TypeError('scalars array must be given as a string name')
        if not any((gradient, divergence, vorticity, qcriterion)):
            raise ValueError(
                'must set at least one of gradient, divergence, vorticity, or qcriterion',
            )

            # bool(non-empty string/True) == True, bool(None/False) == False
        alg.SetComputeGradient(bool(gradient))
        gradient_str = 'gradient' if isinstance(gradient, bool) else gradient
        alg.SetResultArrayName(gradient_str)

        alg.SetComputeDivergence(bool(divergence))
        divergence_str = 'divergence' if isinstance(divergence, bool) else divergence
        alg.SetDivergenceArrayName(divergence_str)

        alg.SetComputeVorticity(bool(vorticity))
        vorticity_str = 'vorticity' if isinstance(vorticity, bool) else vorticity
        alg.SetVorticityArrayName(vorticity_str)

        alg.SetComputeQCriterion(bool(qcriterion))
        qcriterion_str = 'qcriterion' if isinstance(qcriterion, bool) else qcriterion
        alg.SetQCriterionArrayName(qcriterion_str)

        alg.SetFasterApproximation(faster)
        field = get_array_association(self, scalars, preference=preference)
        # args: (idx, port, connection, field, name)
        alg.SetInputArrayToProcess(0, 0, 0, field.value, scalars)
        alg.SetInputData(self)
        _update_alg(alg, progress_bar, 'Computing Derivative')
        return _get_output(alg)

    def shrink(self, shrink_factor: float = 1.0, progress_bar: bool = False):
        """Shrink the individual faces of a mesh.

        This filter shrinks the individual faces of a mesh rather than
        scaling the entire mesh.

        Parameters
        ----------
        shrink_factor : float, default: 1.0
            Fraction of shrink for each cell. Default does not modify the
            faces.

        progress_bar : bool, default: False
            Display a progress bar to indicate progress.

        Returns
        -------
        pyvista.DataSet
            Dataset with shrunk faces.  Return type matches input.

        Examples
        --------
        First, plot the original cube.

        >>> import pyvista as pv
        >>> mesh = pv.Cube()
        >>> mesh.plot(show_edges=True, line_width=5)

        Now, plot the mesh with shrunk faces.

        >>> shrunk = mesh.shrink(0.5)
        >>> shrunk.clear_data()  # cleans up plot
        >>> shrunk.plot(show_edges=True, line_width=5)

        """
        shrink_factor = _validation.validate_number(
            shrink_factor,
            must_have_dtype=float,
            must_be_in_range=[0.0, 1.0],
        )
        alg = _vtk.vtkShrinkFilter()
        alg.SetInputData(self)
        alg.SetShrinkFactor(shrink_factor)
        _update_alg(alg, progress_bar, 'Shrinking Mesh')
        output = _get_output(alg)
        if isinstance(self, _vtk.vtkPolyData):
            return output.extract_surface()
        return output

    def tessellate(
        self, max_n_subdivide: int = 3, merge_points: bool = True, progress_bar: bool = False
    ):
        """Tessellate a mesh.

        This filter approximates nonlinear FEM-like elements with linear
        simplices. The output mesh will have geometry and any fields specified
        as attributes in the input mesh's point data. The attribute's copy
        flags are honored, except for normals.

        For more details see `vtkTessellatorFilter <https://vtk.org/doc/nightly/html/classvtkTessellatorFilter.html#details>`_.

        Parameters
        ----------
        max_n_subdivide : int, default: 3
            Maximum number of subdivisions.

        merge_points : bool, default: True
            The adaptive tessellation will output vertices that are not shared among cells,
            even where they should be. This can be corrected to some extent.

        progress_bar : bool, default: False
            Display a progress bar to indicate progress.

        Returns
        -------
        pyvista.DataSet
            Dataset with tessellated mesh.  Return type matches input.

        Examples
        --------
        First, plot the high order FEM-like elements.

        >>> import pyvista as pv
        >>> import numpy as np
        >>> points = np.array(
        ...     [
        ...         [0.0, 0.0, 0.0],
        ...         [2.0, 0.0, 0.0],
        ...         [1.0, 2.0, 0.0],
        ...         [1.0, 0.5, 0.0],
        ...         [1.5, 1.5, 0.0],
        ...         [0.5, 1.5, 0.0],
        ...     ]
        ... )
        >>> cells = np.array([6, 0, 1, 2, 3, 4, 5])
        >>> cell_types = np.array([69])
        >>> mesh = pv.UnstructuredGrid(cells, cell_types, points)
        >>> mesh.plot(show_edges=True, line_width=5)

        Now, plot the tessellated mesh.

        >>> tessellated = mesh.tessellate()
        >>> tessellated.clear_data()  # cleans up plot
        >>> tessellated.plot(show_edges=True, line_width=5)

        """
        if isinstance(self, _vtk.vtkPolyData):
            raise TypeError('Tessellate filter is not supported for PolyData objects.')
        alg = _vtk.vtkTessellatorFilter()
        alg.SetInputData(self)
        alg.SetMergePoints(merge_points)
        alg.SetMaximumNumberOfSubdivisions(max_n_subdivide)
        _update_alg(alg, progress_bar, 'Tessellating Mesh')
        return _get_output(alg)

    def transform(  # type: ignore[misc]
        self: _vtk.vtkDataSet,
        trans: TransformLike,
        transform_all_input_vectors: bool = False,
        inplace: bool = True,
        progress_bar: bool = False,
    ):
        """Transform this mesh with a 4x4 transform.

        .. warning::
            When using ``transform_all_input_vectors=True``, there is
            no distinction in VTK between vectors and arrays with
            three components.  This may be an issue if you have scalar
            data with three components (e.g. RGB data).  This will be
            improperly transformed as if it was vector data rather
            than scalar data.  One possible (albeit ugly) workaround
            is to store the three components as separate scalar
            arrays.

        .. warning::
            In general, transformations give non-integer results. This
            method converts integer-typed vector data to float before
            performing the transformation. This applies to the points
            array, as well as any vector-valued data that is affected
            by the transformation. To prevent subtle bugs arising from
            in-place transformations truncating the result to integers,
            this conversion always applies to the input mesh.

        Parameters
        ----------
        trans : TransformLike
            Accepts a vtk transformation object or a 4x4
            transformation matrix.

        transform_all_input_vectors : bool, default: False
            When ``True``, all arrays with three components are
            transformed. Otherwise, only the normals and vectors are
            transformed.  See the warning for more details.

        inplace : bool, default: False
            When ``True``, modifies the dataset inplace.

        progress_bar : bool, default: False
            Display a progress bar to indicate progress.

        Returns
        -------
        pyvista.DataSet
            Transformed dataset.  Return type matches input unless
            input dataset is a :class:`pyvista.ImageData`, in which
            case the output datatype is a :class:`pyvista.StructuredGrid`.

        See Also
        --------
        :class:`pyvista.Transform`
            Describe linear transformations via a 4x4 matrix.

        Examples
        --------
        Translate a mesh by ``(50, 100, 200)``.

        >>> import numpy as np
        >>> from pyvista import examples
        >>> mesh = examples.load_airplane()

        Here a 4x4 :class:`numpy.ndarray` is used, but any :class:`~pyvista.TransformLike`
        is accepted.

        >>> transform_matrix = np.array(
        ...     [
        ...         [1, 0, 0, 50],
        ...         [0, 1, 0, 100],
        ...         [0, 0, 1, 200],
        ...         [0, 0, 0, 1],
        ...     ]
        ... )
        >>> transformed = mesh.transform(transform_matrix)
        >>> transformed.plot(show_edges=True)

        """
        if inplace and isinstance(self, pyvista.Grid):
            raise TypeError(f'Cannot transform a {self.__class__} inplace')

        t = trans if isinstance(trans, Transform) else Transform(trans)

        if t.matrix[3, 3] == 0:
            raise ValueError('Transform element (3,3), the inverse scale term, is zero')

        # vtkTransformFilter truncates the result if the input is an integer type
        # so convert input points and relevant vectors to float
        # (creating a new copy would be harmful much more often)
        converted_ints = False
        if not np.issubdtype(self.points.dtype, np.floating):  # type: ignore[attr-defined]
            self.points = self.points.astype(np.float32)  # type: ignore[attr-defined]
            converted_ints = True
        if transform_all_input_vectors:
            # all vector-shaped data will be transformed
            point_vectors = [
                name
                for name, data in self.point_data.items()  # type: ignore[attr-defined]
                if data.shape == (self.n_points, 3)  # type: ignore[attr-defined]
            ]
            cell_vectors = [
                name
                for name, data in self.cell_data.items()  # type: ignore[attr-defined]
                if data.shape == (self.n_cells, 3)  # type: ignore[attr-defined]
            ]
        else:
            # we'll only transform active vectors and normals
            point_vectors = [
                self.point_data.active_vectors_name,  # type: ignore[attr-defined]
                self.point_data.active_normals_name,  # type: ignore[attr-defined]
            ]
            cell_vectors = [
                self.cell_data.active_vectors_name,  # type: ignore[attr-defined]
                self.cell_data.active_normals_name,  # type: ignore[attr-defined]
            ]
        # dynamically convert each self.point_data[name] etc. to float32
        all_vectors = [point_vectors, cell_vectors]
        all_dataset_attrs = [self.point_data, self.cell_data]  # type: ignore[attr-defined]
        for vector_names, dataset_attrs in zip(all_vectors, all_dataset_attrs):
            for vector_name in vector_names:
                if vector_name is None:
                    continue
                vector_arr = dataset_attrs[vector_name]
                if not np.issubdtype(vector_arr.dtype, np.floating):
                    dataset_attrs[vector_name] = vector_arr.astype(np.float32)
                    converted_ints = True
        if converted_ints:
            warnings.warn(
                'Integer points, vector and normal data (if any) of the input mesh '
                'have been converted to ``np.float32``. This is necessary in order '
                'to transform properly.',
            )

        # vtkTransformFilter doesn't respect active scalars.  We need to track this
        active_point_scalars_name = self.point_data.active_scalars_name  # type: ignore[attr-defined]
        active_cell_scalars_name = self.cell_data.active_scalars_name  # type: ignore[attr-defined]

        # vtkTransformFilter sometimes doesn't transform all vector arrays
        # when there are active point/cell scalars. Use this workaround
        self.active_scalars_name = None

        f = _vtk.vtkTransformFilter()
        f.SetInputDataObject(self)
        f.SetTransform(t)
        f.SetTransformAllInputVectors(transform_all_input_vectors)

        _update_alg(f, progress_bar, 'Transforming')
        res = pyvista.core.filters._get_output(f)

        # make the previously active scalars active again
        if active_point_scalars_name is not None:
            self.point_data.active_scalars_name = active_point_scalars_name  # type: ignore[attr-defined]
            res.point_data.active_scalars_name = active_point_scalars_name
        if active_cell_scalars_name is not None:
            self.cell_data.active_scalars_name = active_cell_scalars_name  # type: ignore[attr-defined]
            res.cell_data.active_scalars_name = active_cell_scalars_name

        self_output = self if inplace else self.__class__()
        output = pyvista.StructuredGrid() if isinstance(self, pyvista.Grid) else self_output
        # The output from the transform filter contains a shallow copy
        # of the original dataset except for the point arrays.  Here
        # we perform a copy so the two are completely unlinked.
        if inplace:
            output.copy_from(res, deep=False)  # type: ignore[attr-defined]
        else:
            output.copy_from(res, deep=True)  # type: ignore[attr-defined]
        return output

    def reflect(
        self,
        normal: VectorLike[float],
        point: VectorLike[float] | None = None,
        inplace: bool = False,
        transform_all_input_vectors: bool = False,
        progress_bar: bool = False,
    ):
        """Reflect a dataset across a plane.

        Parameters
        ----------
        normal : array_like[float]
            Normal direction for reflection.

        point : array_like[float]
            Point which, along with ``normal``, defines the reflection
            plane. If not specified, this is the origin.

        inplace : bool, default: False
            When ``True``, modifies the dataset inplace.

        transform_all_input_vectors : bool, default: False
            When ``True``, all input vectors are transformed. Otherwise,
            only the points, normals and active vectors are transformed.

        progress_bar : bool, default: False
            Display a progress bar to indicate progress.

        Returns
        -------
        pyvista.DataSet
            Reflected dataset.  Return type matches input.

        See Also
        --------
        pyvista.Transform.reflect
            Concatenate a reflection matrix with a transformation.

        Examples
        --------
        >>> from pyvista import examples
        >>> mesh = examples.load_airplane()
        >>> mesh = mesh.reflect((0, 0, 1), point=(0, 0, -100))
        >>> mesh.plot(show_edges=True)

        See the :ref:`reflect_example` for more examples using this filter.

        """
        t = Transform().reflect(normal, point=point)
        return self.transform(  # type: ignore[misc]
            t,
            transform_all_input_vectors=transform_all_input_vectors,
            inplace=inplace,
            progress_bar=progress_bar,
        )

    def rotate_x(
        self,
        angle: float,
        point: VectorLike[float] | None = None,
        transform_all_input_vectors: bool = False,
        inplace: bool = False,
    ):
        """Rotate mesh about the x-axis.

        .. note::
            See also the notes at :func:`transform()
            <DataSetFilters.transform>` which is used by this filter
            under the hood.

        Parameters
        ----------
        angle : float
            Angle in degrees to rotate about the x-axis.

        point : VectorLike[float], optional
            Point to rotate about. Defaults to origin.

        transform_all_input_vectors : bool, default: False
            When ``True``, all input vectors are
            transformed. Otherwise, only the points, normals and
            active vectors are transformed.

        inplace : bool, default: False
            Updates mesh in-place.

        Returns
        -------
        pyvista.DataSet
            Rotated dataset.

        See Also
        --------
        pyvista.Transform.rotate_x
            Concatenate a rotation about the x-axis with a transformation.

        Examples
        --------
        Rotate a mesh 30 degrees about the x-axis.

        >>> import pyvista as pv
        >>> mesh = pv.Cube()
        >>> rot = mesh.rotate_x(30, inplace=False)

        Plot the rotated mesh.

        >>> pl = pv.Plotter()
        >>> _ = pl.add_mesh(rot)
        >>> _ = pl.add_mesh(mesh, style='wireframe', line_width=3)
        >>> _ = pl.add_axes_at_origin()
        >>> pl.show()

        """
        t = Transform().rotate_x(angle, point=point)
        return self.transform(  # type: ignore[misc]
            t,
            transform_all_input_vectors=transform_all_input_vectors,
            inplace=inplace,
        )

    def rotate_y(
        self,
        angle: float,
        point: VectorLike[float] | None = None,
        transform_all_input_vectors: bool = False,
        inplace: bool = False,
    ):
        """Rotate mesh about the y-axis.

        .. note::
            See also the notes at :func:`transform()
            <DataSetFilters.transform>` which is used by this filter
            under the hood.

        Parameters
        ----------
        angle : float
            Angle in degrees to rotate about the y-axis.

        point : VectorLike[float], optional
            Point to rotate about.

        transform_all_input_vectors : bool, default: False
            When ``True``, all input vectors are transformed. Otherwise, only
            the points, normals and active vectors are transformed.

        inplace : bool, default: False
            Updates mesh in-place.

        Returns
        -------
        pyvista.DataSet
            Rotated dataset.

        See Also
        --------
        pyvista.Transform.rotate_y
            Concatenate a rotation about the y-axis with a transformation.

        Examples
        --------
        Rotate a cube 30 degrees about the y-axis.

        >>> import pyvista as pv
        >>> mesh = pv.Cube()
        >>> rot = mesh.rotate_y(30, inplace=False)

        Plot the rotated mesh.

        >>> pl = pv.Plotter()
        >>> _ = pl.add_mesh(rot)
        >>> _ = pl.add_mesh(mesh, style='wireframe', line_width=3)
        >>> _ = pl.add_axes_at_origin()
        >>> pl.show()

        """
        t = Transform().rotate_y(angle, point=point)
        return self.transform(  # type: ignore[misc]
            t,
            transform_all_input_vectors=transform_all_input_vectors,
            inplace=inplace,
        )

    def rotate_z(
        self,
        angle: float,
        point: VectorLike[float] = (0.0, 0.0, 0.0),
        transform_all_input_vectors: bool = False,
        inplace: bool = False,
    ):
        """Rotate mesh about the z-axis.

        .. note::
            See also the notes at :func:`transform()
            <DataSetFilters.transform>` which is used by this filter
            under the hood.

        Parameters
        ----------
        angle : float
            Angle in degrees to rotate about the z-axis.

        point : VectorLike[float], optional
            Point to rotate about. Defaults to origin.

        transform_all_input_vectors : bool, default: False
            When ``True``, all input vectors are
            transformed. Otherwise, only the points, normals and
            active vectors are transformed.

        inplace : bool, default: False
            Updates mesh in-place.

        Returns
        -------
        pyvista.DataSet
            Rotated dataset.

        See Also
        --------
        pyvista.Transform.rotate_z
            Concatenate a rotation about the z-axis with a transformation.

        Examples
        --------
        Rotate a mesh 30 degrees about the z-axis.

        >>> import pyvista as pv
        >>> mesh = pv.Cube()
        >>> rot = mesh.rotate_z(30, inplace=False)

        Plot the rotated mesh.

        >>> pl = pv.Plotter()
        >>> _ = pl.add_mesh(rot)
        >>> _ = pl.add_mesh(mesh, style='wireframe', line_width=3)
        >>> _ = pl.add_axes_at_origin()
        >>> pl.show()

        """
        t = Transform().rotate_z(angle, point=point)
        return self.transform(  # type: ignore[misc]
            t,
            transform_all_input_vectors=transform_all_input_vectors,
            inplace=inplace,
        )

    def rotate_vector(
        self,
        vector: VectorLike[float],
        angle: float,
        point: VectorLike[float] | None = None,
        transform_all_input_vectors: bool = False,
        inplace: bool = False,
    ):
        """Rotate mesh about a vector.

        .. note::
            See also the notes at :func:`transform()
            <DataSetFilters.transform>` which is used by this filter
            under the hood.

        Parameters
        ----------
        vector : Vector
            Vector to rotate about.

        angle : float
            Angle to rotate.

        point : VectorLike[float], optional
            Point to rotate about. Defaults to origin.

        transform_all_input_vectors : bool, default: False
            When ``True``, all input vectors are
            transformed. Otherwise, only the points, normals and
            active vectors are transformed.

        inplace : bool, default: False
            Updates mesh in-place.

        Returns
        -------
        pyvista.DataSet
            Rotated dataset.

        See Also
        --------
        pyvista.Transform.rotate_vector
            Concatenate a rotation about a vector with a transformation.

        Examples
        --------
        Rotate a mesh 30 degrees about the ``(1, 1, 1)`` axis.

        >>> import pyvista as pv
        >>> mesh = pv.Cube()
        >>> rot = mesh.rotate_vector((1, 1, 1), 30, inplace=False)

        Plot the rotated mesh.

        >>> pl = pv.Plotter()
        >>> _ = pl.add_mesh(rot)
        >>> _ = pl.add_mesh(mesh, style='wireframe', line_width=3)
        >>> _ = pl.add_axes_at_origin()
        >>> pl.show()

        """
        t = Transform().rotate_vector(vector, angle, point=point)
        return self.transform(  # type: ignore[misc]
            t,
            transform_all_input_vectors=transform_all_input_vectors,
            inplace=inplace,
        )

    def rotate(
        self,
        rotation: RotationLike,
        point: VectorLike[float] | None = None,
        transform_all_input_vectors: bool = False,
        inplace: bool = False,
    ):
        """Rotate mesh about a point with a rotation matrix or ``Rotation`` object.

        .. note::
            See also the notes at :func:`transform()
            <DataSetFilters.transform>` which is used by this filter
            under the hood.

        Parameters
        ----------
        rotation : RotationLike
            3x3 rotation matrix or a SciPy ``Rotation`` object.

        point : VectorLike[float], optional
            Point to rotate about. Defaults to origin.

        transform_all_input_vectors : bool, default: False
            When ``True``, all input vectors are
            transformed. Otherwise, only the points, normals and
            active vectors are transformed.

        inplace : bool, default: False
            Updates mesh in-place.

        Returns
        -------
        pyvista.DataSet
            Rotated dataset.

        See Also
        --------
        pyvista.Transform.rotate
            Concatenate a rotation matrix with a transformation.

        Examples
        --------
        Define a rotation. Here, a 3x3 matrix is used which rotates about the z-axis by
        60 degrees.

        >>> import pyvista as pv
        >>> rotation = [
        ...     [0.5, -0.8660254, 0.0],
        ...     [0.8660254, 0.5, 0.0],
        ...     [0.0, 0.0, 1.0],
        ... ]

        Use the rotation to rotate a cone about its tip.

        >>> mesh = pv.Cone()
        >>> tip = (0.5, 0.0, 0.0)
        >>> rot = mesh.rotate(rotation, point=tip)

        Plot the rotated mesh.

        >>> pl = pv.Plotter()
        >>> _ = pl.add_mesh(rot)
        >>> _ = pl.add_mesh(mesh, style='wireframe', line_width=3)
        >>> _ = pl.add_axes_at_origin()
        >>> pl.show()

        """
        t = Transform().rotate(rotation, point=point)
        return self.transform(  # type: ignore[misc]
            t,
            transform_all_input_vectors=transform_all_input_vectors,
            inplace=inplace,
        )

    def translate(
        self,
        xyz: VectorLike[float],
        transform_all_input_vectors: bool = False,
        inplace: bool = False,
    ):
        """Translate the mesh.

        .. note::
            See also the notes at :func:`transform()
            <DataSetFilters.transform>` which is used by this filter
            under the hood.

        Parameters
        ----------
        xyz : Vector
            A vector of three floats.

        transform_all_input_vectors : bool, default: False
            When ``True``, all input vectors are
            transformed. Otherwise, only the points, normals and
            active vectors are transformed.

        inplace : bool, default: False
            Updates mesh in-place.

        Returns
        -------
        pyvista.DataSet
            Translated dataset.

        See Also
        --------
        pyvista.Transform.translate
            Concatenate a translation matrix with a transformation.

        Examples
        --------
        Create a sphere and translate it by ``(2, 1, 2)``.

        >>> import pyvista as pv
        >>> mesh = pv.Sphere()
        >>> mesh.center
        (0.0, 0.0, 0.0)
        >>> trans = mesh.translate((2, 1, 2), inplace=False)
        >>> trans.center
        (2.0, 1.0, 2.0)

        """
        transform = Transform().translate(xyz)
        return self.transform(  # type: ignore[misc]
            transform,
            transform_all_input_vectors=transform_all_input_vectors,
            inplace=inplace,
        )

    def scale(
        self,
        xyz: Number | VectorLike[float],
        transform_all_input_vectors: bool = False,
        inplace: bool = False,
        point: VectorLike[float] | None = None,
    ):
        """Scale the mesh.

        .. note::
            See also the notes at :func:`transform()
            <DataSetFilters.transform>` which is used by this filter
            under the hood.

        Parameters
        ----------
        xyz : Number | Vector
            A vector sequence defining the scale factors along x, y, and z. If
            a scalar, the same uniform scale is used along all three axes.

        transform_all_input_vectors : bool, default: False
            When ``True``, all input vectors are transformed. Otherwise, only
            the points, normals and active vectors are transformed.

        inplace : bool, default: False
            Updates mesh in-place.

        point : VectorLike[float], optional
            Point to scale from. Defaults to origin.

        Returns
        -------
        pyvista.DataSet
            Scaled dataset.

        See Also
        --------
        pyvista.Transform.scale
            Concatenate a scale matrix with a transformation.

        Examples
        --------
        >>> import pyvista as pv
        >>> from pyvista import examples
        >>> pl = pv.Plotter(shape=(1, 2))
        >>> pl.subplot(0, 0)
        >>> pl.show_axes()
        >>> _ = pl.show_grid()
        >>> mesh1 = examples.download_teapot()
        >>> _ = pl.add_mesh(mesh1)
        >>> pl.subplot(0, 1)
        >>> pl.show_axes()
        >>> _ = pl.show_grid()
        >>> mesh2 = mesh1.scale([10.0, 10.0, 10.0], inplace=False)
        >>> _ = pl.add_mesh(mesh2)
        >>> pl.show(cpos="xy")

        """
        transform = Transform().scale(xyz, point=point)
        return self.transform(  # type: ignore[misc]
            transform,
            transform_all_input_vectors=transform_all_input_vectors,
            inplace=inplace,
        )

    def flip_x(
        self,
        point: VectorLike[float] | None = None,
        transform_all_input_vectors: bool = False,
        inplace: bool = False,
    ):
        """Flip mesh about the x-axis.

        .. note::
            See also the notes at :func:`transform()
            <DataSetFilters.transform>` which is used by this filter
            under the hood.

        Parameters
        ----------
        point : sequence[float], optional
            Point to rotate about.  Defaults to center of mesh at
            :attr:`center <pyvista.DataSet.center>`.

        transform_all_input_vectors : bool, default: False
            When ``True``, all input vectors are
            transformed. Otherwise, only the points, normals and
            active vectors are transformed.

        inplace : bool, default: False
            Updates mesh in-place.

        Returns
        -------
        pyvista.DataSet
            Flipped dataset.

        See Also
        --------
        pyvista.Transform.flip_x
            Concatenate a reflection about the x-axis with a transformation.

        Examples
        --------
        >>> import pyvista as pv
        >>> from pyvista import examples
        >>> pl = pv.Plotter(shape=(1, 2))
        >>> pl.subplot(0, 0)
        >>> pl.show_axes()
        >>> mesh1 = examples.download_teapot()
        >>> _ = pl.add_mesh(mesh1)
        >>> pl.subplot(0, 1)
        >>> pl.show_axes()
        >>> mesh2 = mesh1.flip_x(inplace=False)
        >>> _ = pl.add_mesh(mesh2)
        >>> pl.show(cpos="xy")

        """
        if point is None:
            point = self.center  # type: ignore[attr-defined]
        t = Transform().reflect((1, 0, 0), point=point)
        return self.transform(  # type: ignore[misc]
            t,
            transform_all_input_vectors=transform_all_input_vectors,
            inplace=inplace,
        )

    def flip_y(
        self,
        point: VectorLike[float] | None = None,
        transform_all_input_vectors: bool = False,
        inplace: bool = False,
    ):
        """Flip mesh about the y-axis.

        .. note::
            See also the notes at :func:`transform()
            <DataSetFilters.transform>` which is used by this filter
            under the hood.

        Parameters
        ----------
        point : VectorLike[float], optional
            Point to rotate about.  Defaults to center of mesh at
            :attr:`center <pyvista.DataSet.center>`.

        transform_all_input_vectors : bool, default: False
            When ``True``, all input vectors are
            transformed. Otherwise, only the points, normals and
            active vectors are transformed.

        inplace : bool, default: False
            Updates mesh in-place.

        Returns
        -------
        pyvista.DataSet
            Flipped dataset.

        See Also
        --------
        pyvista.Transform.flip_y
            Concatenate a reflection about the y-axis with a transformation.

        Examples
        --------
        >>> import pyvista as pv
        >>> from pyvista import examples
        >>> pl = pv.Plotter(shape=(1, 2))
        >>> pl.subplot(0, 0)
        >>> pl.show_axes()
        >>> mesh1 = examples.download_teapot()
        >>> _ = pl.add_mesh(mesh1)
        >>> pl.subplot(0, 1)
        >>> pl.show_axes()
        >>> mesh2 = mesh1.flip_y(inplace=False)
        >>> _ = pl.add_mesh(mesh2)
        >>> pl.show(cpos="xy")

        """
        if point is None:
            point = self.center  # type: ignore[attr-defined]
        t = Transform().reflect((0, 1, 0), point=point)
        return self.transform(  # type: ignore[misc]
            t,
            transform_all_input_vectors=transform_all_input_vectors,
            inplace=inplace,
        )

    def flip_z(
        self,
        point: VectorLike[float] | None = None,
        transform_all_input_vectors: bool = False,
        inplace: bool = False,
    ):
        """Flip mesh about the z-axis.

        .. note::
            See also the notes at :func:`transform()
            <DataSetFilters.transform>` which is used by this filter
            under the hood.

        Parameters
        ----------
        point : VectorLike[float], optional
            Point to rotate about.  Defaults to center of mesh at
            :attr:`center <pyvista.DataSet.center>`.

        transform_all_input_vectors : bool, default: False
            When ``True``, all input vectors are
            transformed. Otherwise, only the points, normals and
            active vectors are transformed.

        inplace : bool, default: False
            Updates mesh in-place.

        Returns
        -------
        pyvista.DataSet
            Flipped dataset.

        See Also
        --------
        pyvista.Transform.flip_z
            Concatenate a reflection about the z-axis with a transformation.

        Examples
        --------
        >>> import pyvista as pv
        >>> from pyvista import examples
        >>> pl = pv.Plotter(shape=(1, 2))
        >>> pl.subplot(0, 0)
        >>> pl.show_axes()
        >>> mesh1 = examples.download_teapot().rotate_x(90, inplace=False)
        >>> _ = pl.add_mesh(mesh1)
        >>> pl.subplot(0, 1)
        >>> pl.show_axes()
        >>> mesh2 = mesh1.flip_z(inplace=False)
        >>> _ = pl.add_mesh(mesh2)
        >>> pl.show(cpos="xz")

        """
        if point is None:
            point = self.center  # type: ignore[attr-defined]
        t = Transform().reflect((0, 0, 1), point=point)
        return self.transform(  # type: ignore[misc]
            t,
            transform_all_input_vectors=transform_all_input_vectors,
            inplace=inplace,
        )

    def flip_normal(
        self,
        normal: VectorLike[float],
        point: VectorLike[float] | None = None,
        transform_all_input_vectors: bool = False,
        inplace: bool = False,
    ):
        """Flip mesh about the normal.

        .. note::
            See also the notes at :func:`transform()
            <DataSetFilters.transform>` which is used by this filter
            under the hood.

        Parameters
        ----------
        normal : VectorLike[float]
           Normal vector to flip about.

        point : VectorLike[float], optional
            Point to rotate about.  Defaults to center of mesh at
            :attr:`center <pyvista.DataSet.center>`.

        transform_all_input_vectors : bool, default: False
            When ``True``, all input vectors are
            transformed. Otherwise, only the points, normals and
            active vectors are transformed.

        inplace : bool, default: False
            Updates mesh in-place.

        Returns
        -------
        pyvista.DataSet
            Dataset flipped about its normal.

        See Also
        --------
        pyvista.Transform.reflect
            Concatenate a reflection matrix with a transformation.

        Examples
        --------
        >>> import pyvista as pv
        >>> from pyvista import examples
        >>> pl = pv.Plotter(shape=(1, 2))
        >>> pl.subplot(0, 0)
        >>> pl.show_axes()
        >>> mesh1 = examples.download_teapot()
        >>> _ = pl.add_mesh(mesh1)
        >>> pl.subplot(0, 1)
        >>> pl.show_axes()
        >>> mesh2 = mesh1.flip_normal([1.0, 1.0, 1.0], inplace=False)
        >>> _ = pl.add_mesh(mesh2)
        >>> pl.show(cpos="xy")

        """
        if point is None:
            point = self.center  # type: ignore[attr-defined]
        t = Transform().reflect(normal, point=point)
        return self.transform(  # type: ignore[misc]
            t,
            transform_all_input_vectors=transform_all_input_vectors,
            inplace=inplace,
        )

    def integrate_data(self, progress_bar: bool = False):
        """Integrate point and cell data.

        Area or volume is also provided in point data.

        This filter uses the VTK `vtkIntegrateAttributes
        <https://vtk.org/doc/nightly/html/classvtkIntegrateAttributes.html>`_
        and requires VTK v9.1.0 or newer.

        Parameters
        ----------
        progress_bar : bool, default: False
            Display a progress bar to indicate progress.

        Returns
        -------
        pyvista.UnstructuredGrid
            Mesh with 1 point and 1 vertex cell with integrated data in point
            and cell data.

        Examples
        --------
        Integrate data on a sphere mesh.

        >>> import pyvista as pv
        >>> import numpy as np
        >>> sphere = pv.Sphere(theta_resolution=100, phi_resolution=100)
        >>> sphere.point_data["data"] = 2 * np.ones(sphere.n_points)
        >>> integrated = sphere.integrate_data()

        There is only 1 point and cell, so access the only value.

        >>> integrated["Area"][0]
        np.float64(3.14)
        >>> integrated["data"][0]
        np.float64(6.28)

        See the :ref:`integrate_example` for more examples using this filter.

        """
        if not hasattr(_vtk, 'vtkIntegrateAttributes'):  # pragma: no cover
            raise VTKVersionError('`integrate_data` requires VTK 9.1.0 or newer.')

        alg = _vtk.vtkIntegrateAttributes()
        alg.SetInputData(self)
        alg.SetDivideAllCellDataByVolume(False)
        _update_alg(alg, progress_bar, 'Integrating Variables')
        return _get_output(alg)

    def partition(
        self, n_partitions: int, generate_global_id: bool = False, as_composite: bool = True
    ):
        """Break down input dataset into a requested number of partitions.

        Cells on boundaries are uniquely assigned to each partition without duplication.

        It uses a kdtree implementation that builds balances the cell
        centers among a requested number of partitions. The current implementation
        only supports power-of-2 target partition. If a non-power of two value
        is specified for ``n_partitions``, then the load balancing simply
        uses the power-of-two greater than the requested value

        For more details, see `vtkRedistributeDataSetFilter
        <https://vtk.org/doc/nightly/html/classvtkRedistributeDataSetFilter.html>`_.

        Parameters
        ----------
        n_partitions : int
            Specify the number of partitions to split the input dataset
            into. Current implementation results in a number of partitions equal
            to the power of 2 greater than or equal to the chosen value.

        generate_global_id : bool, default: False
            Generate global cell ids if ``None`` are present in the input.  If
            global cell ids are present in the input then this flag is
            ignored.

            This is stored as ``"vtkGlobalCellIds"`` within the ``cell_data``
            of the output dataset(s).

        as_composite : bool, default: True
            Return the partitioned dataset as a :class:`pyvista.MultiBlock`.

        See Also
        --------
        split_bodies, extract_values

        Returns
        -------
        pyvista.MultiBlock or pyvista.UnstructuredGrid
            UnStructuredGrid if ``as_composite=False`` and MultiBlock when ``True``.

        Examples
        --------
        Partition a simple ImageData into a :class:`pyvista.MultiBlock`
        containing each partition.

        >>> import pyvista as pv
        >>> grid = pv.ImageData(dimensions=(5, 5, 5))
        >>> out = grid.partition(4, as_composite=True)
        >>> out.plot(multi_colors=True, show_edges=True)

        Partition of the Stanford bunny.

        >>> from pyvista import examples
        >>> mesh = examples.download_bunny()
        >>> out = mesh.partition(4, as_composite=True)
        >>> out.plot(multi_colors=True, cpos='xy')

        """
        # While vtkRedistributeDataSetFilter exists prior to 9.1.0, it doesn't
        # work correctly, returning the wrong number of partitions.
        if pyvista.vtk_version_info < (9, 1, 0):
            raise VTKVersionError('`partition` requires vtk>=9.1.0')  # pragma: no cover
        if not hasattr(_vtk, 'vtkRedistributeDataSetFilter'):
            raise VTKVersionError(
                '`partition` requires vtkRedistributeDataSetFilter, but it '
                f'was not found in VTK {pyvista.vtk_version_info}',
            )  # pragma: no cover

        alg = _vtk.vtkRedistributeDataSetFilter()
        alg.SetInputData(self)
        alg.SetNumberOfPartitions(n_partitions)
        alg.SetPreservePartitionsInOutput(True)
        alg.SetGenerateGlobalCellIds(generate_global_id)
        alg.Update()

        # pyvista does not yet support vtkPartitionedDataSet
        part = alg.GetOutput()
        datasets = [part.GetPartition(ii) for ii in range(part.GetNumberOfPartitions())]
        output = pyvista.MultiBlock(datasets)
        if not as_composite:
            # note, SetPreservePartitionsInOutput does not work correctly in
            # vtk 9.2.0, so instead we set it to True always and simply merge
            # the result. See:
            # https://gitlab.kitware.com/vtk/vtk/-/issues/18632
            return pyvista.merge(list(output), merge_points=False)
        return output

    def oriented_bounding_box(
        self,
        box_style: Literal['frame', 'outline', 'face'] = 'face',
        *,
        axis_0_direction: VectorLike[float] | str | None = None,
        axis_1_direction: VectorLike[float] | str | None = None,
        axis_2_direction: VectorLike[float] | str | None = None,
        frame_width: float = 0.1,
        return_meta: bool = False,
        as_composite: bool = True,
    ):
        """Return an oriented bounding box (OBB) for this dataset.

        By default, the bounding box is a :class:`~pyvista.MultiBlock` with six
        :class:`PolyData` comprising the faces of a cube. The blocks are named and
        ordered as ``('+X','-X','+Y','-Y','+Z','-Z')``.

        The box can optionally be styled as an outline or frame.

        .. note::

            The names of the blocks of the returned :class:`~pyvista.MultiBlock`
            correspond to the oriented box's local axes, not the global x-y-z axes.
            E.g. the normal of the ``'+X'`` face of the returned box has the same
            direction as the box's primary axis, and is not necessarily pointing in
            the +x direction ``(1, 0, 0)``.

        .. versionadded:: 0.45

        Parameters
        ----------
        box_style : 'frame' | 'outline' | 'face', default: 'face'
            Choose the style of the box. If ``'face'`` (default), each face of the box
            is a single quad cell. If ``'outline'``, the edges of each face are returned
            as line cells. If ``'frame'``, the center portion of each face is removed to
            create a picture-frame style border with each face having four quads (one
            for each side of the frame). Use ``frame_width`` to control the size of the
            frame.

        axis_0_direction : VectorLike[float] | str, optional
            Approximate direction vector of this mesh's primary axis. If set, the first
            axis in the returned ``axes`` metadata is flipped such that it best aligns
            with the specified vector. Can be a vector or string specifying the axis by
            name (e.g. ``'x'`` or ``'-x'``, etc.).

        axis_1_direction : VectorLike[float] | str, optional
            Approximate direction vector of this mesh's secondary axis. If set, the second
            axis in the returned ``axes`` metadata is flipped such that it best aligns
            with the specified vector. Can be a vector or string specifying the axis by
            name (e.g. ``'x'`` or ``'-x'``, etc.).

        axis_2_direction : VectorLike[float] | str, optional
            Approximate direction vector of this mesh's third axis. If set, the third
            axis in the returned ``axes`` metadata is flipped such that it best aligns
            with the specified vector. Can be a vector or string specifying the axis by
            name (e.g. ``'x'`` or ``'-x'``, etc.).

        frame_width : float, optional
            Set the width of the frame. Only has an effect if ``box_style`` is
            ``'frame'``. Values must be between ``0.0`` (minimal frame) and ``1.0``
            (large frame). The frame is scaled to ensure it has a constant width.

        return_meta : bool, default: False
            If ``True``, also returns the corner point and the three axes vectors
            defining the orientation of the box. The sign of the axes vectors can be
            controlled using the ``axis_#_direction`` arguments.

        as_composite : bool, default: True
            Return the box as a :class:`pyvista.MultiBlock` with six blocks: one for
            each face. Set this ``False`` to merge the output and return
            :class:`~pyvista.PolyData`.

        See Also
        --------
        bounding_box
            Similar filter for an axis-aligned bounding box (AABB).

        align_xyz
            Align a mesh to the world x-y-z axes. Used internally by this filter.

        pyvista.Plotter.add_bounding_box
            Add a bounding box to a scene.

        pyvista.CubeFacesSource
            Generate the faces of a cube. Used internally by this filter.

        Returns
        -------
        pyvista.MultiBlock or pyvista.PolyData
            MultiBlock with six named cube faces when ``as_composite=True`` and
            PolyData otherwise.

        numpy.ndarray
            The box's corner point corresponding to the origin of its axes if
            ``return_meta=True``.

        numpy.ndarray
            The box's orthonormal axes vectors if ``return_meta=True``.

        Examples
        --------
        Create a bounding box for a dataset.

        >>> import pyvista as pv
        >>> from pyvista import examples
        >>> mesh = examples.download_oblique_cone()
        >>> box = mesh.oriented_bounding_box()

        Plot the mesh and its bounding box.

        >>> pl = pv.Plotter()
        >>> _ = pl.add_mesh(mesh, color='red')
        >>> _ = pl.add_mesh(box, opacity=0.5)
        >>> pl.show()

        Return the metadata for the box.

        >>> box, point, axes = mesh.oriented_bounding_box(
        ...     'outline', return_meta=True
        ... )

        Use the metadata to plot the box's axes using :class:`~pyvista.AxesAssembly`.
        The assembly is aligned with the x-y-z axes and positioned at the origin by
        default. Create a transformation to scale, then rotate, then translate the
        assembly to the corner point of the box. The transpose of the axes is used
        as an inverted rotation matrix.

        >>> scale = box.length / 4
        >>> transform = (
        ...     pv.Transform().scale(scale).rotate(axes.T).translate(point)
        ... )
        >>> axes_assembly = pv.AxesAssembly(user_matrix=transform.matrix)

        Plot the box and the axes.

        >>> pl = pv.Plotter()
        >>> _ = pl.add_mesh(mesh)
        >>> _ = pl.add_mesh(box, color='black', line_width=5)
        >>> _ = pl.add_actor(axes_assembly)
        >>> pl.show()

        Note how the box's z-axis is pointing from the cone's tip to its base. If we
        want to flip this axis, we can "seed" its direction as the ``'-z'`` direction.

        >>> box, _, axes = mesh.oriented_bounding_box(
        ...     'outline', axis_2_direction='-z', return_meta=True
        ... )
        >>>

        Plot the box and axes again. This time, use :class:`~pyvista.AxesAssemblySymmetric`
        and position the axes in the center of the box.

        >>> center = pv.merge(box).points.mean(axis=0)
        >>> scale = box.length / 2
        >>> transform = (
        ...     pv.Transform()
        ...     .scale(scale)
        ...     .rotate(axes.T)
        ...     .translate(center)
        ... )
        >>> axes_assembly = pv.AxesAssemblySymmetric(
        ...     user_matrix=transform.matrix
        ... )

        >>> pl = pv.Plotter()
        >>> _ = pl.add_mesh(mesh)
        >>> _ = pl.add_mesh(box, color='black', line_width=5)
        >>> _ = pl.add_actor(axes_assembly)
        >>> pl.show()

        """
        alg_input, matrix = self.align_xyz(
            axis_0_direction=axis_0_direction,
            axis_1_direction=axis_1_direction,
            axis_2_direction=axis_2_direction,
            return_matrix=True,
        )
        oriented = True
        inverse_matrix = Transform(matrix).inverse_matrix

        return alg_input._bounding_box(
            matrix=matrix,
            inverse_matrix=inverse_matrix,
            box_style=box_style,
            oriented=oriented,
            frame_width=frame_width,
            return_meta=return_meta,
            as_composite=as_composite,
        )

    def bounding_box(
        self,
        box_style: Literal['frame', 'outline', 'face'] = 'face',
        *,
        oriented: bool = False,
        frame_width: float = 0.1,
        return_meta: bool = False,
        as_composite: bool = True,
    ):
        """Return a bounding box for this dataset.

        By default, the box is an axis-aligned bounding box (AABB) returned as a
        :class:`~pyvista.MultiBlock` with six :class:`PolyData` comprising the faces of
        the box. The blocks are named and ordered as ``('+X','-X','+Y','-Y','+Z','-Z')``.

        The box can optionally be styled as an outline or frame. It may also be
        oriented to generate an oriented bounding box (OBB).

        .. versionadded:: 0.45

        Parameters
        ----------
        box_style : 'frame' | 'outline' | 'face', default: 'face'
            Choose the style of the box. If ``'face'`` (default), each face of the box
            is a single quad cell. If ``'outline'``, the edges of each face are returned
            as line cells. If ``'frame'``, the center portion of each face is removed to
            create a picture-frame style border with each face having four quads (one
            for each side of the frame). Use ``frame_width`` to control the size of the
            frame.

        oriented : bool, default: False
            Orient the box using this dataset's :func:`~pyvista.principal_axes`. This
            will generate a box that best fits this dataset's points. See
            :meth:`oriented_bounding_box` for more details.

        frame_width : float, optional
            Set the width of the frame. Only has an effect if ``box_style`` is
            ``'frame'``. Values must be between ``0.0`` (minimal frame) and ``1.0``
            (large frame). The frame is scaled to ensure it has a constant width.

        return_meta : bool, default: False
            If ``True``, also returns the corner point and the three axes vectors
            defining the orientation of the box.

        as_composite : bool, default: True
            Return the box as a :class:`pyvista.MultiBlock` with six blocks: one for
            each face. Set this ``False`` to merge the output and return
            :class:`~pyvista.PolyData` with six cells instead. The faces in both
            outputs are separate, i.e. there are duplicate points at the corners.

        See Also
        --------
        outline
            Lightweight version of this filter with fewer options.

        oriented_bounding_box
            Similar filter with ``oriented=True`` by default and more options.

        pyvista.Plotter.add_bounding_box
            Add a bounding box to a scene.

        pyvista.CubeFacesSource
            Generate the faces of a cube. Used internally by this filter.

        Returns
        -------
        pyvista.MultiBlock or pyvista.PolyData
            MultiBlock with six named cube faces when ``as_composite=True`` and
            PolyData otherwise.

        numpy.ndarray
            The box's corner point corresponding to the origin of its axes if
            ``return_meta=True``.

        numpy.ndarray
            The box's orthonormal axes vectors if ``return_meta=True``.

        Examples
        --------
        Create a bounding box for a dataset.

        >>> import pyvista as pv
        >>> from pyvista import examples
        >>> mesh = examples.download_oblique_cone()
        >>> box = mesh.bounding_box()

        Plot the mesh and its bounding box.

        >>> pl = pv.Plotter()
        >>> _ = pl.add_mesh(mesh, color='red')
        >>> _ = pl.add_mesh(box, opacity=0.5)
        >>> pl.show()

        Create a frame instead.

        >>> frame = mesh.bounding_box('frame')

        >>> pl = pv.Plotter()
        >>> _ = pl.add_mesh(mesh, color='red')
        >>> _ = pl.add_mesh(frame, show_edges=True)
        >>> pl.show()

        Create an oriented bounding box (OBB) and compare it to the non-oriented one.
        Use the outline style for both.

        >>> box = mesh.bounding_box('outline')
        >>> obb = mesh.bounding_box('outline', oriented=True)

        >>> pl = pv.Plotter()
        >>> _ = pl.add_mesh(mesh)
        >>> _ = pl.add_mesh(box, color='red', line_width=5)
        >>> _ = pl.add_mesh(obb, color='blue', line_width=5)
        >>> pl.show()

        Return the metadata for the box.

        >>> box, point, axes = mesh.bounding_box(
        ...     'outline', return_meta=True
        ... )

        Use the metadata to plot the box's axes using :class:`~pyvista.AxesAssembly`.
        Create the assembly and position it at the box's corner. Scale it to a fraction
        of the box's length.

        >>> scale = box.length / 4
        >>> axes_assembly = pv.AxesAssembly(position=point, scale=scale)

        Plot the box and the axes.

        >>> pl = pv.Plotter()
        >>> _ = pl.add_mesh(mesh)
        >>> _ = pl.add_mesh(box, color='black', line_width=5)
        >>> _ = pl.add_actor(axes_assembly)
        >>> _ = pl.view_yz()
        >>> pl.show()

        """
        if oriented:
            return self.oriented_bounding_box(
                box_style=box_style,
                frame_width=frame_width,
                return_meta=return_meta,
                as_composite=as_composite,
            )
        else:
            alg_input = self
            matrix = None
            inverse_matrix = None

            return alg_input._bounding_box(
                matrix=matrix,
                inverse_matrix=inverse_matrix,
                box_style=box_style,
                oriented=oriented,
                frame_width=frame_width,
                return_meta=return_meta,
                as_composite=as_composite,
            )

    def _bounding_box(
        self,
        *,
        matrix: NumpyArray[float] | None,
        inverse_matrix: NumpyArray[float] | None,
        box_style: Literal['frame', 'outline', 'face'],
        oriented: bool,
        frame_width: float,
        return_meta: bool,
        as_composite: bool,
    ):
        def _multiblock_to_polydata(multiblock):
            return multiblock.combine(merge_points=False).extract_geometry()

        # Validate style
        _validation.check_contains(item=box_style, container=['frame', 'outline', 'face'])

        # Create box
        source = pyvista.CubeFacesSource(bounds=self.bounds)  # type: ignore[attr-defined]
        if box_style == 'frame':
            source.frame_width = frame_width
        box = source.output

        # Modify box
        for face in box:
            face = cast(pyvista.PolyData, face)
            if box_style == 'outline':
                face.copy_from(pyvista.lines_from_points(face.points))
            if oriented:
                face.transform(inverse_matrix)

        # Get output
        alg_output = box if as_composite else _multiblock_to_polydata(box)
        if return_meta:
            if not oriented:
                axes = np.eye(3)
                point = np.reshape(alg_output.bounds, (3, 2))[:, 0]  # point at min bounds
            else:
                matrix = cast(NumpyArray[float], matrix)
                inverse_matrix = cast(NumpyArray[float], inverse_matrix)
                axes = matrix[:3, :3]  # principal axes
                # We need to figure out which corner of the box to position the axes
                # To do this we compare output axes to expected axes for all 8 corners
                # of the box
                diagonals = [
                    [1, 1, 1],
                    [-1, 1, 1],
                    [1, -1, 1],
                    [1, 1, -1],
                    [1, -1, -1],
                    [-1, -1, 1],
                    [-1, 1, -1],
                    [-1, -1, -1],
                ]
                # Choose the best-aligned axes (whichever has the largest combined dot product)
                dots = [np.dot(axes, diag) for diag in diagonals]
                match = diagonals[np.argmax(np.sum(dots, axis=1))]
                # Choose min bound for positive direction, max bound for negative
                bnds = self.bounds  # type: ignore[attr-defined]
                point = np.ones(3)
                point[0] = bnds.x_min if match[0] == 1 else bnds.x_max
                point[1] = bnds.y_min if match[1] == 1 else bnds.y_max
                point[2] = bnds.z_min if match[2] == 1 else bnds.z_max

                # Transform point
                point = (inverse_matrix @ [*point, 1])[:3]
                # Make sure the point we return is one of the box's points
                box_poly = (
                    _multiblock_to_polydata(alg_output)
                    if isinstance(alg_output, pyvista.MultiBlock)
                    else alg_output
                )
                point_id = box_poly.find_closest_point(point)
                point = box_poly.points[point_id]

            return alg_output, point, axes
        return alg_output

    def explode(self, factor: float = 0.1):
        """Push each individual cell away from the center of the dataset.

        Parameters
        ----------
        factor : float, default: 0.1
            How much each cell will move from the center of the dataset
            relative to its distance from it. Increase this number to push the
            cells farther away.

        Returns
        -------
        pyvista.UnstructuredGrid
            UnstructuredGrid containing the exploded cells.

        Notes
        -----
        This is similar to :func:`shrink <pyvista.DataSetFilters.shrink>`
        except that it does not change the size of the cells.

        Examples
        --------
        >>> import numpy as np
        >>> import pyvista as pv
        >>> xrng = np.linspace(0, 1, 3)
        >>> yrng = np.linspace(0, 2, 4)
        >>> zrng = np.linspace(0, 3, 5)
        >>> grid = pv.RectilinearGrid(xrng, yrng, zrng)
        >>> exploded = grid.explode()
        >>> exploded.plot(show_edges=True)

        """
        split = self.separate_cells()
        if not isinstance(split, pyvista.UnstructuredGrid):
            split = split.cast_to_unstructured_grid()

        vec = (split.cell_centers().points - split.center) * factor
        split.points += np.repeat(vec, np.diff(split.offset), axis=0)
        return split

    def separate_cells(self):
        """Return a copy of the dataset with separated cells with no shared points.

        This method may be useful when datasets have scalars that need to be
        associated to each point of each cell rather than either each cell or
        just the points of the dataset.

        Returns
        -------
        pyvista.UnstructuredGrid
            UnstructuredGrid with isolated cells.

        Examples
        --------
        Load the example hex beam and separate its cells. This increases the
        total number of points in the dataset since points are no longer
        shared.

        >>> from pyvista import examples
        >>> grid = examples.load_hexbeam()
        >>> grid.n_points
        99
        >>> sep_grid = grid.separate_cells()
        >>> sep_grid.n_points
        320

        See the :ref:`point_cell_scalars_example` for a more detailed example
        using this filter.

        """
        return self.shrink(1.0)

    def extract_cells_by_type(self, cell_types, progress_bar: bool = False):
        """Extract cells of a specified type.

        Given an input dataset and a list of cell types, produce an output
        dataset containing only cells of the specified type(s). Note that if
        the input dataset is homogeneous (e.g., all cells are of the same type)
        and the cell type is one of the cells specified, then the input dataset
        is shallow copied to the output.

        The type of output dataset is always the same as the input type. Since
        structured types of data (i.e., :class:`pyvista.ImageData`,
        :class:`pyvista.StructuredGrid`, :class:`pyvista.RectilnearGrid`)
        are all composed of a cell of the same
        type, the output is either empty, or a shallow copy of the input.
        Unstructured data (:class:`pyvista.UnstructuredGrid`,
        :class:`pyvista.PolyData`) input may produce a subset of the input data
        (depending on the selected cell types).

        Parameters
        ----------
        cell_types :  int | sequence[int]
            The cell types to extract. Must be a single or list of integer cell
            types. See :class:`pyvista.CellType`.

        progress_bar : bool, default: False
            Display a progress bar to indicate progress.

        Returns
        -------
        pyvista.DataSet
            Dataset with the extracted cells. Type is the same as the input.

        Notes
        -----
        Unlike :func:`pyvista.DataSetFilters.extract_cells` which always
        produces a :class:`pyvista.UnstructuredGrid` output, this filter
        produces the same output type as input type.

        Examples
        --------
        Create an unstructured grid with both hexahedral and tetrahedral
        cells and then extract each individual cell type.

        >>> import pyvista as pv
        >>> from pyvista import examples
        >>> beam = examples.load_hexbeam()
        >>> beam = beam.translate([1, 0, 0])
        >>> ugrid = beam + examples.load_tetbeam()
        >>> hex_cells = ugrid.extract_cells_by_type(pv.CellType.HEXAHEDRON)
        >>> tet_cells = ugrid.extract_cells_by_type(pv.CellType.TETRA)
        >>> pl = pv.Plotter(shape=(1, 2))
        >>> _ = pl.add_text('Extracted Hexahedron cells')
        >>> _ = pl.add_mesh(hex_cells, show_edges=True)
        >>> pl.subplot(0, 1)
        >>> _ = pl.add_text('Extracted Tetrahedron cells')
        >>> _ = pl.add_mesh(tet_cells, show_edges=True)
        >>> pl.show()

        """
        alg = _vtk.vtkExtractCellsByType()
        alg.SetInputDataObject(self)
        if isinstance(cell_types, int):
            alg.AddCellType(cell_types)
        elif isinstance(cell_types, (np.ndarray, Sequence)):
            for cell_type in cell_types:
                alg.AddCellType(cell_type)
        else:
            raise TypeError(
                f'Invalid type {type(cell_types)} for `cell_types`. Expecting an int or a sequence.',
            )
        _update_alg(alg, progress_bar, 'Extracting cell types')
        return _get_output(alg)

    def sort_labels(
        self,
        scalars: str | None = None,
        preference: Literal['point', 'cell'] = 'point',
        output_scalars: str | None = None,
        progress_bar: bool = False,
        inplace: bool = False,
    ):
        """Sort labeled data by number of points or cells.

        This filter renumbers scalar label data of any type with ``N`` labels
        such that the output labels are contiguous from ``[0, N)`` and
        sorted in descending order from largest to smallest (by label count).
        I.e., the largest label will have a value of ``0`` and the smallest
        label will have a value of ``N-1``.

        The filter is a convenience method for :func:`pyvista.DataSetFilters.pack_labels`
        with ``sort=True``.

        Parameters
        ----------
        scalars : str, optional
            Name of scalars to sort. Defaults to currently active scalars.

        preference : str, default: "point"
            When ``scalars`` is specified, this is the preferred array
            type to search for in the dataset.  Must be either
            ``'point'`` or ``'cell'``.

        output_scalars : str, None
            Name of the sorted output scalars. By default, the output is
            saved to ``'packed_labels'``.

        progress_bar : bool, default: False
            If ``True``, display a progress bar. Has no effect if VTK
            version is lower than 9.3.

        inplace : bool, default: False
            If ``True``, the mesh is updated in-place.

        Returns
        -------
        pyvista.Dataset
            Dataset with sorted labels.

        Examples
        --------
        Sort segmented image labels.

        Load image labels

        >>> from pyvista import examples
        >>> import numpy as np
        >>> image_labels = examples.load_frog_tissues()

        Show label info for first four labels

        >>> label_number, label_size = np.unique(
        ...     image_labels['MetaImage'], return_counts=True
        ... )
        >>> label_number[:4]
        pyvista_ndarray([0, 1, 2, 3], dtype=uint8)
        >>> label_size[:4]
        array([30805713,    35279,    19172,    38129])

        Sort labels

        >>> sorted_labels = image_labels.sort_labels()

        Show sorted label info for the four largest labels. Note
        the difference in label size after sorting.

        >>> sorted_label_number, sorted_label_size = np.unique(
        ...     sorted_labels["packed_labels"], return_counts=True
        ... )
        >>> sorted_label_number[:4]
        pyvista_ndarray([0, 1, 2, 3], dtype=uint8)
        >>> sorted_label_size[:4]
        array([30805713,   438052,   204672,   133880])

        """
        return self.pack_labels(
            scalars=scalars,
            output_scalars=output_scalars,
            preference=preference,
            progress_bar=progress_bar,
            inplace=inplace,
            sort=True,
        )

    def pack_labels(
        self,
        sort: bool = False,
        scalars: str | None = None,
        preference: Literal['point', 'cell'] = 'point',
        output_scalars: str | None = None,
        progress_bar: bool = False,
        inplace: bool = False,
    ):
        """Renumber labeled data such that labels are contiguous.

        This filter renumbers scalar label data of any type with ``N`` labels
        such that the output labels are contiguous from ``[0, N)``. The
        output may optionally be sorted by label count.

        The output array ``'packed_labels'`` is added to the output by default,
        and is automatically set as the active scalars.

        See Also
        --------
        sort_labels
            Similar function with ``sort=True`` by default.

        Notes
        -----
        This filter uses ``vtkPackLabels`` as the underlying method which
        requires VTK version 9.3 or higher. If ``vtkPackLabels`` is not
        available, packing is done with ``NumPy`` instead which may be
        slower. For best performance, consider upgrading VTK.

        .. versionadded:: 0.43

        Parameters
        ----------
        sort : bool, default: False
            Whether to sort the output by label count in descending order
            (i.e. from largest to smallest).

        scalars : str, optional
            Name of scalars to pack. Defaults to currently active scalars.

        preference : str, default: "point"
            When ``scalars`` is specified, this is the preferred array
            type to search for in the dataset.  Must be either
            ``'point'`` or ``'cell'``.

        output_scalars : str, None
            Name of the packed output scalars. By default, the output is
            saved to ``'packed_labels'``.

        progress_bar : bool, default: False
            If ``True``, display a progress bar. Has no effect if VTK
            version is lower than 9.3.

        inplace : bool, default: False
            If ``True``, the mesh is updated in-place.

        Returns
        -------
        pyvista.Dataset
            Dataset with packed labels.

        Examples
        --------
        Pack segmented image labels.

        Load non-contiguous image labels

        >>> from pyvista import examples
        >>> import numpy as np
        >>> image_labels = examples.load_frog_tissues()

        Show range of labels

        >>> image_labels.get_data_range()
        (np.uint8(0), np.uint8(29))

        Find 'gaps' in the labels

        >>> label_numbers = np.unique(image_labels.active_scalars)
        >>> label_max = np.max(label_numbers)
        >>> missing_labels = set(range(label_max)) - set(label_numbers)
        >>> len(missing_labels)
        4

        Pack labels to remove gaps

        >>> packed_labels = image_labels.pack_labels()

        Show range of packed labels

        >>> packed_labels.get_data_range()
        (np.uint8(0), np.uint8(25))

        """
        # Set a input scalars
        if scalars is None:
            set_default_active_scalars(self)  # type: ignore[arg-type]
            _, scalars = self.active_scalars_info  # type: ignore[attr-defined]

        field = get_array_association(self, scalars, preference=preference)

        # Determine output scalars
        default_output_scalars = 'packed_labels'
        if output_scalars is None:
            output_scalars = default_output_scalars
        if not isinstance(output_scalars, str):
            raise TypeError(f'Output scalars must be a string, got {type(output_scalars)} instead.')

        # Do packing
        if hasattr(_vtk, 'vtkPackLabels'):  # pragma: no cover
            alg = _vtk.vtkPackLabels()
            alg.SetInputDataObject(self)
            alg.SetInputArrayToProcess(0, 0, 0, field.value, scalars)
            if sort:
                alg.SortByLabelCount()
            alg.PassFieldDataOn()
            alg.PassCellDataOn()
            alg.PassPointDataOn()
            _update_alg(alg, progress_bar, 'Packing labels')
            result = _get_output(alg)

            if output_scalars is not scalars:
                # vtkPackLabels does not pass un-packed labels through to the
                # output, so add it back here
                if field == FieldAssociation.POINT:
                    result.point_data[scalars] = self.point_data[scalars]  # type: ignore[attr-defined]
                else:
                    result.cell_data[scalars] = self.cell_data[scalars]  # type: ignore[attr-defined]
            result.rename_array('PackedLabels', output_scalars)

            if inplace:
                self.copy_from(result, deep=False)  # type: ignore[attr-defined]
                return self
            return result

        else:  # Use numpy
            # Get mapping from input ID to output ID
            arr = get_array(self, scalars, preference=preference, err=True)
            label_numbers_in, label_sizes = np.unique(arr, return_counts=True)  # type: ignore[call-overload]
            if sort:
                label_numbers_in = label_numbers_in[np.argsort(label_sizes)[::-1]]
            label_range_in = np.arange(0, np.max(label_numbers_in))
            label_numbers_out = label_range_in[: len(label_numbers_in)]

            # Pack/sort array
            packed_array = np.zeros_like(arr)
            for num_in, num_out in zip(label_numbers_in, label_numbers_out):
                packed_array[arr == num_in] = num_out

            result = self if inplace else self.copy(deep=True)  # type: ignore[attr-defined]

            # Add output to mesh
            if field == FieldAssociation.POINT:
                result.point_data[output_scalars] = packed_array
            else:
                result.cell_data[output_scalars] = packed_array

            # vtkPackLabels sets active scalars by default, so do the same here
            result.set_active_scalars(output_scalars, preference=field)

            return result


def _set_threshold_limit(alg, value, method, invert):
    """Set vtkThreshold limits and function.

    Addresses VTK API deprecations and previous PyVista inconsistencies with ParaView. Reference:

    * https://github.com/pyvista/pyvista/issues/2850
    * https://github.com/pyvista/pyvista/issues/3610
    * https://discourse.vtk.org/t/unnecessary-vtk-api-change/9929

    """
    # Check value
    if isinstance(value, (np.ndarray, Sequence)):
        if len(value) != 2:
            raise ValueError(
                f'Value range must be length one for a float value or two for min/max; not ({value}).',
            )
        # Check range
        if value[0] > value[1]:
            raise ValueError(
                'Value sequence is invalid, please use (min, max). The provided first value is greater than the second.',
            )
    elif isinstance(value, Iterable):
        raise TypeError('Value must either be a single scalar or a sequence.')
    alg.SetInvert(invert)
    # Set values and function
    if pyvista.vtk_version_info >= (9, 1):
        if isinstance(value, (np.ndarray, Sequence)):
            alg.SetThresholdFunction(_vtk.vtkThreshold.THRESHOLD_BETWEEN)
            alg.SetLowerThreshold(value[0])
            alg.SetUpperThreshold(value[1])
        else:
            # Single value
            if method.lower() == 'lower':
                alg.SetLowerThreshold(value)
                alg.SetThresholdFunction(_vtk.vtkThreshold.THRESHOLD_LOWER)
            elif method.lower() == 'upper':
                alg.SetUpperThreshold(value)
                alg.SetThresholdFunction(_vtk.vtkThreshold.THRESHOLD_UPPER)
            else:
                raise ValueError('Invalid method choice. Either `lower` or `upper`')
    else:  # pragma: no cover
        # ThresholdByLower, ThresholdByUpper, ThresholdBetween
        if isinstance(value, (np.ndarray, Sequence)):
            alg.ThresholdBetween(value[0], value[1])
        else:
            # Single value
            if method.lower() == 'lower':
                alg.ThresholdByLower(value)
            elif method.lower() == 'upper':
                alg.ThresholdByUpper(value)
            else:
                raise ValueError('Invalid method choice. Either `lower` or `upper`')


def _swap_axes(vectors, values):
    """Swap axes vectors based on their respective values.

    The vector with the larger component along its projected axis is selected to precede
    the vector with the smaller component. E.g. a symmetric point cloud with equal
    std in any direction could have its principal axes computed such that the first
    axis is +Y, second is +X, and third is +Z. This function will swap the first two
    axes so that the order is XYZ instead of YXZ.

    This function is intended to be used by `align_xyz` and is only exposed as a
    module-level function for testing purposes.
    """

    def _swap(axis_a, axis_b) -> None:
        axis_order = np.argmax(np.abs(vectors), axis=1)
        if axis_order[axis_a] > axis_order[axis_b]:
            vectors[[axis_a, axis_b]] = vectors[[axis_b, axis_a]]

    if np.isclose(values[0], values[1]) and np.isclose(values[1], values[2]):
        # Sort all axes by largest 'x' component
        vectors = vectors[np.argsort(np.abs(vectors)[:, 0])[::-1]]
        _swap(1, 2)
    else:
        if np.isclose(values[0], values[1]):
            _swap(0, 1)
        elif np.isclose(values[1], values[2]):
            _swap(1, 2)
    return vectors<|MERGE_RESOLUTION|>--- conflicted
+++ resolved
@@ -2475,17 +2475,10 @@
         self,
         orient: bool | str = True,
         scale: bool | str = True,
-<<<<<<< HEAD
-        factor=1.0,
-        geom=None,
-        indices=None,
-        tolerance=None,
-=======
         factor: float = 1.0,
         geom: _vtk.vtkDataSet | Sequence[_vtk.vtkDataSet] | None = None,
         indices: VectorLike[int] | None = None,
         tolerance: float | None = None,
->>>>>>> e0945e78
         absolute: bool = False,
         clamping: bool = False,
         rng: VectorLike[float] | None = None,
