"""Filters module with a class of common filters that can be applied to any :vtk:`vtkDataSet`."""

from __future__ import annotations

from collections.abc import Iterable
from collections.abc import Sequence
import contextlib
import functools
import itertools
from typing import TYPE_CHECKING
from typing import Any
from typing import Callable
from typing import Literal
from typing import cast
import warnings

import numpy as np

import pyvista
from pyvista._deprecate_positional_args import _deprecate_positional_args
from pyvista.core import _validation
import pyvista.core._vtk_core as _vtk
from pyvista.core.errors import AmbiguousDataError
from pyvista.core.errors import MissingDataError
from pyvista.core.errors import PyVistaDeprecationWarning
from pyvista.core.errors import VTKVersionError
from pyvista.core.filters import _get_output
from pyvista.core.filters import _update_alg
from pyvista.core.filters.data_object import DataObjectFilters
from pyvista.core.utilities.arrays import FieldAssociation
from pyvista.core.utilities.arrays import get_array
from pyvista.core.utilities.arrays import get_array_association
from pyvista.core.utilities.arrays import set_default_active_scalars
from pyvista.core.utilities.arrays import set_default_active_vectors
from pyvista.core.utilities.cells import numpy_to_idarr
from pyvista.core.utilities.geometric_objects import NORMALS
from pyvista.core.utilities.helpers import wrap
from pyvista.core.utilities.misc import abstract_class
from pyvista.core.utilities.misc import assert_empty_kwargs
from pyvista.core.utilities.transform import Transform

if TYPE_CHECKING:
    from pyvista import Color
    from pyvista import DataSet
    from pyvista import MultiBlock
    from pyvista import PolyData
    from pyvista.core._typing_core import MatrixLike
    from pyvista.core._typing_core import NumpyArray
    from pyvista.core._typing_core import VectorLike
    from pyvista.core._typing_core import _DataObjectType
    from pyvista.core._typing_core import _DataSetType
    from pyvista.plotting._typing import ColorLike
    from pyvista.plotting._typing import ColormapOptions


@abstract_class
class DataSetFilters(DataObjectFilters):
    """A set of common filters that can be applied to any :vtk:`vtkDataSet`."""

    @_deprecate_positional_args(allowed=['target'])
    def align(  # type: ignore[misc]  # noqa: PLR0917
        self: _DataSetType,
        target: DataSet | _vtk.vtkDataSet,
        max_landmarks: int = 100,
        max_mean_distance: float = 1e-5,
        max_iterations: int = 500,
        check_mean_distance: bool = True,  # noqa: FBT001, FBT002
        start_by_matching_centroids: bool = True,  # noqa: FBT001, FBT002
        return_matrix: bool = False,  # noqa: FBT001, FBT002
    ):
        """Align a dataset to another.

        Uses the iterative closest point algorithm to align the points of the
        two meshes. See the VTK class :vtk:`vtkIterativeClosestPointTransform`.

        Parameters
        ----------
        target : pyvista.DataSet
            The target dataset to align to.

        max_landmarks : int, default: 100
            The maximum number of landmarks.

        max_mean_distance : float, default: 1e-5
            The maximum mean distance for convergence.

        max_iterations : int, default: 500
            The maximum number of iterations.

        check_mean_distance : bool, default: True
            Whether to check the mean distance for convergence.

        start_by_matching_centroids : bool, default: True
            Whether to start the alignment by matching centroids. Default is True.

        return_matrix : bool, default: False
            Return the transform matrix as well as the aligned mesh.

        Returns
        -------
        aligned : pyvista.DataSet
            The dataset aligned to the target mesh.

        matrix : numpy.ndarray
            Transform matrix to transform the input dataset to the target dataset.

        See Also
        --------
        align_xyz
            Align a dataset to the x-y-z axes.

        Examples
        --------
        Create a cylinder, translate it, and use iterative closest point to
        align mesh to its original position.

        >>> import pyvista as pv
        >>> import numpy as np
        >>> source = pv.Cylinder(resolution=30).triangulate().subdivide(1)
        >>> transformed = source.rotate_y(20).translate([-0.75, -0.5, 0.5])
        >>> aligned = transformed.align(source)
        >>> _, closest_points = aligned.find_closest_cell(
        ...     source.points, return_closest_point=True
        ... )
        >>> dist = np.linalg.norm(source.points - closest_points, axis=1)

        Visualize the source, transformed, and aligned meshes.

        >>> pl = pv.Plotter(shape=(1, 2))
        >>> _ = pl.add_text('Before Alignment')
        >>> _ = pl.add_mesh(source, style='wireframe', opacity=0.5, line_width=2)
        >>> _ = pl.add_mesh(transformed)
        >>> pl.subplot(0, 1)
        >>> _ = pl.add_text('After Alignment')
        >>> _ = pl.add_mesh(source, style='wireframe', opacity=0.5, line_width=2)
        >>> _ = pl.add_mesh(
        ...     aligned,
        ...     scalars=dist,
        ...     scalar_bar_args={
        ...         'title': 'Distance to Source',
        ...         'fmt': '%.1E',
        ...     },
        ... )
        >>> pl.show()

        Show that the mean distance between the source and the target is
        nearly zero.

        >>> np.abs(dist).mean()  # doctest:+SKIP
        9.997635192915073e-05

        """
        icp = _vtk.vtkIterativeClosestPointTransform()
        icp.SetSource(self)
        icp.SetTarget(wrap(target))
        icp.GetLandmarkTransform().SetModeToRigidBody()
        icp.SetMaximumNumberOfLandmarks(max_landmarks)
        icp.SetMaximumMeanDistance(max_mean_distance)
        icp.SetMaximumNumberOfIterations(max_iterations)
        icp.SetCheckMeanDistance(check_mean_distance)
        icp.SetStartByMatchingCentroids(start_by_matching_centroids)
        icp.Update()
        matrix = pyvista.array_from_vtkmatrix(icp.GetMatrix())
        if return_matrix:
            return self.transform(matrix, inplace=False), matrix
        return self.transform(matrix, inplace=False)

    def align_xyz(  # type: ignore[misc]
        self: _DataSetType,
        *,
        centered: bool = True,
        axis_0_direction: VectorLike[float] | str | None = None,
        axis_1_direction: VectorLike[float] | str | None = None,
        axis_2_direction: VectorLike[float] | str | None = None,
        return_matrix: bool = False,
    ):
        """Align a dataset to the x-y-z axes.

        This filter aligns a mesh's :func:`~pyvista.principal_axes` to the world x-y-z
        axes. The principal axes are effectively used as a rotation matrix to rotate
        the dataset for the alignment. The transformation matrix used for the alignment
        can optionally be returned.

        Note that the transformation is not unique, since the signs of the principal
        axes are arbitrary. Consequently, applying this filter to similar meshes
        may result in dissimilar alignment (e.g. one axis may point up instead of down).
        To address this, the sign of one or two axes may optionally be "seeded" with a
        vector which approximates the axis or axes of the input. This can be useful
        for cases where the orientation of the input has a clear physical meaning.

        .. versionadded:: 0.45

        Parameters
        ----------
        centered : bool, default: True
            Center the mesh at the origin. If ``False``, the aligned dataset has the
            same center as the input.

        axis_0_direction : VectorLike[float] | str, optional
            Approximate direction vector of this mesh's primary axis prior to
            alignment. If set, this axis is flipped such that it best aligns with
            the specified vector. Can be a vector or string specifying the axis by
            name (e.g. ``'x'`` or ``'-x'``, etc.).

        axis_1_direction : VectorLike[float] | str, optional
            Approximate direction vector of this mesh's secondary axis prior to
            alignment. If set, this axis is flipped such that it best aligns with
            the specified vector. Can be a vector or string specifying the axis by
            name (e.g. ``'x'`` or ``'-x'``, etc.).

        axis_2_direction : VectorLike[float] | str, optional
            Approximate direction vector of this mesh's third axis prior to
            alignment. If set, this axis is flipped such that it best aligns with
            the specified vector. Can be a vector or string specifying the axis by
            name (e.g. ``'x'`` or ``'-x'``, etc.).

        return_matrix : bool, default: False
            Return the transform matrix as well as the aligned mesh.

        Returns
        -------
        pyvista.DataSet
            The dataset aligned to the x-y-z axes.

        numpy.ndarray
            Transform matrix to transform the input dataset to the x-y-z axes if
            ``return_matrix`` is ``True``.

        See Also
        --------
        pyvista.principal_axes
            Best-fit axes used by this filter for the alignment.

        align
            Align a source mesh to a target mesh using iterative closest point (ICP).

        Examples
        --------
        Create a dataset and align it to the x-y-z axes.

        >>> import pyvista as pv
        >>> from pyvista import examples
        >>> mesh = examples.download_oblique_cone()
        >>> aligned = mesh.align_xyz()

        Plot the aligned mesh along with the original. Show axes at the origin for
        context.

        >>> axes = pv.AxesAssembly(scale=aligned.length)
        >>> pl = pv.Plotter()
        >>> _ = pl.add_mesh(aligned)
        >>> _ = pl.add_mesh(mesh, style='wireframe', color='black', line_width=3)
        >>> _ = pl.add_actor(axes)
        >>> pl.show()

        Align the mesh but don't center it.

        >>> aligned = mesh.align_xyz(centered=False)

        Plot the result again. The aligned mesh has the same position as the input.

        >>> axes = pv.AxesAssembly(position=mesh.center, scale=aligned.length)
        >>> pl = pv.Plotter()
        >>> _ = pl.add_mesh(aligned)
        >>> _ = pl.add_mesh(mesh, style='wireframe', color='black', line_width=3)
        >>> _ = pl.add_actor(axes)
        >>> pl.show()

        Note how the tip of the cone is pointing along the z-axis. This indicates that
        the cone's axis is the third principal axis. It is also pointing in the negative
        z-direction. To control the alignment so that the cone points upward, we can
        seed an approximate direction specifying what "up" means for the original mesh
        in world coordinates prior to the alignment.

        We can see that the cone is originally pointing downward, somewhat in the
        negative z-direction. Therefore, we can specify the ``'-z'`` vector
        as the "up" direction of the mesh's third axis prior to alignment.

        >>> aligned = mesh.align_xyz(axis_2_direction='-z')

        Plot the mesh. The cone is now pointing upward in the desired direction.

        >>> axes = pv.AxesAssembly(scale=aligned.length)
        >>> pl = pv.Plotter()
        >>> _ = pl.add_mesh(aligned)
        >>> _ = pl.add_actor(axes)
        >>> pl.show()

        The specified direction only needs to be approximate. For example, we get the
        same result by specifying the ``'y'`` direction as the mesh's original "up"
        direction.

        >>> aligned, matrix = mesh.align_xyz(axis_2_direction='y', return_matrix=True)
        >>> axes = pv.AxesAssembly(scale=aligned.length)
        >>> pl = pv.Plotter()
        >>> _ = pl.add_mesh(aligned)
        >>> _ = pl.add_actor(axes)
        >>> pl.show()

        We can optionally return the transformation matrix.

        >>> aligned, matrix = mesh.align_xyz(axis_2_direction='y', return_matrix=True)

        The matrix can be inverted, for example, to transform objects from the world
        axes back to the original mesh's local coordinate system.

        >>> inverse = pv.Transform(matrix).inverse_matrix

        Use the inverse to label the object's axes prior to alignment. For actors,
        we set the :attr:`~pyvista.Prop3D.user_matrix` as the inverse.

        >>> axes_local = pv.AxesAssembly(
        ...     scale=aligned.length,
        ...     user_matrix=inverse,
        ...     labels=["X'", "Y'", "Z'"],
        ... )

        Plot the original mesh with its local axes, along with the algned mesh and its
        axes.

        >>> axes_aligned = pv.AxesAssembly(scale=aligned.length)
        >>> pl = pv.Plotter()
        >>> # Add aligned mesh with axes
        >>> _ = pl.add_mesh(aligned)
        >>> _ = pl.add_actor(axes_aligned)
        >>> # Add original mesh with axes
        >>> _ = pl.add_mesh(mesh, style='wireframe', color='black', line_width=3)
        >>> _ = pl.add_actor(axes_local)
        >>> pl.show()

        """

        def _validate_vector(
            vector: VectorLike[float] | str | None, name: str
        ) -> NumpyArray[float] | None:
            if vector is None:
                vector_ = vector
            else:
                if isinstance(vector, str):
                    vector = vector.lower()
                    valid_strings = list(NORMALS.keys())
                    _validation.check_contains(valid_strings, must_contain=vector, name=name)
                    vector = NORMALS[vector]
                vector_ = _validation.validate_array3(vector, dtype_out=float, name=name)
            return vector_

        axes, std = pyvista.principal_axes(self.points, return_std=True)

        if axis_0_direction is None and axis_1_direction is None and axis_2_direction is None:
            # Set directions of first two axes to +X,+Y by default
            # Keep third axis as None (direction cannot be set if first two are set)
            axis_0_direction = (1.0, 0.0, 0.0)
            axis_1_direction = (0.0, 1.0, 0.0)
        else:
            axis_0_direction = _validate_vector(axis_0_direction, name='axis 0 direction')
            axis_1_direction = _validate_vector(axis_1_direction, name='axis 1 direction')
            axis_2_direction = _validate_vector(axis_2_direction, name='axis 2 direction')

        # Swap any axes which have equal std (e.g. so that we XYZ order instead of YXZ order)
        # Note: Swapping may create a left-handed coordinate frame. This is fixed later.
        axes = _swap_axes(axes, std)

        # Maybe flip directions of first two axes
        if axis_0_direction is not None and np.dot(axes[0], axis_0_direction) < 0:
            axes[0] *= -1
        if axis_1_direction is not None and np.dot(axes[1], axis_1_direction) < 0:
            axes[1] *= -1

        # Ensure axes form a right-handed coordinate frame
        if np.linalg.det(axes) < 0:
            axes[2] *= -1

        # Maybe flip direction of third axis
        if axis_2_direction is not None:
            if np.dot(axes[2], axis_2_direction) >= 0:
                pass  # nothing to do, sign is correct
            elif axis_0_direction is not None and axis_1_direction is not None:
                msg = (
                    f'Invalid `axis_2_direction` {axis_2_direction}. '
                    f'This direction results in a left-handed transformation.'
                )
                raise ValueError(msg)
            else:
                axes[2] *= -1
                # Need to also flip a second vector to keep system as right-handed
                if axis_1_direction is not None:
                    # Second axis has been set, so modify first axis
                    axes[0] *= -1
                else:
                    # First axis has been set, so modify second axis
                    axes[1] *= -1

        rotation = Transform().rotate(axes)
        aligned = self.transform(rotation, inplace=False)
        translation = Transform().translate(-np.array(aligned.center))
        if not centered:
            translation.translate(self.center)
        aligned.transform(translation, inplace=True)

        if return_matrix:
            return aligned, rotation.compose(translation).matrix
        return aligned

    @_deprecate_positional_args(allowed=['surface'])
    def compute_implicit_distance(  # type: ignore[misc]
        self: _DataSetType,
        surface: DataSet | _vtk.vtkDataSet,
        inplace: bool = False,  # noqa: FBT001, FBT002
    ):
        """Compute the implicit distance from the points to a surface.

        This filter will compute the implicit distance from all of the
        nodes of this mesh to a given surface. This distance will be
        added as a point array called ``'implicit_distance'``.

        Nodes of this mesh which are interior to the input surface
        geometry have a negative distance, and nodes on the exterior
        have a positive distance. Nodes which intersect the input
        surface has a distance of zero.

        Parameters
        ----------
        surface : pyvista.DataSet
            The surface used to compute the distance.

        inplace : bool, default: False
            If ``True``, a new scalar array will be added to the
            ``point_data`` of this mesh and the modified mesh will
            be returned. Otherwise a copy of this mesh is returned
            with that scalar field added.

        Returns
        -------
        pyvista.DataSet
            Dataset containing the ``'implicit_distance'`` array in
            ``point_data``.

        Examples
        --------
        Compute the distance between all the points on a sphere and a
        plane.

        >>> import pyvista as pv
        >>> sphere = pv.Sphere(radius=0.35)
        >>> plane = pv.Plane()
        >>> _ = sphere.compute_implicit_distance(plane, inplace=True)
        >>> dist = sphere['implicit_distance']
        >>> type(dist)
        <class 'pyvista.core.pyvista_ndarray.pyvista_ndarray'>

        Plot these distances as a heatmap. Note how distances above the
        plane are positive, and distances below the plane are negative.

        >>> pl = pv.Plotter()
        >>> _ = pl.add_mesh(sphere, scalars='implicit_distance', cmap='bwr')
        >>> _ = pl.add_mesh(plane, color='w', style='wireframe')
        >>> pl.show()

        We can also compute the distance from all the points on the
        plane to the sphere.

        >>> _ = plane.compute_implicit_distance(sphere, inplace=True)

        Again, we can plot these distances as a heatmap. Note how
        distances inside the sphere are negative and distances outside
        the sphere are positive.

        >>> pl = pv.Plotter()
        >>> _ = pl.add_mesh(
        ...     plane,
        ...     scalars='implicit_distance',
        ...     cmap='bwr',
        ...     clim=[-0.35, 0.35],
        ... )
        >>> _ = pl.add_mesh(sphere, color='w', style='wireframe')
        >>> pl.show()

        See :ref:`clip_with_surface_example` and
        :ref:`voxelize_example` for more examples using
        this filter.

        """
        function = _vtk.vtkImplicitPolyDataDistance()
        function.SetInput(surface)
        points = pyvista.convert_array(self.points)
        dists = _vtk.vtkDoubleArray()
        function.FunctionValue(points, dists)
        if inplace:
            self.point_data['implicit_distance'] = pyvista.convert_array(dists)
            return self
        result = self.copy()
        result.point_data['implicit_distance'] = pyvista.convert_array(dists)
        return result

    @_deprecate_positional_args
    def clip_scalar(  # type: ignore[misc]  # noqa: PLR0917
        self: _DataSetType,
        scalars: str | None = None,
        invert: bool = True,  # noqa: FBT001, FBT002
        value: float = 0.0,
        inplace: bool = False,  # noqa: FBT001, FBT002
        progress_bar: bool = False,  # noqa: FBT001, FBT002
        both: bool = False,  # noqa: FBT001, FBT002
    ):
        """Clip a dataset by a scalar.

        Parameters
        ----------
        scalars : str, optional
            Name of scalars to clip on.  Defaults to currently active scalars.

        invert : bool, default: True
            Flag on whether to flip/invert the clip.  When ``True``,
            only the mesh below ``value`` will be kept.  When
            ``False``, only values above ``value`` will be kept.

        value : float, default: 0.0
            Set the clipping value.

        inplace : bool, default: False
            Update mesh in-place.

        progress_bar : bool, default: False
            Display a progress bar to indicate progress.

        both : bool, default: False
            If ``True``, also returns the complementary clipped mesh.

        Returns
        -------
        pyvista.PolyData or tuple
            Clipped dataset if ``both=False``.  If ``both=True`` then
            returns a tuple of both clipped datasets.

        Examples
        --------
        Remove the part of the mesh with "sample_point_scalars" above 100.

        >>> import pyvista as pv
        >>> from pyvista import examples
        >>> dataset = examples.load_hexbeam()
        >>> clipped = dataset.clip_scalar(scalars='sample_point_scalars', value=100)
        >>> clipped.plot()

        Get clipped meshes corresponding to the portions of the mesh above and below 100.

        >>> import pyvista as pv
        >>> from pyvista import examples
        >>> dataset = examples.load_hexbeam()
        >>> _below, _above = dataset.clip_scalar(
        ...     scalars='sample_point_scalars', value=100, both=True
        ... )

        Remove the part of the mesh with "sample_point_scalars" below 100.

        >>> import pyvista as pv
        >>> from pyvista import examples
        >>> dataset = examples.load_hexbeam()
        >>> clipped = dataset.clip_scalar(
        ...     scalars='sample_point_scalars', value=100, invert=False
        ... )
        >>> clipped.plot()

        """
        if isinstance(self, _vtk.vtkPolyData):
            alg: _vtk.vtkClipPolyData | _vtk.vtkTableBasedClipDataSet = _vtk.vtkClipPolyData()  # type: ignore[unreachable]
        else:
            alg = _vtk.vtkTableBasedClipDataSet()

        alg.SetInputDataObject(self)
        alg.SetValue(value)
        if scalars is None:
            set_default_active_scalars(self)
        else:
            self.set_active_scalars(scalars)

        alg.SetInsideOut(invert)  # invert the clip if needed
        alg.SetGenerateClippedOutput(both)

        _update_alg(alg, progress_bar=progress_bar, message='Clipping by a Scalar')
        result0 = _get_output(alg)

        if inplace:
            self.copy_from(result0, deep=False)
            result0 = self

        if both:
            result1 = _get_output(alg, oport=1)
            if isinstance(self, _vtk.vtkPolyData):
                # For some reason vtkClipPolyData with SetGenerateClippedOutput on
                # leaves unreferenced vertices
                result0, result1 = (r.clean() for r in (result0, result1))  # type: ignore[unreachable]
            return result0, result1
        return result0

    @_deprecate_positional_args(allowed=['surface'])
    def clip_surface(  # type: ignore[misc]  # noqa: PLR0917
        self: _DataSetType,
        surface: DataSet | _vtk.vtkDataSet,
        invert: bool = True,  # noqa: FBT001, FBT002
        value: float = 0.0,
        compute_distance: bool = False,  # noqa: FBT001, FBT002
        progress_bar: bool = False,  # noqa: FBT001, FBT002
        crinkle: bool = False,  # noqa: FBT001, FBT002
    ):
        """Clip any mesh type using a :class:`pyvista.PolyData` surface mesh.

        This will return a :class:`pyvista.UnstructuredGrid` of the clipped
        mesh. Geometry of the input dataset will be preserved where possible.
        Geometries near the clip intersection will be triangulated/tessellated.

        Parameters
        ----------
        surface : pyvista.PolyData
            The ``PolyData`` surface mesh to use as a clipping
            function.  If this input mesh is not a :class:`pyvista.PolyData`,
            the external surface will be extracted.

        invert : bool, default: True
            Flag on whether to flip/invert the clip.

        value : float, default: 0.0
            Set the clipping value of the implicit function (if
            clipping with implicit function) or scalar value (if
            clipping with scalars).

        compute_distance : bool, default: False
            Compute the implicit distance from the mesh onto the input
            dataset.  A new array called ``'implicit_distance'`` will
            be added to the output clipped mesh.

        progress_bar : bool, default: False
            Display a progress bar to indicate progress.

        crinkle : bool, default: False
            Crinkle the clip by extracting the entire cells along the
            clip. This adds the ``"cell_ids"`` array to the ``cell_data``
            attribute that tracks the original cell IDs of the original
            dataset.

        Returns
        -------
        pyvista.PolyData
            Clipped surface.

        Examples
        --------
        Clip a cube with a sphere.

        >>> import pyvista as pv
        >>> sphere = pv.Sphere(center=(-0.4, -0.4, -0.4))
        >>> cube = pv.Cube().triangulate().subdivide(3)
        >>> clipped = cube.clip_surface(sphere)
        >>> clipped.plot(show_edges=True, cpos='xy', line_width=3)

        See :ref:`clip_with_surface_example` for more examples using
        this filter.

        """
        if not isinstance(surface, _vtk.vtkPolyData):
            surface = wrap(surface).extract_geometry()
        function = _vtk.vtkImplicitPolyDataDistance()
        function.SetInput(surface)
        if compute_distance:
            points = pyvista.convert_array(self.points)
            dists = _vtk.vtkDoubleArray()
            function.FunctionValue(points, dists)
            self['implicit_distance'] = pyvista.convert_array(dists)
        # run the clip
        return DataSetFilters._clip_with_function(
            self,
            function,
            invert=invert,
            value=value,
            progress_bar=progress_bar,
            crinkle=crinkle,
        )

    @_deprecate_positional_args(allowed=['value'])
    def threshold(  # type: ignore[misc]  # noqa: PLR0917
        self: _DataSetType,
        value: float | VectorLike[float] | None = None,
        scalars: str | None = None,
        invert: bool = False,  # noqa: FBT001, FBT002
        continuous: bool = False,  # noqa: FBT001, FBT002
        preference: Literal['point', 'cell'] = 'cell',
        all_scalars: bool = False,  # noqa: FBT001, FBT002
        component_mode: Literal['component', 'all', 'any'] = 'all',
        component: int = 0,
        method: Literal['upper', 'lower'] = 'upper',
        progress_bar: bool = False,  # noqa: FBT001, FBT002
    ):
        """Apply a :vtk:`vtkThreshold` filter to the input dataset.

        This filter will apply a :vtk:`vtkThreshold` filter to the input
        dataset and return the resulting object. This extracts cells
        where the scalar value in each cell satisfies the threshold
        criterion.  If ``scalars`` is ``None``, the input's active
        scalars array is used.

        .. warning::
           Thresholding is inherently a cell operation, even though it can use
           associated point data for determining whether to keep a cell. In
           other words, whether or not a given point is included after
           thresholding depends on whether that point is part of a cell that
           is kept after thresholding.

           Please also note the default ``preference`` choice for CELL data
           over POINT data. This is contrary to most other places in PyVista's
           API where the preference typically defaults to POINT data. We chose
           to prefer CELL data here so that if thresholding by a named array
           that exists for both the POINT and CELL data, this filter will
           default to the CELL data array while performing the CELL-wise
           operation.

        Parameters
        ----------
        value : float | sequence[float], optional
            Single value or ``(min, max)`` to be used for the data threshold. If
            a sequence, then length must be 2. If no value is specified, the
            non-NaN data range will be used to remove any NaN values.
            Please reference the ``method`` parameter for how single values
            are handled.

        scalars : str, optional
            Name of scalars to threshold on. Defaults to currently active scalars.

        invert : bool, default: False
            Invert the threshold results. That is, cells that would have been
            in the output with this option off are excluded, while cells that
            would have been excluded from the output are included.

        continuous : bool, default: False
            When True, the continuous interval [minimum cell scalar,
            maximum cell scalar] will be used to intersect the threshold bound,
            rather than the set of discrete scalar values from the vertices.

        preference : str, default: 'cell'
            When ``scalars`` is specified, this is the preferred array
            type to search for in the dataset.  Must be either
            ``'point'`` or ``'cell'``. Throughout PyVista, the preference
            is typically ``'point'`` but since the threshold filter is a
            cell-wise operation, we prefer cell data for thresholding
            operations.

        all_scalars : bool, default: False
            If using scalars from point data, all
            points in a cell must satisfy the threshold when this
            value is ``True``.  When ``False``, any point of the cell
            with a scalar value satisfying the threshold criterion
            will extract the cell. Has no effect when using cell data.

        component_mode : {'component', 'all', 'any'}
            The method to satisfy the criteria for the threshold of
            multicomponent scalars.  'component' (default)
            uses only the ``component``.  'all' requires all
            components to meet criteria.  'any' is when
            any component satisfies the criteria.

        component : int, default: 0
            When using ``component_mode='component'``, this sets
            which component to threshold on.

        method : str, default: 'upper'
            Set the threshold method for single-values, defining which
            threshold bounds to use. If the ``value`` is a range, this
            parameter will be ignored, extracting data between the two
            values. For single values, ``'lower'`` will extract data
            lower than the  ``value``. ``'upper'`` will extract data
            larger than the ``value``.

        progress_bar : bool, default: False
            Display a progress bar to indicate progress.

        See Also
        --------
        threshold_percent
            Threshold a dataset by a percentage of its scalar range.
        :meth:`~pyvista.DataSetFilters.extract_values`
            Threshold-like filter for extracting specific values and ranges.
        :meth:`~pyvista.ImageDataFilters.image_threshold`
            Similar method for thresholding :class:`~pyvista.ImageData`.
        :meth:`~pyvista.ImageDataFilters.select_values`
            Threshold-like filter for ``ImageData`` to keep some values and replace others.

        Returns
        -------
        pyvista.UnstructuredGrid
            Dataset containing geometry that meets the threshold requirements.

        Examples
        --------
        >>> import pyvista as pv
        >>> import numpy as np
        >>> volume = np.zeros([10, 10, 10])
        >>> volume[:3] = 1
        >>> vol = pv.wrap(volume)
        >>> threshed = vol.threshold(0.1)
        >>> threshed
        UnstructuredGrid (...)
          N Cells:    243
          N Points:   400
          X Bounds:   0.000e+00, 3.000e+00
          Y Bounds:   0.000e+00, 9.000e+00
          Z Bounds:   0.000e+00, 9.000e+00
          N Arrays:   1

        Apply the threshold filter to Perlin noise.  First generate
        the structured grid.

        >>> import pyvista as pv
        >>> noise = pv.perlin_noise(0.1, (1, 1, 1), (0, 0, 0))
        >>> grid = pv.sample_function(
        ...     noise, bounds=[0, 1.0, -0, 1.0, 0, 1.0], dim=(20, 20, 20)
        ... )
        >>> grid.plot(
        ...     cmap='gist_earth_r',
        ...     show_scalar_bar=True,
        ...     show_edges=False,
        ... )

        Next, apply the threshold.

        >>> import pyvista as pv
        >>> noise = pv.perlin_noise(0.1, (1, 1, 1), (0, 0, 0))
        >>> grid = pv.sample_function(
        ...     noise, bounds=[0, 1.0, -0, 1.0, 0, 1.0], dim=(20, 20, 20)
        ... )
        >>> threshed = grid.threshold(value=0.02)
        >>> threshed.plot(
        ...     cmap='gist_earth_r',
        ...     show_scalar_bar=False,
        ...     show_edges=True,
        ... )

        See :ref:`using_filters_example` and :ref:`image_representations_example`
        for more examples using this filter.

        """
        # set the scalars to threshold on
        scalars_ = set_default_active_scalars(self).name if scalars is None else scalars
        arr = get_array(self, scalars_, preference=preference, err=False)
        if arr is None:
            msg = 'No arrays present to threshold.'
            raise ValueError(msg)

        field = get_array_association(self, scalars_, preference=preference)

        # Run a standard threshold algorithm
        alg = _vtk.vtkThreshold()
        alg.SetAllScalars(all_scalars)
        alg.SetInputDataObject(self)
        alg.SetInputArrayToProcess(
            0,
            0,
            0,
            field.value,
            scalars_,
        )  # args: (idx, port, connection, field, name)
        # set thresholding parameters
        alg.SetUseContinuousCellRange(continuous)
        # use valid range if no value given
        if value is None:
            value = self.get_data_range(scalars)

        _set_threshold_limit(alg, value=value, method=method, invert=invert)

        if component_mode == 'component':
            alg.SetComponentModeToUseSelected()
            dim = arr.shape[1]
            if not isinstance(component, (int, np.integer)):
                msg = 'component must be int'  # type: ignore[unreachable]
                raise TypeError(msg)
            if component > (dim - 1) or component < 0:
                msg = f'scalars has {dim} components: supplied component {component} not in range'
                raise ValueError(msg)
            alg.SetSelectedComponent(component)
        elif component_mode == 'all':
            alg.SetComponentModeToUseAll()
        elif component_mode == 'any':
            alg.SetComponentModeToUseAny()
        else:
            msg = f"component_mode must be 'component', 'all', or 'any' got: {component_mode}"  # type: ignore[unreachable]
            raise ValueError(msg)

        # Run the threshold
        _update_alg(alg, progress_bar=progress_bar, message='Thresholding')
        return _get_output(alg)

    @_deprecate_positional_args(allowed=['percent'])
    def threshold_percent(  # type: ignore[misc]  # noqa: PLR0917
        self: _DataSetType,
        percent: float = 0.50,
        scalars: str | None = None,
        invert: bool = False,  # noqa: FBT001, FBT002
        continuous: bool = False,  # noqa: FBT001, FBT002
        preference: Literal['point', 'cell'] = 'cell',
        method: Literal['upper', 'lower'] = 'upper',
        progress_bar: bool = False,  # noqa: FBT001, FBT002
    ):
        """Threshold the dataset by a percentage of its range on the active scalars array.

        .. warning::
           Thresholding is inherently a cell operation, even though it can use
           associated point data for determining whether to keep a cell. In
           other words, whether or not a given point is included after
           thresholding depends on whether that point is part of a cell that
           is kept after thresholding.

        Parameters
        ----------
        percent : float | sequence[float], optional
            The percentage in the range ``(0, 1)`` to threshold. If value is
            out of 0 to 1 range, then it will be divided by 100 and checked to
            be in that range.

        scalars : str, optional
            Name of scalars to threshold on. Defaults to currently active scalars.

        invert : bool, default: False
            Invert the threshold results. That is, cells that would have been
            in the output with this option off are excluded, while cells that
            would have been excluded from the output are included.

        continuous : bool, default: False
            When True, the continuous interval [minimum cell scalar,
            maximum cell scalar] will be used to intersect the threshold bound,
            rather than the set of discrete scalar values from the vertices.

        preference : str, default: 'cell'
            When ``scalars`` is specified, this is the preferred array
            type to search for in the dataset.  Must be either
            ``'point'`` or ``'cell'``. Throughout PyVista, the preference
            is typically ``'point'`` but since the threshold filter is a
            cell-wise operation, we prefer cell data for thresholding
            operations.

        method : str, default: 'upper'
            Set the threshold method for single-values, defining which
            threshold bounds to use. If the ``value`` is a range, this
            parameter will be ignored, extracting data between the two
            values. For single values, ``'lower'`` will extract data
            lower than the  ``value``. ``'upper'`` will extract data
            larger than the ``value``.

        progress_bar : bool, default: False
            Display a progress bar to indicate progress.

        Returns
        -------
        pyvista.UnstructuredGrid
            Dataset containing geometry that meets the threshold requirements.

        See Also
        --------
        threshold
            Threshold a dataset by value.

        Examples
        --------
        Apply a 50% threshold filter.

        >>> import pyvista as pv
        >>> noise = pv.perlin_noise(0.1, (2, 2, 2), (0, 0, 0))
        >>> grid = pv.sample_function(
        ...     noise, bounds=[0, 1.0, -0, 1.0, 0, 1.0], dim=(30, 30, 30)
        ... )
        >>> threshed = grid.threshold_percent(0.5)
        >>> threshed.plot(
        ...     cmap='gist_earth_r',
        ...     show_scalar_bar=False,
        ...     show_edges=True,
        ... )

        Apply a 80% threshold filter.

        >>> threshed = grid.threshold_percent(0.8)
        >>> threshed.plot(
        ...     cmap='gist_earth_r',
        ...     show_scalar_bar=False,
        ...     show_edges=True,
        ... )

        See :ref:`using_filters_example` for more examples using a similar filter.

        """
        tscalars = set_default_active_scalars(self).name if scalars is None else scalars
        dmin, dmax = self.get_data_range(arr_var=tscalars, preference=preference)

        def _check_percent(percent):
            """Make sure percent is between 0 and 1 or fix if between 0 and 100."""
            if percent >= 1:
                percent = float(percent) / 100.0
                if percent > 1:
                    msg = f'Percentage ({percent}) is out of range (0, 1).'
                    raise ValueError(msg)
            if percent < 1e-10:
                msg = f'Percentage ({percent}) is too close to zero or negative.'
                raise ValueError(msg)
            return percent

        def _get_val(percent, dmin, dmax):
            """Get the value from a percentage of a range."""
            percent = _check_percent(percent)
            return dmin + float(percent) * (dmax - dmin)

        # Compute the values
        if isinstance(percent, (np.ndarray, Sequence)):
            # Get two values
            value = [_get_val(percent[0], dmin, dmax), _get_val(percent[1], dmin, dmax)]
        elif isinstance(percent, Iterable):
            msg = 'Percent must either be a single scalar or a sequence.'
            raise TypeError(msg)
        else:
            # Compute one value to threshold
            value = _get_val(percent, dmin, dmax)
        # Use the normal thresholding function on these values
        return DataSetFilters.threshold(
            self,
            value=value,
            scalars=scalars,
            invert=invert,
            continuous=continuous,
            preference=preference,
            method=method,
            progress_bar=progress_bar,
        )

    @_deprecate_positional_args
    def outline(  # type: ignore[misc]
        self: _DataObjectType,
        generate_faces: bool = False,  # noqa: FBT001, FBT002
        progress_bar: bool = False,  # noqa: FBT001, FBT002
    ):
        """Produce an outline of the full extent for the input dataset.

        Parameters
        ----------
        generate_faces : bool, default: False
            Generate solid faces for the box. This is disabled by default.

        progress_bar : bool, default: False
            Display a progress bar to indicate progress.

        Returns
        -------
        pyvista.PolyData
            Mesh containing an outline of the original dataset.

        See Also
        --------
        bounding_box
            Similar filter with additional options.

        Examples
        --------
        Generate and plot the outline of a sphere.  This is
        effectively the ``(x, y, z)`` bounds of the mesh.

        >>> import pyvista as pv
        >>> sphere = pv.Sphere()
        >>> outline = sphere.outline()
        >>> pv.plot([sphere, outline], line_width=5)

        See :ref:`using_filters_example` for more examples using this filter.

        """
        alg = _vtk.vtkOutlineFilter()
        alg.SetInputDataObject(self)
        alg.SetGenerateFaces(generate_faces)
        _update_alg(alg, progress_bar=progress_bar, message='Producing an outline')
        return wrap(alg.GetOutputDataObject(0))

    @_deprecate_positional_args
    def outline_corners(  # type: ignore[misc]
        self: _DataObjectType,
        factor: float = 0.2,
        progress_bar: bool = False,  # noqa: FBT001, FBT002
    ):
        """Produce an outline of the corners for the input dataset.

        Parameters
        ----------
        factor : float, default: 0.2
            Controls the relative size of the corners to the length of
            the corresponding bounds.

        progress_bar : bool, default: False
            Display a progress bar to indicate progress.

        Returns
        -------
        pyvista.PolyData
            Mesh containing outlined corners.

        Examples
        --------
        Generate and plot the corners of a sphere.  This is
        effectively the ``(x, y, z)`` bounds of the mesh.

        >>> import pyvista as pv
        >>> sphere = pv.Sphere()
        >>> corners = sphere.outline_corners(factor=0.1)
        >>> pv.plot([sphere, corners], line_width=5)

        """
        alg = _vtk.vtkOutlineCornerFilter()
        alg.SetInputDataObject(self)
        alg.SetCornerFactor(factor)
        _update_alg(alg, progress_bar=progress_bar, message='Producing an Outline of the Corners')
        return wrap(alg.GetOutputDataObject(0))

<<<<<<< HEAD
    @_deprecate_positional_args
=======
    def gaussian_splatting(  # type: ignore[misc]
        self: _DataSetType,
        *,
        radius: float = 0.1,
        dimensions: VectorLike[int] = (50, 50, 50),
        progress_bar: bool = False,
    ):
        """Splat points into a volume using a Gaussian distribution.

        This filter uses :vtk:`vtkGaussianSplatter` to splat points into a volume
        dataset. Each point is surrounded with a Gaussian distribution function
        weighted by input scalar data. The distribution function is volumetrically
        sampled to create a structured dataset.

        .. versionadded:: 0.46

        Parameters
        ----------
        radius : float, default: 0.1
            This value is expressed as a percentage of the length of the longest side of
            the sampling volume. This determines the "width" of the splatter in
            terms of the distribution. Smaller numbers greatly reduce execution time.

        dimensions : VectorLike[int], default: (50, 50, 50)
            Sampling dimensions of the structured point set. Higher values produce better
            results but are much slower. This is the :attr:`~pyvista.ImageData.dimensions`
            of the returned :class:`~pyvista.ImageData`.

        progress_bar : bool, default: False
            Display a progress bar to indicate progress.

        Returns
        -------
        pyvista.ImageData
            Image data with scalar values representing the splatting
            of the points.

        See Also
        --------
        voxelize_binary_mask
            Alternative method for generating :class:`~pyvista.ImageData` from a dataset.

        Examples
        --------
        Create an image data volume from a point cloud using gaussian splatter.

        >>> import pyvista as pv

        Load the Stanford Bunny mesh.

        >>> bunny = pv.examples.download_bunny()

        Apply Gaussian splatter to generate a volumetric representation.

        >>> volume = bunny.gaussian_splatting(radius=0.01)

        Threshold the volume to filter out low-density regions.

        >>> threshed = volume.threshold(0.05)

        Visualize the thresholded volume with semi-transparency and no scalar bar.

        >>> threshed.plot(opacity=0.5, show_scalar_bar=False)

        """
        from pyvista.core import _validation

        _validation.check_range(radius, [0.0, 1.0], name='radius')
        dimensions_ = _validation.validate_array3(dimensions, name='dimensions')
        alg = _vtk.vtkGaussianSplatter()
        alg.SetInputDataObject(self)
        alg.SetRadius(radius)
        alg.SetSampleDimensions(list(dimensions_))
        _update_alg(alg, progress_bar, 'Splatting Points with Gaussian Distribution')
        return _get_output(alg)

>>>>>>> 0711dfaa
    def extract_geometry(  # type: ignore[misc]
        self: _DataSetType,
        extent: VectorLike[float] | None = None,
        progress_bar: bool = False,  # noqa: FBT001, FBT002
    ):
        """Extract the outer surface of a volume or structured grid dataset.

        This will extract all 0D, 1D, and 2D cells producing the
        boundary faces of the dataset.

        .. note::
            This tends to be less efficient than :func:`extract_surface`.

        Parameters
        ----------
        extent : VectorLike[float], optional
            Specify a ``(x_min, x_max, y_min, y_max, z_min, z_max)`` bounding box to
            clip data.

        progress_bar : bool, default: False
            Display a progress bar to indicate progress.

        Returns
        -------
        pyvista.PolyData
            Surface of the dataset.

        Examples
        --------
        Extract the surface of a sample unstructured grid.

        >>> import pyvista as pv
        >>> from pyvista import examples
        >>> hex_beam = pv.read(examples.hexbeamfile)
        >>> hex_beam.extract_geometry()
        PolyData (...)
          N Cells:    88
          N Points:   90
          N Strips:   0
          X Bounds:   0.000e+00, 1.000e+00
          Y Bounds:   0.000e+00, 1.000e+00
          Z Bounds:   0.000e+00, 5.000e+00
          N Arrays:   3

        See :ref:`surface_smoothing_example` for more examples using this filter.

        """
        alg = _vtk.vtkGeometryFilter()
        alg.SetInputDataObject(self)
        if extent is not None:
            extent_ = _validation.validate_arrayN(extent, must_have_length=6, to_list=True)
            alg.SetExtent(extent_)
            alg.SetExtentClipping(True)
        _update_alg(alg, progress_bar=progress_bar, message='Extracting Geometry')
        return _get_output(alg)

    @_deprecate_positional_args(allowed=['isosurfaces', 'scalars'])
    def contour(  # type: ignore[misc]  # noqa: PLR0917
        self: _DataSetType,
        isosurfaces: int | Sequence[float] = 10,
        scalars: str | NumpyArray[float] | None = None,
        compute_normals: bool = False,  # noqa: FBT001, FBT002
        compute_gradients: bool = False,  # noqa: FBT001, FBT002
        compute_scalars: bool = True,  # noqa: FBT001, FBT002
        rng: VectorLike[float] | None = None,
        preference: Literal['point', 'cell'] = 'point',
        method: Literal['contour', 'marching_cubes', 'flying_edges'] = 'contour',
        progress_bar: bool = False,  # noqa: FBT001, FBT002
    ):
        """Contour an input self by an array.

        ``isosurfaces`` can be an integer specifying the number of
        isosurfaces in the data range or a sequence of values for
        explicitly setting the isosurfaces.

        Parameters
        ----------
        isosurfaces : int | sequence[float], optional
            Number of isosurfaces to compute across valid data range or a
            sequence of float values to explicitly use as the isosurfaces.

        scalars : str | array_like[float], optional
            Name or array of scalars to threshold on. If this is an array, the
            output of this filter will save them as ``"Contour Data"``.
            Defaults to currently active scalars.

        compute_normals : bool, default: False
            Compute normals for the dataset.

        compute_gradients : bool, default: False
            Compute gradients for the dataset.

        compute_scalars : bool, default: True
            Preserves the scalar values that are being contoured.

        rng : sequence[float], optional
            If an integer number of isosurfaces is specified, this is
            the range over which to generate contours. Default is the
            scalars array's full data range.

        preference : str, default: "point"
            When ``scalars`` is specified, this is the preferred array
            type to search for in the dataset.  Must be either
            ``'point'`` or ``'cell'``.

        method : str, default:  "contour"
            Specify to choose which vtk filter is used to create the contour.
            Must be one of ``'contour'``, ``'marching_cubes'`` and
            ``'flying_edges'``.

        progress_bar : bool, default: False
            Display a progress bar to indicate progress.

        Returns
        -------
        pyvista.PolyData
            Contoured surface.

        Examples
        --------
        Generate contours for the random hills dataset.

        >>> from pyvista import examples
        >>> hills = examples.load_random_hills()
        >>> contours = hills.contour()
        >>> contours.plot(line_width=5)

        Generate the surface of a mobius strip using flying edges.

        >>> import pyvista as pv
        >>> a = 0.4
        >>> b = 0.1
        >>> def f(x, y, z):
        ...     xx = x * x
        ...     yy = y * y
        ...     zz = z * z
        ...     xyz = x * y * z
        ...     xx_yy = xx + yy
        ...     a_xx = a * xx
        ...     b_yy = b * yy
        ...     return (
        ...         (xx_yy + 1) * (a_xx + b_yy)
        ...         + zz * (b * xx + a * yy)
        ...         - 2 * (a - b) * xyz
        ...         - a * b * xx_yy
        ...     ) ** 2 - 4 * (xx + yy) * (a_xx + b_yy - xyz * (a - b)) ** 2
        >>> n = 100
        >>> x_min, y_min, z_min = -1.35, -1.7, -0.65
        >>> grid = pv.ImageData(
        ...     dimensions=(n, n, n),
        ...     spacing=(
        ...         abs(x_min) / n * 2,
        ...         abs(y_min) / n * 2,
        ...         abs(z_min) / n * 2,
        ...     ),
        ...     origin=(x_min, y_min, z_min),
        ... )
        >>> x, y, z = grid.points.T
        >>> values = f(x, y, z)
        >>> out = grid.contour(
        ...     1,
        ...     scalars=values,
        ...     rng=[0, 0],
        ...     method='flying_edges',
        ... )
        >>> out.plot(color='lightblue', smooth_shading=True)

        See :ref:`using_filters_example` or
        :ref:`marching_cubes_example` for more examples using this
        filter.

        """
        if method == 'contour':
            alg = _vtk.vtkContourFilter()
        elif method == 'marching_cubes':
            alg = _vtk.vtkMarchingCubes()  # type: ignore[assignment]
        elif method == 'flying_edges':
            alg = _vtk.vtkFlyingEdges3D()  # type: ignore[assignment]
        else:
            msg = f"Method '{method}' is not supported"  # type: ignore[unreachable]
            raise ValueError(msg)

        if isinstance(scalars, str):
            scalars_name = scalars
        elif isinstance(scalars, (Sequence, np.ndarray)) and not isinstance(scalars, str):
            scalars_name = 'Contour Data'
            self[scalars_name] = scalars
        elif scalars is None:
            scalars_name = set_default_active_scalars(self).name
        else:
            msg = (
                f'Invalid type for `scalars` ({type(scalars)}). Should be either '
                'a numpy.ndarray, a string, or None.'
            )
            raise TypeError(msg)

        # Make sure the input has scalars to contour on
        if self.n_arrays < 1:
            msg = 'Input dataset for the contour filter must have scalar.'
            raise ValueError(msg)

        alg.SetInputDataObject(self)
        alg.SetComputeNormals(compute_normals)
        alg.SetComputeGradients(compute_gradients)
        alg.SetComputeScalars(compute_scalars)
        # NOTE: only point data is allowed? well cells works but seems buggy?
        field = get_array_association(self, scalars_name, preference=preference)
        if field != FieldAssociation.POINT:
            msg = 'Contour filter only works on point data.'
            raise TypeError(msg)
        alg.SetInputArrayToProcess(
            0,
            0,
            0,
            field.value,
            scalars_name,
        )  # args: (idx, port, connection, field, name)
        # set the isosurfaces
        if isinstance(isosurfaces, int):
            # generate values
            if rng is None:
                rng_: list[float] = list(self.get_data_range(scalars_name))
            else:
                rng_ = list(_validation.validate_data_range(rng, name='rng'))
            alg.GenerateValues(isosurfaces, rng_)
        else:
            isosurfaces_ = _validation.validate_arrayN(
                isosurfaces, dtype_out=float, name='isosurfaces'
            )

            alg.SetNumberOfContours(len(isosurfaces_))
            for i, val in enumerate(isosurfaces_):
                alg.SetValue(i, val)

        _update_alg(alg, progress_bar=progress_bar, message='Computing Contour')
        output = _get_output(alg)

        # some of these filters fail to correctly name the array
        if scalars_name not in output.point_data and 'Unnamed_0' in output.point_data:
            output.point_data[scalars_name] = output.point_data.pop('Unnamed_0')

        return output

    @_deprecate_positional_args
    def texture_map_to_plane(  # type: ignore[misc]  # noqa: PLR0917
        self: _DataSetType,
        origin: VectorLike[float] | None = None,
        point_u: VectorLike[float] | None = None,
        point_v: VectorLike[float] | None = None,
        inplace: bool = False,  # noqa: FBT001, FBT002
        name: str = 'Texture Coordinates',
        use_bounds: bool = False,  # noqa: FBT001, FBT002
        progress_bar: bool = False,  # noqa: FBT001, FBT002
    ):
        """Texture map this dataset to a user defined plane.

        This is often used to define a plane to texture map an image
        to this dataset.  The plane defines the spatial reference and
        extent of that image.

        Parameters
        ----------
        origin : sequence[float], optional
            Length 3 iterable of floats defining the XYZ coordinates of the
            bottom left corner of the plane.

        point_u : sequence[float], optional
            Length 3 iterable of floats defining the XYZ coordinates of the
            bottom right corner of the plane.

        point_v : sequence[float], optional
            Length 3 iterable of floats defining the XYZ coordinates of the
            top left corner of the plane.

        inplace : bool, default: False
            If ``True``, the new texture coordinates will be added to this
            dataset. If ``False``, a new dataset is returned with the texture
            coordinates.

        name : str, default: "Texture Coordinates"
            The string name to give the new texture coordinates if applying
            the filter inplace.

        use_bounds : bool, default: False
            Use the bounds to set the mapping plane by default (bottom plane
            of the bounding box).

        progress_bar : bool, default: False
            Display a progress bar to indicate progress.

        Returns
        -------
        pyvista.DataSet
            Original dataset with texture coordinates if
            ``inplace=True``, otherwise a copied dataset.

        Examples
        --------
        See :ref:`topo_map_example`

        """
        if use_bounds:
            _validation.check_instance(use_bounds, bool, name='use_bounds')
            bounds = self.bounds
            origin = [bounds.x_min, bounds.y_min, bounds.z_min]  # BOTTOM LEFT CORNER
            point_u = [bounds.x_max, bounds.y_min, bounds.z_min]  # BOTTOM RIGHT CORNER
            point_v = [bounds.x_min, bounds.y_max, bounds.z_min]  # TOP LEFT CORNER
        alg = _vtk.vtkTextureMapToPlane()
        if origin is None or point_u is None or point_v is None:
            alg.SetAutomaticPlaneGeneration(True)
        else:
            alg.SetOrigin(*origin)  # BOTTOM LEFT CORNER
            alg.SetPoint1(*point_u)  # BOTTOM RIGHT CORNER
            alg.SetPoint2(*point_v)  # TOP LEFT CORNER
        alg.SetInputDataObject(self)
        _update_alg(alg, progress_bar=progress_bar, message='Texturing Map to Plane')
        output = _get_output(alg)
        if not inplace:
            return output
        texture_coordinates = output.GetPointData().GetTCoords()
        texture_coordinates.SetName(name)
        otc = self.GetPointData().GetTCoords()
        self.GetPointData().SetTCoords(texture_coordinates)
        self.GetPointData().AddArray(texture_coordinates)
        # CRITICAL:
        if otc and otc.GetName() != name:
            # Add old ones back at the end if different name
            self.GetPointData().AddArray(otc)
        return self

    @_deprecate_positional_args
    def texture_map_to_sphere(  # type: ignore[misc]  # noqa: PLR0917
        self: _DataSetType,
        center: VectorLike[float] | None = None,
        prevent_seam: bool = True,  # noqa: FBT001, FBT002
        inplace: bool = False,  # noqa: FBT001, FBT002
        name: str = 'Texture Coordinates',
        progress_bar: bool = False,  # noqa: FBT001, FBT002
    ):
        """Texture map this dataset to a user defined sphere.

        This is often used to define a sphere to texture map an image
        to this dataset. The sphere defines the spatial reference and
        extent of that image.

        Parameters
        ----------
        center : sequence[float], optional
            Length 3 iterable of floats defining the XYZ coordinates of the
            center of the sphere. If ``None``, this will be automatically
            calculated.

        prevent_seam : bool, default: True
            Control how the texture coordinates are generated.  If
            set, the s-coordinate ranges from 0 to 1 and 1 to 0
            corresponding to the theta angle variation between 0 to
            180 and 180 to 0 degrees.  Otherwise, the s-coordinate
            ranges from 0 to 1 between 0 to 360 degrees.

        inplace : bool, default: False
            If ``True``, the new texture coordinates will be added to
            the dataset inplace. If ``False`` (default), a new dataset
            is returned with the texture coordinates.

        name : str, default: "Texture Coordinates"
            The string name to give the new texture coordinates if applying
            the filter inplace.

        progress_bar : bool, default: False
            Display a progress bar to indicate progress.

        Returns
        -------
        pyvista.DataSet
            Dataset containing the texture mapped to a sphere.  Return
            type matches input.

        Examples
        --------
        See :ref:`texture_example`.

        """
        alg = _vtk.vtkTextureMapToSphere()
        if center is None:
            alg.SetAutomaticSphereGeneration(True)
        else:
            alg.SetAutomaticSphereGeneration(False)
            alg.SetCenter(*center)
        alg.SetPreventSeam(prevent_seam)
        alg.SetInputDataObject(self)
        _update_alg(alg, progress_bar=progress_bar, message='Mapping texture to sphere')
        output = _get_output(alg)
        if not inplace:
            return output
        texture_coordinates = output.GetPointData().GetTCoords()
        texture_coordinates.SetName(name)
        otc = self.GetPointData().GetTCoords()
        self.GetPointData().SetTCoords(texture_coordinates)
        self.GetPointData().AddArray(texture_coordinates)
        # CRITICAL:
        if otc and otc.GetName() != name:
            # Add old ones back at the end if different name
            self.GetPointData().AddArray(otc)
        return self

    @_deprecate_positional_args
    def glyph(  # type: ignore[misc]  # noqa: PLR0917
        self: _DataSetType,
        orient: bool | str = True,  # noqa: FBT001, FBT002
        scale: bool | str = True,  # noqa: FBT001, FBT002
        factor: float = 1.0,
        geom: _vtk.vtkDataSet | DataSet | Sequence[_vtk.vtkDataSet | DataSet] | None = None,
        indices: VectorLike[int] | None = None,
        tolerance: float | None = None,
        absolute: bool = False,  # noqa: FBT001, FBT002
        clamping: bool = False,  # noqa: FBT001, FBT002
        rng: VectorLike[float] | None = None,
        color_mode: Literal['scale', 'scalar', 'vector'] = 'scale',
        progress_bar: bool = False,  # noqa: FBT001, FBT002
    ):
        """Copy a geometric representation (called a glyph) to the input dataset.

        The glyph may be oriented along the input vectors, and it may
        be scaled according to scalar data or vector
        magnitude. Passing a table of glyphs to choose from based on
        scalars or vector magnitudes is also supported.  The arrays
        used for ``orient`` and ``scale`` must be either both point data
        or both cell data.

        Parameters
        ----------
        orient : bool | str, default: True
            If ``True``, use the active vectors array to orient the glyphs.
            If string, the vector array to use to orient the glyphs.
            If ``False``, the glyphs will not be orientated.

        scale : bool | str | sequence[float], default: True
            If ``True``, use the active scalars to scale the glyphs.
            If string, the scalar array to use to scale the glyphs.
            If ``False``, the glyphs will not be scaled.

        factor : float, default: 1.0
            Scale factor applied to scaling array.

        geom : :vtk:`vtkDataSet` | tuple[:vtk:`vtkDataSet`], optional
            The geometry to use for the glyph. If missing, an arrow glyph
            is used. If a sequence, the datasets inside define a table of
            geometries to choose from based on scalars or vectors. In this
            case a sequence of numbers of the same length must be passed as
            ``indices``. The values of the range (see ``rng``) affect lookup
            in the table.

            .. note::

                The reference direction is relative to ``(1, 0, 0)`` on the
                provided geometry. That is, the provided geometry will be rotated
                from ``(1, 0, 0)`` to the direction of the ``orient`` vector at
                each point.

        indices : sequence[float], optional
            Specifies the index of each glyph in the table for lookup in case
            ``geom`` is a sequence. If given, must be the same length as
            ``geom``. If missing, a default value of ``range(len(geom))`` is
            used. Indices are interpreted in terms of the scalar range
            (see ``rng``). Ignored if ``geom`` has length 1.

        tolerance : float, optional
            Specify tolerance in terms of fraction of bounding box length.
            Float value is between 0 and 1. Default is None. If ``absolute``
            is ``True`` then the tolerance can be an absolute distance.
            If ``None``, points merging as a preprocessing step is disabled.

        absolute : bool, default: False
            Control if ``tolerance`` is an absolute distance or a fraction.

        clamping : bool, default: False
            Turn on/off clamping of "scalar" values to range.

        rng : sequence[float], optional
            Set the range of values to be considered by the filter
            when scalars values are provided.

        color_mode : str, optional, default: ``'scale'``
            If ``'scale'`` , color the glyphs by scale.
            If ``'scalar'`` , color the glyphs by scalar.
            If ``'vector'`` , color the glyphs by vector.

            .. versionadded:: 0.44

        progress_bar : bool, default: False
            Display a progress bar to indicate progress.

        Returns
        -------
        pyvista.PolyData
            Glyphs at either the cell centers or points.

        Examples
        --------
        Create arrow glyphs oriented by vectors and scaled by scalars.
        Factor parameter is used to reduce the size of the arrows.

        >>> import pyvista as pv
        >>> from pyvista import examples
        >>> mesh = examples.load_random_hills()
        >>> arrows = mesh.glyph(scale='Normals', orient='Normals', tolerance=0.05)
        >>> pl = pv.Plotter()
        >>> actor = pl.add_mesh(arrows, color='black')
        >>> actor = pl.add_mesh(
        ...     mesh,
        ...     scalars='Elevation',
        ...     cmap='terrain',
        ...     show_scalar_bar=False,
        ... )
        >>> pl.show()

        See :ref:`glyph_example`, :ref:`movie_glyphs_example`, and
        :ref:`glyph_table_example` for more examples using this filter.

        """
        dataset = self

        # Make glyphing geometry if necessary
        if geom is None:
            arrow = _vtk.vtkArrowSource()
            _update_alg(arrow, progress_bar=progress_bar, message='Making Arrow')
            geoms: Sequence[_vtk.vtkDataSet | DataSet] = [arrow.GetOutput()]
        # Check if a table of geometries was passed
        elif isinstance(geom, (np.ndarray, Sequence)):
            geoms = geom
        else:
            geoms = [geom]

        if indices is None:
            # use default "categorical" indices
            indices = np.arange(len(geoms))
        elif not isinstance(indices, (np.ndarray, Sequence)):
            msg = (  # type: ignore[unreachable]
                'If "geom" is a sequence then "indices" must also be a '
                'sequence of the same length.'
            )
            raise TypeError(msg)
        if len(indices) != len(geoms) and len(geoms) != 1:
            msg = 'The sequence "indices" must be the same length as "geom".'
            raise ValueError(msg)

        if any(not isinstance(subgeom, _vtk.vtkPolyData) for subgeom in geoms):
            msg = 'Only PolyData objects can be used as glyphs.'
            raise TypeError(msg)

        # Run the algorithm
        alg = _vtk.vtkGlyph3D()

        if len(geoms) == 1:
            # use a single glyph, ignore indices
            alg.SetSourceData(geoms[0])
        else:
            for index, subgeom in zip(indices, geoms):
                alg.SetSourceData(index, subgeom)  # type: ignore[call-overload]
            if dataset.active_scalars is not None:
                if dataset.active_scalars.ndim > 1:
                    alg.SetIndexModeToVector()
                else:
                    alg.SetIndexModeToScalar()
            else:
                alg.SetIndexModeToOff()

        if isinstance(scale, str):
            dataset.set_active_scalars(scale, preference='cell')
            do_scale = True
        elif scale:
            try:
                set_default_active_scalars(self)
            except MissingDataError:
                warnings.warn('No data to use for scale. scale will be set to False.')
                do_scale = False
            except AmbiguousDataError as err:
                warnings.warn(
                    f'{err}\nIt is unclear which one to use. scale will be set to False.'
                )
                do_scale = False
            else:
                do_scale = True
        else:
            do_scale = False

        if do_scale:
            if dataset.active_scalars is not None:
                if dataset.active_scalars.ndim > 1:
                    alg.SetScaleModeToScaleByVector()
                else:
                    alg.SetScaleModeToScaleByScalar()
        else:
            alg.SetScaleModeToDataScalingOff()

        if isinstance(orient, str):
            if scale and dataset.active_scalars_info.association == FieldAssociation.CELL:
                prefer = 'cell'
            else:
                prefer = 'point'
            dataset.set_active_vectors(orient, preference=prefer)  # type: ignore[arg-type]
            orient = True

        if orient:
            try:
                set_default_active_vectors(dataset)
            except MissingDataError:
                warnings.warn(
                    'No vector-like data to use for orient. orient will be set to False.'
                )
                orient = False
            except AmbiguousDataError as err:
                warnings.warn(
                    f'{err}\nIt is unclear which one to use. orient will be set to False.',
                )
                orient = False

        if (
            scale
            and orient
            and dataset.active_vectors_info.association != dataset.active_scalars_info.association
        ):
            msg = 'Both ``scale`` and ``orient`` must use point data or cell data.'
            raise ValueError(msg)

        source_data = dataset
        set_actives_on_source_data = False

        if (scale and dataset.active_scalars_info.association == FieldAssociation.CELL) or (
            orient and dataset.active_vectors_info.association == FieldAssociation.CELL
        ):
            source_data = dataset.cell_centers()
            set_actives_on_source_data = True

        # Clean the points before glyphing
        if tolerance is not None:
            small = pyvista.PolyData(source_data.points)
            small.point_data.update(source_data.point_data)
            source_data = small.clean(
                point_merging=True,
                merge_tol=tolerance,
                lines_to_points=False,
                polys_to_lines=False,
                strips_to_polys=False,
                inplace=False,
                absolute=absolute,
                progress_bar=progress_bar,
            )
            set_actives_on_source_data = True

        # upstream operations (cell to point conversion, point merging) may have unset
        # the correct active scalars/vectors, so set them again
        if set_actives_on_source_data:
            if scale:
                source_data.set_active_scalars(dataset.active_scalars_name, preference='point')
            if orient:
                source_data.set_active_vectors(dataset.active_vectors_name, preference='point')

        if color_mode == 'scale':
            alg.SetColorModeToColorByScale()
        elif color_mode == 'scalar':
            alg.SetColorModeToColorByScalar()
        elif color_mode == 'vector':
            alg.SetColorModeToColorByVector()
        else:
            msg = f"Invalid color mode '{color_mode}'"  # type: ignore[unreachable]
            raise ValueError(msg)

        if rng is not None:
            valid_range = _validation.validate_data_range(rng)
            alg.SetRange(valid_range)
        alg.SetOrient(orient)
        alg.SetInputData(source_data)
        alg.SetVectorModeToUseVector()
        alg.SetScaleFactor(factor)
        alg.SetClamping(clamping)
        _update_alg(alg, progress_bar=progress_bar, message='Computing Glyphs')

        output = _get_output(alg)

        # Storing geom on the algorithm, for later use in legends.
        output._glyph_geom = geoms

        return output

    @_deprecate_positional_args(allowed=['extraction_mode', 'variable_input'])
    def connectivity(  # type: ignore[misc]  # noqa: PLR0917
        self: _DataSetType,
        extraction_mode: Literal[
            'all',
            'largest',
            'specified',
            'cell_seed',
            'point_seed',
            'closest',
        ] = 'all',
        variable_input: float | VectorLike[float] | None = None,
        scalar_range: VectorLike[float] | None = None,
        scalars: str | None = None,
        label_regions: bool = True,  # noqa: FBT001, FBT002
        region_ids: VectorLike[int] | None = None,
        point_ids: VectorLike[int] | None = None,
        cell_ids: VectorLike[int] | None = None,
        closest_point: VectorLike[float] | None = None,
        inplace: bool = False,  # noqa: FBT001, FBT002
        progress_bar: bool = False,  # noqa: FBT001, FBT002
        **kwargs,
    ):
        """Find and label connected regions.

        This filter extracts cell regions based on a specified connectivity
        criterion. The extraction criterion can be controlled with
        ``extraction_mode`` to extract the largest region or the closest
        region to a seed point, for example.

        In general, cells are considered to be connected if they
        share a point. However, if a ``scalar_range`` is provided, cells
        must also have at least one point with scalar values in the
        specified range to be considered connected.

        See :ref:`connectivity_example` and :ref:`volumetric_analysis_example` for
        more examples using this filter.

        .. versionadded:: 0.43.0

           * New extraction modes: ``'specified'``, ``'cell_seed'``, ``'point_seed'``,
             and ``'closest'``.
           * Extracted regions are now sorted in descending order by
             cell count.
           * Region connectivity can be controlled using ``scalar_range``.

        .. deprecated:: 0.43.0
           Parameter ``largest`` is deprecated. Use ``'largest'`` or
           ``extraction_mode='largest'`` instead.

        Parameters
        ----------
        extraction_mode : str, default: "all"
            * ``'all'``: Extract all connected regions.
            * ``'largest'`` : Extract the largest connected region (by cell
              count).
            * ``'specified'``: Extract specific region IDs. Use ``region_ids``
              to specify the region IDs to extract.
            * ``'cell_seed'``: Extract all regions sharing the specified cell
              ids. Use ``cell_ids`` to specify the cell ids.
            * ``'point_seed'`` : Extract all regions sharing the specified
              point ids. Use ``point_ids`` to specify the point ids.
            * ``'closest'`` : Extract the region closest to the specified
              point. Use ``closest_point`` to specify the point.

        variable_input : float | sequence[float], optional
            The convenience parameter used for specifying any required input
            values for some values of ``extraction_mode``. Setting
            ``variable_input`` is equivalent to setting:

            * ``'region_ids'`` if mode is ``'specified'``.
            * ``'cell_ids'`` if mode is ``'cell_seed'``.
            * ``'point_ids'`` if mode is ``'point_seed'``.
            * ``'closest_point'`` if mode is ``'closest'``.

            It has no effect if the mode is ``'all'`` or ``'largest'``.

        scalar_range : sequence[float], optional
            Scalar range in the form ``[min, max]``. If set, the connectivity is
            restricted to cells with at least one point with scalar values in
            the specified range.

        scalars : str, optional
            Name of scalars to use if ``scalar_range`` is specified. Defaults
            to currently active scalars.

            .. note::
               This filter requires point scalars to determine region
               connectivity. If cell scalars are provided, they are first
               converted to point scalars with
               :func:`~pyvista.DataObjectFilters.cell_data_to_point_data`
               before applying the filter. The converted point scalars are
               removed from the output after applying the filter.

        label_regions : bool, default: True
            If ``True``, ``'RegionId'`` point and cell scalar arrays are stored.
            Each region is assigned a unique ID. IDs are zero-indexed and are
            assigned by region cell count in descending order (i.e. the largest
            region has ID ``0``).

        region_ids : sequence[int], optional
            Region ids to extract. Only used if ``extraction_mode`` is
            ``specified``.

        point_ids : sequence[int], optional
            Point ids to use as seeds. Only used if ``extraction_mode`` is
            ``point_seed``.

        cell_ids : sequence[int], optional
            Cell ids to use as seeds. Only used if ``extraction_mode`` is
            ``cell_seed``.

        closest_point : sequence[int], optional
            Point coordinates in ``(x, y, z)``. Only used if
            ``extraction_mode`` is ``closest``.

        inplace : bool, default: False
            If ``True`` the mesh is updated in-place, otherwise a copy
            is returned. A copy is always returned if the input type is
            not ``pyvista.PolyData`` or ``pyvista.UnstructuredGrid``.

        progress_bar : bool, default: False
            Display a progress bar.

        **kwargs : dict, optional
            Used for handling deprecated parameters.

        Returns
        -------
        pyvista.DataSet
            Dataset with labeled connected regions. Return type is
            ``pyvista.PolyData`` if input type is ``pyvista.PolyData`` and
            ``pyvista.UnstructuredGrid`` otherwise.

        See Also
        --------
        extract_largest, split_bodies, threshold, extract_values

        Examples
        --------
        Create a single mesh with three disconnected regions where each
        region has a different cell count.

        >>> import pyvista as pv
        >>> large = pv.Sphere(
        ...     center=(-4, 0, 0), phi_resolution=40, theta_resolution=40
        ... )
        >>> medium = pv.Sphere(
        ...     center=(-2, 0, 0), phi_resolution=15, theta_resolution=15
        ... )
        >>> small = pv.Sphere(center=(0, 0, 0), phi_resolution=7, theta_resolution=7)
        >>> mesh = large + medium + small

        Plot their connectivity.

        >>> conn = mesh.connectivity('all')
        >>> conn.plot(cmap=['red', 'green', 'blue'], show_edges=True)

        Restrict connectivity to a scalar range.

        >>> mesh['y_coordinates'] = mesh.points[:, 1]
        >>> conn = mesh.connectivity('all', scalar_range=[-1, 0])
        >>> conn.plot(cmap=['red', 'green', 'blue'], show_edges=True)

        Extract the region closest to the origin.

        >>> conn = mesh.connectivity('closest', (0, 0, 0))
        >>> conn.plot(color='blue', show_edges=True)

        Extract a region using a cell ID ``100`` as a seed.

        >>> conn = mesh.connectivity('cell_seed', 100)
        >>> conn.plot(color='green', show_edges=True)

        Extract the largest region.

        >>> conn = mesh.connectivity('largest')
        >>> conn.plot(color='red', show_edges=True)

        Extract the largest and smallest regions by specifying their
        region IDs. Note that the region IDs of the output differ from
        the specified IDs since the input has three regions but the output
        only has two.

        >>> large_id = 0  # largest always has ID '0'
        >>> small_id = 2  # smallest has ID 'N-1' with N=3 regions
        >>> conn = mesh.connectivity('specified', (small_id, large_id))
        >>> conn.plot(cmap=['red', 'blue'], show_edges=True)

        """
        # Deprecated on v0.43.0
        keep_largest = kwargs.pop('largest', False)
        if keep_largest:  # pragma: no cover
            warnings.warn(
                "Use of `largest=True` is deprecated. Use 'largest' or "
                "`extraction_mode='largest'` instead.",
                PyVistaDeprecationWarning,
            )
            extraction_mode = 'largest'

        def _unravel_and_validate_ids(ids):
            ids = np.asarray(ids).ravel()
            is_all_integers = np.issubdtype(ids.dtype, np.integer)
            is_all_positive = not np.any(ids < 0)
            if not (is_all_positive and is_all_integers):
                msg = 'IDs must be positive integer values.'
                raise ValueError(msg)
            return np.unique(ids)

        def _post_process_extract_values(before_extraction, extracted):
            # Output is UnstructuredGrid, so apply vtkRemovePolyData
            # to input to cast the output as PolyData type instead
            has_cells = extracted.n_cells != 0
            if isinstance(before_extraction, pyvista.PolyData):
                all_ids = set(range(before_extraction.n_cells))

                ids_to_keep = set()
                if has_cells:
                    ids_to_keep |= set(extracted['vtkOriginalCellIds'])
                ids_to_remove = list(all_ids - ids_to_keep)
                if len(ids_to_remove) != 0:
                    if pyvista.vtk_version_info < (9, 1, 0):  # pragma: no cover
                        msg = '`connectivity` with PolyData requires vtk>=9.1.0'
                        raise VTKVersionError(msg)
                    remove = _vtk.vtkRemovePolyData()
                    remove.SetInputData(before_extraction)
                    remove.SetCellIds(numpy_to_idarr(ids_to_remove))
                    _update_alg(remove, progress_bar=progress_bar, message='Removing Cells.')
                    extracted = _get_output(remove)
                    extracted.clean(
                        point_merging=False,
                        inplace=True,
                        progress_bar=progress_bar,
                    )  # remove unused points
            if has_cells:
                extracted.point_data.remove('vtkOriginalPointIds')
                extracted.cell_data.remove('vtkOriginalCellIds')
            return extracted

        # Store active scalars info to restore later if needed
        active_field, active_name = self.active_scalars_info

        # Set scalars
        if scalar_range is None:
            input_mesh = self.copy(deep=False)
        else:
            if isinstance(scalar_range, np.ndarray):
                num_elements = scalar_range.size
            elif isinstance(scalar_range, Sequence):
                num_elements = len(scalar_range)
            else:
                msg = 'Scalar range must be a numpy array or a sequence.'  # type: ignore[unreachable]
                raise TypeError(msg)
            if num_elements != 2:
                msg = 'Scalar range must have two elements defining the min and max.'
                raise ValueError(msg)
            if scalar_range[0] > scalar_range[1]:
                msg = (
                    f'Lower value of scalar range {scalar_range[0]} cannot be greater '
                    f'than the upper value {scalar_range[0]}'
                )
                raise ValueError(msg)

            # Input will be modified, so copy first
            input_mesh = self.copy()
            if scalars is None:
                set_default_active_scalars(input_mesh)
            else:
                input_mesh.set_active_scalars(scalars)
            # Make sure we have point data (required by the filter)
            field, name = input_mesh.active_scalars_info
            if field == FieldAssociation.CELL:
                # Convert to point data with a unique name
                # The point array will be removed later
                point_data = input_mesh.cell_data_to_point_data(progress_bar=progress_bar)[name]
                input_mesh.point_data['__point_data'] = point_data
                input_mesh.set_active_scalars('__point_data')

            if extraction_mode in ['all', 'specified', 'closest']:
                # Scalar connectivity has no effect if SetExtractionModeToAllRegions
                # (which applies to 'all' and 'specified') and 'closest'
                # can sometimes fail for some datasets/scalar values.
                # So, we filter scalar values beforehand
                if scalar_range is not None:
                    # Use extract_values to ensure that cells with at least one
                    # point within the range are kept (this is consistent
                    # with how the filter operates for other modes)
                    extracted = DataSetFilters.extract_values(
                        input_mesh,
                        ranges=scalar_range,
                        progress_bar=progress_bar,
                    )
                    input_mesh = _post_process_extract_values(input_mesh, extracted)

        alg = _vtk.vtkConnectivityFilter()
        alg.SetInputDataObject(input_mesh)

        # Due to inconsistent/buggy output, always keep this on and
        # remove scalars later as needed
        alg.ColorRegionsOn()  # This will create 'RegionId' scalars

        # Sort region ids
        alg.SetRegionIdAssignmentMode(alg.CELL_COUNT_DESCENDING)

        if scalar_range is not None:
            alg.ScalarConnectivityOn()
            alg.SetScalarRange(*scalar_range)

        if extraction_mode == 'all':
            alg.SetExtractionModeToAllRegions()

        elif extraction_mode == 'largest':
            alg.SetExtractionModeToLargestRegion()

        elif extraction_mode == 'specified':
            if region_ids is None:
                if variable_input is None:
                    msg = "`region_ids` must be specified when `extraction_mode='specified'`."
                    raise ValueError(msg)
                else:
                    region_ids = cast('NumpyArray[int]', variable_input)
            # this mode returns scalar data with shape that may not match
            # the number of cells/points, so we extract all and filter later
            # alg.SetExtractionModeToSpecifiedRegions()
            region_ids = _unravel_and_validate_ids(region_ids)
            # [alg.AddSpecifiedRegion(i) for i in region_ids]
            alg.SetExtractionModeToAllRegions()

        elif extraction_mode == 'cell_seed':
            if cell_ids is None:
                if variable_input is None:
                    msg = "`cell_ids` must be specified when `extraction_mode='cell_seed'`."
                    raise ValueError(msg)
                else:
                    cell_ids = cast('NumpyArray[int]', variable_input)
            alg.SetExtractionModeToCellSeededRegions()
            alg.InitializeSeedList()
            for i in _unravel_and_validate_ids(cell_ids):
                alg.AddSeed(i)

        elif extraction_mode == 'point_seed':
            if point_ids is None:
                if variable_input is None:
                    msg = "`point_ids` must be specified when `extraction_mode='point_seed'`."
                    raise ValueError(msg)
                else:
                    point_ids = cast('NumpyArray[int]', variable_input)
            alg.SetExtractionModeToPointSeededRegions()
            alg.InitializeSeedList()
            for i in _unravel_and_validate_ids(point_ids):
                alg.AddSeed(i)

        elif extraction_mode == 'closest':
            if closest_point is None:
                if variable_input is None:
                    msg = "`closest_point` must be specified when `extraction_mode='closest'`."
                    raise ValueError(msg)
                else:
                    closest_point = cast('NumpyArray[float]', variable_input)
            alg.SetExtractionModeToClosestPointRegion()
            alg.SetClosestPoint(*closest_point)

        else:
            msg = (  # type: ignore[unreachable]
                f"Invalid value for `extraction_mode` '{extraction_mode}'. "
                f"Expected one of the following: 'all', 'largest', 'specified', "
                f"'cell_seed', 'point_seed', or 'closest'"
            )
            raise ValueError(msg)

        _update_alg(
            alg, progress_bar=progress_bar, message='Finding and Labeling Connected Regions.'
        )
        output = _get_output(alg)

        # Process output
        output_needs_fixing = False  # initialize flag if output needs to be fixed
        if extraction_mode == 'all':
            pass  # Output is good
        elif extraction_mode == 'specified':
            # All regions were initially extracted, so extract only the
            # specified regions
            extracted = DataSetFilters.extract_values(
                output,
                values=region_ids,
                progress_bar=progress_bar,
            )
            output = _post_process_extract_values(output, extracted)

            if label_regions:
                # Extracted regions may not be contiguous and zero-based
                # which will need to be fixed
                output_needs_fixing = True

        elif extraction_mode == 'largest' and isinstance(output, pyvista.PolyData):
            # PolyData with 'largest' mode generates bad output with unreferenced points
            output_needs_fixing = True

        # All other extraction modes / cases may generate incorrect scalar arrays
        # e.g. 'largest' may output scalars with shape that does not match output mesh
        # e.g. 'seed' method scalars may have one RegionId, yet may contain many
        # disconnected regions. Therefore, check for correct scalars size
        elif label_regions:
            invalid_cell_scalars = output.n_cells != output.cell_data['RegionId'].size
            invalid_point_scalars = output.n_points != output.point_data['RegionId'].size
            if invalid_cell_scalars or invalid_point_scalars:
                output_needs_fixing = True

        if output_needs_fixing and output.n_cells > 0:
            # Fix bad output recursively using 'all' mode which has known good output
            output.point_data.remove('RegionId')
            output.cell_data.remove('RegionId')
            output = output.connectivity('all', label_regions=True, inplace=inplace)

        # Remove temp point array
        with contextlib.suppress(KeyError):
            output.point_data.remove('__point_data')

        if not label_regions and output.n_cells > 0:
            output.point_data.remove('RegionId')
            output.cell_data.remove('RegionId')

            # restore previously active scalars
            output.set_active_scalars(active_name, preference=active_field)

        if inplace:
            try:
                self.copy_from(output, deep=False)
            except:
                pass
            else:
                return self
        return output

    @_deprecate_positional_args
    def extract_largest(  # type: ignore[misc]
        self: _DataSetType,
        inplace: bool = False,  # noqa: FBT001, FBT002
        progress_bar: bool = False,  # noqa: FBT001, FBT002
    ):
        """Extract largest connected set in mesh.

        Can be used to reduce residues obtained when generating an
        isosurface.  Works only if residues are not connected (share
        at least one point with) the main component of the image.

        Parameters
        ----------
        inplace : bool, default: False
            Updates mesh in-place.

        progress_bar : bool, default: False
            Display a progress bar to indicate progress.

        Returns
        -------
        pyvista.DataSet
            Largest connected set in the dataset.  Return type matches input.

        Examples
        --------
        Join two meshes together, extract the largest, and plot it.

        >>> import pyvista as pv
        >>> mesh = pv.Sphere() + pv.Cube()
        >>> largest = mesh.extract_largest()
        >>> largest.plot()

        See :ref:`connectivity_example` and :ref:`volumetric_analysis_example` for
        more examples using this filter.

        .. seealso::
            :func:`pyvista.DataSetFilters.connectivity`

        """
        return DataSetFilters.connectivity(
            self,
            'largest',
            label_regions=False,
            inplace=inplace,
            progress_bar=progress_bar,
        )

    @_deprecate_positional_args
    def split_bodies(  # type: ignore[misc]
        self: _DataSetType,
        label: bool = False,  # noqa: FBT001, FBT002
        progress_bar: bool = False,  # noqa: FBT001, FBT002
    ):
        """Find, label, and split connected bodies/volumes.

        This splits different connected bodies into blocks in a
        :class:`pyvista.MultiBlock` dataset.

        Parameters
        ----------
        label : bool, default: False
            A flag on whether to keep the ID arrays given by the
            ``connectivity`` filter.

        progress_bar : bool, default: False
            Display a progress bar to indicate progress.

        See Also
        --------
        extract_values, partition, connectivity

        Returns
        -------
        pyvista.MultiBlock
            MultiBlock with a split bodies.

        Examples
        --------
        Split a uniform grid thresholded to be non-connected.

        >>> from pyvista import examples
        >>> dataset = examples.load_uniform()
        >>> _ = dataset.set_active_scalars('Spatial Cell Data')
        >>> threshed = dataset.threshold_percent([0.15, 0.50], invert=True)
        >>> bodies = threshed.split_bodies()
        >>> len(bodies)
        2

        See :ref:`split_vol` for more examples using this filter.

        """
        # Get the connectivity and label different bodies
        labeled = DataSetFilters.connectivity(self)
        classifier = labeled.cell_data['RegionId']
        bodies = pyvista.MultiBlock()
        for vid in np.unique(classifier):
            # Now extract it:
            b = labeled.threshold(
                [vid - 0.5, vid + 0.5],
                scalars='RegionId',
                progress_bar=progress_bar,
            )
            if not label:
                # strange behavior:
                # must use this method rather than deleting from the point_data
                # or else object is collected.
                b.cell_data.remove('RegionId')
                b.point_data.remove('RegionId')
            bodies.append(b)

        return bodies

    @_deprecate_positional_args(allowed=['scalars'])
    def warp_by_scalar(  # type: ignore[misc]  # noqa: PLR0917
        self: _DataSetType,
        scalars: str | None = None,
        factor: float = 1.0,
        normal: VectorLike[float] | None = None,
        inplace: bool = False,  # noqa: FBT001, FBT002
        progress_bar: bool = False,  # noqa: FBT001, FBT002
        **kwargs,
    ):
        """Warp the dataset's points by a point data scalars array's values.

        This modifies point coordinates by moving points along point
        normals by the scalar amount times the scale factor.

        Parameters
        ----------
        scalars : str, optional
            Name of scalars to warp by. Defaults to currently active scalars.

        factor : float, default: 1.0
            A scaling factor to increase the scaling effect. Alias
            ``scale_factor`` also accepted - if present, overrides ``factor``.

        normal : sequence, optional
            User specified normal. If given, data normals will be
            ignored and the given normal will be used to project the
            warp.

        inplace : bool, default: False
            If ``True``, the points of the given dataset will be updated.

        progress_bar : bool, default: False
            Display a progress bar to indicate progress.

        **kwargs : dict, optional
            Accepts ``scale_factor`` instead of ``factor``.

        Returns
        -------
        pyvista.DataSet
            Warped Dataset.  Return type matches input.

        Examples
        --------
        First, plot the unwarped mesh.

        >>> from pyvista import examples
        >>> mesh = examples.download_st_helens()
        >>> mesh.plot(cmap='gist_earth', show_scalar_bar=False)

        Now, warp the mesh by the ``'Elevation'`` scalars.

        >>> warped = mesh.warp_by_scalar('Elevation')
        >>> warped.plot(cmap='gist_earth', show_scalar_bar=False)

        See :ref:`compute_normals_example` for more examples using this filter.

        """
        factor = kwargs.pop('scale_factor', factor)
        assert_empty_kwargs(**kwargs)
        scalars_ = set_default_active_scalars(self).name if scalars is None else scalars
        _ = get_array(self, scalars_, preference='point', err=True)

        field = get_array_association(self, scalars_, preference='point')
        if field != FieldAssociation.POINT:
            msg = 'Dataset can only by warped by a point data array.'
            raise TypeError(msg)
        # Run the algorithm
        alg = _vtk.vtkWarpScalar()
        alg.SetInputDataObject(self)
        alg.SetInputArrayToProcess(
            0,
            0,
            0,
            field.value,
            scalars_,
        )  # args: (idx, port, connection, field, name)
        alg.SetScaleFactor(factor)
        if normal is not None:
            alg.SetNormal(*normal)
            alg.SetUseNormal(True)
        _update_alg(alg, progress_bar=progress_bar, message='Warping by Scalar')
        output = _get_output(alg)
        if inplace:
            if isinstance(self, (_vtk.vtkImageData, _vtk.vtkRectilinearGrid)):
                msg = 'This filter cannot be applied inplace for this mesh type.'  # type: ignore[unreachable]
                raise TypeError(msg)
            self.copy_from(output, deep=False)
            return self
        return output

    @_deprecate_positional_args(allowed=['vectors'])
    def warp_by_vector(  # type: ignore[misc]  # noqa: PLR0917
        self: _DataSetType,
        vectors: str | None = None,
        factor: float = 1.0,
        inplace: bool = False,  # noqa: FBT001, FBT002
        progress_bar: bool = False,  # noqa: FBT001, FBT002
    ):
        """Warp the dataset's points by a point data vectors array's values.

        This modifies point coordinates by moving points along point
        vectors by the local vector times the scale factor.

        A classical application of this transform is to visualize
        eigenmodes in mechanics.

        Parameters
        ----------
        vectors : str, optional
            Name of vector to warp by. Defaults to currently active vector.

        factor : float, default: 1.0
            A scaling factor that multiplies the vectors to warp by. Can
            be used to enhance the warping effect.

        inplace : bool, default: False
            If ``True``, the function will update the mesh in-place.

        progress_bar : bool, default: False
            Display a progress bar to indicate progress.

        Returns
        -------
        pyvista.PolyData
            The warped mesh resulting from the operation.

        Examples
        --------
        Warp a sphere by vectors.

        >>> import pyvista as pv
        >>> from pyvista import examples
        >>> sphere = examples.load_sphere_vectors()
        >>> warped = sphere.warp_by_vector()
        >>> pl = pv.Plotter(shape=(1, 2))
        >>> pl.subplot(0, 0)
        >>> actor = pl.add_text('Before warp')
        >>> actor = pl.add_mesh(sphere, color='white')
        >>> pl.subplot(0, 1)
        >>> actor = pl.add_text('After warp')
        >>> actor = pl.add_mesh(warped, color='white')
        >>> pl.show()

        See :ref:`warp_by_vector_example` and :ref:`warp_by_vector_eigenmodes_example` for
        more examples using this filter.

        """
        vectors_ = set_default_active_vectors(self).name if vectors is None else vectors
        arr = get_array(self, vectors_, preference='point')
        field = get_array_association(self, vectors_, preference='point')
        if arr is None:
            msg = 'No vectors present to warp by vector.'
            raise ValueError(msg)

        # check that this is indeed a vector field
        if arr.ndim != 2 or arr.shape[1] != 3:
            msg = (
                'Dataset can only by warped by a 3D vector point data array. '
                'The values you provided do not satisfy this requirement'
            )
            raise ValueError(msg)
        alg = _vtk.vtkWarpVector()
        alg.SetInputDataObject(self)
        alg.SetInputArrayToProcess(0, 0, 0, field.value, vectors_)
        alg.SetScaleFactor(factor)
        _update_alg(alg, progress_bar=progress_bar, message='Warping by Vector')
        warped_mesh = _get_output(alg)
        if inplace:
            self.copy_from(warped_mesh, deep=False)
            return self
        else:
            return warped_mesh

    @_deprecate_positional_args
    def delaunay_3d(  # type: ignore[misc]  # noqa: PLR0917
        self: _DataSetType,
        alpha: float = 0.0,
        tol: float = 0.001,
        offset: float = 2.5,
        progress_bar: bool = False,  # noqa: FBT001, FBT002
    ):
        """Construct a 3D Delaunay triangulation of the mesh.

        This filter can be used to generate a 3D tetrahedral mesh from
        a surface or scattered points.  If you want to create a
        surface from a point cloud, see
        :func:`pyvista.PolyDataFilters.reconstruct_surface`.

        Parameters
        ----------
        alpha : float, default: 0.0
            Distance value to control output of this filter. For a
            non-zero alpha value, only vertices, edges, faces, or
            tetrahedra contained within the circumsphere (of radius
            alpha) will be output. Otherwise, only tetrahedra will be
            output.

        tol : float, default: 0.001
            Tolerance to control discarding of closely spaced points.
            This tolerance is specified as a fraction of the diagonal
            length of the bounding box of the points.

        offset : float, default: 2.5
            Multiplier to control the size of the initial, bounding
            Delaunay triangulation.

        progress_bar : bool, default: False
            Display a progress bar to indicate progress.

        Returns
        -------
        pyvista.UnstructuredGrid
            UnstructuredGrid containing the Delaunay triangulation.

        Examples
        --------
        Generate a 3D Delaunay triangulation of a surface mesh of a
        sphere and plot the interior edges generated.

        >>> import pyvista as pv
        >>> sphere = pv.Sphere(theta_resolution=5, phi_resolution=5)
        >>> grid = sphere.delaunay_3d()
        >>> edges = grid.extract_all_edges()
        >>> edges.plot(line_width=5, color='k')

        """
        alg = _vtk.vtkDelaunay3D()
        alg.SetInputData(self)
        alg.SetAlpha(alpha)
        alg.SetTolerance(tol)
        alg.SetOffset(offset)
        _update_alg(alg, progress_bar=progress_bar, message='Computing 3D Triangulation')
        return _get_output(alg)

    @_deprecate_positional_args(allowed=['surface'])
    def select_enclosed_points(  # type: ignore[misc]  # noqa: PLR0917
        self: _DataSetType,
        surface: PolyData,
        tolerance: float = 0.001,
        inside_out: bool = False,  # noqa: FBT001, FBT002
        check_surface: bool = True,  # noqa: FBT001, FBT002
        progress_bar: bool = False,  # noqa: FBT001, FBT002
    ):
        """Mark points as to whether they are inside a closed surface.

        This evaluates all the input points to determine whether they are in an
        enclosed surface. The filter produces a (0,1) mask
        (in the form of a :vtk:`vtkDataArray`) that indicates whether points are
        outside (mask value=0) or inside (mask value=1) a provided surface.
        (The name of the output :vtk:`vtkDataArray` is ``"SelectedPoints"``.)

        This filter produces and output data array, but does not modify the
        input dataset. If you wish to extract cells or poinrs, various
        threshold filters are available (i.e., threshold the output array).

        .. warning::
           The filter assumes that the surface is closed and
           manifold. A boolean flag can be set to force the filter to
           first check whether this is true. If ``False`` and not manifold,
           an error will be raised.

        Parameters
        ----------
        surface : pyvista.PolyData
            Set the surface to be used to test for containment. This must be a
            :class:`pyvista.PolyData` object.

        tolerance : float, default: 0.001
            The tolerance on the intersection. The tolerance is expressed as a
            fraction of the bounding box of the enclosing surface.

        inside_out : bool, default: False
            By default, points inside the surface are marked inside or sent
            to the output. If ``inside_out`` is ``True``, then the points
            outside the surface are marked inside.

        check_surface : bool, default: True
            Specify whether to check the surface for closure. When ``True``, the
            algorithm first checks to see if the surface is closed and
            manifold. If the surface is not closed and manifold, a runtime
            error is raised.

        progress_bar : bool, default: False
            Display a progress bar to indicate progress.

        Returns
        -------
        pyvista.PolyData
            Mesh containing the ``point_data['SelectedPoints']`` array.

        See Also
        --------
        :ref:`extract_cells_inside_surface_example`

        Examples
        --------
        Determine which points on a plane are inside a manifold sphere
        surface mesh.  Extract these points using the
        :func:`DataSetFilters.extract_points` filter and then plot them.

        >>> import pyvista as pv
        >>> sphere = pv.Sphere()
        >>> plane = pv.Plane()
        >>> selected = plane.select_enclosed_points(sphere)
        >>> pts = plane.extract_points(
        ...     selected['SelectedPoints'].view(bool),
        ...     adjacent_cells=False,
        ... )
        >>> pl = pv.Plotter()
        >>> _ = pl.add_mesh(sphere, style='wireframe')
        >>> _ = pl.add_points(pts, color='r')
        >>> pl.show()

        """
        if not isinstance(surface, pyvista.PolyData):
            msg = '`surface` must be `pyvista.PolyData`'  # type: ignore[unreachable]
            raise TypeError(msg)
        if check_surface and surface.n_open_edges > 0:
            msg = (
                'Surface is not closed. Please read the warning in the '
                'documentation for this function and either pass '
                '`check_surface=False` or repair the surface.'
            )
            raise RuntimeError(msg)
        alg = _vtk.vtkSelectEnclosedPoints()
        alg.SetInputData(self)
        alg.SetSurfaceData(surface)
        alg.SetTolerance(tolerance)
        alg.SetInsideOut(inside_out)
        _update_alg(alg, progress_bar=progress_bar, message='Selecting Enclosed Points')
        result = _get_output(alg)
        out = self.copy()
        bools = result['SelectedPoints'].astype(np.uint8)
        if len(bools) < 1:
            bools = np.zeros(out.n_points, dtype=np.uint8)
        out['SelectedPoints'] = bools
        return out

    @_deprecate_positional_args(allowed=['target'])
    def interpolate(  # type: ignore[misc]  # noqa: PLR0917
        self: _DataSetType,
        target: DataSet | _vtk.vtkDataSet,
        sharpness: float = 2.0,
        radius: float = 1.0,
        strategy: Literal['null_value', 'mask_points', 'closest_point'] = 'null_value',
        null_value: float = 0.0,
        n_points: int | None = None,
        pass_cell_data: bool = True,  # noqa: FBT001, FBT002
        pass_point_data: bool = True,  # noqa: FBT001, FBT002
        progress_bar: bool = False,  # noqa: FBT001, FBT002
    ):
        """Interpolate values onto this mesh from a given dataset.

        The ``target`` dataset is typically a point cloud. Only point data from
        the ``target`` mesh will be interpolated onto points of this mesh. Whether
        preexisting point and cell data of this mesh are preserved in the
        output can be customized with the ``pass_point_data`` and
        ``pass_cell_data`` parameters.

        This uses a Gaussian interpolation kernel. Use the ``sharpness`` and
        ``radius`` parameters to adjust this kernel. You can also switch this
        kernel to use an N closest points approach.

        If the cell topology is more useful for interpolating, e.g. from a
        discretized FEM or CFD simulation, use
        :func:`pyvista.DataObjectFilters.sample` instead.

        Parameters
        ----------
        target : pyvista.DataSet
            The vtk data object to sample from. Point and cell arrays from
            this object are interpolated onto this mesh.

        sharpness : float, default: 2.0
            Set the sharpness (i.e., falloff) of the Gaussian kernel. As the
            sharpness increases the effects of distant points are reduced.

        radius : float, optional
            Specify the radius within which the basis points must lie.

        strategy : str, default: "null_value"
            Specify a strategy to use when encountering a "null" point during
            the interpolation process. Null points occur when the local
            neighborhood (of nearby points to interpolate from) is empty. If
            the strategy is set to ``'mask_points'``, then an output array is
            created that marks points as being valid (=1) or null (invalid =0)
            (and the NullValue is set as well). If the strategy is set to
            ``'null_value'``, then the output data value(s) are set to the
            ``null_value`` (specified in the output point data). Finally, the
            strategy ``'closest_point'`` is to simply use the closest point to
            perform the interpolation.

        null_value : float, default: 0.0
            Specify the null point value. When a null point is encountered
            then all components of each null tuple are set to this value.

        n_points : int, optional
            If given, specifies the number of the closest points used to form
            the interpolation basis. This will invalidate the radius argument
            in favor of an N closest points approach. This typically has poorer
            results.

        pass_cell_data : bool, default: True
            Preserve input mesh's original cell data arrays.

        pass_point_data : bool, default: True
            Preserve input mesh's original point data arrays.

        progress_bar : bool, default: False
            Display a progress bar to indicate progress.

        Returns
        -------
        pyvista.DataSet
            Interpolated dataset.  Return type matches input.

        See Also
        --------
        pyvista.DataObjectFilters.sample
            Resample array data from one mesh onto another.

        :meth:`pyvista.ImageDataFilters.resample`
            Resample image data to modify its dimensions and spacing.

        Examples
        --------
        Interpolate the values of 5 points onto a sample plane.

        >>> import pyvista as pv
        >>> import numpy as np
        >>> rng = np.random.default_rng(7)
        >>> point_cloud = rng.random((5, 3))
        >>> point_cloud[:, 2] = 0
        >>> point_cloud -= point_cloud.mean(0)
        >>> pdata = pv.PolyData(point_cloud)
        >>> pdata['values'] = rng.random(5)
        >>> plane = pv.Plane()
        >>> plane.clear_data()
        >>> plane = plane.interpolate(pdata, sharpness=3)
        >>> pl = pv.Plotter()
        >>> _ = pl.add_mesh(pdata, render_points_as_spheres=True, point_size=50)
        >>> _ = pl.add_mesh(plane, style='wireframe', line_width=5)
        >>> pl.show()

        See :ref:`interpolate_example`, :ref:`interpolate_sample_example`,
        and :ref:`resampling_example` for more examples using this filter.

        """
        # Must cast to UnstructuredGrid in some cases (e.g. vtkImageData/vtkRectilinearGrid)
        # I believe the locator and the interpolator call `GetPoints` and not all mesh types
        # have that method
        target_ = wrap(target)
        target_ = (
            target_.cast_to_unstructured_grid()
            if isinstance(target_, (pyvista.ImageData, pyvista.RectilinearGrid))
            else target_
        )

        gaussian_kernel = _vtk.vtkGaussianKernel()
        gaussian_kernel.SetSharpness(sharpness)
        gaussian_kernel.SetRadius(radius)
        gaussian_kernel.SetKernelFootprintToRadius()
        if n_points:
            gaussian_kernel.SetNumberOfPoints(n_points)
            gaussian_kernel.SetKernelFootprintToNClosest()

        locator = _vtk.vtkStaticPointLocator()
        locator.SetDataSet(target_)
        locator.BuildLocator()

        interpolator = _vtk.vtkPointInterpolator()
        interpolator.SetInputData(self)
        interpolator.SetSourceData(target)
        interpolator.SetKernel(gaussian_kernel)
        interpolator.SetLocator(locator)
        interpolator.SetNullValue(null_value)
        if strategy == 'null_value':
            interpolator.SetNullPointsStrategyToNullValue()
        elif strategy == 'mask_points':
            interpolator.SetNullPointsStrategyToMaskPoints()
        elif strategy == 'closest_point':
            interpolator.SetNullPointsStrategyToClosestPoint()
        else:
            msg = f'strategy `{strategy}` not supported.'  # type: ignore[unreachable]
            raise ValueError(msg)
        interpolator.SetPassPointArrays(pass_point_data)
        interpolator.SetPassCellArrays(pass_cell_data)
        _update_alg(interpolator, progress_bar=progress_bar, message='Interpolating')
        return _get_output(interpolator)

    @_deprecate_positional_args(allowed=['vectors'])
    def streamlines(  # type: ignore[misc]  # noqa: PLR0917
        self: _DataSetType,
        vectors: str | None = None,
        source_center: VectorLike[float] | None = None,
        source_radius: float | None = None,
        n_points: int = 100,
        start_position: VectorLike[float] | None = None,
        return_source: bool = False,  # noqa: FBT001, FBT002
        pointa: VectorLike[float] | None = None,
        pointb: VectorLike[float] | None = None,
        progress_bar: bool = False,  # noqa: FBT001, FBT002
        **kwargs,
    ):
        """Integrate a vector field to generate streamlines.

        The default behavior uses a sphere as the source - set its
        location and radius via the ``source_center`` and
        ``source_radius`` keyword arguments.  ``n_points`` defines the
        number of starting points on the sphere surface.
        Alternatively, a line source can be used by specifying
        ``pointa`` and ``pointb``.  ``n_points`` again defines the
        number of points on the line.

        You can retrieve the source by specifying
        ``return_source=True``.

        Optional keyword parameters from
        :func:`pyvista.DataSetFilters.streamlines_from_source` can be
        used here to control the generation of streamlines.

        Parameters
        ----------
        vectors : str, optional
            The string name of the active vector field to integrate across.

        source_center : sequence[float], optional
            Length 3 tuple of floats defining the center of the source
            particles. Defaults to the center of the dataset.

        source_radius : float, optional
            Float radius of the source particle cloud. Defaults to one-tenth of
            the diagonal of the dataset's spatial extent.

        n_points : int, default: 100
            Number of particles present in source sphere or line.

        start_position : sequence[float], optional
            A single point.  This will override the sphere point source.

        return_source : bool, default: False
            Return the source particles as :class:`pyvista.PolyData` as well as the
            streamlines. This will be the second value returned if ``True``.

        pointa, pointb : sequence[float], optional
            The coordinates of a start and end point for a line source. This
            will override the sphere and start_position point source.

        progress_bar : bool, default: False
            Display a progress bar to indicate progress.

        **kwargs : dict, optional
            See :func:`pyvista.DataSetFilters.streamlines_from_source`.

        Returns
        -------
        streamlines : pyvista.PolyData
            This produces polylines as the output, with each cell
            (i.e., polyline) representing a streamline. The attribute values
            associated with each streamline are stored in the cell data, whereas
            those associated with streamline-points are stored in the point data.

        source : pyvista.PolyData
            The points of the source are the seed points for the streamlines.
            Only returned if ``return_source=True``.

        Examples
        --------
        See the :ref:`streamlines_example` example.

        """
        if source_center is None:
            source_center = self.center
        if source_radius is None:
            source_radius = self.length / 10.0

        # A single point at start_position
        if start_position is not None:
            source_center = start_position
            source_radius = 0.0
            n_points = 1

        alg: _vtk.vtkAlgorithm
        if (pointa is not None and pointb is None) or (pointa is None and pointb is not None):
            msg = 'Both pointa and pointb must be provided'
            raise ValueError(msg)
        elif pointa is not None and pointb is not None:
            line_source = _vtk.vtkLineSource()
            line_source.SetPoint1(*pointa)
            line_source.SetPoint2(*pointb)
            line_source.SetResolution(n_points)
            alg = line_source
        else:
            point_source = _vtk.vtkPointSource()
            point_source.SetCenter(*source_center)
            point_source.SetRadius(source_radius)
            point_source.SetNumberOfPoints(n_points)
            alg = point_source

        alg.Update()
        input_source = cast('pyvista.DataSet', wrap(alg.GetOutput()))

        output = self.streamlines_from_source(
            input_source,
            vectors,
            progress_bar=progress_bar,
            **kwargs,
        )
        if return_source:
            return output, input_source
        return output

    @_deprecate_positional_args(allowed=['source', 'vectors'])
    def streamlines_from_source(  # type: ignore[misc]  # noqa: PLR0917
        self: _DataSetType,
        source: _vtk.vtkDataSet,
        vectors: str | None = None,
        integrator_type: Literal[45, 2, 4] = 45,
        integration_direction: Literal['both', 'backward', 'forward'] = 'both',
        surface_streamlines: bool = False,  # noqa: FBT001, FBT002
        initial_step_length: float = 0.5,
        step_unit: Literal['cl', 'l'] = 'cl',
        min_step_length: float = 0.01,
        max_step_length: float = 1.0,
        max_steps: int = 2000,
        terminal_speed: float = 1e-12,
        max_error: float = 1e-6,
        max_time: float | None = None,
        compute_vorticity: bool = True,  # noqa: FBT001, FBT002
        rotation_scale: float = 1.0,
        interpolator_type: Literal['point', 'cell', 'p', 'c'] = 'point',
        progress_bar: bool = False,  # noqa: FBT001, FBT002
        max_length: float | None = None,
    ):
        """Generate streamlines of vectors from the points of a source mesh.

        The integration is performed using a specified integrator, by default
        Runge-Kutta45. This supports integration through any type of dataset.
        If the dataset contains 2D cells like polygons or triangles and the
        ``surface_streamlines`` parameter is used, the integration is constrained
        to lie on the surface defined by 2D cells.

        Parameters
        ----------
        source : pyvista.DataSet
            The points of the source provide the starting points of the
            streamlines.  This will override both sphere and line sources.

        vectors : str, optional
            The string name of the active vector field to integrate across.

        integrator_type : {45, 2, 4}, default: 45
            The integrator type to be used for streamline generation.
            The default is Runge-Kutta45. The recognized solvers are:
            RUNGE_KUTTA2 (``2``),  RUNGE_KUTTA4 (``4``), and RUNGE_KUTTA45
            (``45``). Options are ``2``, ``4``, or ``45``.

        integration_direction : str, default: "both"
            Specify whether the streamline is integrated in the upstream or
            downstream directions (or both). Options are ``'both'``,
            ``'backward'``, or ``'forward'``.

        surface_streamlines : bool, default: False
            Compute streamlines on a surface.

        initial_step_length : float, default: 0.5
            Initial step size used for line integration, expressed ib length
            unitsL or cell length units (see ``step_unit`` parameter).
            either the starting size for an adaptive integrator, e.g., RK45, or
            the constant / fixed size for non-adaptive ones, i.e., RK2 and RK4).

        step_unit : {'cl', 'l'}, default: "cl"
            Uniform integration step unit. The valid unit is now limited to
            only LENGTH_UNIT (``'l'``) and CELL_LENGTH_UNIT (``'cl'``).
            Default is CELL_LENGTH_UNIT.

        min_step_length : float, default: 0.01
            Minimum step size used for line integration, expressed in length or
            cell length units. Only valid for an adaptive integrator, e.g., RK45.

        max_step_length : float, default: 1.0
            Maximum step size used for line integration, expressed in length or
            cell length units. Only valid for an adaptive integrator, e.g., RK45.

        max_steps : int, default: 2000
            Maximum number of steps for integrating a streamline.

        terminal_speed : float, default: 1e-12
            Terminal speed value, below which integration is terminated.

        max_error : float, 1e-6
            Maximum error tolerated throughout streamline integration.

        max_time : float, optional
            Specify the maximum length of a streamline expressed in physical length.

            .. deprecated:: 0.45.0
               ``max_time`` parameter is deprecated. Use ``max_length`` instead.
                It will be removed in v0.48. Default for ``max_time`` changed in v0.45.0.

        compute_vorticity : bool, default: True
            Vorticity computation at streamline points. Necessary for generating
            proper stream-ribbons using the :vtk:`vtkRibbonFilter`.

        rotation_scale : float, default: 1.0
            This can be used to scale the rate with which the streamribbons
            twist.

        interpolator_type : str, default: "point"
            Set the type of the velocity field interpolator to locate cells
            during streamline integration either by points or cells.
            The cell locator is more robust then the point locator. Options
            are ``'point'`` or ``'cell'`` (abbreviations of ``'p'`` and ``'c'``
            are also supported).

        progress_bar : bool, default: False
            Display a progress bar to indicate progress.

        max_length : float, optional
            Specify the maximum length of a streamline expressed in physical length.
            Default is 4 times the diagonal length of the bounding box of the ``source``
            dataset.

        Returns
        -------
        pyvista.PolyData
            Streamlines. This produces polylines as the output, with
            each cell (i.e., polyline) representing a streamline. The
            attribute values associated with each streamline are
            stored in the cell data, whereas those associated with
            streamline-points are stored in the point data.

        Examples
        --------
        See the :ref:`streamlines_example` example.

        """
        integration_direction_lower = str(integration_direction).strip().lower()
        if integration_direction_lower not in ['both', 'back', 'backward', 'forward']:
            msg = (
                "Integration direction must be one of:\n 'backward', "
                f"'forward', or 'both' - not '{integration_direction_lower}'."
            )
            raise ValueError(msg)
        else:
            integration_direction_ = cast(
                'Literal["both", "back", "backward", "forward"]', integration_direction
            )
        if integrator_type not in [2, 4, 45]:
            msg = 'Integrator type must be one of `2`, `4`, or `45`.'
            raise ValueError(msg)
        if interpolator_type not in ['c', 'cell', 'p', 'point']:
            msg = "Interpolator type must be either 'cell' or 'point'"
            raise ValueError(msg)
        if step_unit not in ['l', 'cl']:
            msg = "Step unit must be either 'l' or 'cl'"
            raise ValueError(msg)
        step_unit_val = {
            'cl': _vtk.vtkStreamTracer.CELL_LENGTH_UNIT,
            'l': _vtk.vtkStreamTracer.LENGTH_UNIT,
        }[step_unit]
        if isinstance(vectors, str):
            self.set_active_scalars(vectors)
            self.set_active_vectors(vectors)
        elif vectors is None:
            set_default_active_vectors(self)

        if max_time is not None:
            if max_length is not None:
                warnings.warn(
                    '``max_length`` and ``max_time`` provided. Ignoring deprecated ``max_time``.',
                    PyVistaDeprecationWarning,
                )
            else:
                warnings.warn(
                    '``max_time`` parameter is deprecated.  It will be removed in v0.48',
                    PyVistaDeprecationWarning,
                )
                max_length = max_time

        if max_length is None:
            max_length = 4.0 * self.GetLength()

        source = wrap(source)
        # vtk throws error with two Structured Grids
        # See: https://github.com/pyvista/pyvista/issues/1373
        if isinstance(self, pyvista.StructuredGrid) and isinstance(source, pyvista.StructuredGrid):
            source = source.cast_to_unstructured_grid()

        # Build the algorithm
        alg = _vtk.vtkStreamTracer()
        # Inputs
        alg.SetInputDataObject(self)
        alg.SetSourceData(source)

        # general parameters
        alg.SetComputeVorticity(compute_vorticity)
        alg.SetInitialIntegrationStep(initial_step_length)
        alg.SetIntegrationStepUnit(step_unit_val)
        alg.SetMaximumError(max_error)
        alg.SetMaximumIntegrationStep(max_step_length)
        alg.SetMaximumNumberOfSteps(max_steps)
        alg.SetMaximumPropagation(max_length)
        alg.SetMinimumIntegrationStep(min_step_length)
        alg.SetRotationScale(rotation_scale)
        alg.SetSurfaceStreamlines(surface_streamlines)
        alg.SetTerminalSpeed(terminal_speed)
        # Model parameters
        if integration_direction_ == 'forward':
            alg.SetIntegrationDirectionToForward()
        elif integration_direction_ in ['backward', 'back']:
            alg.SetIntegrationDirectionToBackward()
        else:
            alg.SetIntegrationDirectionToBoth()
        # set integrator type
        if integrator_type == 2:
            alg.SetIntegratorTypeToRungeKutta2()
        elif integrator_type == 4:
            alg.SetIntegratorTypeToRungeKutta4()
        else:
            alg.SetIntegratorTypeToRungeKutta45()
        # set interpolator type
        if interpolator_type in ['c', 'cell']:
            alg.SetInterpolatorTypeToCellLocator()
        else:
            alg.SetInterpolatorTypeToDataSetPointLocator()
        # run the algorithm
        _update_alg(alg, progress_bar=progress_bar, message='Generating Streamlines')
        return _get_output(alg)

    @_deprecate_positional_args(allowed=['vectors'])
    def streamlines_evenly_spaced_2D(  # type: ignore[misc]  # noqa: N802, PLR0917
        self: _DataSetType,
        vectors: str | None = None,
        start_position: VectorLike[float] | None = None,
        integrator_type: Literal[2, 4] = 2,
        step_length: float = 0.5,
        step_unit: Literal['cl', 'l'] = 'cl',
        max_steps: int = 2000,
        terminal_speed: float = 1e-12,
        interpolator_type: Literal['point', 'cell', 'p', 'c'] = 'point',
        separating_distance: float = 10.0,
        separating_distance_ratio: float = 0.5,
        closed_loop_maximum_distance: float = 0.5,
        loop_angle: float = 20.0,
        minimum_number_of_loop_points: int = 4,
        compute_vorticity: bool = True,  # noqa: FBT001, FBT002
        progress_bar: bool = False,  # noqa: FBT001, FBT002
    ):
        """Generate evenly spaced streamlines on a 2D dataset.

        This filter only supports datasets that lie on the xy plane, i.e. ``z=0``.
        Particular care must be used to choose a `separating_distance`
        that do not result in too much memory being utilized.  The
        default unit is cell length.

        Parameters
        ----------
        vectors : str, optional
            The string name of the active vector field to integrate across.

        start_position : sequence[float], optional
            The seed point for generating evenly spaced streamlines.
            If not supplied, a random position in the dataset is chosen.

        integrator_type : {2, 4}, default: 2
            The integrator type to be used for streamline generation.
            The default is Runge-Kutta2. The recognized solvers are:
            RUNGE_KUTTA2 (``2``) and RUNGE_KUTTA4 (``4``).

        step_length : float, default: 0.5
            Constant Step size used for line integration, expressed in length
            units or cell length units (see ``step_unit`` parameter).

        step_unit : {'cl', 'l'}, default: "cl"
            Uniform integration step unit. The valid unit is now limited to
            only LENGTH_UNIT (``'l'``) and CELL_LENGTH_UNIT (``'cl'``).
            Default is CELL_LENGTH_UNIT.

        max_steps : int, default: 2000
            Maximum number of steps for integrating a streamline.

        terminal_speed : float, default: 1e-12
            Terminal speed value, below which integration is terminated.

        interpolator_type : str, optional
            Set the type of the velocity field interpolator to locate cells
            during streamline integration either by points or cells.
            The cell locator is more robust then the point locator. Options
            are ``'point'`` or ``'cell'`` (abbreviations of ``'p'`` and ``'c'``
            are also supported).

        separating_distance : float, default: 10
            The distance between streamlines expressed in ``step_unit``.

        separating_distance_ratio : float, default: 0.5
            Streamline integration is stopped if streamlines are closer than
            ``SeparatingDistance*SeparatingDistanceRatio`` to other streamlines.

        closed_loop_maximum_distance : float, default: 0.5
            The distance between points on a streamline to determine a
            closed loop.

        loop_angle : float, default: 20
            The maximum angle in degrees between points to determine a closed loop.

        minimum_number_of_loop_points : int, default: 4
            The minimum number of points before which a closed loop will
            be determined.

        compute_vorticity : bool, default: True
            Vorticity computation at streamline points. Necessary for generating
            proper stream-ribbons using the :vtk:`vtkRibbonFilter`.

        progress_bar : bool, default: False
            Display a progress bar to indicate progress.

        Returns
        -------
        pyvista.PolyData
            This produces polylines as the output, with each cell
            (i.e., polyline) representing a streamline. The attribute
            values associated with each streamline are stored in the
            cell data, whereas those associated with streamline-points
            are stored in the point data.

        Examples
        --------
        Plot evenly spaced streamlines for cylinder in a crossflow.
        This dataset is a multiblock dataset, and the fluid velocity is in the
        first block.

        >>> import pyvista as pv
        >>> from pyvista import examples
        >>> mesh = examples.download_cylinder_crossflow()
        >>> streams = mesh[0].streamlines_evenly_spaced_2D(
        ...     start_position=(4, 0.1, 0.0),
        ...     separating_distance=3,
        ...     separating_distance_ratio=0.2,
        ... )
        >>> plotter = pv.Plotter()
        >>> _ = plotter.add_mesh(streams.tube(radius=0.02), scalars='vorticity_mag')
        >>> plotter.view_xy()
        >>> plotter.show()

        See :ref:`streamlines_2D_example` for more examples using this filter.

        """
        if integrator_type not in [2, 4]:
            msg = 'Integrator type must be one of `2` or `4`.'
            raise ValueError(msg)
        if interpolator_type not in ['c', 'cell', 'p', 'point']:
            msg = "Interpolator type must be either 'cell' or 'point'"
            raise ValueError(msg)
        if step_unit not in ['l', 'cl']:
            msg = "Step unit must be either 'l' or 'cl'"
            raise ValueError(msg)
        step_unit_ = {
            'cl': _vtk.vtkStreamTracer.CELL_LENGTH_UNIT,
            'l': _vtk.vtkStreamTracer.LENGTH_UNIT,
        }[step_unit]
        if isinstance(vectors, str):
            self.set_active_scalars(vectors)
            self.set_active_vectors(vectors)
        elif vectors is None:
            set_default_active_vectors(self)

        loop_angle = loop_angle * np.pi / 180

        # Build the algorithm
        alg = _vtk.vtkEvenlySpacedStreamlines2D()
        # Inputs
        alg.SetInputDataObject(self)

        # Seed for starting position
        if start_position is not None:
            alg.SetStartPosition(*start_position)

        # Integrator controls
        if integrator_type == 2:
            alg.SetIntegratorTypeToRungeKutta2()
        else:
            alg.SetIntegratorTypeToRungeKutta4()
        alg.SetInitialIntegrationStep(step_length)
        alg.SetIntegrationStepUnit(step_unit_)
        alg.SetMaximumNumberOfSteps(max_steps)

        # Stopping criteria
        alg.SetTerminalSpeed(terminal_speed)
        alg.SetClosedLoopMaximumDistance(closed_loop_maximum_distance)
        alg.SetLoopAngle(loop_angle)
        alg.SetMinimumNumberOfLoopPoints(minimum_number_of_loop_points)

        # Separation criteria
        alg.SetSeparatingDistance(separating_distance)
        if separating_distance_ratio is not None:
            alg.SetSeparatingDistanceRatio(separating_distance_ratio)

        alg.SetComputeVorticity(compute_vorticity)

        # Set interpolator type
        if interpolator_type in ['c', 'cell']:
            alg.SetInterpolatorTypeToCellLocator()
        else:
            alg.SetInterpolatorTypeToDataSetPointLocator()

        # Run the algorithm
        _update_alg(
            alg,
            progress_bar=progress_bar,
            message='Generating Evenly Spaced Streamlines on a 2D Dataset',
        )
        return _get_output(alg)

    @_deprecate_positional_args(allowed=['target_reduction'])
    def decimate_boundary(  # type: ignore[misc]
        self: _DataSetType,
        target_reduction: float = 0.5,
        progress_bar: bool = False,  # noqa: FBT001, FBT002
    ):
        """Return a decimated version of a triangulation of the boundary.

        Only the outer surface of the input dataset will be considered.

        Parameters
        ----------
        target_reduction : float, default: 0.5
            Fraction of the original mesh to remove.
            TargetReduction is set to ``0.9``, this filter will try to reduce
            the data set to 10% of its original size and will remove 90%
            of the input triangles.

        progress_bar : bool, default: False
            Display a progress bar to indicate progress.

        Returns
        -------
        pyvista.PolyData
            Decimated boundary.

        Examples
        --------
        See the :ref:`linked_views_example` example.

        """
        return (
            self.extract_geometry(progress_bar=progress_bar)
            .triangulate()
            .decimate(target_reduction)
        )

    @_deprecate_positional_args(allowed=['pointa', 'pointb'])
    def sample_over_line(  # type: ignore[misc]  # noqa: PLR0917
        self: _DataSetType,
        pointa: VectorLike[float],
        pointb: VectorLike[float],
        resolution: int | None = None,
        tolerance: float | None = None,
        progress_bar: bool = False,  # noqa: FBT001, FBT002
    ):
        """Sample a dataset onto a line.

        Parameters
        ----------
        pointa : sequence[float]
            Location in ``[x, y, z]``.

        pointb : sequence[float]
            Location in ``[x, y, z]``.

        resolution : int, optional
            Number of pieces to divide line into. Defaults to number of cells
            in the input mesh. Must be a positive integer.

        tolerance : float, optional
            Tolerance used to compute whether a point in the source is in a
            cell of the input.  If not given, tolerance is automatically generated.

        progress_bar : bool, default: False
            Display a progress bar to indicate progress.

        Returns
        -------
        pyvista.PolyData
            Line object with sampled data from dataset.

        Examples
        --------
        Sample over a plane that is interpolating a point cloud.

        >>> import pyvista as pv
        >>> import numpy as np
        >>> rng = np.random.default_rng(12)
        >>> point_cloud = rng.random((5, 3))
        >>> point_cloud[:, 2] = 0
        >>> point_cloud -= point_cloud.mean(0)
        >>> pdata = pv.PolyData(point_cloud)
        >>> pdata['values'] = rng.random(5)
        >>> plane = pv.Plane()
        >>> plane.clear_data()
        >>> plane = plane.interpolate(pdata, sharpness=3.5)
        >>> sample = plane.sample_over_line((-0.5, -0.5, 0), (0.5, 0.5, 0))
        >>> pl = pv.Plotter()
        >>> _ = pl.add_mesh(pdata, render_points_as_spheres=True, point_size=50)
        >>> _ = pl.add_mesh(sample, scalars='values', line_width=10)
        >>> _ = pl.add_mesh(plane, scalars='values', style='wireframe')
        >>> pl.show()

        """
        if resolution is None:
            resolution = int(self.n_cells)
        # Make a line and sample the dataset
        line = pyvista.Line(pointa, pointb, resolution=resolution)
        return line.sample(self, tolerance=tolerance, progress_bar=progress_bar)

    @_deprecate_positional_args(allowed=['pointa', 'pointb'])
    def plot_over_line(  # type: ignore[misc]  # noqa: PLR0917
        self: _DataSetType,
        pointa: VectorLike[float],
        pointb: VectorLike[float],
        resolution: int | None = None,
        scalars: str | None = None,
        title: str | None = None,
        ylabel: str | None = None,
        figsize: tuple[int, int] | None = None,
        figure: bool = True,  # noqa: FBT001, FBT002
        show: bool = True,  # noqa: FBT001, FBT002
        tolerance: float | None = None,
        fname: str | None = None,
        progress_bar: bool = False,  # noqa: FBT001, FBT002
    ) -> None:
        """Sample a dataset along a high resolution line and plot.

        Plot the variables of interest in 2D using matplotlib where the
        X-axis is distance from Point A and the Y-axis is the variable
        of interest. Note that this filter returns ``None``.

        Parameters
        ----------
        pointa : sequence[float]
            Location in ``[x, y, z]``.

        pointb : sequence[float]
            Location in ``[x, y, z]``.

        resolution : int, optional
            Number of pieces to divide line into. Defaults to number of cells
            in the input mesh. Must be a positive integer.

        scalars : str, optional
            The string name of the variable in the input dataset to probe. The
            active scalar is used by default.

        title : str, optional
            The string title of the matplotlib figure.

        ylabel : str, optional
            The string label of the Y-axis. Defaults to variable name.

        figsize : tuple(int, int), optional
            The size of the new figure.

        figure : bool, default: True
            Flag on whether or not to create a new figure.

        show : bool, default: True
            Shows the matplotlib figure.

        tolerance : float, optional
            Tolerance used to compute whether a point in the source is in a
            cell of the input.  If not given, tolerance is automatically generated.

        fname : str, optional
            Save the figure this file name when set.

        progress_bar : bool, default: False
            Display a progress bar to indicate progress.

        Examples
        --------
        See the :ref:`plot_over_line_example` example.

        """
        from matplotlib import pyplot as plt

        # Sample on line
        sampled = DataSetFilters.sample_over_line(
            self,
            pointa,
            pointb,
            resolution=resolution,
            tolerance=tolerance,
            progress_bar=progress_bar,
        )

        # Get variable of interest
        scalars_ = set_default_active_scalars(self).name if scalars is None else scalars
        values = sampled.get_array(scalars_)
        distance = sampled['Distance']

        # Remainder is plotting
        if figure:
            plt.figure(figsize=figsize)
        # Plot it in 2D
        if values.ndim > 1:
            for i in range(values.shape[1]):
                plt.plot(distance, values[:, i], label=f'Component {i}')
            plt.legend()
        else:
            plt.plot(distance, values)
        plt.xlabel('Distance')
        if ylabel is None:
            plt.ylabel(scalars_)
        else:
            plt.ylabel(ylabel)
        if title is None:
            plt.title(f'{scalars_} Profile')
        else:
            plt.title(title)
        if fname:
            plt.savefig(fname)
        if show:  # pragma: no cover
            plt.show()

    @_deprecate_positional_args(allowed=['points'])
    def sample_over_multiple_lines(  # type: ignore[misc]
        self: _DataSetType,
        points: MatrixLike[float],
        tolerance: float | None = None,
        progress_bar: bool = False,  # noqa: FBT001, FBT002
    ):
        """Sample a dataset onto a multiple lines.

        Parameters
        ----------
        points : array_like[float]
            List of points defining multiple lines.

        tolerance : float, optional
            Tolerance used to compute whether a point in the source is in a
            cell of the input.  If not given, tolerance is automatically generated.

        progress_bar : bool, default: False
            Display a progress bar to indicate progress.

        Returns
        -------
        pyvista.PolyData
            Line object with sampled data from dataset.

        Examples
        --------
        Sample over a plane that is interpolating a point cloud.

        >>> import pyvista as pv
        >>> import numpy as np
        >>> rng = np.random.default_rng(12)
        >>> point_cloud = rng.random((5, 3))
        >>> point_cloud[:, 2] = 0
        >>> point_cloud -= point_cloud.mean(0)
        >>> pdata = pv.PolyData(point_cloud)
        >>> pdata['values'] = rng.random(5)
        >>> plane = pv.Plane()
        >>> plane.clear_data()
        >>> plane = plane.interpolate(pdata, sharpness=3.5)
        >>> sample = plane.sample_over_multiple_lines(
        ...     [[-0.5, -0.5, 0], [0.5, -0.5, 0], [0.5, 0.5, 0]]
        ... )
        >>> pl = pv.Plotter()
        >>> _ = pl.add_mesh(pdata, render_points_as_spheres=True, point_size=50)
        >>> _ = pl.add_mesh(sample, scalars='values', line_width=10)
        >>> _ = pl.add_mesh(plane, scalars='values', style='wireframe')
        >>> pl.show()

        """
        # Make a multiple lines and sample the dataset
        multiple_lines = pyvista.MultipleLines(points=points)
        return multiple_lines.sample(self, tolerance=tolerance, progress_bar=progress_bar)

    @_deprecate_positional_args
    def sample_over_circular_arc(  # type: ignore[misc]  # noqa: PLR0917
        self: _DataSetType,
        pointa: VectorLike[float],
        pointb: VectorLike[float],
        center: VectorLike[float],
        resolution: int | None = None,
        tolerance: float | None = None,
        progress_bar: bool = False,  # noqa: FBT001, FBT002
    ):
        """Sample a dataset over a circular arc.

        Parameters
        ----------
        pointa : sequence[float]
            Location in ``[x, y, z]``.

        pointb : sequence[float]
            Location in ``[x, y, z]``.

        center : sequence[float]
            Location in ``[x, y, z]``.

        resolution : int, optional
            Number of pieces to divide circular arc into. Defaults to
            number of cells in the input mesh. Must be a positive
            integer.

        tolerance : float, optional
            Tolerance used to compute whether a point in the source is
            in a cell of the input.  If not given, tolerance is
            automatically generated.

        progress_bar : bool, default: False
            Display a progress bar to indicate progress.

        Returns
        -------
        pyvista.PolyData
            Arc containing the sampled data.

        Examples
        --------
        Sample a dataset over a circular arc and plot it.

        >>> import pyvista as pv
        >>> from pyvista import examples
        >>> uniform = examples.load_uniform()
        >>> uniform['height'] = uniform.points[:, 2]
        >>> pointa = [
        ...     uniform.bounds.x_max,
        ...     uniform.bounds.y_min,
        ...     uniform.bounds.z_max,
        ... ]
        >>> pointb = [
        ...     uniform.bounds.x_max,
        ...     uniform.bounds.y_max,
        ...     uniform.bounds.z_min,
        ... ]
        >>> center = [
        ...     uniform.bounds.x_max,
        ...     uniform.bounds.y_min,
        ...     uniform.bounds.z_min,
        ... ]
        >>> sampled_arc = uniform.sample_over_circular_arc(
        ...     pointa=pointa, pointb=pointb, center=center
        ... )
        >>> pl = pv.Plotter()
        >>> _ = pl.add_mesh(uniform, style='wireframe')
        >>> _ = pl.add_mesh(sampled_arc, line_width=10)
        >>> pl.show_axes()
        >>> pl.show()

        """
        if resolution is None:
            resolution = int(self.n_cells)
        # Make a circular arc and sample the dataset
        circular_arc = pyvista.CircularArc(
            pointa=pointa, pointb=pointb, center=center, resolution=resolution
        )
        return circular_arc.sample(self, tolerance=tolerance, progress_bar=progress_bar)

    @_deprecate_positional_args
    def sample_over_circular_arc_normal(  # type: ignore[misc]  # noqa: PLR0917
        self: _DataSetType,
        center: VectorLike[float],
        resolution: int | None = None,
        normal: VectorLike[float] | None = None,
        polar: VectorLike[float] | None = None,
        angle: float | None = None,
        tolerance: float | None = None,
        progress_bar: bool = False,  # noqa: FBT001, FBT002
    ):
        """Sample a dataset over a circular arc defined by a normal and polar vector and plot it.

        The number of segments composing the polyline is controlled by
        setting the object resolution.

        Parameters
        ----------
        center : sequence[float]
            Location in ``[x, y, z]``.

        resolution : int, optional
            Number of pieces to divide circular arc into. Defaults to
            number of cells in the input mesh. Must be a positive
            integer.

        normal : sequence[float], optional
            The normal vector to the plane of the arc.  By default it
            points in the positive Z direction.

        polar : sequence[float], optional
            Starting point of the arc in polar coordinates.  By
            default it is the unit vector in the positive x direction.

        angle : float, optional
            Arc length (in degrees), beginning at the polar vector.  The
            direction is counterclockwise.  By default it is 360.

        tolerance : float, optional
            Tolerance used to compute whether a point in the source is
            in a cell of the input.  If not given, tolerance is
            automatically generated.

        progress_bar : bool, default: False
            Display a progress bar to indicate progress.

        Returns
        -------
        pyvista.PolyData
            Sampled Dataset.

        Examples
        --------
        Sample a dataset over a circular arc.

        >>> import pyvista as pv
        >>> from pyvista import examples
        >>> uniform = examples.load_uniform()
        >>> uniform['height'] = uniform.points[:, 2]
        >>> normal = [0, 0, 1]
        >>> polar = [0, 9, 0]
        >>> center = [
        ...     uniform.bounds.x_max,
        ...     uniform.bounds.y_min,
        ...     uniform.bounds.z_max,
        ... ]
        >>> arc = uniform.sample_over_circular_arc_normal(
        ...     center=center, normal=normal, polar=polar
        ... )
        >>> pl = pv.Plotter()
        >>> _ = pl.add_mesh(uniform, style='wireframe')
        >>> _ = pl.add_mesh(arc, line_width=10)
        >>> pl.show_axes()
        >>> pl.show()

        """
        if resolution is None:
            resolution = int(self.n_cells)
        # Make a circular arc and sample the dataset
        circular_arc = pyvista.CircularArcFromNormal(
            center=center,
            resolution=resolution,
            normal=normal,
            polar=polar,
            angle=angle,
        )
        return circular_arc.sample(self, tolerance=tolerance, progress_bar=progress_bar)

    @_deprecate_positional_args
    def plot_over_circular_arc(  # type: ignore[misc]  # noqa: PLR0917
        self: _DataSetType,
        pointa: VectorLike[float],
        pointb: VectorLike[float],
        center: VectorLike[float],
        resolution: int | None = None,
        scalars: str | None = None,
        title: str | None = None,
        ylabel: str | None = None,
        figsize: tuple[int, int] | None = None,
        figure: bool = True,  # noqa: FBT001, FBT002
        show: bool = True,  # noqa: FBT001, FBT002
        tolerance: float | None = None,
        fname: str | None = None,
        progress_bar: bool = False,  # noqa: FBT001, FBT002
    ) -> None:
        """Sample a dataset along a circular arc and plot it.

        Plot the variables of interest in 2D where the X-axis is
        distance from Point A and the Y-axis is the variable of
        interest. Note that this filter returns ``None``.

        Parameters
        ----------
        pointa : sequence[float]
            Location in ``[x, y, z]``.

        pointb : sequence[float]
            Location in ``[x, y, z]``.

        center : sequence[float]
            Location in ``[x, y, z]``.

        resolution : int, optional
            Number of pieces to divide the circular arc into. Defaults
            to number of cells in the input mesh. Must be a positive
            integer.

        scalars : str, optional
            The string name of the variable in the input dataset to
            probe. The active scalar is used by default.

        title : str, optional
            The string title of the ``matplotlib`` figure.

        ylabel : str, optional
            The string label of the Y-axis. Defaults to the variable name.

        figsize : tuple(int), optional
            The size of the new figure.

        figure : bool, default: True
            Flag on whether or not to create a new figure.

        show : bool, default: True
            Shows the ``matplotlib`` figure when ``True``.

        tolerance : float, optional
            Tolerance used to compute whether a point in the source is
            in a cell of the input.  If not given, tolerance is
            automatically generated.

        fname : str, optional
            Save the figure this file name when set.

        progress_bar : bool, default: False
            Display a progress bar to indicate progress.

        Examples
        --------
        Sample a dataset along a high resolution circular arc and plot.

        >>> from pyvista import examples
        >>> mesh = examples.load_uniform()
        >>> a = [mesh.bounds.x_min, mesh.bounds.y_min, mesh.bounds.z_max]
        >>> b = [mesh.bounds.x_max, mesh.bounds.y_min, mesh.bounds.z_min]
        >>> center = [
        ...     mesh.bounds.x_min,
        ...     mesh.bounds.y_min,
        ...     mesh.bounds.z_min,
        ... ]
        >>> mesh.plot_over_circular_arc(
        ...     a, b, center, resolution=1000, show=False
        ... )  # doctest:+SKIP

        """
        from matplotlib import pyplot as plt

        # Sample on circular arc
        sampled = DataSetFilters.sample_over_circular_arc(
            self,
            pointa=pointa,
            pointb=pointb,
            center=center,
            resolution=resolution,
            tolerance=tolerance,
            progress_bar=progress_bar,
        )

        # Get variable of interest
        scalars_ = set_default_active_scalars(self).name if scalars is None else scalars
        values = sampled.get_array(scalars_)
        distance = sampled['Distance']

        # create the matplotlib figure
        if figure:
            plt.figure(figsize=figsize)
        # Plot it in 2D
        if values.ndim > 1:
            for i in range(values.shape[1]):
                plt.plot(distance, values[:, i], label=f'Component {i}')
            plt.legend()
        else:
            plt.plot(distance, values)
        plt.xlabel('Distance')
        if ylabel is None:
            plt.ylabel(scalars_)
        else:
            plt.ylabel(ylabel)
        if title is None:
            plt.title(f'{scalars_} Profile')
        else:
            plt.title(title)
        if fname:
            plt.savefig(fname)
        if show:  # pragma: no cover
            plt.show()

    @_deprecate_positional_args
    def plot_over_circular_arc_normal(  # type: ignore[misc]  # noqa: PLR0917
        self: _DataSetType,
        center: VectorLike[float],
        resolution: int | None = None,
        normal: VectorLike[float] | None = None,
        polar: VectorLike[float] | None = None,
        angle: float | None = None,
        scalars: str | None = None,
        title: str | None = None,
        ylabel: str | None = None,
        figsize: tuple[int, int] | None = None,
        figure: bool = True,  # noqa: FBT001, FBT002
        show: bool = True,  # noqa: FBT001, FBT002
        tolerance: float | None = None,
        fname: str | None = None,
        progress_bar: bool = False,  # noqa: FBT001, FBT002
    ) -> None:
        """Sample a dataset along a circular arc defined by a normal and polar vector and plot it.

        Plot the variables of interest in 2D where the X-axis is
        distance from Point A and the Y-axis is the variable of
        interest. Note that this filter returns ``None``.

        Parameters
        ----------
        center : sequence[int]
            Location in ``[x, y, z]``.

        resolution : int, optional
            Number of pieces to divide circular arc into. Defaults to
            number of cells in the input mesh. Must be a positive
            integer.

        normal : sequence[float], optional
            The normal vector to the plane of the arc.  By default it
            points in the positive Z direction.

        polar : sequence[float], optional
            Starting point of the arc in polar coordinates.  By
            default it is the unit vector in the positive x direction.

        angle : float, optional
            Arc length (in degrees), beginning at the polar vector.  The
            direction is counterclockwise.  By default it is 360.

        scalars : str, optional
            The string name of the variable in the input dataset to
            probe. The active scalar is used by default.

        title : str, optional
            The string title of the `matplotlib` figure.

        ylabel : str, optional
            The string label of the Y-axis. Defaults to variable name.

        figsize : tuple(int), optional
            The size of the new figure.

        figure : bool, optional
            Flag on whether or not to create a new figure.

        show : bool, default: True
            Shows the matplotlib figure.

        tolerance : float, optional
            Tolerance used to compute whether a point in the source is
            in a cell of the input.  If not given, tolerance is
            automatically generated.

        fname : str, optional
            Save the figure this file name when set.

        progress_bar : bool, default: False
            Display a progress bar to indicate progress.

        See Also
        --------
        :ref:`plot_over_circular_arc_example`

        Examples
        --------
        Sample a dataset along a high resolution circular arc and plot.

        >>> from pyvista import examples
        >>> mesh = examples.load_uniform()
        >>> normal = normal = [0, 0, 1]
        >>> polar = [0, 9, 0]
        >>> angle = 90
        >>> center = [
        ...     mesh.bounds.x_min,
        ...     mesh.bounds.y_min,
        ...     mesh.bounds.z_min,
        ... ]
        >>> mesh.plot_over_circular_arc_normal(
        ...     center, polar=polar, angle=angle
        ... )  # doctest:+SKIP

        """
        from matplotlib import pyplot as plt

        # Sample on circular arc
        sampled = DataSetFilters.sample_over_circular_arc_normal(
            self,
            center=center,
            resolution=resolution,
            normal=normal,
            polar=polar,
            angle=angle,
            tolerance=tolerance,
            progress_bar=progress_bar,
        )

        # Get variable of interest
        scalars_ = set_default_active_scalars(self).name if scalars is None else scalars
        values = sampled.get_array(scalars_)
        distance = sampled['Distance']

        # create the matplotlib figure
        if figure:
            plt.figure(figsize=figsize)
        # Plot it in 2D
        if values.ndim > 1:
            for i in range(values.shape[1]):
                plt.plot(distance, values[:, i], label=f'Component {i}')
            plt.legend()
        else:
            plt.plot(distance, values)
        plt.xlabel('Distance')
        if ylabel is None:
            plt.ylabel(scalars_)
        else:
            plt.ylabel(ylabel)
        if title is None:
            plt.title(f'{scalars_} Profile')
        else:
            plt.title(title)
        if fname:
            plt.savefig(fname)
        if show:  # pragma: no cover
            plt.show()

    @_deprecate_positional_args(allowed=['ind'])
    def extract_cells(  # type: ignore[misc]
        self: _DataSetType,
        ind: int | VectorLike[int],
        invert: bool = False,  # noqa: FBT001, FBT002
        progress_bar: bool = False,  # noqa: FBT001, FBT002
    ):
        """Return a subset of the grid.

        Parameters
        ----------
        ind : sequence[int]
            Numpy array of cell indices to be extracted.

        invert : bool, default: False
            Invert the selection.

        progress_bar : bool, default: False
            Display a progress bar to indicate progress.

        See Also
        --------
        extract_points, extract_values

        Returns
        -------
        pyvista.UnstructuredGrid
            Subselected grid.

        Examples
        --------
        >>> import pyvista as pv
        >>> from pyvista import examples
        >>> grid = pv.read(examples.hexbeamfile)
        >>> subset = grid.extract_cells(range(20))
        >>> subset.n_cells
        20
        >>> pl = pv.Plotter()
        >>> actor = pl.add_mesh(grid, style='wireframe', line_width=5, color='black')
        >>> actor = pl.add_mesh(subset, color='grey')
        >>> pl.show()

        """
        if invert:
            ind_: VectorLike[int]
            _, ind_ = numpy_to_idarr(ind, return_ind=True)  # type: ignore[misc]
            mask = np.ones(self.n_cells, bool)
            mask[ind_] = False
            ids = numpy_to_idarr(mask)
        else:
            ids = numpy_to_idarr(ind)

        # Create selection objects
        selectionNode = _vtk.vtkSelectionNode()
        selectionNode.SetFieldType(_vtk.vtkSelectionNode.CELL)
        selectionNode.SetContentType(_vtk.vtkSelectionNode.INDICES)
        selectionNode.SetSelectionList(ids)

        selection = _vtk.vtkSelection()
        selection.AddNode(selectionNode)

        # extract
        extract_sel = _vtk.vtkExtractSelection()
        extract_sel.SetInputData(0, self)
        extract_sel.SetInputData(1, selection)
        _update_alg(extract_sel, progress_bar=progress_bar, message='Extracting Cells')
        subgrid = _get_output(extract_sel)

        # extracts only in float32
        if subgrid.n_points and self.points.dtype != np.dtype('float32'):
            ind = subgrid.point_data['vtkOriginalPointIds']
            subgrid.points = self.points[ind]

        return subgrid

    @_deprecate_positional_args(allowed=['ind'])
    def extract_points(  # type: ignore[misc]  # noqa: PLR0917
        self: _DataSetType,
        ind: int | VectorLike[int] | VectorLike[bool],
        adjacent_cells: bool = True,  # noqa: FBT001, FBT002
        include_cells: bool = True,  # noqa: FBT001, FBT002
        progress_bar: bool = False,  # noqa: FBT001, FBT002
    ):
        """Return a subset of the grid (with cells) that contains any of the given point indices.

        Parameters
        ----------
        ind : sequence[int]
            Sequence of point indices to be extracted.

        adjacent_cells : bool, default: True
            If ``True``, extract the cells that contain at least one of
            the extracted points. If ``False``, extract the cells that
            contain exclusively points from the extracted points list.
            Has no effect if ``include_cells`` is ``False``.

        include_cells : bool, default: True
            Specifies if the cells shall be returned or not.

        progress_bar : bool, default: False
            Display a progress bar to indicate progress.

        See Also
        --------
        extract_cells, extract_values

        Returns
        -------
        pyvista.UnstructuredGrid
            Subselected grid.

        Examples
        --------
        Extract all the points of a sphere with a Z coordinate greater than 0

        >>> import pyvista as pv
        >>> sphere = pv.Sphere()
        >>> extracted = sphere.extract_points(
        ...     sphere.points[:, 2] > 0, include_cells=False
        ... )
        >>> extracted.clear_data()  # clear for plotting
        >>> extracted.plot()

        """
        ind = np.array(ind)
        # Create selection objects
        selectionNode = _vtk.vtkSelectionNode()
        selectionNode.SetFieldType(_vtk.vtkSelectionNode.POINT)
        selectionNode.SetContentType(_vtk.vtkSelectionNode.INDICES)
        if not include_cells:
            adjacent_cells = True
        if not adjacent_cells:
            # Build array of point indices to be removed.
            ind_rem = np.ones(self.n_points, dtype='bool')
            ind_rem[ind] = False
            ind = np.arange(self.n_points)[ind_rem]
            # Invert selection
            selectionNode.GetProperties().Set(_vtk.vtkSelectionNode.INVERSE(), 1)
        selectionNode.SetSelectionList(numpy_to_idarr(ind))
        if include_cells:
            selectionNode.GetProperties().Set(_vtk.vtkSelectionNode.CONTAINING_CELLS(), 1)

        selection = _vtk.vtkSelection()
        selection.AddNode(selectionNode)

        # extract
        extract_sel = _vtk.vtkExtractSelection()
        extract_sel.SetInputData(0, self)
        extract_sel.SetInputData(1, selection)
        _update_alg(extract_sel, progress_bar=progress_bar, message='Extracting Points')
        return _get_output(extract_sel)

    def split_values(  # type: ignore[misc]
        self: _DataSetType,
        values: None
        | (
            float | VectorLike[float] | MatrixLike[float] | dict[str, float] | dict[float, str]
        ) = None,
        *,
        ranges: None
        | (
            VectorLike[float]
            | MatrixLike[float]
            | dict[str, VectorLike[float]]
            | dict[tuple[float, float], str]
        ) = None,
        scalars: str | None = None,
        preference: Literal['point', 'cell'] = 'point',
        component_mode: Literal['any', 'all', 'multi'] | int = 'all',
        **kwargs,
    ):
        """Split mesh into separate sub-meshes using point or cell data.

        By default, this filter generates a separate mesh for each unique value in the
        data array and combines them as blocks in a :class:`~pyvista.MultiBlock`
        dataset. Optionally, specific values and/or ranges of values may be specified to
        control which values to split from the input.

        This filter is a convenience method for :meth:`~pyvista.DataSetFilters.extract_values`
        with ``split`` set to ``True`` by default. Refer to that filter's documentation
        for more details.

        .. versionadded:: 0.44

        Parameters
        ----------
        values : float | ArrayLike[float] | dict, optional
            Value(s) to extract. Can be a number, an iterable of numbers, or a dictionary
            with numeric entries. For ``dict`` inputs, either its keys or values may be
            numeric, and the other field must be strings. The numeric field is used as
            the input for this parameter, and if ``split`` is ``True``, the string field
            is used to set the block names of the returned :class:`~pyvista.MultiBlock`.

            .. note::
                When extracting multi-component values with ``component_mode=multi``,
                each value is specified as a multi-component scalar. In this case,
                ``values`` can be a single vector or an array of row vectors.

        ranges : array_like | dict, optional
            Range(s) of values to extract. Can be a single range (i.e. a sequence of
            two numbers in the form ``[lower, upper]``), a sequence of ranges, or a
            dictionary with range entries. Any combination of ``values`` and ``ranges``
            may be specified together. The endpoints of the ranges are included in the
            extraction. Ranges cannot be set when ``component_mode=multi``.

            For ``dict`` inputs, either its keys or values may be numeric, and the other
            field must be strings. The numeric field is used as the input for this
            parameter, and if ``split`` is ``True``, the string field is used to set the
            block names of the returned :class:`~pyvista.MultiBlock`.

            .. note::
                Use ``+/-`` infinity to specify an unlimited bound, e.g.:

                - ``[0, float('inf')]`` to extract values greater than or equal to zero.
                - ``[float('-inf'), 0]`` to extract values less than or equal to zero.

        scalars : str, optional
            Name of scalars to extract with. Defaults to currently active scalars.

        preference : str, default: 'point'
            When ``scalars`` is specified, this is the preferred array type to search
            for in the dataset.  Must be either ``'point'`` or ``'cell'``.

        component_mode : int | 'any' | 'all' | 'multi', default: 'all'
            Specify the component(s) to use when ``scalars`` is a multi-component array.
            Has no effect when the scalars have a single component. Must be one of:

            - number: specify the component number as a 0-indexed integer. The selected
              component must have the specified value(s).
            - ``'any'``: any single component can have the specified value(s).
            - ``'all'``: all individual components must have the specified values(s).
            - ``'multi'``: the entire multi-component item must have the specified value.

        **kwargs : dict, optional
            Additional keyword arguments passed to :meth:`~pyvista.DataSetFilters.extract_values`.

        See Also
        --------
        extract_values, split_bodies, partition

        Returns
        -------
        pyvista.MultiBlock
            Composite of split meshes with :class:`pyvista.UnstructuredGrid` blocks.

        Examples
        --------
        Load image with labeled regions.

        >>> import numpy as np
        >>> import pyvista as pv
        >>> from pyvista import examples
        >>> image = examples.load_channels()
        >>> np.unique(image.active_scalars)
        pyvista_ndarray([0, 1, 2, 3, 4])

        Split the image into its separate regions. Here, we also remove the first
        region for visualization.

        >>> multiblock = image.split_values()
        >>> _ = multiblock.pop(0)  # Remove first region

        Plot the regions.

        >>> plot = pv.Plotter()
        >>> _ = plot.add_composite(multiblock, multi_colors=True)
        >>> _ = plot.show_grid()
        >>> plot.show()

        Note that the block names are generic by default.

        >>> multiblock.keys()
        ['Block-01', 'Block-02', 'Block-03', 'Block-04']

        To name the output blocks, use a dictionary as input instead.

        Here, we also explicitly omit the region with ``0`` values from the input
        instead of removing it from the output.

        >>> labels = dict(region1=1, region2=2, region3=3, region4=4)
        >>>
        >>> multiblock = image.split_values(labels)
        >>> multiblock.keys()
        ['region1', 'region2', 'region3', 'region4']

        Plot the regions as separate meshes using the labels instead of plotting
        the MultiBlock directly.

        Clear scalar data so we can color each mesh using a single color

        >>> _ = [block.clear_data() for block in multiblock]
        >>>
        >>> plot = pv.Plotter()
        >>> plot.set_color_cycler('default')
        >>> _ = [
        ...     plot.add_mesh(block, label=label)
        ...     for block, label in zip(multiblock, labels)
        ... ]
        >>> _ = plot.add_legend()
        >>> plot.show()

        """
        if values is None and ranges is None:
            values = '_unique'  # type: ignore[assignment]
        return self.extract_values(
            values=values,
            ranges=ranges,
            scalars=scalars,
            preference=preference,
            component_mode=component_mode,
            split=True,
            **kwargs,
        )

    def extract_values(  # type: ignore[misc]
        self: _DataSetType,
        values: (
            float | VectorLike[float] | MatrixLike[float] | dict[str, float] | dict[float, str]
        )
        | None = None,
        *,
        ranges: (
            VectorLike[float]
            | MatrixLike[float]
            | dict[str, VectorLike[float]]
            | dict[tuple[float, float], str]
        )
        | None = None,
        scalars: str | None = None,
        preference: Literal['point', 'cell'] = 'point',
        component_mode: Literal['any', 'all', 'multi'] | int = 'all',
        invert: bool = False,
        adjacent_cells: bool = True,
        include_cells: bool | None = None,
        split: bool = False,
        pass_point_ids: bool = True,
        pass_cell_ids: bool = True,
        progress_bar: bool = False,
    ):
        """Return a subset of the mesh based on the value(s) of point or cell data.

        Points and cells may be extracted with a single value, multiple values, a range
        of values, or any mix of values and ranges. This enables threshold-like
        filtering of data in a discontinuous manner to extract a single label or groups
        of labels from categorical data, or to extract multiple regions from continuous
        data. Extracted values may optionally be split into separate meshes.

        This filter operates on point data and cell data distinctly:

        **Point data**

            All cells with at least one point with the specified value(s) are returned.
            Optionally, set ``adjacent_cells`` to ``False`` to only extract points from
            cells where all points in the cell strictly have the specified value(s).
            In these cases, a point is only included in the output if that point is part
            of an extracted cell.

            Alternatively, set ``include_cells`` to ``False`` to exclude cells from
            the operation completely and extract all points with a specified value.

        **Cell Data**

            Only the cells (and their points) with the specified values(s) are included
            in the output.

        Internally, :meth:`~pyvista.DataSetFilters.extract_points` is called to extract
        points for point data, and :meth:`~pyvista.DataSetFilters.extract_cells` is
        called to extract cells for cell data.

        By default, two arrays are included with the output: ``'vtkOriginalPointIds'``
        and ``'vtkOriginalCellIds'``. These arrays can be used to link the filtered
        points or cells directly to the input.

        .. versionadded:: 0.44

        Parameters
        ----------
        values : float | ArrayLike[float] | dict, optional
            Value(s) to extract. Can be a number, an iterable of numbers, or a dictionary
            with numeric entries. For ``dict`` inputs, either its keys or values may be
            numeric, and the other field must be strings. The numeric field is used as
            the input for this parameter, and if ``split`` is ``True``, the string field
            is used to set the block names of the returned :class:`~pyvista.MultiBlock`.

            .. note::
                When extracting multi-component values with ``component_mode=multi``,
                each value is specified as a multi-component scalar. In this case,
                ``values`` can be a single vector or an array of row vectors.

        ranges : ArrayLike[float] | dict, optional
            Range(s) of values to extract. Can be a single range (i.e. a sequence of
            two numbers in the form ``[lower, upper]``), a sequence of ranges, or a
            dictionary with range entries. Any combination of ``values`` and ``ranges``
            may be specified together. The endpoints of the ranges are included in the
            extraction. Ranges cannot be set when ``component_mode=multi``.

            For ``dict`` inputs, either its keys or values may be numeric, and the other
            field must be strings. The numeric field is used as the input for this
            parameter, and if ``split`` is ``True``, the string field is used to set the
            block names of the returned :class:`~pyvista.MultiBlock`.

            .. note::
                Use ``+/-`` infinity to specify an unlimited bound, e.g.:

                - ``[0, float('inf')]`` to extract values greater than or equal to zero.
                - ``[float('-inf'), 0]`` to extract values less than or equal to zero.

        scalars : str, optional
            Name of scalars to extract with. Defaults to currently active scalars.

        preference : str, default: 'point'
            When ``scalars`` is specified, this is the preferred array type to search
            for in the dataset.  Must be either ``'point'`` or ``'cell'``.

        component_mode : int | 'any' | 'all' | 'multi', default: 'all'
            Specify the component(s) to use when ``scalars`` is a multi-component array.
            Has no effect when the scalars have a single component. Must be one of:

            - number: specify the component number as a 0-indexed integer. The selected
              component must have the specified value(s).
            - ``'any'``: any single component can have the specified value(s).
            - ``'all'``: all individual components must have the specified values(s).
            - ``'multi'``: the entire multi-component item must have the specified value.

        invert : bool, default: False
            Invert the extraction values. If ``True`` extract the points (with cells)
            which do *not* have the specified values.

        adjacent_cells : bool, default: True
            If ``True``, include cells (and their points) that contain at least one of
            the extracted points. If ``False``, only include cells that contain
            exclusively points from the extracted points list. Has no effect if
            ``include_cells`` is ``False``. Has no effect when extracting values from
            cell data.

        include_cells : bool, default: None
            Specify if cells shall be used for extraction or not. If ``False``, points
            with the specified values are extracted regardless of their cell
            connectivity, and all cells at the output will be vertex cells (one for each
            point.) Has no effect when extracting values from cell data.

            By default, this value is ``True`` if the input has at least one cell and
            ``False`` otherwise.

        split : bool, default: False
            If ``True``, each value in ``values`` and each range in ``range`` is
            extracted independently and returned as a :class:`~pyvista.MultiBlock`.
            The number of blocks returned equals the number of input values and ranges.
            The blocks may be named if a dictionary is used as input. See ``values``
            and ``ranges`` for details.

            .. note::
                Output blocks may contain empty meshes if no values meet the extraction
                criteria. This can impact plotting since empty meshes cannot be plotted
                by default. Use :meth:`pyvista.MultiBlock.clean` on the output to remove
                empty meshes, or set ``pv.global_theme.allow_empty_mesh = True`` to
                enable plotting empty meshes.

        pass_point_ids : bool, default: True
            Add a point array ``'vtkOriginalPointIds'`` that identifies the original
            points the extracted points correspond to.

        pass_cell_ids : bool, default: True
            Add a cell array ``'vtkOriginalCellIds'`` that identifies the original cells
            the extracted cells correspond to.

        progress_bar : bool, default: False
            Display a progress bar to indicate progress.

        See Also
        --------
        split_values
            Wrapper around this filter to split values and return a :class:`~pyvista.MultiBlock`.
        :meth:`~pyvista.ImageDataFilters.select_values`
            Similar filter specialized for :class:`~pyvista.ImageData`.
        extract_points
            Extract a subset of a mesh's points.
        extract_cells
            Extract a subset of a mesh's cells.
        threshold
            Similar filter for thresholding a mesh by value.
        partition
            Split a mesh into a number of sub-parts.

        Returns
        -------
        pyvista.UnstructuredGrid or pyvista.MultiBlock
            An extracted mesh or a composite of extracted meshes, depending on ``split``.

        Examples
        --------
        Extract a single value from a grid's point data.

        >>> import numpy as np
        >>> import pyvista as pv
        >>> from pyvista import examples
        >>> mesh = examples.load_uniform()
        >>> extracted = mesh.extract_values(0)

        Plot extracted values. Since adjacent cells are included by default, points with
        values other than ``0`` are included in the output.

        >>> extracted.get_data_range()
        (np.float64(0.0), np.float64(81.0))
        >>> extracted.plot()

        Set ``include_cells=False`` to only extract points. The output scalars now
        strictly contain zeros.

        >>> extracted = mesh.extract_values(0, include_cells=False)
        >>> extracted.get_data_range()
        (np.float64(0.0), np.float64(0.0))
        >>> extracted.plot(render_points_as_spheres=True, point_size=100)

        Use ``ranges`` to extract values from a grid's point data in range.

        Here, we use ``+/-`` infinity to extract all values of ``100`` or less.

        >>> extracted = mesh.extract_values(ranges=[-np.inf, 100])
        >>> extracted.plot()

        Extract every third cell value from cell data.

        >>> mesh = examples.load_hexbeam()
        >>> lower, upper = mesh.get_data_range()
        >>> step = 3
        >>> extracted = mesh.extract_values(
        ...     range(lower, upper, step)  # values 0, 3, 6, ...
        ... )

        Plot result and show an outline of the input for context.

        >>> pl = pv.Plotter()
        >>> _ = pl.add_mesh(extracted)
        >>> _ = pl.add_mesh(mesh.extract_all_edges())
        >>> pl.show()

        Any combination of values and ranges may be specified.

        E.g. extract a single value and two ranges, and split the result into separate
        blocks of a MultiBlock.

        >>> extracted = mesh.extract_values(
        ...     values=18, ranges=[[0, 8], [29, 40]], split=True
        ... )
        >>> extracted
        MultiBlock (...)
          N Blocks:   3
          X Bounds:   0.000e+00, 1.000e+00
          Y Bounds:   0.000e+00, 1.000e+00
          Z Bounds:   0.000e+00, 5.000e+00
        >>> extracted.plot(multi_colors=True)

        Extract values from multi-component scalars.

        First, create a point cloud with a 3-component RGB color array.

        >>> rng = np.random.default_rng(seed=1)
        >>> points = rng.random((30, 3))
        >>> colors = rng.random((30, 3))
        >>> point_cloud = pv.PointSet(points)
        >>> point_cloud['colors'] = colors
        >>> plot_kwargs = dict(render_points_as_spheres=True, point_size=50, rgb=True)
        >>> point_cloud.plot(**plot_kwargs)

        Extract values from a single component.

        E.g. extract points with a strong red component (i.e. > 0.8).

        >>> extracted = point_cloud.extract_values(ranges=[0.8, 1.0], component_mode=0)
        >>> extracted.plot(**plot_kwargs)

        Extract values from all components.

        E.g. extract points where all RGB components are dark (i.e. < 0.5).

        >>> extracted = point_cloud.extract_values(
        ...     ranges=[0.0, 0.5], component_mode='all'
        ... )
        >>> extracted.plot(**plot_kwargs)

        Extract specific multi-component values.

        E.g. round the scalars to create binary RGB components, and extract only green
        and blue components.

        >>> point_cloud['colors'] = np.round(point_cloud['colors'])
        >>> green = [0, 1, 0]
        >>> blue = [0, 0, 1]
        >>>
        >>> extracted = point_cloud.extract_values(
        ...     values=[blue, green],
        ...     component_mode='multi',
        ... )
        >>> extracted.plot(**plot_kwargs)

        Use the original IDs returned by the extraction to modify the original point
        cloud.

        For example, change the color of the blue and green points to yellow.

        >>> point_ids = extracted['vtkOriginalPointIds']
        >>> yellow = [1, 1, 0]
        >>> point_cloud['colors'][point_ids] = yellow
        >>> point_cloud.plot(**plot_kwargs)

        """
        validated = self._validate_extract_values(
            values=values,
            ranges=ranges,
            scalars=scalars,
            preference=preference,
            component_mode=component_mode,
            split=split,
        )
        if isinstance(validated, tuple):
            (
                valid_values,
                valid_ranges,
                value_names,
                range_names,
                array,
                _,
                association,
                component_logic,
            ) = validated
        else:
            # Return empty dataset
            return validated

        # Set default for include cells
        if include_cells is None:
            include_cells = self.n_cells > 0

        kwargs = dict(
            values=valid_values,
            ranges=valid_ranges,
            array=array,
            association=association,
            component_logic=component_logic,
            invert=invert,
            adjacent_cells=adjacent_cells,
            include_cells=include_cells,
            pass_point_ids=pass_point_ids,
            pass_cell_ids=pass_cell_ids,
            progress_bar=progress_bar,
        )

        if split:
            return self._split_values(
                method=self._extract_values,
                value_names=value_names,
                range_names=range_names,
                **kwargs,
            )

        return self._extract_values(**kwargs)

    def _validate_extract_values(  # type: ignore[misc]
        self: _DataSetType,
        *,
        values,
        ranges,
        scalars,
        preference,
        component_mode,
        split,
        mesh_type=None,
    ):
        def _validate_scalar_array(scalars_, preference_):
            # Get the scalar array and field association to use for extraction
            scalars_ = set_default_active_scalars(self).name if scalars_ is None else scalars_
            array_ = get_array(self, scalars_, preference=preference_, err=True)
            association_ = get_array_association(self, scalars_, preference=preference_)
            return array_, scalars_, association_

        def _validate_component_mode(array_, component_mode_):
            # Validate component mode and return logic function
            num_components = 1 if array_.ndim == 1 else array_.shape[1]
            if isinstance(component_mode_, (int, np.integer)) or component_mode_ in [
                '0',
                '1',
                '2',
            ]:
                component_mode_ = int(component_mode_)
                if component_mode_ > num_components - 1 or component_mode_ < 0:
                    msg = (
                        f"Invalid component index '{component_mode_}' specified for "
                        f'scalars with {num_components} component(s). '
                        f'Value must be one of: {tuple(range(num_components))}.'
                    )
                    raise ValueError(msg)
                array_ = array_[:, component_mode_] if num_components > 1 else array_
                component_logic_function = None
            elif isinstance(component_mode_, str) and component_mode_ in [
                'any',
                'all',
                'multi',
            ]:
                if array_.ndim == 1:
                    component_logic_function = None
                elif component_mode_ == 'any':
                    component_logic_function = functools.partial(np.any, axis=1)
                elif component_mode_ in ['all', 'multi']:
                    component_logic_function = functools.partial(np.all, axis=1)
            else:
                msg = (
                    f"Invalid component '{component_mode_}'. "
                    f"Must be an integer, 'any', 'all', or 'multi'."
                )
                raise ValueError(msg)
            return array_, num_components, component_logic_function

        def _get_inputs_from_dict(input_):
            # Get extraction values from dict if applicable.
            # If dict, also validate names/labels mapped to the values
            if not isinstance(input_, dict):
                return None, input_
            else:
                dict_keys, dict_values = list(input_.keys()), list(input_.values())
                if all(isinstance(key, str) for key in dict_keys):
                    return dict_keys, dict_values
                elif all(isinstance(val, str) for val in dict_values):
                    return dict_values, dict_keys
                else:
                    msg = "Invalid dict mapping. The dict's keys or values must contain strings."
                    raise TypeError(msg)

        def _validate_values_and_ranges(
            array_, *, values_, ranges_, num_components_, component_mode_
        ):
            # Make sure we have input values to extract
            is_multi_mode = component_mode_ == 'multi'
            if values_ is None:
                if ranges_ is None:
                    msg = 'No ranges or values were specified. At least one must be specified.'
                    raise TypeError(msg)
                elif is_multi_mode:
                    msg = (
                        f"Ranges cannot be extracted using component mode '{component_mode_}'. "
                        f'Expected {None}, got {ranges_}.'
                    )
                    raise TypeError(msg)
            elif (
                isinstance(values_, str) and values_ == '_unique'
            ):  # Private flag used by `split_values` to use unique values
                axis = 0 if is_multi_mode else None
                values_ = np.unique(array_, axis=axis)

            # Validate values
            if values_ is not None:
                if is_multi_mode:
                    values_ = np.atleast_2d(values_)
                    if values_.ndim > 2:
                        msg = (
                            f'Component values cannot be more than 2 dimensions. '
                            f'Got {values_.ndim}.'
                        )
                        raise ValueError(msg)
                    if values_.shape[1] != num_components_:
                        msg = (
                            f'Num components in values array ({values_.shape[1]}) must match '
                            f'num components in data array ({num_components_}).'
                        )
                        raise ValueError(msg)
                else:
                    values_ = np.atleast_1d(values_)
                    if values_.ndim > 1:
                        msg = f'Values must be one-dimensional. Got {values_.ndim}d values.'
                        raise ValueError(msg)
                if not (
                    np.issubdtype(dtype := values_.dtype, np.floating)
                    or np.issubdtype(dtype, np.integer)
                ):
                    msg = 'Values must be numeric.'
                    raise TypeError(msg)

            # Validate ranges
            if ranges_ is not None:
                ranges_ = np.atleast_2d(ranges_)
                if (ndim := ranges_.ndim) > 2:
                    msg = f'Ranges must be 2 dimensional. Got {ndim}.'
                    raise ValueError(msg)
                if not (
                    np.issubdtype(dtype := ranges_.dtype, np.floating)
                    or np.issubdtype(dtype, np.integer)
                ):
                    msg = 'Ranges must be numeric.'
                    raise TypeError(msg)
                is_valid_range = ranges_[:, 0] <= ranges_[:, 1]
                not_valid = np.invert(is_valid_range)
                if np.any(not_valid):
                    invalid_ranges = ranges_[not_valid]
                    msg = (
                        f'Invalid range {invalid_ranges[0]} specified. '
                        f'Lower value cannot be greater than upper value.'
                    )
                    raise ValueError(msg)
            return values_, ranges_

        if self.is_empty:
            # Empty input, return empty output
            mesh_type = pyvista.UnstructuredGrid if mesh_type is None else mesh_type
            out = mesh_type()
            if split:
                # Do basic validation just to get num blocks for multiblock
                _, values_ = _get_inputs_from_dict(values)
                _, ranges_ = _get_inputs_from_dict(ranges)
                n_values = len(np.atleast_1d(values_)) if values_ is not None else 0
                n_ranges = len(np.atleast_2d(ranges_)) if ranges_ is not None else 0
                return pyvista.MultiBlock([out.copy() for _ in range(n_values + n_ranges)])
            return out

        array, array_name, association = _validate_scalar_array(scalars, preference)
        array, num_components, component_logic = _validate_component_mode(array, component_mode)
        value_names, values = _get_inputs_from_dict(values)
        range_names, ranges = _get_inputs_from_dict(ranges)
        valid_values, valid_ranges = _validate_values_and_ranges(
            array,
            values_=values,
            ranges_=ranges,
            num_components_=num_components,
            component_mode_=component_mode,
        )

        return (
            valid_values,
            valid_ranges,
            value_names,
            range_names,
            array,
            array_name,
            association,
            component_logic,
        )

    def _split_values(  # type:ignore[misc]
        self: _DataSetType,
        *,
        method,
        values,
        ranges,
        value_names,
        range_names,
        **kwargs,
    ):
        # Split values and ranges separately and combine into single multiblock
        multi = pyvista.MultiBlock()
        if values is not None:
            value_names = value_names if value_names else [None] * len(values)
            for name, val in zip(value_names, values):
                multi.append(method(values=[val], ranges=None, **kwargs), name)
        if ranges is not None:
            range_names = range_names if range_names else [None] * len(ranges)
            for name, rng in zip(range_names, ranges):
                multi.append(method(values=None, ranges=[rng], **kwargs), name)
        return multi

    def _apply_component_logic_to_array(  # type: ignore[misc]
        self: _DataSetType,
        *,
        values,
        ranges,
        array,
        component_logic,
        invert,
    ):
        """Extract values using validated input.

        Internal method for extract_values filter to avoid repeated calls to input
        validation methods.
        """

        def _update_id_mask(logic_) -> None:
            """Apply component logic and update the id mask."""
            logic_ = component_logic(logic_) if component_logic else logic_
            id_mask[logic_] = True

        # Determine which ids to keep
        id_mask = np.zeros((len(array),), dtype=bool)
        if values is not None:
            for val in values:
                logic = array == val
                _update_id_mask(logic)

        if ranges is not None:
            for lower, upper in ranges:
                finite_lower, finite_upper = np.isfinite(lower), np.isfinite(upper)
                if finite_lower and finite_upper:
                    logic = np.logical_and(array >= lower, array <= upper)
                elif not finite_lower and finite_upper:
                    logic = array <= upper
                elif finite_lower and not finite_upper:
                    logic = array >= lower
                else:
                    # Extract all
                    logic = np.ones_like(array, dtype=np.bool_)
                _update_id_mask(logic)

        return np.invert(id_mask) if invert else id_mask

    def _extract_values(  # type: ignore[misc]
        self: _DataSetType,
        *,
        values,
        ranges,
        array,
        component_logic,
        invert,
        association,
        adjacent_cells,
        include_cells,
        progress_bar,
        pass_point_ids,
        pass_cell_ids,
    ):
        id_mask = self._apply_component_logic_to_array(
            values=values,
            ranges=ranges,
            array=array,
            component_logic=component_logic,
            invert=invert,
        )

        # Extract point or cell ids
        if association == FieldAssociation.POINT:
            output = self.extract_points(
                id_mask,
                adjacent_cells=adjacent_cells,
                include_cells=include_cells,
                progress_bar=progress_bar,
            )
        else:
            output = self.extract_cells(
                id_mask,
                progress_bar=progress_bar,
            )

        # Process output arrays
        if (POINT_IDS := 'vtkOriginalPointIds') in output.point_data and not pass_point_ids:
            output.point_data.remove(POINT_IDS)
        if (CELL_IDS := 'vtkOriginalCellIds') in output.cell_data and not pass_cell_ids:
            output.cell_data.remove(CELL_IDS)

        return output

    @_deprecate_positional_args
    def extract_surface(  # type: ignore[misc]  # noqa: PLR0917
        self: _DataSetType,
        pass_pointid: bool = True,  # noqa: FBT001, FBT002
        pass_cellid: bool = True,  # noqa: FBT001, FBT002
        nonlinear_subdivision: int = 1,
        progress_bar: bool = False,  # noqa: FBT001, FBT002
    ):
        """Extract surface mesh of the grid.

        Parameters
        ----------
        pass_pointid : bool, default: True
            Adds a point array ``"vtkOriginalPointIds"`` that
            identifies which original points these surface points
            correspond to.

        pass_cellid : bool, default: True
            Adds a cell array ``"vtkOriginalCellIds"`` that
            identifies which original cells these surface cells
            correspond to.

        nonlinear_subdivision : int, default: 1
            If the input is an unstructured grid with nonlinear faces,
            this parameter determines how many times the face is
            subdivided into linear faces.

            If 0, the output is the equivalent of its linear
            counterpart (and the midpoints determining the nonlinear
            interpolation are discarded). If 1 (the default), the
            nonlinear face is triangulated based on the midpoints. If
            greater than 1, the triangulated pieces are recursively
            subdivided to reach the desired subdivision. Setting the
            value to greater than 1 may cause some point data to not
            be passed even if no nonlinear faces exist. This option
            has no effect if the input is not an unstructured grid.

        progress_bar : bool, default: False
            Display a progress bar to indicate progress.

        Returns
        -------
        pyvista.PolyData
            Surface mesh of the grid.

        Warnings
        --------
        Both ``"vtkOriginalPointIds"`` and ``"vtkOriginalCellIds"`` may be
        affected by other VTK operations. See `issue 1164
        <https://github.com/pyvista/pyvista/issues/1164>`_ for
        recommendations on tracking indices across operations.

        Examples
        --------
        Extract the surface of an UnstructuredGrid.

        >>> import pyvista as pv
        >>> from pyvista import examples
        >>> grid = examples.load_hexbeam()
        >>> surf = grid.extract_surface()
        >>> type(surf)
        <class 'pyvista.core.pointset.PolyData'>
        >>> surf['vtkOriginalPointIds']
        pyvista_ndarray([ 0,  2, 36, 27,  7,  8, 81,  1, 18,  4, 54,  3,  6, 45,
                         72,  5, 63,  9, 35, 44, 11, 16, 89, 17, 10, 26, 62, 13,
                         12, 53, 80, 15, 14, 71, 19, 37, 55, 20, 38, 56, 21, 39,
                         57, 22, 40, 58, 23, 41, 59, 24, 42, 60, 25, 43, 61, 28,
                         82, 29, 83, 30, 84, 31, 85, 32, 86, 33, 87, 34, 88, 46,
                         73, 47, 74, 48, 75, 49, 76, 50, 77, 51, 78, 52, 79, 64,
                         65, 66, 67, 68, 69, 70])
        >>> surf['vtkOriginalCellIds']
        pyvista_ndarray([ 0,  0,  0,  1,  1,  1,  3,  3,  3,  2,  2,  2, 36, 36,
                         36, 37, 37, 37, 39, 39, 39, 38, 38, 38,  5,  5,  9,  9,
                         13, 13, 17, 17, 21, 21, 25, 25, 29, 29, 33, 33,  4,  4,
                          8,  8, 12, 12, 16, 16, 20, 20, 24, 24, 28, 28, 32, 32,
                          7,  7, 11, 11, 15, 15, 19, 19, 23, 23, 27, 27, 31, 31,
                         35, 35,  6,  6, 10, 10, 14, 14, 18, 18, 22, 22, 26, 26,
                         30, 30, 34, 34])

        Note that in the "vtkOriginalCellIds" array, the same original cells
        appears multiple times since this array represents the original cell of
        each surface cell extracted.

        See the :ref:`extract_surface_example` for more examples using this filter.

        """
        surf_filter = _vtk.vtkDataSetSurfaceFilter()
        surf_filter.SetInputData(self)
        surf_filter.SetPassThroughPointIds(pass_pointid)
        surf_filter.SetPassThroughCellIds(pass_cellid)

        if nonlinear_subdivision != 1:
            surf_filter.SetNonlinearSubdivisionLevel(nonlinear_subdivision)

        # available in 9.0.2
        # surf_filter.SetDelegation(delegation)

        _update_alg(surf_filter, progress_bar=progress_bar, message='Extracting Surface')
        return _get_output(surf_filter)

    @_deprecate_positional_args
    def surface_indices(  # type: ignore[misc]
        self: _DataSetType,
        progress_bar: bool = False,  # noqa: FBT001, FBT002
    ):
        """Return the surface indices of a grid.

        Parameters
        ----------
        progress_bar : bool, default: False
            Display a progress bar to indicate progress.

        Returns
        -------
        numpy.ndarray
            Indices of the surface points.

        Examples
        --------
        Return the first 10 surface indices of an UnstructuredGrid.

        >>> from pyvista import examples
        >>> grid = examples.load_hexbeam()
        >>> ind = grid.surface_indices()
        >>> ind[:10]  # doctest:+SKIP
        pyvista_ndarray([ 0,  2, 36, 27,  7,  8, 81,  1, 18,  4])

        """
        surf = DataSetFilters.extract_surface(self, pass_cellid=True, progress_bar=progress_bar)
        return surf.point_data['vtkOriginalPointIds']

    @_deprecate_positional_args(allowed=['feature_angle'])
    def extract_feature_edges(  # type: ignore[misc]  # noqa: PLR0917
        self: _DataSetType,
        feature_angle: float = 30.0,
        boundary_edges: bool = True,  # noqa: FBT001, FBT002
        non_manifold_edges: bool = True,  # noqa: FBT001, FBT002
        feature_edges: bool = True,  # noqa: FBT001, FBT002
        manifold_edges: bool = True,  # noqa: FBT001, FBT002
        clear_data: bool = False,  # noqa: FBT001, FBT002
        progress_bar: bool = False,  # noqa: FBT001, FBT002
    ):
        """Extract edges from the surface of the mesh.

        If the given mesh is not PolyData, the external surface of the given
        mesh is extracted and used.

        From vtk documentation, the edges are one of the following:

            1) Boundary (used by one polygon) or a line cell.
            2) Non-manifold (used by three or more polygons).
            3) Feature edges (edges used by two triangles and whose
               dihedral angle > feature_angle).
            4) Manifold edges (edges used by exactly two polygons).

        Parameters
        ----------
        feature_angle : float, default: 30.0
            Feature angle (in degrees) used to detect sharp edges on
            the mesh. Used only when ``feature_edges=True``.

        boundary_edges : bool, default: True
            Extract the boundary edges.

        non_manifold_edges : bool, default: True
            Extract non-manifold edges.

        feature_edges : bool, default: True
            Extract edges exceeding ``feature_angle``.

        manifold_edges : bool, default: True
            Extract manifold edges.

        clear_data : bool, default: False
            Clear any point, cell, or field data. This is useful
            if wanting to strictly extract the edges.

        progress_bar : bool, default: False
            Display a progress bar to indicate progress.

        Returns
        -------
        pyvista.PolyData
            Extracted edges.

        Examples
        --------
        Extract the edges from an unstructured grid.

        >>> import pyvista as pv
        >>> from pyvista import examples
        >>> hex_beam = pv.read(examples.hexbeamfile)
        >>> feat_edges = hex_beam.extract_feature_edges()
        >>> feat_edges.clear_data()  # clear array data for plotting
        >>> feat_edges.plot(line_width=10)

        See the :ref:`extract_edges_example` for more examples using this filter.

        """
        dataset = self
        if not isinstance(dataset, _vtk.vtkPolyData):
            dataset = DataSetFilters.extract_surface(dataset)
        featureEdges = _vtk.vtkFeatureEdges()
        featureEdges.SetInputData(dataset)
        featureEdges.SetFeatureAngle(feature_angle)
        featureEdges.SetManifoldEdges(manifold_edges)
        featureEdges.SetNonManifoldEdges(non_manifold_edges)
        featureEdges.SetBoundaryEdges(boundary_edges)
        featureEdges.SetFeatureEdges(feature_edges)
        featureEdges.SetColoring(False)
        _update_alg(featureEdges, progress_bar=progress_bar, message='Extracting Feature Edges')
        output = _get_output(featureEdges)
        if clear_data:
            output.clear_data()
        return output

    @_deprecate_positional_args
    def merge_points(  # type: ignore[misc]
        self: _DataSetType,
        tolerance: float = 0.0,
        inplace: bool = False,  # noqa: FBT001, FBT002
        progress_bar: bool = False,  # noqa: FBT001, FBT002
    ):
        """Merge duplicate points in this mesh.

        .. versionadded:: 0.45

        Parameters
        ----------
        tolerance : float, optional
            Specify a tolerance to use when comparing points. Points within
            this tolerance will be merged.

        inplace : bool, default: False
            Overwrite the original mesh with the result. Only possible if the input
            is :class:`~pyvista.PolyData` or :class:`~pyvista.UnstructuredGrid`.

        progress_bar : bool, default: False
            Display a progress bar to indicate progress.

        Returns
        -------
        pyvista.PolyData or pyvista.UnstructuredGrid
            Mesh with merged points. PolyData is returned only if the input is PolyData.

        Examples
        --------
        Merge duplicate points in a mesh.

        >>> import pyvista as pv
        >>> mesh = pv.Cylinder(resolution=4)
        >>> mesh.n_points
        16
        >>> _ = mesh.merge_points(inplace=True)
        >>> mesh.n_points
        8

        """
        # Create a second mesh with points. This is required for the merge
        # to work correctly. Additional points are not required for PolyData inputs
        other_points = None if isinstance(self, pyvista.PolyData) else self.points
        other_mesh = pyvista.PolyData(other_points)
        return self.merge(
            other_mesh,
            merge_points=True,
            tolerance=tolerance,
            inplace=inplace,
            main_has_priority=True,
            progress_bar=progress_bar,
        )

    @_deprecate_positional_args(allowed=['grid'])
    def merge(  # type: ignore[misc]  # noqa: PLR0917
        self: _DataSetType,
        grid: DataSet
        | _vtk.vtkDataSet
        | MultiBlock
        | Sequence[DataSet | _vtk.vtkDataSet]
        | None = None,
        merge_points: bool = True,  # noqa: FBT001, FBT002
        tolerance: float = 0.0,
        inplace: bool = False,  # noqa: FBT001, FBT002
        main_has_priority: bool = True,  # noqa: FBT001, FBT002
        progress_bar: bool = False,  # noqa: FBT001, FBT002
    ):
        """Join one or many other grids to this grid.

        Can be used to merge points of adjacent cells when no grids
        are input.

        .. note::
           The ``+`` operator between two meshes uses this filter with
           the default parameters. When the target mesh is already a
           :class:`pyvista.UnstructuredGrid`, in-place merging via
           ``+=`` is similarly possible.

        Parameters
        ----------
        grid : :vtk:`vtkUnstructuredGrid` | list[:vtk:`vtkUnstructuredGrid`], optional
            Grids to merge to this grid.

        merge_points : bool, default: True
            Points in exactly the same location will be merged between
            the two meshes. Warning: this can leave degenerate point data.

        tolerance : float, default: 0.0
            The absolute tolerance to use to find coincident points when
            ``merge_points=True``.

        inplace : bool, default: False
            Updates grid inplace when True if the input type is an
            :class:`pyvista.UnstructuredGrid`.

        main_has_priority : bool, default: True
            When this parameter is true and merge_points is true,
            the arrays of the merging grids will be overwritten
            by the original main mesh.

        progress_bar : bool, default: False
            Display a progress bar to indicate progress.

        Returns
        -------
        pyvista.UnstructuredGrid
            Merged grid.

        Notes
        -----
        When two or more grids are joined, the type and name of each
        array must match or the arrays will be ignored and not
        included in the final merged mesh.

        Examples
        --------
        Merge three separate spheres into a single mesh.

        >>> import pyvista as pv
        >>> sphere_a = pv.Sphere(center=(1, 0, 0))
        >>> sphere_b = pv.Sphere(center=(0, 1, 0))
        >>> sphere_c = pv.Sphere(center=(0, 0, 1))
        >>> merged = sphere_a.merge([sphere_b, sphere_c])
        >>> merged.plot()

        """
        append_filter = _vtk.vtkAppendFilter()
        append_filter.SetMergePoints(merge_points)
        append_filter.SetTolerance(tolerance)

        if not main_has_priority:
            append_filter.AddInputData(self)

        if isinstance(grid, _vtk.vtkDataSet):
            append_filter.AddInputData(grid)
        elif isinstance(grid, (list, tuple, pyvista.MultiBlock)):
            grids = grid
            for grid_ in grids:
                append_filter.AddInputData(grid_)

        if main_has_priority:
            append_filter.AddInputData(self)

        _update_alg(append_filter, progress_bar=progress_bar, message='Merging')
        merged = _get_output(append_filter)

        # Update field data
        priority = (
            grid if (isinstance(grid, pyvista.DataObject) and not main_has_priority) else self
        )
        for array in merged.field_data:
            merged.field_data[array] = priority.field_data[array]

        if inplace:
            if type(self) is type(merged):
                self.deep_copy(merged)
                return self
            else:
                msg = f'Mesh type {type(self)} cannot be overridden by output.'
                raise TypeError(msg)
        return merged

    def __add__(  # type: ignore[misc]
        self: _DataSetType, dataset
    ):
        """Combine this mesh with another into a :class:`pyvista.UnstructuredGrid`."""
        return DataSetFilters.merge(self, dataset)

    def __iadd__(  # type: ignore[misc]
        self: _DataSetType, dataset
    ):
        """Merge another mesh into this one if possible.

        "If possible" means that ``self`` is a :class:`pyvista.UnstructuredGrid`.
        Otherwise we have to return a new object, and the attempted in-place
        merge will raise.

        """
        try:
            merged = DataSetFilters.merge(self, dataset, inplace=True)
        except TypeError:
            msg = (
                'In-place merge only possible if the target mesh '
                'is an UnstructuredGrid.\nPlease use `mesh + other_mesh` '
                'instead, which returns a new UnstructuredGrid.'
            )
            raise TypeError(msg) from None
        return merged

    @_deprecate_positional_args(allowed=['quality_measure'])
    def compute_cell_quality(  # type: ignore[misc]
        self: _DataSetType,
        quality_measure: str = 'scaled_jacobian',
        null_value: float = -1.0,
        progress_bar: bool = False,  # noqa: FBT001, FBT002
    ):
        """Compute a function of (geometric) quality for each cell of a mesh.

        The per-cell quality is added to the mesh's cell data, in an
        array named ``"CellQuality"``. Cell types not supported by this
        filter or undefined quality of supported cell types will have an
        entry of -1.

        Defaults to computing the scaled Jacobian.

        Options for cell quality measure:

        - ``'area'``
        - ``'aspect_beta'``
        - ``'aspect_frobenius'``
        - ``'aspect_gamma'``
        - ``'aspect_ratio'``
        - ``'collapse_ratio'``
        - ``'condition'``
        - ``'diagonal'``
        - ``'dimension'``
        - ``'distortion'``
        - ``'jacobian'``
        - ``'max_angle'``
        - ``'max_aspect_frobenius'``
        - ``'max_edge_ratio'``
        - ``'med_aspect_frobenius'``
        - ``'min_angle'``
        - ``'oddy'``
        - ``'radius_ratio'``
        - ``'relative_size_squared'``
        - ``'scaled_jacobian'``
        - ``'shape'``
        - ``'shape_and_size'``
        - ``'shear'``
        - ``'shear_and_size'``
        - ``'skew'``
        - ``'stretch'``
        - ``'taper'``
        - ``'volume'``
        - ``'warpage'``

        .. note::

            Refer to the `Verdict Library Reference Manual <https://public.kitware.com/Wiki/images/6/6b/VerdictManual-revA.pdf>`_
            for low-level technical information about how each metric is computed,
            which :class:`~pyvista.CellType` it applies to as well as the metric's
            full, normal, and acceptable range of values.

        .. deprecated:: 0.45

            Use :meth:`~pyvista.DataObjectFilters.cell_quality` instead. Note that
            this new filter does not include an array named ``'CellQuality'``.

        Parameters
        ----------
        quality_measure : str, default: 'scaled_jacobian'
            The cell quality measure to use.

        null_value : float, default: -1.0
            Float value for undefined quality. Undefined quality are qualities
            that could be addressed by this filter but is not well defined for
            the particular geometry of cell in question, e.g. a volume query
            for a triangle. Undefined quality will always be undefined.
            The default value is -1.

        progress_bar : bool, default: False
            Display a progress bar to indicate progress.

        Returns
        -------
        pyvista.DataSet
            Dataset with the computed mesh quality in the
            ``cell_data`` as the ``"CellQuality"`` array.

        Examples
        --------
        Compute and plot the minimum angle of a sample sphere mesh.

        >>> import pyvista as pv
        >>> sphere = pv.Sphere(theta_resolution=20, phi_resolution=20)
        >>> cqual = sphere.compute_cell_quality('min_angle')  # doctest:+SKIP
        >>> cqual.plot(show_edges=True)  # doctest:+SKIP

        See the :ref:`mesh_quality_example` for more examples using this filter.

        """
        if pyvista.version_info >= (0, 48):  # pragma: no cover
            msg = 'Convert this deprecation warning into an error.'
            raise RuntimeError(msg)
        if pyvista.version_info >= (0, 49):  # pragma: no cover
            msg = 'Remove this filter.'
            raise RuntimeError(msg)

        msg = (
            'This filter is deprecated. Use `cell_quality` instead. Note that this\n'
            "new filter does not include an array named ``'CellQuality'`"
        )
        warnings.warn(msg, PyVistaDeprecationWarning)

        alg = _vtk.vtkCellQuality()
        possible_measure_setters = {
            'area': 'SetQualityMeasureToArea',
            'aspect_beta': 'SetQualityMeasureToAspectBeta',
            'aspect_frobenius': 'SetQualityMeasureToAspectFrobenius',
            'aspect_gamma': 'SetQualityMeasureToAspectGamma',
            'aspect_ratio': 'SetQualityMeasureToAspectRatio',
            'collapse_ratio': 'SetQualityMeasureToCollapseRatio',
            'condition': 'SetQualityMeasureToCondition',
            'diagonal': 'SetQualityMeasureToDiagonal',
            'dimension': 'SetQualityMeasureToDimension',
            'distortion': 'SetQualityMeasureToDistortion',
            'jacobian': 'SetQualityMeasureToJacobian',
            'max_angle': 'SetQualityMeasureToMaxAngle',
            'max_aspect_frobenius': 'SetQualityMeasureToMaxAspectFrobenius',
            'max_edge_ratio': 'SetQualityMeasureToMaxEdgeRatio',
            'med_aspect_frobenius': 'SetQualityMeasureToMedAspectFrobenius',
            'min_angle': 'SetQualityMeasureToMinAngle',
            'oddy': 'SetQualityMeasureToOddy',
            'radius_ratio': 'SetQualityMeasureToRadiusRatio',
            'relative_size_squared': 'SetQualityMeasureToRelativeSizeSquared',
            'scaled_jacobian': 'SetQualityMeasureToScaledJacobian',
            'shape': 'SetQualityMeasureToShape',
            'shape_and_size': 'SetQualityMeasureToShapeAndSize',
            'shear': 'SetQualityMeasureToShear',
            'shear_and_size': 'SetQualityMeasureToShearAndSize',
            'skew': 'SetQualityMeasureToSkew',
            'stretch': 'SetQualityMeasureToStretch',
            'taper': 'SetQualityMeasureToTaper',
            'volume': 'SetQualityMeasureToVolume',
            'warpage': 'SetQualityMeasureToWarpage',
        }

        # we need to check if these quality measures exist as VTK API changes
        measure_setters = {}
        for name, attr in possible_measure_setters.items():
            setter_candidate = getattr(alg, attr, None)
            if setter_candidate:
                measure_setters[name] = setter_candidate

        try:
            # Set user specified quality measure
            measure_setters[quality_measure]()
        except (KeyError, IndexError):
            options = ', '.join([f"'{s}'" for s in list(measure_setters.keys())])
            msg = f'Cell quality type ({quality_measure}) not available. Options are: {options}'
            raise KeyError(msg)
        alg.SetInputData(self)
        alg.SetUndefinedQuality(null_value)
        _update_alg(alg, progress_bar=progress_bar, message='Computing Cell Quality')
        return _get_output(alg)

    def compute_boundary_mesh_quality(  # type: ignore[misc]
        self: _DataSetType, *, progress_bar: bool = False
    ):
        """Compute metrics on the boundary faces of a mesh.

        The metrics that can be computed on the boundary faces of the mesh and are:

        - Distance from cell center to face center
        - Distance from cell center to face plane
        - Angle of faces plane normal and cell center to face center vector

        Parameters
        ----------
        progress_bar : bool, default: False
            Display a progress bar to indicate progress.

        Returns
        -------
        pyvista.DataSet
            Dataset with the computed metrics on the boundary faces of a mesh.
            ``cell_data`` as the ``"CellQuality"`` array.

        Examples
        --------
        >>> import pyvista as pv
        >>> from pyvista import examples
        >>> mesh = examples.download_can_crushed_vtu()
        >>> cqual = mesh.compute_boundary_mesh_quality()
        >>> plotter = pv.Plotter(shape=(2, 2))
        >>> _ = plotter.add_mesh(mesh, show_edges=True)
        >>> plotter.subplot(1, 0)
        >>> _ = plotter.add_mesh(cqual, scalars='DistanceFromCellCenterToFaceCenter')
        >>> plotter.subplot(0, 1)
        >>> _ = plotter.add_mesh(cqual, scalars='DistanceFromCellCenterToFacePlane')
        >>> plotter.subplot(1, 1)
        >>> _ = plotter.add_mesh(
        ...     cqual,
        ...     scalars='AngleFaceNormalAndCellCenterToFaceCenterVector',
        ... )
        >>> plotter.show()

        """
        if pyvista.vtk_version_info < (9, 3, 0):  # pragma: no cover
            msg = '`vtkBoundaryMeshQuality` requires vtk>=9.3.0'
            raise VTKVersionError(msg)
        alg = _vtk.vtkBoundaryMeshQuality()
        alg.SetInputData(self)
        _update_alg(alg, progress_bar=progress_bar, message='Compute Boundary Mesh Quality')
        return _get_output(alg)

    @_deprecate_positional_args(allowed=['scalars'])
    def compute_derivative(  # type: ignore[misc]  # noqa: PLR0917
        self: _DataSetType,
        scalars: str | None = None,
        gradient: bool | str = True,  # noqa: FBT001, FBT002
        divergence: bool | str = False,  # noqa: FBT001, FBT002
        vorticity: bool | str = False,  # noqa: FBT001, FBT002
        qcriterion: bool | str = False,  # noqa: FBT001, FBT002
        faster: bool = False,  # noqa: FBT001, FBT002
        preference: Literal['point', 'cell'] = 'point',
        progress_bar: bool = False,  # noqa: FBT001, FBT002
    ):
        """Compute derivative-based quantities of point/cell scalar field.

        Utilize :vtk:`vtkGradientFilter` to compute derivative-based quantities,
        such as gradient, divergence, vorticity, and Q-criterion, of the
        selected point or cell scalar field.

        Parameters
        ----------
        scalars : str, optional
            String name of the scalars array to use when computing the
            derivative quantities.  Defaults to the active scalars in
            the dataset.

        gradient : bool | str, default: True
            Calculate gradient. If a string is passed, the string will be used
            for the resulting array name. Otherwise, array name will be
            ``'gradient'``. Default ``True``.

        divergence : bool | str, optional
            Calculate divergence. If a string is passed, the string will be
            used for the resulting array name. Otherwise, default array name
            will be ``'divergence'``.

        vorticity : bool | str, optional
            Calculate vorticity. If a string is passed, the string will be used
            for the resulting array name. Otherwise, default array name will be
            ``'vorticity'``.

        qcriterion : bool | str, optional
            Calculate qcriterion. If a string is passed, the string will be
            used for the resulting array name. Otherwise, default array name
            will be ``'qcriterion'``.

        faster : bool, default: False
            Use faster algorithm for computing derivative quantities. Result is
            less accurate and performs fewer derivative calculations,
            increasing computation speed. The error will feature smoothing of
            the output and possibly errors at boundaries. Option has no effect
            if DataSet is not :class:`pyvista.UnstructuredGrid`.

        preference : str, default: "point"
            Data type preference. Either ``'point'`` or ``'cell'``.

        progress_bar : bool, default: False
            Display a progress bar to indicate progress.

        Returns
        -------
        pyvista.DataSet
            Dataset with calculated derivative.

        Examples
        --------
        First, plot the random hills dataset with the active elevation
        scalars.  These scalars will be used for the derivative
        calculations.

        >>> from pyvista import examples
        >>> hills = examples.load_random_hills()
        >>> hills.plot(smooth_shading=True)

        Compute and plot the gradient of the active scalars.

        >>> from pyvista import examples
        >>> hills = examples.load_random_hills()
        >>> deriv = hills.compute_derivative()
        >>> deriv.plot(scalars='gradient')

        See the :ref:`gradients_example` for more examples using this filter.

        """
        alg = _vtk.vtkGradientFilter()
        # Check if scalars array given
        scalars_ = set_default_active_scalars(self).name if scalars is None else scalars
        if not isinstance(scalars_, str):
            msg = 'scalars array must be given as a string name'  # type: ignore[unreachable]
            raise TypeError(msg)
        if not any((gradient, divergence, vorticity, qcriterion)):
            msg = 'must set at least one of gradient, divergence, vorticity, or qcriterion'
            raise ValueError(msg)

            # bool(non-empty string/True) == True, bool(None/False) == False
        alg.SetComputeGradient(bool(gradient))
        alg.SetResultArrayName('gradient' if isinstance(gradient, bool) else gradient)

        alg.SetComputeDivergence(bool(divergence))
        alg.SetDivergenceArrayName('divergence' if isinstance(divergence, bool) else divergence)

        alg.SetComputeVorticity(bool(vorticity))
        alg.SetVorticityArrayName('vorticity' if isinstance(vorticity, bool) else vorticity)

        alg.SetComputeQCriterion(bool(qcriterion))
        alg.SetQCriterionArrayName('qcriterion' if isinstance(qcriterion, bool) else qcriterion)

        alg.SetFasterApproximation(faster)
        field = get_array_association(self, scalars_, preference=preference)
        # args: (idx, port, connection, field, name)
        alg.SetInputArrayToProcess(0, 0, 0, field.value, scalars_)
        alg.SetInputData(self)
        _update_alg(alg, progress_bar=progress_bar, message='Computing Derivative')
        return _get_output(alg)

    @_deprecate_positional_args(allowed=['shrink_factor'])
    def shrink(  # type: ignore[misc]
        self: _DataSetType,
        shrink_factor: float = 1.0,
        progress_bar: bool = False,  # noqa: FBT001, FBT002
    ):
        """Shrink the individual faces of a mesh.

        This filter shrinks the individual faces of a mesh rather than
        scaling the entire mesh.

        Parameters
        ----------
        shrink_factor : float, default: 1.0
            Fraction of shrink for each cell. Default does not modify the
            faces.

        progress_bar : bool, default: False
            Display a progress bar to indicate progress.

        Returns
        -------
        pyvista.DataSet
            Dataset with shrunk faces.  Return type matches input.

        Examples
        --------
        First, plot the original cube.

        >>> import pyvista as pv
        >>> mesh = pv.Cube()
        >>> mesh.plot(show_edges=True, line_width=5)

        Now, plot the mesh with shrunk faces.

        >>> shrunk = mesh.shrink(0.5)
        >>> shrunk.clear_data()  # cleans up plot
        >>> shrunk.plot(show_edges=True, line_width=5)

        """
        shrink_factor = _validation.validate_number(
            shrink_factor,
            must_have_dtype=float,
            must_be_in_range=[0.0, 1.0],
        )
        alg = _vtk.vtkShrinkFilter()
        alg.SetInputData(self)
        alg.SetShrinkFactor(shrink_factor)
        _update_alg(alg, progress_bar=progress_bar, message='Shrinking Mesh')
        output = _get_output(alg)
        if isinstance(self, _vtk.vtkPolyData):
            return output.extract_surface()  # type: ignore[unreachable]
        return output

    @_deprecate_positional_args
    def tessellate(  # type: ignore[misc]
        self: _DataSetType,
        max_n_subdivide: int = 3,
        merge_points: bool = True,  # noqa: FBT001, FBT002
        progress_bar: bool = False,  # noqa: FBT001, FBT002
    ):
        """Tessellate a mesh.

        This filter approximates nonlinear FEM-like elements with linear
        simplices. The output mesh will have geometry and any fields specified
        as attributes in the input mesh's point data. The attribute's copy
        flags are honored, except for normals.

        For more details see :vtk:`vtkTessellatorFilter`.

        Parameters
        ----------
        max_n_subdivide : int, default: 3
            Maximum number of subdivisions.

        merge_points : bool, default: True
            The adaptive tessellation will output vertices that are not shared among cells,
            even where they should be. This can be corrected to some extent.

        progress_bar : bool, default: False
            Display a progress bar to indicate progress.

        Returns
        -------
        pyvista.DataSet
            Dataset with tessellated mesh.  Return type matches input.

        Examples
        --------
        First, plot the high order FEM-like elements.

        >>> import pyvista as pv
        >>> import numpy as np
        >>> points = np.array(
        ...     [
        ...         [0.0, 0.0, 0.0],
        ...         [2.0, 0.0, 0.0],
        ...         [1.0, 2.0, 0.0],
        ...         [1.0, 0.5, 0.0],
        ...         [1.5, 1.5, 0.0],
        ...         [0.5, 1.5, 0.0],
        ...     ]
        ... )
        >>> cells = np.array([6, 0, 1, 2, 3, 4, 5])
        >>> cell_types = np.array([69])
        >>> mesh = pv.UnstructuredGrid(cells, cell_types, points)
        >>> mesh.plot(show_edges=True, line_width=5)

        Now, plot the tessellated mesh.

        >>> tessellated = mesh.tessellate()
        >>> tessellated.clear_data()  # cleans up plot
        >>> tessellated.plot(show_edges=True, line_width=5)

        """
        if isinstance(self, _vtk.vtkPolyData):
            msg = 'Tessellate filter is not supported for PolyData objects.'  # type: ignore[unreachable]
            raise TypeError(msg)
        alg = _vtk.vtkTessellatorFilter()
        alg.SetInputData(self)
        alg.SetMergePoints(merge_points)
        alg.SetMaximumNumberOfSubdivisions(max_n_subdivide)
        _update_alg(alg, progress_bar=progress_bar, message='Tessellating Mesh')
        return _get_output(alg)

    @_deprecate_positional_args
    def integrate_data(  # type: ignore[misc]
        self: _DataSetType,
        progress_bar: bool = False,  # noqa: FBT001, FBT002
    ):
        """Integrate point and cell data.

        Area or volume is also provided in point data.

        This filter uses the VTK :vtk:`vtkIntegrateAttributes`
        and requires VTK v9.1.0 or newer.

        Parameters
        ----------
        progress_bar : bool, default: False
            Display a progress bar to indicate progress.

        Returns
        -------
        pyvista.UnstructuredGrid
            Mesh with 1 point and 1 vertex cell with integrated data in point
            and cell data.

        Examples
        --------
        Integrate data on a sphere mesh.

        >>> import pyvista as pv
        >>> import numpy as np
        >>> sphere = pv.Sphere(theta_resolution=100, phi_resolution=100)
        >>> sphere.point_data['data'] = 2 * np.ones(sphere.n_points)
        >>> integrated = sphere.integrate_data()

        There is only 1 point and cell, so access the only value.

        >>> integrated['Area'][0]
        np.float64(3.14)
        >>> integrated['data'][0]
        np.float64(6.28)

        See the :ref:`integrate_data_example` for more examples using this filter.

        """
        if not hasattr(_vtk, 'vtkIntegrateAttributes'):  # pragma: no cover
            msg = '`integrate_data` requires VTK 9.1.0 or newer.'
            raise VTKVersionError(msg)

        alg = _vtk.vtkIntegrateAttributes()
        alg.SetInputData(self)
        alg.SetDivideAllCellDataByVolume(False)
        _update_alg(alg, progress_bar=progress_bar, message='Integrating Variables')
        return _get_output(alg)

    @_deprecate_positional_args(allowed=['n_partitions'])
    def partition(  # type: ignore[misc]
        self: _DataSetType,
        n_partitions: int,
        generate_global_id: bool = False,  # noqa: FBT001, FBT002
        as_composite: bool = True,  # noqa: FBT001, FBT002
    ):
        """Break down input dataset into a requested number of partitions.

        Cells on boundaries are uniquely assigned to each partition without duplication.

        It uses a kdtree implementation that builds balances the cell
        centers among a requested number of partitions. The current implementation
        only supports power-of-2 target partition. If a non-power of two value
        is specified for ``n_partitions``, then the load balancing simply
        uses the power-of-two greater than the requested value

        For more details, see :vtk:`vtkRedistributeDataSetFilter`.

        Parameters
        ----------
        n_partitions : int
            Specify the number of partitions to split the input dataset
            into. Current implementation results in a number of partitions equal
            to the power of 2 greater than or equal to the chosen value.

        generate_global_id : bool, default: False
            Generate global cell ids if ``None`` are present in the input.  If
            global cell ids are present in the input then this flag is
            ignored.

            This is stored as ``"vtkGlobalCellIds"`` within the ``cell_data``
            of the output dataset(s).

        as_composite : bool, default: True
            Return the partitioned dataset as a :class:`pyvista.MultiBlock`.

        See Also
        --------
        split_bodies, extract_values

        Returns
        -------
        pyvista.MultiBlock or pyvista.UnstructuredGrid
            UnStructuredGrid if ``as_composite=False`` and MultiBlock when ``True``.

        Examples
        --------
        Partition a simple ImageData into a :class:`pyvista.MultiBlock`
        containing each partition.

        >>> import pyvista as pv
        >>> grid = pv.ImageData(dimensions=(5, 5, 5))
        >>> out = grid.partition(4, as_composite=True)
        >>> out.plot(multi_colors=True, show_edges=True)

        Partition of the Stanford bunny.

        >>> from pyvista import examples
        >>> mesh = examples.download_bunny()
        >>> out = mesh.partition(4, as_composite=True)
        >>> out.plot(multi_colors=True, cpos='xy')

        """
        # While vtkRedistributeDataSetFilter exists prior to 9.1.0, it doesn't
        # work correctly, returning the wrong number of partitions.
        if pyvista.vtk_version_info < (9, 1, 0):  # pragma: no cover
            msg = '`partition` requires vtk>=9.1.0'
            raise VTKVersionError(msg)
        if not hasattr(_vtk, 'vtkRedistributeDataSetFilter'):  # pragma: no cover
            msg = (
                '`partition` requires vtkRedistributeDataSetFilter, but it '
                f'was not found in VTK {pyvista.vtk_version_info}'
            )
            raise VTKVersionError(msg)

        alg = _vtk.vtkRedistributeDataSetFilter()
        alg.SetInputData(self)
        alg.SetNumberOfPartitions(n_partitions)
        alg.SetPreservePartitionsInOutput(True)
        alg.SetGenerateGlobalCellIds(generate_global_id)
        alg.Update()

        # pyvista does not yet support vtkPartitionedDataSet
        part = alg.GetOutput()
        datasets = [part.GetPartition(ii) for ii in range(part.GetNumberOfPartitions())]
        output = pyvista.MultiBlock(datasets)
        if not as_composite:
            # note, SetPreservePartitionsInOutput does not work correctly in
            # vtk 9.2.0, so instead we set it to True always and simply merge
            # the result. See:
            # https://gitlab.kitware.com/vtk/vtk/-/issues/18632
            return pyvista.merge(list(output), merge_points=False)
        return output

    def oriented_bounding_box(  # type: ignore[misc]
        self: _DataSetType,
        box_style: Literal['frame', 'outline', 'face'] = 'face',
        *,
        axis_0_direction: VectorLike[float] | str | None = None,
        axis_1_direction: VectorLike[float] | str | None = None,
        axis_2_direction: VectorLike[float] | str | None = None,
        frame_width: float = 0.1,
        return_meta: bool = False,
        as_composite: bool = True,
    ):
        """Return an oriented bounding box (OBB) for this dataset.

        By default, the bounding box is a :class:`~pyvista.MultiBlock` with six
        :class:`PolyData` comprising the faces of a cube. The blocks are named and
        ordered as ``('+X','-X','+Y','-Y','+Z','-Z')``.

        The box can optionally be styled as an outline or frame.

        .. note::

            The names of the blocks of the returned :class:`~pyvista.MultiBlock`
            correspond to the oriented box's local axes, not the global x-y-z axes.
            E.g. the normal of the ``'+X'`` face of the returned box has the same
            direction as the box's primary axis, and is not necessarily pointing in
            the +x direction ``(1, 0, 0)``.

        .. versionadded:: 0.45

        Parameters
        ----------
        box_style : 'frame' | 'outline' | 'face', default: 'face'
            Choose the style of the box. If ``'face'`` (default), each face of the box
            is a single quad cell. If ``'outline'``, the edges of each face are returned
            as line cells. If ``'frame'``, the center portion of each face is removed to
            create a picture-frame style border with each face having four quads (one
            for each side of the frame). Use ``frame_width`` to control the size of the
            frame.

        axis_0_direction : VectorLike[float] | str, optional
            Approximate direction vector of this mesh's primary axis. If set, the first
            axis in the returned ``axes`` metadata is flipped such that it best aligns
            with the specified vector. Can be a vector or string specifying the axis by
            name (e.g. ``'x'`` or ``'-x'``, etc.).

        axis_1_direction : VectorLike[float] | str, optional
            Approximate direction vector of this mesh's secondary axis. If set, the second
            axis in the returned ``axes`` metadata is flipped such that it best aligns
            with the specified vector. Can be a vector or string specifying the axis by
            name (e.g. ``'x'`` or ``'-x'``, etc.).

        axis_2_direction : VectorLike[float] | str, optional
            Approximate direction vector of this mesh's third axis. If set, the third
            axis in the returned ``axes`` metadata is flipped such that it best aligns
            with the specified vector. Can be a vector or string specifying the axis by
            name (e.g. ``'x'`` or ``'-x'``, etc.).

        frame_width : float, optional
            Set the width of the frame. Only has an effect if ``box_style`` is
            ``'frame'``. Values must be between ``0.0`` (minimal frame) and ``1.0``
            (large frame). The frame is scaled to ensure it has a constant width.

        return_meta : bool, default: False
            If ``True``, also returns the corner point and the three axes vectors
            defining the orientation of the box. The sign of the axes vectors can be
            controlled using the ``axis_#_direction`` arguments.

        as_composite : bool, default: True
            Return the box as a :class:`pyvista.MultiBlock` with six blocks: one for
            each face. Set this ``False`` to merge the output and return
            :class:`~pyvista.PolyData`.

        See Also
        --------
        bounding_box
            Similar filter for an axis-aligned bounding box (AABB).

        align_xyz
            Align a mesh to the world x-y-z axes. Used internally by this filter.

        pyvista.Plotter.add_bounding_box
            Add a bounding box to a scene.

        pyvista.CubeFacesSource
            Generate the faces of a cube. Used internally by this filter.

        Returns
        -------
        pyvista.MultiBlock or pyvista.PolyData
            MultiBlock with six named cube faces when ``as_composite=True`` and
            PolyData otherwise.

        numpy.ndarray
            The box's corner point corresponding to the origin of its axes if
            ``return_meta=True``.

        numpy.ndarray
            The box's orthonormal axes vectors if ``return_meta=True``.

        Examples
        --------
        Create a bounding box for a dataset.

        >>> import pyvista as pv
        >>> from pyvista import examples
        >>> mesh = examples.download_oblique_cone()
        >>> box = mesh.oriented_bounding_box()

        Plot the mesh and its bounding box.

        >>> pl = pv.Plotter()
        >>> _ = pl.add_mesh(mesh, color='red')
        >>> _ = pl.add_mesh(box, opacity=0.5)
        >>> pl.show()

        Return the metadata for the box.

        >>> box, point, axes = mesh.oriented_bounding_box('outline', return_meta=True)

        Use the metadata to plot the box's axes using :class:`~pyvista.AxesAssembly`.
        The assembly is aligned with the x-y-z axes and positioned at the origin by
        default. Create a transformation to scale, then rotate, then translate the
        assembly to the corner point of the box. The transpose of the axes is used
        as an inverted rotation matrix.

        >>> scale = box.length / 4
        >>> transform = pv.Transform().scale(scale).rotate(axes.T).translate(point)
        >>> axes_assembly = pv.AxesAssembly(user_matrix=transform.matrix)

        Plot the box and the axes.

        >>> pl = pv.Plotter()
        >>> _ = pl.add_mesh(mesh)
        >>> _ = pl.add_mesh(box, color='black', line_width=5)
        >>> _ = pl.add_actor(axes_assembly)
        >>> pl.show()

        Note how the box's z-axis is pointing from the cone's tip to its base. If we
        want to flip this axis, we can "seed" its direction as the ``'-z'`` direction.

        >>> box, _, axes = mesh.oriented_bounding_box(
        ...     'outline', axis_2_direction='-z', return_meta=True
        ... )
        >>>

        Plot the box and axes again. This time, use :class:`~pyvista.AxesAssemblySymmetric`
        and position the axes in the center of the box.

        >>> center = pv.merge(box).points.mean(axis=0)
        >>> scale = box.length / 2
        >>> transform = pv.Transform().scale(scale).rotate(axes.T).translate(center)
        >>> axes_assembly = pv.AxesAssemblySymmetric(user_matrix=transform.matrix)

        >>> pl = pv.Plotter()
        >>> _ = pl.add_mesh(mesh)
        >>> _ = pl.add_mesh(box, color='black', line_width=5)
        >>> _ = pl.add_actor(axes_assembly)
        >>> pl.show()

        """
        alg_input, matrix = self.align_xyz(
            axis_0_direction=axis_0_direction,
            axis_1_direction=axis_1_direction,
            axis_2_direction=axis_2_direction,
            return_matrix=True,
        )
        oriented = True
        inverse_matrix = Transform(matrix).inverse_matrix

        return alg_input._bounding_box(
            matrix=matrix,
            inverse_matrix=inverse_matrix,
            box_style=box_style,
            oriented=oriented,
            frame_width=frame_width,
            return_meta=return_meta,
            as_composite=as_composite,
        )

    def bounding_box(  # type: ignore[misc]
        self: _DataSetType,
        box_style: Literal['frame', 'outline', 'face'] = 'face',
        *,
        oriented: bool = False,
        frame_width: float = 0.1,
        return_meta: bool = False,
        as_composite: bool = True,
    ):
        """Return a bounding box for this dataset.

        By default, the box is an axis-aligned bounding box (AABB) returned as a
        :class:`~pyvista.MultiBlock` with six :class:`PolyData` comprising the faces of
        the box. The blocks are named and ordered as ``('+X','-X','+Y','-Y','+Z','-Z')``.

        The box can optionally be styled as an outline or frame. It may also be
        oriented to generate an oriented bounding box (OBB).

        .. versionadded:: 0.45

        Parameters
        ----------
        box_style : 'frame' | 'outline' | 'face', default: 'face'
            Choose the style of the box. If ``'face'`` (default), each face of the box
            is a single quad cell. If ``'outline'``, the edges of each face are returned
            as line cells. If ``'frame'``, the center portion of each face is removed to
            create a picture-frame style border with each face having four quads (one
            for each side of the frame). Use ``frame_width`` to control the size of the
            frame.

        oriented : bool, default: False
            Orient the box using this dataset's :func:`~pyvista.principal_axes`. This
            will generate a box that best fits this dataset's points. See
            :meth:`oriented_bounding_box` for more details.

        frame_width : float, optional
            Set the width of the frame. Only has an effect if ``box_style`` is
            ``'frame'``. Values must be between ``0.0`` (minimal frame) and ``1.0``
            (large frame). The frame is scaled to ensure it has a constant width.

        return_meta : bool, default: False
            If ``True``, also returns the corner point and the three axes vectors
            defining the orientation of the box.

        as_composite : bool, default: True
            Return the box as a :class:`pyvista.MultiBlock` with six blocks: one for
            each face. Set this ``False`` to merge the output and return
            :class:`~pyvista.PolyData` with six cells instead. The faces in both
            outputs are separate, i.e. there are duplicate points at the corners.

        See Also
        --------
        outline
            Lightweight version of this filter with fewer options.

        oriented_bounding_box
            Similar filter with ``oriented=True`` by default and more options.

        pyvista.Plotter.add_bounding_box
            Add a bounding box to a scene.

        pyvista.CubeFacesSource
            Generate the faces of a cube. Used internally by this filter.

        Returns
        -------
        pyvista.MultiBlock or pyvista.PolyData
            MultiBlock with six named cube faces when ``as_composite=True`` and
            PolyData otherwise.

        numpy.ndarray
            The box's corner point corresponding to the origin of its axes if
            ``return_meta=True``.

        numpy.ndarray
            The box's orthonormal axes vectors if ``return_meta=True``.

        Examples
        --------
        Create a bounding box for a dataset.

        >>> import pyvista as pv
        >>> from pyvista import examples
        >>> mesh = examples.download_oblique_cone()
        >>> box = mesh.bounding_box()

        Plot the mesh and its bounding box.

        >>> pl = pv.Plotter()
        >>> _ = pl.add_mesh(mesh, color='red')
        >>> _ = pl.add_mesh(box, opacity=0.5)
        >>> pl.show()

        Create a frame instead.

        >>> frame = mesh.bounding_box('frame')

        >>> pl = pv.Plotter()
        >>> _ = pl.add_mesh(mesh, color='red')
        >>> _ = pl.add_mesh(frame, show_edges=True)
        >>> pl.show()

        Create an oriented bounding box (OBB) and compare it to the non-oriented one.
        Use the outline style for both.

        >>> box = mesh.bounding_box('outline')
        >>> obb = mesh.bounding_box('outline', oriented=True)

        >>> pl = pv.Plotter()
        >>> _ = pl.add_mesh(mesh)
        >>> _ = pl.add_mesh(box, color='red', line_width=5)
        >>> _ = pl.add_mesh(obb, color='blue', line_width=5)
        >>> pl.show()

        Return the metadata for the box.

        >>> box, point, axes = mesh.bounding_box('outline', return_meta=True)

        Use the metadata to plot the box's axes using :class:`~pyvista.AxesAssembly`.
        Create the assembly and position it at the box's corner. Scale it to a fraction
        of the box's length.

        >>> scale = box.length / 4
        >>> axes_assembly = pv.AxesAssembly(position=point, scale=scale)

        Plot the box and the axes.

        >>> pl = pv.Plotter()
        >>> _ = pl.add_mesh(mesh)
        >>> _ = pl.add_mesh(box, color='black', line_width=5)
        >>> _ = pl.add_actor(axes_assembly)
        >>> _ = pl.view_yz()
        >>> pl.show()

        """
        if oriented:
            return self.oriented_bounding_box(
                box_style=box_style,
                frame_width=frame_width,
                return_meta=return_meta,
                as_composite=as_composite,
            )
        else:
            alg_input = self
            matrix = None
            inverse_matrix = None

            return alg_input._bounding_box(
                matrix=matrix,
                inverse_matrix=inverse_matrix,
                box_style=box_style,
                oriented=oriented,
                frame_width=frame_width,
                return_meta=return_meta,
                as_composite=as_composite,
            )

    def _bounding_box(  # type: ignore[misc]
        self: _DataSetType,
        *,
        matrix: NumpyArray[float] | None,
        inverse_matrix: NumpyArray[float] | None,
        box_style: Literal['frame', 'outline', 'face'],
        oriented: bool,
        frame_width: float,
        return_meta: bool,
        as_composite: bool,
    ):
        def _multiblock_to_polydata(multiblock):
            return multiblock.combine(merge_points=False).extract_geometry()

        # Validate style
        _validation.check_contains(['frame', 'outline', 'face'], must_contain=box_style)

        # Create box
        source = pyvista.CubeFacesSource(bounds=self.bounds)
        if box_style == 'frame':
            source.frame_width = frame_width
        box = source.output

        # Modify box
        for face in box:
            face = cast('pyvista.PolyData', face)
            if box_style == 'outline':
                face.copy_from(pyvista.lines_from_points(face.points))
            if oriented:
                face.transform(inverse_matrix, inplace=True)

        # Get output
        alg_output = box if as_composite else _multiblock_to_polydata(box)
        if return_meta:
            if not oriented:
                axes = np.eye(3)
                point = np.reshape(alg_output.bounds, (3, 2))[:, 0]  # point at min bounds
            else:
                matrix = cast('NumpyArray[float]', matrix)
                inverse_matrix = cast('NumpyArray[float]', inverse_matrix)
                axes = matrix[:3, :3]  # type: ignore[assignment]
                # We need to figure out which corner of the box to position the axes
                # To do this we compare output axes to expected axes for all 8 corners
                # of the box
                diagonals = [
                    [1, 1, 1],
                    [-1, 1, 1],
                    [1, -1, 1],
                    [1, 1, -1],
                    [1, -1, -1],
                    [-1, -1, 1],
                    [-1, 1, -1],
                    [-1, -1, -1],
                ]
                # Choose the best-aligned axes (whichever has the largest combined dot product)
                dots = [np.dot(axes, diag) for diag in diagonals]
                match = diagonals[np.argmax(np.sum(dots, axis=1))]
                # Choose min bound for positive direction, max bound for negative
                bnds = self.bounds
                point = np.ones(3)
                point[0] = bnds.x_min if match[0] == 1 else bnds.x_max
                point[1] = bnds.y_min if match[1] == 1 else bnds.y_max
                point[2] = bnds.z_min if match[2] == 1 else bnds.z_max

                # Transform point
                point = (inverse_matrix @ [*point, 1])[:3]
                # Make sure the point we return is one of the box's points
                box_poly = (
                    _multiblock_to_polydata(alg_output)
                    if isinstance(alg_output, pyvista.MultiBlock)
                    else alg_output
                )
                point_id = box_poly.find_closest_point(point)
                point = box_poly.points[point_id]

            return alg_output, point, axes
        return alg_output

    def explode(  # type: ignore[misc]
        self: _DataSetType, factor: float = 0.1
    ):
        """Push each individual cell away from the center of the dataset.

        Parameters
        ----------
        factor : float, default: 0.1
            How much each cell will move from the center of the dataset
            relative to its distance from it. Increase this number to push the
            cells farther away.

        Returns
        -------
        pyvista.UnstructuredGrid
            UnstructuredGrid containing the exploded cells.

        Notes
        -----
        This is similar to :func:`shrink <pyvista.DataSetFilters.shrink>`
        except that it does not change the size of the cells.

        Examples
        --------
        >>> import numpy as np
        >>> import pyvista as pv
        >>> xrng = np.linspace(0, 1, 3)
        >>> yrng = np.linspace(0, 2, 4)
        >>> zrng = np.linspace(0, 3, 5)
        >>> grid = pv.RectilinearGrid(xrng, yrng, zrng)
        >>> exploded = grid.explode()
        >>> exploded.plot(show_edges=True)

        """
        split = self.separate_cells()
        if not isinstance(split, pyvista.UnstructuredGrid):
            split = split.cast_to_unstructured_grid()

        vec = (split.cell_centers().points - split.center) * factor
        split.points += np.repeat(vec, np.diff(split.offset), axis=0)
        return split

    def separate_cells(  # type: ignore[misc]
        self: _DataSetType,
    ):
        """Return a copy of the dataset with separated cells with no shared points.

        This method may be useful when datasets have scalars that need to be
        associated to each point of each cell rather than either each cell or
        just the points of the dataset.

        Returns
        -------
        pyvista.UnstructuredGrid
            UnstructuredGrid with isolated cells.

        Examples
        --------
        Load the example hex beam and separate its cells. This increases the
        total number of points in the dataset since points are no longer
        shared.

        >>> from pyvista import examples
        >>> grid = examples.load_hexbeam()
        >>> grid.n_points
        99
        >>> sep_grid = grid.separate_cells()
        >>> sep_grid.n_points
        320

        See the :ref:`point_cell_scalars_example` for a more detailed example
        using this filter.

        """
        return self.shrink(1.0)

    @_deprecate_positional_args(allowed=['cell_types'])
    def extract_cells_by_type(  # type: ignore[misc]
        self: _DataSetType,
        cell_types: int | VectorLike[int],
        progress_bar: bool = False,  # noqa: FBT001, FBT002
    ):
        """Extract cells of a specified type.

        Given an input dataset and a list of cell types, produce an output
        dataset containing only cells of the specified type(s). Note that if
        the input dataset is homogeneous (e.g., all cells are of the same type)
        and the cell type is one of the cells specified, then the input dataset
        is shallow copied to the output.

        The type of output dataset is always the same as the input type. Since
        structured types of data (i.e., :class:`pyvista.ImageData`,
        :class:`pyvista.StructuredGrid`, :class:`pyvista.RectilinearGrid`)
        are all composed of a cell of the same
        type, the output is either empty, or a shallow copy of the input.
        Unstructured data (:class:`pyvista.UnstructuredGrid`,
        :class:`pyvista.PolyData`) input may produce a subset of the input data
        (depending on the selected cell types).

        Parameters
        ----------
        cell_types :  int | VectorLike[int]
            The cell types to extract. Must be a single or list of integer cell
            types. See :class:`pyvista.CellType`.

        progress_bar : bool, default: False
            Display a progress bar to indicate progress.

        Returns
        -------
        pyvista.DataSet
            Dataset with the extracted cells. Type is the same as the input.

        Notes
        -----
        Unlike :func:`pyvista.DataSetFilters.extract_cells` which always
        produces a :class:`pyvista.UnstructuredGrid` output, this filter
        produces the same output type as input type.

        Examples
        --------
        Create an unstructured grid with both hexahedral and tetrahedral
        cells and then extract each individual cell type.

        >>> import pyvista as pv
        >>> from pyvista import examples
        >>> beam = examples.load_hexbeam()
        >>> beam = beam.translate([1, 0, 0])
        >>> ugrid = beam + examples.load_tetbeam()
        >>> hex_cells = ugrid.extract_cells_by_type(pv.CellType.HEXAHEDRON)
        >>> tet_cells = ugrid.extract_cells_by_type(pv.CellType.TETRA)
        >>> pl = pv.Plotter(shape=(1, 2))
        >>> _ = pl.add_text('Extracted Hexahedron cells')
        >>> _ = pl.add_mesh(hex_cells, show_edges=True)
        >>> pl.subplot(0, 1)
        >>> _ = pl.add_text('Extracted Tetrahedron cells')
        >>> _ = pl.add_mesh(tet_cells, show_edges=True)
        >>> pl.show()

        """
        alg = _vtk.vtkExtractCellsByType()
        alg.SetInputDataObject(self)
        valid_cell_types = _validation.validate_arrayN(
            cell_types,
            must_be_integer=True,
            name='cell_types',
        )
        for cell_type in valid_cell_types:
            alg.AddCellType(int(cell_type))
        _update_alg(alg, progress_bar=progress_bar, message='Extracting cell types')
        return _get_output(alg)

    @_deprecate_positional_args(allowed=['scalars'])
    def sort_labels(  # type: ignore[misc]  # noqa: PLR0917
        self: _DataSetType,
        scalars: str | None = None,
        preference: Literal['point', 'cell'] = 'point',
        output_scalars: str | None = None,
        progress_bar: bool = False,  # noqa: FBT001, FBT002
        inplace: bool = False,  # noqa: FBT001, FBT002
    ):
        """Sort labeled data by number of points or cells.

        This filter renumbers scalar label data of any type with ``N`` labels
        such that the output labels are contiguous from ``[0, N)`` and
        sorted in descending order from largest to smallest (by label count).
        I.e., the largest label will have a value of ``0`` and the smallest
        label will have a value of ``N-1``.

        The filter is a convenience method for :func:`pyvista.DataSetFilters.pack_labels`
        with ``sort=True``.

        Parameters
        ----------
        scalars : str, optional
            Name of scalars to sort. Defaults to currently active scalars.

        preference : str, default: "point"
            When ``scalars`` is specified, this is the preferred array
            type to search for in the dataset.  Must be either
            ``'point'`` or ``'cell'``.

        output_scalars : str, None
            Name of the sorted output scalars. By default, the output is
            saved to ``'packed_labels'``.

        progress_bar : bool, default: False
            If ``True``, display a progress bar. Has no effect if VTK
            version is lower than 9.3.

        inplace : bool, default: False
            If ``True``, the mesh is updated in-place.

        Returns
        -------
        pyvista.DataSet
            Dataset with sorted labels.

        Examples
        --------
        Sort segmented image labels.

        Load image labels

        >>> from pyvista import examples
        >>> import numpy as np
        >>> image_labels = examples.load_frog_tissues()

        Show label info for first four labels

        >>> label_number, label_size = np.unique(
        ...     image_labels['MetaImage'], return_counts=True
        ... )
        >>> label_number[:4]
        pyvista_ndarray([0, 1, 2, 3], dtype=uint8)
        >>> label_size[:4]
        array([30805713,    35279,    19172,    38129])

        Sort labels

        >>> sorted_labels = image_labels.sort_labels()

        Show sorted label info for the four largest labels. Note
        the difference in label size after sorting.

        >>> sorted_label_number, sorted_label_size = np.unique(
        ...     sorted_labels['packed_labels'], return_counts=True
        ... )
        >>> sorted_label_number[:4]
        pyvista_ndarray([0, 1, 2, 3], dtype=uint8)
        >>> sorted_label_size[:4]
        array([30805713,   438052,   204672,   133880])

        """
        return self.pack_labels(
            scalars=scalars,
            output_scalars=output_scalars,
            preference=preference,
            progress_bar=progress_bar,
            inplace=inplace,
            sort=True,
        )

    @_deprecate_positional_args
    def pack_labels(  # type: ignore[misc]  # noqa: PLR0917
        self: _DataSetType,
        sort: bool = False,  # noqa: FBT001, FBT002
        scalars: str | None = None,
        preference: Literal['point', 'cell'] = 'point',
        output_scalars: str | None = None,
        progress_bar: bool = False,  # noqa: FBT001, FBT002
        inplace: bool = False,  # noqa: FBT001, FBT002
    ):
        """Renumber labeled data such that labels are contiguous.

        This filter renumbers scalar label data of any type with ``N`` labels
        such that the output labels are contiguous from ``[0, N)``. The
        output may optionally be sorted by label count.

        The output array ``'packed_labels'`` is added to the output by default,
        and is automatically set as the active scalars.

        See Also
        --------
        sort_labels
            Similar function with ``sort=True`` by default.

        Notes
        -----
        This filter uses :vtk:`vtkPackLabels` as the underlying method which
        requires VTK version 9.3 or higher. If :vtk:`vtkPackLabels` is not
        available, packing is done with ``NumPy`` instead which may be
        slower. For best performance, consider upgrading VTK.

        .. versionadded:: 0.43

        Parameters
        ----------
        sort : bool, default: False
            Whether to sort the output by label count in descending order
            (i.e. from largest to smallest).

        scalars : str, optional
            Name of scalars to pack. Defaults to currently active scalars.

        preference : str, default: "point"
            When ``scalars`` is specified, this is the preferred array
            type to search for in the dataset.  Must be either
            ``'point'`` or ``'cell'``.

        output_scalars : str, None
            Name of the packed output scalars. By default, the output is
            saved to ``'packed_labels'``.

        progress_bar : bool, default: False
            If ``True``, display a progress bar. Has no effect if VTK
            version is lower than 9.3.

        inplace : bool, default: False
            If ``True``, the mesh is updated in-place.

        Returns
        -------
        pyvista.DataSet
            Dataset with packed labels.

        Examples
        --------
        Pack segmented image labels.

        Load non-contiguous image labels

        >>> from pyvista import examples
        >>> import numpy as np
        >>> image_labels = examples.load_frog_tissues()

        Show range of labels

        >>> image_labels.get_data_range()
        (np.uint8(0), np.uint8(29))

        Find 'gaps' in the labels

        >>> label_numbers = np.unique(image_labels.active_scalars)
        >>> label_max = np.max(label_numbers)
        >>> missing_labels = set(range(label_max)) - set(label_numbers)
        >>> len(missing_labels)
        4

        Pack labels to remove gaps

        >>> packed_labels = image_labels.pack_labels()

        Show range of packed labels

        >>> packed_labels.get_data_range()
        (np.uint8(0), np.uint8(25))

        """
        # Set a input scalars
        scalars = set_default_active_scalars(self).name if scalars is None else scalars
        field = get_array_association(self, scalars, preference=preference)

        # Determine output scalars
        default_output_scalars = 'packed_labels'
        if output_scalars is None:
            output_scalars = default_output_scalars
        if not isinstance(output_scalars, str):
            msg = f'Output scalars must be a string, got {type(output_scalars)} instead.'  # type: ignore[unreachable]
            raise TypeError(msg)

        # Do packing
        if hasattr(_vtk, 'vtkPackLabels'):  # pragma: no cover
            alg = _vtk.vtkPackLabels()
            alg.SetInputDataObject(self)
            alg.SetInputArrayToProcess(0, 0, 0, field.value, scalars)
            if sort:
                alg.SortByLabelCount()
            alg.PassFieldDataOn()
            alg.PassCellDataOn()
            alg.PassPointDataOn()
            _update_alg(alg, progress_bar=progress_bar, message='Packing labels')
            result = _get_output(alg)

            if output_scalars is not scalars:
                # vtkPackLabels does not pass un-packed labels through to the
                # output, so add it back here
                if field == FieldAssociation.POINT:
                    result.point_data[scalars] = self.point_data[scalars]
                else:
                    result.cell_data[scalars] = self.cell_data[scalars]
            result.rename_array('PackedLabels', output_scalars)

            if inplace:
                self.copy_from(result, deep=False)
                return self
            return result

        else:  # Use numpy
            # Get mapping from input ID to output ID
            arr = cast(
                'pyvista.pyvista_ndarray',
                get_array(self, scalars, preference=preference, err=True),
            )
            label_numbers_in, label_sizes = np.unique(arr, return_counts=True)
            if sort:
                label_numbers_in = label_numbers_in[np.argsort(label_sizes)[::-1]]
            label_range_in = np.arange(0, np.max(label_numbers_in))
            label_numbers_out = label_range_in[: len(label_numbers_in)]

            # Pack/sort array
            packed_array = np.zeros_like(arr)
            for num_in, num_out in zip(label_numbers_in, label_numbers_out):
                packed_array[arr == num_in] = num_out

            result = self if inplace else self.copy(deep=True)

            # Add output to mesh
            if field == FieldAssociation.POINT:
                result.point_data[output_scalars] = packed_array
            else:
                result.cell_data[output_scalars] = packed_array

            # vtkPackLabels sets active scalars by default, so do the same here
            result.set_active_scalars(output_scalars, preference=field)

            return result

    def color_labels(  # type: ignore[misc]
        self: DataSet,
        colors: str
        | ColorLike
        | Sequence[ColorLike]
        | dict[float, ColorLike] = 'glasbey_category10',
        *,
        coloring_mode: Literal['index', 'cycle'] | None = None,
        color_type: Literal['int_rgb', 'float_rgb', 'int_rgba', 'float_rgba'] = 'int_rgb',
        negative_indexing: bool = False,
        scalars: str | None = None,
        preference: Literal['point', 'cell'] = 'cell',
        output_scalars: str | None = None,
        return_dict: bool = False,
        inplace: bool = False,
    ):
        """Add RGB(A) scalars to labeled data.

        This filter adds a color array to map label values to specific colors.
        The mapping can be specified explicitly with a dictionary or implicitly
        with a colormap or sequence of colors. The implicit mapping is controlled
        with two coloring modes:

        -   ``'index'`` : The input scalar values (label ids) are used as index values for
            indexing the specified ``colors``. This creates a direct relationship
            between labels and colors such that a given label will always have the same
            color, regardless of the number of labels present in the dataset.

            This option is used by default for unsigned 8-bit integer inputs, i.e.
            scalars with whole numbers and a maximum range of ``[0, 255]``.

        -   ``'cycle'`` : The specified ``colors`` are cycled through sequentially,
            and each unique value in the input scalars is assigned a color in increasing
            order. Unlike with ``'index'`` mode, the colors are not directly mapped to
            the labels, but instead depends on the number of labels at the input.

            This option is used by default for floating-point inputs or for inputs
            with values out of the range ``[0, 255]``.

        By default, a new ``'int_rgb'`` array is added with the same name as the
        specified ``scalars`` but with ``_rgb`` appended.

        .. note::
            The package ``colorcet`` is required to use the default colors from the
            ``'glasbey_category10'`` colormap. For a similar, but very limited,
            alternative that does not require ``colorcet``, set ``colors='tab10'``
            and consider setting the coloring mode explicitly.

        .. versionadded:: 0.45

        See Also
        --------
        pyvista.DataSetFilters.connectivity
            Label data based on its connectivity.

        pyvista.ImageDataFilters.contour_labels
            Generate contours from labeled images. The contours may be colored with this filter.

        pack_labels
            Make labeled data contiguous. May be used as a pre-processing step before
            coloring.

        :ref:`anatomical_groups_example`
            Additional examples using this filter.

        Parameters
        ----------
        colors : str | ColorLike | Sequence[ColorLike] | dict[float, ColorLike],
            Color(s) to use. Specify a dictionary to explicitly control the mapping
            from label values to colors. Alternatively, specify colors only using a
            colormap or a sequence of colors and use ``coloring_mode`` to implicitly
            control the mapping. A single color is also supported to color the entire
            mesh with one color.

            By default,the ``'glasbey_category10'`` categorical colormap is used
            where the first 10 colors are the same default colors used by ``matplotlib``.
            See `colorcet categorical colormaps <https://colorcet.holoviz.org/user_guide/Categorical.html#>`_
            for more information.

            .. note::
                When a dictionary is specified, any scalar values for which a key is
                not provided is assigned default RGB(A) values of ``nan`` for float colors
                or ``0``  for integer colors (see ``color_type``). To ensure the color
                array has no default values, be sure to provide a mapping for any and
                all possible input label values.

        coloring_mode : 'index' | 'cycle', optional
            Control how colors are mapped to label values. Has no effect if ``colors``
            is a dictionary. Specify one of:

            - ``'index'``: The input scalar values (label ids) are used as index
              values for indexing the specified ``colors``.
            - ``'cycle'``: The specified ``colors`` are cycled through sequentially,
              and each unique value in the input scalars is assigned a color in increasing
              order. Colors are repeated if there are fewer colors than unique values
              in the input ``scalars``.

            By default, ``'index'`` mode is used if the values can be used to index
            the input ``colors``, and ``'cycle'`` mode is used otherwise.

        color_type : 'int_rgb' | 'float_rgb' | 'int_rgba' | 'float_rgba', default: 'int_rgb'
            Type of the color array to store. By default, the colors are stored as
            RGB integers to reduce memory usage.

            .. note::
                The color type affects the default value for unspecified colors when
                a dictionary is used. See ``colors`` for details.

        negative_indexing : bool, default: False
            Allow indexing ``colors`` with negative values. Only valid when
            ``coloring_mode`` is ``'index'``. This option is useful for coloring data
            with two independent categories since positive values will be colored
            differently than negative values.

        scalars : str, optional
            Name of scalars with labels. Defaults to currently active scalars.

        preference : str, default: "cell"
            When ``scalars`` is specified, this is the preferred array
            type to search for in the dataset.  Must be either
            ``'point'`` or ``'cell'``.

        output_scalars : str, optional
            Name of the color scalars array. By default, the output array
            is the same as ``scalars`` with ``_rgb`` or ``_rgba`` appended
            depending on ``color_type``.

        return_dict : bool, default: False
            Return a dictionary with a mapping from label values to the
            colors applied by the filter. The colors have the same type
            specified by ``color_type``.

            .. versionadded:: 0.46

        inplace : bool, default: False
            If ``True``, the mesh is updated in-place.

        Returns
        -------
        pyvista.DataSet
            Dataset with RGB(A) scalars. Output type matches input type.

        Examples
        --------
        Load labeled data and crop it with :meth:`~pyvista.ImageDataFilters.extract_subset`
        to simplify the data.

        >>> import pyvista as pv
        >>> from pyvista import examples
        >>> import numpy as np
        >>> image_labels = examples.load_channels()
        >>> image_labels = image_labels.extract_subset(voi=(75, 109, 75, 109, 85, 100))

        Plot the dataset with default coloring using a categorical color map. The
        plotter by default uniformly samples from all 256 colors in the color map based
        on the data's range.

        >>> image_labels.plot(cmap='glasbey_category10')

        Show label ids of the dataset.

        >>> label_ids = np.unique(image_labels.active_scalars)
        >>> label_ids
        pyvista_ndarray([0, 1, 2, 3, 4])

        Color the labels with the filter. Note that the
        ``'glasbey_category10'`` color map is used by default.

        >>> colored_labels, color_dict = image_labels.color_labels(return_dict=True)

        Plot the labels. We define a helper function to include a legend with the plot.

        >>> def labels_plotter(mesh, color_dict):
        ...     pl = pv.Plotter()
        ...     pl.add_mesh(mesh)
        ...     pl.add_legend(color_dict)
        ...     return pl

        >>> labels_plotter(colored_labels, color_dict).show()

        Since the labels are unsigned integers, the ``'index'`` coloring mode is used
        by default. Unlike the uniform sampling used by the plotter in the previous
        plot, the colormap is instead indexed using the label values. This ensures
        that labels have a consistent coloring regardless of the input. For example,
        we can crop the dataset further.

        >>> subset_labels = image_labels.extract_subset(voi=(15, 34, 28, 34, 12, 15))

        And show that only three labels remain.

        >>> label_ids = np.unique(subset_labels.active_scalars)
        >>> label_ids
        pyvista_ndarray([1, 2, 3])

        Despite the changes to the dataset, the regions have the same coloring
        as before.

        >>> colored_labels, color_dict = subset_labels.color_labels(return_dict=True)
        >>> labels_plotter(colored_labels, color_dict).show()

        Use the ``'cycle'`` coloring mode instead to map label values to colors
        sequentially.

        >>> colored_labels, color_dict = subset_labels.color_labels(
        ...     coloring_mode='cycle', return_dict=True
        ... )
        >>> labels_plotter(colored_labels, color_dict).show()

        Map the colors explicitly using a dictionary.

        >>> color_dict = {0: 'black', 1: 'red', 2: 'lime', 3: 'blue', 4: 'gold'}
        >>> colored_labels = image_labels.color_labels(color_dict)
        >>> labels_plotter(colored_labels, color_dict).show()

        Omit the background value from the mapping and specify float colors. When
        floats are specified, values without a mapping are assigned ``nan`` values
        and are not plotted by default.

        >>> color_dict.pop(0)
        'black'
        >>> colored_labels = image_labels.color_labels(
        ...     color_dict, color_type='float_rgba'
        ... )
        >>> labels_plotter(colored_labels, color_dict).show()

        Modify the scalars and make two of the labels negative.

        >>> scalars = image_labels.active_scalars
        >>> scalars[scalars > 2] *= -1
        >>> np.unique(scalars)
        pyvista_ndarray([-4, -3,  0,  1,  2])

        Color the mesh and enable ``negative_indexing``. With this option enabled,
        the ``'index'`` coloring mode is used by default, and therefore the positive
        values ``0``, ``1``, and ``2`` are colored with the first, second, and third
        color in the colormap, respectively. Negative values ``-3`` and ``-4`` are
        colored with the third-last and fourth-last color in the colormap, respectively.

        >>> colored_labels, color_dict = image_labels.color_labels(
        ...     negative_indexing=True, return_dict=True
        ... )
        >>> labels_plotter(colored_labels, color_dict).show()

        If ``negative_indexing`` is disabled, the coloring defaults to the
        ``'cycle'`` coloring mode instead.

        >>> colored_labels, color_dict = image_labels.color_labels(
        ...     negative_indexing=False, return_dict=True
        ... )
        >>> labels_plotter(colored_labels, color_dict).show()

        Load the :func:`~pyvista.examples.downloads.download_foot_bones` dataset.

        >>> dataset = examples.download_foot_bones()

        Label the bones using :meth:`~pyvista.DataSetFilters.connectivity` and show
        the label values.

        >>> labeled_data = dataset.connectivity()
        >>> np.unique(labeled_data.active_scalars)
        pyvista_ndarray([ 0,  1,  2,  3,  4,  5,  6,  7,  8,  9, 10, 11, 12, 13,
                         14, 15, 16, 17, 18, 19, 20, 21, 22, 23, 24, 25])

        Color the dataset with default arguments. Despite having 26 separately colored
        regions, the colors from the default glasbey-style colormap are all relatively
        distinct.

        >>> colored_labels = labeled_data.color_labels()
        >>> colored_labels.plot()

        Color the mesh with fewer colors than there are label values. In this case
        the ``'cycle'`` mode is used by default and the colors are reused.

        >>> colored_labels = labeled_data.color_labels(['red', 'lime', 'blue'])
        >>> colored_labels.plot()

        Color all labels with a single color.

        >>> colored_labels = labeled_data.color_labels('red')
        >>> colored_labels.plot()


        """
        # Lazy import since these are from plotting module
        import matplotlib.colors

        from pyvista.core._validation.validate import _validate_color_sequence
        from pyvista.plotting.colors import get_cmap_safe

        def _local_validate_color_sequence(
            seq: ColorLike | Sequence[ColorLike],
        ) -> Sequence[Color]:
            try:
                return _validate_color_sequence(seq)
            except ValueError:
                msg = (
                    'Invalid colors. Colors must be one of:\n'
                    '  - sequence of color-like values,\n'
                    '  - dict with color-like values,\n'
                    '  - named colormap string.\n'
                    f'Got: {seq}'
                )
                raise ValueError(msg)

        def _is_index_like(array_, max_value):
            min_value = -max_value if negative_indexing else 0
            return (array_ == np.floor(array_)) & (array_ >= min_value) & (array_ <= max_value)

        _validation.check_contains(
            ['int_rgb', 'float_rgb', 'int_rgba', 'float_rgba'],
            must_contain=color_type,
            name='color_type',
        )

        if 'rgba' in color_type:
            num_components = 4
            scalars_suffix = '_rgba'
        else:
            num_components = 3
            scalars_suffix = '_rgb'
        if 'float' in color_type:
            default_channel_value = np.nan
            color_dtype = 'float'
        else:
            default_channel_value = 0
            color_dtype = 'uint8'

        if scalars is None:
            field, name = set_default_active_scalars(self)
        else:
            name = scalars
            field = get_array_association(self, name, preference=preference, err=True)
        output_mesh = self if inplace else self.copy()
        data = output_mesh.point_data if field == FieldAssociation.POINT else output_mesh.cell_data
        array = data[name]

        if isinstance(colors, dict):
            if coloring_mode is not None:
                msg = 'Coloring mode cannot be set when a color dictionary is specified.'
                raise TypeError(msg)
            colors_ = _local_validate_color_sequence(
                cast('list[ColorLike]', list(colors.values()))
            )
            color_rgb_sequence = [getattr(c, color_type) for c in colors_]
            items = zip(colors.keys(), color_rgb_sequence)

        else:
            if array.ndim > 1:
                msg = (
                    f'Multi-component scalars are not supported for coloring. '
                    f'Scalar array {scalars} must be one-dimensional.'
                )
                raise ValueError(msg)
            _is_rgb_sequence = False
            if isinstance(colors, str):
                try:
                    cmap = get_cmap_safe(cast('ColormapOptions', colors))
                except ValueError:
                    pass
                else:
                    if not isinstance(cmap, matplotlib.colors.ListedColormap):
                        msg = (
                            f"Colormap '{colors}' must be a ListedColormap, "
                            f'got {cmap.__class__.__name__} instead.'
                        )
                        raise TypeError(msg)
                    # Avoid unnecessary conversion and set color sequence directly in float cases
                    cmap_colors = cast('list[list[float]]', cmap.colors)
                    if color_type == 'float_rgb':
                        color_rgb_sequence = cmap_colors
                        _is_rgb_sequence = True
                    elif color_type == 'float_rgba':
                        color_rgb_sequence = [(*c, 1.0) for c in cmap_colors]
                        _is_rgb_sequence = True
                    else:
                        colors = cmap_colors

            if not _is_rgb_sequence:
                color_rgb_sequence = [
                    getattr(c, color_type) for c in _local_validate_color_sequence(colors)
                ]
                if len(color_rgb_sequence) == 1:
                    color_rgb_sequence = color_rgb_sequence * len(array)

            n_colors = len(color_rgb_sequence)
            if coloring_mode is None:
                coloring_mode = (
                    'index' if np.all(_is_index_like(array, max_value=n_colors)) else 'cycle'
                )

            _validation.check_contains(
                ['index', 'cycle'], must_contain=coloring_mode, name='coloring_mode'
            )
            if coloring_mode == 'index':
                if not np.all(_is_index_like(array, max_value=n_colors)):
                    msg = (
                        f"Index coloring mode cannot be used with scalars '{name}'. "
                        f'Scalars must be positive integers \n'
                        f'and the max value ({self.get_data_range(name)[1]}) must be less '
                        f'than the number of colors ({n_colors}).'
                    )
                    raise ValueError(msg)
                keys: Iterable[float]
                values: Iterable[Any]

                keys_ = np.arange(n_colors)
                values_ = color_rgb_sequence
                if negative_indexing:
                    keys_ = np.append(keys_, keys_[::-1] - len(keys_))  # type: ignore[assignment]
                    values_.extend(values_[::-1])
                keys = keys_
                values = values_
            elif coloring_mode == 'cycle':
                if negative_indexing:
                    msg = "Negative indexing is not supported with 'cycle' mode enabled."
                    raise ValueError(msg)
                keys = np.unique(array)
                values = itertools.cycle(color_rgb_sequence)

            items = zip(keys, values)

        colors_out = np.full(
            (len(array), num_components), default_channel_value, dtype=color_dtype
        )
        mapping = {}
        for label, color in items:
            mask = array == label
            if np.any(mask):
                colors_out[mask, :] = color
                if return_dict:
                    mapping[label] = color

        colors_name = name + scalars_suffix if output_scalars is None else output_scalars
        data[colors_name] = colors_out
        output_mesh.set_active_scalars(colors_name)

        if return_dict:
            return output_mesh, mapping
        return output_mesh

    def voxelize_binary_mask(  # type: ignore[misc]
        self: DataSet,
        *,
        background_value: int | float = 0,  # noqa: PYI041
        foreground_value: int | float = 1,  # noqa: PYI041
        reference_volume: pyvista.ImageData | None = None,
        dimensions: VectorLike[int] | None = None,
        spacing: float | VectorLike[float] | None = None,
        rounding_func: Callable[[VectorLike[float]], VectorLike[int]] | None = None,
        cell_length_percentile: float | None = None,
        cell_length_sample_size: int | None = None,
        progress_bar: bool = False,
    ):
        """Voxelize mesh as a binary :class:`~pyvista.ImageData` mask.

        The binary mask is a point data array where points inside and outside of the
        input surface are labelled with ``foreground_value`` and ``background_value``,
        respectively.

        This filter implements :vtk:`vtkPolyDataToImageStencil`. This
        algorithm operates as follows:

        * The algorithm iterates through the z-slice of the ``reference_volume``.
        * For each slice, it cuts the input :class:`~pyvista.PolyData` surface to create
          2D polylines at that z position. It attempts to close any open polylines.
        * For each x position along the polylines, the corresponding y positions are
          determined.
        * For each slice, the grid points are labelled as foreground or background based
          on their xy coordinates.

        The voxelization can be controlled in several ways:

        #. Specify the output geometry using a ``reference_volume``.

        #. Specify the ``spacing`` explicitly.

        #. Specify the ``dimensions`` explicitly.

        #. Specify the ``cell_length_percentile``. The spacing is estimated from the
           surface's cells using the specified percentile.

        Use ``reference_volume`` for full control of the output mask's geometry. For
        all other options, the geometry is implicitly defined such that the generated
        mask fits the bounds of the input surface.

        If no inputs are provided, ``cell_length_percentile=0.1`` (10th percentile) is
        used by default to estimate the spacing. On systems with VTK < 9.2, the default
        spacing is set to ``1/100`` of the input mesh's length.

        .. versionadded:: 0.45.0

        .. note::
            For best results, ensure the input surface is a closed surface. The
            surface is considered closed if it has zero :attr:`~pyvista.PolyData.n_open_edges`.

        .. note::
            This filter returns voxels represented as point data, not
            :attr:`~pyvista.CellType.VOXEL` cells.
            This differs from :func:`~pyvista.voxelize` and :func:`~pyvista.voxelize_volume`
            which return meshes with voxel cells. See :ref:`image_representations_example`
            for examples demonstrating the difference.

        .. note::
            This filter does not discard internal surfaces, due, for instance, to
            intersecting meshes. Instead, the intersection will be considered as
            background which may produce unexpected results. See `Examples`.

        Parameters
        ----------
        background_value : int, default: 0
            Background value of the generated mask.

        foreground_value : int, default: 1
            Foreground value of the generated mask.

        reference_volume : pyvista.ImageData, optional
            Volume to use as a reference. The output will have the same ``dimensions``,
            ``origin``, ``spacing``, and ``direction_matrix`` as the reference.

        dimensions : VectorLike[int], optional
            Dimensions of the generated mask image. Set this value to control the
            dimensions explicitly. If unset, the dimensions are defined implicitly
            through other parameter. See summary and examples for details.

        spacing : VectorLike[float], optional
            Approximate spacing to use for the generated mask image. Set this value
            to control the spacing explicitly. If unset, the spacing is defined
            implicitly through other parameters. See summary and examples for details.

        rounding_func : Callable[VectorLike[float], VectorLike[int]], optional
            Control how the dimensions are rounded to integers based on the provided or
            calculated ``spacing``. Should accept a length-3 vector containing the
            dimension values along the three directions and return a length-3 vector.
            :func:`numpy.round` is used by default.

            Rounding the dimensions implies rounding the actual spacing.

            Has no effect if ``reference_volume`` or ``dimensions`` are specified.

        cell_length_percentile : float, optional
            Cell length percentage ``p`` to use for computing the default ``spacing``.
            Default is ``0.1`` (10th percentile) and must be between ``0`` and ``1``.
            The ``p``-th percentile is computed from the cumulative distribution function
            (CDF) of lengths which are representative of the cell length scales present
            in the input. The CDF is computed by:

            #. Triangulating the input cells.
            #. Sampling a subset of up to ``cell_length_sample_size`` cells.
            #. Computing the distance between two random points in each cell.
            #. Inserting the distance into an ordered set to create the CDF.

            Has no effect if ``dimension`` or ``reference_volume`` are specified.

            .. note::
                This option is only available for VTK 9.2 or greater.

        cell_length_sample_size : int, optional
            Number of samples to use for the cumulative distribution function (CDF)
            when using the ``cell_length_percentile`` option. ``100 000`` samples are
            used by default.

        progress_bar : bool, default: False
            Display a progress bar to indicate progress.

        Returns
        -------
        pyvista.ImageData
            Generated binary mask with a ``'mask'``  point data array. The data array
            has dtype :class:`numpy.uint8` if the foreground and background values are
            unsigned and less than 256.

        See Also
        --------
        voxelize
            Similar function that returns a :class:`~pyvista.UnstructuredGrid` of
            :attr:`~pyvista.CellType.VOXEL` cells.

        voxelize_volume
            Similar function that returns a :class:`~pyvista.RectilinearGrid` with cell data.

        pyvista.ImageDataFilters.contour_labels
            Filter that generates surface contours from labeled image data. Can be
            loosely considered as an inverse of this filter.

        pyvista.ImageDataFilters.points_to_cells
            Convert voxels represented as points to :attr:`~pyvista.CellType.VOXEL`
            cells.

        pyvista.ImageData
            Class used to build custom ``reference_volume``.

        Examples
        --------
        Generate a binary mask from a coarse mesh.

        >>> import numpy as np
        >>> import pyvista as pv
        >>> from pyvista import examples
        >>> poly = examples.download_bunny_coarse()
        >>> mask = poly.voxelize_binary_mask()

        The mask is stored as :class:`~pyvista.ImageData` with point data scalars
        (zeros for background, ones for foreground).

        >>> mask
        ImageData (...)
          N Cells:      7056
          N Points:     8228
          X Bounds:     -1.245e-01, 1.731e-01
          Y Bounds:     -1.135e-01, 1.807e-01
          Z Bounds:     -1.359e-01, 9.140e-02
          Dimensions:   22, 22, 17
          Spacing:      1.417e-02, 1.401e-02, 1.421e-02
          N Arrays:     1

        >>> np.unique(mask.point_data['mask'])
        pyvista_ndarray([0, 1], dtype=uint8)

        To visualize it as voxel cells, use :meth:`~pyvista.ImageDataFilters.points_to_cells`,
        then use :meth:`~pyvista.DataSetFilters.threshold` to extract the foreground.

        We also plot the voxel cells in blue and the input poly data in green for
        comparison.

        >>> def mask_and_polydata_plotter(mask, poly):
        ...     voxel_cells = mask.points_to_cells().threshold(0.5)
        ...
        ...     plot = pv.Plotter()
        ...     _ = plot.add_mesh(voxel_cells, color='blue')
        ...     _ = plot.add_mesh(poly, color='lime')
        ...     plot.camera_position = 'xy'
        ...     return plot

        >>> plot = mask_and_polydata_plotter(mask, poly)
        >>> plot.show()

        The spacing of the mask image is automatically adjusted to match the
        density of the input.

        Repeat the previous example with a finer mesh.

        >>> poly = examples.download_bunny()
        >>> mask = poly.voxelize_binary_mask()
        >>> plot = mask_and_polydata_plotter(mask, poly)
        >>> plot.show()

        Control the spacing manually instead. Here, a very coarse spacing is used.

        >>> mask = poly.voxelize_binary_mask(spacing=(0.01, 0.04, 0.02))
        >>> plot = mask_and_polydata_plotter(mask, poly)
        >>> plot.show()

        Note that the spacing is only approximate. Check the mask's actual spacing.

        >>> mask.spacing
        (0.009731187485158443, 0.03858340159058571, 0.020112216472625732)

        The actual values may be greater or less than the specified values. Use
        ``rounding_func=np.floor`` to force all values to be greater.

        >>> mask = poly.voxelize_binary_mask(
        ...     spacing=(0.01, 0.04, 0.02), rounding_func=np.floor
        ... )
        >>> mask.spacing
        (0.01037993331750234, 0.05144453545411428, 0.020112216472625732)

        Set the dimensions instead of the spacing.

        >>> mask = poly.voxelize_binary_mask(dimensions=(10, 20, 30))
        >>> plot = mask_and_polydata_plotter(mask, poly)
        >>> plot.show()

        >>> mask.dimensions
        (10, 20, 30)

        Create a mask using a reference volume. First generate polydata from
        an existing mask.

        >>> volume = examples.load_frog_tissues()
        >>> poly = volume.contour_labels()

        Now create the mask from the polydata using the volume as a reference.

        >>> mask = poly.voxelize_binary_mask(reference_volume=volume)
        >>> plot = mask_and_polydata_plotter(mask, poly)
        >>> plot.show()

        Visualize the effect of internal surfaces.

        >>> mesh = pv.Cylinder() + pv.Cylinder(center=(0, 0.75, 0))
        >>> binary_mask = mesh.voxelize_binary_mask(
        ...     dimensions=(1, 100, 50)
        ... ).points_to_cells()
        >>> plot = pv.Plotter()
        >>> _ = plot.add_mesh(binary_mask)
        >>> _ = plot.add_mesh(mesh.slice(), color='red')
        >>> plot.show(cpos='yz')

        Note how the intersection is excluded from the mask.
        To include the voxels delimited by internal surfaces in the foreground, the internal
        surfaces should be removed, for instance by applying a boolean union. Note that
        this operation in unreliable in VTK but may be performed with external tools such
        as `vtkbool <https://github.com/zippy84/vtkbool>`_.

        Alternatively, the intersecting parts of the mesh can be processed sequentially.

        >>> cylinder_1 = pv.Cylinder()
        >>> cylinder_2 = pv.Cylinder(center=(0, 0.75, 0))

        >>> reference_volume = pv.ImageData(
        ...     dimensions=(1, 100, 50),
        ...     spacing=(1, 0.0175, 0.02),
        ...     origin=(0, -0.5 + 0.0175 / 2, -0.5 + 0.02 / 2),
        ... )

        >>> binary_mask_1 = cylinder_1.voxelize_binary_mask(
        ...     reference_volume=reference_volume
        ... ).points_to_cells()
        >>> binary_mask_2 = cylinder_2.voxelize_binary_mask(
        ...     reference_volume=reference_volume
        ... ).points_to_cells()

        >>> binary_mask_1['mask'] = binary_mask_1['mask'] | binary_mask_2['mask']

        >>> plot = pv.Plotter()
        >>> _ = plot.add_mesh(binary_mask_1)
        >>> _ = plot.add_mesh(cylinder_1.slice(), color='red')
        >>> _ = plot.add_mesh(cylinder_2.slice(), color='red')
        >>> plot.show(cpos='yz')

        When multiple internal surfaces are nested, they are successively treated as
        interfaces between background and foreground.

        >>> mesh = pv.Tube(radius=2) + pv.Tube(radius=3) + pv.Tube(radius=4)
        >>> binary_mask = mesh.voxelize_binary_mask(
        ...     dimensions=(1, 50, 50)
        ... ).points_to_cells()
        >>> plot = pv.Plotter()
        >>> _ = plot.add_mesh(binary_mask)
        >>> _ = plot.add_mesh(mesh.slice(), color='red')
        >>> plot.show(cpos='yz')

        """
        surface = wrap(self).extract_geometry()
        if not (surface.faces.size or surface.strips.size):
            # we have a point cloud or an empty mesh
            msg = 'Input mesh must have faces for voxelization.'
            raise ValueError(msg)

        def _preprocess_polydata(poly_in):
            return poly_in.compute_normals().triangulate()

        if reference_volume is not None:
            if (
                dimensions is not None
                or spacing is not None
                or rounding_func is not None
                or cell_length_percentile is not None
                or cell_length_sample_size is not None
            ):
                msg = (
                    'Cannot specify a reference volume with other geometry parameters. '
                    '`reference_volume` must define the geometry exclusively.'
                )
                raise TypeError(msg)
            _validation.check_instance(
                reference_volume, pyvista.ImageData, name='reference volume'
            )
            # The image stencil filters do not support orientation, so we apply the
            # inverse direction matrix to "remove" orientation from the polydata
            poly_ijk = surface.transform(reference_volume.direction_matrix.T, inplace=False)
            poly_ijk = _preprocess_polydata(poly_ijk)
        else:
            # Compute reference volume geometry
            if spacing is not None and dimensions is not None:
                msg = 'Spacing and dimensions cannot both be set. Set one or the other.'
                raise TypeError(msg)

            # Need to preprocess so that we have a triangle mesh for computing
            # cell length percentile
            poly_ijk = _preprocess_polydata(surface)

            if spacing is None:
                less_than_vtk92 = pyvista.vtk_version_info < (9, 2)
                if (
                    cell_length_percentile is not None or cell_length_sample_size is not None
                ) and less_than_vtk92:
                    msg = 'Cell length percentile and sample size requires VTK 9.2 or greater.'
                    raise TypeError(msg)

                if less_than_vtk92:
                    # Compute spacing from mesh length
                    spacing = surface.length / 100
                else:
                    # Estimate spacing from cell length percentile
                    cell_length_percentile = (
                        0.1 if cell_length_percentile is None else cell_length_percentile
                    )
                    cell_length_sample_size = (
                        100_000 if cell_length_sample_size is None else cell_length_sample_size
                    )
                    spacing = _length_distribution_percentile(
                        poly_ijk,
                        cell_length_percentile,
                        cell_length_sample_size,
                        progress_bar=progress_bar,
                    )
            # Spacing is specified directly. Make sure other params are not set.
            elif cell_length_percentile is not None or cell_length_sample_size is not None:
                msg = 'Spacing and cell length options cannot both be set. Set one or the other.'
                raise TypeError(msg)

            # Get initial spacing (will be adjusted later)
            initial_spacing = _validation.validate_array3(spacing, broadcast=True)

            # Get size of poly data for computing dimensions
            bnds = surface.bounds
            x_size = bnds.x_max - bnds.x_min
            y_size = bnds.y_max - bnds.y_min
            z_size = bnds.z_max - bnds.z_min
            sizes = np.array((x_size, y_size, z_size))

            if dimensions is None:
                rounding_func = np.round if rounding_func is None else rounding_func
                initial_dimensions = sizes / initial_spacing
                # Make sure we don't round dimensions to zero, make it one instead
                initial_dimensions[initial_dimensions < 1] = 1
                dimensions = np.array(rounding_func(initial_dimensions), dtype=int)
            elif rounding_func is not None:
                msg = (
                    'Rounding func cannot be set when dimensions is specified. '
                    'Set one or the other.'
                )
                raise TypeError(msg)

            reference_volume = pyvista.ImageData()
            reference_volume.dimensions = dimensions  # type: ignore[assignment]
            # Dimensions are now fixed, now adjust spacing to match poly data bounds
            # Since we are dealing with voxels as points, we want the bounds of the
            # points to be 1/2 spacing width smaller than the polydata bounds
            final_spacing = sizes / np.array(reference_volume.dimensions)
            reference_volume.spacing = final_spacing
            reference_volume.origin = np.array(surface.bounds[::2]) + final_spacing / 2

        # Init output structure. The image stencil filters do not support
        # orientation, so we do not set the direction matrix
        binary_mask = pyvista.ImageData()
        binary_mask.dimensions = reference_volume.dimensions
        binary_mask.spacing = reference_volume.spacing
        binary_mask.origin = reference_volume.origin

        # Init output scalars. Use uint8 dtype if possible.
        scalars_shape = (binary_mask.n_points,)
        scalars_dtype: type[np.uint8 | float | int]
        if all(
            isinstance(val, int) and val < 256 and val >= 0
            for val in (background_value, foreground_value)
        ):
            scalars_dtype = np.uint8
        elif all(round(val) == val for val in (background_value, foreground_value)):
            scalars_dtype = np.int_
        else:
            scalars_dtype = np.float64
        scalars = (  # Init with background value
            np.zeros(scalars_shape, dtype=scalars_dtype)
            if background_value == 0
            else np.ones(scalars_shape, dtype=scalars_dtype) * background_value
        )
        binary_mask['mask'] = scalars  # type: ignore[assignment]

        # Make sure that we have a clean triangle-strip polydata
        # Note: Poly was partially pre-processed earlier
        poly_ijk = poly_ijk.strip()

        # Convert polydata to stencil
        poly_to_stencil = _vtk.vtkPolyDataToImageStencil()
        poly_to_stencil.SetInputData(poly_ijk)
        poly_to_stencil.SetOutputSpacing(*reference_volume.spacing)
        poly_to_stencil.SetOutputOrigin(*reference_volume.origin)  # type: ignore[call-overload]
        poly_to_stencil.SetOutputWholeExtent(*reference_volume.extent)
        _update_alg(poly_to_stencil, progress_bar=progress_bar, message='Converting polydata')

        # Convert stencil to image
        stencil = _vtk.vtkImageStencil()
        stencil.SetInputData(binary_mask)
        stencil.SetStencilConnection(poly_to_stencil.GetOutputPort())
        stencil.ReverseStencilOn()
        stencil.SetBackgroundValue(foreground_value)
        _update_alg(stencil, progress_bar=progress_bar, message='Generating binary mask')
        output_volume = _get_output(stencil)

        # Set the orientation of the output
        output_volume.direction_matrix = reference_volume.direction_matrix

        return output_volume


def _length_distribution_percentile(poly, percentile, cell_length_sample_size, *, progress_bar):
    percentile = _validation.validate_number(
        percentile, must_be_in_range=[0.0, 1.0], name='percentile'
    )
    distribution = _vtk.vtkLengthDistribution()
    distribution.SetInputData(poly)
    distribution.SetSampleSize(cell_length_sample_size)
    _update_alg(
        distribution, progress_bar=progress_bar, message='Computing cell length distribution'
    )
    return distribution.GetLengthQuantile(percentile)


def _set_threshold_limit(alg, *, value, method, invert):
    """Set vtkThreshold limits and function.

    Addresses VTK API deprecations and previous PyVista inconsistencies with ParaView. Reference:

    * https://github.com/pyvista/pyvista/issues/2850
    * https://github.com/pyvista/pyvista/issues/3610
    * https://discourse.vtk.org/t/unnecessary-vtk-api-change/9929

    """
    # Check value
    if isinstance(value, (np.ndarray, Sequence)):
        if len(value) != 2:
            msg = (
                f'Value range must be length one for a float value '
                f'or two for min/max; not ({value}).'
            )
            raise ValueError(msg)
        # Check range
        if value[0] > value[1]:
            msg = (
                'Value sequence is invalid, please use (min, max). '
                'The provided first value is greater than the second.'
            )
            raise ValueError(msg)
    elif isinstance(value, Iterable):
        msg = 'Value must either be a single scalar or a sequence.'
        raise TypeError(msg)
    alg.SetInvert(invert)
    # Set values and function
    if pyvista.vtk_version_info >= (9, 1):
        if isinstance(value, (np.ndarray, Sequence)):
            alg.SetThresholdFunction(_vtk.vtkThreshold.THRESHOLD_BETWEEN)
            alg.SetLowerThreshold(value[0])
            alg.SetUpperThreshold(value[1])
        # Single value
        elif method.lower() == 'lower':
            alg.SetLowerThreshold(value)
            alg.SetThresholdFunction(_vtk.vtkThreshold.THRESHOLD_LOWER)
        elif method.lower() == 'upper':
            alg.SetUpperThreshold(value)
            alg.SetThresholdFunction(_vtk.vtkThreshold.THRESHOLD_UPPER)
        else:
            msg = 'Invalid method choice. Either `lower` or `upper`'
            raise ValueError(msg)
    # ThresholdByLower, ThresholdByUpper, ThresholdBetween
    elif isinstance(value, (np.ndarray, Sequence)):
        alg.ThresholdBetween(value[0], value[1])
    # Single value
    elif method.lower() == 'lower':
        alg.ThresholdByLower(value)
    elif method.lower() == 'upper':
        alg.ThresholdByUpper(value)
    else:
        msg = 'Invalid method choice. Either `lower` or `upper`'
        raise ValueError(msg)


def _swap_axes(vectors, values):
    """Swap axes vectors based on their respective values.

    The vector with the larger component along its projected axis is selected to precede
    the vector with the smaller component. E.g. a symmetric point cloud with equal
    std in any direction could have its principal axes computed such that the first
    axis is +Y, second is +X, and third is +Z. This function will swap the first two
    axes so that the order is XYZ instead of YXZ.

    This function is intended to be used by `align_xyz` and is only exposed as a
    module-level function for testing purposes.
    """

    def _swap(axis_a, axis_b) -> None:
        axis_order = np.argmax(np.abs(vectors), axis=1)
        if axis_order[axis_a] > axis_order[axis_b]:
            vectors[[axis_a, axis_b]] = vectors[[axis_b, axis_a]]

    if np.isclose(values[0], values[1]) and np.isclose(values[1], values[2]):
        # Sort all axes by largest 'x' component
        vectors = vectors[np.argsort(np.abs(vectors)[:, 0])[::-1]]
        _swap(1, 2)
    elif np.isclose(values[0], values[1]):
        _swap(0, 1)
    elif np.isclose(values[1], values[2]):
        _swap(1, 2)
    return vectors<|MERGE_RESOLUTION|>--- conflicted
+++ resolved
@@ -1110,9 +1110,6 @@
         _update_alg(alg, progress_bar=progress_bar, message='Producing an Outline of the Corners')
         return wrap(alg.GetOutputDataObject(0))
 
-<<<<<<< HEAD
-    @_deprecate_positional_args
-=======
     def gaussian_splatting(  # type: ignore[misc]
         self: _DataSetType,
         *,
@@ -1189,7 +1186,7 @@
         _update_alg(alg, progress_bar, 'Splatting Points with Gaussian Distribution')
         return _get_output(alg)
 
->>>>>>> 0711dfaa
+    @_deprecate_positional_args
     def extract_geometry(  # type: ignore[misc]
         self: _DataSetType,
         extent: VectorLike[float] | None = None,
