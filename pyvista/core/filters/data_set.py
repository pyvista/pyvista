--- conflicted
+++ resolved
@@ -7820,12 +7820,7 @@
             if background_value == 0
             else np.ones(scalars_shape, dtype=scalars_dtype) * background_value
         )
-<<<<<<< HEAD
-        binary_mask['mask'] = scalars
-
-=======
         binary_mask['mask'] = scalars  # type: ignore[assignment]
->>>>>>> 9d001831
         # Make sure that we have a clean triangle-strip polydata
         # Note: Poly was partially pre-processed earlier
         poly_ijk = poly_ijk.strip()
