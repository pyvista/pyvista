"""Filters module with a class to manage filters/algorithms for composite datasets."""

from __future__ import annotations

import functools
from typing import TYPE_CHECKING

import numpy as np

import pyvista
from pyvista.core import _vtk_core as _vtk
from pyvista.core.filters import _get_output
from pyvista.core.filters import _update_alg
from pyvista.core.filters.data_set import DataSetFilters
from pyvista.core.utilities.helpers import wrap
from pyvista.core.utilities.misc import abstract_class

if TYPE_CHECKING:
    from typing import Callable

    from pyvista import MultiBlock
    from pyvista.core._typing_core import TransformLike
    from pyvista.core.composite import _TypeMultiBlockLeaf


@abstract_class
class CompositeFilters:
    """An internal class to manage filters/algorithms for composite datasets."""

    def generic_filter(  # type:ignore[misc]
        self: MultiBlock,
        function: str | Callable[..., _TypeMultiBlockLeaf],
        /,
        *args,
        **kwargs,
    ) -> MultiBlock:
        """Apply any filter to all nested blocks recursively.

        This filter applies a user-specified function or method to all blocks in
        this :class:`~pyvista.MultiBlock`.

        .. note::

            If an ``inplace`` keyword is used, this ``MultiBlock`` is modified
            in-place along with all blocks.

        .. note::

            By default, the specified ``function`` is not applied to any ``None``
            blocks. These are simply skipped and passed through to the output.

            For advanced use, it is possible to apply the filter to ``None`` blocks
            by using the undocumented keyword ``_skip_none=False``.

        .. versionadded:: 0.45

        Parameters
        ----------
        function : Callable | str
            Callable function or name of the method to apply to each block. The function
            should accept a :class:`~pyvista.DataSet` as input and return either a
            :class:`~pyvista.DataSet` or :class:`~pyvista.MultiBlock` as output.

        *args : Any, optional
            Arguments to use with the specified ``function``.

        **kwargs : Any, optional
            Keyword arguments to use with the specified ``function``.

        Returns
        -------
        MultiBlock
            Filtered dataset.

        Raises
        ------
        RuntimeError
            Raised if the filter cannot be applied to any block for any reason. This
            overrides ``TypeError``, ``ValueError``, ``AttributeError`` errors when
            filtering.

        See Also
        --------
        pyvista.MultiBlock.flatten
        pyvista.MultiBlock.recursive_iterator
        pyvista.MultiBlock.clean

        Examples
        --------
        Create a :class:`~pyvista.MultiBlock` with various mesh types.

        >>> import pyvista as pv
        >>> from pyvista import examples
        >>> import numpy as np
        >>> volume = examples.load_uniform()
        >>> poly = examples.load_ant()
        >>> unstructured = examples.load_tetbeam()
        >>> multi = pv.MultiBlock([volume, poly, unstructured])

        >>> type(multi[0]), type(multi[1]), type(multi[2])
        (<class 'pyvista.core.grid.ImageData'>, <class 'pyvista.core.pointset.PolyData'>, <class 'pyvista.core.pointset.UnstructuredGrid'>)

        Use the generic filter to apply :meth:`~pyvista.DataSet.cast_to_unstructured_grid`
        to all blocks.

        >>> filtered = multi.generic_filter('cast_to_unstructured_grid')

        >>> type(filtered[0]), type(filtered[1]), type(filtered[2])
        (<class 'pyvista.core.pointset.UnstructuredGrid'>, <class 'pyvista.core.pointset.UnstructuredGrid'>, <class 'pyvista.core.pointset.UnstructuredGrid'>)

        Use the :meth:`~pyvista.DataSetFilters.partition` filter on all blocks.
        Any arguments can be specified as though the filter is being used directly.

        >>> filtered = multi.generic_filter('partition', 4, as_composite=True)

        Any function can be used as long as it returns a :class:`~pyvista.DataSet` or
        :class:`~pyvista.MultiBlock`. For example, we can normalize each block
        independently to have bounds between ``-0.5`` and ``0.5``.

        >>> def normalize_bounds(dataset):
        ...     # Center the dataset
        ...     dataset = dataset.translate(-np.array(dataset.center))
        ...     # Scale the dataset
        ...     bounds = dataset.bounds
        ...     x_scale = 1 / (bounds.x_max - bounds.x_min)
        ...     y_scale = 1 / (bounds.y_max - bounds.y_min)
        ...     z_scale = 1 / (bounds.z_max - bounds.z_min)
        ...     return dataset.scale((x_scale, y_scale, z_scale))

        >>> filtered = multi.generic_filter(normalize_bounds)
        >>> filtered
        MultiBlock (...)
          N Blocks:   3
          X Bounds:   -5.000e-01, 5.000e-01
          Y Bounds:   -5.000e-01, 5.000e-01
          Z Bounds:   -5.000e-01, 5.000e-01

        The generic filter will fail if the filter can only be applied to some blocks
        but not others. For example, it is not possible to use the
        :meth:`~pyvista.ImageDataFilters.resample` filter generically since the
        ``MultiBlock`` above is heterogeneous and contains some blocks which are not
        :class:`~pyvista.ImageData`.

        >>> multi.generic_filter('resample', 0.5)  # doctest:+SKIP
        RuntimeError: The filter 'resample' could not be applied to the block at index 1 with name 'Block-01' and type PolyData.

        Use a custom function instead to apply the generic filter conditionally. Here we
        filter the image blocks but simply pass-through a copy of any other blocks.

        >>> def conditional_resample(dataset, *args, **kwargs):
        ...     if isinstance(dataset, pv.ImageData):
        ...         return dataset.resample(*args, **kwargs)
        ...     return dataset.copy()

        >>> filtered = multi.generic_filter(conditional_resample, 0.5)

        """
        # Set default undocumented kwargs. A function is used here to prevent IDEs from
        # suggesting these keywords to users.

        def get_iterator_kwargs(kwargs_) -> tuple[bool, bool]:
            # Skip None blocks by default
            skip_none_: bool = kwargs_.pop('_skip_none', True)
            # Do not skip empty blocks by default
            skip_empty_: bool = kwargs_.pop('_skip_empty', False)
            return skip_none_, skip_empty_

        skip_none, skip_empty = get_iterator_kwargs(kwargs)

        def apply_filter(function_, ids_, name_, block_):
            try:
                function_ = (
                    getattr(block_, function_)
                    if isinstance(function_, str)
                    else functools.partial(function_, block_)
                )
                output_ = function_(**kwargs) if len(args) == 0 else function_(*args, **kwargs)
            except (AttributeError, ValueError, TypeError, RuntimeError) as e:
                # Construct a helpful error message
                func_name = (
                    function_.func if isinstance(function_, functools.partial) else function_
                )
                obj_name = type(block).__name__
                if len(ids_) == 1:
                    index = ids_[0]
                    nested = ' '
                else:
                    nested = ' nested '
                    index = ''.join([f'[{id_}]' for id_ in ids_])
                msg = (
                    f"The filter '{func_name}'\n"
                    f"could not be applied to the{nested}block at index {index} with name '{name_}' and type {obj_name}."
                )
                raise RuntimeError(msg) from e
            return output_

        def get_iterator(multi, skip_none_, skip_empty_):
            return multi.recursive_iterator(
                'all', skip_none=skip_none_, skip_empty=skip_empty_, nested_ids=True
            )

        # Apply filter in-place
        inplace = kwargs.get('inplace')
        if inplace:
<<<<<<< HEAD
            for ids, name, block in get_iterator(self, skip_none, skip_empty):
                apply_filter(ids, name, block)
=======
            for ids, name, block in get_iterator(self):
                apply_filter(function, ids, name, block)
>>>>>>> 4a4b84e3
            return self

        # Create a copy and replace all the blocks
        output = pyvista.MultiBlock()
        output.shallow_copy(self, recursive=True)
<<<<<<< HEAD
        for ids, name, block in get_iterator(output, skip_none, skip_empty):
            filtered = apply_filter(ids, name, block)
            # Only replace if necessary
            if filtered is not block:
                output.replace(ids, filtered)
=======
        for ids, name, block in get_iterator(output):
            output.replace(ids, apply_filter(function, ids, name, block))
>>>>>>> 4a4b84e3
        return output

    def extract_geometry(self):
        """Extract the surface the geometry of all blocks.

        Place this filter at the end of a pipeline before a polydata
        consumer such as a polydata mapper to extract geometry from
        all blocks and append them to one polydata object.

        Returns
        -------
        pyvista.PolyData
            Surface of the composite dataset.

        """
        gf = _vtk.vtkCompositeDataGeometryFilter()
        gf.SetInputData(self)
        gf.Update()
        return wrap(gf.GetOutputDataObject(0))

    def combine(self, merge_points: bool = False, tolerance=0.0):
        """Combine all blocks into a single unstructured grid.

        Parameters
        ----------
        merge_points : bool, default: False
            Merge coincidental points.

        tolerance : float, default: 0.0
            The absolute tolerance to use to find coincident points when
            ``merge_points=True``.

        Returns
        -------
        pyvista.UnstructuredGrid
            Combined blocks.

        Examples
        --------
        Combine blocks within a multiblock without merging points.

        >>> import pyvista as pv
        >>> block = pv.MultiBlock(
        ...     [
        ...         pv.Cube(clean=False),
        ...         pv.Cube(center=(1, 0, 0), clean=False),
        ...     ]
        ... )
        >>> merged = block.combine()
        >>> merged.n_points
        48

        Combine blocks and merge points

        >>> merged = block.combine(merge_points=True)
        >>> merged.n_points
        12

        """
        alg = _vtk.vtkAppendFilter()
        for block in self:  # type: ignore[attr-defined]
            if isinstance(block, _vtk.vtkMultiBlockDataSet):
                block = CompositeFilters.combine(
                    block,  # type: ignore[arg-type]
                    merge_points=merge_points,
                    tolerance=tolerance,
                )
            alg.AddInputData(block)
        alg.SetMergePoints(merge_points)
        alg.SetTolerance(tolerance)
        alg.Update()
        return wrap(alg.GetOutputDataObject(0))

    clip = DataSetFilters.clip

    clip_box = DataSetFilters.clip_box

    slice = DataSetFilters.slice

    slice_orthogonal = DataSetFilters.slice_orthogonal

    slice_along_axis = DataSetFilters.slice_along_axis

    slice_along_line = DataSetFilters.slice_along_line

    extract_all_edges = DataSetFilters.extract_all_edges

    elevation = DataSetFilters.elevation

    compute_cell_sizes = DataSetFilters.compute_cell_sizes

    cell_centers = DataSetFilters.cell_centers

    cell_data_to_point_data = DataSetFilters.cell_data_to_point_data

    point_data_to_cell_data = DataSetFilters.point_data_to_cell_data

    sample = DataSetFilters.sample

    triangulate = DataSetFilters.triangulate

    def outline(  # type: ignore[misc]
        self: MultiBlock,
        generate_faces: bool = False,
        nested: bool = False,
        progress_bar: bool = False,
    ):
        """Produce an outline of the full extent for the all blocks in this composite dataset.

        Parameters
        ----------
        generate_faces : bool, default: False
            Generate solid faces for the box.

        nested : bool, default: False
            If ``True``, these creates individual outlines for each nested dataset.

        progress_bar : bool, default: False
            Display a progress bar to indicate progress.

        Returns
        -------
        pyvista.PolyData
            Mesh containing the outline.

        """
        if nested:
            return DataSetFilters.outline(
                self,
                generate_faces=generate_faces,
                progress_bar=progress_bar,
            )
        box = pyvista.Box(bounds=self.bounds)
        return box.outline(generate_faces=generate_faces, progress_bar=progress_bar)

    def outline_corners(  # type: ignore[misc]
        self: MultiBlock, factor=0.2, nested: bool = False, progress_bar: bool = False
    ):
        """Produce an outline of the corners for the all blocks in this composite dataset.

        Parameters
        ----------
        factor : float, default: 0.2
            Controls the relative size of the corners to the length of
            the corresponding bounds.

        nested : bool, default: False
            If ``True``, these creates individual outlines for each nested dataset.

        progress_bar : bool, default: False
            Display a progress bar to indicate progress.

        Returns
        -------
        pyvista.PolyData
            Mesh containing outlined corners.

        """
        if nested:
            return DataSetFilters.outline_corners(self, factor=factor, progress_bar=progress_bar)
        box = pyvista.Box(bounds=self.bounds)
        return box.outline_corners(factor=factor, progress_bar=progress_bar)

    def _compute_normals(
        self,
        cell_normals: bool = True,
        point_normals: bool = True,
        split_vertices: bool = False,
        flip_normals: bool = False,
        consistent_normals: bool = True,
        auto_orient_normals: bool = False,
        non_manifold_traversal: bool = True,
        feature_angle=30.0,
        track_vertices: bool = False,
        progress_bar: bool = False,
    ):
        """Compute point and/or cell normals for a multi-block dataset."""
        if not self.is_all_polydata:  # type: ignore[attr-defined]
            raise RuntimeError(
                'This multiblock contains non-PolyData datasets. Convert all the '
                'datasets to PolyData with `as_polydata`',
            )

        # track original point indices
        if split_vertices and track_vertices:
            for block in self:  # type: ignore[attr-defined]
                ids = np.arange(block.n_points, dtype=pyvista.ID_TYPE)
                block.point_data.set_array(ids, 'pyvistaOriginalPointIds')

        alg = _vtk.vtkPolyDataNormals()
        alg.SetComputeCellNormals(cell_normals)
        alg.SetComputePointNormals(point_normals)
        alg.SetSplitting(split_vertices)
        alg.SetFlipNormals(flip_normals)
        alg.SetConsistency(consistent_normals)
        alg.SetAutoOrientNormals(auto_orient_normals)
        alg.SetNonManifoldTraversal(non_manifold_traversal)
        alg.SetFeatureAngle(feature_angle)
        alg.SetInputData(self)
        _update_alg(alg, progress_bar, 'Computing Normals')
        return _get_output(alg)

    def transform(  # type: ignore[misc]
        self: MultiBlock,
        trans: TransformLike,
        transform_all_input_vectors: bool = False,
        inplace: bool | None = None,
        progress_bar: bool = False,
    ):
        """Transform all blocks in this composite dataset.

        .. note::
            See also the notes at :func:`pyvista.DataSetFilters.transform` which is
            used by this filter under the hood.

        .. deprecated:: 0.45.0
            `inplace` was previously defaulted to `True`. In the future this will change to `False`.

        Parameters
        ----------
        trans : TransformLike
            Accepts any transformation input such as a :class:`~pyvista.Transform`
            or a 3x3 or 4x4 array.

        transform_all_input_vectors : bool, default: False
            When ``True``, all arrays with three components are transformed.
            Otherwise, only the normals and vectors are transformed.

        inplace : bool, default: True
            When ``True``, modifies the dataset inplace.

        progress_bar : bool, default: False
            Display a progress bar to indicate progress.

        Returns
        -------
        pyvista.MultiBlock
            Transformed dataset. Return type of all blocks matches input unless
            input dataset is a :class:`pyvista.ImageData`, in which
            case the output datatype is a :class:`pyvista.StructuredGrid`.

        See Also
        --------
        :class:`pyvista.Transform`
            Describe linear transformations via a 4x4 matrix.

        Examples
        --------
        Translate a mesh by ``(50, 100, 200)``. Here a :class:`~pyvista.Transform` is
        used, but any :class:`~pyvista.TransformLike` is accepted.

        >>> import pyvista as pv
        >>> mesh = pv.MultiBlock([pv.Sphere(), pv.Plane()])
        >>> transform = pv.Transform().translate(50, 100, 200)
        >>> transformed = mesh.transform(transform, inplace=False)
        >>> transformed.plot(show_edges=True)

        """
        from ._deprecate_transform_inplace_default_true import check_inplace

        inplace = check_inplace(cls=type(self), inplace=inplace)

        return self.generic_filter(
            'transform',
            trans=trans,
            transform_all_input_vectors=transform_all_input_vectors,
            inplace=inplace,
            progress_bar=progress_bar,
        )<|MERGE_RESOLUTION|>--- conflicted
+++ resolved
@@ -202,28 +202,18 @@
         # Apply filter in-place
         inplace = kwargs.get('inplace')
         if inplace:
-<<<<<<< HEAD
             for ids, name, block in get_iterator(self, skip_none, skip_empty):
-                apply_filter(ids, name, block)
-=======
-            for ids, name, block in get_iterator(self):
                 apply_filter(function, ids, name, block)
->>>>>>> 4a4b84e3
             return self
 
         # Create a copy and replace all the blocks
         output = pyvista.MultiBlock()
         output.shallow_copy(self, recursive=True)
-<<<<<<< HEAD
         for ids, name, block in get_iterator(output, skip_none, skip_empty):
-            filtered = apply_filter(ids, name, block)
+            filtered = apply_filter(function, ids, name, block)
             # Only replace if necessary
             if filtered is not block:
                 output.replace(ids, filtered)
-=======
-        for ids, name, block in get_iterator(output):
-            output.replace(ids, apply_filter(function, ids, name, block))
->>>>>>> 4a4b84e3
         return output
 
     def extract_geometry(self):
