"""Filters module with a class to manage filters/algorithms for composite datasets."""

from __future__ import annotations

import functools
from typing import TYPE_CHECKING

import numpy as np

import pyvista
from pyvista.core import _vtk_core as _vtk
from pyvista.core.filters import _get_output
from pyvista.core.filters import _update_alg
from pyvista.core.filters.data_set import DataSetFilters
from pyvista.core.utilities.helpers import wrap
from pyvista.core.utilities.misc import abstract_class

if TYPE_CHECKING:
    from typing import Callable

    from pyvista import MultiBlock
    from pyvista.core._typing_core import TransformLike
    from pyvista.core.composite import _TypeMultiBlockLeaf


@abstract_class
class CompositeFilters:
    """An internal class to manage filters/algorithms for composite datasets."""

    def generic_filter(  # type:ignore[misc]
        self: MultiBlock,
        function: str | Callable[..., _TypeMultiBlockLeaf],
        /,
        *args,
        **kwargs,
    ) -> MultiBlock:
        """Apply any filter to all nested blocks recursively.

        This filter applies a user-specified function or method to all blocks in
        this :class:`~pyvista.MultiBlock`.

        .. note::

            If an ``inplace`` keyword is used, this ``MultiBlock`` is modified
            in-place along with all blocks.

        .. note::

            By default, the specified ``function`` is not applied to any ``None``
            blocks. These are simply skipped and passed through to the output.

            For advanced use, it is possible to apply the filter to ``None`` blocks
            by using the undocumented keyword ``_skip_none=False``.

        .. versionadded:: 0.45

        Parameters
        ----------
        function : Callable | str
            Callable function or name of the method to apply to each block. The function
            should accept a :class:`~pyvista.DataSet` as input and return either a
            :class:`~pyvista.DataSet` or :class:`~pyvista.MultiBlock` as output.

        *args : Any, optional
            Arguments to use with the specified ``function``.

        **kwargs : Any, optional
            Keyword arguments to use with the specified ``function``.

        Returns
        -------
        MultiBlock
            Filtered dataset.

        Raises
        ------
        RuntimeError
            Raised if the filter cannot be applied to any block for any reason. This
            overrides ``TypeError``, ``ValueError``, ``AttributeError`` errors when
            filtering.

        See Also
        --------
        pyvista.MultiBlock.flatten
        pyvista.MultiBlock.recursive_iterator
        pyvista.MultiBlock.clean

        Examples
        --------
        Create a :class:`~pyvista.MultiBlock` with various mesh types.

        >>> import pyvista as pv
        >>> from pyvista import examples
        >>> import numpy as np
        >>> volume = examples.load_uniform()
        >>> poly = examples.load_ant()
        >>> unstructured = examples.load_tetbeam()
        >>> multi = pv.MultiBlock([volume, poly, unstructured])

        >>> type(multi[0]), type(multi[1]), type(multi[2])
        (<class 'pyvista.core.grid.ImageData'>, <class 'pyvista.core.pointset.PolyData'>, <class 'pyvista.core.pointset.UnstructuredGrid'>)

        Use the generic filter to apply :meth:`~pyvista.DataSet.cast_to_unstructured_grid`
        to all blocks.

        >>> filtered = multi.generic_filter('cast_to_unstructured_grid')

        >>> type(filtered[0]), type(filtered[1]), type(filtered[2])
        (<class 'pyvista.core.pointset.UnstructuredGrid'>, <class 'pyvista.core.pointset.UnstructuredGrid'>, <class 'pyvista.core.pointset.UnstructuredGrid'>)

        Use the :meth:`~pyvista.DataSetFilters.partition` filter on all blocks.
        Any arguments can be specified as though the filter is being used directly.

        >>> filtered = multi.generic_filter('partition', 4, as_composite=True)

        Any function can be used as long as it returns a :class:`~pyvista.DataSet` or
        :class:`~pyvista.MultiBlock`. For example, we can normalize each block
        independently to have bounds between ``-0.5`` and ``0.5``.

        >>> def normalize_bounds(dataset):
        ...     # Center the dataset
        ...     dataset = dataset.translate(-np.array(dataset.center))
        ...     # Scale the dataset
        ...     bounds = dataset.bounds
        ...     x_scale = 1 / (bounds.x_max - bounds.x_min)
        ...     y_scale = 1 / (bounds.y_max - bounds.y_min)
        ...     z_scale = 1 / (bounds.z_max - bounds.z_min)
        ...     return dataset.scale((x_scale, y_scale, z_scale))

        >>> filtered = multi.generic_filter(normalize_bounds)
        >>> filtered
        MultiBlock (...)
          N Blocks:   3
          X Bounds:   -5.000e-01, 5.000e-01
          Y Bounds:   -5.000e-01, 5.000e-01
          Z Bounds:   -5.000e-01, 5.000e-01

        The generic filter will fail if the filter can only be applied to some blocks
        but not others. For example, it is not possible to use the
        :meth:`~pyvista.ImageDataFilters.resample` filter generically since the
        ``MultiBlock`` above is heterogeneous and contains some blocks which are not
        :class:`~pyvista.ImageData`.

        >>> multi.generic_filter('resample', 0.5)  # doctest:+SKIP
        RuntimeError: The filter 'resample' could not be applied to the block at index 1 with name 'Block-01' and type PolyData.

        Use a custom function instead to apply the generic filter conditionally. Here we
        filter the image blocks but simply pass-through a copy of any other blocks.

        >>> def conditional_resample(dataset, *args, **kwargs):
        ...     if isinstance(dataset, pv.ImageData):
        ...         return dataset.resample(*args, **kwargs)
        ...     return dataset.copy()

        >>> filtered = multi.generic_filter(conditional_resample, 0.5)

        """
        # Set default undocumented kwargs. A function is used here to prevent IDEs from
        # suggesting these keywords to users.
<<<<<<< HEAD

        def get_iterator_kwargs(kwargs_) -> tuple[bool, bool]:
            # Skip None blocks by default
            skip_none_: bool = kwargs_.pop('_skip_none', True)
            # Do not skip empty blocks by default
            skip_empty_: bool = kwargs_.pop('_skip_empty', False)
            return skip_none_, skip_empty_

        skip_none, skip_empty = get_iterator_kwargs(kwargs)
=======
>>>>>>> b185b5ea

        def get_iterator_kwargs(kwargs_) -> tuple[bool, bool]:
            # Skip None blocks by default
            skip_none_: bool = kwargs_.pop('_skip_none', True)
            # Do not skip empty blocks by default
            skip_empty_: bool = kwargs_.pop('_skip_empty', False)
            return skip_none_, skip_empty_

        skip_none, skip_empty = get_iterator_kwargs(kwargs)

        def apply_filter(function_, ids_, name_, block_):
            try:
                function_ = (
                    getattr(block_, function_)
                    if isinstance(function_, str)
                    else functools.partial(function_, block_)
                )
                output_ = function_(**kwargs) if len(args) == 0 else function_(*args, **kwargs)
            except (AttributeError, ValueError, TypeError, RuntimeError) as e:
                # Construct a helpful error message
<<<<<<< HEAD
=======
                func_name = (
                    function_.func if isinstance(function_, functools.partial) else function_
                )
>>>>>>> b185b5ea
                obj_name = type(block).__name__
                if len(ids_) == 1:
                    index = ids_[0]
                    nested = ' '
                else:
                    nested = ' nested '
                    index = ''.join([f'[{id_}]' for id_ in ids_])
                msg = (
<<<<<<< HEAD
                    f"The filter '{function}'"
                    f"\ncould not be applied to the{nested}block at index {index} with name '{name_}' and type {obj_name}."
=======
                    f"The filter '{func_name}'\n"
                    f"could not be applied to the{nested}block at index {index} with name '{name_}' and type {obj_name}."
>>>>>>> b185b5ea
                )
                raise RuntimeError(msg) from e
            return output_

        def get_iterator(multi, skip_none_, skip_empty_):
            return multi.recursive_iterator(
                'all', skip_none=skip_none_, skip_empty=skip_empty_, nested_ids=True
            )

        # Apply filter in-place
        inplace = kwargs.get('inplace')
        if inplace:
            for ids, name, block in get_iterator(self, skip_none, skip_empty):
<<<<<<< HEAD
                apply_filter(ids, name, block)
=======
                apply_filter(function, ids, name, block)
>>>>>>> b185b5ea
            return self

        # Create a copy and replace all the blocks
        output = pyvista.MultiBlock()
        output.shallow_copy(self, recursive=True)
        for ids, name, block in get_iterator(output, skip_none, skip_empty):
<<<<<<< HEAD
            filtered = apply_filter(ids, name, block)
=======
            filtered = apply_filter(function, ids, name, block)
>>>>>>> b185b5ea
            # Only replace if necessary
            if filtered is not block:
                output.replace(ids, filtered)
        return output

    def extract_geometry(self):
        """Extract the surface the geometry of all blocks.

        Place this filter at the end of a pipeline before a polydata
        consumer such as a polydata mapper to extract geometry from
        all blocks and append them to one polydata object.

        Returns
        -------
        pyvista.PolyData
            Surface of the composite dataset.

        """
        gf = _vtk.vtkCompositeDataGeometryFilter()
        gf.SetInputData(self)
        gf.Update()
        return wrap(gf.GetOutputDataObject(0))

    def combine(self, merge_points: bool = False, tolerance=0.0):
        """Combine all blocks into a single unstructured grid.

        Parameters
        ----------
        merge_points : bool, default: False
            Merge coincidental points.

        tolerance : float, default: 0.0
            The absolute tolerance to use to find coincident points when
            ``merge_points=True``.

        Returns
        -------
        pyvista.UnstructuredGrid
            Combined blocks.

        Examples
        --------
        Combine blocks within a multiblock without merging points.

        >>> import pyvista as pv
        >>> block = pv.MultiBlock(
        ...     [
        ...         pv.Cube(clean=False),
        ...         pv.Cube(center=(1, 0, 0), clean=False),
        ...     ]
        ... )
        >>> merged = block.combine()
        >>> merged.n_points
        48

        Combine blocks and merge points

        >>> merged = block.combine(merge_points=True)
        >>> merged.n_points
        12

        """
        alg = _vtk.vtkAppendFilter()
        for block in self:  # type: ignore[attr-defined]
            if isinstance(block, _vtk.vtkMultiBlockDataSet):
                block = CompositeFilters.combine(
                    block,  # type: ignore[arg-type]
                    merge_points=merge_points,
                    tolerance=tolerance,
                )
            alg.AddInputData(block)
        alg.SetMergePoints(merge_points)
        alg.SetTolerance(tolerance)
        alg.Update()
        return wrap(alg.GetOutputDataObject(0))

    clip = DataSetFilters.clip

    clip_box = DataSetFilters.clip_box

    slice = DataSetFilters.slice

    slice_orthogonal = DataSetFilters.slice_orthogonal

    slice_along_axis = DataSetFilters.slice_along_axis

    slice_along_line = DataSetFilters.slice_along_line

    extract_all_edges = DataSetFilters.extract_all_edges

    elevation = DataSetFilters.elevation

    compute_cell_sizes = DataSetFilters.compute_cell_sizes

    cell_centers = DataSetFilters.cell_centers

    cell_data_to_point_data = DataSetFilters.cell_data_to_point_data

    point_data_to_cell_data = DataSetFilters.point_data_to_cell_data

    sample = DataSetFilters.sample

    triangulate = DataSetFilters.triangulate

    def outline(  # type: ignore[misc]
        self: MultiBlock,
        generate_faces: bool = False,
        nested: bool = False,
        progress_bar: bool = False,
    ):
        """Produce an outline of the full extent for the all blocks in this composite dataset.

        Parameters
        ----------
        generate_faces : bool, default: False
            Generate solid faces for the box.

        nested : bool, default: False
            If ``True``, these creates individual outlines for each nested dataset.

        progress_bar : bool, default: False
            Display a progress bar to indicate progress.

        Returns
        -------
        pyvista.PolyData
            Mesh containing the outline.

        """
        if nested:
            return DataSetFilters.outline(
                self,
                generate_faces=generate_faces,
                progress_bar=progress_bar,
            )
        box = pyvista.Box(bounds=self.bounds)
        return box.outline(generate_faces=generate_faces, progress_bar=progress_bar)

    def outline_corners(  # type: ignore[misc]
        self: MultiBlock, factor=0.2, nested: bool = False, progress_bar: bool = False
    ):
        """Produce an outline of the corners for the all blocks in this composite dataset.

        Parameters
        ----------
        factor : float, default: 0.2
            Controls the relative size of the corners to the length of
            the corresponding bounds.

        nested : bool, default: False
            If ``True``, these creates individual outlines for each nested dataset.

        progress_bar : bool, default: False
            Display a progress bar to indicate progress.

        Returns
        -------
        pyvista.PolyData
            Mesh containing outlined corners.

        """
        if nested:
            return DataSetFilters.outline_corners(self, factor=factor, progress_bar=progress_bar)
        box = pyvista.Box(bounds=self.bounds)
        return box.outline_corners(factor=factor, progress_bar=progress_bar)

    def _compute_normals(
        self,
        cell_normals: bool = True,
        point_normals: bool = True,
        split_vertices: bool = False,
        flip_normals: bool = False,
        consistent_normals: bool = True,
        auto_orient_normals: bool = False,
        non_manifold_traversal: bool = True,
        feature_angle=30.0,
        track_vertices: bool = False,
        progress_bar: bool = False,
    ):
        """Compute point and/or cell normals for a multi-block dataset."""
        if not self.is_all_polydata:  # type: ignore[attr-defined]
            raise RuntimeError(
                'This multiblock contains non-PolyData datasets. Convert all the '
                'datasets to PolyData with `as_polydata`',
            )

        # track original point indices
        if split_vertices and track_vertices:
            for block in self:  # type: ignore[attr-defined]
                ids = np.arange(block.n_points, dtype=pyvista.ID_TYPE)
                block.point_data.set_array(ids, 'pyvistaOriginalPointIds')

        alg = _vtk.vtkPolyDataNormals()
        alg.SetComputeCellNormals(cell_normals)
        alg.SetComputePointNormals(point_normals)
        alg.SetSplitting(split_vertices)
        alg.SetFlipNormals(flip_normals)
        alg.SetConsistency(consistent_normals)
        alg.SetAutoOrientNormals(auto_orient_normals)
        alg.SetNonManifoldTraversal(non_manifold_traversal)
        alg.SetFeatureAngle(feature_angle)
        alg.SetInputData(self)
        _update_alg(alg, progress_bar, 'Computing Normals')
        return _get_output(alg)

    def transform(  # type: ignore[misc]
        self: MultiBlock,
        trans: TransformLike,
        transform_all_input_vectors: bool = False,
        inplace: bool | None = None,
        progress_bar: bool = False,
    ):
        """Transform all blocks in this composite dataset.

        .. note::
            See also the notes at :func:`pyvista.DataSetFilters.transform` which is
            used by this filter under the hood.

        .. deprecated:: 0.45.0
            `inplace` was previously defaulted to `True`. In the future this will change to `False`.

        Parameters
        ----------
        trans : TransformLike
            Accepts any transformation input such as a :class:`~pyvista.Transform`
            or a 3x3 or 4x4 array.

        transform_all_input_vectors : bool, default: False
            When ``True``, all arrays with three components are transformed.
            Otherwise, only the normals and vectors are transformed.

        inplace : bool, default: True
            When ``True``, modifies the dataset inplace.

        progress_bar : bool, default: False
            Display a progress bar to indicate progress.

        Returns
        -------
        pyvista.MultiBlock
            Transformed dataset. Return type of all blocks matches input unless
            input dataset is a :class:`pyvista.ImageData`, in which
            case the output datatype is a :class:`pyvista.StructuredGrid`.

        See Also
        --------
        :class:`pyvista.Transform`
            Describe linear transformations via a 4x4 matrix.

        Examples
        --------
        Translate a mesh by ``(50, 100, 200)``. Here a :class:`~pyvista.Transform` is
        used, but any :class:`~pyvista.TransformLike` is accepted.

        >>> import pyvista as pv
        >>> mesh = pv.MultiBlock([pv.Sphere(), pv.Plane()])
        >>> transform = pv.Transform().translate(50, 100, 200)
        >>> transformed = mesh.transform(transform, inplace=False)
        >>> transformed.plot(show_edges=True)

        """
        from ._deprecate_transform_inplace_default_true import check_inplace

        inplace = check_inplace(cls=type(self), inplace=inplace)

        return self.generic_filter(
            'transform',
            trans=trans,
            transform_all_input_vectors=transform_all_input_vectors,
            inplace=inplace,
            progress_bar=progress_bar,
        )<|MERGE_RESOLUTION|>--- conflicted
+++ resolved
@@ -157,18 +157,6 @@
         """
         # Set default undocumented kwargs. A function is used here to prevent IDEs from
         # suggesting these keywords to users.
-<<<<<<< HEAD
-
-        def get_iterator_kwargs(kwargs_) -> tuple[bool, bool]:
-            # Skip None blocks by default
-            skip_none_: bool = kwargs_.pop('_skip_none', True)
-            # Do not skip empty blocks by default
-            skip_empty_: bool = kwargs_.pop('_skip_empty', False)
-            return skip_none_, skip_empty_
-
-        skip_none, skip_empty = get_iterator_kwargs(kwargs)
-=======
->>>>>>> b185b5ea
 
         def get_iterator_kwargs(kwargs_) -> tuple[bool, bool]:
             # Skip None blocks by default
@@ -189,12 +177,9 @@
                 output_ = function_(**kwargs) if len(args) == 0 else function_(*args, **kwargs)
             except (AttributeError, ValueError, TypeError, RuntimeError) as e:
                 # Construct a helpful error message
-<<<<<<< HEAD
-=======
                 func_name = (
                     function_.func if isinstance(function_, functools.partial) else function_
                 )
->>>>>>> b185b5ea
                 obj_name = type(block).__name__
                 if len(ids_) == 1:
                     index = ids_[0]
@@ -203,13 +188,8 @@
                     nested = ' nested '
                     index = ''.join([f'[{id_}]' for id_ in ids_])
                 msg = (
-<<<<<<< HEAD
-                    f"The filter '{function}'"
-                    f"\ncould not be applied to the{nested}block at index {index} with name '{name_}' and type {obj_name}."
-=======
                     f"The filter '{func_name}'\n"
                     f"could not be applied to the{nested}block at index {index} with name '{name_}' and type {obj_name}."
->>>>>>> b185b5ea
                 )
                 raise RuntimeError(msg) from e
             return output_
@@ -223,22 +203,14 @@
         inplace = kwargs.get('inplace')
         if inplace:
             for ids, name, block in get_iterator(self, skip_none, skip_empty):
-<<<<<<< HEAD
-                apply_filter(ids, name, block)
-=======
                 apply_filter(function, ids, name, block)
->>>>>>> b185b5ea
             return self
 
         # Create a copy and replace all the blocks
         output = pyvista.MultiBlock()
         output.shallow_copy(self, recursive=True)
         for ids, name, block in get_iterator(output, skip_none, skip_empty):
-<<<<<<< HEAD
-            filtered = apply_filter(ids, name, block)
-=======
             filtered = apply_filter(function, ids, name, block)
->>>>>>> b185b5ea
             # Only replace if necessary
             if filtered is not block:
                 output.replace(ids, filtered)
