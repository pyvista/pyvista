"""A set of common filters that can be applied to any DataSet or MultiBlock."""

from __future__ import annotations

from collections.abc import Sized
from dataclasses import InitVar
from dataclasses import dataclass
from dataclasses import fields
import functools
import itertools
import re
import reprlib
from typing import TYPE_CHECKING
from typing import Generic
from typing import Literal
from typing import TypeVar
from typing import cast
from typing import get_args
import warnings

import numpy as np

import pyvista as pv
from pyvista._deprecate_positional_args import _deprecate_positional_args
from pyvista._version import version_info
from pyvista._warn_external import warn_external
from pyvista.core import _validation
from pyvista.core import _vtk_core as _vtk
from pyvista.core._typing_core import _DataSetOrMultiBlockType
from pyvista.core.errors import PyVistaDeprecationWarning
from pyvista.core.errors import VTKVersionError
from pyvista.core.filters import _get_output
from pyvista.core.filters import _update_alg
from pyvista.core.utilities.helpers import _NormalsLiteral
from pyvista.core.utilities.helpers import _validate_plane_origin_and_normal
from pyvista.core.utilities.helpers import generate_plane
from pyvista.core.utilities.helpers import wrap
from pyvista.core.utilities.misc import _NoNewAttrMixin
from pyvista.core.utilities.misc import _reciprocal
from pyvista.core.utilities.misc import abstract_class
from pyvista.core.utilities.transform import Transform

if TYPE_CHECKING:
    from collections.abc import Iterable
    from collections.abc import Sequence
    from typing import ClassVar

    from pyvista import DataSet
    from pyvista import DataSetAttributes
    from pyvista import MultiBlock
    from pyvista import PolyData
    from pyvista import RotationLike
    from pyvista import TransformLike
    from pyvista import VectorLike
    from pyvista import pyvista_ndarray
    from pyvista.core._typing_core import _DataSetType
    from pyvista.core._typing_core import _MultiBlockType
    from pyvista.core.utilities.cell_quality import _CellQualityLiteral

    _MeshType_co = TypeVar('_MeshType_co', DataSet, MultiBlock, covariant=True)


# Matches https://github.com/Kitware/VTK/blob/ac6cb2b3550b7de9c9cfcd731098d453e9fab1b7/Common/DataModel/vtkCellStatus.h#L16-L28
_CELL_VALIDATOR_BIT_FIELD = dict(
    wrong_number_of_points=0x01,
    intersecting_edges=0x02,
    intersecting_faces=0x04,
    non_contiguous_edges=0x08,
    non_convex=0x10,
    inverted_faces=0x20,
    non_planar_faces=0x40,
    degenerate_faces=0x80,
    coincident_points=0x100,
)


class _MeshValidator(Generic[_DataSetOrMultiBlockType]):
    _ActionOptions = Literal['warn', 'error']
    _DataFields = Literal[
        'point_data_wrong_length',
        'cell_data_wrong_length',
    ]
    _CellFields = Literal[
        'wrong_number_of_points',
        'intersecting_edges',
        'intersecting_faces',
        'non_contiguous_edges',
        'non_convex',
        'inverted_faces',
        'non_planar_faces',
        'degenerate_faces',
        'coincident_points',
        'invalid_point_references',
    ]
    _PointFields = Literal['unused_points', 'non_finite_points']
    _MemorySafeFields = Literal[
        'invalid_point_references',
        'point_data_wrong_length',
        'cell_data_wrong_length',
    ]
    _DefaultFieldGroups = Literal['data', 'cells', 'points']
    _OtherFieldGroups = Literal['memory_safe']
    _AllValidationOptions = (
        _DataFields | _CellFields | _PointFields | _DefaultFieldGroups | _OtherFieldGroups
    )
    _DEFAULT_MESH_VALIDATION_ARGS = get_args(_DefaultFieldGroups)

    _allowed_data_fields = get_args(_DataFields)
    _allowed_cell_fields = get_args(_CellFields)
    _allowed_point_fields = get_args(_PointFields)
    _allowed_field_groups = (*get_args(_DefaultFieldGroups), *get_args(_OtherFieldGroups))

    @dataclass
    class _FieldSummary:
        name: str
        message: str
        values: Sequence[str | int] | None

    def __init__(
        self,
        mesh: _DataSetOrMultiBlockType,
        validation_fields: _AllValidationOptions
        | Sequence[_AllValidationOptions] = _DEFAULT_MESH_VALIDATION_ARGS,
    ) -> None:
        data_fields, cell_fields, point_fields = _MeshValidator._validate_fields(validation_fields)
        self._validation_report = _MeshValidator._generate_report(
            mesh, data_fields=data_fields, cell_fields=cell_fields, point_fields=point_fields
        )

    @staticmethod
    def _validate_fields(
        validation_fields,
    ) -> tuple[tuple[_DataFields, ...], tuple[_CellFields, ...], tuple[_PointFields, ...]]:
        # Validate inputs
        allowed_data_fields = _MeshValidator._allowed_data_fields
        allowed_cell_fields = _MeshValidator._allowed_cell_fields
        allowed_point_fields = _MeshValidator._allowed_point_fields
        data_fields_to_validate: list[_MeshValidator._DataFields] = []
        cell_fields_to_validate: list[_MeshValidator._CellFields] = []
        point_fields_to_validate: list[_MeshValidator._PointFields] = []

        if validation_fields == _MeshValidator._DEFAULT_MESH_VALIDATION_ARGS:
            # Default values, no need to validate
            data_fields_to_validate.extend(allowed_data_fields)
            cell_fields_to_validate.extend(allowed_cell_fields)
            point_fields_to_validate.extend(allowed_point_fields)
        else:
            allowed_fields_or_groups = (
                *allowed_data_fields,
                *allowed_cell_fields,
                *allowed_point_fields,
                *_MeshValidator._allowed_field_groups,
            )
            if isinstance(validation_fields, str):
                validation_fields = (validation_fields,)
            for field_or_group in validation_fields:
                _validation.check_contains(
                    allowed_fields_or_groups, must_contain=field_or_group, name='validation_fields'
                )

            # Inputs are valid, but we need to categorize them
            input_fields = list(validation_fields)
            if 'memory_safe' in validation_fields:
                # Replace memory_safe group with the actual field names used
                input_fields.remove('memory_safe')
                memory_safe_fields = (
                    field
                    for field in get_args(_MeshValidator._MemorySafeFields)
                    if field not in validation_fields
                )
                input_fields.extend(memory_safe_fields)

            for field_or_group in input_fields:
                if field_or_group == 'data':
                    data_fields_to_validate.extend(allowed_data_fields)
                elif field_or_group == 'cells':
                    cell_fields_to_validate.extend(allowed_cell_fields)
                elif field_or_group == 'points':
                    point_fields_to_validate.extend(allowed_point_fields)
                elif field_or_group in allowed_data_fields:
                    data_fields_to_validate.append(field_or_group)
                elif field_or_group in allowed_cell_fields:
                    cell_fields_to_validate.append(field_or_group)
                elif field_or_group in allowed_point_fields:
                    point_fields_to_validate.append(field_or_group)
                else:  # pragma: no cover
                    msg = (
                        f'Something went wrong! Invalid field or group {field_or_group}. '
                        'This code should not be reachable.'
                    )
                    raise RuntimeError(msg)

        return (
            tuple(data_fields_to_validate),
            tuple(cell_fields_to_validate),
            tuple(point_fields_to_validate),
        )

    @staticmethod
    def _generate_report(
        mesh: _DataSetOrMultiBlockType,
        *,
        data_fields: tuple[_DataFields, ...],
        cell_fields: tuple[_CellFields, ...],
        point_fields: tuple[_PointFields, ...],
<<<<<<< HEAD
    ) -> _MeshValidationReport:
        with warnings.catch_warnings():
            # Ignore any warnings caused by wrapping alg outputs
            warnings.filterwarnings(
                'ignore',
                category=pv.InvalidMeshWarning,
=======
    ) -> _MeshValidationReport[_DataSetOrMultiBlockType]:
        if isinstance(mesh, pv.DataSet):
            return _MeshValidator._validate_dataset(  # type: ignore[return-value]
                mesh, data_fields=data_fields, cell_fields=cell_fields, point_fields=point_fields
            )
        else:
            return _MeshValidator._validate_multiblock(  # type: ignore[return-value]
                mesh, data_fields=data_fields, cell_fields=cell_fields, point_fields=point_fields
>>>>>>> d5ff750b
            )
            if isinstance(mesh, pv.DataSet):
                return _MeshValidator._validate_dataset(
                    mesh,
                    data_fields=data_fields,
                    cell_fields=cell_fields,
                    point_fields=point_fields,
                )
            else:
                return _MeshValidator._validate_multiblock(
                    mesh,
                    data_fields=data_fields,
                    cell_fields=cell_fields,
                    point_fields=point_fields,
                )

    @staticmethod
    def _validate_dataset(
        mesh: _DataSetType,
        *,
        data_fields: tuple[_DataFields, ...],
        cell_fields: tuple[_CellFields, ...],
        point_fields: tuple[_PointFields, ...],
    ) -> _MeshValidationReport[_DataSetType]:
        validated_mesh = mesh.copy(deep=False)
        field_summaries: dict[str, _MeshValidator._FieldSummary] = {}
        # Validate data arrays
        if data_fields:
            for summary in _MeshValidator._validate_data(mesh, data_fields):
                field_summaries[summary.name] = summary

        # Validate cells
        if cell_fields:
            summaries, validated = _MeshValidator._validate_cells(mesh, cell_fields)
            if validated:
                validated_mesh = validated  # Store the output from cell_validator
            for summary in summaries:
                field_summaries[summary.name] = summary

        # Validate points
        if point_fields:
            for summary in _MeshValidator._validate_points(mesh, point_fields):
                field_summaries[summary.name] = summary

        message_body: list[str] = [
            summary.message for summary in field_summaries.values() if summary.values
        ]
        message = _MeshValidator._create_message(validated_mesh, message_body)
        dataclass_fields = {issue.name: issue.values for issue in field_summaries.values()}
        return _MeshValidationReport(
            _mesh=validated_mesh,
            _message=message,
            _subreports=None,
            **dataclass_fields,  # type: ignore[arg-type]
        )

    @staticmethod
    def _validate_multiblock(
        mesh: _MultiBlockType,
        *,
        data_fields: tuple[_DataFields, ...],
        cell_fields: tuple[_CellFields, ...],
        point_fields: tuple[_PointFields, ...],
    ) -> _MeshValidationReport[_MultiBlockType]:
        validated_mesh = mesh.copy(deep=False)

        # Generate reports and error messages for each block
        reports: list[_MeshValidationReport[DataSet] | None] = []
        message_body: list[str] = []
        bullet = _MeshValidator._message_bullet
        for i, block in enumerate(mesh):
            if block is None:
                reports.append(None)
            else:
                report = _MeshValidator._generate_report(
                    block,
                    data_fields=data_fields,
                    cell_fields=cell_fields,
                    point_fields=point_fields,
                )
                reports.append(report)
                validated_mesh.replace(i, report.mesh)

                if (msg := report.message) is not None:
                    prefix = f'Block id {i} {validated_mesh.get_block_name(i)!r}'
                    indented = msg.replace(bullet, '  ' + bullet)
                    message_body.append(f'{prefix} {indented}')

        # Iterate over fields in order and identify blocks with invalid fields
        dataclass_fields: dict[str, Sequence[int | str]] = {}
        for field in [
            *data_fields,
            *cell_fields,
            *point_fields,
        ]:
            invalid_block_ids: list[int] = []
            for i, report in enumerate(reports):  # type: ignore[assignment]
                if report is not None and field in report.invalid_fields:  # type: ignore[redundant-expr]
                    invalid_block_ids.append(i)
            dataclass_fields[field] = invalid_block_ids

        message = _MeshValidator._create_message(validated_mesh, message_body)
        return _MeshValidationReport(
            _mesh=validated_mesh,
            _message=message,
            _subreports=tuple(reports),
            **dataclass_fields,  # type: ignore[arg-type]
        )

    @staticmethod
    def _normalize_field_name(name: str) -> str:
        return name.replace('_', ' ').replace('non ', 'non-')

    @staticmethod
    def _validate_cells(
        mesh: _DataSetType, validation_fields: tuple[_CellFields, ...]
    ) -> tuple[list[_MeshValidator._FieldSummary], _DataSetType | None]:
        """Validate cells and only return summary objects for the requested fields."""
        summaries: list[_MeshValidator._FieldSummary] = []
        validated_mesh = None
        mutable_validation_fields = list(validation_fields)
        if 'invalid_point_references' in mutable_validation_fields:
            mutable_validation_fields.remove('invalid_point_references')
            summary = _MeshValidator._validate_invalid_point_references(mesh)
            summaries.append(summary)
        if mutable_validation_fields:
            validated_mesh = mesh.cell_validator()
            for name in mutable_validation_fields:
                array = validated_mesh.field_data[name].tolist()
                msg = _MeshValidator._invalid_cell_msg(name, array)
                summary = _MeshValidator._FieldSummary(name=name, message=msg, values=array)
                summaries.append(summary)
        return summaries, validated_mesh

    @staticmethod
    def _validate_invalid_point_references(
        mesh: DataSet,
    ) -> _MeshValidator._FieldSummary:
        def _find_cells_with_invalid_point_refs() -> list[int]:
            """Return cell IDs that reference points that do not exist."""
            if hasattr(mesh, 'dimensions'):
                return []  # Cells are implicitly defined and cannot be invalid
            grid = (
                mesh if isinstance(mesh, pv.UnstructuredGrid) else mesh.cast_to_unstructured_grid()
            )

            # Find indices in the connectivity array that are invalid
            conn = grid.cell_connectivity
            invalid_indices = np.where((conn < 0) | (conn >= grid.n_points))[0]
            if len(invalid_indices) == 0:
                return []

            # Map invalid connectivity indices back to cell IDs using offsets
            # Each invalid index belongs to the cell whose start offset <= index < next offset
            cell_ids = np.searchsorted(grid.offset, invalid_indices, side='right') - 1
            return np.unique(cell_ids).tolist()

        name = 'invalid_point_references'
        array = _find_cells_with_invalid_point_refs()
        msg = _MeshValidator._invalid_cell_msg(name, array)
        return _MeshValidator._FieldSummary(name=name, message=msg, values=array)

    @staticmethod
    def _invalid_cell_msg(name: str, array: list[int]) -> str:
        name_norm = _MeshValidator._normalize_field_name(name)
        # Need to write name either before of after the word "cell"
        if name == 'non_convex':
            before = f' {name_norm} '
            after = ''
        else:
            before = ' '
            after = f' with {name_norm}'
        s = 's' if len(array) > 1 else ''
        return (
            f'Mesh has {len(array)}{before}cell{s}{after}. '
            f'Invalid cell id{s}: {reprlib.repr(array)}'
        )

    @staticmethod
    def _validate_data(
        mesh: DataSet, validation_fields: tuple[_DataFields, ...]
    ) -> list[_MeshValidator._FieldSummary]:
        """Validate data arrays and only return summary objects for the requested fields."""

        def join_limited(items, max_items=4):
            if len(items) <= max_items:
                return ', '.join(items)
            return ', '.join(items[:max_items]) + ', ...'

        def _invalid_array_length_msg(
            invalid_arrays: dict[str, int], kind: str, expected: int
        ) -> str:
            n_arrays = len(invalid_arrays)
            s = 's' if n_arrays > 1 else ''
            msg_template = (
                'Mesh has {n_arrays} {kind} array{s} with incorrect length '
                '(length must be {expected}). Invalid array{s}: {details}'
            )
            details = join_limited(
                [f'{name!r} ({length})' for name, length in invalid_arrays.items()]
            )
            return msg_template.format(
                n_arrays=n_arrays,
                kind=kind,
                kind_lower=kind.lower() + 's',
                expected=expected,
                details=details,
                s=s,
            )

        def _validate_array_lengths(arrays: DataSetAttributes, expected: int) -> dict[str, int]:
            return {name: len(arrays[name]) for name in arrays if len(arrays[name]) != expected}

        summaries: list[_MeshValidator._FieldSummary] = []
        for (
            name,
            kind,
            data,
            expected_n,
        ) in [
            ('point_data_wrong_length', 'point', mesh.point_data, mesh.n_points),
            ('cell_data_wrong_length', 'cell', mesh.cell_data, mesh.n_cells),
        ]:
            if name in validation_fields:
                invalid_arrays: dict[str, int] = _validate_array_lengths(data, expected_n)
                message = _invalid_array_length_msg(
                    invalid_arrays=invalid_arrays, kind=kind, expected=expected_n
                )
                issue = _MeshValidator._FieldSummary(
                    name=name, message=message, values=list(invalid_arrays.keys())
                )
                summaries.append(issue)
        return summaries

    @staticmethod
    def _validate_points(
        mesh: DataSet, validation_fields: tuple[_PointFields, ...]
    ) -> list[_MeshValidator._FieldSummary]:
        """Validate points and only return summary objects for the requested fields."""

        def get_unused_point_ids() -> list[int]:
            if hasattr(mesh, 'dimensions'):
                return []  # Cells are implicitly defined and cannot have unused points
            grid = (
                mesh if isinstance(mesh, pv.UnstructuredGrid) else mesh.cast_to_unstructured_grid()
            )
            all_points = np.arange(grid.n_points)
            # Note: This may not include points used by Polyhedron cells
            used_points = np.unique(grid.cell_connectivity)
            return np.setdiff1d(all_points, used_points, assume_unique=True).tolist()

        def get_non_finite_point_ids() -> list[int]:
            if isinstance(mesh, pv.Grid):
                return []  # Points are implicitly defined and cannot be non-finite
            mask = ~np.isfinite(mesh.points).all(axis=1)
            return np.where(mask)[0].tolist()

        summaries: list[_MeshValidator._FieldSummary] = []
        for name, point_ids, info in [
            ('unused_points', get_unused_point_ids(), ' not referenced by any cell(s)'),
            ('non_finite_points', get_non_finite_point_ids(), ''),
        ]:
            if name in validation_fields:
                name_norm = _MeshValidator._normalize_field_name(name)
                name_norm = name_norm.removesuffix('s')
                n_ids = len(point_ids)
                s = 's' if n_ids > 1 else ''
                msg = (
                    f'Mesh has {n_ids} {name_norm}{s}{info}. Invalid point id{s}: '
                    f'{reprlib.repr(point_ids)}'
                )
                issue = _MeshValidator._FieldSummary(name=name, message=msg, values=point_ids)
                summaries.append(issue)
        return summaries

    _message_bullet = ' - '

    @staticmethod
    def _create_message(obj: object, message_body: list[str]) -> str:
        bullet = _MeshValidator._message_bullet
        body = bullet + f'\n{bullet}'.join(message_body)
        header = _MeshValidator._create_message_header(obj)
        return f'{header}\n{body}'

    @staticmethod
    def _create_message_header(obj: object) -> str:
        return f'{obj.__class__.__name__} mesh is not valid due to the following problems:'

    @property
    def validation_report(self) -> _MeshValidationReport[_DataSetOrMultiBlockType]:
        return self._validation_report


@dataclass(frozen=True)
class _MeshValidationReport(_NoNewAttrMixin, Generic[_DataSetOrMultiBlockType]):
    """Dataclass to report mesh validation results."""

    # Non-fields
    _mesh: InitVar[_DataSetOrMultiBlockType]
    _message: InitVar[str | None]
    _subreports: InitVar[tuple[_MeshValidationReport[DataSet] | None, ...] | None]

    # Data fields
    point_data_wrong_length: list[str] | None = None
    cell_data_wrong_length: list[str] | None = None

    # Cell fields
    wrong_number_of_points: list[int] | None = None
    intersecting_edges: list[int] | None = None
    intersecting_faces: list[int] | None = None
    non_contiguous_edges: list[int] | None = None
    non_convex: list[int] | None = None
    inverted_faces: list[int] | None = None
    non_planar_faces: list[int] | None = None
    degenerate_faces: list[int] | None = None
    coincident_points: list[int] | None = None
    invalid_point_references: list[int] | None = None

    # Point fields
    unused_points: list[int] | None = None
    non_finite_points: list[int] | None = None

    def __post_init__(
        self,
        _mesh: _DataSetOrMultiBlockType,
        _message: str | None,
        _subreports: tuple[_MeshValidationReport[DataSet] | None, ...] | None,
    ) -> None:
        object.__setattr__(self, '_mesh', _mesh)
        object.__setattr__(self, '_message', _message)
        object.__setattr__(self, '_subreports', _subreports)

    @property
    def mesh(self) -> _DataSetOrMultiBlockType:
        return self._mesh  # type: ignore[attr-defined]

    @property
    def message(self) -> str | None:
        return None if self.is_valid else self._message  # type: ignore[attr-defined]

    @property
    def is_valid(self) -> bool:  # numpydoc ignore=RT01
        """Return ``True`` if the mesh is valid."""
        return not self.invalid_fields

    @property
    def invalid_fields(self) -> tuple[str, ...]:  # numpydoc ignore=RT01
        """Return any field names which have values."""
        return tuple(f.name for f in fields(self) if getattr(self, f.name))

    def __getitem__(self, index: int) -> _MeshValidationReport[_DataSetType] | None:
        subreports: tuple[_MeshValidationReport[_DataSetType] | None, ...] | None = (
            self._subreports  # type: ignore[attr-defined]
        )
        if subreports is None:
            msg = 'Indexing mesh validation reports is only supported for composite meshes.'
            raise TypeError(msg)
        return subreports[index]

    def __len__(self) -> int:
        subreports: tuple[_MeshValidationReport[DataSet] | None, ...] | None = self._subreports  # type: ignore[attr-defined]
        if subreports is None:
            msg = 'Length of mesh validation report is only defined for composite meshes.'
            raise TypeError(msg)
        return len(subreports)

    def __str__(self) -> str:
        """Include all validation results in a printable string."""
        summary_fields = ['is_valid', 'invalid_fields']
        dataset_fields = [f.name for f in fields(self)]

        def compute_label_width() -> int:
            max_width = 0
            for name in [*summary_fields, *dataset_fields]:
                width = len(name)
                if (value := getattr(self, name)) and isinstance(value, Sized):
                    num_digits = len(str(len(value)))
                    len_space_plus_brackets = 3  # Value will be printed inside two brackets
                    width += num_digits + len_space_plus_brackets
                max_width = max(max_width, width)

            return max_width

        indent = ' ' * 4
        label_width = compute_label_width()
        lines: list[str] = []

        title = 'Mesh Validation Report'
        lines.append(title)
        lines.append('-' * len(title))

        def emit_group(name: str, field_names: Sequence[str]) -> None:
            if all(getattr(self, field) is None for field in field_names):
                return
            lines.append(f'{name}:')
            for field in field_names:
                value = getattr(self, field)
                if value is not None or field in summary_fields:
                    label = _MeshValidator._normalize_field_name(field).capitalize()
                    n_values = ''
                    try:
                        length = len(value)
                        if length:
                            n_values = f' ({length!s})'
                    except TypeError:
                        pass

                    lines.append(
                        f'{indent}{label + n_values:<{label_width}} : {reprlib.repr(value)}'
                    )

        def emit_mesh_info() -> None:
            lines.append('Mesh:')
            for key, value in mesh_items.items():
                lines.append(f'{indent}{key:<{label_width}} : {value}')

        mesh = self.mesh
        mesh_items: dict[str, str | int] = {'Type': mesh.__class__.__name__}
        # Set report content based on mesh type
        if isinstance(mesh, pv.DataSet):
            mesh_items['N Points'] = mesh.n_points
            mesh_items['N Cells'] = mesh.n_cells
            data_text = 'Invalid data arrays'
            cell_text = 'Invalid cell ids'
            point_text = 'Invalid point ids'
        else:
            mesh_items['N Blocks'] = mesh.n_blocks
            data_text = 'Blocks with invalid data arrays'
            cell_text = 'Blocks with invalid cells'
            point_text = 'Blocks with invalid points'

        emit_mesh_info()
        emit_group('Report summary', summary_fields)
        emit_group(data_text, _MeshValidator._allowed_data_fields)
        emit_group(cell_text, _MeshValidator._allowed_cell_fields)
        emit_group(point_text, _MeshValidator._allowed_point_fields)

        return '\n'.join(lines)


@abstract_class
class DataObjectFilters:
    """A set of common filters that can be applied to any DataSet or MultiBlock."""

    points: pyvista_ndarray

    def validate_mesh(  # type: ignore[misc]
        self: _DataSetOrMultiBlockType,
        validation_fields: _MeshValidator._AllValidationOptions
        | Sequence[
            _MeshValidator._AllValidationOptions
        ] = _MeshValidator._DEFAULT_MESH_VALIDATION_ARGS,
        action: _MeshValidator._ActionOptions | None = None,
    ) -> _MeshValidationReport[_DataSetOrMultiBlockType]:
        """Validate this mesh's array data, cells, and points.

        This method returns a ``MeshValidationReport`` dataclass with information about the
        validity of a mesh. The dataclass contains validation fields which are specific to the
        mesh's data, cells, and points. By default, all validation fields below are checked and
        included in the report. Optionally, only a subset of fields may be requested, and a
        warning or error may be raised if the mesh is not valid.

        **Data validation fields**

        Fields specific to :attr:`~pyvista.DataSet.point_data` and
        :attr:`~pyvista.DataSet.cell_data` arrays.

        - ``point_data_wrong_length``: Ensure the length of each point data array matches
          :attr:`~pyvista.DataSet.n_points`.
        - ``cell_data_wrong_length``: Ensure the length of each cell data array matches
          :attr:`~pyvista.DataSet.n_cells`.

        .. note:
            When setting new arrays using PyVista's API, similar array validation checks are
            `already` implicitly performed. As such, these checks may be redundant in many cases.
            They are most useful for validating `newly` loaded or :func:`wrapped <pyvista.wrap>`
            meshes.

        **Cell validation fields**

        - ``wrong_number_of_points``: Ensure each cell has the minimum number of points needed to
          describe it.
        - ``intersecting_edges``: Ensure two edges of a 2D cell do not intersect.
        - ``intersecting_faces``: Ensure two faces of a 3D cell do not intersect.
        - ``non_contiguous_edges``: Ensure edges around the perimeter of a 2D cell are contiguous.
        - ``non_convex``: Ensure all 2D and 3D cells are convex.
        - ``inverted_faces``: Ensure the faces of a cell point in the direction required by its
          :class:`~pyvista.CellType`.
        - ``non_planar_faces``: Ensure vertices for a face all lie in the same plane.
        - ``degenerate_faces``: Ensure faces do not collapse to a line or a point through repeated
          collocated vertices.
        - ``coincident_points``: Ensure there are no duplicate coordinates or repeated use of the
          same connectivity entry.
        - ``invalid_point_references``: Ensure all points referenced by cells are valid point ids
          that can be indexed.

        .. note::
          Other than ``invalid_point_references``, all cell fields are computed using
          :meth:`~pyvista.DataObjectFilters.cell_validator`.

        **Point validation fields**

        - ``unused_points``: Ensure all points are referenced by at least one cell.
        - ``non_finite_points``: Ensure all points have real values (i.e. no ``NaN`` or ``Inf``).

        For each field, its value is:

        - ``None`` if the field is omitted from the report,
        - an empty list ``[]`` if the field is included but there is no issue to report for it, or
        - a list of invalid items (e.g. invalid array names or cell/point ids).

        In addition to the validation fields above, the report includes properties for
        convenience:

        - ``is_valid``: evaluates to ``True`` when all fields are ``None`` or empty.
        - ``invalid_fields``: tuple of validation field names where problems were detected.
        - ``mesh``: a shallow copy of the validated mesh. If any cell fields are included which
          are computed by :meth:`~pyvista.DataObjectFilters.cell_validator`, this mesh includes the
          output from that filter.
        - ``message``: message string generated by the report. The message contains a compact
          summary of any problems detected, and is formatted for printing to console. This is the
          message used when the ``action`` keyword is set for emitting warnings or raising errors.
          This value is ``None`` if the mesh is valid.

        Validating composite :class:`~pyvista.MultiBlock` is also supported. In this case, all
        mesh blocks are validated separately and the results are aggregated and reported per-block.

        .. versionadded:: 0.47

        Parameters
        ----------
        validation_fields : str | sequence[str], default: ('data', 'cells', 'points')
            Select which field(s) to include in the validation report. All data, cell, and point
            fields are included by default. Specify individual fields by name, or use group name(s)
            to include multiple related validation fields:

            - ``'data'`` to include all data fields
            - ``'cells'`` to include all cell fields
            - ``'points'`` to include all point fields
            - ``'memory_safe'`` to include all fields that, if invalid, may cause a segmentation
              fault and crash Python. This option includes ``point_data_wrong_length``,
              ``cell_data_wrong_length``, and ``invalid_point_references``.

            Fields that are excluded from the report will have a value of ``None``.

        action : 'warn' | 'error', optional
            Issue a warning or raise an error if the mesh is not valid for the specified fields.
            By default, no action is taken.

        Returns
        -------
        MeshValidationReport
            Report dataclass with information about mesh validity.

        See Also
        --------
        :meth:`~pyvista.DataObjectFilters.cell_validator`
        :meth:`~pyvista.DataObjectFilters.cell_quality`
        :meth:`~pyvista.UnstructuredGridFilters.remove_unused_points`
        :ref:`mesh_validation_example`

        Examples
        --------
        Create a :func:`~pyvista.Sphere` and check if it's a valid mesh.

        >>> import pyvista as pv
        >>> from pyvista import examples
        >>> mesh = pv.Sphere()
        >>> report = mesh.validate_mesh()
        >>> report.is_valid
        True

        Print the full report.

        >>> print(report)
        Mesh Validation Report
        ----------------------
        Mesh:
            Type                     : PolyData
            N Points                 : 842
            N Cells                  : 1680
        Report summary:
            Is valid                 : True
            Invalid fields           : ()
        Invalid data arrays:
            Point data wrong length  : []
            Cell data wrong length   : []
        Invalid cell ids:
            Wrong number of points   : []
            Intersecting edges       : []
            Intersecting faces       : []
            Non-contiguous edges     : []
            Non-convex               : []
            Inverted faces           : []
            Non-planar faces         : []
            Degenerate faces         : []
            Coincident points        : []
            Invalid point references : []
        Invalid point ids:
            Unused points            : []
            Non-finite points        : []

        Load a mesh with invalid cells, e.g. :func:`~pyvista.examples.downloads.download_cow`
        and validate it. Use ``'cells'`` to only validate the cells specifically.

        >>> mesh = examples.download_cow()
        >>> report = mesh.validate_mesh('cells')

        Show the report. Note that only cell validation fields are reported (array and point
        fields are omitted).

        >>> print(report)
        Mesh Validation Report
        ----------------------
        Mesh:
            Type                     : PolyData
            N Points                 : 2903
            N Cells                  : 3263
        Report summary:
            Is valid                 : False
            Invalid fields (1)       : ('non_convex',)
        Invalid cell ids:
            Wrong number of points   : []
            Intersecting edges       : []
            Intersecting faces       : []
            Non-contiguous edges     : []
            Non-convex (3)           : [1013, 1532, 3250]
            Inverted faces           : []
            Non-planar faces         : []
            Degenerate faces         : []
            Coincident points        : []
            Invalid point references : []

        >>> report.is_valid
        False

        Show what the issue(s) are.

        >>> report.invalid_fields
        ('non_convex',)

        Show the cell ids of the non-convex cells.

        >>> report.non_convex
        [1013, 1532, 3250]

        Access the same underlying mesh array of non-convex cell ids that was internally computed
        by :meth:`~pyvista.DataObjectFilters.cell_validator`.

        >>> report.mesh.field_data['non_convex']
        pyvista_ndarray([1013, 1532, 3250])

        Print the message generated by the report. This is the message used when the
        ``action`` keyword is set for emitting warnings or raising errors.

        >>> print(report.message)
        PolyData mesh is not valid due to the following problems:
         - Mesh has 3 non-convex cells. Invalid cell ids: [1013, 1532, 3250]

        Show a validation report for cells with intersecting edges and unused points only.

        >>> report = mesh.validate_mesh(['intersecting_edges', 'unused_points'])
        >>> print(report)
        Mesh Validation Report
        ----------------------
        Mesh:
            Type                     : PolyData
            N Points                 : 2903
            N Cells                  : 3263
        Report summary:
            Is valid                 : True
            Invalid fields           : ()
        Invalid cell ids:
            Intersecting edges       : []
        Invalid point ids:
            Unused points            : []

        Even though other fields are invalid (i.e. ``non_convex``), for `these` specific
        validation fields the mesh is considered valid.

        >>> report.is_valid
        True

        Do minimal validation to ensure the mesh properties are "memory_safe". This helps to avoid
        a segmentation fault which may be caused by invalid memory accesses by VTK. In this case,
        we use ``action`` to raise an error if the mesh is not valid.

        >>> _ = mesh.validate_mesh('memory_safe', action='error')

        Validate the mesh as a :class:`~pyvista.MultiBlock` instead.

        >>> multi = mesh.cast_to_multiblock()
        >>> report = multi.validate_mesh()

        Instead of reporting problems with specific arrays, point ids, or cell ids, the errors
        are reported by block id. Here, block id ``0`` is reported as having non-convex cells.

        >>> print(report)
        Mesh Validation Report
        ----------------------
        Mesh:
            Type                     : MultiBlock
            N Blocks                 : 1
        Report summary:
            Is valid                 : False
            Invalid fields (1)       : ('non_convex',)
        Blocks with invalid data arrays:
            Point data wrong length  : []
            Cell data wrong length   : []
        Blocks with invalid cells:
            Wrong number of points   : []
            Intersecting edges       : []
            Intersecting faces       : []
            Non-contiguous edges     : []
            Non-convex (1)           : [0]
            Inverted faces           : []
            Non-planar faces         : []
            Degenerate faces         : []
            Coincident points        : []
            Invalid point references : []
        Blocks with invalid points:
            Unused points            : []
            Non-finite points        : []

        The report message still contains specifics about the invalid cell ids though.

        >>> print(report.message)
        MultiBlock mesh is not valid due to the following problems:
         - Block id 0 'Block-00' PolyData mesh is not valid due to the following problems:
           - Mesh has 3 non-convex cells. Invalid cell ids: [1013, 1532, 3250]

        And subreports for each block can be accessed with indexing.

        >>> len(report)
        1
        >>> subreport = report[0]
        >>> subreport.non_convex
        [1013, 1532, 3250]

        """
        if action is not None:
            allowed = get_args(_MeshValidator._ActionOptions)
            _validation.check_contains(allowed, must_contain=action, name='action')
        report = _MeshValidator(self, validation_fields).validation_report
        if action is not None and (message := report.message) is not None:
            if action == 'warn':
                warn_external(message, pv.InvalidMeshWarning)
            else:  # action == 'error':
                raise pv.InvalidMeshError(message)
        return report

    def cell_validator(self: _DataSetOrMultiBlockType):  # type:ignore[misc]
        """Check the validity of each cell in this dataset.

        Use :vtk:`vtkCellValidator` to determine the status of each cell. The status is encoded
        as a bit field cell data array ``'validity_state'``. The cell states are:

        - ``valid`` (``0x00``): Cell is valid and has no issues.
        - ``wrong_number_of_points`` (``0x01``): Cell does not have the minimum number of points
          needed to describe it.
        - ``intersecting_edges`` (``0x02``): 2D cell has two edges that intersect.
        - ``intersecting_faces`` (``0x04``): 3D cell has two faces that intersect.
        - ``non_contiguous_edges`` (``0x08``): 2D cell's perimeter edges are not contiguous.
        - ``non_convex`` (``0x10``): 2D or 3D cell is not convex.
        - ``inverted_faces`` (``0x20``): Cell face(s) do not point in the direction required by
          its :class:`~pyvista.CellType`.
        - ``non_planar_faces`` (``0x40``): Vertices for a face do not all lie in the same plane.
        - ``degenerate_faces`` (``0x80``): Face(s) collapse to a line or a point through repeated
          collocated vertices.
        - ``coincident_points`` (``0x100``): Cell has duplicate coordinates or repeated use of
          the same connectivity entry.

        For convenience, a field data array for each state is also appended. The array names match
        the state names above, except for the ``'valid'`` state; instead, an array with
        ``'invalid'`` cells is stored. Each field data array contains the indices of cells with
        the specified state.

        Refer to :vtk:`vtkCellValidator` for more details about each state.

        .. versionadded:: 0.47

        Returns
        -------
        DataSet
            Dataset with field data of cell validity.

        See Also
        --------
        :meth:`~pyvista.DataObjectFilters.validate_mesh`
        :meth:`~pyvista.DataObjectFilters.cell_quality`
        :ref:`mesh_validation_example`

        Examples
        --------
        Load a mesh with invalid cells.

        >>> import numpy as np
        >>> import pyvista as pv
        >>> from pyvista import examples
        >>> mesh = examples.download_cow()

        Validate the cells and show the included arrays.

        >>> validated = mesh.cell_validator()
        >>> validated.array_names  # doctest: +NORMALIZE_WHITESPACE
        ['validity_state',
         'invalid',
         'wrong_number_of_points',
         'intersecting_edges',
         'intersecting_faces',
         'non_contiguous_edges',
         'non_convex',
         'inverted_faces',
         'non_planar_faces',
         'degenerate_faces',
         'coincident_points']

        Show unique scalar values.

        >>> np.unique(validated.cell_data['validity_state'])
        pyvista_ndarray([ 0, 16], dtype=int16)

        The ``0`` cells are valid, and the cells with value ``16`` (i.e. hex ``0x10``) have a
        nonconvex state. We confirm this by printing the ``'non_convex'`` array, which shows there
        are three invalid cells.

        >>> validated.field_data['non_convex']
        pyvista_ndarray([1013, 1532, 3250])

        We can also show all invalid cells. This matches the nonconvex ids, which confirms
        these are the only invalid cells.

        >>> validated.field_data['invalid']
        pyvista_ndarray([1013, 1532, 3250])

        Plot the cell states using :meth:`~pyvista.DataSetFilters.color_labels`. Orient the
        camera to show the underside of the cow where two of the invalid cells are located.

        >>> colored, color_map = validated.color_labels(
        ...     scalars='validity_state', return_dict=True
        ... )
        >>> pl = pv.Plotter()
        >>> _ = pl.add_mesh(colored)
        >>> _ = pl.add_legend(color_map)
        >>> pl.view_xz()
        >>> pl.camera.zoom(2.5)
        >>> pl.show()

        Extract the invalid cells and plot them along with the original mesh as wireframe for
        context. Orient the camera to focus on the cow's left eye where the third invalid cell is
        located.

        >>> invalid_cells = mesh.extract_cells(validated['invalid'])

        >>> pl = pv.Plotter()
        >>> _ = pl.add_mesh(mesh, style='wireframe', color='light gray')
        >>> _ = pl.add_mesh(invalid_cells, color='lime')
        >>> pl.camera_position = pv.CameraPosition(
        ...     position=(5.1, 1.8, -4.9),
        ...     focal_point=(4.7, 1.8, 0.38),
        ...     viewup=(0.0, 1.0, 0.0),
        ... )
        >>> pl.show()

        """
        cell_validator = _vtk.vtkCellValidator()
        cell_validator.SetInputData(self)
        cell_validator.Update()
        output = _get_output(cell_validator)

        def _process_output_arrays(mesh: DataSet):
            # Rename output scalars and make them active
            validity_state = mesh.cell_data['ValidityState']
            mesh.cell_data['validity_state'] = validity_state
            del mesh.cell_data['ValidityState']
            mesh.set_active_scalars('validity_state', preference='cell')

            # Extract indices of invalid cells and store as field data
            mesh.field_data['invalid'] = np.where(validity_state != 0)[0]
            for name, value in _CELL_VALIDATOR_BIT_FIELD.items():
                mesh.field_data[name] = np.where(validity_state & value)[0]

        if isinstance(output, pv.DataSet):
            _process_output_arrays(output)
        else:
            output.generic_filter(_process_output_arrays)
        return output

    @_deprecate_positional_args(allowed=['trans'])
    def transform(  # noqa: PLR0917
        self: _MeshType_co,
        trans: TransformLike,
        transform_all_input_vectors: bool = False,  # noqa: FBT001, FBT002
        inplace: bool | None = None,  # noqa: FBT001
        progress_bar: bool = False,  # noqa: FBT001, FBT002
    ) -> _MeshType_co:
        """Transform this mesh with a 4x4 transform.

        .. warning::
            When using ``transform_all_input_vectors=True``, there is
            no distinction in VTK between vectors and arrays with
            three components.  This may be an issue if you have scalar
            data with three components (e.g. RGB data).  This will be
            improperly transformed as if it was vector data rather
            than scalar data.  One possible (albeit ugly) workaround
            is to store the three components as separate scalar
            arrays.

        .. warning::
            In general, transformations give non-integer results. This
            method converts integer-typed vector data to float before
            performing the transformation. This applies to the points
            array, as well as any vector-valued data that is affected
            by the transformation. To prevent subtle bugs arising from
            in-place transformations truncating the result to integers,
            this conversion always applies to the input mesh.

        .. warning::
            Shear transformations are not supported for :class:`~pyvista.ImageData` or
            :class:`~pyvista.RectilinearGrid`, and rotations are not supported for
            :class:`~pyvista.RectilinearGrid`. If present, a ``ValueError`` is raised.
            To fully support these transformations, the input should be cast to
            :class:`~pyvista.StructuredGrid` `before` applying this filter.

        .. note::
            Transforming :class:`~pyvista.ImageData` modifies its
            :class:`~pyvista.ImageData.origin`,
            :class:`~pyvista.ImageData.spacing`, and
            :class:`~pyvista.ImageData.direction_matrix` properties.

        .. deprecated:: 0.45.0
            `inplace` was previously defaulted to `True`. In the future this will change
            to `False`.

        .. versionchanged:: 0.45.0
            Transforming :class:`~pyvista.ImageData` now returns ``ImageData``.
            Previously, :class:`~pyvista.StructuredGrid` was returned.

        .. versionchanged:: 0.46.0
            Transforming :class:`~pyvista.RectilinearGrid` now returns ``RectilinearGrid``.
            Previously, :class:`~pyvista.StructuredGrid` was returned.

        .. versionchanged:: 0.47.0
            An error is now raised instead of a warning if a transformation cannot be
            applied.

        Parameters
        ----------
        trans : TransformLike
            Accepts a vtk transformation object or a 4x4
            transformation matrix.

        transform_all_input_vectors : bool, default: False
            When ``True``, all arrays with three components are
            transformed. Otherwise, only the normals and vectors are
            transformed.  See the warning for more details.

        inplace : bool, default: True
            When ``True``, modifies the dataset inplace.

        progress_bar : bool, default: False
            Display a progress bar to indicate progress.

        Returns
        -------
        output : DataSet | MultiBlock
            Transformed dataset. Return type matches input.

        See Also
        --------
        pyvista.Transform
            Describe linear transformations via a 4x4 matrix.
        pyvista.Prop3D.transform
            Transform an actor.

        Examples
        --------
        Translate a mesh by ``(50, 100, 200)``.

        >>> import numpy as np
        >>> from pyvista import examples
        >>> mesh = examples.load_airplane()

        Here a 4x4 :class:`numpy.ndarray` is used, but any :class:`~pyvista.TransformLike`
        is accepted.

        >>> transform_matrix = np.array(
        ...     [
        ...         [1, 0, 0, 50],
        ...         [0, 1, 0, 100],
        ...         [0, 0, 1, 200],
        ...         [0, 0, 0, 1],
        ...     ]
        ... )
        >>> transformed = mesh.transform(transform_matrix, inplace=False)
        >>> transformed.plot(show_edges=True)

        """
        # Deprecated v0.45, convert to error in v0.48, remove v0.51
        if inplace is None:
            # if inplace is None user has not explicitly opted into inplace behavior
            if version_info >= (0, 48):  # pragma: no cover
                msg = (
                    'Convert this deprecation warning into an error '
                    'and update the docstring default value/type for inplace.'
                )
                raise RuntimeError(msg)
            if version_info >= (0, 51):  # pragma: no cover
                msg = 'Remove this deprecation and update the docstring value/type for inplace.'
                raise RuntimeError(msg)

            msg = (
                f'The default value of `inplace` for the filter '
                f'`{self.__class__.__name__}.transform` will change in the future. '
                'Previously it defaulted to `True`, but will change to `False`. '
                'Explicitly set `inplace` to `True` or `False` to silence this warning.'
            )
            warn_external(msg, PyVistaDeprecationWarning)
            inplace = True  # The old default behavior

        if isinstance(self, pv.MultiBlock):
            return self.generic_filter(
                'transform',
                trans=trans,
                transform_all_input_vectors=transform_all_input_vectors,
                inplace=inplace,
                progress_bar=progress_bar,
            )

        t = trans if isinstance(trans, Transform) else Transform(trans)

        if t.matrix[3, 3] == 0:
            msg = 'Transform element (3,3), the inverse scale term, is zero'
            raise ValueError(msg)

        # vtkTransformFilter truncates the result if the input is an integer type
        # so convert input points and relevant vectors to float
        # (creating a new copy would be harmful much more often)
        converted_ints = False
        if not np.issubdtype(self.points.dtype, np.floating):
            self.points = self.points.astype(np.float32)
            converted_ints = True
        if transform_all_input_vectors:
            # all vector-shaped data will be transformed
            point_vectors: list[str | None] = [
                name for name, data in self.point_data.items() if data.shape == (self.n_points, 3)
            ]
            cell_vectors: list[str | None] = [
                name for name, data in self.cell_data.items() if data.shape == (self.n_cells, 3)
            ]
        else:
            # we'll only transform active vectors and normals
            point_vectors = [
                self.point_data.active_vectors_name,
                self.point_data.active_normals_name,
            ]
            cell_vectors = [
                self.cell_data.active_vectors_name,
                self.cell_data.active_normals_name,
            ]
        # dynamically convert each self.point_data[name] etc. to float32
        all_vectors = [point_vectors, cell_vectors]
        all_dataset_attrs = [self.point_data, self.cell_data]
        for vector_names, dataset_attrs in zip(all_vectors, all_dataset_attrs, strict=True):
            for vector_name in vector_names:
                if vector_name is None:
                    continue
                vector_arr = dataset_attrs[vector_name]
                if not np.issubdtype(vector_arr.dtype, np.floating):
                    dataset_attrs[vector_name] = vector_arr.astype(np.float32)
                    converted_ints = True
        if converted_ints:
            warn_external(
                'Integer points, vector and normal data (if any) of the input mesh '
                'have been converted to ``np.float32``. This is necessary in order '
                'to transform properly.',
            )

        # vtkTransformFilter doesn't respect active scalars.  We need to track this
        active_point_scalars_name: str | None = self.point_data.active_scalars_name
        active_cell_scalars_name: str | None = self.cell_data.active_scalars_name

        # vtkTransformFilter sometimes doesn't transform all vector arrays
        # when there are active point/cell scalars. Use this workaround
        self.active_scalars_name = None

        f = _vtk.vtkTransformFilter()
        f.SetInputDataObject(self)
        f.SetTransform(t)
        f.SetTransformAllInputVectors(transform_all_input_vectors)

        _update_alg(f, progress_bar=progress_bar, message='Transforming')
        vtk_filter_output = pv.core.filters._get_output(f)

        output = self if inplace else self.__class__()

        if isinstance(output, pv.ImageData):
            # vtkTransformFilter returns a StructuredGrid for legacy code (before VTK 9)
            # but VTK 9+ supports oriented images.
            # To keep an ImageData -> ImageData mapping, we copy the transformed data
            # from the filter output but manually transform the structure
            output.copy_structure(self)  # type: ignore[arg-type]
            current_matrix = output.index_to_physical_matrix
            new_matrix = pv.Transform(current_matrix).compose(t).matrix
            output.index_to_physical_matrix = new_matrix

            output.point_data.update(vtk_filter_output.point_data, copy=not inplace)
            output.cell_data.update(vtk_filter_output.cell_data, copy=not inplace)
            output.field_data.update(vtk_filter_output.field_data, copy=not inplace)

        elif isinstance(output, pv.RectilinearGrid):
            # vtkTransformFilter returns a StructuredGrid, but we can return
            # RectilinearGrid if we ignore shear and rotations
            # Follow similar decomposition performed by ImageData.index_to_physical_matrix
            T, R, N, S, K = t.decompose()

            if not np.allclose(K, np.eye(3)):
                msg = (
                    'The transformation has a shear component which is not supported by '
                    'RectilinearGrid.\nCast to StructuredGrid first to support shear '
                    'transformations, or use `Transform.decompose()`\nto remove this component.'
                )
                raise ValueError(msg)

            # Lump scale and reflection together
            scale = S * N
            if not np.allclose(np.abs(R), np.eye(3)):
                msg = (
                    'The transformation has a non-diagonal rotation component which is not '
                    'supported by\nRectilinearGrid. Cast to StructuredGrid first to fully '
                    'support rotations, or use\n`Transform.decompose()` to remove this component.'
                )
                raise ValueError(msg)
            else:
                # Lump any reflections from the rotation into the scale
                scale *= np.diagonal(R)

            # Apply transformation to structure
            tx, ty, tz = T
            sx, sy, sz = scale
            output.x = self.x * sx + tx
            output.y = self.y * sy + ty
            output.z = self.z * sz + tz

            # Copy data arrays from the vtkTransformFilter's output
            output.point_data.update(vtk_filter_output.point_data, copy=not inplace)
            output.cell_data.update(vtk_filter_output.cell_data, copy=not inplace)
            output.field_data.update(vtk_filter_output.field_data, copy=not inplace)

        elif inplace:
            output.copy_from(vtk_filter_output, deep=False)
        else:
            # The output from the transform filter contains a shallow copy
            # of the original dataset except for the point arrays.  Here
            # we perform a copy so the two are completely unlinked.
            output.copy_from(vtk_filter_output, deep=True)

        # Make the previously active scalars active again
        self.point_data.active_scalars_name = active_point_scalars_name
        if output is not self:
            output.point_data.active_scalars_name = active_point_scalars_name
        self.cell_data.active_scalars_name = active_cell_scalars_name
        if output is not self:
            output.cell_data.active_scalars_name = active_cell_scalars_name

        return output

    @_deprecate_positional_args(allowed=['normal'])
    def reflect(  # noqa: PLR0917
        self: _MeshType_co,
        normal: VectorLike[float],
        point: VectorLike[float] | None = None,
        inplace: bool = False,  # noqa: FBT001, FBT002
        transform_all_input_vectors: bool = False,  # noqa: FBT001, FBT002
        progress_bar: bool = False,  # noqa: FBT001, FBT002
    ) -> _MeshType_co:
        """Reflect a dataset across a plane.

        Parameters
        ----------
        normal : array_like[float]
            Normal direction for reflection.

        point : array_like[float]
            Point which, along with ``normal``, defines the reflection
            plane. If not specified, this is the origin.

        inplace : bool, default: False
            When ``True``, modifies the dataset inplace.

        transform_all_input_vectors : bool, default: False
            When ``True``, all input vectors are transformed. Otherwise,
            only the points, normals and active vectors are transformed.

        progress_bar : bool, default: False
            Display a progress bar to indicate progress.

        Returns
        -------
        output : DataSet | MultiBlock
            Reflected dataset. Return type matches input.

        See Also
        --------
        pyvista.Transform.reflect
            Concatenate a reflection matrix with a transformation.

        Examples
        --------
        >>> from pyvista import examples
        >>> mesh = examples.load_airplane()
        >>> mesh = mesh.reflect((0, 0, 1), point=(0, 0, -100))
        >>> mesh.plot(show_edges=True)

        See the :ref:`reflect_example` for more examples using this filter.

        """
        t = Transform().reflect(normal, point=point)
        return self.transform(
            t,
            transform_all_input_vectors=transform_all_input_vectors,
            inplace=inplace,
            progress_bar=progress_bar,
        )

    @_deprecate_positional_args(allowed=['angle'])
    def rotate_x(  # noqa: PLR0917
        self: _MeshType_co,
        angle: float,
        point: VectorLike[float] | None = None,
        transform_all_input_vectors: bool = False,  # noqa: FBT001, FBT002
        inplace: bool = False,  # noqa: FBT001, FBT002
    ) -> _MeshType_co:
        """Rotate mesh about the x-axis.

        .. note::
            See also the notes at :func:`transform` which is used by this filter
            under the hood.

        Parameters
        ----------
        angle : float
            Angle in degrees to rotate about the x-axis.

        point : VectorLike[float], optional
            Point to rotate about. Defaults to origin.

        transform_all_input_vectors : bool, default: False
            When ``True``, all input vectors are
            transformed. Otherwise, only the points, normals and
            active vectors are transformed.

        inplace : bool, default: False
            Updates mesh in-place.

        Returns
        -------
        output : DataSet | MultiBlock
            Rotated dataset. Return type matches input.

        See Also
        --------
        pyvista.Transform.rotate_x
            Concatenate a rotation about the x-axis with a transformation.

        Examples
        --------
        Rotate a mesh 30 degrees about the x-axis.

        >>> import pyvista as pv
        >>> mesh = pv.Cube()
        >>> rot = mesh.rotate_x(30, inplace=False)

        Plot the rotated mesh.

        >>> pl = pv.Plotter()
        >>> _ = pl.add_mesh(rot)
        >>> _ = pl.add_mesh(mesh, style='wireframe', line_width=3)
        >>> _ = pl.add_axes_at_origin()
        >>> pl.show()

        """
        t = Transform().rotate_x(angle, point=point)
        return self.transform(
            t,
            transform_all_input_vectors=transform_all_input_vectors,
            inplace=inplace,
        )

    @_deprecate_positional_args(allowed=['angle'])
    def rotate_y(  # noqa: PLR0917
        self: _MeshType_co,
        angle: float,
        point: VectorLike[float] | None = None,
        transform_all_input_vectors: bool = False,  # noqa: FBT001, FBT002
        inplace: bool = False,  # noqa: FBT001, FBT002
    ) -> _MeshType_co:
        """Rotate mesh about the y-axis.

        .. note::
            See also the notes at :func:`transform` which is used by this filter
            under the hood.

        Parameters
        ----------
        angle : float
            Angle in degrees to rotate about the y-axis.

        point : VectorLike[float], optional
            Point to rotate about.

        transform_all_input_vectors : bool, default: False
            When ``True``, all input vectors are transformed. Otherwise, only
            the points, normals and active vectors are transformed.

        inplace : bool, default: False
            Updates mesh in-place.

        Returns
        -------
        output : DataSet | MultiBlock
            Rotated dataset. Return type matches input.

        See Also
        --------
        pyvista.Transform.rotate_y
            Concatenate a rotation about the y-axis with a transformation.

        Examples
        --------
        Rotate a cube 30 degrees about the y-axis.

        >>> import pyvista as pv
        >>> mesh = pv.Cube()
        >>> rot = mesh.rotate_y(30, inplace=False)

        Plot the rotated mesh.

        >>> pl = pv.Plotter()
        >>> _ = pl.add_mesh(rot)
        >>> _ = pl.add_mesh(mesh, style='wireframe', line_width=3)
        >>> _ = pl.add_axes_at_origin()
        >>> pl.show()

        """
        t = Transform().rotate_y(angle, point=point)
        return self.transform(
            t,
            transform_all_input_vectors=transform_all_input_vectors,
            inplace=inplace,
        )

    @_deprecate_positional_args(allowed=['angle'])
    def rotate_z(  # noqa: PLR0917
        self: _MeshType_co,
        angle: float,
        point: VectorLike[float] | None = None,
        transform_all_input_vectors: bool = False,  # noqa: FBT001, FBT002
        inplace: bool = False,  # noqa: FBT001, FBT002
    ) -> _MeshType_co:
        """Rotate mesh about the z-axis.

        .. note::
            See also the notes at :func:`transform` which is used by this filter
            under the hood.

        Parameters
        ----------
        angle : float
            Angle in degrees to rotate about the z-axis.

        point : VectorLike[float], optional
            Point to rotate about. Defaults to origin.

        transform_all_input_vectors : bool, default: False
            When ``True``, all input vectors are
            transformed. Otherwise, only the points, normals and
            active vectors are transformed.

        inplace : bool, default: False
            Updates mesh in-place.

        Returns
        -------
        output : DataSet | MultiBlock
            Rotated dataset. Return type matches input.

        See Also
        --------
        pyvista.Transform.rotate_z
            Concatenate a rotation about the z-axis with a transformation.

        Examples
        --------
        Rotate a mesh 30 degrees about the z-axis.

        >>> import pyvista as pv
        >>> mesh = pv.Cube()
        >>> rot = mesh.rotate_z(30, inplace=False)

        Plot the rotated mesh.

        >>> pl = pv.Plotter()
        >>> _ = pl.add_mesh(rot)
        >>> _ = pl.add_mesh(mesh, style='wireframe', line_width=3)
        >>> _ = pl.add_axes_at_origin()
        >>> pl.show()

        """
        t = Transform().rotate_z(angle, point=point)
        return self.transform(
            t,
            transform_all_input_vectors=transform_all_input_vectors,
            inplace=inplace,
        )

    @_deprecate_positional_args(allowed=['vector', 'angle'])
    def rotate_vector(  # noqa: PLR0917
        self: _MeshType_co,
        vector: VectorLike[float],
        angle: float,
        point: VectorLike[float] | None = None,
        transform_all_input_vectors: bool = False,  # noqa: FBT001, FBT002
        inplace: bool = False,  # noqa: FBT001, FBT002
    ) -> _MeshType_co:
        """Rotate mesh about a vector.

        .. note::
            See also the notes at :func:`transform` which is used by this filter
            under the hood.

        Parameters
        ----------
        vector : VectorLike[float]
            Vector to rotate about.

        angle : float
            Angle to rotate.

        point : VectorLike[float], optional
            Point to rotate about. Defaults to origin.

        transform_all_input_vectors : bool, default: False
            When ``True``, all input vectors are
            transformed. Otherwise, only the points, normals and
            active vectors are transformed.

        inplace : bool, default: False
            Updates mesh in-place.

        Returns
        -------
        output : DataSet | MultiBlock
            Rotated dataset. Return type matches input.

        See Also
        --------
        pyvista.Transform.rotate_vector
            Concatenate a rotation about a vector with a transformation.

        Examples
        --------
        Rotate a mesh 30 degrees about the ``(1, 1, 1)`` axis.

        >>> import pyvista as pv
        >>> mesh = pv.Cube()
        >>> rot = mesh.rotate_vector((1, 1, 1), 30, inplace=False)

        Plot the rotated mesh.

        >>> pl = pv.Plotter()
        >>> _ = pl.add_mesh(rot)
        >>> _ = pl.add_mesh(mesh, style='wireframe', line_width=3)
        >>> _ = pl.add_axes_at_origin()
        >>> pl.show()

        """
        t = Transform().rotate_vector(vector, angle, point=point)
        return self.transform(
            t,
            transform_all_input_vectors=transform_all_input_vectors,
            inplace=inplace,
        )

    @_deprecate_positional_args(allowed=['rotation'])
    def rotate(  # noqa: PLR0917
        self: _MeshType_co,
        rotation: RotationLike,
        point: VectorLike[float] | None = None,
        transform_all_input_vectors: bool = False,  # noqa: FBT001, FBT002
        inplace: bool = False,  # noqa: FBT001, FBT002
    ) -> _MeshType_co:
        """Rotate mesh about a point with a rotation matrix or ``Rotation`` object.

        .. note::
            See also the notes at :func:`transform` which is used by this filter
            under the hood.

        Parameters
        ----------
        rotation : RotationLike
            3x3 rotation matrix or a SciPy ``Rotation`` object.

        point : VectorLike[float], optional
            Point to rotate about. Defaults to origin.

        transform_all_input_vectors : bool, default: False
            When ``True``, all input vectors are
            transformed. Otherwise, only the points, normals and
            active vectors are transformed.

        inplace : bool, default: False
            Updates mesh in-place.

        Returns
        -------
        output : DataSet | MultiBlock
            Rotated dataset. Return type matches input.

        See Also
        --------
        pyvista.Transform.rotate
            Concatenate a rotation matrix with a transformation.

        Examples
        --------
        Define a rotation. Here, a 3x3 matrix is used which rotates about the z-axis by
        60 degrees.

        >>> import pyvista as pv
        >>> rotation = [
        ...     [0.5, -0.8660254, 0.0],
        ...     [0.8660254, 0.5, 0.0],
        ...     [0.0, 0.0, 1.0],
        ... ]

        Use the rotation to rotate a cone about its tip.

        >>> mesh = pv.Cone()
        >>> tip = (0.5, 0.0, 0.0)
        >>> rot = mesh.rotate(rotation, point=tip)

        Plot the rotated mesh.

        >>> pl = pv.Plotter()
        >>> _ = pl.add_mesh(rot)
        >>> _ = pl.add_mesh(mesh, style='wireframe', line_width=3)
        >>> _ = pl.add_axes_at_origin()
        >>> pl.show()

        """
        t = Transform().rotate(rotation, point=point)
        return self.transform(
            t,
            transform_all_input_vectors=transform_all_input_vectors,
            inplace=inplace,
        )

    def translate(  # type: ignore[misc]
        self: _MeshType_co,
        xyz: VectorLike[float],
        transform_all_input_vectors: bool = False,  # noqa: FBT001, FBT002
        inplace: bool = False,  # noqa: FBT001, FBT002
    ) -> _MeshType_co:
        """Translate the mesh.

        .. note::
            See also the notes at :func:`transform` which is used by this filter
            under the hood.

        Parameters
        ----------
        xyz : VectorLike[float]
            A vector of three floats.

        transform_all_input_vectors : bool, default: False
            When ``True``, all input vectors are
            transformed. Otherwise, only the points, normals and
            active vectors are transformed.

        inplace : bool, default: False
            Updates mesh in-place.

        Returns
        -------
        output : DataSet | MultiBlock
            Translated dataset. Return type matches input.

        See Also
        --------
        pyvista.Transform.translate
            Concatenate a translation matrix with a transformation.

        Examples
        --------
        Create a sphere and translate it by ``(2, 1, 2)``.

        >>> import pyvista as pv
        >>> mesh = pv.Sphere()
        >>> mesh.center
        (0.0, 0.0, 0.0)
        >>> trans = mesh.translate((2, 1, 2), inplace=False)
        >>> trans.center
        (2.0, 1.0, 2.0)

        """
        transform = Transform().translate(xyz)
        return self.transform(
            transform,
            transform_all_input_vectors=transform_all_input_vectors,
            inplace=inplace,
        )

    @_deprecate_positional_args(allowed=['xyz'])
    def scale(  # noqa: PLR0917
        self: _MeshType_co,
        xyz: float | VectorLike[float],
        transform_all_input_vectors: bool = False,  # noqa: FBT001, FBT002
        inplace: bool = False,  # noqa: FBT001, FBT002
        point: VectorLike[float] | None = None,
    ) -> _MeshType_co:
        """Scale the mesh.

        .. note::
            See also the notes at :func:`transform` which is used by this filter
            under the hood.

        Parameters
        ----------
        xyz : float | VectorLike[float]
            A vector sequence defining the scale factors along x, y, and z. If
            a scalar, the same uniform scale is used along all three axes.

        transform_all_input_vectors : bool, default: False
            When ``True``, all input vectors are transformed. Otherwise, only
            the points, normals and active vectors are transformed.

        inplace : bool, default: False
            Updates mesh in-place.

        point : VectorLike[float], optional
            Point to scale from. Defaults to origin.

        Returns
        -------
        output : DataSet | MultiBlock
            Scaled dataset. Return type matches input.

        See Also
        --------
        pyvista.Transform.scale
            Concatenate a scale matrix with a transformation.

        pyvista.DataObjectFilters.resize
            Resize a mesh.

        Examples
        --------
        >>> import pyvista as pv
        >>> from pyvista import examples
        >>> mesh1 = examples.download_teapot()
        >>> mesh2 = mesh1.scale([10.0, 10.0, 10.0], inplace=False)

        Plot meshes side-by-side

        >>> pl = pv.Plotter(shape=(1, 2))
        >>> # Create plot with unscaled mesh
        >>> pl.subplot(0, 0)
        >>> _ = pl.add_mesh(mesh1)
        >>> pl.show_axes()
        >>> _ = pl.show_grid()
        >>> # Create plot with scaled mesh
        >>> pl.subplot(0, 1)
        >>> _ = pl.add_mesh(mesh2)
        >>> pl.show_axes()
        >>> _ = pl.show_grid()
        >>> pl.show(cpos='xy')

        """
        transform = Transform().scale(xyz, point=point)
        return self.transform(
            transform,
            transform_all_input_vectors=transform_all_input_vectors,
            inplace=inplace,
        )

    def resize(  # type: ignore[misc]
        self: _MeshType_co,
        *,
        bounds: VectorLike[float] | None = None,
        bounds_size: float | VectorLike[float] | None = None,
        length: float | None = None,
        center: VectorLike[float] | None = None,
        transform_all_input_vectors: bool = False,
        inplace: bool = False,
    ) -> _MeshType_co:
        """Resize the dataset's bounds.

        This filter rescales and translates the mesh to fit specified bounds. This is useful for
        normalizing datasets, changing units, or fitting datasets into specific coordinate ranges.

        It has three independent use cases:

        #. Use ``bounds`` to set the mesh's :attr:`~pyvista.DataSet.bounds` directly.
        #. Use ``bounds_size`` to set the mesh's ``bounds_size`` directly.
        #. Use ``length`` to set the mesh's diagonal ``length`` directly.

        By default, the ``bounds_size`` and ``length`` options resize the mesh so that its
        ``center`` is unchanged. Optionally, ``center`` may be set explicitly for these cases.

        .. versionadded:: 0.46

        See Also
        --------
        :meth:`scale`, :meth:`translate`
            Scale and/or translate a mesh. Used internally by :meth:`resize`.

        Parameters
        ----------
        bounds : VectorLike[float], optional
            Target :attr:`~pyvista.DataSet.bounds` for the resized dataset in the format
            ``[xmin, xmax, ymin, ymax, zmin, zmax]``. If provided, the dataset is scaled and
            translated to fit exactly within these bounds. Cannot be used together with
            ``bounds_size``, ``length``, or ``center``.

        bounds_size : float | VectorLike[float], optional
            Target size of the :attr:`~pyvista.DataSet.bounds` for the resized dataset. Use a
            single float to specify the size of all three axes, or a 3-element vector to set the
            size of each axis independently. Cannot be used together with ``bounds``.

        length : float, optional
            Target length of the :attr:`~pyvista.DataSet.bounds` for the resized dataset.
            Cannot be used together with ``bounds`` or ``bounds_size``.

            .. versionadded:: 0.47

        center : VectorLike[float], optional
            Center of the resized dataset in ``[x, y, z]``. By default, the mesh's
            :attr:`~pyvista.DataSet.center` is used. Only used when ``bounds_size`` is specified.

        transform_all_input_vectors : bool, default: False
            When ``True``, all input vectors are transformed as part of the resize. Otherwise, only
            the points, normals and active vectors are transformed.

        inplace : bool, default: False
            If True, the dataset is modified in place. If False, a new dataset is returned.

        Returns
        -------
        output : DataSet | MultiBlock
            Resized dataset. Return type matches input.

        Examples
        --------
        Load a mesh with asymmetric bounds and show them.

        >>> import pyvista as pv
        >>> mesh = pv.Cube(
        ...     x_length=1.0, y_length=2.0, z_length=3.0, center=(1.0, 2.0, 3.0)
        ... )
        >>> mesh.bounds
        BoundsTuple(x_min = 0.5,
                    x_max = 1.5,
                    y_min = 1.0,
                    y_max = 3.0,
                    z_min = 1.5,
                    z_max = 4.5)

        Resize it to fit specific bounds.

        >>> resized = mesh.resize(bounds=[-1, 2, -3, 4, -5, 6])
        >>> resized.bounds
        BoundsTuple(x_min = -1.0,
                    x_max =  2.0,
                    y_min = -3.0,
                    y_max =  4.0,
                    z_min = -5.0,
                    z_max =  6.0)

        Resize the mesh so its diagonal length is ``4.0``. The mesh's center is unchanged.

        >>> resized = mesh.resize(length=4.0)
        >>> resized.length
        4.0
        >>> resized.center
        (1.0, 2.0, 3.0)

        Resize the mesh so its size is ``4.0``. The mesh's center is again unchanged.

        >>> resized = mesh.resize(bounds_size=4.0)
        >>> resized.bounds_size
        (4.0, 4.0, 4.0)
        >>> resized.center
        (1.0, 2.0, 3.0)
        >>> resized.bounds
        BoundsTuple(x_min = -1.0,
                    x_max =  3.0,
                    y_min =  0.0,
                    y_max =  4.0,
                    z_min =  1.0,
                    z_max =  5.0)

        Specify a different size for each axis and set the desired center.

        >>> resized = mesh.resize(bounds_size=(2.0, 1.0, 0.5), center=(1.0, 0.5, 0.25))
        >>> resized.bounds_size
        (2.0, 1.0, 0.5)
        >>> resized.center
        (1.0, 0.5, 0.25)

        Center the mesh at the origin and normalize its bounds to ``1.0``.

        >>> resized = mesh.resize(bounds_size=1.0, center=(0.0, 0.0, 0.0))
        >>> resized.bounds
        BoundsTuple(x_min = -0.5,
                    x_max =  0.5,
                    y_min = -0.5,
                    y_max =  0.5,
                    z_min = -0.5,
                    z_max =  0.5)

        """
        if self.is_empty:
            return self.copy()
        bounds_set = bounds is not None
        length_set = length is not None
        bounds_size_set = bounds_size is not None
        n_set = bounds_set + length_set + bounds_size_set
        if n_set == 0:
            msg = (
                '`bounds`, `bounds_size`, and `length` cannot all be None. '
                'Choose one resizing method.'
            )
            raise ValueError(msg)
        elif n_set > 1:
            msg = (
                'Cannot specify more than one resizing method. Choose either `bounds`, '
                '`bounds_size`, or `length` independently.'
            )
            raise ValueError(msg)

        if bounds is not None:
            if center is not None:
                msg = '`center` can only be used with the `bounds_size` and `length` parameters.'
                raise ValueError(msg)

            target_bounds3x2 = _validation.validate_array(
                bounds, must_have_shape=6, reshape_to=(3, 2), name='bounds'
            )
            target_size = np.diff(target_bounds3x2.T, axis=0)[0]
            current_center = np.array(self.center)
            target_center = np.mean(target_bounds3x2, axis=1)

        else:
            ensure_positive = dict(must_be_in_range=[0, np.inf], strict_lower_bound=True)
            if bounds_size is not None:
                target_size = _validation.validate_array3(
                    bounds_size,
                    broadcast=True,
                    name='bounds_size',
                    **ensure_positive,  # type: ignore[arg-type]
                )
            else:
                valid_length = _validation.validate_number(
                    cast('float', length),
                    name='length',
                    **ensure_positive,  # type: ignore[arg-type]
                )
                target_size = np.array(self.bounds_size) * valid_length / self.length
            current_center = np.array(self.center)
            target_center = (
                current_center
                if center is None
                else _validation.validate_array3(center, name='center')
            )

        current_size = self.bounds_size
        scale_factors = target_size * _reciprocal(current_size, value_if_division_by_zero=1.0)

        # Apply transformation
        transform = pv.Transform()
        transform.translate(-current_center)
        transform.scale(scale_factors)
        transform.translate(target_center)
        return self.transform(
            transform, transform_all_input_vectors=transform_all_input_vectors, inplace=inplace
        )

    @_deprecate_positional_args
    def flip_x(
        self: _MeshType_co,
        point: VectorLike[float] | None = None,
        transform_all_input_vectors: bool = False,  # noqa: FBT001, FBT002
        inplace: bool = False,  # noqa: FBT001, FBT002
    ) -> _MeshType_co:
        """Flip mesh about the x-axis.

        .. note::
            See also the notes at :func:`transform` which is used by this filter
            under the hood.

        Parameters
        ----------
        point : sequence[float], optional
            Point to rotate about.  Defaults to center of mesh at
            :attr:`~pyvista.DataSet.center`.

        transform_all_input_vectors : bool, default: False
            When ``True``, all input vectors are
            transformed. Otherwise, only the points, normals and
            active vectors are transformed.

        inplace : bool, default: False
            Updates mesh in-place.

        Returns
        -------
        output : DataSet | MultiBlock
            Flipped dataset. Return type matches input.

        See Also
        --------
        pyvista.Transform.flip_x
            Concatenate a reflection about the x-axis with a transformation.

        Examples
        --------
        >>> import pyvista as pv
        >>> from pyvista import examples
        >>> pl = pv.Plotter(shape=(1, 2))
        >>> pl.subplot(0, 0)
        >>> pl.show_axes()
        >>> mesh1 = examples.download_teapot()
        >>> _ = pl.add_mesh(mesh1)
        >>> pl.subplot(0, 1)
        >>> pl.show_axes()
        >>> mesh2 = mesh1.flip_x(inplace=False)
        >>> _ = pl.add_mesh(mesh2)
        >>> pl.show(cpos='xy')

        """
        if point is None:
            point = self.center
        t = Transform().reflect((1, 0, 0), point=point)
        return self.transform(
            t,
            transform_all_input_vectors=transform_all_input_vectors,
            inplace=inplace,
        )

    @_deprecate_positional_args
    def flip_y(
        self: _MeshType_co,
        point: VectorLike[float] | None = None,
        transform_all_input_vectors: bool = False,  # noqa: FBT001, FBT002
        inplace: bool = False,  # noqa: FBT001, FBT002
    ) -> _MeshType_co:
        """Flip mesh about the y-axis.

        .. note::
            See also the notes at :func:`transform` which is used by this filter
            under the hood.

        Parameters
        ----------
        point : VectorLike[float], optional
            Point to rotate about.  Defaults to center of mesh at
            :attr:`~pyvista.DataSet.center`.

        transform_all_input_vectors : bool, default: False
            When ``True``, all input vectors are
            transformed. Otherwise, only the points, normals and
            active vectors are transformed.

        inplace : bool, default: False
            Updates mesh in-place.

        Returns
        -------
        output : DataSet | MultiBlock
            Flipped dataset. Return type matches input.

        See Also
        --------
        pyvista.Transform.flip_y
            Concatenate a reflection about the y-axis with a transformation.

        Examples
        --------
        >>> import pyvista as pv
        >>> from pyvista import examples
        >>> pl = pv.Plotter(shape=(1, 2))
        >>> pl.subplot(0, 0)
        >>> pl.show_axes()
        >>> mesh1 = examples.download_teapot()
        >>> _ = pl.add_mesh(mesh1)
        >>> pl.subplot(0, 1)
        >>> pl.show_axes()
        >>> mesh2 = mesh1.flip_y(inplace=False)
        >>> _ = pl.add_mesh(mesh2)
        >>> pl.show(cpos='xy')

        """
        if point is None:
            point = self.center
        t = Transform().reflect((0, 1, 0), point=point)
        return self.transform(
            t,
            transform_all_input_vectors=transform_all_input_vectors,
            inplace=inplace,
        )

    @_deprecate_positional_args
    def flip_z(
        self: _MeshType_co,
        point: VectorLike[float] | None = None,
        transform_all_input_vectors: bool = False,  # noqa: FBT001, FBT002
        inplace: bool = False,  # noqa: FBT001, FBT002
    ) -> _MeshType_co:
        """Flip mesh about the z-axis.

        .. note::
            See also the notes at :func:`transform` which is used by this filter
            under the hood.

        Parameters
        ----------
        point : VectorLike[float], optional
            Point to rotate about.  Defaults to center of mesh at
            :attr:`~pyvista.DataSet.center`.

        transform_all_input_vectors : bool, default: False
            When ``True``, all input vectors are
            transformed. Otherwise, only the points, normals and
            active vectors are transformed.

        inplace : bool, default: False
            Updates mesh in-place.

        Returns
        -------
        output : DataSet | MultiBlock
            Flipped dataset. Return type matches input.

        See Also
        --------
        pyvista.Transform.flip_z
            Concatenate a reflection about the z-axis with a transformation.

        Examples
        --------
        >>> import pyvista as pv
        >>> from pyvista import examples
        >>> pl = pv.Plotter(shape=(1, 2))
        >>> pl.subplot(0, 0)
        >>> pl.show_axes()
        >>> mesh1 = examples.download_teapot().rotate_x(90, inplace=False)
        >>> _ = pl.add_mesh(mesh1)
        >>> pl.subplot(0, 1)
        >>> pl.show_axes()
        >>> mesh2 = mesh1.flip_z(inplace=False)
        >>> _ = pl.add_mesh(mesh2)
        >>> pl.show(cpos='xz')

        """
        if point is None:
            point = self.center
        t = Transform().reflect((0, 0, 1), point=point)
        return self.transform(
            t,
            transform_all_input_vectors=transform_all_input_vectors,
            inplace=inplace,
        )

    @_deprecate_positional_args(allowed=['normal'])
    def flip_normal(  # noqa: PLR0917
        self: _MeshType_co,
        normal: VectorLike[float],
        point: VectorLike[float] | None = None,
        transform_all_input_vectors: bool = False,  # noqa: FBT001, FBT002
        inplace: bool = False,  # noqa: FBT001, FBT002
    ) -> _MeshType_co:
        """Flip mesh about the normal.

        .. note::
            See also the notes at :func:`transform` which is used by this filter
            under the hood.

        Parameters
        ----------
        normal : VectorLike[float]
           Normal vector to flip about.

        point : VectorLike[float], optional
            Point to rotate about.  Defaults to center of mesh at
            :attr:`~pyvista.DataSet.center`.

        transform_all_input_vectors : bool, default: False
            When ``True``, all input vectors are
            transformed. Otherwise, only the points, normals and
            active vectors are transformed.

        inplace : bool, default: False
            Updates mesh in-place.

        Returns
        -------
        output : DataSet | MultiBlock
            Dataset flipped about its normal. Return type matches input.

        See Also
        --------
        pyvista.Transform.reflect
            Concatenate a reflection matrix with a transformation.

        Examples
        --------
        >>> import pyvista as pv
        >>> from pyvista import examples
        >>> pl = pv.Plotter(shape=(1, 2))
        >>> pl.subplot(0, 0)
        >>> pl.show_axes()
        >>> mesh1 = examples.download_teapot()
        >>> _ = pl.add_mesh(mesh1)
        >>> pl.subplot(0, 1)
        >>> pl.show_axes()
        >>> mesh2 = mesh1.flip_normal([1.0, 1.0, 1.0], inplace=False)
        >>> _ = pl.add_mesh(mesh2)
        >>> pl.show(cpos='xy')

        """
        if point is None:
            point = self.center
        t = Transform().reflect(normal, point=point)
        return self.transform(
            t,
            transform_all_input_vectors=transform_all_input_vectors,
            inplace=inplace,
        )

    def _clip_with_function(  # type: ignore[misc]
        self: _DataSetOrMultiBlockType,
        function: _vtk.vtkImplicitFunction,
        *,
        invert: bool = True,
        value: float = 0.0,
        return_clipped: bool = False,
        progress_bar: bool = False,
        crinkle: bool = False,
    ):
        """Clip using an implicit function (internal helper)."""
        if crinkle:
            active_scalars_info = _Crinkler.add_cell_ids(self)

        # Need to cast PointSet to PolyData since vtkTableBasedClipDataSet is broken
        # with vtk 9.4.X, see https://gitlab.kitware.com/vtk/vtk/-/issues/19649
        apply_vtk_94x_patch = (
            isinstance(self, pv.PointSet)
            and pv.vtk_version_info >= (9, 4)
            and pv.vtk_version_info < (9, 5)
        )
        mesh_in = self.cast_to_poly_points() if apply_vtk_94x_patch else self

        if isinstance(mesh_in, pv.PolyData):
            alg: _vtk.vtkClipPolyData | _vtk.vtkTableBasedClipDataSet = _vtk.vtkClipPolyData()
        # elif isinstance(self, vtk.vtkImageData):
        #     alg = vtk.vtkClipVolume()
        #     alg.SetMixed3DCellGeneration(True)
        else:
            alg = _vtk.vtkTableBasedClipDataSet()
        alg.SetInputDataObject(mesh_in)  # Use the grid as the data we desire to cut
        alg.SetValue(value)
        alg.SetClipFunction(function)  # the implicit function
        alg.SetInsideOut(invert)  # invert the clip if needed
        alg.SetGenerateClippedOutput(return_clipped)
        _update_alg(alg, progress_bar=progress_bar, message='Clipping with Function')

        def _maybe_cast_to_point_set(in_):
            return in_.cast_to_pointset() if apply_vtk_94x_patch else in_

        if return_clipped:
            a = _get_output(alg, oport=0)
            b = _get_output(alg, oport=1)
            if crinkle:
                a, b = _Crinkler.extract_crinkle_cells(self, a, b, active_scalars_info)
            return _maybe_cast_to_point_set(a), _maybe_cast_to_point_set(b)
        clipped = _get_output(alg)
        if crinkle:
            clipped = _Crinkler.extract_crinkle_cells(self, clipped, None, active_scalars_info)
        return _maybe_cast_to_point_set(clipped)

    @_deprecate_positional_args(allowed=['normal'])
    def clip(  # type: ignore[misc]  # noqa: PLR0917
        self: _DataSetOrMultiBlockType,
        normal: VectorLike[float] | _NormalsLiteral | None = None,
        origin: VectorLike[float] | None = None,
        invert: bool = True,  # noqa: FBT001, FBT002
        value: float = 0.0,
        inplace: bool = False,  # noqa: FBT001, FBT002
        return_clipped: bool = False,  # noqa: FBT001, FBT002
        progress_bar: bool = False,  # noqa: FBT001, FBT002
        crinkle: bool = False,  # noqa: FBT001, FBT002
        plane: PolyData | None = None,
    ):
        """Clip a dataset by a plane by specifying the origin and normal.

        The origin and normal may be set explicitly or implicitly using a
        :func:`~pyvista.Plane`.

        If no parameters are given, the clip will occur in the center
        of the dataset along the x-axis.

        Parameters
        ----------
        normal : VectorLike[float] | str, optional
            Length-3 vector for the normal vector direction. Can also
            be specified as a string conventional direction such as
            ``'x'`` for ``(1, 0, 0)`` or ``'-x'`` for ``(-1, 0, 0)``, etc.
            The ``'x'`` direction is used by default.

        origin : VectorLike[float], optional
            The center ``(x, y, z)`` coordinate of the plane on which the clip
            occurs. The default is the center of the dataset.

        invert : bool, default: True
            If ``True``, remove mesh parts in the ``normal`` direction from ``origin``.
            If ``False``, remove parts in the opposite direction.

        value : float, default: 0.0
            Set the clipping value along the normal direction.

        inplace : bool, default: False
            Updates mesh in-place.

        return_clipped : bool, default: False
            Return both unclipped and clipped parts of the dataset.

        progress_bar : bool, default: False
            Display a progress bar to indicate progress.

        crinkle : bool, default: False
            Crinkle the clip by extracting the entire cells along the
            clip. This adds the ``"cell_ids"`` array to the ``cell_data``
            attribute that tracks the original cell IDs of the original
            dataset.

        plane : PolyData, optional
            :func:`~pyvista.Plane` mesh to use for clipping. Use this as an
            alternative to setting ``origin`` and ``normal``. The mean of the
            plane's normal vectors is used for the ``normal`` parameter and
            the mean of the plane's points is used for the ``origin`` parameter.

            .. versionadded:: 0.47

        Returns
        -------
        output : DataSet | MultiBlock | tuple[DataSet | MultiBlock, DataSet | MultiBlock]
            Clipped mesh when ``return_clipped=False`` or a tuple containing the
            unclipped and clipped meshes. Output mesh type matches input type for
            :class:`~pyvista.PointSet`, :class:`~pyvista.PolyData`, and
            :class:`~pyvista.MultiBlock`; otherwise the output type is
            :class:`~pyvista.UnstructuredGrid`.

        Examples
        --------
        Clip a cube along the +X direction.  ``triangulate`` is used as
        the cube is initially composed of quadrilateral faces and
        subdivide only works on triangles.

        >>> import pyvista as pv
        >>> cube = pv.Cube().triangulate().subdivide(3)
        >>> clipped_cube = cube.clip()
        >>> clipped_cube.plot()

        Clip a cube in the +Z direction.  This leaves half a cube
        below the XY plane.

        >>> import pyvista as pv
        >>> cube = pv.Cube().triangulate().subdivide(3)
        >>> clipped_cube = cube.clip('z')
        >>> clipped_cube.plot()

        See :ref:`clip_with_surface_example` for more examples using this filter.

        """
        origin_, normal_ = _validate_plane_origin_and_normal(
            self, origin, normal, plane, default_normal='x'
        )
        # create the plane for clipping
        function = generate_plane(normal_, origin_)
        # run the clip
        result = self._clip_with_function(
            function,
            invert=invert,
            value=value,
            return_clipped=return_clipped,
            progress_bar=progress_bar,
            crinkle=crinkle,
        )

        # Post-process clip to fix output type and remove unused points
        input_bounds = self.bounds
        if isinstance(result, tuple):
            result = (
                _cast_output_to_match_input_type(result[0], self),
                _cast_output_to_match_input_type(result[1], self),
            )
            result = (
                _remove_unused_points_post_clip(result[0], input_bounds),
                _remove_unused_points_post_clip(result[1], input_bounds),
            )
        else:
            result = _cast_output_to_match_input_type(result, self)
            result = _remove_unused_points_post_clip(result, input_bounds)
        if inplace:
            if return_clipped:
                self.copy_from(result[0], deep=False)
                return self, result[1]
            else:
                self.copy_from(result, deep=False)
                return self
        return result

    @_deprecate_positional_args(allowed=['bounds'])
    def clip_box(  # type: ignore[misc]  # noqa: PLR0917
        self: _DataSetOrMultiBlockType,
        bounds: float | VectorLike[float] | PolyData | None = None,
        invert: bool = True,  # noqa: FBT001, FBT002
        factor: float = 0.35,
        progress_bar: bool = False,  # noqa: FBT001, FBT002
        merge_points: bool = True,  # noqa: FBT001, FBT002
        crinkle: bool = False,  # noqa: FBT001, FBT002
    ):
        """Clip a dataset by a bounding box defined by the bounds.

        If no bounds are given, a corner of the dataset bounds will be removed.

        Parameters
        ----------
        bounds : sequence[float], optional
            Length 6 sequence of floats: ``(x_min, x_max, y_min, y_max, z_min, z_max)``.
            Length 3 sequence of floats: distances from the min coordinate of
            of the input mesh. Single float value: uniform distance from the
            min coordinate. Length 12 sequence of length 3 sequence of floats:
            a plane collection (normal, center, ...).
            :class:`pyvista.PolyData`: if a poly mesh is passed that represents
            a box with 6 faces that all form a standard box, then planes will
            be extracted from the box to define the clipping region.

        invert : bool, default: True
            Flag on whether to flip/invert the clip.

        factor : float, default: 0.35
            If bounds are not given this is the factor along each axis to
            extract the default box.

        progress_bar : bool, default: False
            Display a progress bar to indicate progress.

        merge_points : bool, default: True
            If ``True``, coinciding points of independently defined mesh
            elements will be merged.

        crinkle : bool, default: False
            Crinkle the clip by extracting the entire cells along the
            clip. This adds the ``"cell_ids"`` array to the ``cell_data``
            attribute that tracks the original cell IDs of the original
            dataset.

        Returns
        -------
        pyvista.UnstructuredGrid
            Clipped dataset.

        Examples
        --------
        Clip a corner of a cube.  The bounds of a cube are normally
        ``[-0.5, 0.5, -0.5, 0.5, -0.5, 0.5]``, and this removes 1/8 of
        the cube's surface.

        >>> import pyvista as pv
        >>> cube = pv.Cube().triangulate().subdivide(3)
        >>> clipped_cube = cube.clip_box([0, 1, 0, 1, 0, 1])
        >>> clipped_cube.plot()

        See :ref:`clip_with_plane_box_example` for more examples using this filter.

        """
        if bounds is None:

            def _get_quarter(dmin, dmax):
                """Get a section of the given range (internal helper)."""
                return dmax - ((dmax - dmin) * factor)

            xmin, xmax, ymin, ymax, zmin, zmax = self.bounds
            xmin = _get_quarter(xmin, xmax)
            ymin = _get_quarter(ymin, ymax)
            zmin = _get_quarter(zmin, zmax)
            bounds = [xmin, xmax, ymin, ymax, zmin, zmax]
        if isinstance(bounds, (float, int)):
            bounds = [bounds, bounds, bounds]
        elif isinstance(bounds, pv.PolyData):
            poly = bounds
            if poly.n_cells != 6:
                msg = 'The bounds mesh must have only 6 faces.'
                raise ValueError(msg)
            bounds = []
            poly.compute_normals(inplace=True)
            for cid in range(6):
                cell = poly.extract_cells(cid)
                normal = cell['Normals'][0]
                bounds.append(normal)
                bounds.append(cell.center)
        bounds_ = _validation.validate_array(
            bounds,  # type: ignore[arg-type]
            dtype_out=float,
            must_have_length=[3, 6, 12],
            name='bounds',
        )
        if len(bounds_) == 3:
            xmin, xmax, ymin, ymax, zmin, zmax = self.bounds
            bounds_ = np.array(
                (
                    xmin,
                    xmin + bounds_[0],
                    ymin,
                    ymin + bounds_[1],
                    zmin,
                    zmin + bounds_[2],
                )
            )
        if crinkle:
            active_scalars_info = _Crinkler.add_cell_ids(self)
        alg = _vtk.vtkBoxClipDataSet()
        if not merge_points:
            # vtkBoxClipDataSet uses vtkMergePoints by default
            alg.SetLocator(_vtk.vtkNonMergingPointLocator())
        alg.SetInputDataObject(self)
        alg.SetBoxClip(*bounds_)
        port = 0
        if invert:
            # invert the clip if needed
            port = 1
            alg.GenerateClippedOutputOn()
        _update_alg(alg, progress_bar=progress_bar, message='Clipping a Dataset by a Bounding Box')
        clipped = _get_output(alg, oport=port)
        if crinkle:
            clipped = _Crinkler.extract_crinkle_cells(self, clipped, None, active_scalars_info)
        return _remove_unused_points_post_clip(clipped, self.bounds)

    @_deprecate_positional_args(allowed=['implicit_function'])
    def slice_implicit(  # type: ignore[misc]  # noqa: PLR0917
        self: _DataSetOrMultiBlockType,
        implicit_function: _vtk.vtkImplicitFunction,
        generate_triangles: bool = False,  # noqa: FBT001, FBT002
        contour: bool = False,  # noqa: FBT001, FBT002
        progress_bar: bool = False,  # noqa: FBT001, FBT002
    ):
        """Slice a dataset by a VTK implicit function.

        Parameters
        ----------
        implicit_function : :vtk:`vtkImplicitFunction`
            Specify the implicit function to perform the cutting.

        generate_triangles : bool, default: False
            If this is enabled (``False`` by default), the output will
            be triangles. Otherwise the output will be the intersection
            polygons. If the cutting function is not a plane, the
            output will be 3D polygons, which might be nice to look at
            but hard to compute with downstream.

        contour : bool, default: False
            If ``True``, apply a ``contour`` filter after slicing.

        progress_bar : bool, default: False
            Display a progress bar to indicate progress.

        Returns
        -------
        pyvista.PolyData
            Sliced dataset.

        See Also
        --------
        slice
        slice_orthogonal
        slice_along_axis
        slice_along_line
        :meth:`~pyvista.ImageDataFilters.slice_index`

        Examples
        --------
        Slice the surface of a sphere.

        >>> import pyvista as pv
        >>> import vtk
        >>> sphere = vtk.vtkSphere()
        >>> sphere.SetRadius(10)
        >>> mesh = pv.Wavelet()
        >>> slice = mesh.slice_implicit(sphere)
        >>> slice.plot(show_edges=True, line_width=5)

        >>> cylinder = vtk.vtkCylinder()
        >>> cylinder.SetRadius(10)
        >>> mesh = pv.Wavelet()
        >>> slice = mesh.slice_implicit(cylinder)
        >>> slice.plot(show_edges=True, line_width=5)

        """
        alg = _vtk.vtkCutter()  # Construct the cutter object
        alg.SetInputDataObject(self)  # Use the grid as the data we desire to cut
        alg.SetCutFunction(implicit_function)  # the cutter to use the function
        alg.SetGenerateTriangles(generate_triangles)
        _update_alg(alg, progress_bar=progress_bar, message='Slicing')
        output = _get_output(alg)
        if contour:
            return output.contour()
        return output

    @_deprecate_positional_args(allowed=['normal'])
    def slice(  # type: ignore[misc]  # noqa: PLR0917
        self: _DataSetOrMultiBlockType,
        normal: VectorLike[float] | _NormalsLiteral | None = None,
        origin: VectorLike[float] | None = None,
        generate_triangles: bool = False,  # noqa: FBT001, FBT002
        contour: bool = False,  # noqa: FBT001, FBT002
        progress_bar: bool = False,  # noqa: FBT001, FBT002
        plane: PolyData | None = None,
    ):
        """Slice a dataset by a plane at the specified origin and normal vector orientation.

        The origin and normal may be set explicitly or implicitly using a
        :func:`~pyvista.Plane`.

        If no parameters are given, the slice will occur in the center
        of the dataset along the x-axis.

        Parameters
        ----------
        normal : VectorLike[float] | str, optional
            Length-3 vector for the normal vector direction. Can also
            be specified as a string conventional direction such as
            ``'x'`` for ``(1, 0, 0)`` or ``'-x'`` for ``(-1, 0, 0)``, etc.
            The ``'x'`` direction is used by default.

        origin : sequence[float], optional
            The center ``(x, y, z)`` coordinate of the plane on which
            the slice occurs. The default is the center of the dataset.

        generate_triangles : bool, default: False
            If this is enabled (``False`` by default), the output will
            be triangles. Otherwise the output will be the intersection
            polygons.

        contour : bool, default: False
            If ``True``, apply a ``contour`` filter after slicing.

        progress_bar : bool, default: False
            Display a progress bar to indicate progress.

        plane : PolyData, optional
            :func:`~pyvista.Plane` mesh to use for slicing. Use this as an
            alternative to setting ``origin`` and ``normal``. The mean of the
            plane's normal vectors is used for the ``normal`` parameter and
            the mean of the plane's points is used for the ``origin`` parameter.

            .. versionadded:: 0.47

        Returns
        -------
        pyvista.PolyData
            Sliced dataset.

        See Also
        --------
        slice_implicit
        slice_orthogonal
        slice_along_axis
        slice_along_line
        :meth:`~pyvista.ImageDataFilters.slice_index`

        Examples
        --------
        Slice the surface of a sphere.

        >>> import pyvista as pv
        >>> sphere = pv.Sphere()
        >>> slice_x = sphere.slice(normal='x')
        >>> slice_y = sphere.slice(normal='y')
        >>> slice_z = sphere.slice(normal='z')
        >>> slices = slice_x + slice_y + slice_z
        >>> slices.plot(line_width=5)

        See :ref:`slice_example` for more examples using this filter.

        """
        origin_, normal_ = _validate_plane_origin_and_normal(
            self, origin, normal, plane, default_normal='x'
        )
        # create the plane for clipping
        implicit_function = generate_plane(normal_, origin_)
        return self.slice_implicit(
            implicit_function,
            generate_triangles=generate_triangles,
            contour=contour,
            progress_bar=progress_bar,
        )

    @_deprecate_positional_args
    def slice_orthogonal(  # type: ignore[misc]  # noqa: PLR0917
        self: _DataSetOrMultiBlockType,
        x: float | None = None,
        y: float | None = None,
        z: float | None = None,
        generate_triangles: bool = False,  # noqa: FBT001, FBT002
        contour: bool = False,  # noqa: FBT001, FBT002
        progress_bar: bool = False,  # noqa: FBT001, FBT002
    ):
        """Create three orthogonal slices through the dataset on the three cartesian planes.

        Yields a MutliBlock dataset of the three slices.

        Parameters
        ----------
        x : float, optional
            The X location of the YZ slice.

        y : float, optional
            The Y location of the XZ slice.

        z : float, optional
            The Z location of the XY slice.

        generate_triangles : bool, default: False
            When ``True``, the output will be triangles. Otherwise the output
            will be the intersection polygons.

        contour : bool, default: False
            If ``True``, apply a ``contour`` filter after slicing.

        progress_bar : bool, default: False
            Display a progress bar to indicate progress.

        Returns
        -------
        pyvista.PolyData
            Sliced dataset.

        See Also
        --------
        slice
        slice_implicit
        slice_along_axis
        slice_along_line
        :meth:`~pyvista.ImageDataFilters.slice_index`

        Examples
        --------
        Slice the random hills dataset with three orthogonal planes.

        >>> from pyvista import examples
        >>> hills = examples.load_random_hills()
        >>> slices = hills.slice_orthogonal(contour=False)
        >>> slices.plot(line_width=5)

        See :ref:`slice_example` for more examples using this filter.

        """
        # Create the three slices
        if x is None:
            x = self.center[0]
        if y is None:
            y = self.center[1]
        if z is None:
            z = self.center[2]
        output = pv.MultiBlock()
        if isinstance(self, pv.MultiBlock):
            for i in range(self.n_blocks):
                data = self[i]
                output.append(
                    data.slice_orthogonal(
                        x=x,
                        y=y,
                        z=z,
                        generate_triangles=generate_triangles,
                        contour=contour,
                    )
                    if data is not None
                    else data
                )
            return output
        output.append(
            self.slice(
                normal='x',
                origin=[x, y, z],
                generate_triangles=generate_triangles,
                progress_bar=progress_bar,
            ),
            'YZ',
        )
        output.append(
            self.slice(
                normal='y',
                origin=[x, y, z],
                generate_triangles=generate_triangles,
                progress_bar=progress_bar,
            ),
            'XZ',
        )
        output.append(
            self.slice(
                normal='z',
                origin=[x, y, z],
                generate_triangles=generate_triangles,
                progress_bar=progress_bar,
            ),
            'XY',
        )
        return output

    @_deprecate_positional_args(allowed=['n', 'axis'])
    def slice_along_axis(  # type: ignore[misc]  # noqa: PLR0917
        self: _DataSetOrMultiBlockType,
        n: int = 5,
        axis: Literal['x', 'y', 'z', 0, 1, 2] = 'x',
        tolerance: float | None = None,
        generate_triangles: bool = False,  # noqa: FBT001, FBT002
        contour: bool = False,  # noqa: FBT001, FBT002
        bounds=None,
        center=None,
        progress_bar: bool = False,  # noqa: FBT001, FBT002
    ):
        """Create many slices of the input dataset along a specified axis.

        Parameters
        ----------
        n : int, default: 5
            The number of slices to create.

        axis : str | int, default: 'x'
            The axis to generate the slices along. Perpendicular to the
            slices. Can be string name (``'x'``, ``'y'``, or ``'z'``) or
            axis index (``0``, ``1``, or ``2``).

        tolerance : float, optional
            The tolerance to the edge of the dataset bounds to create
            the slices. The ``n`` slices are placed equidistantly with
            an absolute padding of ``tolerance`` inside each side of the
            ``bounds`` along the specified axis. Defaults to 1% of the
            ``bounds`` along the specified axis.

        generate_triangles : bool, default: False
            When ``True``, the output will be triangles. Otherwise the output
            will be the intersection polygons.

        contour : bool, default: False
            If ``True``, apply a ``contour`` filter after slicing.

        bounds : sequence[float], optional
            A 6-length sequence overriding the bounds of the mesh.
            The bounds along the specified axis define the extent
            where slices are taken.

        center : sequence[float], optional
            A 3-length sequence specifying the position of the line
            along which slices are taken. Defaults to the center of
            the mesh.

        progress_bar : bool, default: False
            Display a progress bar to indicate progress.

        Returns
        -------
        pyvista.PolyData
            Sliced dataset.

        See Also
        --------
        slice
        slice_implicit
        slice_orthogonal
        slice_along_line
        :meth:`~pyvista.ImageDataFilters.slice_index`

        Examples
        --------
        Slice the random hills dataset in the X direction.

        >>> from pyvista import examples
        >>> hills = examples.load_random_hills()
        >>> slices = hills.slice_along_axis(n=10)
        >>> slices.plot(line_width=5)

        Slice the random hills dataset in the Z direction.

        >>> from pyvista import examples
        >>> hills = examples.load_random_hills()
        >>> slices = hills.slice_along_axis(n=10, axis='z')
        >>> slices.plot(line_width=5)

        See :ref:`slice_example` for more examples using this filter.

        """
        # parse axis input
        XYZLiteral = Literal['x', 'y', 'z']
        labels: list[XYZLiteral] = ['x', 'y', 'z']
        label_to_index: dict[Literal['x', 'y', 'z'], Literal[0, 1, 2]] = {
            'x': 0,
            'y': 1,
            'z': 2,
        }
        if isinstance(axis, int):
            ax_index = axis
            ax_label = labels[ax_index]
        elif isinstance(axis, str):
            ax_str = axis.lower()
            if ax_str in labels:
                ax_label = cast('XYZLiteral', ax_str)
                ax_index = label_to_index[ax_label]
            else:
                msg = f'Axis ({axis!r}) not understood. Choose one of {labels}.'
                raise ValueError(msg) from None
        # get the locations along that axis
        if bounds is None:
            bounds = self.bounds
        if center is None:
            center = self.center
        if tolerance is None:
            tolerance = (bounds[ax_index * 2 + 1] - bounds[ax_index * 2]) * 0.01
        rng = np.linspace(
            bounds[ax_index * 2] + tolerance, bounds[ax_index * 2 + 1] - tolerance, n
        )
        center = list(center)
        # Make each of the slices
        output = pv.MultiBlock()
        if isinstance(self, pv.MultiBlock):
            for i in range(self.n_blocks):
                data = self[i]
                output.append(
                    data.slice_along_axis(
                        n=n,
                        axis=ax_label,
                        tolerance=tolerance,
                        generate_triangles=generate_triangles,
                        contour=contour,
                        bounds=bounds,
                        center=center,
                    )
                    if data is not None
                    else data
                )
            return output
        for i in range(n):
            center[ax_index] = rng[i]
            slc = self.slice(
                normal=ax_label,
                origin=center,
                generate_triangles=generate_triangles,
                contour=contour,
                progress_bar=progress_bar,
            )
            output.append(slc, f'slice{i}')
        return output

    @_deprecate_positional_args(allowed=['line'])
    def slice_along_line(  # type: ignore[misc]  # noqa: PLR0917
        self: _DataSetOrMultiBlockType,
        line: pv.PolyData,
        generate_triangles: bool = False,  # noqa: FBT001, FBT002
        contour: bool = False,  # noqa: FBT001, FBT002
        progress_bar: bool = False,  # noqa: FBT001, FBT002
    ):
        """Slice a dataset using a polyline/spline as the path.

        This also works for lines generated with :func:`pyvista.Line`.

        Parameters
        ----------
        line : pyvista.PolyData
            A PolyData object containing one single PolyLine cell.

        generate_triangles : bool, default: False
            When ``True``, the output will be triangles. Otherwise the output
            will be the intersection polygons.

        contour : bool, default: False
            If ``True``, apply a ``contour`` filter after slicing.

        progress_bar : bool, default: False
            Display a progress bar to indicate progress.

        Returns
        -------
        pyvista.PolyData
            Sliced dataset.

        See Also
        --------
        slice
        slice_implicit
        slice_orthogonal
        slice_along_axis
        :meth:`~pyvista.ImageDataFilters.slice_index`

        Examples
        --------
        Slice the random hills dataset along a circular arc.

        >>> import numpy as np
        >>> import pyvista as pv
        >>> from pyvista import examples
        >>> hills = examples.load_random_hills()
        >>> center = np.array(hills.center)
        >>> point_a = center + np.array([5, 0, 0])
        >>> point_b = center + np.array([-5, 0, 0])
        >>> arc = pv.CircularArc(
        ...     pointa=point_a, pointb=point_b, center=center, resolution=100
        ... )
        >>> line_slice = hills.slice_along_line(arc)

        Plot the circular arc and the hills mesh.

        >>> pl = pv.Plotter()
        >>> _ = pl.add_mesh(hills, smooth_shading=True, style='wireframe')
        >>> _ = pl.add_mesh(
        ...     line_slice,
        ...     line_width=10,
        ...     render_lines_as_tubes=True,
        ...     color='k',
        ... )
        >>> _ = pl.add_mesh(arc, line_width=10, color='grey')
        >>> pl.show()

        See :ref:`slice_example` for more examples using this filter.

        """
        # check that we have a PolyLine cell in the input line
        if line.GetNumberOfCells() != 1:
            msg = 'Input line must have only one cell.'
            raise ValueError(msg)
        polyline = line.GetCell(0)
        if not isinstance(polyline, _vtk.vtkPolyLine):
            msg = f'Input line must have a PolyLine cell, not ({type(polyline)})'
            raise TypeError(msg)
        # Generate PolyPlane
        polyplane = _vtk.vtkPolyPlane()
        polyplane.SetPolyLine(polyline)
        # Create slice
        alg = _vtk.vtkCutter()  # Construct the cutter object
        alg.SetInputDataObject(self)  # Use the grid as the data we desire to cut
        alg.SetCutFunction(polyplane)  # the cutter to use the poly planes
        if not generate_triangles:
            alg.GenerateTrianglesOff()
        _update_alg(alg, progress_bar=progress_bar, message='Slicing along Line')
        output = _get_output(alg)
        if contour:
            return output.contour()
        return output

    @_deprecate_positional_args
    def extract_all_edges(  # type: ignore[misc]
        self: _DataSetOrMultiBlockType,
        use_all_points: bool | None = None,  # noqa: FBT001
        clear_data: bool = False,  # noqa: FBT001, FBT002
        progress_bar: bool = False,  # noqa: FBT001, FBT002
    ):
        """Extract all the internal/external edges of the dataset as PolyData.

        This produces a full wireframe representation of the input dataset.

        Parameters
        ----------
        use_all_points : bool, optional
            .. deprecated:: 0.44.0
               Parameter ``use_all_points`` is deprecated since VTK < 9.2 is no
               longer supported. This parameter has no effect and is always ``True``.

        clear_data : bool, default: False
            Clear any point, cell, or field data. This is useful
            if wanting to strictly extract the edges.

        progress_bar : bool, default: False
            Display a progress bar to indicate progress.

        Returns
        -------
        pyvista.PolyData
            Edges extracted from the dataset.

        Examples
        --------
        Extract the edges of a sample unstructured grid and plot the edges.
        Note how it plots interior edges.

        >>> import pyvista as pv
        >>> from pyvista import examples
        >>> hex_beam = pv.read(examples.hexbeamfile)
        >>> edges = hex_beam.extract_all_edges()
        >>> edges.plot(line_width=5, color='k')

        See :ref:`cell_centers_example` for more examples using this filter.

        """
        if use_all_points is not None:
            warn_external(
                "Parameter 'use_all_points' is deprecated since VTK < 9.2 is no longer "
                'supported. This parameter has no effect and is always `True`.',
                PyVistaDeprecationWarning,
            )

        alg = _vtk.vtkExtractEdges()
        alg.SetInputDataObject(self)
        # Always use all points since VTK >= 9.2 is required
        alg.SetUseAllPoints(True)
        # Suppress improperly used INFO for debugging messages in vtkExtractEdges
        with pv.vtk_verbosity('off'):
            _update_alg(alg, progress_bar=progress_bar, message='Extracting All Edges')
        output = _get_output(alg)
        if clear_data:
            output.clear_data()
        return output

    @_deprecate_positional_args
    def elevation(  # type: ignore[misc]  # noqa: PLR0917
        self: _DataSetOrMultiBlockType,
        low_point: VectorLike[float] | None = None,
        high_point: VectorLike[float] | None = None,
        scalar_range: str | VectorLike[float] | None = None,
        preference: Literal['point', 'cell'] = 'point',
        set_active: bool = True,  # noqa: FBT001, FBT002
        progress_bar: bool = False,  # noqa: FBT001, FBT002
    ):
        """Generate scalar values on a dataset.

        The scalar values lie within a user specified range, and are
        generated by computing a projection of each dataset point onto
        a line.  The line can be oriented arbitrarily.  A typical
        example is to generate scalars based on elevation or height
        above a plane.

        .. warning::
           This will create a scalars array named ``'Elevation'`` on the
           point data of the input dataset and overwrite the array
           named ``'Elevation'`` if present.

        Parameters
        ----------
        low_point : sequence[float], optional
            The low point of the projection line in 3D space. Default is bottom
            center of the dataset. Otherwise pass a length 3 sequence.

        high_point : sequence[float], optional
            The high point of the projection line in 3D space. Default is top
            center of the dataset. Otherwise pass a length 3 sequence.

        scalar_range : str | sequence[float], optional
            The scalar range to project to the low and high points on the line
            that will be mapped to the dataset. If None given, the values will
            be computed from the elevation (Z component) range between the
            high and low points. Min and max of a range can be given as a length
            2 sequence. If ``str``, name of scalar array present in the
            dataset given, the valid range of that array will be used.

        preference : str, default: "point"
            When an array name is specified for ``scalar_range``, this is the
            preferred array type to search for in the dataset.
            Must be either ``'point'`` or ``'cell'``.

        set_active : bool, default: True
            A boolean flag on whether or not to set the new
            ``'Elevation'`` scalar as the active scalars array on the
            output dataset.

        progress_bar : bool, default: False
            Display a progress bar to indicate progress.

        Returns
        -------
        output : DataSet | MultiBlock
            Dataset containing elevation scalars in the
            ``"Elevation"`` array in ``point_data``.

        Examples
        --------
        Generate the "elevation" scalars for a sphere mesh.  This is
        simply the height in Z from the XY plane.

        >>> import pyvista as pv
        >>> sphere = pv.Sphere()
        >>> sphere_elv = sphere.elevation()
        >>> sphere_elv.plot(smooth_shading=True)

        Access the first 4 elevation scalars.  This is a point-wise
        array containing the "elevation" of each point.

        >>> sphere_elv['Elevation'][:4]  # doctest:+SKIP
        array([-0.5       ,  0.5       , -0.49706897, -0.48831028], dtype=float32)

        See :ref:`using_filters_example` for more examples using this filter.

        """
        # Fix the projection line:
        if low_point is None:
            low_point_ = list(self.center)
            low_point_[2] = self.bounds.z_min
        else:
            low_point_ = _validation.validate_array3(low_point)
        if high_point is None:
            high_point_ = list(self.center)
            high_point_[2] = self.bounds.z_max
        else:
            high_point_ = _validation.validate_array3(high_point)
        # Fix scalar_range:
        if scalar_range is None:
            scalar_range_ = (low_point_[2], high_point_[2])
        elif isinstance(scalar_range, str):
            scalar_range_ = self.get_data_range(scalar_range, preference=preference)
        else:
            scalar_range_ = _validation.validate_data_range(scalar_range)

        # Construct the filter
        alg = _vtk.vtkElevationFilter()
        alg.SetInputDataObject(self)
        # Set the parameters
        alg.SetScalarRange(scalar_range_)
        alg.SetLowPoint(low_point_)
        alg.SetHighPoint(high_point_)
        _update_alg(alg, progress_bar=progress_bar, message='Computing Elevation')
        # Decide on updating active scalars array
        output = _get_output(alg)
        if not set_active:
            # 'Elevation' is automatically made active by the VTK filter
            output.point_data.active_scalars_name = self.point_data.active_scalars_name
        return output

    @_deprecate_positional_args
    def compute_cell_sizes(  # type: ignore[misc]  # noqa: PLR0917
        self: _DataSetOrMultiBlockType,
        length: bool = True,  # noqa: FBT001, FBT002
        area: bool = True,  # noqa: FBT001, FBT002
        volume: bool = True,  # noqa: FBT001, FBT002
        progress_bar: bool = False,  # noqa: FBT001, FBT002
        vertex_count: bool = False,  # noqa: FBT001, FBT002
    ):
        """Compute sizes for 0D (vertex count), 1D (length), 2D (area) and 3D (volume) cells.

        Parameters
        ----------
        length : bool, default: True
            Specify whether or not to compute the length of 1D cells.

        area : bool, default: True
            Specify whether or not to compute the area of 2D cells.

        volume : bool, default: True
            Specify whether or not to compute the volume of 3D cells.

        progress_bar : bool, default: False
            Display a progress bar to indicate progress.

        vertex_count : bool, default: False
            Specify whether or not to compute sizes for vertex and polyvertex cells (0D cells).
            The computed value is the number of points in the cell.

        Returns
        -------
        output : DataSet | MultiBlock
            Dataset with `cell_data` containing the ``"VertexCount"``,
            ``"Length"``, ``"Area"``, and ``"Volume"`` arrays if set
            in the parameters.  Return type matches input.

        Notes
        -----
        If cells do not have a dimension (for example, the length of
        hexahedral cells), the corresponding array will be all zeros.

        Examples
        --------
        Compute the face area of the example airplane mesh.

        >>> from pyvista import examples
        >>> surf = examples.load_airplane()
        >>> surf = surf.compute_cell_sizes(length=False, volume=False)
        >>> surf.plot(show_edges=True, scalars='Area')

        """
        alg = _vtk.vtkCellSizeFilter()
        alg.SetInputDataObject(self)
        alg.SetComputeArea(area)
        alg.SetComputeVolume(volume)
        alg.SetComputeLength(length)
        alg.SetComputeVertexCount(vertex_count)
        _update_alg(alg, progress_bar=progress_bar, message='Computing Cell Sizes')
        return _get_output(alg)

    @_deprecate_positional_args
    def cell_centers(  # type: ignore[misc]
        self: _DataSetOrMultiBlockType,
        vertex: bool = True,  # noqa: FBT001, FBT002
        pass_cell_data: bool = True,  # noqa: FBT001, FBT002
        progress_bar: bool = False,  # noqa: FBT001, FBT002
    ):
        """Generate points at the center of the cells in this dataset.

        These points can be used for placing glyphs or vectors.

        Parameters
        ----------
        vertex : bool, default: True
            Enable or disable the generation of vertex cells.

        pass_cell_data : bool, default: True
            If enabled, pass the input cell data through to the output.

        progress_bar : bool, default: False
            Display a progress bar to indicate progress.

        Returns
        -------
        pyvista.PolyData
            Polydata where the points are the cell centers of the
            original dataset.

        Examples
        --------
        >>> import pyvista as pv
        >>> mesh = pv.Plane()
        >>> mesh.point_data.clear()
        >>> centers = mesh.cell_centers()
        >>> pl = pv.Plotter()
        >>> actor = pl.add_mesh(mesh, show_edges=True)
        >>> actor = pl.add_points(
        ...     centers,
        ...     render_points_as_spheres=True,
        ...     color='red',
        ...     point_size=20,
        ... )
        >>> pl.show()

        See :ref:`cell_centers_example` for more examples using this filter.

        """
        input_mesh = self.cast_to_poly_points() if isinstance(self, pv.PointSet) else self
        alg = _vtk.vtkCellCenters()
        alg.SetInputDataObject(input_mesh)
        alg.SetVertexCells(vertex)
        alg.SetCopyArrays(pass_cell_data)
        _update_alg(
            alg, progress_bar=progress_bar, message='Generating Points at the Center of the Cells'
        )
        return _get_output(alg)

    @_deprecate_positional_args
    def cell_data_to_point_data(  # type: ignore[misc]
        self: _DataSetOrMultiBlockType,
        pass_cell_data: bool = False,  # noqa: FBT001, FBT002
        progress_bar: bool = False,  # noqa: FBT001, FBT002
    ):
        """Transform cell data into point data.

        Point data are specified per node and cell data specified
        within cells.  Optionally, the input point data can be passed
        through to the output.

        The method of transformation is based on averaging the data
        values of all cells using a particular point. Optionally, the
        input cell data can be passed through to the output as well.

        Parameters
        ----------
        pass_cell_data : bool, default: False
            If enabled, pass the input cell data through to the output.

        progress_bar : bool, default: False
            Display a progress bar to indicate progress.

        Returns
        -------
        output : DataSet | MultiBlock
            Dataset with the point data transformed into cell data.
            Return type matches input.

        See Also
        --------
        point_data_to_cell_data
            Similar transformation applied to point data.
        :meth:`~pyvista.ImageDataFilters.cells_to_points`
            Re-mesh :class:`~pyvista.ImageData` to a points-based representation.

        Examples
        --------
        First compute the face area of the example airplane mesh and
        show the cell values.  This is to show discrete cell data.

        >>> from pyvista import examples
        >>> surf = examples.load_airplane()
        >>> surf = surf.compute_cell_sizes(length=False, volume=False)
        >>> surf.plot(scalars='Area')

        These cell scalars can be applied to individual points to
        effectively smooth out the cell data onto the points.

        >>> from pyvista import examples
        >>> surf = examples.load_airplane()
        >>> surf = surf.compute_cell_sizes(length=False, volume=False)
        >>> surf = surf.cell_data_to_point_data()
        >>> surf.plot(scalars='Area')

        """
        alg = _vtk.vtkCellDataToPointData()
        alg.SetInputDataObject(self)
        alg.SetPassCellData(pass_cell_data)
        _update_alg(
            alg, progress_bar=progress_bar, message='Transforming cell data into point data.'
        )
        active_scalars = None
        if not isinstance(self, pv.MultiBlock):
            active_scalars = self.active_scalars_name
        return _get_output(alg, active_scalars=active_scalars)

    @_deprecate_positional_args
    def ctp(  # type: ignore[misc]
        self: _DataSetOrMultiBlockType,
        pass_cell_data: bool = False,  # noqa: FBT001, FBT002
        progress_bar: bool = False,  # noqa: FBT001, FBT002
        **kwargs,
    ):
        """Transform cell data into point data.

        Point data are specified per node and cell data specified
        within cells.  Optionally, the input point data can be passed
        through to the output.

        This method is an alias for :func:`cell_data_to_point_data`.

        Parameters
        ----------
        pass_cell_data : bool, default: False
            If enabled, pass the input cell data through to the output.

        progress_bar : bool, default: False
            Display a progress bar to indicate progress.

        **kwargs : dict, optional
            Deprecated keyword argument ``pass_cell_arrays``.

        Returns
        -------
        output : DataSet | MultiBlock
            Dataset with the cell data transformed into point data.
            Return type matches input.

        """
        return self.cell_data_to_point_data(
            pass_cell_data=pass_cell_data,
            progress_bar=progress_bar,
            **kwargs,
        )

    @_deprecate_positional_args
    def point_data_to_cell_data(  # type: ignore[misc]
        self: _DataSetOrMultiBlockType,
        pass_point_data: bool = False,  # noqa: FBT001, FBT002
        categorical: bool = False,  # noqa: FBT001, FBT002
        progress_bar: bool = False,  # noqa: FBT001, FBT002
    ):
        """Transform point data into cell data.

        Point data are specified per node and cell data specified within cells.
        Optionally, the input point data can be passed through to the output.

        Parameters
        ----------
        pass_point_data : bool, default: False
            If enabled, pass the input point data through to the output.

        categorical : bool, default: False
            Control whether the source point data is to be treated as
            categorical. If ``True``,  histograming is used to assign the
            cell data. Specifically, a histogram is populated for each cell
            from the scalar values at each point, and the bin with the most
            elements is selected. In case of a tie, the smaller value is selected.

            .. note::

                If the point data is continuous, values that are almost equal (within
                ``1e-6``) are merged into a single bin. Otherwise, for discrete data
                the number of bins equals the number of unique values.

        progress_bar : bool, default: False
            Display a progress bar to indicate progress.

        Returns
        -------
        output : DataSet | MultiBlock
            Dataset with the point data transformed into cell data.
            Return type matches input.

        See Also
        --------
        cell_data_to_point_data
            Similar transformation applied to cell data.
        :meth:`~pyvista.ImageDataFilters.points_to_cells`
            Re-mesh :class:`~pyvista.ImageData` to a cells-based representation.

        Examples
        --------
        Color cells by their z coordinates.  First, create point
        scalars based on z-coordinates of a sample sphere mesh.  Then
        convert this point data to cell data.  Use a low resolution
        sphere for emphasis of cell valued data.

        First, plot these values as point values to show the
        difference between point and cell data.

        >>> import pyvista as pv
        >>> sphere = pv.Sphere(theta_resolution=10, phi_resolution=10)
        >>> sphere['Z Coordinates'] = sphere.points[:, 2]
        >>> sphere.plot()

        Now, convert these values to cell data and then plot it.

        >>> import pyvista as pv
        >>> sphere = pv.Sphere(theta_resolution=10, phi_resolution=10)
        >>> sphere['Z Coordinates'] = sphere.points[:, 2]
        >>> sphere = sphere.point_data_to_cell_data()
        >>> sphere.plot()

        """
        alg = _vtk.vtkPointDataToCellData()
        alg.SetInputDataObject(self)
        alg.SetPassPointData(pass_point_data)
        alg.SetCategoricalData(categorical)
        _update_alg(
            alg, progress_bar=progress_bar, message='Transforming point data into cell data'
        )
        active_scalars = None
        if not isinstance(self, pv.MultiBlock):
            active_scalars = self.active_scalars_name
        return _get_output(alg, active_scalars=active_scalars)

    @_deprecate_positional_args
    def ptc(  # type: ignore[misc]
        self: _DataSetOrMultiBlockType,
        pass_point_data: bool = False,  # noqa: FBT001, FBT002
        progress_bar: bool = False,  # noqa: FBT001, FBT002
        **kwargs,
    ):
        """Transform point data into cell data.

        Point data are specified per node and cell data specified
        within cells.  Optionally, the input point data can be passed
        through to the output.

        This method is an alias for :func:`point_data_to_cell_data`.

        Parameters
        ----------
        pass_point_data : bool, default: False
            If enabled, pass the input point data through to the output.

        progress_bar : bool, default: False
            Display a progress bar to indicate progress.

        **kwargs : dict, optional
            Deprecated keyword argument ``pass_point_arrays``.

        Returns
        -------
        output : DataSet | MultiBlock
            Dataset with the point data transformed into cell data.
            Return type matches input.

        """
        return self.point_data_to_cell_data(
            pass_point_data=pass_point_data,
            progress_bar=progress_bar,
            **kwargs,
        )

    @_deprecate_positional_args
    def triangulate(  # type: ignore[misc]
        self: _DataSetOrMultiBlockType,
        inplace: bool = False,  # noqa: FBT001, FBT002
        progress_bar: bool = False,  # noqa: FBT001, FBT002
    ):
        """Return an all triangle mesh.

        More complex polygons will be broken down into triangles.

        Parameters
        ----------
        inplace : bool, default: False
            Updates mesh in-place.

        progress_bar : bool, default: False
            Display a progress bar to indicate progress.

        Returns
        -------
        pyvista.PolyData
            Mesh containing only triangles.

        Examples
        --------
        Generate a mesh with quadrilateral faces.

        >>> import pyvista as pv
        >>> plane = pv.Plane()
        >>> plane.point_data.clear()
        >>> plane.plot(show_edges=True, line_width=5)

        Convert it to an all triangle mesh.

        >>> mesh = plane.triangulate()
        >>> mesh.plot(show_edges=True, line_width=5)

        """
        alg = _vtk.vtkDataSetTriangleFilter()
        alg.SetInputData(self)
        _update_alg(alg, progress_bar=progress_bar, message='Converting to triangle mesh')

        mesh = _get_output(alg)
        if inplace:
            self.copy_from(mesh, deep=False)
            return self
        return mesh

    @_deprecate_positional_args(allowed=['target'])
    def sample(  # type: ignore[misc]  # noqa: PLR0917
        self: _DataSetOrMultiBlockType,
        target: DataSet | _vtk.vtkDataSet,
        tolerance: float | None = None,
        pass_cell_data: bool = True,  # noqa: FBT001, FBT002
        pass_point_data: bool = True,  # noqa: FBT001, FBT002
        categorical: bool = False,  # noqa: FBT001, FBT002
        progress_bar: bool = False,  # noqa: FBT001, FBT002
        locator: Literal['cell', 'cell_tree', 'obb_tree', 'static_cell']
        | _vtk.vtkAbstractCellLocator
        | None = 'static_cell',
        pass_field_data: bool = True,  # noqa: FBT001, FBT002
        mark_blank: bool = True,  # noqa: FBT001, FBT002
        snap_to_closest_point: bool = False,  # noqa: FBT001, FBT002
    ):
        """Resample array data from a passed mesh onto this mesh.

        For `mesh1.sample(mesh2)`, the arrays from `mesh2` are sampled onto
        the points of `mesh1`.  This function interpolates within an
        enclosing cell.  This contrasts with
        :func:`pyvista.DataSetFilters.interpolate` that uses a distance
        weighting for nearby points.  If there is cell topology, `sample` is
        usually preferred.

        The point data 'vtkValidPointMask' stores whether the point could be sampled
        with a value of 1 meaning successful sampling. And a value of 0 means
        unsuccessful.

        This uses :vtk:`vtkResampleWithDataSet`.

        Parameters
        ----------
        target : pyvista.DataSet
            The vtk data object to sample from - point and cell arrays from
            this object are sampled onto the nodes of the ``dataset`` mesh.

        tolerance : float, optional
            Tolerance used to compute whether a point in the source is
            in a cell of the input.  If not given, tolerance is
            automatically generated.

        pass_cell_data : bool, default: True
            Preserve source mesh's original cell data arrays.

        pass_point_data : bool, default: True
            Preserve source mesh's original point data arrays.

        categorical : bool, default: False
            Control whether the source point data is to be treated as
            categorical. If the data is categorical, then the resultant data
            will be determined by a nearest neighbor interpolation scheme.

        progress_bar : bool, default: False
            Display a progress bar to indicate progress.

        locator : :vtk:`vtkAbstractCellLocator` or str or None, default: 'static_cell'
            Prototype cell locator to perform the ``FindCell()``
            operation.  If ``None``, uses the DataSet ``FindCell`` method.
            Valid strings with mapping to vtk cell locators are

                * 'cell' - :vtk:`vtkCellLocator`
                * 'cell_tree' - :vtk:`vtkCellTreeLocator`
                * 'obb_tree' - :vtk:`vtkOBBTree`
                * 'static_cell' - :vtk:`vtkStaticCellLocator`

        pass_field_data : bool, default: True
            Preserve source mesh's original field data arrays.

        mark_blank : bool, default: True
            Whether to mark blank points and cells in "vtkGhostType".

        snap_to_closest_point : bool, default: False
            Whether to snap to cell with closest point if no cell is found. Useful
            when sampling from data with vertex cells. Requires vtk >=9.3.0.

            .. versionadded:: 0.43

        Returns
        -------
        output : DataSet | MultiBlock
            Dataset containing resampled data.

        See Also
        --------
        pyvista.DataSetFilters.interpolate
            Interpolate values from one mesh onto another.

        pyvista.ImageDataFilters.resample
            Resample image data to modify its dimensions and spacing.

        Examples
        --------
        Resample data from another dataset onto a sphere.

        >>> import pyvista as pv
        >>> from pyvista import examples
        >>> mesh = pv.Sphere(center=(4.5, 4.5, 4.5), radius=4.5)
        >>> data_to_probe = examples.load_uniform()
        >>> result = mesh.sample(data_to_probe)
        >>> result.plot(scalars='Spatial Point Data')

        If sampling from a set of points represented by a ``(n, 3)``
        shaped ``numpy.ndarray``, they need to be converted to a
        PyVista DataSet, e.g. :class:`pyvista.PolyData`, first.

        >>> import numpy as np
        >>> points = np.array([[1.5, 5.0, 6.2], [6.7, 4.2, 8.0]])
        >>> mesh = pv.PolyData(points)
        >>> result = mesh.sample(data_to_probe)
        >>> result['Spatial Point Data']
        pyvista_ndarray([ 46.5 , 225.12])

        See :ref:`resampling_example` and :ref:`interpolate_sample_example`
        for more examples using this filter.

        """
        alg = _vtk.vtkResampleWithDataSet()  # Construct the ResampleWithDataSet object
        alg.SetInputData(
            self
        )  # Set the Input data (actually the source i.e. where to sample from)
        # Set the Source data (actually the target, i.e. where to sample to)
        alg.SetSourceData(wrap(target))
        alg.SetPassCellArrays(pass_cell_data)
        alg.SetPassPointArrays(pass_point_data)
        alg.SetPassFieldArrays(pass_field_data)

        alg.SetMarkBlankPointsAndCells(mark_blank)
        alg.SetCategoricalData(categorical)

        if tolerance is not None:
            alg.SetComputeTolerance(False)
            alg.SetTolerance(tolerance)
        if locator:
            if isinstance(locator, str):
                locator_map = {
                    'cell': _vtk.vtkCellLocator(),
                    'cell_tree': _vtk.vtkCellTreeLocator(),
                    'obb_tree': _vtk.vtkOBBTree(),
                    'static_cell': _vtk.vtkStaticCellLocator(),
                }
                try:
                    locator = locator_map[locator]
                except KeyError as err:
                    msg = f'locator must be a string from {locator_map.keys()}, got {locator}'
                    raise ValueError(msg) from err
            alg.SetCellLocatorPrototype(locator)

        if snap_to_closest_point:
            try:
                alg.SnapToCellWithClosestPointOn()
            except AttributeError:  # pragma: no cover
                msg = '`snap_to_closest_point=True` requires vtk 9.3.0 or newer'
                raise VTKVersionError(msg)
        _update_alg(
            alg,
            progress_bar=progress_bar,
            message='Resampling array Data from a Passed Mesh onto Mesh',
        )
        return _get_output(alg)

    def cell_quality(  # type: ignore[misc]
        self: _DataSetOrMultiBlockType,
        quality_measure: Literal['all', 'all_valid']
        | _CellQualityLiteral
        | Sequence[_CellQualityLiteral] = 'scaled_jacobian',
        *,
        null_value: float = -1.0,
        progress_bar: bool = False,
    ) -> _DataSetOrMultiBlockType:
        r"""Compute a function of (geometric) quality for each cell of a mesh.

        The per-cell quality is added to the mesh's cell data, in an array with
        the same name as the quality measure. Cell types not supported by this
        filter or undefined quality of supported cell types will have an
        entry of ``-1``.

        See the :ref:`cell_quality_measures_table` below for all measures and the
        :class:`~pyvista.CellType` supported by each one.
        Defaults to computing the ``scaled_jacobian`` quality measure.

        .. _cell_quality_measures_table:

        .. include:: /api/core/cell_quality/cell_quality_measures_table.rst

        .. note::

            Refer to the `Verdict Library Reference Manual <https://github.com/sandialabs/verdict/raw/master/SAND2007-2853p.pdf>`_
            for low-level technical information about how each metric is computed.

        .. versionadded:: 0.45

        Parameters
        ----------
        quality_measure : str | sequence[str], default: 'scaled_jacobian'
            The cell quality measure(s) to use. May be either:

            - A single measure or a sequence of measures listed in
              :ref:`cell_quality_measures_table`.
            - ``'all'`` to compute all measures.
            - ``'all_valid'`` to only keep quality measures that are valid for the mesh's
              cell type(s).

            A separate array is created for each measure.

        null_value : float, default: -1.0
            Float value for undefined quality. Undefined quality are qualities
            that could be addressed by this filter but is not well defined for
            the particular geometry of cell in question, e.g. a volume query
            for a triangle. Undefined quality will always be undefined.
            The default value is -1.

        progress_bar : bool, default: False
            Display a progress bar to indicate progress.

        Returns
        -------
        output : DataSet | MultiBlock
            Dataset with the computed mesh quality. Return type matches input.
            Cell data array(s) with the computed quality measure(s) are included.

        See Also
        --------
        :func:`~pyvista.cell_quality_info`
            Return information about a cell's quality measure, e.g. acceptable range.
        :meth:`~pyvista.DataObjectFilters.cell_validator`
        :meth:`~pyvista.DataObjectFilters.validate_mesh`

        Examples
        --------
        Compute and plot the minimum angle of a sample sphere mesh.

        >>> import pyvista as pv
        >>> sphere = pv.Sphere(theta_resolution=20, phi_resolution=20)
        >>> cqual = sphere.cell_quality('min_angle')
        >>> cqual.plot(show_edges=True)

        Quality measures like ``'volume'`` do not apply to 2D cells, and a null value
        of ``-1`` is returned.

        >>> qual = sphere.cell_quality('volume')
        >>> qual.get_data_range('volume')
        (np.float64(-1.0), np.float64(-1.0))

        Compute all valid quality measures for the sphere. These measures all return
        non-null values for :attr:`~pyvista.CellType.TRIANGLE` cells.

        >>> cqual = sphere.cell_quality('all_valid')
        >>> valid_measures = cqual.cell_data.keys()
        >>> valid_measures  # doctest: +NORMALIZE_WHITESPACE
        ['area',
         'aspect_frobenius',
         'aspect_ratio',
         'condition',
         'distortion',
         'max_angle',
         'min_angle',
         'radius_ratio',
         'relative_size_squared',
         'scaled_jacobian',
         'shape',
         'shape_and_size']

        See :ref:`mesh_quality_example` for more examples using this filter.

        """
        # Validate measures
        _validation.check_instance(quality_measure, (str, list, tuple), name='quality_measure')
        keep_valid_only = quality_measure == 'all_valid'
        measures_available = _get_cell_quality_measures()
        measures_available_names = cast(
            'list[_CellQualityLiteral]', list(measures_available.keys())
        )
        if quality_measure in ['all', 'all_valid']:
            measures_requested = measures_available_names
        else:
            measures = [quality_measure] if isinstance(quality_measure, str) else quality_measure
            for measure in measures:
                _validation.check_contains(
                    measures_available_names, must_contain=measure, name='quality_measure'
                )
            measures_requested = cast('list[_CellQualityLiteral]', measures)

        cell_quality = functools.partial(
            DataObjectFilters._dataset_cell_quality,
            measures_requested=measures_requested,
            measures_available=measures_available,
            keep_valid_only=keep_valid_only,
            null_value=null_value,
            progress_bar=progress_bar,
        )
        return (
            self.generic_filter(cell_quality)  # type: ignore[return-value]
            if isinstance(self, pv.MultiBlock)
            else cell_quality(self)
        )

    def _dataset_cell_quality(  # type: ignore[misc]
        self: _DataSetType,
        *,
        measures_requested,
        measures_available,
        keep_valid_only,
        null_value,
        progress_bar,
    ) -> _DataSetType:
        """Compute cell quality of a DataSet (internal method)."""
        CELL_QUALITY = 'CellQuality'

        alg = _vtk.vtkCellQuality()
        alg.SetUndefinedQuality(null_value)

        if 'size' in ''.join(measures_requested):
            # Need to compute mesh quality statistics to get average cell size.
            # We only need to do this once. This will create field data arrays:
            # 'TriArea', 'QuadArea', 'TetVolume', 'PyrVolume', 'WedgeVolume', 'HexVolume'
            # which are used later by vtkCellQuality
            mesh_quality = _vtk.vtkMeshQuality()
            mesh_quality.SaveCellQualityOff()
            mesh_quality.SetInputData(self)
            # Setting any 'Size' measure for any cell (tri, quad, etc.) is sufficient to
            # ensure all necessary base stats are computed for all cell types and for
            # all 'Size' measures
            mesh_quality.SetTriangleQualityMeasureToShapeAndSize()
            mesh_quality.Update()

            alg.SetInputDataObject(mesh_quality.GetOutput())
        else:
            alg.SetInputDataObject(self)

        output = self.copy()

        # Compute all measures
        for measure in measures_requested:
            # Set measure and update
            getattr(alg, measures_available[measure])()
            _update_alg(
                alg, progress_bar=progress_bar, message=f"Computing Cell Quality '{measure}'"
            )

            # Store the cell quality array with the output
            cell_quality_array = _get_output(alg).cell_data[CELL_QUALITY]
            if keep_valid_only and (
                np.max(cell_quality_array) == np.min(cell_quality_array) == null_value
            ):
                continue
            output.cell_data[measure] = cell_quality_array
        return output


def _get_cell_quality_measures() -> dict[str, str]:
    """Return snake case quality measure keys and vtkCellQuality attribute setter names."""
    # Get possible quality measures dynamically
    str_start = 'SetQualityMeasureTo'
    measures = {}
    for attr in dir(_vtk.vtkCellQuality):
        if attr.startswith(str_start):
            # Get the part after 'SetQualityMeasureTo'
            measure_name = attr[len(str_start) :]
            # Convert to snake case
            # Add underscore before uppercase letters, except the first one
            measure_name = re.sub(r'([a-z])([A-Z])', r'\1_\2', measure_name).lower()
            measures[measure_name] = attr
    return measures


def _remove_unused_points_post_clip(clip_output, input_bounds):
    # VTK clip filters are buggy and sometimes retain unused points from the input, e.g.:
    # https://github.com/pyvista/pyvista/issues/6511
    # https://github.com/pyvista/pyvista/issues/7738

    def maybe_remove_unused_points(mesh: DataSet):
        # Unused points are correctly removed sometimes, so for performance we only
        # remove points when the clipped bounds match input bounds
        if np.allclose(clip_output.bounds, input_bounds) and hasattr(mesh, 'remove_unused_points'):
            return mesh.remove_unused_points()
        return mesh

    return (
        clip_output.generic_filter(maybe_remove_unused_points)
        if isinstance(clip_output, pv.MultiBlock)
        else maybe_remove_unused_points(clip_output)
    )


def _cast_output_to_match_input_type(
    output_mesh: DataSet | MultiBlock, input_mesh: DataSet | MultiBlock
):
    # Ensure output type matches input type

    def cast_output(mesh_out: DataSet, mesh_in: DataSet):
        if isinstance(mesh_in, pv.PolyData) and not isinstance(mesh_out, pv.PolyData):
            return mesh_out.extract_geometry()
        elif isinstance(mesh_in, pv.PointSet) and not isinstance(mesh_out, pv.PointSet):
            return mesh_out.cast_to_pointset()
        return mesh_out

    def cast_output_blocks(mesh_out: MultiBlock, mesh_in: MultiBlock):
        # Replace all blocks in the output mesh with cast versions that match the input
        for (ids, _, block_out), block_in in zip(
            mesh_out.recursive_iterator('all', skip_none=True),
            mesh_in.recursive_iterator(skip_none=True),
            strict=True,
        ):
            mesh_out.replace(ids, cast_output(block_out, block_in))
        return mesh_out

    return (
        cast_output_blocks(output_mesh, input_mesh)  # type: ignore[arg-type]
        if isinstance(output_mesh, pv.MultiBlock)
        else cast_output(output_mesh, input_mesh)  # type: ignore[arg-type]
    )


class _Crinkler:
    CELL_IDS = 'cell_ids'
    INT_DTYPE = np.int64
    ITER_KWARGS: ClassVar = dict(skip_none=True)

    @staticmethod
    def extract_cells(dataset, ids, active_scalars_info_):
        # Extract cells and remove arrays, and restore active scalars
        output = dataset.extract_cells(ids, pass_cell_ids=False, pass_point_ids=False)
        association, name = active_scalars_info_
        if not dataset.is_empty:
            dataset.set_active_scalars(name, preference=association)
        if not output.is_empty:
            output.set_active_scalars(name, preference=association)
        return output

    @staticmethod
    def extract_crinkle_cells(dataset, a_, b_, active_scalars_info):  # noqa: PLR0917
        if b_ is None:
            # Extract cells when `return_clipped=False`
            def extract_cells_from_block(block_, clipped_a, _, active_scalars_info_):
                if _Crinkler.CELL_IDS in clipped_a.cell_data.keys():
                    return _Crinkler.extract_cells(
                        block_,
                        np.unique(clipped_a.cell_data[_Crinkler.CELL_IDS]),
                        active_scalars_info_,
                    )
                return clipped_a
        else:
            # Extract cells when `return_clipped=True`
            def extract_cells_from_block(  # noqa: PLR0917
                block_, clipped_a, clipped_b, active_scalars_info_
            ):
                set_a = (
                    set(clipped_a.cell_data[_Crinkler.CELL_IDS])
                    if _Crinkler.CELL_IDS in clipped_a.cell_data.keys()
                    else set()
                )
                set_b = (
                    set(clipped_b.cell_data[_Crinkler.CELL_IDS])
                    if _Crinkler.CELL_IDS in clipped_b.cell_data.keys()
                    else set()
                )
                set_b = set_b - set_a

                # Need to cast as int dtype explicitly to ensure empty arrays have
                # the right type required by extract_cells
                array_a = np.array(list(set_a), dtype=_Crinkler.INT_DTYPE)
                array_b = np.array(list(set_b), dtype=_Crinkler.INT_DTYPE)

                clipped_a = _Crinkler.extract_cells(block_, array_a, active_scalars_info_)
                clipped_b = _Crinkler.extract_cells(block_, array_b, active_scalars_info_)
                return clipped_a, clipped_b

        def extract_cells_from_multiblock(  # noqa: PLR0917
            multi_in, multi_a, multi_b, active_scalars_info_
        ):
            # Iterate though input and output multiblocks
            # `multi_b` may be None depending on `return_clipped`
            self_iter = multi_in.recursive_iterator('all', **_Crinkler.ITER_KWARGS)
            a_iter = multi_a.recursive_iterator(**_Crinkler.ITER_KWARGS)
            b_iter = (
                multi_b.recursive_iterator(**_Crinkler.ITER_KWARGS)
                if multi_b is not None
                else itertools.repeat(None)
            )

            for (ids, _, block_self), block_a, block_b, scalars_info in zip(
                self_iter, a_iter, b_iter, active_scalars_info_, strict=False
            ):
                crinkled = extract_cells_from_block(block_self, block_a, block_b, scalars_info)
                # Replace blocks with crinkled ones
                if block_b is None:
                    # Only need to replace one block
                    multi_a.replace(ids, crinkled)
                else:
                    multi_a.replace(ids, crinkled[0])
                    multi_b.replace(ids, crinkled[1])
            return multi_a if multi_b is None else (multi_a, multi_b)

        if isinstance(dataset, pv.MultiBlock):
            return extract_cells_from_multiblock(dataset, a_, b_, active_scalars_info)
        return extract_cells_from_block(dataset, a_, b_, active_scalars_info[0])

    @staticmethod
    def add_cell_ids(dataset: DataSet | MultiBlock):
        # Add Cell IDs to all blocks and keep track of scalars to restore later
        active_scalars_info = []
        if isinstance(dataset, pv.MultiBlock):
            blocks: Iterable[DataSet] = dataset.recursive_iterator(
                'blocks',
                **_Crinkler.ITER_KWARGS,  # type: ignore[call-overload]
            )
        else:
            blocks = [dataset]
        for block in blocks:
            active_scalars_info.append(block.active_scalars_info)
            block.cell_data[_Crinkler.CELL_IDS] = np.arange(
                block.n_cells, dtype=_Crinkler.INT_DTYPE
            )
        return active_scalars_info<|MERGE_RESOLUTION|>--- conflicted
+++ resolved
@@ -203,23 +203,12 @@
         data_fields: tuple[_DataFields, ...],
         cell_fields: tuple[_CellFields, ...],
         point_fields: tuple[_PointFields, ...],
-<<<<<<< HEAD
-    ) -> _MeshValidationReport:
+    ) -> _MeshValidationReport[_DataSetOrMultiBlockType]:
         with warnings.catch_warnings():
             # Ignore any warnings caused by wrapping alg outputs
             warnings.filterwarnings(
                 'ignore',
                 category=pv.InvalidMeshWarning,
-=======
-    ) -> _MeshValidationReport[_DataSetOrMultiBlockType]:
-        if isinstance(mesh, pv.DataSet):
-            return _MeshValidator._validate_dataset(  # type: ignore[return-value]
-                mesh, data_fields=data_fields, cell_fields=cell_fields, point_fields=point_fields
-            )
-        else:
-            return _MeshValidator._validate_multiblock(  # type: ignore[return-value]
-                mesh, data_fields=data_fields, cell_fields=cell_fields, point_fields=point_fields
->>>>>>> d5ff750b
             )
             if isinstance(mesh, pv.DataSet):
                 return _MeshValidator._validate_dataset(
