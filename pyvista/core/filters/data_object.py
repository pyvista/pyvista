"""A set of common filters that can be applied to any DataSet or MultiBlock."""

from __future__ import annotations

import functools
import itertools
import re
from typing import TYPE_CHECKING
from typing import Literal
from typing import TypeVar
from typing import cast
import warnings

import numpy as np

import pyvista
from pyvista._deprecate_positional_args import _deprecate_positional_args
from pyvista._version import version_info
from pyvista.core import _validation
from pyvista.core import _vtk_core as _vtk
from pyvista.core.errors import PyVistaDeprecationWarning
from pyvista.core.errors import VTKVersionError
from pyvista.core.filters import _get_output
from pyvista.core.filters import _update_alg
from pyvista.core.utilities import Transform
from pyvista.core.utilities.geometric_objects import NORMALS
from pyvista.core.utilities.geometric_objects import NormalsLiteral
from pyvista.core.utilities.helpers import generate_plane
from pyvista.core.utilities.helpers import wrap
from pyvista.core.utilities.misc import _reciprocal
from pyvista.core.utilities.misc import abstract_class

if TYPE_CHECKING:
    from collections.abc import Iterable
    from collections.abc import Sequence
    from typing import ClassVar

    from pyvista import DataSet
    from pyvista import MultiBlock
    from pyvista import RotationLike
    from pyvista import TransformLike
    from pyvista import VectorLike
    from pyvista import pyvista_ndarray
    from pyvista.core._typing_core import _DataSetOrMultiBlockType
    from pyvista.core._typing_core import _DataSetType
    from pyvista.core.utilities.cell_quality import _CellQualityLiteral

    _MeshType_co = TypeVar('_MeshType_co', DataSet, MultiBlock, covariant=True)


@abstract_class
class DataObjectFilters:
    """A set of common filters that can be applied to any DataSet or MultiBlock."""

    points: pyvista_ndarray

    @_deprecate_positional_args(allowed=['trans'])
    def transform(  # type: ignore[misc]  # noqa: PLR0917
        self: _MeshType_co,
        trans: TransformLike,
        transform_all_input_vectors: bool = False,  # noqa: FBT001, FBT002
        inplace: bool | None = None,  # noqa: FBT001
        progress_bar: bool = False,  # noqa: FBT001, FBT002
    ) -> _MeshType_co:
        """Transform this mesh with a 4x4 transform.

        .. warning::
            When using ``transform_all_input_vectors=True``, there is
            no distinction in VTK between vectors and arrays with
            three components.  This may be an issue if you have scalar
            data with three components (e.g. RGB data).  This will be
            improperly transformed as if it was vector data rather
            than scalar data.  One possible (albeit ugly) workaround
            is to store the three components as separate scalar
            arrays.

        .. warning::
            In general, transformations give non-integer results. This
            method converts integer-typed vector data to float before
            performing the transformation. This applies to the points
            array, as well as any vector-valued data that is affected
            by the transformation. To prevent subtle bugs arising from
            in-place transformations truncating the result to integers,
            this conversion always applies to the input mesh.

        .. warning::
            Shear transformations are not supported for :class:`~pyvista.ImageData` or
            :class:`~pyvista.RectilinearGrid`, and rotations are not supported for
            :class:`~pyvista.RectilinearGrid`. If present, these component(s) are removed by the
            filter. To fully support these transformations, the input should be cast to
            :class:`~pyvista.StructuredGrid` `before` applying this filter.

        .. note::
            Transforming :class:`~pyvista.ImageData` modifies its
            :class:`~pyvista.ImageData.origin`,
            :class:`~pyvista.ImageData.spacing`, and
            :class:`~pyvista.ImageData.direction_matrix` properties.

        .. deprecated:: 0.45.0
            `inplace` was previously defaulted to `True`. In the future this will change
            to `False`.

        .. versionchanged:: 0.45.0
            Transforming :class:`~pyvista.ImageData` now returns ``ImageData``.
            Previously, :class:`~pyvista.StructuredGrid` was returned.

        .. versionchanged:: 0.46.0
            Transforming :class:`~pyvista.RectilinearGrid` now returns ``RectilinearGrid``.
            Previously, :class:`~pyvista.StructuredGrid` was returned.

        Parameters
        ----------
        trans : TransformLike
            Accepts a vtk transformation object or a 4x4
            transformation matrix.

        transform_all_input_vectors : bool, default: False
            When ``True``, all arrays with three components are
            transformed. Otherwise, only the normals and vectors are
            transformed.  See the warning for more details.

        inplace : bool, default: True
            When ``True``, modifies the dataset inplace.

        progress_bar : bool, default: False
            Display a progress bar to indicate progress.

        Returns
        -------
        DataSet | MultiBlock
            Transformed dataset. Return type matches input.

        See Also
        --------
        pyvista.Transform
            Describe linear transformations via a 4x4 matrix.
        pyvista.Prop3D.transform
            Transform an actor.

        Examples
        --------
        Translate a mesh by ``(50, 100, 200)``.

        >>> import numpy as np
        >>> from pyvista import examples
        >>> mesh = examples.load_airplane()

        Here a 4x4 :class:`numpy.ndarray` is used, but any :class:`~pyvista.TransformLike`
        is accepted.

        >>> transform_matrix = np.array(
        ...     [
        ...         [1, 0, 0, 50],
        ...         [0, 1, 0, 100],
        ...         [0, 0, 1, 200],
        ...         [0, 0, 0, 1],
        ...     ]
        ... )
        >>> transformed = mesh.transform(transform_matrix, inplace=False)
        >>> transformed.plot(show_edges=True)

        """
        # Deprecated v0.45, convert to error in v0.48, remove v0.51
        if inplace is None:
            # if inplace is None user has not explicitly opted into inplace behavior
            if version_info >= (0, 48):  # pragma: no cover
                msg = (
                    'Convert this deprecation warning into an error '
                    'and update the docstring default value/type for inplace.'
                )
                raise RuntimeError(msg)
            if version_info >= (0, 51):  # pragma: no cover
                msg = 'Remove this deprecation and update the docstring value/type for inplace.'
                raise RuntimeError(msg)

            msg = (
                f'The default value of `inplace` for the filter '
                f'`{self.__class__.__name__}.transform` will change in the future. '
                'Previously it defaulted to `True`, but will change to `False`. '
                'Explicitly set `inplace` to `True` or `False` to silence this warning.'
            )
            warnings.warn(msg, PyVistaDeprecationWarning)
            inplace = True  # The old default behavior

        if isinstance(self, pyvista.MultiBlock):
            return self.generic_filter(
                'transform',
                trans=trans,
                transform_all_input_vectors=transform_all_input_vectors,
                inplace=inplace,
                progress_bar=progress_bar,
            )

        t = trans if isinstance(trans, Transform) else Transform(trans)

        if t.matrix[3, 3] == 0:
            msg = 'Transform element (3,3), the inverse scale term, is zero'
            raise ValueError(msg)

        # vtkTransformFilter truncates the result if the input is an integer type
        # so convert input points and relevant vectors to float
        # (creating a new copy would be harmful much more often)
        converted_ints = False
        if not np.issubdtype(self.points.dtype, np.floating):
            self.points = self.points.astype(np.float32)
            converted_ints = True
        if transform_all_input_vectors:
            # all vector-shaped data will be transformed
            point_vectors: list[str | None] = [
                name for name, data in self.point_data.items() if data.shape == (self.n_points, 3)
            ]
            cell_vectors: list[str | None] = [
                name for name, data in self.cell_data.items() if data.shape == (self.n_cells, 3)
            ]
        else:
            # we'll only transform active vectors and normals
            point_vectors = [
                self.point_data.active_vectors_name,
                self.point_data.active_normals_name,
            ]
            cell_vectors = [
                self.cell_data.active_vectors_name,
                self.cell_data.active_normals_name,
            ]
        # dynamically convert each self.point_data[name] etc. to float32
        all_vectors = [point_vectors, cell_vectors]
        all_dataset_attrs = [self.point_data, self.cell_data]
        for vector_names, dataset_attrs in zip(all_vectors, all_dataset_attrs):
            for vector_name in vector_names:
                if vector_name is None:
                    continue
                vector_arr = dataset_attrs[vector_name]
                if not np.issubdtype(vector_arr.dtype, np.floating):
                    dataset_attrs[vector_name] = vector_arr.astype(np.float32)
                    converted_ints = True
        if converted_ints:
            warnings.warn(
                'Integer points, vector and normal data (if any) of the input mesh '
                'have been converted to ``np.float32``. This is necessary in order '
                'to transform properly.',
            )

        # vtkTransformFilter doesn't respect active scalars.  We need to track this
        active_point_scalars_name: str | None = self.point_data.active_scalars_name
        active_cell_scalars_name: str | None = self.cell_data.active_scalars_name

        # vtkTransformFilter sometimes doesn't transform all vector arrays
        # when there are active point/cell scalars. Use this workaround
        self.active_scalars_name = None

        f = _vtk.vtkTransformFilter()
        f.SetInputDataObject(self)
        f.SetTransform(t)
        f.SetTransformAllInputVectors(transform_all_input_vectors)

        _update_alg(f, progress_bar=progress_bar, message='Transforming')
        vtk_filter_output = pyvista.core.filters._get_output(f)

        output = self if inplace else self.__class__()

        if isinstance(output, pyvista.ImageData):
            # vtkTransformFilter returns a StructuredGrid for legacy code (before VTK 9)
            # but VTK 9+ supports oriented images.
            # To keep an ImageData -> ImageData mapping, we copy the transformed data
            # from the filter output but manually transform the structure
            output.copy_structure(self)  # type: ignore[arg-type]
            current_matrix = output.index_to_physical_matrix
            new_matrix = pyvista.Transform(current_matrix).compose(t).matrix
            output.index_to_physical_matrix = new_matrix

            output.point_data.update(vtk_filter_output.point_data, copy=not inplace)
            output.cell_data.update(vtk_filter_output.cell_data, copy=not inplace)
            output.field_data.update(vtk_filter_output.field_data, copy=not inplace)

        elif isinstance(output, pyvista.RectilinearGrid):
            # vtkTransformFilter returns a StructuredGrid, but we can return
            # RectilinearGrid if we ignore shear and rotations
            # Follow similar decomposition performed by ImageData.index_to_physical_matrix
            T, R, N, S, K = t.decompose()

            if not np.allclose(K, np.eye(3)):
                msg = (
                    'The transformation has a shear component which has been removed. Shear is '
                    'not supported\nby RectilinearGrid; cast to StructuredGrid first to support '
                    'shear transformations.'
                )
                warnings.warn(msg)

            # Lump scale and reflection together
            scale = S * N
            if not np.allclose(np.abs(R), np.eye(3)):
                msg = (
                    'The transformation has a non-diagonal rotation component which has been '
                    'removed. Rotation is\nnot supported by RectilinearGrid; cast to '
                    'StructuredGrid first to fully support rotations.'
                )
                warnings.warn(msg)
            else:
                # Lump any reflections from the rotation into the scale
                scale *= np.diagonal(R)

            # Apply transformation to structure
            tx, ty, tz = T
            sx, sy, sz = scale
            output.x = self.x * sx + tx
            output.y = self.y * sy + ty
            output.z = self.z * sz + tz

            # Copy data arrays from the vtkTransformFilter's output
            output.point_data.update(vtk_filter_output.point_data, copy=not inplace)
            output.cell_data.update(vtk_filter_output.cell_data, copy=not inplace)
            output.field_data.update(vtk_filter_output.field_data, copy=not inplace)

        elif inplace:
            output.copy_from(vtk_filter_output, deep=False)
        else:
            # The output from the transform filter contains a shallow copy
            # of the original dataset except for the point arrays.  Here
            # we perform a copy so the two are completely unlinked.
            output.copy_from(vtk_filter_output, deep=True)

        # Make the previously active scalars active again
        self.point_data.active_scalars_name = active_point_scalars_name
        if output is not self:
            output.point_data.active_scalars_name = active_point_scalars_name
        self.cell_data.active_scalars_name = active_cell_scalars_name
        if output is not self:
            output.cell_data.active_scalars_name = active_cell_scalars_name

        return output

    @_deprecate_positional_args(allowed=['normal'])
    def reflect(  # type: ignore[misc]  # noqa: PLR0917
        self: _MeshType_co,
        normal: VectorLike[float],
        point: VectorLike[float] | None = None,
        inplace: bool = False,  # noqa: FBT001, FBT002
        transform_all_input_vectors: bool = False,  # noqa: FBT001, FBT002
        progress_bar: bool = False,  # noqa: FBT001, FBT002
    ) -> _MeshType_co:
        """Reflect a dataset across a plane.

        Parameters
        ----------
        normal : array_like[float]
            Normal direction for reflection.

        point : array_like[float]
            Point which, along with ``normal``, defines the reflection
            plane. If not specified, this is the origin.

        inplace : bool, default: False
            When ``True``, modifies the dataset inplace.

        transform_all_input_vectors : bool, default: False
            When ``True``, all input vectors are transformed. Otherwise,
            only the points, normals and active vectors are transformed.

        progress_bar : bool, default: False
            Display a progress bar to indicate progress.

        Returns
        -------
        DataSet | MultiBlock
            Reflected dataset. Return type matches input.

        See Also
        --------
        pyvista.Transform.reflect
            Concatenate a reflection matrix with a transformation.

        Examples
        --------
        >>> from pyvista import examples
        >>> mesh = examples.load_airplane()
        >>> mesh = mesh.reflect((0, 0, 1), point=(0, 0, -100))
        >>> mesh.plot(show_edges=True)

        See the :ref:`reflect_example` for more examples using this filter.

        """
        t = Transform().reflect(normal, point=point)
        return self.transform(
            t,
            transform_all_input_vectors=transform_all_input_vectors,
            inplace=inplace,
            progress_bar=progress_bar,
        )

    @_deprecate_positional_args(allowed=['angle'])
    def rotate_x(  # type: ignore[misc]  # noqa: PLR0917
        self: _MeshType_co,
        angle: float,
        point: VectorLike[float] | None = None,
        transform_all_input_vectors: bool = False,  # noqa: FBT001, FBT002
        inplace: bool = False,  # noqa: FBT001, FBT002
    ) -> _MeshType_co:
        """Rotate mesh about the x-axis.

        .. note::
            See also the notes at :func:`transform` which is used by this filter
            under the hood.

        Parameters
        ----------
        angle : float
            Angle in degrees to rotate about the x-axis.

        point : VectorLike[float], optional
            Point to rotate about. Defaults to origin.

        transform_all_input_vectors : bool, default: False
            When ``True``, all input vectors are
            transformed. Otherwise, only the points, normals and
            active vectors are transformed.

        inplace : bool, default: False
            Updates mesh in-place.

        Returns
        -------
        DataSet | MultiBlock
            Rotated dataset. Return type matches input.

        See Also
        --------
        pyvista.Transform.rotate_x
            Concatenate a rotation about the x-axis with a transformation.

        Examples
        --------
        Rotate a mesh 30 degrees about the x-axis.

        >>> import pyvista as pv
        >>> mesh = pv.Cube()
        >>> rot = mesh.rotate_x(30, inplace=False)

        Plot the rotated mesh.

        >>> pl = pv.Plotter()
        >>> _ = pl.add_mesh(rot)
        >>> _ = pl.add_mesh(mesh, style='wireframe', line_width=3)
        >>> _ = pl.add_axes_at_origin()
        >>> pl.show()

        """
        t = Transform().rotate_x(angle, point=point)
        return self.transform(
            t,
            transform_all_input_vectors=transform_all_input_vectors,
            inplace=inplace,
        )

    @_deprecate_positional_args(allowed=['angle'])
    def rotate_y(  # type: ignore[misc]  # noqa: PLR0917
        self: _MeshType_co,
        angle: float,
        point: VectorLike[float] | None = None,
        transform_all_input_vectors: bool = False,  # noqa: FBT001, FBT002
        inplace: bool = False,  # noqa: FBT001, FBT002
    ) -> _MeshType_co:
        """Rotate mesh about the y-axis.

        .. note::
            See also the notes at :func:`transform` which is used by this filter
            under the hood.

        Parameters
        ----------
        angle : float
            Angle in degrees to rotate about the y-axis.

        point : VectorLike[float], optional
            Point to rotate about.

        transform_all_input_vectors : bool, default: False
            When ``True``, all input vectors are transformed. Otherwise, only
            the points, normals and active vectors are transformed.

        inplace : bool, default: False
            Updates mesh in-place.

        Returns
        -------
        DataSet | MultiBlock
            Rotated dataset. Return type matches input.

        See Also
        --------
        pyvista.Transform.rotate_y
            Concatenate a rotation about the y-axis with a transformation.

        Examples
        --------
        Rotate a cube 30 degrees about the y-axis.

        >>> import pyvista as pv
        >>> mesh = pv.Cube()
        >>> rot = mesh.rotate_y(30, inplace=False)

        Plot the rotated mesh.

        >>> pl = pv.Plotter()
        >>> _ = pl.add_mesh(rot)
        >>> _ = pl.add_mesh(mesh, style='wireframe', line_width=3)
        >>> _ = pl.add_axes_at_origin()
        >>> pl.show()

        """
        t = Transform().rotate_y(angle, point=point)
        return self.transform(
            t,
            transform_all_input_vectors=transform_all_input_vectors,
            inplace=inplace,
        )

    @_deprecate_positional_args(allowed=['angle'])
    def rotate_z(  # type: ignore[misc]  # noqa: PLR0917
        self: _MeshType_co,
        angle: float,
        point: VectorLike[float] | None = None,
        transform_all_input_vectors: bool = False,  # noqa: FBT001, FBT002
        inplace: bool = False,  # noqa: FBT001, FBT002
    ) -> _MeshType_co:
        """Rotate mesh about the z-axis.

        .. note::
            See also the notes at :func:`transform` which is used by this filter
            under the hood.

        Parameters
        ----------
        angle : float
            Angle in degrees to rotate about the z-axis.

        point : VectorLike[float], optional
            Point to rotate about. Defaults to origin.

        transform_all_input_vectors : bool, default: False
            When ``True``, all input vectors are
            transformed. Otherwise, only the points, normals and
            active vectors are transformed.

        inplace : bool, default: False
            Updates mesh in-place.

        Returns
        -------
        DataSet | MultiBlock
            Rotated dataset. Return type matches input.

        See Also
        --------
        pyvista.Transform.rotate_z
            Concatenate a rotation about the z-axis with a transformation.

        Examples
        --------
        Rotate a mesh 30 degrees about the z-axis.

        >>> import pyvista as pv
        >>> mesh = pv.Cube()
        >>> rot = mesh.rotate_z(30, inplace=False)

        Plot the rotated mesh.

        >>> pl = pv.Plotter()
        >>> _ = pl.add_mesh(rot)
        >>> _ = pl.add_mesh(mesh, style='wireframe', line_width=3)
        >>> _ = pl.add_axes_at_origin()
        >>> pl.show()

        """
        t = Transform().rotate_z(angle, point=point)
        return self.transform(
            t,
            transform_all_input_vectors=transform_all_input_vectors,
            inplace=inplace,
        )

    @_deprecate_positional_args(allowed=['vector', 'angle'])
    def rotate_vector(  # type: ignore[misc]  # noqa: PLR0917
        self: _MeshType_co,
        vector: VectorLike[float],
        angle: float,
        point: VectorLike[float] | None = None,
        transform_all_input_vectors: bool = False,  # noqa: FBT001, FBT002
        inplace: bool = False,  # noqa: FBT001, FBT002
    ) -> _MeshType_co:
        """Rotate mesh about a vector.

        .. note::
            See also the notes at :func:`transform` which is used by this filter
            under the hood.

        Parameters
        ----------
        vector : VectorLike[float]
            Vector to rotate about.

        angle : float
            Angle to rotate.

        point : VectorLike[float], optional
            Point to rotate about. Defaults to origin.

        transform_all_input_vectors : bool, default: False
            When ``True``, all input vectors are
            transformed. Otherwise, only the points, normals and
            active vectors are transformed.

        inplace : bool, default: False
            Updates mesh in-place.

        Returns
        -------
        DataSet | MultiBlock
            Rotated dataset. Return type matches input.

        See Also
        --------
        pyvista.Transform.rotate_vector
            Concatenate a rotation about a vector with a transformation.

        Examples
        --------
        Rotate a mesh 30 degrees about the ``(1, 1, 1)`` axis.

        >>> import pyvista as pv
        >>> mesh = pv.Cube()
        >>> rot = mesh.rotate_vector((1, 1, 1), 30, inplace=False)

        Plot the rotated mesh.

        >>> pl = pv.Plotter()
        >>> _ = pl.add_mesh(rot)
        >>> _ = pl.add_mesh(mesh, style='wireframe', line_width=3)
        >>> _ = pl.add_axes_at_origin()
        >>> pl.show()

        """
        t = Transform().rotate_vector(vector, angle, point=point)
        return self.transform(
            t,
            transform_all_input_vectors=transform_all_input_vectors,
            inplace=inplace,
        )

    @_deprecate_positional_args(allowed=['rotation'])
    def rotate(  # type: ignore[misc]  # noqa: PLR0917
        self: _MeshType_co,
        rotation: RotationLike,
        point: VectorLike[float] | None = None,
        transform_all_input_vectors: bool = False,  # noqa: FBT001, FBT002
        inplace: bool = False,  # noqa: FBT001, FBT002
    ) -> _MeshType_co:
        """Rotate mesh about a point with a rotation matrix or ``Rotation`` object.

        .. note::
            See also the notes at :func:`transform` which is used by this filter
            under the hood.

        Parameters
        ----------
        rotation : RotationLike
            3x3 rotation matrix or a SciPy ``Rotation`` object.

        point : VectorLike[float], optional
            Point to rotate about. Defaults to origin.

        transform_all_input_vectors : bool, default: False
            When ``True``, all input vectors are
            transformed. Otherwise, only the points, normals and
            active vectors are transformed.

        inplace : bool, default: False
            Updates mesh in-place.

        Returns
        -------
        DataSet | MultiBlock
            Rotated dataset. Return type matches input.

        See Also
        --------
        pyvista.Transform.rotate
            Concatenate a rotation matrix with a transformation.

        Examples
        --------
        Define a rotation. Here, a 3x3 matrix is used which rotates about the z-axis by
        60 degrees.

        >>> import pyvista as pv
        >>> rotation = [
        ...     [0.5, -0.8660254, 0.0],
        ...     [0.8660254, 0.5, 0.0],
        ...     [0.0, 0.0, 1.0],
        ... ]

        Use the rotation to rotate a cone about its tip.

        >>> mesh = pv.Cone()
        >>> tip = (0.5, 0.0, 0.0)
        >>> rot = mesh.rotate(rotation, point=tip)

        Plot the rotated mesh.

        >>> pl = pv.Plotter()
        >>> _ = pl.add_mesh(rot)
        >>> _ = pl.add_mesh(mesh, style='wireframe', line_width=3)
        >>> _ = pl.add_axes_at_origin()
        >>> pl.show()

        """
        t = Transform().rotate(rotation, point=point)
        return self.transform(
            t,
            transform_all_input_vectors=transform_all_input_vectors,
            inplace=inplace,
        )

    def translate(  # type: ignore[misc]
        self: _MeshType_co,
        xyz: VectorLike[float],
        transform_all_input_vectors: bool = False,  # noqa: FBT001, FBT002
        inplace: bool = False,  # noqa: FBT001, FBT002
    ) -> _MeshType_co:
        """Translate the mesh.

        .. note::
            See also the notes at :func:`transform` which is used by this filter
            under the hood.

        Parameters
        ----------
        xyz : VectorLike[float]
            A vector of three floats.

        transform_all_input_vectors : bool, default: False
            When ``True``, all input vectors are
            transformed. Otherwise, only the points, normals and
            active vectors are transformed.

        inplace : bool, default: False
            Updates mesh in-place.

        Returns
        -------
        DataSet | MultiBlock
            Translated dataset. Return type matches input.

        See Also
        --------
        pyvista.Transform.translate
            Concatenate a translation matrix with a transformation.

        Examples
        --------
        Create a sphere and translate it by ``(2, 1, 2)``.

        >>> import pyvista as pv
        >>> mesh = pv.Sphere()
        >>> mesh.center
        (0.0, 0.0, 0.0)
        >>> trans = mesh.translate((2, 1, 2), inplace=False)
        >>> trans.center
        (2.0, 1.0, 2.0)

        """
        transform = Transform().translate(xyz)
        return self.transform(
            transform,
            transform_all_input_vectors=transform_all_input_vectors,
            inplace=inplace,
        )

    @_deprecate_positional_args(allowed=['xyz'])
    def scale(  # type: ignore[misc]  # noqa: PLR0917
        self: _MeshType_co,
        xyz: float | VectorLike[float],
        transform_all_input_vectors: bool = False,  # noqa: FBT001, FBT002
        inplace: bool = False,  # noqa: FBT001, FBT002
        point: VectorLike[float] | None = None,
    ) -> _MeshType_co:
        """Scale the mesh.

        .. note::
            See also the notes at :func:`transform` which is used by this filter
            under the hood.

        Parameters
        ----------
        xyz : float | VectorLike[float]
            A vector sequence defining the scale factors along x, y, and z. If
            a scalar, the same uniform scale is used along all three axes.

        transform_all_input_vectors : bool, default: False
            When ``True``, all input vectors are transformed. Otherwise, only
            the points, normals and active vectors are transformed.

        inplace : bool, default: False
            Updates mesh in-place.

        point : VectorLike[float], optional
            Point to scale from. Defaults to origin.

        Returns
        -------
        DataSet | MultiBlock
            Scaled dataset. Return type matches input.

        See Also
        --------
        pyvista.Transform.scale
            Concatenate a scale matrix with a transformation.

        pyvista.DataObjectFilters.resize
            Resize a mesh.

        Examples
        --------
        >>> import pyvista as pv
        >>> from pyvista import examples
        >>> mesh1 = examples.download_teapot()
        >>> mesh2 = mesh1.scale([10.0, 10.0, 10.0], inplace=False)

        Plot meshes side-by-side

        >>> pl = pv.Plotter(shape=(1, 2))
        >>> # Create plot with unscaled mesh
        >>> pl.subplot(0, 0)
        >>> _ = pl.add_mesh(mesh1)
        >>> pl.show_axes()
        >>> _ = pl.show_grid()
        >>> # Create plot with scaled mesh
        >>> pl.subplot(0, 1)
        >>> _ = pl.add_mesh(mesh2)
        >>> pl.show_axes()
        >>> _ = pl.show_grid()
        >>> pl.show(cpos='xy')

        """
        transform = Transform().scale(xyz, point=point)
        return self.transform(
            transform,
            transform_all_input_vectors=transform_all_input_vectors,
            inplace=inplace,
        )

    def resize(  # type: ignore[misc]
        self: _MeshType_co,
        *,
        bounds: VectorLike[float] | None = None,
        bounds_size: float | VectorLike[float] | None = None,
        center: VectorLike[float] | None = None,
        transform_all_input_vectors: bool = False,
        inplace: bool = False,
    ) -> _MeshType_co:
        """Resize the dataset's bounds.

        This filter rescales and translates the mesh to fit specified bounds. This is useful for
        normalizing datasets, changing units, or fitting datasets into specific coordinate ranges.

        Use ``bounds`` to set the mesh's :attr:`~pyvista.DataSet.bounds` directly or use
        ``bounds_size`` and ``center`` to implicitly set the new bounds.

        .. versionadded:: 0.46

        See Also
        --------
        :meth:`scale`, :meth:`translate`
            Scale and/or translate a mesh. Used internally by :meth:`resize`.

        Parameters
        ----------
        bounds : VectorLike[float], optional
            Target :attr:`~pyvista.DataSet.bounds` for the resized dataset in the format
            ``[xmin, xmax, ymin, ymax, zmin, zmax]``. If provided, the dataset is scaled and
            translated to fit exactly within these bounds. Cannot be used together with
            ``bounds_size`` or ``center``.

        bounds_size : float | VectorLike[float], optional
            Target size of the :attr:`~pyvista.DataSet.bounds` for the resized dataset. Use a
            single float to specify the size of all three axes, or a 3-element vector to set the
            size of each axis independently. Cannot be used together with ``bounds``.

        center : VectorLike[float], optional
            Center of the resized dataset in ``[x, y, z]``. By default, the mesh's
            :attr:`~pyvista.DataSet.center` is used. Only used when ``bounds_size`` is specified.

        transform_all_input_vectors : bool, default: False
            When ``True``, all input vectors are transformed as part of the resize. Otherwise, only
            the points, normals and active vectors are transformed.

        inplace : bool, default: False
            If True, the dataset is modified in place. If False, a new dataset is returned.

        Returns
        -------
        DataSet | MultiBlock
            Resized dataset. Return type matches input.

        Examples
        --------
        Load a mesh with asymmetric bounds and show them.

        >>> import pyvista as pv
        >>> mesh = pv.Cube(
        ...     x_length=1.0, y_length=2.0, z_length=3.0, center=(1.0, 2.0, 3.0)
        ... )
        >>> mesh.bounds
        BoundsTuple(x_min = 0.5,
                    x_max = 1.5,
                    y_min = 1.0,
                    y_max = 3.0,
                    z_min = 1.5,
                    z_max = 4.5)

        Resize it to fit specific bounds.

        >>> resized = mesh.resize(bounds=[-1, 2, -3, 4, -5, 6])
        >>> resized.bounds
        BoundsTuple(x_min = -1.0,
                    x_max =  2.0,
                    y_min = -3.0,
                    y_max =  4.0,
                    z_min = -5.0,
                    z_max =  6.0)

        Resize the mesh so its size is ``4.0``.

        >>> resized = mesh.resize(bounds_size=4.0)
        >>> resized.bounds_size
        (4.0, 4.0, 4.0)
        >>> resized.bounds
        BoundsTuple(x_min = -1.0,
                    x_max =  3.0,
                    y_min =  0.0,
                    y_max =  4.0,
                    z_min =  1.0,
                    z_max =  5.0)

        Specify a different size for each axis and set the desired center.

        >>> resized = mesh.resize(bounds_size=(2.0, 1.0, 0.5), center=(1.0, 0.5, 0.25))
        >>> resized.bounds_size
        (2.0, 1.0, 0.5)
        >>> resized.center
        (1.0, 0.5, 0.25)

        Center the mesh at the origin and normalize its bounds to ``1.0``.

        >>> resized = mesh.resize(bounds_size=1.0, center=(0.0, 0.0, 0.0))
        >>> resized.bounds
        BoundsTuple(x_min = -0.5,
                    x_max =  0.5,
                    y_min = -0.5,
                    y_max =  0.5,
                    z_min = -0.5,
                    z_max =  0.5)

        """
        if bounds is not None:
            if bounds_size is not None:
                msg = "Cannot specify both 'bounds' and 'bounds_size'. Choose one resizing method."
                raise ValueError(msg)
            if center is not None:
                msg = (
                    "Cannot specify both 'bounds' and 'center'. 'center' can only be used with "
                    "the 'bounds_size' parameter."
                )
                raise ValueError(msg)

            target_bounds3x2 = _validation.validate_array(
                bounds, must_have_shape=6, reshape_to=(3, 2), name='bounds'
            )
            target_size = np.diff(target_bounds3x2.T, axis=0)[0]
            current_center = np.array(self.center)
            target_center = np.mean(target_bounds3x2, axis=1)

        else:
            if bounds_size is None:
                msg = "'bounds_size' and 'bounds' cannot both be None. Choose one resizing method."
                raise ValueError(msg)

            target_size = bounds_size
            current_center = np.array(self.center)
            target_center = (
                current_center
                if center is None
                else _validation.validate_array3(center, name='center')
            )

        current_size = self.bounds_size
        scale_factors = target_size * _reciprocal(current_size, value_if_division_by_zero=1.0)

        # Apply transformation
        transform = pyvista.Transform()
        transform.translate(-current_center)
        transform.scale(scale_factors)
        transform.translate(target_center)
        return self.transform(
            transform, transform_all_input_vectors=transform_all_input_vectors, inplace=inplace
        )

    @_deprecate_positional_args
    def flip_x(  # type: ignore[misc]
        self: _MeshType_co,
        point: VectorLike[float] | None = None,
        transform_all_input_vectors: bool = False,  # noqa: FBT001, FBT002
        inplace: bool = False,  # noqa: FBT001, FBT002
    ) -> _MeshType_co:
        """Flip mesh about the x-axis.

        .. note::
            See also the notes at :func:`transform` which is used by this filter
            under the hood.

        Parameters
        ----------
        point : sequence[float], optional
            Point to rotate about.  Defaults to center of mesh at
            :attr:`~pyvista.DataSet.center`.

        transform_all_input_vectors : bool, default: False
            When ``True``, all input vectors are
            transformed. Otherwise, only the points, normals and
            active vectors are transformed.

        inplace : bool, default: False
            Updates mesh in-place.

        Returns
        -------
        DataSet | MultiBlock
            Flipped dataset. Return type matches input.

        See Also
        --------
        pyvista.Transform.flip_x
            Concatenate a reflection about the x-axis with a transformation.

        Examples
        --------
        >>> import pyvista as pv
        >>> from pyvista import examples
        >>> pl = pv.Plotter(shape=(1, 2))
        >>> pl.subplot(0, 0)
        >>> pl.show_axes()
        >>> mesh1 = examples.download_teapot()
        >>> _ = pl.add_mesh(mesh1)
        >>> pl.subplot(0, 1)
        >>> pl.show_axes()
        >>> mesh2 = mesh1.flip_x(inplace=False)
        >>> _ = pl.add_mesh(mesh2)
        >>> pl.show(cpos='xy')

        """
        if point is None:
            point = self.center
        t = Transform().reflect((1, 0, 0), point=point)
        return self.transform(
            t,
            transform_all_input_vectors=transform_all_input_vectors,
            inplace=inplace,
        )

    @_deprecate_positional_args
    def flip_y(  # type: ignore[misc]
        self: _MeshType_co,
        point: VectorLike[float] | None = None,
        transform_all_input_vectors: bool = False,  # noqa: FBT001, FBT002
        inplace: bool = False,  # noqa: FBT001, FBT002
    ) -> _MeshType_co:
        """Flip mesh about the y-axis.

        .. note::
            See also the notes at :func:`transform` which is used by this filter
            under the hood.

        Parameters
        ----------
        point : VectorLike[float], optional
            Point to rotate about.  Defaults to center of mesh at
            :attr:`~pyvista.DataSet.center`.

        transform_all_input_vectors : bool, default: False
            When ``True``, all input vectors are
            transformed. Otherwise, only the points, normals and
            active vectors are transformed.

        inplace : bool, default: False
            Updates mesh in-place.

        Returns
        -------
        DataSet | MultiBlock
            Flipped dataset. Return type matches input.

        See Also
        --------
        pyvista.Transform.flip_y
            Concatenate a reflection about the y-axis with a transformation.

        Examples
        --------
        >>> import pyvista as pv
        >>> from pyvista import examples
        >>> pl = pv.Plotter(shape=(1, 2))
        >>> pl.subplot(0, 0)
        >>> pl.show_axes()
        >>> mesh1 = examples.download_teapot()
        >>> _ = pl.add_mesh(mesh1)
        >>> pl.subplot(0, 1)
        >>> pl.show_axes()
        >>> mesh2 = mesh1.flip_y(inplace=False)
        >>> _ = pl.add_mesh(mesh2)
        >>> pl.show(cpos='xy')

        """
        if point is None:
            point = self.center
        t = Transform().reflect((0, 1, 0), point=point)
        return self.transform(
            t,
            transform_all_input_vectors=transform_all_input_vectors,
            inplace=inplace,
        )

    @_deprecate_positional_args
    def flip_z(  # type: ignore[misc]
        self: _MeshType_co,
        point: VectorLike[float] | None = None,
        transform_all_input_vectors: bool = False,  # noqa: FBT001, FBT002
        inplace: bool = False,  # noqa: FBT001, FBT002
    ) -> _MeshType_co:
        """Flip mesh about the z-axis.

        .. note::
            See also the notes at :func:`transform` which is used by this filter
            under the hood.

        Parameters
        ----------
        point : VectorLike[float], optional
            Point to rotate about.  Defaults to center of mesh at
            :attr:`~pyvista.DataSet.center`.

        transform_all_input_vectors : bool, default: False
            When ``True``, all input vectors are
            transformed. Otherwise, only the points, normals and
            active vectors are transformed.

        inplace : bool, default: False
            Updates mesh in-place.

        Returns
        -------
        DataSet | MultiBlock
            Flipped dataset. Return type matches input.

        See Also
        --------
        pyvista.Transform.flip_z
            Concatenate a reflection about the z-axis with a transformation.

        Examples
        --------
        >>> import pyvista as pv
        >>> from pyvista import examples
        >>> pl = pv.Plotter(shape=(1, 2))
        >>> pl.subplot(0, 0)
        >>> pl.show_axes()
        >>> mesh1 = examples.download_teapot().rotate_x(90, inplace=False)
        >>> _ = pl.add_mesh(mesh1)
        >>> pl.subplot(0, 1)
        >>> pl.show_axes()
        >>> mesh2 = mesh1.flip_z(inplace=False)
        >>> _ = pl.add_mesh(mesh2)
        >>> pl.show(cpos='xz')

        """
        if point is None:
            point = self.center
        t = Transform().reflect((0, 0, 1), point=point)
        return self.transform(
            t,
            transform_all_input_vectors=transform_all_input_vectors,
            inplace=inplace,
        )

    @_deprecate_positional_args(allowed=['normal'])
    def flip_normal(  # type: ignore[misc]  # noqa: PLR0917
        self: _MeshType_co,
        normal: VectorLike[float],
        point: VectorLike[float] | None = None,
        transform_all_input_vectors: bool = False,  # noqa: FBT001, FBT002
        inplace: bool = False,  # noqa: FBT001, FBT002
    ) -> _MeshType_co:
        """Flip mesh about the normal.

        .. note::
            See also the notes at :func:`transform` which is used by this filter
            under the hood.

        Parameters
        ----------
        normal : VectorLike[float]
           Normal vector to flip about.

        point : VectorLike[float], optional
            Point to rotate about.  Defaults to center of mesh at
            :attr:`~pyvista.DataSet.center`.

        transform_all_input_vectors : bool, default: False
            When ``True``, all input vectors are
            transformed. Otherwise, only the points, normals and
            active vectors are transformed.

        inplace : bool, default: False
            Updates mesh in-place.

        Returns
        -------
        DataSet | MultiBlock
            Dataset flipped about its normal. Return type matches input.

        See Also
        --------
        pyvista.Transform.reflect
            Concatenate a reflection matrix with a transformation.

        Examples
        --------
        >>> import pyvista as pv
        >>> from pyvista import examples
        >>> pl = pv.Plotter(shape=(1, 2))
        >>> pl.subplot(0, 0)
        >>> pl.show_axes()
        >>> mesh1 = examples.download_teapot()
        >>> _ = pl.add_mesh(mesh1)
        >>> pl.subplot(0, 1)
        >>> pl.show_axes()
        >>> mesh2 = mesh1.flip_normal([1.0, 1.0, 1.0], inplace=False)
        >>> _ = pl.add_mesh(mesh2)
        >>> pl.show(cpos='xy')

        """
        if point is None:
            point = self.center
        t = Transform().reflect(normal, point=point)
        return self.transform(
            t,
            transform_all_input_vectors=transform_all_input_vectors,
            inplace=inplace,
        )

    def _clip_with_function(  # type: ignore[misc]
        self: _DataSetOrMultiBlockType,
        function: _vtk.vtkImplicitFunction,
        *,
        invert: bool = True,
        value: float = 0.0,
        return_clipped: bool = False,
        progress_bar: bool = False,
        crinkle: bool = False,
    ):
        """Clip using an implicit function (internal helper)."""
        if crinkle:
            active_scalars_info = _Crinkler.add_cell_ids(self)

        # Need to cast PointSet to PolyData since vtkTableBasedClipDataSet is broken
        # with vtk 9.4.X, see https://gitlab.kitware.com/vtk/vtk/-/issues/19649
        apply_vtk_94x_patch = (
            isinstance(self, pyvista.PointSet)
            and pyvista.vtk_version_info >= (9, 4)
            and pyvista.vtk_version_info < (9, 5)
        )
        mesh_in = self.cast_to_poly_points() if apply_vtk_94x_patch else self

        if isinstance(mesh_in, pyvista.PolyData):
            alg: _vtk.vtkClipPolyData | _vtk.vtkTableBasedClipDataSet = _vtk.vtkClipPolyData()
        # elif isinstance(self, vtk.vtkImageData):
        #     alg = vtk.vtkClipVolume()
        #     alg.SetMixed3DCellGeneration(True)
        else:
            alg = _vtk.vtkTableBasedClipDataSet()
        alg.SetInputDataObject(mesh_in)  # Use the grid as the data we desire to cut
        alg.SetValue(value)
        alg.SetClipFunction(function)  # the implicit function
        alg.SetInsideOut(invert)  # invert the clip if needed
        alg.SetGenerateClippedOutput(return_clipped)
        _update_alg(alg, progress_bar=progress_bar, message='Clipping with Function')

        def _maybe_cast_to_point_set(in_):
            return in_.cast_to_pointset() if apply_vtk_94x_patch else in_

        if return_clipped:
            a = _get_output(alg, oport=0)
            b = _get_output(alg, oport=1)
            if crinkle:
                a, b = _Crinkler.extract_crinkle_cells(self, a, b, active_scalars_info)
            return _maybe_cast_to_point_set(a), _maybe_cast_to_point_set(b)
        clipped = _get_output(alg)
        if crinkle:
            clipped = _Crinkler.extract_crinkle_cells(self, clipped, None, active_scalars_info)
        return _maybe_cast_to_point_set(clipped)

    @_deprecate_positional_args(allowed=['normal'])
    def clip(  # type: ignore[misc]  # noqa: PLR0917
        self: _DataSetOrMultiBlockType,
        normal: VectorLike[float] | NormalsLiteral = 'x',
        origin: VectorLike[float] | None = None,
        invert: bool = True,  # noqa: FBT001, FBT002
        value: float = 0.0,
        inplace: bool = False,  # noqa: FBT001, FBT002
        return_clipped: bool = False,  # noqa: FBT001, FBT002
        progress_bar: bool = False,  # noqa: FBT001, FBT002
        crinkle: bool = False,  # noqa: FBT001, FBT002
    ):
        """Clip a dataset by a plane by specifying the origin and normal.

        If no parameters are given the clip will occur in the center
        of that dataset.

        Parameters
        ----------
        normal : tuple(float) | str, default: 'x'
            Length 3 tuple for the normal vector direction. Can also
            be specified as a string conventional direction such as
            ``'x'`` for ``(1, 0, 0)`` or ``'-x'`` for ``(-1, 0, 0)``, etc.

        origin : sequence[float], optional
            The center ``(x, y, z)`` coordinate of the plane on which the clip
            occurs. The default is the center of the dataset.

        invert : bool, default: True
            Flag on whether to flip/invert the clip.

        value : float, default: 0.0
            Set the clipping value along the normal direction.

        inplace : bool, default: False
            Updates mesh in-place.

        return_clipped : bool, default: False
            Return both unclipped and clipped parts of the dataset.

        progress_bar : bool, default: False
            Display a progress bar to indicate progress.

        crinkle : bool, default: False
            Crinkle the clip by extracting the entire cells along the
            clip. This adds the ``"cell_ids"`` array to the ``cell_data``
            attribute that tracks the original cell IDs of the original
            dataset.

        Returns
        -------
        DataSet | MultiBlock | tuple[DataSet | MultiBlock, DataSet | MultiBlock]
            Clipped mesh when ``return_clipped=False`` or a tuple containing the
            unclipped and clipped meshes. Output mesh type matches input type for
            :class:`~pyvista.PointSet`, :class:`~pyvista.PolyData`, and
            :class:`~pyvista.MultiBlock`; otherwise the output type is
            :class:`~pyvista.UnstructuredGrid`.

        Examples
        --------
        Clip a cube along the +X direction.  ``triangulate`` is used as
        the cube is initially composed of quadrilateral faces and
        subdivide only works on triangles.

        >>> import pyvista as pv
        >>> cube = pv.Cube().triangulate().subdivide(3)
        >>> clipped_cube = cube.clip()
        >>> clipped_cube.plot()

        Clip a cube in the +Z direction.  This leaves half a cube
        below the XY plane.

        >>> import pyvista as pv
        >>> cube = pv.Cube().triangulate().subdivide(3)
        >>> clipped_cube = cube.clip('z')
        >>> clipped_cube.plot()

        See :ref:`clip_with_surface_example` for more examples using this filter.

        """
        normal_: VectorLike[float] = NORMALS[normal.lower()] if isinstance(normal, str) else normal
        # find center of data if origin not specified
        origin_ = self.center if origin is None else origin
        # create the plane for clipping
        function = generate_plane(normal_, origin_)
        # run the clip
        result = self._clip_with_function(
            function,
            invert=invert,
            value=value,
            return_clipped=return_clipped,
            progress_bar=progress_bar,
            crinkle=crinkle,
        )

<<<<<<< HEAD
        input_bounds = self.bounds
=======
>>>>>>> 66381a20
        if isinstance(result, tuple):
            result = (
                _cast_output_to_match_input_type(result[0], self),
                _cast_output_to_match_input_type(result[1], self),
            )
<<<<<<< HEAD
            result = (
                _remove_unused_points_post_clip(result[0], input_bounds),
                _remove_unused_points_post_clip(result[1], input_bounds),
            )
        else:
            result = _cast_output_to_match_input_type(result, self)
            result = _remove_unused_points_post_clip(result, input_bounds)
=======
        else:
            result = _cast_output_to_match_input_type(result, self)
>>>>>>> 66381a20
        if inplace:
            if return_clipped:
                self.copy_from(result[0], deep=False)
                return self, result[1]
            else:
                self.copy_from(result, deep=False)
                return self
        return result

    @_deprecate_positional_args(allowed=['bounds'])
    def clip_box(  # type: ignore[misc]  # noqa: PLR0917
        self: _DataSetOrMultiBlockType,
        bounds: float | VectorLike[float] | pyvista.PolyData | None = None,
        invert: bool = True,  # noqa: FBT001, FBT002
        factor: float = 0.35,
        progress_bar: bool = False,  # noqa: FBT001, FBT002
        merge_points: bool = True,  # noqa: FBT001, FBT002
        crinkle: bool = False,  # noqa: FBT001, FBT002
    ):
        """Clip a dataset by a bounding box defined by the bounds.

        If no bounds are given, a corner of the dataset bounds will be removed.

        Parameters
        ----------
        bounds : sequence[float], optional
            Length 6 sequence of floats: ``(x_min, x_max, y_min, y_max, z_min, z_max)``.
            Length 3 sequence of floats: distances from the min coordinate of
            of the input mesh. Single float value: uniform distance from the
            min coordinate. Length 12 sequence of length 3 sequence of floats:
            a plane collection (normal, center, ...).
            :class:`pyvista.PolyData`: if a poly mesh is passed that represents
            a box with 6 faces that all form a standard box, then planes will
            be extracted from the box to define the clipping region.

        invert : bool, default: True
            Flag on whether to flip/invert the clip.

        factor : float, default: 0.35
            If bounds are not given this is the factor along each axis to
            extract the default box.

        progress_bar : bool, default: False
            Display a progress bar to indicate progress.

        merge_points : bool, default: True
            If ``True``, coinciding points of independently defined mesh
            elements will be merged.

        crinkle : bool, default: False
            Crinkle the clip by extracting the entire cells along the
            clip. This adds the ``"cell_ids"`` array to the ``cell_data``
            attribute that tracks the original cell IDs of the original
            dataset.

        Returns
        -------
        pyvista.UnstructuredGrid
            Clipped dataset.

        Examples
        --------
        Clip a corner of a cube.  The bounds of a cube are normally
        ``[-0.5, 0.5, -0.5, 0.5, -0.5, 0.5]``, and this removes 1/8 of
        the cube's surface.

        >>> import pyvista as pv
        >>> cube = pv.Cube().triangulate().subdivide(3)
        >>> clipped_cube = cube.clip_box([0, 1, 0, 1, 0, 1])
        >>> clipped_cube.plot()

        See :ref:`clip_with_plane_box_example` for more examples using this filter.

        """
        if bounds is None:

            def _get_quarter(dmin, dmax):
                """Get a section of the given range (internal helper)."""
                return dmax - ((dmax - dmin) * factor)

            xmin, xmax, ymin, ymax, zmin, zmax = self.bounds
            xmin = _get_quarter(xmin, xmax)
            ymin = _get_quarter(ymin, ymax)
            zmin = _get_quarter(zmin, zmax)
            bounds = [xmin, xmax, ymin, ymax, zmin, zmax]
        if isinstance(bounds, (float, int)):
            bounds = [bounds, bounds, bounds]
        elif isinstance(bounds, pyvista.PolyData):
            poly = bounds
            if poly.n_cells != 6:
                msg = 'The bounds mesh must have only 6 faces.'
                raise ValueError(msg)
            bounds = []
            poly.compute_normals(inplace=True)
            for cid in range(6):
                cell = poly.extract_cells(cid)
                normal = cell['Normals'][0]
                bounds.append(normal)
                bounds.append(cell.center)
        bounds_ = _validation.validate_array(
            bounds, dtype_out=float, must_have_length=[3, 6, 12], name='bounds'
        )
        if len(bounds_) == 3:
            xmin, xmax, ymin, ymax, zmin, zmax = self.bounds
            bounds_ = np.array(
                (
                    xmin,
                    xmin + bounds_[0],
                    ymin,
                    ymin + bounds_[1],
                    zmin,
                    zmin + bounds_[2],
                )
            )
        if crinkle:
            active_scalars_info = _Crinkler.add_cell_ids(self)
        alg = _vtk.vtkBoxClipDataSet()
        if not merge_points:
            # vtkBoxClipDataSet uses vtkMergePoints by default
            alg.SetLocator(_vtk.vtkNonMergingPointLocator())
        alg.SetInputDataObject(self)
        alg.SetBoxClip(*bounds_)
        port = 0
        if invert:
            # invert the clip if needed
            port = 1
            alg.GenerateClippedOutputOn()
        _update_alg(alg, progress_bar=progress_bar, message='Clipping a Dataset by a Bounding Box')
        clipped = _get_output(alg, oport=port)
        if crinkle:
            clipped = _Crinkler.extract_crinkle_cells(self, clipped, None, active_scalars_info)
        return _remove_unused_points_post_clip(clipped, self.bounds)

    @_deprecate_positional_args(allowed=['implicit_function'])
    def slice_implicit(  # type: ignore[misc]  # noqa: PLR0917
        self: _DataSetOrMultiBlockType,
        implicit_function: _vtk.vtkImplicitFunction,
        generate_triangles: bool = False,  # noqa: FBT001, FBT002
        contour: bool = False,  # noqa: FBT001, FBT002
        progress_bar: bool = False,  # noqa: FBT001, FBT002
    ):
        """Slice a dataset by a VTK implicit function.

        Parameters
        ----------
        implicit_function : :vtk:`vtkImplicitFunction`
            Specify the implicit function to perform the cutting.

        generate_triangles : bool, default: False
            If this is enabled (``False`` by default), the output will
            be triangles. Otherwise the output will be the intersection
            polygons. If the cutting function is not a plane, the
            output will be 3D polygons, which might be nice to look at
            but hard to compute with downstream.

        contour : bool, default: False
            If ``True``, apply a ``contour`` filter after slicing.

        progress_bar : bool, default: False
            Display a progress bar to indicate progress.

        Returns
        -------
        pyvista.PolyData
            Sliced dataset.

        See Also
        --------
        slice
        slice_orthogonal
        slice_along_axis
        slice_along_line
        :meth:`~pyvista.ImageDataFilters.slice_index`

        Examples
        --------
        Slice the surface of a sphere.

        >>> import pyvista as pv
        >>> import vtk
        >>> sphere = vtk.vtkSphere()
        >>> sphere.SetRadius(10)
        >>> mesh = pv.Wavelet()
        >>> slice = mesh.slice_implicit(sphere)
        >>> slice.plot(show_edges=True, line_width=5)

        >>> cylinder = vtk.vtkCylinder()
        >>> cylinder.SetRadius(10)
        >>> mesh = pv.Wavelet()
        >>> slice = mesh.slice_implicit(cylinder)
        >>> slice.plot(show_edges=True, line_width=5)

        """
        alg = _vtk.vtkCutter()  # Construct the cutter object
        alg.SetInputDataObject(self)  # Use the grid as the data we desire to cut
        alg.SetCutFunction(implicit_function)  # the cutter to use the function
        alg.SetGenerateTriangles(generate_triangles)
        _update_alg(alg, progress_bar=progress_bar, message='Slicing')
        output = _get_output(alg)
        if contour:
            return output.contour()
        return output

    @_deprecate_positional_args(allowed=['normal'])
    def slice(  # type: ignore[misc]  # noqa: PLR0917
        self: _DataSetOrMultiBlockType,
        normal: VectorLike[float] | NormalsLiteral = 'x',
        origin: VectorLike[float] | None = None,
        generate_triangles: bool = False,  # noqa: FBT001, FBT002
        contour: bool = False,  # noqa: FBT001, FBT002
        progress_bar: bool = False,  # noqa: FBT001, FBT002
    ):
        """Slice a dataset by a plane at the specified origin and normal vector orientation.

        If no origin is specified, the center of the input dataset will be used.

        Parameters
        ----------
        normal : sequence[float] | str, default: 'x'
            Length 3 tuple for the normal vector direction. Can also be
            specified as a string conventional direction such as ``'x'`` for
            ``(1, 0, 0)`` or ``'-x'`` for ``(-1, 0, 0)``, etc.

        origin : sequence[float], optional
            The center ``(x, y, z)`` coordinate of the plane on which
            the slice occurs.

        generate_triangles : bool, default: False
            If this is enabled (``False`` by default), the output will
            be triangles. Otherwise the output will be the intersection
            polygons.

        contour : bool, default: False
            If ``True``, apply a ``contour`` filter after slicing.

        progress_bar : bool, default: False
            Display a progress bar to indicate progress.

        Returns
        -------
        pyvista.PolyData
            Sliced dataset.

        See Also
        --------
        slice_implicit
        slice_orthogonal
        slice_along_axis
        slice_along_line
        :meth:`~pyvista.ImageDataFilters.slice_index`

        Examples
        --------
        Slice the surface of a sphere.

        >>> import pyvista as pv
        >>> sphere = pv.Sphere()
        >>> slice_x = sphere.slice(normal='x')
        >>> slice_y = sphere.slice(normal='y')
        >>> slice_z = sphere.slice(normal='z')
        >>> slices = slice_x + slice_y + slice_z
        >>> slices.plot(line_width=5)

        See :ref:`slice_example` for more examples using this filter.

        """
        normal_: VectorLike[float] = NORMALS[normal.lower()] if isinstance(normal, str) else normal
        # find center of data if origin not specified
        origin_ = self.center if origin is None else origin

        # create the plane for clipping
        plane = generate_plane(normal_, origin_)
        return self.slice_implicit(
            plane,
            generate_triangles=generate_triangles,
            contour=contour,
            progress_bar=progress_bar,
        )

    @_deprecate_positional_args
    def slice_orthogonal(  # type: ignore[misc]  # noqa: PLR0917
        self: _DataSetOrMultiBlockType,
        x: float | None = None,
        y: float | None = None,
        z: float | None = None,
        generate_triangles: bool = False,  # noqa: FBT001, FBT002
        contour: bool = False,  # noqa: FBT001, FBT002
        progress_bar: bool = False,  # noqa: FBT001, FBT002
    ):
        """Create three orthogonal slices through the dataset on the three cartesian planes.

        Yields a MutliBlock dataset of the three slices.

        Parameters
        ----------
        x : float, optional
            The X location of the YZ slice.

        y : float, optional
            The Y location of the XZ slice.

        z : float, optional
            The Z location of the XY slice.

        generate_triangles : bool, default: False
            When ``True``, the output will be triangles. Otherwise the output
            will be the intersection polygons.

        contour : bool, default: False
            If ``True``, apply a ``contour`` filter after slicing.

        progress_bar : bool, default: False
            Display a progress bar to indicate progress.

        Returns
        -------
        pyvista.PolyData
            Sliced dataset.

        See Also
        --------
        slice
        slice_implicit
        slice_along_axis
        slice_along_line
        :meth:`~pyvista.ImageDataFilters.slice_index`

        Examples
        --------
        Slice the random hills dataset with three orthogonal planes.

        >>> from pyvista import examples
        >>> hills = examples.load_random_hills()
        >>> slices = hills.slice_orthogonal(contour=False)
        >>> slices.plot(line_width=5)

        See :ref:`slice_example` for more examples using this filter.

        """
        # Create the three slices
        if x is None:
            x = self.center[0]
        if y is None:
            y = self.center[1]
        if z is None:
            z = self.center[2]
        output = pyvista.MultiBlock()
        if isinstance(self, pyvista.MultiBlock):
            for i in range(self.n_blocks):
                data = self[i]
                output.append(
                    data.slice_orthogonal(
                        x=x,
                        y=y,
                        z=z,
                        generate_triangles=generate_triangles,
                        contour=contour,
                    )
                    if data is not None
                    else data
                )
            return output
        output.append(
            self.slice(
                normal='x',
                origin=[x, y, z],
                generate_triangles=generate_triangles,
                progress_bar=progress_bar,
            ),
            'YZ',
        )
        output.append(
            self.slice(
                normal='y',
                origin=[x, y, z],
                generate_triangles=generate_triangles,
                progress_bar=progress_bar,
            ),
            'XZ',
        )
        output.append(
            self.slice(
                normal='z',
                origin=[x, y, z],
                generate_triangles=generate_triangles,
                progress_bar=progress_bar,
            ),
            'XY',
        )
        return output

    @_deprecate_positional_args(allowed=['n', 'axis'])
    def slice_along_axis(  # type: ignore[misc]  # noqa: PLR0917
        self: _DataSetOrMultiBlockType,
        n: int = 5,
        axis: Literal['x', 'y', 'z', 0, 1, 2] = 'x',
        tolerance: float | None = None,
        generate_triangles: bool = False,  # noqa: FBT001, FBT002
        contour: bool = False,  # noqa: FBT001, FBT002
        bounds=None,
        center=None,
        progress_bar: bool = False,  # noqa: FBT001, FBT002
    ):
        """Create many slices of the input dataset along a specified axis.

        Parameters
        ----------
        n : int, default: 5
            The number of slices to create.

        axis : str | int, default: 'x'
            The axis to generate the slices along. Perpendicular to the
            slices. Can be string name (``'x'``, ``'y'``, or ``'z'``) or
            axis index (``0``, ``1``, or ``2``).

        tolerance : float, optional
            The tolerance to the edge of the dataset bounds to create
            the slices. The ``n`` slices are placed equidistantly with
            an absolute padding of ``tolerance`` inside each side of the
            ``bounds`` along the specified axis. Defaults to 1% of the
            ``bounds`` along the specified axis.

        generate_triangles : bool, default: False
            When ``True``, the output will be triangles. Otherwise the output
            will be the intersection polygons.

        contour : bool, default: False
            If ``True``, apply a ``contour`` filter after slicing.

        bounds : sequence[float], optional
            A 6-length sequence overriding the bounds of the mesh.
            The bounds along the specified axis define the extent
            where slices are taken.

        center : sequence[float], optional
            A 3-length sequence specifying the position of the line
            along which slices are taken. Defaults to the center of
            the mesh.

        progress_bar : bool, default: False
            Display a progress bar to indicate progress.

        Returns
        -------
        pyvista.PolyData
            Sliced dataset.

        See Also
        --------
        slice
        slice_implicit
        slice_orthogonal
        slice_along_line
        :meth:`~pyvista.ImageDataFilters.slice_index`

        Examples
        --------
        Slice the random hills dataset in the X direction.

        >>> from pyvista import examples
        >>> hills = examples.load_random_hills()
        >>> slices = hills.slice_along_axis(n=10)
        >>> slices.plot(line_width=5)

        Slice the random hills dataset in the Z direction.

        >>> from pyvista import examples
        >>> hills = examples.load_random_hills()
        >>> slices = hills.slice_along_axis(n=10, axis='z')
        >>> slices.plot(line_width=5)

        See :ref:`slice_example` for more examples using this filter.

        """
        # parse axis input
        XYZLiteral = Literal['x', 'y', 'z']
        labels: list[XYZLiteral] = ['x', 'y', 'z']
        label_to_index: dict[Literal['x', 'y', 'z'], Literal[0, 1, 2]] = {
            'x': 0,
            'y': 1,
            'z': 2,
        }
        if isinstance(axis, int):
            ax_index = axis
            ax_label = labels[ax_index]
        elif isinstance(axis, str):
            ax_str = axis.lower()
            if ax_str in labels:
                ax_label = cast('XYZLiteral', ax_str)
                ax_index = label_to_index[ax_label]
            else:
                msg = f'Axis ({axis!r}) not understood. Choose one of {labels}.'
                raise ValueError(msg) from None
        # get the locations along that axis
        if bounds is None:
            bounds = self.bounds
        if center is None:
            center = self.center
        if tolerance is None:
            tolerance = (bounds[ax_index * 2 + 1] - bounds[ax_index * 2]) * 0.01
        rng = np.linspace(
            bounds[ax_index * 2] + tolerance, bounds[ax_index * 2 + 1] - tolerance, n
        )
        center = list(center)
        # Make each of the slices
        output = pyvista.MultiBlock()
        if isinstance(self, pyvista.MultiBlock):
            for i in range(self.n_blocks):
                data = self[i]
                output.append(
                    data.slice_along_axis(
                        n=n,
                        axis=ax_label,
                        tolerance=tolerance,
                        generate_triangles=generate_triangles,
                        contour=contour,
                        bounds=bounds,
                        center=center,
                    )
                    if data is not None
                    else data
                )
            return output
        for i in range(n):
            center[ax_index] = rng[i]
            slc = self.slice(
                normal=ax_label,
                origin=center,
                generate_triangles=generate_triangles,
                contour=contour,
                progress_bar=progress_bar,
            )
            output.append(slc, f'slice{i}')
        return output

    @_deprecate_positional_args(allowed=['line'])
    def slice_along_line(  # type: ignore[misc]  # noqa: PLR0917
        self: _DataSetOrMultiBlockType,
        line: pyvista.PolyData,
        generate_triangles: bool = False,  # noqa: FBT001, FBT002
        contour: bool = False,  # noqa: FBT001, FBT002
        progress_bar: bool = False,  # noqa: FBT001, FBT002
    ):
        """Slice a dataset using a polyline/spline as the path.

        This also works for lines generated with :func:`pyvista.Line`.

        Parameters
        ----------
        line : pyvista.PolyData
            A PolyData object containing one single PolyLine cell.

        generate_triangles : bool, default: False
            When ``True``, the output will be triangles. Otherwise the output
            will be the intersection polygons.

        contour : bool, default: False
            If ``True``, apply a ``contour`` filter after slicing.

        progress_bar : bool, default: False
            Display a progress bar to indicate progress.

        Returns
        -------
        pyvista.PolyData
            Sliced dataset.

        See Also
        --------
        slice
        slice_implicit
        slice_orthogonal
        slice_along_axis
        :meth:`~pyvista.ImageDataFilters.slice_index`

        Examples
        --------
        Slice the random hills dataset along a circular arc.

        >>> import numpy as np
        >>> import pyvista as pv
        >>> from pyvista import examples
        >>> hills = examples.load_random_hills()
        >>> center = np.array(hills.center)
        >>> point_a = center + np.array([5, 0, 0])
        >>> point_b = center + np.array([-5, 0, 0])
        >>> arc = pv.CircularArc(
        ...     pointa=point_a, pointb=point_b, center=center, resolution=100
        ... )
        >>> line_slice = hills.slice_along_line(arc)

        Plot the circular arc and the hills mesh.

        >>> pl = pv.Plotter()
        >>> _ = pl.add_mesh(hills, smooth_shading=True, style='wireframe')
        >>> _ = pl.add_mesh(
        ...     line_slice,
        ...     line_width=10,
        ...     render_lines_as_tubes=True,
        ...     color='k',
        ... )
        >>> _ = pl.add_mesh(arc, line_width=10, color='grey')
        >>> pl.show()

        See :ref:`slice_example` for more examples using this filter.

        """
        # check that we have a PolyLine cell in the input line
        if line.GetNumberOfCells() != 1:
            msg = 'Input line must have only one cell.'
            raise ValueError(msg)
        polyline = line.GetCell(0)
        if not isinstance(polyline, _vtk.vtkPolyLine):
            msg = f'Input line must have a PolyLine cell, not ({type(polyline)})'
            raise TypeError(msg)
        # Generate PolyPlane
        polyplane = _vtk.vtkPolyPlane()
        polyplane.SetPolyLine(polyline)
        # Create slice
        alg = _vtk.vtkCutter()  # Construct the cutter object
        alg.SetInputDataObject(self)  # Use the grid as the data we desire to cut
        alg.SetCutFunction(polyplane)  # the cutter to use the poly planes
        if not generate_triangles:
            alg.GenerateTrianglesOff()
        _update_alg(alg, progress_bar=progress_bar, message='Slicing along Line')
        output = _get_output(alg)
        if contour:
            return output.contour()
        return output

    @_deprecate_positional_args
    def extract_all_edges(  # type: ignore[misc]
        self: _DataSetOrMultiBlockType,
        use_all_points: bool = False,  # noqa: FBT001, FBT002
        clear_data: bool = False,  # noqa: FBT001, FBT002
        progress_bar: bool = False,  # noqa: FBT001, FBT002
    ):
        """Extract all the internal/external edges of the dataset as PolyData.

        This produces a full wireframe representation of the input dataset.

        Parameters
        ----------
        use_all_points : bool, default: False
            Indicates whether all of the points of the input mesh should exist
            in the output. When ``True``, point numbering does not change and
            a threaded approach is used, which avoids the use of a point locator
            and is quicker.

            By default this is set to ``False``, and unused points are omitted
            from the output.

            This parameter can only be set to ``True`` with ``vtk==9.1.0`` or newer.

        clear_data : bool, default: False
            Clear any point, cell, or field data. This is useful
            if wanting to strictly extract the edges.

        progress_bar : bool, default: False
            Display a progress bar to indicate progress.

        Returns
        -------
        pyvista.PolyData
            Edges extracted from the dataset.

        Examples
        --------
        Extract the edges of a sample unstructured grid and plot the edges.
        Note how it plots interior edges.

        >>> import pyvista as pv
        >>> from pyvista import examples
        >>> hex_beam = pv.read(examples.hexbeamfile)
        >>> edges = hex_beam.extract_all_edges()
        >>> edges.plot(line_width=5, color='k')

        See :ref:`cell_centers_example` for more examples using this filter.

        """
        alg = _vtk.vtkExtractEdges()
        alg.SetInputDataObject(self)
        if use_all_points:
            try:
                alg.SetUseAllPoints(use_all_points)
            except AttributeError:  # pragma: no cover
                msg = (
                    'This version of VTK does not support `use_all_points=True`. '
                    'VTK v9.1 or newer is required.'
                )
                raise VTKVersionError(msg)
        # Suppress improperly used INFO for debugging messages in vtkExtractEdges
        with pyvista.vtk_verbosity('off'):
            _update_alg(alg, progress_bar=progress_bar, message='Extracting All Edges')
        output = _get_output(alg)
        if clear_data:
            output.clear_data()
        return output

    @_deprecate_positional_args
    def elevation(  # type: ignore[misc]  # noqa: PLR0917
        self: _DataSetOrMultiBlockType,
        low_point: VectorLike[float] | None = None,
        high_point: VectorLike[float] | None = None,
        scalar_range: str | VectorLike[float] | None = None,
        preference: Literal['point', 'cell'] = 'point',
        set_active: bool = True,  # noqa: FBT001, FBT002
        progress_bar: bool = False,  # noqa: FBT001, FBT002
    ):
        """Generate scalar values on a dataset.

        The scalar values lie within a user specified range, and are
        generated by computing a projection of each dataset point onto
        a line.  The line can be oriented arbitrarily.  A typical
        example is to generate scalars based on elevation or height
        above a plane.

        .. warning::
           This will create a scalars array named ``'Elevation'`` on the
           point data of the input dataset and overwrite the array
           named ``'Elevation'`` if present.

        Parameters
        ----------
        low_point : sequence[float], optional
            The low point of the projection line in 3D space. Default is bottom
            center of the dataset. Otherwise pass a length 3 sequence.

        high_point : sequence[float], optional
            The high point of the projection line in 3D space. Default is top
            center of the dataset. Otherwise pass a length 3 sequence.

        scalar_range : str | sequence[float], optional
            The scalar range to project to the low and high points on the line
            that will be mapped to the dataset. If None given, the values will
            be computed from the elevation (Z component) range between the
            high and low points. Min and max of a range can be given as a length
            2 sequence. If ``str``, name of scalar array present in the
            dataset given, the valid range of that array will be used.

        preference : str, default: "point"
            When an array name is specified for ``scalar_range``, this is the
            preferred array type to search for in the dataset.
            Must be either ``'point'`` or ``'cell'``.

        set_active : bool, default: True
            A boolean flag on whether or not to set the new
            ``'Elevation'`` scalar as the active scalars array on the
            output dataset.

        progress_bar : bool, default: False
            Display a progress bar to indicate progress.

        Returns
        -------
        DataSet | MultiBlock
            Dataset containing elevation scalars in the
            ``"Elevation"`` array in ``point_data``.

        Examples
        --------
        Generate the "elevation" scalars for a sphere mesh.  This is
        simply the height in Z from the XY plane.

        >>> import pyvista as pv
        >>> sphere = pv.Sphere()
        >>> sphere_elv = sphere.elevation()
        >>> sphere_elv.plot(smooth_shading=True)

        Access the first 4 elevation scalars.  This is a point-wise
        array containing the "elevation" of each point.

        >>> sphere_elv['Elevation'][:4]  # doctest:+SKIP
        array([-0.5       ,  0.5       , -0.49706897, -0.48831028], dtype=float32)

        See :ref:`using_filters_example` for more examples using this filter.

        """
        # Fix the projection line:
        if low_point is None:
            low_point_ = list(self.center)
            low_point_[2] = self.bounds.z_min
        else:
            low_point_ = _validation.validate_array3(low_point)
        if high_point is None:
            high_point_ = list(self.center)
            high_point_[2] = self.bounds.z_max
        else:
            high_point_ = _validation.validate_array3(high_point)
        # Fix scalar_range:
        if scalar_range is None:
            scalar_range_ = (low_point_[2], high_point_[2])
        elif isinstance(scalar_range, str):
            scalar_range_ = self.get_data_range(scalar_range, preference=preference)
        else:
            scalar_range_ = _validation.validate_data_range(scalar_range)

        # Construct the filter
        alg = _vtk.vtkElevationFilter()
        alg.SetInputDataObject(self)
        # Set the parameters
        alg.SetScalarRange(scalar_range_)
        alg.SetLowPoint(low_point_)
        alg.SetHighPoint(high_point_)
        _update_alg(alg, progress_bar=progress_bar, message='Computing Elevation')
        # Decide on updating active scalars array
        output = _get_output(alg)
        if not set_active:
            # 'Elevation' is automatically made active by the VTK filter
            output.point_data.active_scalars_name = self.point_data.active_scalars_name
        return output

    @_deprecate_positional_args
    def compute_cell_sizes(  # type: ignore[misc]  # noqa: PLR0917
        self: _DataSetOrMultiBlockType,
        length: bool = True,  # noqa: FBT001, FBT002
        area: bool = True,  # noqa: FBT001, FBT002
        volume: bool = True,  # noqa: FBT001, FBT002
        progress_bar: bool = False,  # noqa: FBT001, FBT002
        vertex_count: bool = False,  # noqa: FBT001, FBT002
    ):
        """Compute sizes for 0D (vertex count), 1D (length), 2D (area) and 3D (volume) cells.

        Parameters
        ----------
        length : bool, default: True
            Specify whether or not to compute the length of 1D cells.

        area : bool, default: True
            Specify whether or not to compute the area of 2D cells.

        volume : bool, default: True
            Specify whether or not to compute the volume of 3D cells.

        progress_bar : bool, default: False
            Display a progress bar to indicate progress.

        vertex_count : bool, default: False
            Specify whether or not to compute sizes for vertex and polyvertex cells (0D cells).
            The computed value is the number of points in the cell.

        Returns
        -------
        DataSet | MultiBlock
            Dataset with `cell_data` containing the ``"VertexCount"``,
            ``"Length"``, ``"Area"``, and ``"Volume"`` arrays if set
            in the parameters.  Return type matches input.

        Notes
        -----
        If cells do not have a dimension (for example, the length of
        hexahedral cells), the corresponding array will be all zeros.

        Examples
        --------
        Compute the face area of the example airplane mesh.

        >>> from pyvista import examples
        >>> surf = examples.load_airplane()
        >>> surf = surf.compute_cell_sizes(length=False, volume=False)
        >>> surf.plot(show_edges=True, scalars='Area')

        """
        alg = _vtk.vtkCellSizeFilter()
        alg.SetInputDataObject(self)
        alg.SetComputeArea(area)
        alg.SetComputeVolume(volume)
        alg.SetComputeLength(length)
        alg.SetComputeVertexCount(vertex_count)
        _update_alg(alg, progress_bar=progress_bar, message='Computing Cell Sizes')
        return _get_output(alg)

    @_deprecate_positional_args
    def cell_centers(  # type: ignore[misc]
        self: _DataSetOrMultiBlockType,
        vertex: bool = True,  # noqa: FBT001, FBT002
        pass_cell_data: bool = True,  # noqa: FBT001, FBT002
        progress_bar: bool = False,  # noqa: FBT001, FBT002
    ):
        """Generate points at the center of the cells in this dataset.

        These points can be used for placing glyphs or vectors.

        Parameters
        ----------
        vertex : bool, default: True
            Enable or disable the generation of vertex cells.

        pass_cell_data : bool, default: True
            If enabled, pass the input cell data through to the output.

        progress_bar : bool, default: False
            Display a progress bar to indicate progress.

        Returns
        -------
        pyvista.PolyData
            Polydata where the points are the cell centers of the
            original dataset.

        Examples
        --------
        >>> import pyvista as pv
        >>> mesh = pv.Plane()
        >>> mesh.point_data.clear()
        >>> centers = mesh.cell_centers()
        >>> pl = pv.Plotter()
        >>> actor = pl.add_mesh(mesh, show_edges=True)
        >>> actor = pl.add_points(
        ...     centers,
        ...     render_points_as_spheres=True,
        ...     color='red',
        ...     point_size=20,
        ... )
        >>> pl.show()

        See :ref:`cell_centers_example` for more examples using this filter.

        """
        input_mesh = self.cast_to_poly_points() if isinstance(self, pyvista.PointSet) else self
        alg = _vtk.vtkCellCenters()
        alg.SetInputDataObject(input_mesh)
        alg.SetVertexCells(vertex)
        alg.SetCopyArrays(pass_cell_data)
        _update_alg(
            alg, progress_bar=progress_bar, message='Generating Points at the Center of the Cells'
        )
        return _get_output(alg)

    @_deprecate_positional_args
    def cell_data_to_point_data(  # type: ignore[misc]
        self: _DataSetOrMultiBlockType,
        pass_cell_data: bool = False,  # noqa: FBT001, FBT002
        progress_bar: bool = False,  # noqa: FBT001, FBT002
    ):
        """Transform cell data into point data.

        Point data are specified per node and cell data specified
        within cells.  Optionally, the input point data can be passed
        through to the output.

        The method of transformation is based on averaging the data
        values of all cells using a particular point. Optionally, the
        input cell data can be passed through to the output as well.

        Parameters
        ----------
        pass_cell_data : bool, default: False
            If enabled, pass the input cell data through to the output.

        progress_bar : bool, default: False
            Display a progress bar to indicate progress.

        Returns
        -------
        DataSet | MultiBlock
            Dataset with the point data transformed into cell data.
            Return type matches input.

        See Also
        --------
        point_data_to_cell_data
            Similar transformation applied to point data.
        :meth:`~pyvista.ImageDataFilters.cells_to_points`
            Re-mesh :class:`~pyvista.ImageData` to a points-based representation.

        Examples
        --------
        First compute the face area of the example airplane mesh and
        show the cell values.  This is to show discrete cell data.

        >>> from pyvista import examples
        >>> surf = examples.load_airplane()
        >>> surf = surf.compute_cell_sizes(length=False, volume=False)
        >>> surf.plot(scalars='Area')

        These cell scalars can be applied to individual points to
        effectively smooth out the cell data onto the points.

        >>> from pyvista import examples
        >>> surf = examples.load_airplane()
        >>> surf = surf.compute_cell_sizes(length=False, volume=False)
        >>> surf = surf.cell_data_to_point_data()
        >>> surf.plot(scalars='Area')

        """
        alg = _vtk.vtkCellDataToPointData()
        alg.SetInputDataObject(self)
        alg.SetPassCellData(pass_cell_data)
        _update_alg(
            alg, progress_bar=progress_bar, message='Transforming cell data into point data.'
        )
        active_scalars = None
        if not isinstance(self, pyvista.MultiBlock):
            active_scalars = self.active_scalars_name
        return _get_output(alg, active_scalars=active_scalars)

    @_deprecate_positional_args
    def ctp(  # type: ignore[misc]
        self: _DataSetOrMultiBlockType,
        pass_cell_data: bool = False,  # noqa: FBT001, FBT002
        progress_bar: bool = False,  # noqa: FBT001, FBT002
        **kwargs,
    ):
        """Transform cell data into point data.

        Point data are specified per node and cell data specified
        within cells.  Optionally, the input point data can be passed
        through to the output.

        This method is an alias for :func:`cell_data_to_point_data`.

        Parameters
        ----------
        pass_cell_data : bool, default: False
            If enabled, pass the input cell data through to the output.

        progress_bar : bool, default: False
            Display a progress bar to indicate progress.

        **kwargs : dict, optional
            Deprecated keyword argument ``pass_cell_arrays``.

        Returns
        -------
        DataSet | MultiBlock
            Dataset with the cell data transformed into point data.
            Return type matches input.

        """
        return self.cell_data_to_point_data(
            pass_cell_data=pass_cell_data,
            progress_bar=progress_bar,
            **kwargs,
        )

    @_deprecate_positional_args
    def point_data_to_cell_data(  # type: ignore[misc]
        self: _DataSetOrMultiBlockType,
        pass_point_data: bool = False,  # noqa: FBT001, FBT002
        categorical: bool = False,  # noqa: FBT001, FBT002
        progress_bar: bool = False,  # noqa: FBT001, FBT002
    ):
        """Transform point data into cell data.

        Point data are specified per node and cell data specified within cells.
        Optionally, the input point data can be passed through to the output.

        Parameters
        ----------
        pass_point_data : bool, default: False
            If enabled, pass the input point data through to the output.

        categorical : bool, default: False
            Control whether the source point data is to be treated as
            categorical. If ``True``,  histograming is used to assign the
            cell data. Specifically, a histogram is populated for each cell
            from the scalar values at each point, and the bin with the most
            elements is selected. In case of a tie, the smaller value is selected.

            .. note::

                If the point data is continuous, values that are almost equal (within
                ``1e-6``) are merged into a single bin. Otherwise, for discrete data
                the number of bins equals the number of unique values.

        progress_bar : bool, default: False
            Display a progress bar to indicate progress.

        Returns
        -------
        DataSet | MultiBlock
            Dataset with the point data transformed into cell data.
            Return type matches input.

        See Also
        --------
        cell_data_to_point_data
            Similar transformation applied to cell data.
        :meth:`~pyvista.ImageDataFilters.points_to_cells`
            Re-mesh :class:`~pyvista.ImageData` to a cells-based representation.

        Examples
        --------
        Color cells by their z coordinates.  First, create point
        scalars based on z-coordinates of a sample sphere mesh.  Then
        convert this point data to cell data.  Use a low resolution
        sphere for emphasis of cell valued data.

        First, plot these values as point values to show the
        difference between point and cell data.

        >>> import pyvista as pv
        >>> sphere = pv.Sphere(theta_resolution=10, phi_resolution=10)
        >>> sphere['Z Coordinates'] = sphere.points[:, 2]
        >>> sphere.plot()

        Now, convert these values to cell data and then plot it.

        >>> import pyvista as pv
        >>> sphere = pv.Sphere(theta_resolution=10, phi_resolution=10)
        >>> sphere['Z Coordinates'] = sphere.points[:, 2]
        >>> sphere = sphere.point_data_to_cell_data()
        >>> sphere.plot()

        """
        alg = _vtk.vtkPointDataToCellData()
        alg.SetInputDataObject(self)
        alg.SetPassPointData(pass_point_data)
        alg.SetCategoricalData(categorical)
        _update_alg(
            alg, progress_bar=progress_bar, message='Transforming point data into cell data'
        )
        active_scalars = None
        if not isinstance(self, pyvista.MultiBlock):
            active_scalars = self.active_scalars_name
        return _get_output(alg, active_scalars=active_scalars)

    @_deprecate_positional_args
    def ptc(  # type: ignore[misc]
        self: _DataSetOrMultiBlockType,
        pass_point_data: bool = False,  # noqa: FBT001, FBT002
        progress_bar: bool = False,  # noqa: FBT001, FBT002
        **kwargs,
    ):
        """Transform point data into cell data.

        Point data are specified per node and cell data specified
        within cells.  Optionally, the input point data can be passed
        through to the output.

        This method is an alias for :func:`point_data_to_cell_data`.

        Parameters
        ----------
        pass_point_data : bool, default: False
            If enabled, pass the input point data through to the output.

        progress_bar : bool, default: False
            Display a progress bar to indicate progress.

        **kwargs : dict, optional
            Deprecated keyword argument ``pass_point_arrays``.

        Returns
        -------
        DataSet | MultiBlock
            Dataset with the point data transformed into cell data.
            Return type matches input.

        """
        return self.point_data_to_cell_data(
            pass_point_data=pass_point_data,
            progress_bar=progress_bar,
            **kwargs,
        )

    @_deprecate_positional_args
    def triangulate(  # type: ignore[misc]
        self: _DataSetOrMultiBlockType,
        inplace: bool = False,  # noqa: FBT001, FBT002
        progress_bar: bool = False,  # noqa: FBT001, FBT002
    ):
        """Return an all triangle mesh.

        More complex polygons will be broken down into triangles.

        Parameters
        ----------
        inplace : bool, default: False
            Updates mesh in-place.

        progress_bar : bool, default: False
            Display a progress bar to indicate progress.

        Returns
        -------
        pyvista.PolyData
            Mesh containing only triangles.

        Examples
        --------
        Generate a mesh with quadrilateral faces.

        >>> import pyvista as pv
        >>> plane = pv.Plane()
        >>> plane.point_data.clear()
        >>> plane.plot(show_edges=True, line_width=5)

        Convert it to an all triangle mesh.

        >>> mesh = plane.triangulate()
        >>> mesh.plot(show_edges=True, line_width=5)

        """
        alg = _vtk.vtkDataSetTriangleFilter()
        alg.SetInputData(self)
        _update_alg(alg, progress_bar=progress_bar, message='Converting to triangle mesh')

        mesh = _get_output(alg)
        if inplace:
            self.copy_from(mesh, deep=False)
            return self
        return mesh

    @_deprecate_positional_args(allowed=['target'])
    def sample(  # type: ignore[misc]  # noqa: PLR0917
        self: _DataSetOrMultiBlockType,
        target: DataSet | _vtk.vtkDataSet,
        tolerance: float | None = None,
        pass_cell_data: bool = True,  # noqa: FBT001, FBT002
        pass_point_data: bool = True,  # noqa: FBT001, FBT002
        categorical: bool = False,  # noqa: FBT001, FBT002
        progress_bar: bool = False,  # noqa: FBT001, FBT002
        locator: Literal['cell', 'cell_tree', 'obb_tree', 'static_cell']
        | _vtk.vtkAbstractCellLocator
        | None = 'static_cell',
        pass_field_data: bool = True,  # noqa: FBT001, FBT002
        mark_blank: bool = True,  # noqa: FBT001, FBT002
        snap_to_closest_point: bool = False,  # noqa: FBT001, FBT002
    ):
        """Resample array data from a passed mesh onto this mesh.

        For `mesh1.sample(mesh2)`, the arrays from `mesh2` are sampled onto
        the points of `mesh1`.  This function interpolates within an
        enclosing cell.  This contrasts with
        :func:`pyvista.DataSetFilters.interpolate` that uses a distance
        weighting for nearby points.  If there is cell topology, `sample` is
        usually preferred.

        The point data 'vtkValidPointMask' stores whether the point could be sampled
        with a value of 1 meaning successful sampling. And a value of 0 means
        unsuccessful.

        This uses :vtk:`vtkResampleWithDataSet`.

        Parameters
        ----------
        target : pyvista.DataSet
            The vtk data object to sample from - point and cell arrays from
            this object are sampled onto the nodes of the ``dataset`` mesh.

        tolerance : float, optional
            Tolerance used to compute whether a point in the source is
            in a cell of the input.  If not given, tolerance is
            automatically generated.

        pass_cell_data : bool, default: True
            Preserve source mesh's original cell data arrays.

        pass_point_data : bool, default: True
            Preserve source mesh's original point data arrays.

        categorical : bool, default: False
            Control whether the source point data is to be treated as
            categorical. If the data is categorical, then the resultant data
            will be determined by a nearest neighbor interpolation scheme.

        progress_bar : bool, default: False
            Display a progress bar to indicate progress.

        locator : :vtk:`vtkAbstractCellLocator` or str or None, default: 'static_cell'
            Prototype cell locator to perform the ``FindCell()``
            operation.  If ``None``, uses the DataSet ``FindCell`` method.
            Valid strings with mapping to vtk cell locators are

                * 'cell' - :vtk:`vtkCellLocator`
                * 'cell_tree' - :vtk:`vtkCellTreeLocator`
                * 'obb_tree' - :vtk:`vtkOBBTree`
                * 'static_cell' - :vtk:`vtkStaticCellLocator`

        pass_field_data : bool, default: True
            Preserve source mesh's original field data arrays.

        mark_blank : bool, default: True
            Whether to mark blank points and cells in "vtkGhostType".

        snap_to_closest_point : bool, default: False
            Whether to snap to cell with closest point if no cell is found. Useful
            when sampling from data with vertex cells. Requires vtk >=9.3.0.

            .. versionadded:: 0.43

        Returns
        -------
        DataSet | MultiBlock
            Dataset containing resampled data.

        See Also
        --------
        pyvista.DataSetFilters.interpolate
            Interpolate values from one mesh onto another.

        pyvista.ImageDataFilters.resample
            Resample image data to modify its dimensions and spacing.

        Examples
        --------
        Resample data from another dataset onto a sphere.

        >>> import pyvista as pv
        >>> from pyvista import examples
        >>> mesh = pv.Sphere(center=(4.5, 4.5, 4.5), radius=4.5)
        >>> data_to_probe = examples.load_uniform()
        >>> result = mesh.sample(data_to_probe)
        >>> result.plot(scalars='Spatial Point Data')

        If sampling from a set of points represented by a ``(n, 3)``
        shaped ``numpy.ndarray``, they need to be converted to a
        PyVista DataSet, e.g. :class:`pyvista.PolyData`, first.

        >>> import numpy as np
        >>> points = np.array([[1.5, 5.0, 6.2], [6.7, 4.2, 8.0]])
        >>> mesh = pv.PolyData(points)
        >>> result = mesh.sample(data_to_probe)
        >>> result['Spatial Point Data']
        pyvista_ndarray([ 46.5 , 225.12])

        See :ref:`resampling_example` and :ref:`interpolate_sample_example`
        for more examples using this filter.

        """
        alg = _vtk.vtkResampleWithDataSet()  # Construct the ResampleWithDataSet object
        alg.SetInputData(
            self
        )  # Set the Input data (actually the source i.e. where to sample from)
        # Set the Source data (actually the target, i.e. where to sample to)
        alg.SetSourceData(wrap(target))
        alg.SetPassCellArrays(pass_cell_data)
        alg.SetPassPointArrays(pass_point_data)
        alg.SetPassFieldArrays(pass_field_data)

        alg.SetMarkBlankPointsAndCells(mark_blank)
        alg.SetCategoricalData(categorical)

        if tolerance is not None:
            alg.SetComputeTolerance(False)
            alg.SetTolerance(tolerance)
        if locator:
            if isinstance(locator, str):
                locator_map = {
                    'cell': _vtk.vtkCellLocator(),
                    'cell_tree': _vtk.vtkCellTreeLocator(),
                    'obb_tree': _vtk.vtkOBBTree(),
                    'static_cell': _vtk.vtkStaticCellLocator(),
                }
                try:
                    locator = locator_map[locator]
                except KeyError as err:
                    msg = f'locator must be a string from {locator_map.keys()}, got {locator}'
                    raise ValueError(msg) from err
            alg.SetCellLocatorPrototype(locator)

        if snap_to_closest_point:
            try:
                alg.SnapToCellWithClosestPointOn()
            except AttributeError:  # pragma: no cover
                msg = '`snap_to_closest_point=True` requires vtk 9.3.0 or newer'
                raise VTKVersionError(msg)
        _update_alg(
            alg,
            progress_bar=progress_bar,
            message='Resampling array Data from a Passed Mesh onto Mesh',
        )
        return _get_output(alg)

    def cell_quality(  # type: ignore[misc]
        self: _DataSetOrMultiBlockType,
        quality_measure: Literal['all', 'all_valid']
        | _CellQualityLiteral
        | Sequence[_CellQualityLiteral] = 'scaled_jacobian',
        *,
        null_value: float = -1.0,
        progress_bar: bool = False,
    ) -> _DataSetOrMultiBlockType:
        r"""Compute a function of (geometric) quality for each cell of a mesh.

        The per-cell quality is added to the mesh's cell data, in an array with
        the same name as the quality measure. Cell types not supported by this
        filter or undefined quality of supported cell types will have an
        entry of ``-1``.

        See the :ref:`cell_quality_measures_table` below for all measures and the
        :class:`~pyvista.CellType` supported by each one.
        Defaults to computing the ``scaled_jacobian`` quality measure.

        .. _cell_quality_measures_table:

        .. include:: /api/core/cell_quality/cell_quality_measures_table.rst

        .. note::

            Refer to the `Verdict Library Reference Manual <https://github.com/sandialabs/verdict/raw/master/SAND2007-2853p.pdf>`_
            for low-level technical information about how each metric is computed.

        .. versionadded:: 0.45

        Parameters
        ----------
        quality_measure : str | sequence[str], default: 'scaled_jacobian'
            The cell quality measure(s) to use. May be either:

            - A single measure or a sequence of measures listed in
              :ref:`cell_quality_measures_table`.
            - ``'all'`` to compute all measures.
            - ``'all_valid'`` to only keep quality measures that are valid for the mesh's
              cell type(s).

            A separate array is created for each measure.

        null_value : float, default: -1.0
            Float value for undefined quality. Undefined quality are qualities
            that could be addressed by this filter but is not well defined for
            the particular geometry of cell in question, e.g. a volume query
            for a triangle. Undefined quality will always be undefined.
            The default value is -1.

        progress_bar : bool, default: False
            Display a progress bar to indicate progress.

        Returns
        -------
        DataSet | MultiBlock
            Dataset with the computed mesh quality. Return type matches input.
            Cell data array(s) with the computed quality measure(s) are included.

        See Also
        --------
        :func:`~pyvista.cell_quality_info`
            Return information about a cell's quality measure, e.g. acceptable range.

        Examples
        --------
        Compute and plot the minimum angle of a sample sphere mesh.

        >>> import pyvista as pv
        >>> sphere = pv.Sphere(theta_resolution=20, phi_resolution=20)
        >>> cqual = sphere.cell_quality('min_angle')
        >>> cqual.plot(show_edges=True)

        Quality measures like ``'volume'`` do not apply to 2D cells, and a null value
        of ``-1`` is returned.

        >>> qual = sphere.cell_quality('volume')
        >>> qual.get_data_range('volume')
        (np.float64(-1.0), np.float64(-1.0))

        Compute all valid quality measures for the sphere. These measures all return
        non-null values for :attr:`~pyvista.CellType.TRIANGLE` cells.

        >>> cqual = sphere.cell_quality('all_valid')
        >>> valid_measures = cqual.cell_data.keys()
        >>> valid_measures  # doctest: +NORMALIZE_WHITESPACE
        ['area',
         'aspect_frobenius',
         'aspect_ratio',
         'condition',
         'distortion',
         'max_angle',
         'min_angle',
         'radius_ratio',
         'relative_size_squared',
         'scaled_jacobian',
         'shape',
         'shape_and_size']

        See :ref:`mesh_quality_example` for more examples using this filter.

        """
        # Validate measures
        _validation.check_instance(quality_measure, (str, list, tuple), name='quality_measure')
        keep_valid_only = quality_measure == 'all_valid'
        measures_available = _get_cell_quality_measures()
        measures_available_names = cast(
            'list[_CellQualityLiteral]', list(measures_available.keys())
        )
        if quality_measure in ['all', 'all_valid']:
            measures_requested = measures_available_names
        else:
            measures = [quality_measure] if isinstance(quality_measure, str) else quality_measure
            for measure in measures:
                _validation.check_contains(
                    measures_available_names, must_contain=measure, name='quality_measure'
                )
            measures_requested = cast('list[_CellQualityLiteral]', measures)

        cell_quality = functools.partial(
            DataObjectFilters._dataset_cell_quality,
            measures_requested=measures_requested,
            measures_available=measures_available,
            keep_valid_only=keep_valid_only,
            null_value=null_value,
            progress_bar=progress_bar,
        )
        return (
            self.generic_filter(cell_quality)  # type: ignore[return-value]
            if isinstance(self, pyvista.MultiBlock)
            else cell_quality(self)
        )

    def _dataset_cell_quality(  # type: ignore[misc]
        self: _DataSetType,
        *,
        measures_requested,
        measures_available,
        keep_valid_only,
        null_value,
        progress_bar,
    ) -> _DataSetType:
        """Compute cell quality of a DataSet (internal method)."""
        CELL_QUALITY = 'CellQuality'

        alg = _vtk.vtkCellQuality()
        alg.SetUndefinedQuality(null_value)

        if 'size' in ''.join(measures_requested):
            # Need to compute mesh quality statistics to get average cell size.
            # We only need to do this once. This will create field data arrays:
            # 'TriArea', 'QuadArea', 'TetVolume', 'PyrVolume', 'WedgeVolume', 'HexVolume'
            # which are used later by vtkCellQuality
            mesh_quality = _vtk.vtkMeshQuality()
            mesh_quality.SaveCellQualityOff()
            mesh_quality.SetInputData(self)
            # Setting any 'Size' measure for any cell (tri, quad, etc.) is sufficient to
            # ensure all necessary base stats are computed for all cell types and for
            # all 'Size' measures
            mesh_quality.SetTriangleQualityMeasureToShapeAndSize()
            mesh_quality.Update()

            alg.SetInputDataObject(mesh_quality.GetOutput())
        else:
            alg.SetInputDataObject(self)

        output = self.copy()

        # Compute all measures
        for measure in measures_requested:
            # Set measure and update
            getattr(alg, measures_available[measure])()
            _update_alg(
                alg, progress_bar=progress_bar, message=f"Computing Cell Quality '{measure}'"
            )

            # Store the cell quality array with the output
            cell_quality_array = _get_output(alg).cell_data[CELL_QUALITY]
            if keep_valid_only and (
                np.max(cell_quality_array) == np.min(cell_quality_array) == null_value
            ):
                continue
            output.cell_data[measure] = cell_quality_array
        return output


def _get_cell_quality_measures() -> dict[str, str]:
    """Return snake case quality measure keys and vtkCellQuality attribute setter names."""
    # Get possible quality measures dynamically
    str_start = 'SetQualityMeasureTo'
    measures = {}
    for attr in dir(_vtk.vtkCellQuality):
        if attr.startswith(str_start):
            # Get the part after 'SetQualityMeasureTo'
            measure_name = attr[len(str_start) :]
            # Convert to snake case
            # Add underscore before uppercase letters, except the first one
            measure_name = re.sub(r'([a-z])([A-Z])', r'\1_\2', measure_name).lower()
            measures[measure_name] = attr
    return measures


<<<<<<< HEAD
def _remove_unused_points_post_clip(clip_output, input_bounds):
    # VTK clip filters are buggy and sometimes retain unused points from the input, e.g.:
    # https://github.com/pyvista/pyvista/issues/6511
    # https://github.com/pyvista/pyvista/issues/7738

    def maybe_remove_unused_points(mesh: DataSet):
        # Unused points are correctly removed sometimes, so for performance we only
        # remove points when the clipped bounds match input bounds
        if np.allclose(clip_output.bounds, input_bounds) and hasattr(mesh, 'remove_unused_points'):
            return mesh.remove_unused_points()
        return mesh

    return (
        clip_output.generic_filter(maybe_remove_unused_points)
        if isinstance(clip_output, pyvista.MultiBlock)
        else maybe_remove_unused_points(clip_output)
    )


=======
>>>>>>> 66381a20
def _cast_output_to_match_input_type(
    output_mesh: DataSet | MultiBlock, input_mesh: DataSet | MultiBlock
):
    # Ensure output type matches input type

    def cast_output(mesh_out: DataSet, mesh_in: DataSet):
        if isinstance(mesh_in, pyvista.PolyData) and not isinstance(mesh_out, pyvista.PolyData):
            return mesh_out.extract_geometry()
        elif isinstance(mesh_in, pyvista.PointSet) and not isinstance(mesh_out, pyvista.PointSet):
            return mesh_out.cast_to_pointset()
        return mesh_out

    def cast_output_blocks(mesh_out: MultiBlock, mesh_in: MultiBlock):
        # Replace all blocks in the output mesh with cast versions that match the input
        for (ids, _, block_out), block_in in zip(
            mesh_out.recursive_iterator('all', skip_none=True),
            mesh_in.recursive_iterator(skip_none=True),
        ):
            mesh_out.replace(ids, cast_output(block_out, block_in))
        return mesh_out

    return (
        cast_output_blocks(output_mesh, input_mesh)  # type: ignore[arg-type]
        if isinstance(output_mesh, pyvista.MultiBlock)
        else cast_output(output_mesh, input_mesh)  # type: ignore[arg-type]
    )


class _Crinkler:
    CELL_IDS = 'cell_ids'
    INT_DTYPE = np.int64
    ITER_KWARGS: ClassVar = dict(skip_none=True)

    @staticmethod
    def extract_cells(dataset, ids, active_scalars_info_):
        # Extract cells and remove arrays, and restore active scalars
        output = dataset.extract_cells(ids, pass_cell_ids=False, pass_point_ids=False)
        association, name = active_scalars_info_
        if not dataset.is_empty:
            dataset.set_active_scalars(name, preference=association)
        if not output.is_empty:
            output.set_active_scalars(name, preference=association)
        return output

    @staticmethod
    def extract_crinkle_cells(dataset, a_, b_, active_scalars_info):  # noqa: PLR0917
        if b_ is None:
            # Extract cells when `return_clipped=False`
            def extract_cells_from_block(block_, clipped_a, _, active_scalars_info_):
                if _Crinkler.CELL_IDS in clipped_a.cell_data.keys():
                    return _Crinkler.extract_cells(
                        block_,
                        np.unique(clipped_a.cell_data[_Crinkler.CELL_IDS]),
                        active_scalars_info_,
                    )
                return clipped_a
        else:
            # Extract cells when `return_clipped=True`
            def extract_cells_from_block(  # noqa: PLR0917
                block_, clipped_a, clipped_b, active_scalars_info_
            ):
                set_a = (
                    set(clipped_a.cell_data[_Crinkler.CELL_IDS])
                    if _Crinkler.CELL_IDS in clipped_a.cell_data.keys()
                    else set()
                )
                set_b = (
                    set(clipped_b.cell_data[_Crinkler.CELL_IDS])
                    if _Crinkler.CELL_IDS in clipped_b.cell_data.keys()
                    else set()
                )
                set_b = set_b - set_a

                # Need to cast as int dtype explicitly to ensure empty arrays have
                # the right type required by extract_cells
                array_a = np.array(list(set_a), dtype=_Crinkler.INT_DTYPE)
                array_b = np.array(list(set_b), dtype=_Crinkler.INT_DTYPE)

                clipped_a = _Crinkler.extract_cells(block_, array_a, active_scalars_info_)
                clipped_b = _Crinkler.extract_cells(block_, array_b, active_scalars_info_)
                return clipped_a, clipped_b

        def extract_cells_from_multiblock(  # noqa: PLR0917
            multi_in, multi_a, multi_b, active_scalars_info_
        ):
            # Iterate though input and output multiblocks
            # `multi_b` may be None depending on `return_clipped`
            self_iter = multi_in.recursive_iterator('all', **_Crinkler.ITER_KWARGS)
            a_iter = multi_a.recursive_iterator(**_Crinkler.ITER_KWARGS)
            b_iter = (
                multi_b.recursive_iterator(**_Crinkler.ITER_KWARGS)
                if multi_b is not None
                else itertools.repeat(None)
            )

            for (ids, _, block_self), block_a, block_b, scalars_info in zip(
                self_iter, a_iter, b_iter, active_scalars_info_
            ):
                crinkled = extract_cells_from_block(block_self, block_a, block_b, scalars_info)
                # Replace blocks with crinkled ones
                if block_b is None:
                    # Only need to replace one block
                    multi_a.replace(ids, crinkled)
                else:
                    multi_a.replace(ids, crinkled[0])
                    multi_b.replace(ids, crinkled[1])
            return multi_a if multi_b is None else (multi_a, multi_b)

        if isinstance(dataset, pyvista.MultiBlock):
            return extract_cells_from_multiblock(dataset, a_, b_, active_scalars_info)
        return extract_cells_from_block(dataset, a_, b_, active_scalars_info[0])

    @staticmethod
    def add_cell_ids(dataset: DataSet | MultiBlock):
        # Add Cell IDs to all blocks and keep track of scalars to restore later
        active_scalars_info = []
        if isinstance(dataset, pyvista.MultiBlock):
            blocks: Iterable[DataSet] = dataset.recursive_iterator(
                'blocks', **_Crinkler.ITER_KWARGS
            )
        else:
            blocks = [dataset]
        for block in blocks:
            active_scalars_info.append(block.active_scalars_info)
            block.cell_data[_Crinkler.CELL_IDS] = np.arange(
                block.n_cells, dtype=_Crinkler.INT_DTYPE
            )
        return active_scalars_info<|MERGE_RESOLUTION|>--- conflicted
+++ resolved
@@ -1402,27 +1402,21 @@
             crinkle=crinkle,
         )
 
-<<<<<<< HEAD
+        # Post-process clip to fix output type and remove unused points
+        # Remove unused points first to avoid double casting
         input_bounds = self.bounds
-=======
->>>>>>> 66381a20
         if isinstance(result, tuple):
+            result = (
+                _remove_unused_points_post_clip(result[0], input_bounds),
+                _remove_unused_points_post_clip(result[1], input_bounds),
+            )
             result = (
                 _cast_output_to_match_input_type(result[0], self),
                 _cast_output_to_match_input_type(result[1], self),
             )
-<<<<<<< HEAD
-            result = (
-                _remove_unused_points_post_clip(result[0], input_bounds),
-                _remove_unused_points_post_clip(result[1], input_bounds),
-            )
         else:
+            result = _remove_unused_points_post_clip(result, input_bounds)
             result = _cast_output_to_match_input_type(result, self)
-            result = _remove_unused_points_post_clip(result, input_bounds)
-=======
-        else:
-            result = _cast_output_to_match_input_type(result, self)
->>>>>>> 66381a20
         if inplace:
             if return_clipped:
                 self.copy_from(result[0], deep=False)
@@ -2992,7 +2986,6 @@
     return measures
 
 
-<<<<<<< HEAD
 def _remove_unused_points_post_clip(clip_output, input_bounds):
     # VTK clip filters are buggy and sometimes retain unused points from the input, e.g.:
     # https://github.com/pyvista/pyvista/issues/6511
@@ -3012,8 +3005,6 @@
     )
 
 
-=======
->>>>>>> 66381a20
 def _cast_output_to_match_input_type(
     output_mesh: DataSet | MultiBlock, input_mesh: DataSet | MultiBlock
 ):
