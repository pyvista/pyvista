"""A set of common filters that can be applied to any DataSet or MultiBlock."""

from __future__ import annotations

import functools
import itertools
import re
from typing import TYPE_CHECKING
from typing import Literal
from typing import cast
from typing import overload
import warnings

import numpy as np

import pyvista
from pyvista._version import version_info
from pyvista.core import _validation
from pyvista.core import _vtk_core as _vtk
from pyvista.core.errors import PyVistaDeprecationWarning
from pyvista.core.errors import VTKVersionError
from pyvista.core.filters import _get_output
from pyvista.core.filters import _update_alg
from pyvista.core.utilities import Transform
from pyvista.core.utilities.geometric_objects import NORMALS
from pyvista.core.utilities.geometric_objects import NormalsLiteral
from pyvista.core.utilities.helpers import generate_plane
from pyvista.core.utilities.helpers import wrap

if TYPE_CHECKING:
    from collections.abc import Sequence

    from pyvista import DataSet
    from pyvista import MultiBlock
    from pyvista import RectilinearGrid
    from pyvista import RotationLike
    from pyvista import StructuredGrid
    from pyvista import TransformLike
    from pyvista import VectorLike
    from pyvista.core._typing_core import _DataSetOrMultiBlockType
    from pyvista.core._typing_core import _DataSetType
from pyvista.core.utilities.cell_quality import _CellQualityLiteral


class DataObjectFilters:
    """A set of common filters that can be applied to any DataSet or MultiBlock."""

    @overload
    def transform(  # type: ignore[misc]
        self: RectilinearGrid,
        trans: TransformLike,
        transform_all_input_vectors: bool = ...,
        inplace: bool | None = ...,
        progress_bar: bool = ...,
    ) -> StructuredGrid: ...
    @overload
    def transform(  # type: ignore[misc]
        self: _DataSetOrMultiBlockType,
        trans: TransformLike,
        transform_all_input_vectors: bool = ...,
        inplace: bool | None = ...,
        progress_bar: bool = ...,
    ) -> _DataSetOrMultiBlockType: ...
    def transform(  # type: ignore[misc]
        self: DataSet | MultiBlock,
        trans: TransformLike,
        transform_all_input_vectors: bool = False,
        inplace: bool | None = None,
        progress_bar: bool = False,
    ) -> DataSet | MultiBlock:
        """Transform this mesh with a 4x4 transform.

        .. warning::
            When using ``transform_all_input_vectors=True``, there is
            no distinction in VTK between vectors and arrays with
            three components.  This may be an issue if you have scalar
            data with three components (e.g. RGB data).  This will be
            improperly transformed as if it was vector data rather
            than scalar data.  One possible (albeit ugly) workaround
            is to store the three components as separate scalar
            arrays.

        .. warning::
            In general, transformations give non-integer results. This
            method converts integer-typed vector data to float before
            performing the transformation. This applies to the points
            array, as well as any vector-valued data that is affected
            by the transformation. To prevent subtle bugs arising from
            in-place transformations truncating the result to integers,
            this conversion always applies to the input mesh.

        .. warning::
            Shear transformations are not supported for ':class:`~pyvista.ImageData`.
            If present, any shear component is removed by the filter.

        .. note::
            Transforming :class:`~pyvista.ImageData` modifies its :class:`~pyvista.ImageData.origin`,
            :class:`~pyvista.ImageData.spacing`, and :class:`~pyvista.ImageData.direction_matrix`
            properties.

        .. deprecated:: 0.45.0
            `inplace` was previously defaulted to `True`. In the future this will change to `False`.

        Parameters
        ----------
        trans : TransformLike
            Accepts a vtk transformation object or a 4x4
            transformation matrix.

        transform_all_input_vectors : bool, default: False
            When ``True``, all arrays with three components are
            transformed. Otherwise, only the normals and vectors are
            transformed.  See the warning for more details.

        inplace : bool, default: True
            When ``True``, modifies the dataset inplace.

        progress_bar : bool, default: False
            Display a progress bar to indicate progress.

        Returns
        -------
        DataSet | MultiBlock
            Transformed dataset. Return type matches input unless
            input dataset is a :class:`~pyvista.RectilinearGrid`, in which
            case the output datatype is a :class:`~pyvista.StructuredGrid`.

        See Also
        --------
        pyvista.Transform
            Describe linear transformations via a 4x4 matrix.
        pyvista.Prop3D.transform
            Transform an actor.

        Examples
        --------
        Translate a mesh by ``(50, 100, 200)``.

        >>> import numpy as np
        >>> from pyvista import examples
        >>> mesh = examples.load_airplane()

        Here a 4x4 :class:`numpy.ndarray` is used, but any :class:`~pyvista.TransformLike`
        is accepted.

        >>> transform_matrix = np.array(
        ...     [
        ...         [1, 0, 0, 50],
        ...         [0, 1, 0, 100],
        ...         [0, 0, 1, 200],
        ...         [0, 0, 0, 1],
        ...     ]
        ... )
        >>> transformed = mesh.transform(transform_matrix, inplace=False)
        >>> transformed.plot(show_edges=True)

        """
        # Deprecated v0.45, convert to error in v0.48, remove v0.51
        if inplace is None:
            # if inplace is None user has not explicitly opted into inplace behavior
            if version_info >= (0, 48):  # pragma: no cover
                msg = (
                    'Convert this deprecation warning into an error '
                    'and update the docstring default value/type for inplace.'
                )
                raise RuntimeError(msg)
            if version_info >= (0, 51):  # pragma: no cover
                msg = 'Remove this deprecation and update the docstring value/type for inplace.'
                raise RuntimeError(msg)

            msg = (
                f'The default value of `inplace` for the filter `{self.__class__.__name__}.transform` will change in the future. '
                'Previously it defaulted to `True`, but will change to `False`. '
                'Explicitly set `inplace` to `True` or `False` to silence this warning.'
            )
            warnings.warn(msg, PyVistaDeprecationWarning)
            inplace = True  # The old default behavior

        if isinstance(self, pyvista.MultiBlock):
            return self.generic_filter(
                'transform',
                trans=trans,
                transform_all_input_vectors=transform_all_input_vectors,
                inplace=inplace,
                progress_bar=progress_bar,
            )

        if inplace and isinstance(self, pyvista.RectilinearGrid):
            msg = f'Cannot transform a {self.__class__} inplace'
            raise TypeError(msg)

        t = trans if isinstance(trans, Transform) else Transform(trans)

        if t.matrix[3, 3] == 0:
            msg = 'Transform element (3,3), the inverse scale term, is zero'
            raise ValueError(msg)

        # vtkTransformFilter truncates the result if the input is an integer type
        # so convert input points and relevant vectors to float
        # (creating a new copy would be harmful much more often)
        converted_ints = False
        if not np.issubdtype(self.points.dtype, np.floating):
            self.points = self.points.astype(np.float32)
            converted_ints = True
        if transform_all_input_vectors:
            # all vector-shaped data will be transformed
            point_vectors: list[str | None] = [
                name for name, data in self.point_data.items() if data.shape == (self.n_points, 3)
            ]
            cell_vectors: list[str | None] = [
                name for name, data in self.cell_data.items() if data.shape == (self.n_cells, 3)
            ]
        else:
            # we'll only transform active vectors and normals
            point_vectors = [
                self.point_data.active_vectors_name,
                self.point_data.active_normals_name,
            ]
            cell_vectors = [
                self.cell_data.active_vectors_name,
                self.cell_data.active_normals_name,
            ]
        # dynamically convert each self.point_data[name] etc. to float32
        all_vectors = [point_vectors, cell_vectors]
        all_dataset_attrs = [self.point_data, self.cell_data]
        for vector_names, dataset_attrs in zip(all_vectors, all_dataset_attrs):
            for vector_name in vector_names:
                if vector_name is None:
                    continue
                vector_arr = dataset_attrs[vector_name]
                if not np.issubdtype(vector_arr.dtype, np.floating):
                    dataset_attrs[vector_name] = vector_arr.astype(np.float32)
                    converted_ints = True
        if converted_ints:
            warnings.warn(
                'Integer points, vector and normal data (if any) of the input mesh '
                'have been converted to ``np.float32``. This is necessary in order '
                'to transform properly.',
            )

        # vtkTransformFilter doesn't respect active scalars.  We need to track this
        active_point_scalars_name: str | None = self.point_data.active_scalars_name
        active_cell_scalars_name: str | None = self.cell_data.active_scalars_name

        # vtkTransformFilter sometimes doesn't transform all vector arrays
        # when there are active point/cell scalars. Use this workaround
        self.active_scalars_name = None

        f = _vtk.vtkTransformFilter()
        f.SetInputDataObject(self)
        f.SetTransform(t)
        f.SetTransformAllInputVectors(transform_all_input_vectors)

        _update_alg(f, progress_bar, 'Transforming')
        res = pyvista.core.filters._get_output(f)

        def _restore_active_scalars(input_: _DataSetType, output_: _DataSetType):
            # make the previously active scalars active again
            input_.point_data.active_scalars_name = active_point_scalars_name
            input_.cell_data.active_scalars_name = active_cell_scalars_name

            # Only update output if necessary
            if input_ is not output_:
                output_.point_data.active_scalars_name = active_point_scalars_name
                output_.cell_data.active_scalars_name = active_cell_scalars_name

        if isinstance(self, pyvista.RectilinearGrid):
            output: DataSet | MultiBlock = pyvista.StructuredGrid()
        elif inplace:
            output = self
        else:
            output = self.__class__()

        if isinstance(output, pyvista.ImageData):
            # vtkTransformFilter returns a StructuredGrid for legacy code (before VTK 9)
            # but VTK 9+ supports oriented images.
            # To keep an ImageData -> ImageData mapping, we copy the transformed data
            # from the filter output but manually transform the structure
            output.copy_structure(self)  # type: ignore[arg-type]
            current_matrix = output.index_to_physical_matrix
            new_matrix = pyvista.Transform(current_matrix).compose(t).matrix
            output.index_to_physical_matrix = new_matrix

            output.point_data.update(res.point_data, copy=False)
            output.cell_data.update(res.cell_data, copy=False)
            output.field_data.update(res.field_data, copy=False)
            _restore_active_scalars(self, output)
            return output

        _restore_active_scalars(self, res)

        # The output from the transform filter contains a shallow copy
        # of the original dataset except for the point arrays.  Here
        # we perform a copy so the two are completely unlinked.
        if inplace:
            output.copy_from(res, deep=False)
        else:
            output.copy_from(res, deep=True)
        return output

    @overload
    def reflect(  # type: ignore[misc]
        self: RectilinearGrid,
        normal: VectorLike[float],
        point: VectorLike[float] | None = ...,
        inplace: bool = ...,
        transform_all_input_vectors: bool = ...,
        progress_bar: bool = ...,
    ) -> StructuredGrid: ...
    @overload
    def reflect(  # type: ignore[misc]
        self: _DataSetOrMultiBlockType,
        normal: VectorLike[float],
        point: VectorLike[float] | None = ...,
        inplace: bool = ...,
        transform_all_input_vectors: bool = ...,
        progress_bar: bool = ...,
    ) -> _DataSetOrMultiBlockType: ...
    def reflect(  # type: ignore[misc]
        self: DataSet | MultiBlock,
        normal: VectorLike[float],
        point: VectorLike[float] | None = None,
        inplace: bool = False,
        transform_all_input_vectors: bool = False,
        progress_bar: bool = False,
    ) -> DataSet | MultiBlock:
        """Reflect a dataset across a plane.

        Parameters
        ----------
        normal : array_like[float]
            Normal direction for reflection.

        point : array_like[float]
            Point which, along with ``normal``, defines the reflection
            plane. If not specified, this is the origin.

        inplace : bool, default: False
            When ``True``, modifies the dataset inplace.

        transform_all_input_vectors : bool, default: False
            When ``True``, all input vectors are transformed. Otherwise,
            only the points, normals and active vectors are transformed.

        progress_bar : bool, default: False
            Display a progress bar to indicate progress.

        Returns
        -------
        DataSet | MultiBlock
            Reflected dataset. Return type matches input unless
            input dataset is a :class:`~pyvista.RectilinearGrid`, in which
            case the output datatype is a :class:`~pyvista.StructuredGrid`.

        See Also
        --------
        pyvista.Transform.reflect
            Concatenate a reflection matrix with a transformation.

        Examples
        --------
        >>> from pyvista import examples
        >>> mesh = examples.load_airplane()
        >>> mesh = mesh.reflect((0, 0, 1), point=(0, 0, -100))
        >>> mesh.plot(show_edges=True)

        See the :ref:`reflect_example` for more examples using this filter.

        """
        t = Transform().reflect(normal, point=point)
        return self.transform(
            t,
            transform_all_input_vectors=transform_all_input_vectors,
            inplace=inplace,
            progress_bar=progress_bar,
        )

    @overload
    def rotate_x(  # type: ignore[misc]
        self: RectilinearGrid,
        angle: float,
        point: VectorLike[float] | None = ...,
        transform_all_input_vectors: bool = ...,
        inplace: bool = ...,
    ) -> StructuredGrid: ...
    @overload
    def rotate_x(  # type: ignore[misc]
        self: _DataSetOrMultiBlockType,
        angle: float,
        point: VectorLike[float] | None = ...,
        transform_all_input_vectors: bool = ...,
        inplace: bool = ...,
    ) -> _DataSetOrMultiBlockType: ...
    def rotate_x(  # type: ignore[misc]
        self: DataSet | MultiBlock,
        angle: float,
        point: VectorLike[float] | None = None,
        transform_all_input_vectors: bool = False,
        inplace: bool = False,
    ) -> DataSet | MultiBlock:
        """Rotate mesh about the x-axis.

        .. note::
            See also the notes at :func:`transform` which is used by this filter
            under the hood.

        Parameters
        ----------
        angle : float
            Angle in degrees to rotate about the x-axis.

        point : VectorLike[float], optional
            Point to rotate about. Defaults to origin.

        transform_all_input_vectors : bool, default: False
            When ``True``, all input vectors are
            transformed. Otherwise, only the points, normals and
            active vectors are transformed.

        inplace : bool, default: False
            Updates mesh in-place.

        Returns
        -------
        DataSet | MultiBlock
            Rotated dataset. Return type matches input unless
            input dataset is a :class:`~pyvista.RectilinearGrid`, in which
            case the output datatype is a :class:`~pyvista.StructuredGrid`.

        See Also
        --------
        pyvista.Transform.rotate_x
            Concatenate a rotation about the x-axis with a transformation.

        Examples
        --------
        Rotate a mesh 30 degrees about the x-axis.

        >>> import pyvista as pv
        >>> mesh = pv.Cube()
        >>> rot = mesh.rotate_x(30, inplace=False)

        Plot the rotated mesh.

        >>> pl = pv.Plotter()
        >>> _ = pl.add_mesh(rot)
        >>> _ = pl.add_mesh(mesh, style='wireframe', line_width=3)
        >>> _ = pl.add_axes_at_origin()
        >>> pl.show()

        """
        t = Transform().rotate_x(angle, point=point)
        return self.transform(
            t,
            transform_all_input_vectors=transform_all_input_vectors,
            inplace=inplace,
        )

    @overload
    def rotate_y(  # type: ignore[misc]
        self: RectilinearGrid,
        angle: float,
        point: VectorLike[float] | None = ...,
        transform_all_input_vectors: bool = ...,
        inplace: bool = ...,
    ) -> StructuredGrid: ...
    @overload
    def rotate_y(  # type: ignore[misc]
        self: _DataSetOrMultiBlockType,
        angle: float,
        point: VectorLike[float] | None = ...,
        transform_all_input_vectors: bool = ...,
        inplace: bool = ...,
    ) -> _DataSetOrMultiBlockType: ...
    def rotate_y(  # type: ignore[misc]
        self: DataSet | MultiBlock,
        angle: float,
        point: VectorLike[float] | None = None,
        transform_all_input_vectors: bool = False,
        inplace: bool = False,
    ) -> DataSet | MultiBlock:
        """Rotate mesh about the y-axis.

        .. note::
            See also the notes at :func:`transform` which is used by this filter
            under the hood.

        Parameters
        ----------
        angle : float
            Angle in degrees to rotate about the y-axis.

        point : VectorLike[float], optional
            Point to rotate about.

        transform_all_input_vectors : bool, default: False
            When ``True``, all input vectors are transformed. Otherwise, only
            the points, normals and active vectors are transformed.

        inplace : bool, default: False
            Updates mesh in-place.

        Returns
        -------
        DataSet | MultiBlock
            Rotated dataset. Return type matches input unless
            input dataset is a :class:`~pyvista.RectilinearGrid`, in which
            case the output datatype is a :class:`~pyvista.StructuredGrid`.

        See Also
        --------
        pyvista.Transform.rotate_y
            Concatenate a rotation about the y-axis with a transformation.

        Examples
        --------
        Rotate a cube 30 degrees about the y-axis.

        >>> import pyvista as pv
        >>> mesh = pv.Cube()
        >>> rot = mesh.rotate_y(30, inplace=False)

        Plot the rotated mesh.

        >>> pl = pv.Plotter()
        >>> _ = pl.add_mesh(rot)
        >>> _ = pl.add_mesh(mesh, style='wireframe', line_width=3)
        >>> _ = pl.add_axes_at_origin()
        >>> pl.show()

        """
        t = Transform().rotate_y(angle, point=point)
        return self.transform(
            t,
            transform_all_input_vectors=transform_all_input_vectors,
            inplace=inplace,
        )

    @overload
    def rotate_z(  # type: ignore[misc]
        self: RectilinearGrid,
        angle: float,
        point: VectorLike[float] | None = ...,
        transform_all_input_vectors: bool = ...,
        inplace: bool = ...,
    ) -> StructuredGrid: ...
    @overload
    def rotate_z(  # type: ignore[misc]
        self: _DataSetOrMultiBlockType,
        angle: float,
        point: VectorLike[float] | None = ...,
        transform_all_input_vectors: bool = ...,
        inplace: bool = ...,
    ) -> _DataSetOrMultiBlockType: ...
    def rotate_z(  # type: ignore[misc]
        self: DataSet | MultiBlock,
        angle: float,
        point: VectorLike[float] | None = None,
        transform_all_input_vectors: bool = False,
        inplace: bool = False,
    ) -> DataSet | MultiBlock:
        """Rotate mesh about the z-axis.

        .. note::
            See also the notes at :func:`transform` which is used by this filter
            under the hood.

        Parameters
        ----------
        angle : float
            Angle in degrees to rotate about the z-axis.

        point : VectorLike[float], optional
            Point to rotate about. Defaults to origin.

        transform_all_input_vectors : bool, default: False
            When ``True``, all input vectors are
            transformed. Otherwise, only the points, normals and
            active vectors are transformed.

        inplace : bool, default: False
            Updates mesh in-place.

        Returns
        -------
        DataSet | MultiBlock
            Rotated dataset. Return type matches input unless
            input dataset is a :class:`~pyvista.RectilinearGrid`, in which
            case the output datatype is a :class:`~pyvista.StructuredGrid`.

        See Also
        --------
        pyvista.Transform.rotate_z
            Concatenate a rotation about the z-axis with a transformation.

        Examples
        --------
        Rotate a mesh 30 degrees about the z-axis.

        >>> import pyvista as pv
        >>> mesh = pv.Cube()
        >>> rot = mesh.rotate_z(30, inplace=False)

        Plot the rotated mesh.

        >>> pl = pv.Plotter()
        >>> _ = pl.add_mesh(rot)
        >>> _ = pl.add_mesh(mesh, style='wireframe', line_width=3)
        >>> _ = pl.add_axes_at_origin()
        >>> pl.show()

        """
        t = Transform().rotate_z(angle, point=point)
        return self.transform(
            t,
            transform_all_input_vectors=transform_all_input_vectors,
            inplace=inplace,
        )

    @overload
    def rotate_vector(  # type: ignore[misc]
        self: RectilinearGrid,
        vector: VectorLike[float],
        angle: float,
        point: VectorLike[float] | None = ...,
        transform_all_input_vectors: bool = ...,
        inplace: bool = ...,
    ) -> StructuredGrid: ...
    @overload
    def rotate_vector(  # type: ignore[misc]
        self: _DataSetOrMultiBlockType,
        vector: VectorLike[float],
        angle: float,
        point: VectorLike[float] | None = ...,
        transform_all_input_vectors: bool = ...,
        inplace: bool = ...,
    ) -> _DataSetOrMultiBlockType: ...
    def rotate_vector(  # type: ignore[misc]
        self: DataSet | MultiBlock,
        vector: VectorLike[float],
        angle: float,
        point: VectorLike[float] | None = None,
        transform_all_input_vectors: bool = False,
        inplace: bool = False,
    ) -> DataSet | MultiBlock:
        """Rotate mesh about a vector.

        .. note::
            See also the notes at :func:`transform` which is used by this filter
            under the hood.

        Parameters
        ----------
        vector : VectorLike[float]
            Vector to rotate about.

        angle : float
            Angle to rotate.

        point : VectorLike[float], optional
            Point to rotate about. Defaults to origin.

        transform_all_input_vectors : bool, default: False
            When ``True``, all input vectors are
            transformed. Otherwise, only the points, normals and
            active vectors are transformed.

        inplace : bool, default: False
            Updates mesh in-place.

        Returns
        -------
        DataSet | MultiBlock
            Rotated dataset. Return type matches input unless
            input dataset is a :class:`~pyvista.RectilinearGrid`, in which
            case the output datatype is a :class:`~pyvista.StructuredGrid`.

        See Also
        --------
        pyvista.Transform.rotate_vector
            Concatenate a rotation about a vector with a transformation.

        Examples
        --------
        Rotate a mesh 30 degrees about the ``(1, 1, 1)`` axis.

        >>> import pyvista as pv
        >>> mesh = pv.Cube()
        >>> rot = mesh.rotate_vector((1, 1, 1), 30, inplace=False)

        Plot the rotated mesh.

        >>> pl = pv.Plotter()
        >>> _ = pl.add_mesh(rot)
        >>> _ = pl.add_mesh(mesh, style='wireframe', line_width=3)
        >>> _ = pl.add_axes_at_origin()
        >>> pl.show()

        """
        t = Transform().rotate_vector(vector, angle, point=point)
        return self.transform(
            t,
            transform_all_input_vectors=transform_all_input_vectors,
            inplace=inplace,
        )

    @overload
    def rotate(  # type: ignore[misc]
        self: RectilinearGrid,
        rotation: RotationLike,
        point: VectorLike[float] | None = ...,
        transform_all_input_vectors: bool = ...,
        inplace: bool = ...,
    ) -> StructuredGrid: ...
    @overload
    def rotate(  # type: ignore[misc]
        self: _DataSetOrMultiBlockType,
        rotation: RotationLike,
        point: VectorLike[float] | None = ...,
        transform_all_input_vectors: bool = ...,
        inplace: bool = ...,
    ) -> _DataSetOrMultiBlockType: ...
    def rotate(  # type: ignore[misc]
        self: DataSet | MultiBlock,
        rotation: RotationLike,
        point: VectorLike[float] | None = None,
        transform_all_input_vectors: bool = False,
        inplace: bool = False,
    ) -> DataSet | MultiBlock:
        """Rotate mesh about a point with a rotation matrix or ``Rotation`` object.

        .. note::
            See also the notes at :func:`transform` which is used by this filter
            under the hood.

        Parameters
        ----------
        rotation : RotationLike
            3x3 rotation matrix or a SciPy ``Rotation`` object.

        point : VectorLike[float], optional
            Point to rotate about. Defaults to origin.

        transform_all_input_vectors : bool, default: False
            When ``True``, all input vectors are
            transformed. Otherwise, only the points, normals and
            active vectors are transformed.

        inplace : bool, default: False
            Updates mesh in-place.

        Returns
        -------
        DataSet | MultiBlock
            Rotated dataset. Return type matches input unless
            input dataset is a :class:`~pyvista.RectilinearGrid`, in which
            case the output datatype is a :class:`~pyvista.StructuredGrid`.

        See Also
        --------
        pyvista.Transform.rotate
            Concatenate a rotation matrix with a transformation.

        Examples
        --------
        Define a rotation. Here, a 3x3 matrix is used which rotates about the z-axis by
        60 degrees.

        >>> import pyvista as pv
        >>> rotation = [
        ...     [0.5, -0.8660254, 0.0],
        ...     [0.8660254, 0.5, 0.0],
        ...     [0.0, 0.0, 1.0],
        ... ]

        Use the rotation to rotate a cone about its tip.

        >>> mesh = pv.Cone()
        >>> tip = (0.5, 0.0, 0.0)
        >>> rot = mesh.rotate(rotation, point=tip)

        Plot the rotated mesh.

        >>> pl = pv.Plotter()
        >>> _ = pl.add_mesh(rot)
        >>> _ = pl.add_mesh(mesh, style='wireframe', line_width=3)
        >>> _ = pl.add_axes_at_origin()
        >>> pl.show()

        """
        t = Transform().rotate(rotation, point=point)
        return self.transform(
            t,
            transform_all_input_vectors=transform_all_input_vectors,
            inplace=inplace,
        )

    @overload
    def translate(  # type: ignore[misc]
        self: RectilinearGrid,
        xyz: VectorLike[float],
        transform_all_input_vectors: bool = ...,
        inplace: bool = ...,
    ) -> StructuredGrid: ...
    @overload
    def translate(  # type: ignore[misc]
        self: _DataSetOrMultiBlockType,
        xyz: VectorLike[float],
        transform_all_input_vectors: bool = ...,
        inplace: bool = ...,
    ) -> _DataSetOrMultiBlockType: ...
    def translate(  # type: ignore[misc]
        self: DataSet | MultiBlock,
        xyz: VectorLike[float],
        transform_all_input_vectors: bool = False,
        inplace: bool = False,
    ) -> DataSet | MultiBlock:
        """Translate the mesh.

        .. note::
            See also the notes at :func:`transform` which is used by this filter
            under the hood.

        Parameters
        ----------
        xyz : VectorLike[float]
            A vector of three floats.

        transform_all_input_vectors : bool, default: False
            When ``True``, all input vectors are
            transformed. Otherwise, only the points, normals and
            active vectors are transformed.

        inplace : bool, default: False
            Updates mesh in-place.

        Returns
        -------
        DataSet | MultiBlock
            Translated dataset. Return type matches input unless
            input dataset is a :class:`~pyvista.RectilinearGrid`, in which
            case the output datatype is a :class:`~pyvista.StructuredGrid`.

        See Also
        --------
        pyvista.Transform.translate
            Concatenate a translation matrix with a transformation.

        Examples
        --------
        Create a sphere and translate it by ``(2, 1, 2)``.

        >>> import pyvista as pv
        >>> mesh = pv.Sphere()
        >>> mesh.center
        (0.0, 0.0, 0.0)
        >>> trans = mesh.translate((2, 1, 2), inplace=False)
        >>> trans.center
        (2.0, 1.0, 2.0)

        """
        transform = Transform().translate(xyz)
        return self.transform(
            transform,
            transform_all_input_vectors=transform_all_input_vectors,
            inplace=inplace,
        )

    @overload
    def scale(  # type: ignore[misc]
        self: RectilinearGrid,
        xyz: float | VectorLike[float],
        transform_all_input_vectors: bool = ...,
        inplace: bool = ...,
        point: VectorLike[float] | None = ...,
    ) -> StructuredGrid: ...
    @overload
    def scale(  # type: ignore[misc]
        self: _DataSetOrMultiBlockType,
        xyz: float | VectorLike[float],
        transform_all_input_vectors: bool = ...,
        inplace: bool = ...,
        point: VectorLike[float] | None = ...,
    ) -> _DataSetOrMultiBlockType: ...
    def scale(  # type: ignore[misc]
        self: DataSet | MultiBlock,
        xyz: float | VectorLike[float],
        transform_all_input_vectors: bool = False,
        inplace: bool = False,
        point: VectorLike[float] | None = None,
    ) -> DataSet | MultiBlock:
        """Scale the mesh.

        .. note::
            See also the notes at :func:`transform` which is used by this filter
            under the hood.

        Parameters
        ----------
        xyz : float | VectorLike[float]
            A vector sequence defining the scale factors along x, y, and z. If
            a scalar, the same uniform scale is used along all three axes.

        transform_all_input_vectors : bool, default: False
            When ``True``, all input vectors are transformed. Otherwise, only
            the points, normals and active vectors are transformed.

        inplace : bool, default: False
            Updates mesh in-place.

        point : VectorLike[float], optional
            Point to scale from. Defaults to origin.

        Returns
        -------
        DataSet | MultiBlock
            Scaled dataset. Return type matches input unless
            input dataset is a :class:`~pyvista.RectilinearGrid`, in which
            case the output datatype is a :class:`~pyvista.StructuredGrid`.

        See Also
        --------
        pyvista.Transform.scale
            Concatenate a scale matrix with a transformation.

        Examples
        --------
        >>> import pyvista as pv
        >>> from pyvista import examples
        >>> mesh1 = examples.download_teapot()
        >>> mesh2 = mesh1.scale([10.0, 10.0, 10.0], inplace=False)

        Plot meshes side-by-side

        >>> pl = pv.Plotter(shape=(1, 2))
        >>> # Create plot with unscaled mesh
        >>> pl.subplot(0, 0)
        >>> _ = pl.add_mesh(mesh1)
        >>> pl.show_axes()
        >>> _ = pl.show_grid()
        >>> # Create plot with scaled mesh
        >>> pl.subplot(0, 1)
        >>> _ = pl.add_mesh(mesh2)
        >>> pl.show_axes()
        >>> _ = pl.show_grid()
        >>> pl.show(cpos='xy')

        """
        transform = Transform().scale(xyz, point=point)
        return self.transform(
            transform,
            transform_all_input_vectors=transform_all_input_vectors,
            inplace=inplace,
        )

    @overload
    def flip_x(  # type: ignore[misc]
        self: RectilinearGrid,
        point: VectorLike[float] | None = ...,
        transform_all_input_vectors: bool = ...,
        inplace: bool = ...,
    ) -> StructuredGrid: ...
    @overload
    def flip_x(  # type: ignore[misc]
        self: _DataSetOrMultiBlockType,
        point: VectorLike[float] | None = ...,
        transform_all_input_vectors: bool = ...,
        inplace: bool = ...,
    ) -> _DataSetOrMultiBlockType: ...
    def flip_x(  # type: ignore[misc]
        self: DataSet | MultiBlock,
        point: VectorLike[float] | None = None,
        transform_all_input_vectors: bool = False,
        inplace: bool = False,
    ) -> DataSet | MultiBlock:
        """Flip mesh about the x-axis.

        .. note::
            See also the notes at :func:`transform` which is used by this filter
            under the hood.

        Parameters
        ----------
        point : sequence[float], optional
            Point to rotate about.  Defaults to center of mesh at
            :attr:`~pyvista.DataSet.center`.

        transform_all_input_vectors : bool, default: False
            When ``True``, all input vectors are
            transformed. Otherwise, only the points, normals and
            active vectors are transformed.

        inplace : bool, default: False
            Updates mesh in-place.

        Returns
        -------
        DataSet | MultiBlock
            Flipped dataset. Return type matches input unless
            input dataset is a :class:`~pyvista.RectilinearGrid`, in which
            case the output datatype is a :class:`~pyvista.StructuredGrid`.

        See Also
        --------
        pyvista.Transform.flip_x
            Concatenate a reflection about the x-axis with a transformation.

        Examples
        --------
        >>> import pyvista as pv
        >>> from pyvista import examples
        >>> pl = pv.Plotter(shape=(1, 2))
        >>> pl.subplot(0, 0)
        >>> pl.show_axes()
        >>> mesh1 = examples.download_teapot()
        >>> _ = pl.add_mesh(mesh1)
        >>> pl.subplot(0, 1)
        >>> pl.show_axes()
        >>> mesh2 = mesh1.flip_x(inplace=False)
        >>> _ = pl.add_mesh(mesh2)
        >>> pl.show(cpos='xy')

        """
        if point is None:
            point = self.center
        t = Transform().reflect((1, 0, 0), point=point)
        return self.transform(
            t,
            transform_all_input_vectors=transform_all_input_vectors,
            inplace=inplace,
        )

    @overload
    def flip_y(  # type: ignore[misc]
        self: RectilinearGrid,
        point: VectorLike[float] | None = ...,
        transform_all_input_vectors: bool = ...,
        inplace: bool = ...,
    ) -> StructuredGrid: ...
    @overload
    def flip_y(  # type: ignore[misc]
        self: _DataSetOrMultiBlockType,
        point: VectorLike[float] | None = ...,
        transform_all_input_vectors: bool = ...,
        inplace: bool = ...,
    ) -> _DataSetOrMultiBlockType: ...
    def flip_y(  # type: ignore[misc]
        self: DataSet | MultiBlock,
        point: VectorLike[float] | None = None,
        transform_all_input_vectors: bool = False,
        inplace: bool = False,
    ) -> DataSet | MultiBlock:
        """Flip mesh about the y-axis.

        .. note::
            See also the notes at :func:`transform` which is used by this filter
            under the hood.

        Parameters
        ----------
        point : VectorLike[float], optional
            Point to rotate about.  Defaults to center of mesh at
            :attr:`~pyvista.DataSet.center`.

        transform_all_input_vectors : bool, default: False
            When ``True``, all input vectors are
            transformed. Otherwise, only the points, normals and
            active vectors are transformed.

        inplace : bool, default: False
            Updates mesh in-place.

        Returns
        -------
        DataSet | MultiBlock
            Flipped dataset. Return type matches input unless
            input dataset is a :class:`~pyvista.RectilinearGrid`, in which
            case the output datatype is a :class:`~pyvista.StructuredGrid`.

        See Also
        --------
        pyvista.Transform.flip_y
            Concatenate a reflection about the y-axis with a transformation.

        Examples
        --------
        >>> import pyvista as pv
        >>> from pyvista import examples
        >>> pl = pv.Plotter(shape=(1, 2))
        >>> pl.subplot(0, 0)
        >>> pl.show_axes()
        >>> mesh1 = examples.download_teapot()
        >>> _ = pl.add_mesh(mesh1)
        >>> pl.subplot(0, 1)
        >>> pl.show_axes()
        >>> mesh2 = mesh1.flip_y(inplace=False)
        >>> _ = pl.add_mesh(mesh2)
        >>> pl.show(cpos='xy')

        """
        if point is None:
            point = self.center
        t = Transform().reflect((0, 1, 0), point=point)
        return self.transform(
            t,
            transform_all_input_vectors=transform_all_input_vectors,
            inplace=inplace,
        )

    @overload
    def flip_z(  # type: ignore[misc]
        self: RectilinearGrid,
        point: VectorLike[float] | None = ...,
        transform_all_input_vectors: bool = ...,
        inplace: bool = ...,
    ) -> StructuredGrid: ...
    @overload
    def flip_z(  # type: ignore[misc]
        self: _DataSetOrMultiBlockType,
        point: VectorLike[float] | None = ...,
        transform_all_input_vectors: bool = ...,
        inplace: bool = ...,
    ) -> _DataSetOrMultiBlockType: ...
    def flip_z(  # type: ignore[misc]
        self: DataSet | MultiBlock,
        point: VectorLike[float] | None = None,
        transform_all_input_vectors: bool = False,
        inplace: bool = False,
    ) -> DataSet | MultiBlock:
        """Flip mesh about the z-axis.

        .. note::
            See also the notes at :func:`transform` which is used by this filter
            under the hood.

        Parameters
        ----------
        point : VectorLike[float], optional
            Point to rotate about.  Defaults to center of mesh at
            :attr:`~pyvista.DataSet.center`.

        transform_all_input_vectors : bool, default: False
            When ``True``, all input vectors are
            transformed. Otherwise, only the points, normals and
            active vectors are transformed.

        inplace : bool, default: False
            Updates mesh in-place.

        Returns
        -------
        DataSet | MultiBlock
            Flipped dataset. Return type matches input unless
            input dataset is a :class:`~pyvista.RectilinearGrid`, in which
            case the output datatype is a :class:`~pyvista.StructuredGrid`.

        See Also
        --------
        pyvista.Transform.flip_z
            Concatenate a reflection about the z-axis with a transformation.

        Examples
        --------
        >>> import pyvista as pv
        >>> from pyvista import examples
        >>> pl = pv.Plotter(shape=(1, 2))
        >>> pl.subplot(0, 0)
        >>> pl.show_axes()
        >>> mesh1 = examples.download_teapot().rotate_x(90, inplace=False)
        >>> _ = pl.add_mesh(mesh1)
        >>> pl.subplot(0, 1)
        >>> pl.show_axes()
        >>> mesh2 = mesh1.flip_z(inplace=False)
        >>> _ = pl.add_mesh(mesh2)
        >>> pl.show(cpos='xz')

        """
        if point is None:
            point = self.center
        t = Transform().reflect((0, 0, 1), point=point)
        return self.transform(
            t,
            transform_all_input_vectors=transform_all_input_vectors,
            inplace=inplace,
        )

    @overload
    def flip_normal(  # type: ignore[misc]
        self: RectilinearGrid,
        normal: VectorLike[float],
        point: VectorLike[float] | None = ...,
        transform_all_input_vectors: bool = ...,
        inplace: bool = ...,
    ) -> StructuredGrid: ...
    @overload
    def flip_normal(  # type: ignore[misc]
        self: _DataSetOrMultiBlockType,
        normal: VectorLike[float],
        point: VectorLike[float] | None = ...,
        transform_all_input_vectors: bool = ...,
        inplace: bool = ...,
    ) -> _DataSetOrMultiBlockType: ...
    def flip_normal(  # type: ignore[misc]
        self: DataSet | MultiBlock,
        normal: VectorLike[float],
        point: VectorLike[float] | None = None,
        transform_all_input_vectors: bool = False,
        inplace: bool = False,
    ) -> DataSet | MultiBlock:
        """Flip mesh about the normal.

        .. note::
            See also the notes at :func:`transform` which is used by this filter
            under the hood.

        Parameters
        ----------
        normal : VectorLike[float]
           Normal vector to flip about.

        point : VectorLike[float], optional
            Point to rotate about.  Defaults to center of mesh at
            :attr:`~pyvista.DataSet.center`.

        transform_all_input_vectors : bool, default: False
            When ``True``, all input vectors are
            transformed. Otherwise, only the points, normals and
            active vectors are transformed.

        inplace : bool, default: False
            Updates mesh in-place.

        Returns
        -------
        DataSet | MultiBlock
            Dataset flipped about its normal. Return type matches input unless
            input dataset is a :class:`~pyvista.RectilinearGrid`, in which
            case the output datatype is a :class:`~pyvista.StructuredGrid`.

        See Also
        --------
        pyvista.Transform.reflect
            Concatenate a reflection matrix with a transformation.

        Examples
        --------
        >>> import pyvista as pv
        >>> from pyvista import examples
        >>> pl = pv.Plotter(shape=(1, 2))
        >>> pl.subplot(0, 0)
        >>> pl.show_axes()
        >>> mesh1 = examples.download_teapot()
        >>> _ = pl.add_mesh(mesh1)
        >>> pl.subplot(0, 1)
        >>> pl.show_axes()
        >>> mesh2 = mesh1.flip_normal([1.0, 1.0, 1.0], inplace=False)
        >>> _ = pl.add_mesh(mesh2)
        >>> pl.show(cpos='xy')

        """
        if point is None:
            point = self.center
        t = Transform().reflect(normal, point=point)
        return self.transform(
            t,
            transform_all_input_vectors=transform_all_input_vectors,
            inplace=inplace,
        )

    def _clip_with_function(  # type: ignore[misc]
        self: _DataSetOrMultiBlockType,
        function: _vtk.vtkImplicitFunction,
        invert: bool = True,
        value: float = 0.0,
        return_clipped: bool = False,
        progress_bar: bool = False,
        crinkle: bool = False,
    ):
        """Clip using an implicit function (internal helper)."""
        if crinkle:
            CELL_IDS_KEY = 'cell_ids'
            VTK_POINT_IDS_KEYS = 'vtkOriginalPointIds'
            VTK_CELL_IDS_KEYS = 'vtkOriginalCellIds'
            INT_DTYPE = np.int64
            ITER_KWARGS = dict(skip_none=True)

            def extract_cells(dataset, ids, active_scalars_info_):
                # Extract cells and remove arrays, and restore active scalars
                output = dataset.extract_cells(ids)
                if VTK_POINT_IDS_KEYS in (point_data := output.point_data):
                    del point_data[VTK_POINT_IDS_KEYS]
                if VTK_CELL_IDS_KEYS in (cell_data := output.cell_data):
                    del cell_data[VTK_CELL_IDS_KEYS]
                association, name = active_scalars_info_
                dataset.set_active_scalars(name, preference=association)
                output.set_active_scalars(name, preference=association)
                return output

            def extract_crinkle_cells(dataset, a_, b_, active_scalars_info_):
                if b_ is None:
                    # Extract cells when `return_clipped=False`
                    def extract_cells_from_block(
                        block_, clipped_a, clipped_b, active_scalars_info_
                    ):
                        return extract_cells(
                            block_,
                            np.unique(clipped_a.cell_data[CELL_IDS_KEY]),
                            active_scalars_info_,
                        )
                else:
                    # Extract cells when `return_clipped=True`
                    def extract_cells_from_block(
                        block_, clipped_a, clipped_b, active_scalars_info_
                    ):
                        set_a = set(clipped_a.cell_data[CELL_IDS_KEY])
                        set_b = set(clipped_b.cell_data[CELL_IDS_KEY]) - set_a

                        # Need to cast as int dtype explicitly to ensure empty arrays have
                        # the right type required by extract_cells
                        array_a = np.array(list(set_a), dtype=INT_DTYPE)
                        array_b = np.array(list(set_b), dtype=INT_DTYPE)

                        clipped_a = extract_cells(block_, array_a, active_scalars_info_)
                        clipped_b = extract_cells(block_, array_b, active_scalars_info_)
                        return clipped_a, clipped_b

                def extract_cells_from_multiblock(multi_in, multi_a, multi_b, active_scalars_info_):
                    # Iterate though input and output multiblocks
                    # `multi_b` may be None depending on `return_clipped`
                    self_iter = multi_in.recursive_iterator('all', **ITER_KWARGS)
                    a_iter = multi_a.recursive_iterator(**ITER_KWARGS)
                    b_iter = (
                        multi_b.recursive_iterator(**ITER_KWARGS)
                        if multi_b is not None
                        else itertools.repeat(None)
                    )

                    for (ids, _, block_self), block_a, block_b, scalars_info in zip(
                        self_iter, a_iter, b_iter, active_scalars_info_
                    ):
                        crinkled = extract_cells_from_block(
                            block_self, block_a, block_b, scalars_info
                        )
                        # Replace blocks with crinkled ones
                        if block_b is None:
                            # Only need to replace one block
                            multi_a.replace(ids, crinkled)
                        else:
                            multi_a.replace(ids, crinkled[0])
                            multi_b.replace(ids, crinkled[1])
                    return multi_a if multi_b is None else (multi_a, multi_b)

                if isinstance(dataset, pyvista.MultiBlock):
                    return extract_cells_from_multiblock(dataset, a_, b_, active_scalars_info)
                return extract_cells_from_block(dataset, a_, b_, active_scalars_info[0])

            # Add Cell IDs to all blocks and keep track of scalars to restore later
            active_scalars_info = []
            if isinstance(self, pyvista.MultiBlock):
                blocks = self.recursive_iterator('blocks', **ITER_KWARGS)  # type: ignore[arg-type]
            else:
                blocks = [self]  # type: ignore[assignment]
            for block in blocks:
                active_scalars_info.append(block.active_scalars_info)  # type: ignore[union-attr]
                block.cell_data[CELL_IDS_KEY] = np.arange(block.n_cells, dtype=INT_DTYPE)  # type: ignore[union-attr]

        if isinstance(self, pyvista.PolyData):
            alg: _vtk.vtkClipPolyData | _vtk.vtkTableBasedClipDataSet = _vtk.vtkClipPolyData()
        # elif isinstance(self, vtk.vtkImageData):
        #     alg = vtk.vtkClipVolume()
        #     alg.SetMixed3DCellGeneration(True)
        else:
            alg = _vtk.vtkTableBasedClipDataSet()
        alg.SetInputDataObject(self)  # Use the grid as the data we desire to cut
        alg.SetValue(value)
        alg.SetClipFunction(function)  # the implicit function
        alg.SetInsideOut(invert)  # invert the clip if needed
        alg.SetGenerateClippedOutput(return_clipped)
        _update_alg(alg, progress_bar, 'Clipping with Function')

        if return_clipped:
            a = _get_output(alg, oport=0)
            b = _get_output(alg, oport=1)
            if crinkle:
                a, b = extract_crinkle_cells(self, a, b, active_scalars_info)
            return a, b
        clipped = _get_output(alg)
        if crinkle:
            clipped = extract_crinkle_cells(self, clipped, None, active_scalars_info)
        return clipped

    def clip(  # type: ignore[misc]
        self: _DataSetOrMultiBlockType,
        normal: VectorLike[float] | NormalsLiteral = 'x',
        origin: VectorLike[float] | None = None,
        invert: bool = True,
        value: float = 0.0,
        inplace: bool = False,
        return_clipped: bool = False,
        progress_bar: bool = False,
        crinkle: bool = False,
    ):
        """Clip a dataset by a plane by specifying the origin and normal.

        If no parameters are given the clip will occur in the center
        of that dataset.

        Parameters
        ----------
        normal : tuple(float) | str, default: 'x'
            Length 3 tuple for the normal vector direction. Can also
            be specified as a string conventional direction such as
            ``'x'`` for ``(1, 0, 0)`` or ``'-x'`` for ``(-1, 0, 0)``, etc.

        origin : sequence[float], optional
            The center ``(x, y, z)`` coordinate of the plane on which the clip
            occurs. The default is the center of the dataset.

        invert : bool, default: True
            Flag on whether to flip/invert the clip.

        value : float, default: 0.0
            Set the clipping value along the normal direction.

        inplace : bool, default: False
            Updates mesh in-place.

        return_clipped : bool, default: False
            Return both unclipped and clipped parts of the dataset.

        progress_bar : bool, default: False
            Display a progress bar to indicate progress.

        crinkle : bool, default: False
            Crinkle the clip by extracting the entire cells along the
            clip. This adds the ``"cell_ids"`` array to the ``cell_data``
            attribute that tracks the original cell IDs of the original
            dataset.

        Returns
        -------
        pyvista.PolyData | tuple[pyvista.PolyData]
            Clipped mesh when ``return_clipped=False``,
            otherwise a tuple containing the unclipped and clipped datasets.

        Examples
        --------
        Clip a cube along the +X direction.  ``triangulate`` is used as
        the cube is initially composed of quadrilateral faces and
        subdivide only works on triangles.

        >>> import pyvista as pv
        >>> cube = pv.Cube().triangulate().subdivide(3)
        >>> clipped_cube = cube.clip()
        >>> clipped_cube.plot()

        Clip a cube in the +Z direction.  This leaves half a cube
        below the XY plane.

        >>> import pyvista as pv
        >>> cube = pv.Cube().triangulate().subdivide(3)
        >>> clipped_cube = cube.clip('z')
        >>> clipped_cube.plot()

        See :ref:`clip_with_surface_example` for more examples using this filter.

        """
        normal_: VectorLike[float] = NORMALS[normal.lower()] if isinstance(normal, str) else normal
        # find center of data if origin not specified
        origin_ = self.center if origin is None else origin
        # create the plane for clipping
        function = generate_plane(normal_, origin_)
        # run the clip
        result = self._clip_with_function(
            function,
            invert=invert,
            value=value,
            return_clipped=return_clipped,
            progress_bar=progress_bar,
            crinkle=crinkle,
        )
        if inplace:
            if return_clipped:
                self.copy_from(result[0], deep=False)
                return self, result[1]
            else:
                self.copy_from(result, deep=False)
                return self
        return result

    def clip_box(  # type: ignore[misc]
        self: _DataSetOrMultiBlockType,
        bounds: float | VectorLike[float] | pyvista.PolyData | None = None,
        invert: bool = True,
        factor: float = 0.35,
        progress_bar: bool = False,
        merge_points: bool = True,
        crinkle: bool = False,
    ):
        """Clip a dataset by a bounding box defined by the bounds.

        If no bounds are given, a corner of the dataset bounds will be removed.

        Parameters
        ----------
        bounds : sequence[float], optional
            Length 6 sequence of floats: ``(x_min, x_max, y_min, y_max, z_min, z_max)``.
            Length 3 sequence of floats: distances from the min coordinate of
            of the input mesh. Single float value: uniform distance from the
            min coordinate. Length 12 sequence of length 3 sequence of floats:
            a plane collection (normal, center, ...).
            :class:`pyvista.PolyData`: if a poly mesh is passed that represents
            a box with 6 faces that all form a standard box, then planes will
            be extracted from the box to define the clipping region.

        invert : bool, default: True
            Flag on whether to flip/invert the clip.

        factor : float, default: 0.35
            If bounds are not given this is the factor along each axis to
            extract the default box.

        progress_bar : bool, default: False
            Display a progress bar to indicate progress.

        merge_points : bool, default: True
            If ``True``, coinciding points of independently defined mesh
            elements will be merged.

        crinkle : bool, default: False
            Crinkle the clip by extracting the entire cells along the
            clip. This adds the ``"cell_ids"`` array to the ``cell_data``
            attribute that tracks the original cell IDs of the original
            dataset.

        Returns
        -------
        pyvista.UnstructuredGrid
            Clipped dataset.

        Examples
        --------
        Clip a corner of a cube.  The bounds of a cube are normally
        ``[-0.5, 0.5, -0.5, 0.5, -0.5, 0.5]``, and this removes 1/8 of
        the cube's surface.

        >>> import pyvista as pv
        >>> cube = pv.Cube().triangulate().subdivide(3)
        >>> clipped_cube = cube.clip_box([0, 1, 0, 1, 0, 1])
        >>> clipped_cube.plot()

        See :ref:`clip_with_plane_box_example` for more examples using this filter.

        """
        if bounds is None:

            def _get_quarter(dmin, dmax):
                """Get a section of the given range (internal helper)."""
                return dmax - ((dmax - dmin) * factor)

            xmin, xmax, ymin, ymax, zmin, zmax = self.bounds
            xmin = _get_quarter(xmin, xmax)
            ymin = _get_quarter(ymin, ymax)
            zmin = _get_quarter(zmin, zmax)
            bounds = [xmin, xmax, ymin, ymax, zmin, zmax]
        if isinstance(bounds, (float, int)):
            bounds = [bounds, bounds, bounds]
        elif isinstance(bounds, pyvista.PolyData):
            poly = bounds
            if poly.n_cells != 6:
                msg = 'The bounds mesh must have only 6 faces.'
                raise ValueError(msg)
            bounds = []
            poly.compute_normals(inplace=True)
            for cid in range(6):
                cell = poly.extract_cells(cid)
                normal = cell['Normals'][0]
                bounds.append(normal)
                bounds.append(cell.center)
        bounds_ = _validation.validate_array(
            bounds, dtype_out=float, must_have_length=[3, 6, 12], name='bounds'
        )
        if len(bounds_) == 3:
            xmin, xmax, ymin, ymax, zmin, zmax = self.bounds
            bounds_ = np.array(
                (
                    xmin,
                    xmin + bounds_[0],
                    ymin,
                    ymin + bounds_[1],
                    zmin,
                    zmin + bounds_[2],
                )
            )
        if crinkle:
            self.cell_data['cell_ids'] = np.arange(self.n_cells)
        alg = _vtk.vtkBoxClipDataSet()
        if not merge_points:
            # vtkBoxClipDataSet uses vtkMergePoints by default
            alg.SetLocator(_vtk.vtkNonMergingPointLocator())
        alg.SetInputDataObject(self)
        alg.SetBoxClip(*bounds_)
        port = 0
        if invert:
            # invert the clip if needed
            port = 1
            alg.GenerateClippedOutputOn()
        _update_alg(alg, progress_bar, 'Clipping a Dataset by a Bounding Box')
        clipped = _get_output(alg, oport=port)
        if crinkle:
            clipped = self.extract_cells(np.unique(clipped.cell_data['cell_ids']))
        return clipped

    def slice_implicit(  # type: ignore[misc]
        self: _DataSetOrMultiBlockType,
        implicit_function: _vtk.vtkImplicitFunction,
        generate_triangles: bool = False,
        contour: bool = False,
        progress_bar: bool = False,
    ):
        """Slice a dataset by a VTK implicit function.

        Parameters
        ----------
        implicit_function : vtk.vtkImplicitFunction
            Specify the implicit function to perform the cutting.

        generate_triangles : bool, default: False
            If this is enabled (``False`` by default), the output will
            be triangles. Otherwise the output will be the intersection
            polygons. If the cutting function is not a plane, the
            output will be 3D polygons, which might be nice to look at
            but hard to compute with downstream.

        contour : bool, default: False
            If ``True``, apply a ``contour`` filter after slicing.

        progress_bar : bool, default: False
            Display a progress bar to indicate progress.

        Returns
        -------
        pyvista.PolyData
            Sliced dataset.

        Examples
        --------
        Slice the surface of a sphere.

        >>> import pyvista as pv
        >>> import vtk
        >>> sphere = vtk.vtkSphere()
        >>> sphere.SetRadius(10)
        >>> mesh = pv.Wavelet()
        >>> slice = mesh.slice_implicit(sphere)
        >>> slice.plot(show_edges=True, line_width=5)

        >>> cylinder = vtk.vtkCylinder()
        >>> cylinder.SetRadius(10)
        >>> mesh = pv.Wavelet()
        >>> slice = mesh.slice_implicit(cylinder)
        >>> slice.plot(show_edges=True, line_width=5)

        """
        alg = _vtk.vtkCutter()  # Construct the cutter object
        alg.SetInputDataObject(self)  # Use the grid as the data we desire to cut
        alg.SetCutFunction(implicit_function)  # the cutter to use the function
        alg.SetGenerateTriangles(generate_triangles)
        _update_alg(alg, progress_bar, 'Slicing')
        output = _get_output(alg)
        if contour:
            return output.contour()
        return output

    def slice(  # type: ignore[misc]
        self: _DataSetOrMultiBlockType,
        normal: VectorLike[float] | NormalsLiteral = 'x',
        origin: VectorLike[float] | None = None,
        generate_triangles: bool = False,
        contour: bool = False,
        progress_bar: bool = False,
    ):
        """Slice a dataset by a plane at the specified origin and normal vector orientation.

        If no origin is specified, the center of the input dataset will be used.

        Parameters
        ----------
        normal : sequence[float] | str, default: 'x'
            Length 3 tuple for the normal vector direction. Can also be
            specified as a string conventional direction such as ``'x'`` for
            ``(1, 0, 0)`` or ``'-x'`` for ``(-1, 0, 0)``, etc.

        origin : sequence[float], optional
            The center ``(x, y, z)`` coordinate of the plane on which
            the slice occurs.

        generate_triangles : bool, default: False
            If this is enabled (``False`` by default), the output will
            be triangles. Otherwise the output will be the intersection
            polygons.

        contour : bool, default: False
            If ``True``, apply a ``contour`` filter after slicing.

        progress_bar : bool, default: False
            Display a progress bar to indicate progress.

        Returns
        -------
        pyvista.PolyData
            Sliced dataset.

        Examples
        --------
        Slice the surface of a sphere.

        >>> import pyvista as pv
        >>> sphere = pv.Sphere()
        >>> slice_x = sphere.slice(normal='x')
        >>> slice_y = sphere.slice(normal='y')
        >>> slice_z = sphere.slice(normal='z')
        >>> slices = slice_x + slice_y + slice_z
        >>> slices.plot(line_width=5)

        See :ref:`slice_example` for more examples using this filter.

        """
        normal_: VectorLike[float] = NORMALS[normal.lower()] if isinstance(normal, str) else normal
        # find center of data if origin not specified
        origin_ = self.center if origin is None else origin

        # create the plane for clipping
        plane = generate_plane(normal_, origin_)
        return self.slice_implicit(
            plane,
            generate_triangles=generate_triangles,
            contour=contour,
            progress_bar=progress_bar,
        )

    def slice_orthogonal(  # type: ignore[misc]
        self: _DataSetOrMultiBlockType,
        x: float | None = None,
        y: float | None = None,
        z: float | None = None,
        generate_triangles: bool = False,
        contour: bool = False,
        progress_bar: bool = False,
    ):
        """Create three orthogonal slices through the dataset on the three cartesian planes.

        Yields a MutliBlock dataset of the three slices.

        Parameters
        ----------
        x : float, optional
            The X location of the YZ slice.

        y : float, optional
            The Y location of the XZ slice.

        z : float, optional
            The Z location of the XY slice.

        generate_triangles : bool, default: False
            When ``True``, the output will be triangles. Otherwise the output
            will be the intersection polygons.

        contour : bool, default: False
            If ``True``, apply a ``contour`` filter after slicing.

        progress_bar : bool, default: False
            Display a progress bar to indicate progress.

        Returns
        -------
        pyvista.PolyData
            Sliced dataset.

        Examples
        --------
        Slice the random hills dataset with three orthogonal planes.

        >>> from pyvista import examples
        >>> hills = examples.load_random_hills()
        >>> slices = hills.slice_orthogonal(contour=False)
        >>> slices.plot(line_width=5)

        See :ref:`slice_example` for more examples using this filter.

        """
        # Create the three slices
        if x is None:
            x = self.center[0]
        if y is None:
            y = self.center[1]
        if z is None:
            z = self.center[2]
        output = pyvista.MultiBlock()
        if isinstance(self, pyvista.MultiBlock):
            for i in range(self.n_blocks):
                data = self[i]
                output.append(
                    data.slice_orthogonal(
                        x=x,
                        y=y,
                        z=z,
                        generate_triangles=generate_triangles,
                        contour=contour,
                    )
                    if data is not None
                    else data
                )
            return output
        output.append(
            self.slice(
                normal='x',
                origin=[x, y, z],
                generate_triangles=generate_triangles,
                progress_bar=progress_bar,
            ),
            'YZ',
        )
        output.append(
            self.slice(
                normal='y',
                origin=[x, y, z],
                generate_triangles=generate_triangles,
                progress_bar=progress_bar,
            ),
            'XZ',
        )
        output.append(
            self.slice(
                normal='z',
                origin=[x, y, z],
                generate_triangles=generate_triangles,
                progress_bar=progress_bar,
            ),
            'XY',
        )
        return output

    def slice_along_axis(  # type: ignore[misc]
        self: _DataSetOrMultiBlockType,
        n: int = 5,
        axis: Literal['x', 'y', 'z', 0, 1, 2] = 'x',
        tolerance: float | None = None,
        generate_triangles: bool = False,
        contour: bool = False,
        bounds=None,
        center=None,
        progress_bar: bool = False,
    ):
        """Create many slices of the input dataset along a specified axis.

        Parameters
        ----------
        n : int, default: 5
            The number of slices to create.

        axis : str | int, default: 'x'
            The axis to generate the slices along. Perpendicular to the
            slices. Can be string name (``'x'``, ``'y'``, or ``'z'``) or
            axis index (``0``, ``1``, or ``2``).

        tolerance : float, optional
            The tolerance to the edge of the dataset bounds to create
            the slices. The ``n`` slices are placed equidistantly with
            an absolute padding of ``tolerance`` inside each side of the
            ``bounds`` along the specified axis. Defaults to 1% of the
            ``bounds`` along the specified axis.

        generate_triangles : bool, default: False
            When ``True``, the output will be triangles. Otherwise the output
            will be the intersection polygons.

        contour : bool, default: False
            If ``True``, apply a ``contour`` filter after slicing.

        bounds : sequence[float], optional
            A 6-length sequence overriding the bounds of the mesh.
            The bounds along the specified axis define the extent
            where slices are taken.

        center : sequence[float], optional
            A 3-length sequence specifying the position of the line
            along which slices are taken. Defaults to the center of
            the mesh.

        progress_bar : bool, default: False
            Display a progress bar to indicate progress.

        Returns
        -------
        pyvista.PolyData
            Sliced dataset.

        Examples
        --------
        Slice the random hills dataset in the X direction.

        >>> from pyvista import examples
        >>> hills = examples.load_random_hills()
        >>> slices = hills.slice_along_axis(n=10)
        >>> slices.plot(line_width=5)

        Slice the random hills dataset in the Z direction.

        >>> from pyvista import examples
        >>> hills = examples.load_random_hills()
        >>> slices = hills.slice_along_axis(n=10, axis='z')
        >>> slices.plot(line_width=5)

        See :ref:`slice_example` for more examples using this filter.

        """
        # parse axis input
        XYZLiteral = Literal['x', 'y', 'z']
        labels: list[XYZLiteral] = ['x', 'y', 'z']
        label_to_index: dict[Literal['x', 'y', 'z'], Literal[0, 1, 2]] = {'x': 0, 'y': 1, 'z': 2}
        if isinstance(axis, int):
            ax_index = axis
            ax_label = labels[ax_index]
        elif isinstance(axis, str):
            ax_str = axis.lower()
            if ax_str in labels:
                ax_label = cast(XYZLiteral, ax_str)
                ax_index = label_to_index[ax_label]
            else:
                msg = f'Axis ({axis!r}) not understood. Choose one of {labels}.'
                raise ValueError(msg) from None
        # get the locations along that axis
        if bounds is None:
            bounds = self.bounds
        if center is None:
            center = self.center
        if tolerance is None:
            tolerance = (bounds[ax_index * 2 + 1] - bounds[ax_index * 2]) * 0.01
        rng = np.linspace(bounds[ax_index * 2] + tolerance, bounds[ax_index * 2 + 1] - tolerance, n)
        center = list(center)
        # Make each of the slices
        output = pyvista.MultiBlock()
        if isinstance(self, pyvista.MultiBlock):
            for i in range(self.n_blocks):
                data = self[i]
                output.append(
                    data.slice_along_axis(
                        n=n,
                        axis=ax_label,
                        tolerance=tolerance,
                        generate_triangles=generate_triangles,
                        contour=contour,
                        bounds=bounds,
                        center=center,
                    )
                    if data is not None
                    else data
                )
            return output
        for i in range(n):
            center[ax_index] = rng[i]
            slc = self.slice(
                normal=ax_label,
                origin=center,
                generate_triangles=generate_triangles,
                contour=contour,
                progress_bar=progress_bar,
            )
            output.append(slc, f'slice{i}')
        return output

    def slice_along_line(  # type: ignore[misc]
        self: _DataSetOrMultiBlockType,
        line: pyvista.PolyData,
        generate_triangles: bool = False,
        contour: bool = False,
        progress_bar: bool = False,
    ):
        """Slice a dataset using a polyline/spline as the path.

        This also works for lines generated with :func:`pyvista.Line`.

        Parameters
        ----------
        line : pyvista.PolyData
            A PolyData object containing one single PolyLine cell.

        generate_triangles : bool, default: False
            When ``True``, the output will be triangles. Otherwise the output
            will be the intersection polygons.

        contour : bool, default: False
            If ``True``, apply a ``contour`` filter after slicing.

        progress_bar : bool, default: False
            Display a progress bar to indicate progress.

        Returns
        -------
        pyvista.PolyData
            Sliced dataset.

        Examples
        --------
        Slice the random hills dataset along a circular arc.

        >>> import numpy as np
        >>> import pyvista as pv
        >>> from pyvista import examples
        >>> hills = examples.load_random_hills()
        >>> center = np.array(hills.center)
        >>> point_a = center + np.array([5, 0, 0])
        >>> point_b = center + np.array([-5, 0, 0])
        >>> arc = pv.CircularArc(point_a, point_b, center, resolution=100)
        >>> line_slice = hills.slice_along_line(arc)

        Plot the circular arc and the hills mesh.

        >>> pl = pv.Plotter()
        >>> _ = pl.add_mesh(hills, smooth_shading=True, style='wireframe')
        >>> _ = pl.add_mesh(
        ...     line_slice,
        ...     line_width=10,
        ...     render_lines_as_tubes=True,
        ...     color='k',
        ... )
        >>> _ = pl.add_mesh(arc, line_width=10, color='grey')
        >>> pl.show()

        See :ref:`slice_example` for more examples using this filter.

        """
        # check that we have a PolyLine cell in the input line
        if line.GetNumberOfCells() != 1:
            msg = 'Input line must have only one cell.'
            raise ValueError(msg)
        polyline = line.GetCell(0)
        if not isinstance(polyline, _vtk.vtkPolyLine):
            msg = f'Input line must have a PolyLine cell, not ({type(polyline)})'
            raise TypeError(msg)
        # Generate PolyPlane
        polyplane = _vtk.vtkPolyPlane()
        polyplane.SetPolyLine(polyline)
        # Create slice
        alg = _vtk.vtkCutter()  # Construct the cutter object
        alg.SetInputDataObject(self)  # Use the grid as the data we desire to cut
        alg.SetCutFunction(polyplane)  # the cutter to use the poly planes
        if not generate_triangles:
            alg.GenerateTrianglesOff()
        _update_alg(alg, progress_bar, 'Slicing along Line')
        output = _get_output(alg)
        if contour:
            return output.contour()
        return output

    def extract_all_edges(  # type: ignore[misc]
        self: _DataSetOrMultiBlockType,
        use_all_points: bool = False,
        clear_data: bool = False,
        progress_bar: bool = False,
    ):
        """Extract all the internal/external edges of the dataset as PolyData.

        This produces a full wireframe representation of the input dataset.

        Parameters
        ----------
        use_all_points : bool, default: False
            Indicates whether all of the points of the input mesh should exist
            in the output. When ``True``, point numbering does not change and
            a threaded approach is used, which avoids the use of a point locator
            and is quicker.

            By default this is set to ``False``, and unused points are omitted
            from the output.

            This parameter can only be set to ``True`` with ``vtk==9.1.0`` or newer.

        clear_data : bool, default: False
            Clear any point, cell, or field data. This is useful
            if wanting to strictly extract the edges.

        progress_bar : bool, default: False
            Display a progress bar to indicate progress.

        Returns
        -------
        pyvista.PolyData
            Edges extracted from the dataset.

        Examples
        --------
        Extract the edges of a sample unstructured grid and plot the edges.
        Note how it plots interior edges.

        >>> import pyvista as pv
        >>> from pyvista import examples
        >>> hex_beam = pv.read(examples.hexbeamfile)
        >>> edges = hex_beam.extract_all_edges()
        >>> edges.plot(line_width=5, color='k')

        See :ref:`cell_centers_example` for more examples using this filter.

        """
        alg = _vtk.vtkExtractEdges()
        alg.SetInputDataObject(self)
        if use_all_points:
            try:
                alg.SetUseAllPoints(use_all_points)
            except AttributeError:  # pragma: no cover
                msg = (
                    'This version of VTK does not support `use_all_points=True`. '
                    'VTK v9.1 or newer is required.'
                )
                raise VTKVersionError(msg)
        # Suppress improperly used INFO for debugging messages in vtkExtractEdges
        with pyvista.vtk_verbosity('off'):
            _update_alg(alg, progress_bar, 'Extracting All Edges')
        output = _get_output(alg)
        if clear_data:
            output.clear_data()
        return output

    def elevation(  # type: ignore[misc]
        self: _DataSetOrMultiBlockType,
        low_point: VectorLike[float] | None = None,
        high_point: VectorLike[float] | None = None,
        scalar_range: str | VectorLike[float] | None = None,
        preference: Literal['point', 'cell'] = 'point',
        set_active: bool = True,
        progress_bar: bool = False,
    ):
        """Generate scalar values on a dataset.

        The scalar values lie within a user specified range, and are
        generated by computing a projection of each dataset point onto
        a line.  The line can be oriented arbitrarily.  A typical
        example is to generate scalars based on elevation or height
        above a plane.

        .. warning::
           This will create a scalars array named ``'Elevation'`` on the
           point data of the input dataset and overwrite the array
           named ``'Elevation'`` if present.

        Parameters
        ----------
        low_point : sequence[float], optional
            The low point of the projection line in 3D space. Default is bottom
            center of the dataset. Otherwise pass a length 3 sequence.

        high_point : sequence[float], optional
            The high point of the projection line in 3D space. Default is top
            center of the dataset. Otherwise pass a length 3 sequence.

        scalar_range : str | sequence[float], optional
            The scalar range to project to the low and high points on the line
            that will be mapped to the dataset. If None given, the values will
            be computed from the elevation (Z component) range between the
            high and low points. Min and max of a range can be given as a length
            2 sequence. If ``str``, name of scalar array present in the
            dataset given, the valid range of that array will be used.

        preference : str, default: "point"
            When an array name is specified for ``scalar_range``, this is the
            preferred array type to search for in the dataset.
            Must be either ``'point'`` or ``'cell'``.

        set_active : bool, default: True
            A boolean flag on whether or not to set the new
            ``'Elevation'`` scalar as the active scalars array on the
            output dataset.

        progress_bar : bool, default: False
            Display a progress bar to indicate progress.

        Returns
        -------
        DataSet | MultiBlock
            Dataset containing elevation scalars in the
            ``"Elevation"`` array in ``point_data``.

        Examples
        --------
        Generate the "elevation" scalars for a sphere mesh.  This is
        simply the height in Z from the XY plane.

        >>> import pyvista as pv
        >>> sphere = pv.Sphere()
        >>> sphere_elv = sphere.elevation()
        >>> sphere_elv.plot(smooth_shading=True)

        Access the first 4 elevation scalars.  This is a point-wise
        array containing the "elevation" of each point.

        >>> sphere_elv['Elevation'][:4]  # doctest:+SKIP
        array([-0.5       ,  0.5       , -0.49706897, -0.48831028], dtype=float32)

        See :ref:`common_filter_example` for more examples using this filter.

        """
        # Fix the projection line:
        if low_point is None:
            low_point_ = list(self.center)
            low_point_[2] = self.bounds.z_min
        else:
            low_point_ = _validation.validate_array3(low_point)
        if high_point is None:
            high_point_ = list(self.center)
            high_point_[2] = self.bounds.z_max
        else:
            high_point_ = _validation.validate_array3(high_point)
        # Fix scalar_range:
        if scalar_range is None:
            scalar_range_ = (low_point_[2], high_point_[2])
        elif isinstance(scalar_range, str):
            scalar_range_ = self.get_data_range(scalar_range, preference=preference)
        else:
            scalar_range_ = _validation.validate_data_range(scalar_range)

        # Construct the filter
        alg = _vtk.vtkElevationFilter()
        alg.SetInputDataObject(self)
        # Set the parameters
        alg.SetScalarRange(scalar_range_)
        alg.SetLowPoint(low_point_)
        alg.SetHighPoint(high_point_)
        _update_alg(alg, progress_bar, 'Computing Elevation')
        # Decide on updating active scalars array
        output = _get_output(alg)
        if not set_active:
            # 'Elevation' is automatically made active by the VTK filter
            output.point_data.active_scalars_name = self.point_data.active_scalars_name
        return output

    def compute_cell_sizes(  # type: ignore[misc]
        self: _DataSetOrMultiBlockType,
        length: bool = True,
        area: bool = True,
        volume: bool = True,
        progress_bar: bool = False,
        vertex_count: bool = False,
    ):
        """Compute sizes for 0D (vertex count), 1D (length), 2D (area) and 3D (volume) cells.

        Parameters
        ----------
        length : bool, default: True
            Specify whether or not to compute the length of 1D cells.

        area : bool, default: True
            Specify whether or not to compute the area of 2D cells.

        volume : bool, default: True
            Specify whether or not to compute the volume of 3D cells.

        progress_bar : bool, default: False
            Display a progress bar to indicate progress.

        vertex_count : bool, default: False
            Specify whether or not to compute sizes for vertex and polyvertex cells (0D cells).
            The computed value is the number of points in the cell.

        Returns
        -------
        DataSet | MultiBlock
            Dataset with `cell_data` containing the ``"VertexCount"``,
            ``"Length"``, ``"Area"``, and ``"Volume"`` arrays if set
            in the parameters.  Return type matches input.

        Notes
        -----
        If cells do not have a dimension (for example, the length of
        hexahedral cells), the corresponding array will be all zeros.

        Examples
        --------
        Compute the face area of the example airplane mesh.

        >>> from pyvista import examples
        >>> surf = examples.load_airplane()
        >>> surf = surf.compute_cell_sizes(length=False, volume=False)
        >>> surf.plot(show_edges=True, scalars='Area')

        """
        alg = _vtk.vtkCellSizeFilter()
        alg.SetInputDataObject(self)
        alg.SetComputeArea(area)
        alg.SetComputeVolume(volume)
        alg.SetComputeLength(length)
        alg.SetComputeVertexCount(vertex_count)
        _update_alg(alg, progress_bar, 'Computing Cell Sizes')
        return _get_output(alg)

    def cell_centers(  # type: ignore[misc]
        self: _DataSetOrMultiBlockType, vertex: bool = True, progress_bar: bool = False
    ):
        """Generate points at the center of the cells in this dataset.

        These points can be used for placing glyphs or vectors.

        Parameters
        ----------
        vertex : bool, default: True
            Enable or disable the generation of vertex cells.

        progress_bar : bool, default: False
            Display a progress bar to indicate progress.

        Returns
        -------
        pyvista.PolyData
            Polydata where the points are the cell centers of the
            original dataset.

        Examples
        --------
        >>> import pyvista as pv
        >>> mesh = pv.Plane()
        >>> mesh.point_data.clear()
        >>> centers = mesh.cell_centers()
        >>> pl = pv.Plotter()
        >>> actor = pl.add_mesh(mesh, show_edges=True)
        >>> actor = pl.add_points(
        ...     centers,
        ...     render_points_as_spheres=True,
        ...     color='red',
        ...     point_size=20,
        ... )
        >>> pl.show()

        See :ref:`cell_centers_example` for more examples using this filter.

        """
        input_mesh = self.cast_to_poly_points() if isinstance(self, pyvista.PointSet) else self
        alg = _vtk.vtkCellCenters()
        alg.SetInputDataObject(input_mesh)
        alg.SetVertexCells(vertex)
        _update_alg(alg, progress_bar, 'Generating Points at the Center of the Cells')
        return _get_output(alg)

    def cell_data_to_point_data(  # type: ignore[misc]
        self: _DataSetOrMultiBlockType,
        pass_cell_data: bool = False,
        progress_bar: bool = False,
    ):
        """Transform cell data into point data.

        Point data are specified per node and cell data specified
        within cells.  Optionally, the input point data can be passed
        through to the output.

        The method of transformation is based on averaging the data
        values of all cells using a particular point. Optionally, the
        input cell data can be passed through to the output as well.

        Parameters
        ----------
        pass_cell_data : bool, default: False
            If enabled, pass the input cell data through to the output.

        progress_bar : bool, default: False
            Display a progress bar to indicate progress.

        Returns
        -------
        DataSet | MultiBlock
            Dataset with the point data transformed into cell data.
            Return type matches input.

        See Also
        --------
        point_data_to_cell_data
            Similar transformation applied to point data.
        :meth:`~pyvista.ImageDataFilters.cells_to_points`
            Re-mesh :class:`~pyvista.ImageData` to a points-based representation.

        Examples
        --------
        First compute the face area of the example airplane mesh and
        show the cell values.  This is to show discrete cell data.

        >>> from pyvista import examples
        >>> surf = examples.load_airplane()
        >>> surf = surf.compute_cell_sizes(length=False, volume=False)
        >>> surf.plot(scalars='Area')

        These cell scalars can be applied to individual points to
        effectively smooth out the cell data onto the points.

        >>> from pyvista import examples
        >>> surf = examples.load_airplane()
        >>> surf = surf.compute_cell_sizes(length=False, volume=False)
        >>> surf = surf.cell_data_to_point_data()
        >>> surf.plot(scalars='Area')

        """
        alg = _vtk.vtkCellDataToPointData()
        alg.SetInputDataObject(self)
        alg.SetPassCellData(pass_cell_data)
        _update_alg(alg, progress_bar, 'Transforming cell data into point data.')
        active_scalars = None
        if not isinstance(self, pyvista.MultiBlock):
            active_scalars = self.active_scalars_name
        return _get_output(alg, active_scalars=active_scalars)

    def ctp(  # type: ignore[misc]
        self: _DataSetOrMultiBlockType,
        pass_cell_data: bool = False,
        progress_bar: bool = False,
        **kwargs,
    ):
        """Transform cell data into point data.

        Point data are specified per node and cell data specified
        within cells.  Optionally, the input point data can be passed
        through to the output.

        This method is an alias for :func:`cell_data_to_point_data`.

        Parameters
        ----------
        pass_cell_data : bool, default: False
            If enabled, pass the input cell data through to the output.

        progress_bar : bool, default: False
            Display a progress bar to indicate progress.

        **kwargs : dict, optional
            Deprecated keyword argument ``pass_cell_arrays``.

        Returns
        -------
        DataSet | MultiBlock
            Dataset with the cell data transformed into point data.
            Return type matches input.

        """
        return self.cell_data_to_point_data(
            pass_cell_data=pass_cell_data,
            progress_bar=progress_bar,
            **kwargs,
        )

    def point_data_to_cell_data(  # type: ignore[misc]
        self: _DataSetOrMultiBlockType,
        pass_point_data: bool = False,
        categorical: bool = False,
        progress_bar: bool = False,
    ):
        """Transform point data into cell data.

        Point data are specified per node and cell data specified within cells.
        Optionally, the input point data can be passed through to the output.

        Parameters
        ----------
        pass_point_data : bool, default: False
            If enabled, pass the input point data through to the output.

        categorical : bool, default: False
            Control whether the source point data is to be treated as
            categorical. If ``True``,  histograming is used to assign the
            cell data. Specifically, a histogram is populated for each cell
            from the scalar values at each point, and the bin with the most
            elements is selected. In case of a tie, the smaller value is selected.

            .. note::

                If the point data is continuous, values that are almost equal (within
                ``1e-6``) are merged into a single bin. Otherwise, for discrete data
                the number of bins equals the number of unique values.

        progress_bar : bool, default: False
            Display a progress bar to indicate progress.

        Returns
        -------
        DataSet | MultiBlock
            Dataset with the point data transformed into cell data.
            Return type matches input.

        See Also
        --------
        cell_data_to_point_data
            Similar transformation applied to cell data.
        :meth:`~pyvista.ImageDataFilters.points_to_cells`
            Re-mesh :class:`~pyvista.ImageData` to a cells-based representation.

        Examples
        --------
        Color cells by their z coordinates.  First, create point
        scalars based on z-coordinates of a sample sphere mesh.  Then
        convert this point data to cell data.  Use a low resolution
        sphere for emphasis of cell valued data.

        First, plot these values as point values to show the
        difference between point and cell data.

        >>> import pyvista as pv
        >>> sphere = pv.Sphere(theta_resolution=10, phi_resolution=10)
        >>> sphere['Z Coordinates'] = sphere.points[:, 2]
        >>> sphere.plot()

        Now, convert these values to cell data and then plot it.

        >>> import pyvista as pv
        >>> sphere = pv.Sphere(theta_resolution=10, phi_resolution=10)
        >>> sphere['Z Coordinates'] = sphere.points[:, 2]
        >>> sphere = sphere.point_data_to_cell_data()
        >>> sphere.plot()

        """
        alg = _vtk.vtkPointDataToCellData()
        alg.SetInputDataObject(self)
        alg.SetPassPointData(pass_point_data)
        alg.SetCategoricalData(categorical)
        _update_alg(alg, progress_bar, 'Transforming point data into cell data')
        active_scalars = None
        if not isinstance(self, pyvista.MultiBlock):
            active_scalars = self.active_scalars_name
        return _get_output(alg, active_scalars=active_scalars)

    def ptc(  # type: ignore[misc]
        self: _DataSetOrMultiBlockType,
        pass_point_data: bool = False,
        progress_bar: bool = False,
        **kwargs,
    ):
        """Transform point data into cell data.

        Point data are specified per node and cell data specified
        within cells.  Optionally, the input point data can be passed
        through to the output.

        This method is an alias for :func:`point_data_to_cell_data`.

        Parameters
        ----------
        pass_point_data : bool, default: False
            If enabled, pass the input point data through to the output.

        progress_bar : bool, default: False
            Display a progress bar to indicate progress.

        **kwargs : dict, optional
            Deprecated keyword argument ``pass_point_arrays``.

        Returns
        -------
        DataSet | MultiBlock
            Dataset with the point data transformed into cell data.
            Return type matches input.

        """
        return self.point_data_to_cell_data(
            pass_point_data=pass_point_data,
            progress_bar=progress_bar,
            **kwargs,
        )

    def triangulate(  # type: ignore[misc]
        self: _DataSetOrMultiBlockType, inplace: bool = False, progress_bar: bool = False
    ):
        """Return an all triangle mesh.

        More complex polygons will be broken down into triangles.

        Parameters
        ----------
        inplace : bool, default: False
            Updates mesh in-place.

        progress_bar : bool, default: False
            Display a progress bar to indicate progress.

        Returns
        -------
        pyvista.PolyData
            Mesh containing only triangles.

        Examples
        --------
        Generate a mesh with quadrilateral faces.

        >>> import pyvista as pv
        >>> plane = pv.Plane()
        >>> plane.point_data.clear()
        >>> plane.plot(show_edges=True, line_width=5)

        Convert it to an all triangle mesh.

        >>> mesh = plane.triangulate()
        >>> mesh.plot(show_edges=True, line_width=5)

        """
        alg = _vtk.vtkDataSetTriangleFilter()
        alg.SetInputData(self)
        _update_alg(alg, progress_bar, 'Converting to triangle mesh')

        mesh = _get_output(alg)
        if inplace:
            self.copy_from(mesh, deep=False)
            return self
        return mesh

    def sample(  # type: ignore[misc]
        self: _DataSetOrMultiBlockType,
        target: DataSet | _vtk.vtkDataSet,
        tolerance: float | None = None,
        pass_cell_data: bool = True,
        pass_point_data: bool = True,
        categorical: bool = False,
        progress_bar: bool = False,
        locator: Literal['cell', 'cell_tree', 'obb_tree', 'static_cell']
        | _vtk.vtkAbstractCellLocator
        | None = 'static_cell',
        pass_field_data: bool = True,
        mark_blank: bool = True,
        snap_to_closest_point: bool = False,
    ):
        """Resample array data from a passed mesh onto this mesh.

        For `mesh1.sample(mesh2)`, the arrays from `mesh2` are sampled onto
        the points of `mesh1`.  This function interpolates within an
        enclosing cell.  This contrasts with
        :func:`pyvista.DataSetFilters.interpolate` that uses a distance
        weighting for nearby points.  If there is cell topology, `sample` is
        usually preferred.

        The point data 'vtkValidPointMask' stores whether the point could be sampled
        with a value of 1 meaning successful sampling. And a value of 0 means
        unsuccessful.

        This uses :class:`vtk.vtkResampleWithDataSet`.

        Parameters
        ----------
        target : pyvista.DataSet
            The vtk data object to sample from - point and cell arrays from
            this object are sampled onto the nodes of the ``dataset`` mesh.

        tolerance : float, optional
            Tolerance used to compute whether a point in the source is
            in a cell of the input.  If not given, tolerance is
            automatically generated.

        pass_cell_data : bool, default: True
            Preserve source mesh's original cell data arrays.

        pass_point_data : bool, default: True
            Preserve source mesh's original point data arrays.

        categorical : bool, default: False
            Control whether the source point data is to be treated as
            categorical. If the data is categorical, then the resultant data
            will be determined by a nearest neighbor interpolation scheme.

        progress_bar : bool, default: False
            Display a progress bar to indicate progress.

        locator : vtkAbstractCellLocator or str or None, default: 'static_cell'
            Prototype cell locator to perform the ``FindCell()``
            operation.  If ``None``, uses the DataSet ``FindCell`` method.
            Valid strings with mapping to vtk cell locators are

                * 'cell' - vtkCellLocator
                * 'cell_tree' - vtkCellTreeLocator
                * 'obb_tree' - vtkOBBTree
                * 'static_cell' - vtkStaticCellLocator

        pass_field_data : bool, default: True
            Preserve source mesh's original field data arrays.

        mark_blank : bool, default: True
            Whether to mark blank points and cells in "vtkGhostType".

        snap_to_closest_point : bool, default: False
            Whether to snap to cell with closest point if no cell is found. Useful
            when sampling from data with vertex cells. Requires vtk >=9.3.0.

            .. versionadded:: 0.43

        Returns
        -------
        DataSet | MultiBlock
            Dataset containing resampled data.

        See Also
        --------
        pyvista.DataSetFilters.interpolate
            Interpolate values from one mesh onto another.

        pyvista.ImageDataFilters.resample
            Resample image data to modify its dimensions and spacing.

        Examples
        --------
        Resample data from another dataset onto a sphere.

        >>> import pyvista as pv
        >>> from pyvista import examples
        >>> mesh = pv.Sphere(center=(4.5, 4.5, 4.5), radius=4.5)
        >>> data_to_probe = examples.load_uniform()
        >>> result = mesh.sample(data_to_probe)
        >>> result.plot(scalars='Spatial Point Data')

        If sampling from a set of points represented by a ``(n, 3)``
        shaped ``numpy.ndarray``, they need to be converted to a
        PyVista DataSet, e.g. :class:`pyvista.PolyData`, first.

        >>> import numpy as np
        >>> points = np.array([[1.5, 5.0, 6.2], [6.7, 4.2, 8.0]])
        >>> mesh = pv.PolyData(points)
        >>> result = mesh.sample(data_to_probe)
        >>> result['Spatial Point Data']
        pyvista_ndarray([ 46.5 , 225.12])

        See :ref:`resampling_example` for more examples using this filter.

        """
        alg = _vtk.vtkResampleWithDataSet()  # Construct the ResampleWithDataSet object
        alg.SetInputData(self)  # Set the Input data (actually the source i.e. where to sample from)
        # Set the Source data (actually the target, i.e. where to sample to)
        alg.SetSourceData(wrap(target))
        alg.SetPassCellArrays(pass_cell_data)
        alg.SetPassPointArrays(pass_point_data)
        alg.SetPassFieldArrays(pass_field_data)

        alg.SetMarkBlankPointsAndCells(mark_blank)
        alg.SetCategoricalData(categorical)

        if tolerance is not None:
            alg.SetComputeTolerance(False)
            alg.SetTolerance(tolerance)
        if locator:
            if isinstance(locator, str):
                locator_map = {
                    'cell': _vtk.vtkCellLocator(),
                    'cell_tree': _vtk.vtkCellTreeLocator(),
                    'obb_tree': _vtk.vtkOBBTree(),
                    'static_cell': _vtk.vtkStaticCellLocator(),
                }
                try:
                    locator = locator_map[locator]
                except KeyError as err:
                    msg = f'locator must be a string from {locator_map.keys()}, got {locator}'
                    raise ValueError(msg) from err
            alg.SetCellLocatorPrototype(locator)

        if snap_to_closest_point:
            try:
                alg.SnapToCellWithClosestPointOn()
            except AttributeError:  # pragma: no cover
                msg = '`snap_to_closest_point=True` requires vtk 9.3.0 or newer'
                raise VTKVersionError(msg)
        _update_alg(alg, progress_bar, 'Resampling array Data from a Passed Mesh onto Mesh')
        return _get_output(alg)

    def cell_quality(  # type: ignore[misc]
        self: _DataSetOrMultiBlockType,
        quality_measure: Literal['all', 'all_valid']
        | _CellQualityLiteral
        | Sequence[_CellQualityLiteral] = 'scaled_jacobian',
        *,
        null_value: float = -1.0,
        progress_bar: bool = False,
    ) -> _DataSetOrMultiBlockType:
        r"""Compute a function of (geometric) quality for each cell of a mesh.

        The per-cell quality is added to the mesh's cell data, in an array with
        the same name as the quality measure. Cell types not supported by this
        filter or undefined quality of supported cell types will have an
        entry of ``-1``.

        See the :ref:`cell_quality_measures_table` below for all measures and the
        :class:`~pyvista.CellType` supported by each one.
        Defaults to computing the ``scaled_jacobian`` quality measure.

        .. _cell_quality_measures_table:

        .. dropdown:: Cell Quality Measures
            :open:

<<<<<<< HEAD
            .. include:: /api/core/cell_quality/cell_quality_table.rst
=======
            .. include:: /api/core/cell_quality_measures_table.rst
>>>>>>> 775e2b63

        .. note::

            Refer to the `Verdict Library Reference Manual <https://public.kitware.com/Wiki/images/6/6b/VerdictManual-revA.pdf>`_
            for low-level technical information about how each metric is computed,
            as well as the metric's full, normal, and acceptable range of values.

        .. versionadded:: 0.45

        Parameters
        ----------
        quality_measure : str | sequence[str], default: 'scaled_jacobian'
            The cell quality measure(s) to use. May be either:

            - A single measure or a sequence of measures listed in
              :ref:`cell_quality_measures_table`.
            - ``'all'`` to compute all measures, or
            - ``'all_valid'`` to only keep quality measures that are valid for the mesh's
              cell type(s).

            A separate array is created for each measure.

        null_value : float, default: -1.0
            Float value for undefined quality. Undefined quality are qualities
            that could be addressed by this filter but is not well defined for
            the particular geometry of cell in question, e.g. a volume query
            for a triangle. Undefined quality will always be undefined.
            The default value is -1.

        progress_bar : bool, default: False
            Display a progress bar to indicate progress.

        Returns
        -------
        DataSet | MultiBlock
            Dataset with the computed mesh quality. Return type matches input.
            Cell data array(s) with the computed quality measure(s) are included.

        Examples
        --------
        Compute and plot the minimum angle of a sample sphere mesh.

        >>> import pyvista as pv
        >>> sphere = pv.Sphere(theta_resolution=20, phi_resolution=20)
        >>> cqual = sphere.cell_quality('min_angle')
        >>> cqual.plot(show_edges=True)

        Compute all valid quality measures for the sphere. These measures all return
        non-null values for :attr:`~pyvista.CellType.TRIANGLE` cells.

        >>> cqual = sphere.cell_quality('all_valid')
        >>> valid_measures = cqual.cell_data.keys()
        >>> print(f'[{",\n ".join(repr(measure) for measure in valid_measures)}]')
        ['area',
         'aspect_frobenius',
         'aspect_ratio',
         'condition',
         'distortion',
         'max_angle',
         'min_angle',
         'radius_ratio',
         'relative_size_squared',
         'scaled_jacobian',
         'shape',
         'shape_and_size']

        See :ref:`mesh_quality_example` for more examples using this filter.

        """
        # Validate measures
        _validation.check_instance(quality_measure, (str, list, tuple), name='quality_measure')
        keep_valid_only = quality_measure == 'all_valid'
        measures_available = _get_cell_qualilty_measures()
        measures_available_names = cast(list[_CellQualityLiteral], list(measures_available.keys()))
        if quality_measure in ['all', 'all_valid']:
            measures_requested = measures_available_names
        else:
            measures = [quality_measure] if isinstance(quality_measure, str) else quality_measure
            for quality_measure in measures:
                _validation.check_contains(
                    measures_available_names, must_contain=quality_measure, name='quality_measure'
                )
            measures_requested = cast(list[_CellQualityLiteral], measures)

        cell_quality = functools.partial(
            DataObjectFilters._dataset_cell_quality,
            measures_requested=measures_requested,
            measures_available=measures_available,
            keep_valid_only=keep_valid_only,
            null_value=null_value,
            progress_bar=progress_bar,
        )
        return (
            self.generic_filter(cell_quality)  # type: ignore[return-value]
            if isinstance(self, pyvista.MultiBlock)
            else cell_quality(self)
        )

    def _dataset_cell_quality(  # type: ignore[misc]
        self: _DataSetType,
        *,
        measures_requested,
        measures_available,
        keep_valid_only,
        null_value,
        progress_bar,
    ) -> _DataSetType:
        """Compute cell quality of a DataSet (internal method)."""
        CELL_QUALITY = 'CellQuality'

        alg = _vtk.vtkCellQuality()
        alg.SetInputData(self)
        alg.SetUndefinedQuality(null_value)
        output = self.copy()

        # Disable VTK warnings/errors generated from computing invalid measures
        with pyvista.vtk_verbosity('off'):
            # Compute all measures
            for measure in measures_requested:
                # Set measure and update
                getattr(alg, measures_available[measure])()
                _update_alg(alg, progress_bar, f"Computing Cell Quality '{measure}'")

                # Store the cell quality array with the output
                cell_quality_array = _get_output(alg).cell_data[CELL_QUALITY]
                if keep_valid_only and (
                    np.max(cell_quality_array) == np.min(cell_quality_array) == null_value
                ):
                    continue
                if measure == 'volume' and isinstance(output, pyvista.UnstructuredGrid):
                    # Need to fix negative volume for wedges, see https://gitlab.kitware.com/vtk/vtk/-/issues/19643
                    wedge_ind = output.celltypes == pyvista.CellType.WEDGE
                    cell_quality_array[wedge_ind] *= -1
                output.cell_data[measure] = cell_quality_array
        return output


def _get_cell_qualilty_measures() -> dict[str, str]:
    """Return a dict with snake case quality measure keys and vtkCellQuality attribute setter names."""
    # Get possible quality measures dynamically
    str_start = 'SetQualityMeasureTo'
    measures = {}
    for attr in dir(_vtk.vtkCellQuality):
        if attr.startswith(str_start):
            # Get the part after 'SetQualityMeasureTo'
            measure_name = attr[len(str_start) :]
            # Convert to snake case
            # Add underscore before uppercase letters, except the first one
            measure_name = re.sub(r'([a-z])([A-Z])', r'\1_\2', measure_name).lower()
            measures[measure_name] = attr
    return measures<|MERGE_RESOLUTION|>--- conflicted
+++ resolved
@@ -2784,11 +2784,7 @@
         .. dropdown:: Cell Quality Measures
             :open:
 
-<<<<<<< HEAD
-            .. include:: /api/core/cell_quality/cell_quality_table.rst
-=======
-            .. include:: /api/core/cell_quality_measures_table.rst
->>>>>>> 775e2b63
+            .. include:: /api/core/cell_quality/cell_quality_measures_table.rst
 
         .. note::
 
