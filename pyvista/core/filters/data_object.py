--- conflicted
+++ resolved
@@ -2347,14 +2347,9 @@
     @_deprecate_positional_args
     def cell_centers(  # type: ignore[misc]
         self: _DataSetOrMultiBlockType,
-<<<<<<< HEAD
         vertex: bool = True,  # noqa: FBT001, FBT002
+        pass_cell_data: bool = True,  # noqa: FBT001, FBT002
         progress_bar: bool = False,  # noqa: FBT001, FBT002
-=======
-        vertex: bool = True,
-        pass_cell_data: bool = True,
-        progress_bar: bool = False,
->>>>>>> 24e410b7
     ):
         """Generate points at the center of the cells in this dataset.
 
@@ -2400,14 +2395,10 @@
         alg = _vtk.vtkCellCenters()
         alg.SetInputDataObject(input_mesh)
         alg.SetVertexCells(vertex)
-<<<<<<< HEAD
+        alg.SetCopyArrays(pass_cell_data)
         _update_alg(
             alg, progress_bar=progress_bar, message='Generating Points at the Center of the Cells'
         )
-=======
-        alg.SetCopyArrays(pass_cell_data)
-        _update_alg(alg, progress_bar, 'Generating Points at the Center of the Cells')
->>>>>>> 24e410b7
         return _get_output(alg)
 
     @_deprecate_positional_args
