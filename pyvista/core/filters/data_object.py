--- conflicted
+++ resolved
@@ -33,25 +33,16 @@
     from pyvista import StructuredGrid
     from pyvista import TransformLike
     from pyvista import VectorLike
-<<<<<<< HEAD
-    from pyvista.core._typing_core import ConcreteDataSetType
-    from pyvista.core._typing_core._dataset_types import ConcreteDataSetAlias
-    from pyvista.core.pyvista_ndarray import pyvista_ndarray
-=======
     from pyvista.core._typing_core import _DataSetOrMultiBlockType
     from pyvista.core._typing_core import _DataSetType
->>>>>>> bbd8060b
+    from pyvista.core.pyvista_ndarray import pyvista_ndarray
 
 
 class DataObjectFilters:
     """A set of common filters that can be applied to any DataSet or MultiBlock."""
 
-<<<<<<< HEAD
     points: pyvista_ndarray
 
-    def transform(
-        self: ConcreteDataSetType | MultiBlock,
-=======
     @overload
     def transform(  # type: ignore[misc]
         self: RectilinearGrid,
@@ -70,7 +61,6 @@
     ) -> _DataSetOrMultiBlockType: ...
     def transform(  # type: ignore[misc]
         self: DataSet | MultiBlock,
->>>>>>> bbd8060b
         trans: TransformLike,
         transform_all_input_vectors: bool = False,
         inplace: bool | None = None,
