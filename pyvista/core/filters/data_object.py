"""A set of common filters that can be applied to any DataSet or MultiBlock."""

from __future__ import annotations

from typing import TYPE_CHECKING
from typing import Literal
from typing import cast
import warnings

import numpy as np

import pyvista
<<<<<<< HEAD
from pyvista._version import version_info
from pyvista.core import _vtk_core as _vtk
from pyvista.core.errors import PyVistaDeprecationWarning
=======
from pyvista.core import _validation
from pyvista.core import _vtk_core as _vtk
from pyvista.core.errors import VTKVersionError
from pyvista.core.filters import _get_output
>>>>>>> 2cd6244c
from pyvista.core.filters import _update_alg
from pyvista.core.utilities import Transform
from pyvista.core.utilities.geometric_objects import NORMALS
from pyvista.core.utilities.geometric_objects import NormalsLiteral
from pyvista.core.utilities.helpers import generate_plane
from pyvista.core.utilities.helpers import wrap

if TYPE_CHECKING:
    from pyvista import DataSet
    from pyvista import MultiBlock
    from pyvista import RotationLike
    from pyvista import TransformLike
    from pyvista import VectorLike
    from pyvista.core._typing_core import ConcreteDataSetType
    from pyvista.core._typing_core._dataset_types import ConcreteDataSetAlias


class DataObjectFilters:
    """A set of common filters that can be applied to any DataSet or MultiBlock."""

    def transform(
        self: ConcreteDataSetType | MultiBlock,
        trans: TransformLike,
        transform_all_input_vectors: bool = False,
        inplace: bool | None = None,
        progress_bar: bool = False,
    ):
        """Transform this mesh with a 4x4 transform.

        .. warning::
            When using ``transform_all_input_vectors=True``, there is
            no distinction in VTK between vectors and arrays with
            three components.  This may be an issue if you have scalar
            data with three components (e.g. RGB data).  This will be
            improperly transformed as if it was vector data rather
            than scalar data.  One possible (albeit ugly) workaround
            is to store the three components as separate scalar
            arrays.

        .. warning::
            In general, transformations give non-integer results. This
            method converts integer-typed vector data to float before
            performing the transformation. This applies to the points
            array, as well as any vector-valued data that is affected
            by the transformation. To prevent subtle bugs arising from
            in-place transformations truncating the result to integers,
            this conversion always applies to the input mesh.

        .. warning::
            Shear transformations are not supported for ':class:`~pyvista.ImageData`.
            If present, any shear component is removed by the filter.

        .. note::
            Transforming :class:`~pyvista.ImageData` modifies its :class:`~pyvista.ImageData.origin`,
            :class:`~pyvista.ImageData.spacing`, and :class:`~pyvista.ImageData.direction_matrix`
            properties.

        .. deprecated:: 0.45.0
            `inplace` was previously defaulted to `True`. In the future this will change to `False`.

        Parameters
        ----------
        trans : TransformLike
            Accepts a vtk transformation object or a 4x4
            transformation matrix.

        transform_all_input_vectors : bool, default: False
            When ``True``, all arrays with three components are
            transformed. Otherwise, only the normals and vectors are
            transformed.  See the warning for more details.

        inplace : bool, default: True
            When ``True``, modifies the dataset inplace.

        progress_bar : bool, default: False
            Display a progress bar to indicate progress.

        Returns
        -------
        pyvista.DataSet
            Transformed dataset.  Return type matches input unless
            input dataset is a :class:`pyvista.RectilinearGrid`, in which
            case the output datatype is a :class:`pyvista.StructuredGrid`.

        See Also
        --------
        :class:`pyvista.Transform`
            Describe linear transformations via a 4x4 matrix.

        Examples
        --------
        Translate a mesh by ``(50, 100, 200)``.

        >>> import numpy as np
        >>> from pyvista import examples
        >>> mesh = examples.load_airplane()

        Here a 4x4 :class:`numpy.ndarray` is used, but any :class:`~pyvista.TransformLike`
        is accepted.

        >>> transform_matrix = np.array(
        ...     [
        ...         [1, 0, 0, 50],
        ...         [0, 1, 0, 100],
        ...         [0, 0, 1, 200],
        ...         [0, 0, 0, 1],
        ...     ]
        ... )
        >>> transformed = mesh.transform(transform_matrix, inplace=False)
        >>> transformed.plot(show_edges=True)

        """
        # Deprecated v0.45, convert to error in v0.48, remove v0.51
        if inplace is None:
            # if inplace is None user has not explicitly opted into inplace behavior
            if version_info >= (0, 48):  # pragma: no cover
                raise RuntimeError(
                    'Convert this deprecation warning into an error '
                    'and update the docstring default value/type for inplace.'
                )
            if version_info >= (0, 51):  # pragma: no cover
                raise RuntimeError(
                    'Remove this deprecation and update the docstring value/type for inplace.'
                )

            msg = (
                f'The default value of `inplace` for the filter `{self.__class__.__name__}.transform` will change in the future. '
                'Previously it defaulted to `True`, but will change to `False`. '
                'Explicitly set `inplace` to `True` or `False` to silence this warning.'
            )
            warnings.warn(msg, PyVistaDeprecationWarning)
            inplace = True  # The old default behavior

        if isinstance(self, pyvista.MultiBlock):
            return self.generic_filter(
                'transform',
                trans=trans,
                transform_all_input_vectors=transform_all_input_vectors,
                inplace=inplace,
                progress_bar=progress_bar,
            )

        if inplace and isinstance(self, pyvista.RectilinearGrid):
            raise TypeError(f'Cannot transform a {self.__class__} inplace')

        t = trans if isinstance(trans, Transform) else Transform(trans)

        if t.matrix[3, 3] == 0:
            raise ValueError('Transform element (3,3), the inverse scale term, is zero')

        # vtkTransformFilter truncates the result if the input is an integer type
        # so convert input points and relevant vectors to float
        # (creating a new copy would be harmful much more often)
        converted_ints = False
        if not np.issubdtype(self.points.dtype, np.floating):
            self.points = self.points.astype(np.float32)
            converted_ints = True
        if transform_all_input_vectors:
            # all vector-shaped data will be transformed
            point_vectors: list[str | None] = [
                name for name, data in self.point_data.items() if data.shape == (self.n_points, 3)
            ]
            cell_vectors: list[str | None] = [
                name for name, data in self.cell_data.items() if data.shape == (self.n_cells, 3)
            ]
        else:
            # we'll only transform active vectors and normals
            point_vectors = [
                self.point_data.active_vectors_name,
                self.point_data.active_normals_name,
            ]
            cell_vectors = [
                self.cell_data.active_vectors_name,
                self.cell_data.active_normals_name,
            ]
        # dynamically convert each self.point_data[name] etc. to float32
        all_vectors = [point_vectors, cell_vectors]
        all_dataset_attrs = [self.point_data, self.cell_data]
        for vector_names, dataset_attrs in zip(all_vectors, all_dataset_attrs):
            for vector_name in vector_names:
                if vector_name is None:
                    continue
                vector_arr = dataset_attrs[vector_name]
                if not np.issubdtype(vector_arr.dtype, np.floating):
                    dataset_attrs[vector_name] = vector_arr.astype(np.float32)
                    converted_ints = True
        if converted_ints:
            warnings.warn(
                'Integer points, vector and normal data (if any) of the input mesh '
                'have been converted to ``np.float32``. This is necessary in order '
                'to transform properly.',
            )

        # vtkTransformFilter doesn't respect active scalars.  We need to track this
        active_point_scalars_name: str | None = self.point_data.active_scalars_name
        active_cell_scalars_name: str | None = self.cell_data.active_scalars_name

        # vtkTransformFilter sometimes doesn't transform all vector arrays
        # when there are active point/cell scalars. Use this workaround
        self.active_scalars_name = None

        f = _vtk.vtkTransformFilter()
        f.SetInputDataObject(self)
        f.SetTransform(t)
        f.SetTransformAllInputVectors(transform_all_input_vectors)

        _update_alg(f, progress_bar, 'Transforming')
        res = pyvista.core.filters._get_output(f)

        def _restore_active_scalars(input_: ConcreteDataSetAlias, output_: ConcreteDataSetAlias):
            # make the previously active scalars active again
            input_.point_data.active_scalars_name = active_point_scalars_name
            input_.cell_data.active_scalars_name = active_cell_scalars_name

            # Only update output if necessary
            if input_ is not output_:
                output_.point_data.active_scalars_name = active_point_scalars_name
                output_.cell_data.active_scalars_name = active_cell_scalars_name

        if isinstance(self, pyvista.RectilinearGrid):
            output: ConcreteDataSetAlias = pyvista.StructuredGrid()
        elif inplace:
            output = self
        else:
            output = self.__class__()

        if isinstance(output, pyvista.ImageData):
            # vtkTransformFilter returns a StructuredGrid for legacy code (before VTK 9)
            # but VTK 9+ supports oriented images.
            # To keep an ImageData -> ImageData mapping, we copy the transformed data
            # from the filter output but manually transform the structure
            output.copy_structure(self)  # type: ignore[arg-type]
            current_matrix = output.index_to_physical_matrix
            new_matrix = pyvista.Transform(current_matrix).compose(t).matrix
            output.index_to_physical_matrix = new_matrix

            output.point_data.update(res.point_data, copy=False)
            output.cell_data.update(res.cell_data, copy=False)
            output.field_data.update(res.field_data, copy=False)
            _restore_active_scalars(self, output)
            return output

        _restore_active_scalars(self, res)

        # The output from the transform filter contains a shallow copy
        # of the original dataset except for the point arrays.  Here
        # we perform a copy so the two are completely unlinked.
        if inplace:
            output.copy_from(res, deep=False)
        else:
            output.copy_from(res, deep=True)
        return output

    def reflect(
        self: ConcreteDataSetType | MultiBlock,
        normal: VectorLike[float],
        point: VectorLike[float] | None = None,
        inplace: bool = False,
        transform_all_input_vectors: bool = False,
        progress_bar: bool = False,
    ):
        """Reflect a dataset across a plane.

        Parameters
        ----------
        normal : array_like[float]
            Normal direction for reflection.

        point : array_like[float]
            Point which, along with ``normal``, defines the reflection
            plane. If not specified, this is the origin.

        inplace : bool, default: False
            When ``True``, modifies the dataset inplace.

        transform_all_input_vectors : bool, default: False
            When ``True``, all input vectors are transformed. Otherwise,
            only the points, normals and active vectors are transformed.

        progress_bar : bool, default: False
            Display a progress bar to indicate progress.

        Returns
        -------
        pyvista.DataSet
            Reflected dataset.  Return type matches input.

        See Also
        --------
        pyvista.Transform.reflect
            Concatenate a reflection matrix with a transformation.

        Examples
        --------
        >>> from pyvista import examples
        >>> mesh = examples.load_airplane()
        >>> mesh = mesh.reflect((0, 0, 1), point=(0, 0, -100))
        >>> mesh.plot(show_edges=True)

        See the :ref:`reflect_example` for more examples using this filter.

        """
        t = Transform().reflect(normal, point=point)
        return self.transform(
            t,
            transform_all_input_vectors=transform_all_input_vectors,
            inplace=inplace,
            progress_bar=progress_bar,
        )

    def rotate_x(
        self: ConcreteDataSetType | MultiBlock,
        angle: float,
        point: VectorLike[float] | None = None,
        transform_all_input_vectors: bool = False,
        inplace: bool = False,
    ):
        """Rotate mesh about the x-axis.

        .. note::
            See also the notes at :func:`transform` which is used by this filter
            under the hood.

        Parameters
        ----------
        angle : float
            Angle in degrees to rotate about the x-axis.

        point : VectorLike[float], optional
            Point to rotate about. Defaults to origin.

        transform_all_input_vectors : bool, default: False
            When ``True``, all input vectors are
            transformed. Otherwise, only the points, normals and
            active vectors are transformed.

        inplace : bool, default: False
            Updates mesh in-place.

        Returns
        -------
        pyvista.DataSet
            Rotated dataset.

        See Also
        --------
        pyvista.Transform.rotate_x
            Concatenate a rotation about the x-axis with a transformation.

        Examples
        --------
        Rotate a mesh 30 degrees about the x-axis.

        >>> import pyvista as pv
        >>> mesh = pv.Cube()
        >>> rot = mesh.rotate_x(30, inplace=False)

        Plot the rotated mesh.

        >>> pl = pv.Plotter()
        >>> _ = pl.add_mesh(rot)
        >>> _ = pl.add_mesh(mesh, style='wireframe', line_width=3)
        >>> _ = pl.add_axes_at_origin()
        >>> pl.show()

        """
        t = Transform().rotate_x(angle, point=point)
        return self.transform(
            t,
            transform_all_input_vectors=transform_all_input_vectors,
            inplace=inplace,
        )

    def rotate_y(
        self: ConcreteDataSetType | MultiBlock,
        angle: float,
        point: VectorLike[float] | None = None,
        transform_all_input_vectors: bool = False,
        inplace: bool = False,
    ):
        """Rotate mesh about the y-axis.

        .. note::
            See also the notes at :func:`transform` which is used by this filter
            under the hood.

        Parameters
        ----------
        angle : float
            Angle in degrees to rotate about the y-axis.

        point : VectorLike[float], optional
            Point to rotate about.

        transform_all_input_vectors : bool, default: False
            When ``True``, all input vectors are transformed. Otherwise, only
            the points, normals and active vectors are transformed.

        inplace : bool, default: False
            Updates mesh in-place.

        Returns
        -------
        pyvista.DataSet
            Rotated dataset.

        See Also
        --------
        pyvista.Transform.rotate_y
            Concatenate a rotation about the y-axis with a transformation.

        Examples
        --------
        Rotate a cube 30 degrees about the y-axis.

        >>> import pyvista as pv
        >>> mesh = pv.Cube()
        >>> rot = mesh.rotate_y(30, inplace=False)

        Plot the rotated mesh.

        >>> pl = pv.Plotter()
        >>> _ = pl.add_mesh(rot)
        >>> _ = pl.add_mesh(mesh, style='wireframe', line_width=3)
        >>> _ = pl.add_axes_at_origin()
        >>> pl.show()

        """
        t = Transform().rotate_y(angle, point=point)
        return self.transform(
            t,
            transform_all_input_vectors=transform_all_input_vectors,
            inplace=inplace,
        )

    def rotate_z(
        self: ConcreteDataSetType | MultiBlock,
        angle: float,
        point: VectorLike[float] = (0.0, 0.0, 0.0),
        transform_all_input_vectors: bool = False,
        inplace: bool = False,
    ):
        """Rotate mesh about the z-axis.

        .. note::
            See also the notes at :func:`transform` which is used by this filter
            under the hood.

        Parameters
        ----------
        angle : float
            Angle in degrees to rotate about the z-axis.

        point : VectorLike[float], optional
            Point to rotate about. Defaults to origin.

        transform_all_input_vectors : bool, default: False
            When ``True``, all input vectors are
            transformed. Otherwise, only the points, normals and
            active vectors are transformed.

        inplace : bool, default: False
            Updates mesh in-place.

        Returns
        -------
        pyvista.DataSet
            Rotated dataset.

        See Also
        --------
        pyvista.Transform.rotate_z
            Concatenate a rotation about the z-axis with a transformation.

        Examples
        --------
        Rotate a mesh 30 degrees about the z-axis.

        >>> import pyvista as pv
        >>> mesh = pv.Cube()
        >>> rot = mesh.rotate_z(30, inplace=False)

        Plot the rotated mesh.

        >>> pl = pv.Plotter()
        >>> _ = pl.add_mesh(rot)
        >>> _ = pl.add_mesh(mesh, style='wireframe', line_width=3)
        >>> _ = pl.add_axes_at_origin()
        >>> pl.show()

        """
        t = Transform().rotate_z(angle, point=point)
        return self.transform(
            t,
            transform_all_input_vectors=transform_all_input_vectors,
            inplace=inplace,
        )

    def rotate_vector(
        self: ConcreteDataSetType | MultiBlock,
        vector: VectorLike[float],
        angle: float,
        point: VectorLike[float] | None = None,
        transform_all_input_vectors: bool = False,
        inplace: bool = False,
    ):
        """Rotate mesh about a vector.

        .. note::
            See also the notes at :func:`transform` which is used by this filter
            under the hood.

        Parameters
        ----------
        vector : VectorLike[float]
            Vector to rotate about.

        angle : float
            Angle to rotate.

        point : VectorLike[float], optional
            Point to rotate about. Defaults to origin.

        transform_all_input_vectors : bool, default: False
            When ``True``, all input vectors are
            transformed. Otherwise, only the points, normals and
            active vectors are transformed.

        inplace : bool, default: False
            Updates mesh in-place.

        Returns
        -------
        pyvista.DataSet
            Rotated dataset.

        See Also
        --------
        pyvista.Transform.rotate_vector
            Concatenate a rotation about a vector with a transformation.

        Examples
        --------
        Rotate a mesh 30 degrees about the ``(1, 1, 1)`` axis.

        >>> import pyvista as pv
        >>> mesh = pv.Cube()
        >>> rot = mesh.rotate_vector((1, 1, 1), 30, inplace=False)

        Plot the rotated mesh.

        >>> pl = pv.Plotter()
        >>> _ = pl.add_mesh(rot)
        >>> _ = pl.add_mesh(mesh, style='wireframe', line_width=3)
        >>> _ = pl.add_axes_at_origin()
        >>> pl.show()

        """
        t = Transform().rotate_vector(vector, angle, point=point)
        return self.transform(
            t,
            transform_all_input_vectors=transform_all_input_vectors,
            inplace=inplace,
        )

    def rotate(
        self: ConcreteDataSetType | MultiBlock,
        rotation: RotationLike,
        point: VectorLike[float] | None = None,
        transform_all_input_vectors: bool = False,
        inplace: bool = False,
    ):
        """Rotate mesh about a point with a rotation matrix or ``Rotation`` object.

        .. note::
            See also the notes at :func:`transform` which is used by this filter
            under the hood.

        Parameters
        ----------
        rotation : RotationLike
            3x3 rotation matrix or a SciPy ``Rotation`` object.

        point : VectorLike[float], optional
            Point to rotate about. Defaults to origin.

        transform_all_input_vectors : bool, default: False
            When ``True``, all input vectors are
            transformed. Otherwise, only the points, normals and
            active vectors are transformed.

        inplace : bool, default: False
            Updates mesh in-place.

        Returns
        -------
        pyvista.DataSet
            Rotated dataset.

        See Also
        --------
        pyvista.Transform.rotate
            Concatenate a rotation matrix with a transformation.

        Examples
        --------
        Define a rotation. Here, a 3x3 matrix is used which rotates about the z-axis by
        60 degrees.

        >>> import pyvista as pv
        >>> rotation = [
        ...     [0.5, -0.8660254, 0.0],
        ...     [0.8660254, 0.5, 0.0],
        ...     [0.0, 0.0, 1.0],
        ... ]

        Use the rotation to rotate a cone about its tip.

        >>> mesh = pv.Cone()
        >>> tip = (0.5, 0.0, 0.0)
        >>> rot = mesh.rotate(rotation, point=tip)

        Plot the rotated mesh.

        >>> pl = pv.Plotter()
        >>> _ = pl.add_mesh(rot)
        >>> _ = pl.add_mesh(mesh, style='wireframe', line_width=3)
        >>> _ = pl.add_axes_at_origin()
        >>> pl.show()

        """
        t = Transform().rotate(rotation, point=point)
        return self.transform(
            t,
            transform_all_input_vectors=transform_all_input_vectors,
            inplace=inplace,
        )

    def translate(
        self: ConcreteDataSetType | MultiBlock,
        xyz: VectorLike[float],
        transform_all_input_vectors: bool = False,
        inplace: bool = False,
    ):
        """Translate the mesh.

        .. note::
            See also the notes at :func:`transform` which is used by this filter
            under the hood.

        Parameters
        ----------
        xyz : VectorLike[float]
            A vector of three floats.

        transform_all_input_vectors : bool, default: False
            When ``True``, all input vectors are
            transformed. Otherwise, only the points, normals and
            active vectors are transformed.

        inplace : bool, default: False
            Updates mesh in-place.

        Returns
        -------
        pyvista.DataSet
            Translated dataset.

        See Also
        --------
        pyvista.Transform.translate
            Concatenate a translation matrix with a transformation.

        Examples
        --------
        Create a sphere and translate it by ``(2, 1, 2)``.

        >>> import pyvista as pv
        >>> mesh = pv.Sphere()
        >>> mesh.center
        (0.0, 0.0, 0.0)
        >>> trans = mesh.translate((2, 1, 2), inplace=False)
        >>> trans.center
        (2.0, 1.0, 2.0)

        """
        transform = Transform().translate(xyz)
        return self.transform(
            transform,
            transform_all_input_vectors=transform_all_input_vectors,
            inplace=inplace,
        )

    def scale(
        self: ConcreteDataSetType | MultiBlock,
        xyz: float | VectorLike[float],
        transform_all_input_vectors: bool = False,
        inplace: bool = False,
        point: VectorLike[float] | None = None,
    ):
        """Scale the mesh.

        .. note::
            See also the notes at :func:`transform` which is used by this filter
            under the hood.

        Parameters
        ----------
        xyz : float | VectorLike[float]
            A vector sequence defining the scale factors along x, y, and z. If
            a scalar, the same uniform scale is used along all three axes.

        transform_all_input_vectors : bool, default: False
            When ``True``, all input vectors are transformed. Otherwise, only
            the points, normals and active vectors are transformed.

        inplace : bool, default: False
            Updates mesh in-place.

        point : VectorLike[float], optional
            Point to scale from. Defaults to origin.

        Returns
        -------
        pyvista.DataSet
            Scaled dataset.

        See Also
        --------
        pyvista.Transform.scale
            Concatenate a scale matrix with a transformation.

        Examples
        --------
        >>> import pyvista as pv
        >>> from pyvista import examples
        >>> pl = pv.Plotter(shape=(1, 2))
        >>> pl.subplot(0, 0)
        >>> pl.show_axes()
        >>> _ = pl.show_grid()
        >>> mesh1 = examples.download_teapot()
        >>> _ = pl.add_mesh(mesh1)
        >>> pl.subplot(0, 1)
        >>> pl.show_axes()
        >>> _ = pl.show_grid()
        >>> mesh2 = mesh1.scale([10.0, 10.0, 10.0], inplace=False)
        >>> _ = pl.add_mesh(mesh2)
        >>> pl.show(cpos='xy')

        """
        transform = Transform().scale(xyz, point=point)
        return self.transform(
            transform,
            transform_all_input_vectors=transform_all_input_vectors,
            inplace=inplace,
        )

    def flip_x(
        self: ConcreteDataSetType | MultiBlock,
        point: VectorLike[float] | None = None,
        transform_all_input_vectors: bool = False,
        inplace: bool = False,
    ):
        """Flip mesh about the x-axis.

        .. note::
            See also the notes at :func:`transform` which is used by this filter
            under the hood.

        Parameters
        ----------
        point : sequence[float], optional
            Point to rotate about.  Defaults to center of mesh at
            :attr:`~pyvista.DataSet.center`.

        transform_all_input_vectors : bool, default: False
            When ``True``, all input vectors are
            transformed. Otherwise, only the points, normals and
            active vectors are transformed.

        inplace : bool, default: False
            Updates mesh in-place.

        Returns
        -------
        pyvista.DataSet
            Flipped dataset.

        See Also
        --------
        pyvista.Transform.flip_x
            Concatenate a reflection about the x-axis with a transformation.

        Examples
        --------
        >>> import pyvista as pv
        >>> from pyvista import examples
        >>> pl = pv.Plotter(shape=(1, 2))
        >>> pl.subplot(0, 0)
        >>> pl.show_axes()
        >>> mesh1 = examples.download_teapot()
        >>> _ = pl.add_mesh(mesh1)
        >>> pl.subplot(0, 1)
        >>> pl.show_axes()
        >>> mesh2 = mesh1.flip_x(inplace=False)
        >>> _ = pl.add_mesh(mesh2)
        >>> pl.show(cpos='xy')

        """
        if point is None:
            point = self.center
        t = Transform().reflect((1, 0, 0), point=point)
        return self.transform(
            t,
            transform_all_input_vectors=transform_all_input_vectors,
            inplace=inplace,
        )

    def flip_y(
        self: ConcreteDataSetType | MultiBlock,
        point: VectorLike[float] | None = None,
        transform_all_input_vectors: bool = False,
        inplace: bool = False,
    ):
        """Flip mesh about the y-axis.

        .. note::
            See also the notes at :func:`transform` which is used by this filter
            under the hood.

        Parameters
        ----------
        point : VectorLike[float], optional
            Point to rotate about.  Defaults to center of mesh at
            :attr:`~pyvista.DataSet.center`.

        transform_all_input_vectors : bool, default: False
            When ``True``, all input vectors are
            transformed. Otherwise, only the points, normals and
            active vectors are transformed.

        inplace : bool, default: False
            Updates mesh in-place.

        Returns
        -------
        pyvista.DataSet
            Flipped dataset.

        See Also
        --------
        pyvista.Transform.flip_y
            Concatenate a reflection about the y-axis with a transformation.

        Examples
        --------
        >>> import pyvista as pv
        >>> from pyvista import examples
        >>> pl = pv.Plotter(shape=(1, 2))
        >>> pl.subplot(0, 0)
        >>> pl.show_axes()
        >>> mesh1 = examples.download_teapot()
        >>> _ = pl.add_mesh(mesh1)
        >>> pl.subplot(0, 1)
        >>> pl.show_axes()
        >>> mesh2 = mesh1.flip_y(inplace=False)
        >>> _ = pl.add_mesh(mesh2)
        >>> pl.show(cpos='xy')

        """
        if point is None:
            point = self.center
        t = Transform().reflect((0, 1, 0), point=point)
        return self.transform(
            t,
            transform_all_input_vectors=transform_all_input_vectors,
            inplace=inplace,
        )

    def flip_z(
        self: ConcreteDataSetType | MultiBlock,
        point: VectorLike[float] | None = None,
        transform_all_input_vectors: bool = False,
        inplace: bool = False,
    ):
        """Flip mesh about the z-axis.

        .. note::
            See also the notes at :func:`transform` which is used by this filter
            under the hood.

        Parameters
        ----------
        point : VectorLike[float], optional
            Point to rotate about.  Defaults to center of mesh at
            :attr:`~pyvista.DataSet.center`.

        transform_all_input_vectors : bool, default: False
            When ``True``, all input vectors are
            transformed. Otherwise, only the points, normals and
            active vectors are transformed.

        inplace : bool, default: False
            Updates mesh in-place.

        Returns
        -------
        pyvista.DataSet
            Flipped dataset.

        See Also
        --------
        pyvista.Transform.flip_z
            Concatenate a reflection about the z-axis with a transformation.

        Examples
        --------
        >>> import pyvista as pv
        >>> from pyvista import examples
        >>> pl = pv.Plotter(shape=(1, 2))
        >>> pl.subplot(0, 0)
        >>> pl.show_axes()
        >>> mesh1 = examples.download_teapot().rotate_x(90, inplace=False)
        >>> _ = pl.add_mesh(mesh1)
        >>> pl.subplot(0, 1)
        >>> pl.show_axes()
        >>> mesh2 = mesh1.flip_z(inplace=False)
        >>> _ = pl.add_mesh(mesh2)
        >>> pl.show(cpos='xz')

        """
        if point is None:
            point = self.center
        t = Transform().reflect((0, 0, 1), point=point)
        return self.transform(
            t,
            transform_all_input_vectors=transform_all_input_vectors,
            inplace=inplace,
        )

    def flip_normal(
        self: ConcreteDataSetType | MultiBlock,
        normal: VectorLike[float],
        point: VectorLike[float] | None = None,
        transform_all_input_vectors: bool = False,
        inplace: bool = False,
    ):
        """Flip mesh about the normal.

        .. note::
            See also the notes at :func:`transform` which is used by this filter
            under the hood.

        Parameters
        ----------
        normal : VectorLike[float]
           Normal vector to flip about.

        point : VectorLike[float], optional
            Point to rotate about.  Defaults to center of mesh at
            :attr:`~pyvista.DataSet.center`.

        transform_all_input_vectors : bool, default: False
            When ``True``, all input vectors are
            transformed. Otherwise, only the points, normals and
            active vectors are transformed.

        inplace : bool, default: False
            Updates mesh in-place.

        Returns
        -------
        pyvista.DataSet
            Dataset flipped about its normal.

        See Also
        --------
        pyvista.Transform.reflect
            Concatenate a reflection matrix with a transformation.

        Examples
        --------
        >>> import pyvista as pv
        >>> from pyvista import examples
        >>> pl = pv.Plotter(shape=(1, 2))
        >>> pl.subplot(0, 0)
        >>> pl.show_axes()
        >>> mesh1 = examples.download_teapot()
        >>> _ = pl.add_mesh(mesh1)
        >>> pl.subplot(0, 1)
        >>> pl.show_axes()
        >>> mesh2 = mesh1.flip_normal([1.0, 1.0, 1.0], inplace=False)
        >>> _ = pl.add_mesh(mesh2)
        >>> pl.show(cpos='xy')

        """
        if point is None:
            point = self.center
        t = Transform().reflect(normal, point=point)
        return self.transform(
            t,
            transform_all_input_vectors=transform_all_input_vectors,
            inplace=inplace,
        )

    def _clip_with_function(
        self: ConcreteDataSetType | MultiBlock,
        function: _vtk.vtkImplicitFunction,
        invert: bool = True,
        value: float = 0.0,
        return_clipped: bool = False,
        progress_bar: bool = False,
        crinkle: bool = False,
    ):
        """Clip using an implicit function (internal helper)."""
        if crinkle:
            # Add Cell IDs
            self.cell_data['cell_ids'] = np.arange(self.n_cells)

        if isinstance(self, _vtk.vtkPolyData):
            alg: _vtk.vtkClipPolyData | _vtk.vtkTableBasedClipDataSet = _vtk.vtkClipPolyData()
        # elif isinstance(self, vtk.vtkImageData):
        #     alg = vtk.vtkClipVolume()
        #     alg.SetMixed3DCellGeneration(True)
        else:
            alg = _vtk.vtkTableBasedClipDataSet()
        alg.SetInputDataObject(self)  # Use the grid as the data we desire to cut
        alg.SetValue(value)
        alg.SetClipFunction(function)  # the implicit function
        alg.SetInsideOut(invert)  # invert the clip if needed
        alg.SetGenerateClippedOutput(return_clipped)
        _update_alg(alg, progress_bar, 'Clipping with Function')

        if return_clipped:
            a = _get_output(alg, oport=0)
            b = _get_output(alg, oport=1)
            if crinkle:
                set_a = set(a.cell_data['cell_ids'])
                set_b = set(b.cell_data['cell_ids']) - set_a
                a = self.extract_cells(list(set_a))  # type: ignore[union-attr]
                b = self.extract_cells(list(set_b))  # type: ignore[union-attr]
            return a, b
        clipped = _get_output(alg)
        if crinkle:
            clipped = self.extract_cells(np.unique(clipped.cell_data['cell_ids']))  # type: ignore[union-attr]
        return clipped

    def clip(
        self: ConcreteDataSetType | MultiBlock,
        normal: VectorLike[float] | NormalsLiteral = 'x',
        origin: VectorLike[float] | None = None,
        invert: bool = True,
        value: float = 0.0,
        inplace: bool = False,
        return_clipped: bool = False,
        progress_bar: bool = False,
        crinkle: bool = False,
    ):
        """Clip a dataset by a plane by specifying the origin and normal.

        If no parameters are given the clip will occur in the center
        of that dataset.

        Parameters
        ----------
        normal : tuple(float) | str, default: 'x'
            Length 3 tuple for the normal vector direction. Can also
            be specified as a string conventional direction such as
            ``'x'`` for ``(1, 0, 0)`` or ``'-x'`` for ``(-1, 0, 0)``, etc.

        origin : sequence[float], optional
            The center ``(x, y, z)`` coordinate of the plane on which the clip
            occurs. The default is the center of the dataset.

        invert : bool, default: True
            Flag on whether to flip/invert the clip.

        value : float, default: 0.0
            Set the clipping value along the normal direction.

        inplace : bool, default: False
            Updates mesh in-place.

        return_clipped : bool, default: False
            Return both unclipped and clipped parts of the dataset.

        progress_bar : bool, default: False
            Display a progress bar to indicate progress.

        crinkle : bool, default: False
            Crinkle the clip by extracting the entire cells along the
            clip. This adds the ``"cell_ids"`` array to the ``cell_data``
            attribute that tracks the original cell IDs of the original
            dataset.

        Returns
        -------
        pyvista.PolyData | tuple[pyvista.PolyData]
            Clipped mesh when ``return_clipped=False``,
            otherwise a tuple containing the unclipped and clipped datasets.

        Examples
        --------
        Clip a cube along the +X direction.  ``triangulate`` is used as
        the cube is initially composed of quadrilateral faces and
        subdivide only works on triangles.

        >>> import pyvista as pv
        >>> cube = pv.Cube().triangulate().subdivide(3)
        >>> clipped_cube = cube.clip()
        >>> clipped_cube.plot()

        Clip a cube in the +Z direction.  This leaves half a cube
        below the XY plane.

        >>> import pyvista as pv
        >>> cube = pv.Cube().triangulate().subdivide(3)
        >>> clipped_cube = cube.clip('z')
        >>> clipped_cube.plot()

        See :ref:`clip_with_surface_example` for more examples using this filter.

        """
        normal_: VectorLike[float] = NORMALS[normal.lower()] if isinstance(normal, str) else normal
        # find center of data if origin not specified
        origin_ = self.center if origin is None else origin
        # create the plane for clipping
        function = generate_plane(normal_, origin_)
        # run the clip
        result = self._clip_with_function(
            function,
            invert=invert,
            value=value,
            return_clipped=return_clipped,
            progress_bar=progress_bar,
            crinkle=crinkle,
        )
        if inplace:
            if return_clipped:
                self.copy_from(result[0], deep=False)
                return self, result[1]
            else:
                self.copy_from(result, deep=False)
                return self
        return result

    def clip_box(
        self: ConcreteDataSetType | MultiBlock,
        bounds: float | VectorLike[float] | pyvista.PolyData | None = None,
        invert: bool = True,
        factor: float = 0.35,
        progress_bar: bool = False,
        merge_points: bool = True,
        crinkle: bool = False,
    ):
        """Clip a dataset by a bounding box defined by the bounds.

        If no bounds are given, a corner of the dataset bounds will be removed.

        Parameters
        ----------
        bounds : sequence[float], optional
            Length 6 sequence of floats: ``(x_min, x_max, y_min, y_max, z_min, z_max)``.
            Length 3 sequence of floats: distances from the min coordinate of
            of the input mesh. Single float value: uniform distance from the
            min coordinate. Length 12 sequence of length 3 sequence of floats:
            a plane collection (normal, center, ...).
            :class:`pyvista.PolyData`: if a poly mesh is passed that represents
            a box with 6 faces that all form a standard box, then planes will
            be extracted from the box to define the clipping region.

        invert : bool, default: True
            Flag on whether to flip/invert the clip.

        factor : float, default: 0.35
            If bounds are not given this is the factor along each axis to
            extract the default box.

        progress_bar : bool, default: False
            Display a progress bar to indicate progress.

        merge_points : bool, default: True
            If ``True``, coinciding points of independently defined mesh
            elements will be merged.

        crinkle : bool, default: False
            Crinkle the clip by extracting the entire cells along the
            clip. This adds the ``"cell_ids"`` array to the ``cell_data``
            attribute that tracks the original cell IDs of the original
            dataset.

        Returns
        -------
        pyvista.UnstructuredGrid
            Clipped dataset.

        Examples
        --------
        Clip a corner of a cube.  The bounds of a cube are normally
        ``[-0.5, 0.5, -0.5, 0.5, -0.5, 0.5]``, and this removes 1/8 of
        the cube's surface.

        >>> import pyvista as pv
        >>> cube = pv.Cube().triangulate().subdivide(3)
        >>> clipped_cube = cube.clip_box([0, 1, 0, 1, 0, 1])
        >>> clipped_cube.plot()

        See :ref:`clip_with_plane_box_example` for more examples using this filter.

        """
        if bounds is None:

            def _get_quarter(dmin, dmax):
                """Get a section of the given range (internal helper)."""
                return dmax - ((dmax - dmin) * factor)

            xmin, xmax, ymin, ymax, zmin, zmax = self.bounds
            xmin = _get_quarter(xmin, xmax)
            ymin = _get_quarter(ymin, ymax)
            zmin = _get_quarter(zmin, zmax)
            bounds = [xmin, xmax, ymin, ymax, zmin, zmax]
        if isinstance(bounds, (float, int)):
            bounds = [bounds, bounds, bounds]
        elif isinstance(bounds, pyvista.PolyData):
            poly = bounds
            if poly.n_cells != 6:
                raise ValueError('The bounds mesh must have only 6 faces.')
            bounds = []
            poly.compute_normals(inplace=True)
            for cid in range(6):
                cell = poly.extract_cells(cid)
                normal = cell['Normals'][0]
                bounds.append(normal)
                bounds.append(cell.center)
        bounds_ = _validation.validate_array(
            bounds, dtype_out=float, must_have_length=[3, 6, 12], name='bounds'
        )
        if len(bounds_) == 3:
            xmin, xmax, ymin, ymax, zmin, zmax = self.bounds
            bounds_ = np.array(
                (
                    xmin,
                    xmin + bounds_[0],
                    ymin,
                    ymin + bounds_[1],
                    zmin,
                    zmin + bounds_[2],
                )
            )
        if crinkle:
            self.cell_data['cell_ids'] = np.arange(self.n_cells)
        alg = _vtk.vtkBoxClipDataSet()
        if not merge_points:
            # vtkBoxClipDataSet uses vtkMergePoints by default
            alg.SetLocator(_vtk.vtkNonMergingPointLocator())
        alg.SetInputDataObject(self)
        alg.SetBoxClip(*bounds_)
        port = 0
        if invert:
            # invert the clip if needed
            port = 1
            alg.GenerateClippedOutputOn()
        _update_alg(alg, progress_bar, 'Clipping a Dataset by a Bounding Box')
        clipped = _get_output(alg, oport=port)
        if crinkle:
            clipped = self.extract_cells(np.unique(clipped.cell_data['cell_ids']))
        return clipped

    def slice_implicit(
        self: ConcreteDataSetType | MultiBlock,
        implicit_function: _vtk.vtkImplicitFunction,
        generate_triangles: bool = False,
        contour: bool = False,
        progress_bar: bool = False,
    ):
        """Slice a dataset by a VTK implicit function.

        Parameters
        ----------
        implicit_function : vtk.vtkImplicitFunction
            Specify the implicit function to perform the cutting.

        generate_triangles : bool, default: False
            If this is enabled (``False`` by default), the output will
            be triangles. Otherwise the output will be the intersection
            polygons. If the cutting function is not a plane, the
            output will be 3D polygons, which might be nice to look at
            but hard to compute with downstream.

        contour : bool, default: False
            If ``True``, apply a ``contour`` filter after slicing.

        progress_bar : bool, default: False
            Display a progress bar to indicate progress.

        Returns
        -------
        pyvista.PolyData
            Sliced dataset.

        Examples
        --------
        Slice the surface of a sphere.

        >>> import pyvista as pv
        >>> import vtk
        >>> sphere = vtk.vtkSphere()
        >>> sphere.SetRadius(10)
        >>> mesh = pv.Wavelet()
        >>> slice = mesh.slice_implicit(sphere)
        >>> slice.plot(show_edges=True, line_width=5)

        >>> cylinder = vtk.vtkCylinder()
        >>> cylinder.SetRadius(10)
        >>> mesh = pv.Wavelet()
        >>> slice = mesh.slice_implicit(cylinder)
        >>> slice.plot(show_edges=True, line_width=5)

        """
        alg = _vtk.vtkCutter()  # Construct the cutter object
        alg.SetInputDataObject(self)  # Use the grid as the data we desire to cut
        alg.SetCutFunction(implicit_function)  # the cutter to use the function
        alg.SetGenerateTriangles(generate_triangles)
        _update_alg(alg, progress_bar, 'Slicing')
        output = _get_output(alg)
        if contour:
            return output.contour()
        return output

    def slice(
        self: ConcreteDataSetType | MultiBlock,
        normal: VectorLike[float] | NormalsLiteral = 'x',
        origin: VectorLike[float] | None = None,
        generate_triangles: bool = False,
        contour: bool = False,
        progress_bar: bool = False,
    ):
        """Slice a dataset by a plane at the specified origin and normal vector orientation.

        If no origin is specified, the center of the input dataset will be used.

        Parameters
        ----------
        normal : sequence[float] | str, default: 'x'
            Length 3 tuple for the normal vector direction. Can also be
            specified as a string conventional direction such as ``'x'`` for
            ``(1, 0, 0)`` or ``'-x'`` for ``(-1, 0, 0)``, etc.

        origin : sequence[float], optional
            The center ``(x, y, z)`` coordinate of the plane on which
            the slice occurs.

        generate_triangles : bool, default: False
            If this is enabled (``False`` by default), the output will
            be triangles. Otherwise the output will be the intersection
            polygons.

        contour : bool, default: False
            If ``True``, apply a ``contour`` filter after slicing.

        progress_bar : bool, default: False
            Display a progress bar to indicate progress.

        Returns
        -------
        pyvista.PolyData
            Sliced dataset.

        Examples
        --------
        Slice the surface of a sphere.

        >>> import pyvista as pv
        >>> sphere = pv.Sphere()
        >>> slice_x = sphere.slice(normal='x')
        >>> slice_y = sphere.slice(normal='y')
        >>> slice_z = sphere.slice(normal='z')
        >>> slices = slice_x + slice_y + slice_z
        >>> slices.plot(line_width=5)

        See :ref:`slice_example` for more examples using this filter.

        """
        normal_: VectorLike[float] = NORMALS[normal.lower()] if isinstance(normal, str) else normal
        # find center of data if origin not specified
        origin_ = self.center if origin is None else origin

        # create the plane for clipping
        plane = generate_plane(normal_, origin_)
        return self.slice_implicit(
            plane,
            generate_triangles=generate_triangles,
            contour=contour,
            progress_bar=progress_bar,
        )

    def slice_orthogonal(
        self: ConcreteDataSetType | MultiBlock,
        x: float | None = None,
        y: float | None = None,
        z: float | None = None,
        generate_triangles: bool = False,
        contour: bool = False,
        progress_bar: bool = False,
    ):
        """Create three orthogonal slices through the dataset on the three cartesian planes.

        Yields a MutliBlock dataset of the three slices.

        Parameters
        ----------
        x : float, optional
            The X location of the YZ slice.

        y : float, optional
            The Y location of the XZ slice.

        z : float, optional
            The Z location of the XY slice.

        generate_triangles : bool, default: False
            When ``True``, the output will be triangles. Otherwise the output
            will be the intersection polygons.

        contour : bool, default: False
            If ``True``, apply a ``contour`` filter after slicing.

        progress_bar : bool, default: False
            Display a progress bar to indicate progress.

        Returns
        -------
        pyvista.PolyData
            Sliced dataset.

        Examples
        --------
        Slice the random hills dataset with three orthogonal planes.

        >>> from pyvista import examples
        >>> hills = examples.load_random_hills()
        >>> slices = hills.slice_orthogonal(contour=False)
        >>> slices.plot(line_width=5)

        See :ref:`slice_example` for more examples using this filter.

        """
        # Create the three slices
        if x is None:
            x = self.center[0]
        if y is None:
            y = self.center[1]
        if z is None:
            z = self.center[2]
        output = pyvista.MultiBlock()
        if isinstance(self, pyvista.MultiBlock):
            for i in range(self.n_blocks):
                data = self[i]
                output.append(
                    data.slice_orthogonal(
                        x=x,
                        y=y,
                        z=z,
                        generate_triangles=generate_triangles,
                        contour=contour,
                    )
                    if data is not None
                    else data
                )
            return output
        output.append(
            self.slice(
                normal='x',
                origin=[x, y, z],
                generate_triangles=generate_triangles,
                progress_bar=progress_bar,
            ),
            'YZ',
        )
        output.append(
            self.slice(
                normal='y',
                origin=[x, y, z],
                generate_triangles=generate_triangles,
                progress_bar=progress_bar,
            ),
            'XZ',
        )
        output.append(
            self.slice(
                normal='z',
                origin=[x, y, z],
                generate_triangles=generate_triangles,
                progress_bar=progress_bar,
            ),
            'XY',
        )
        return output

    def slice_along_axis(
        self: ConcreteDataSetType | MultiBlock,
        n: int = 5,
        axis: Literal['x', 'y', 'z', 0, 1, 2] = 'x',
        tolerance: float | None = None,
        generate_triangles: bool = False,
        contour: bool = False,
        bounds=None,
        center=None,
        progress_bar: bool = False,
    ):
        """Create many slices of the input dataset along a specified axis.

        Parameters
        ----------
        n : int, default: 5
            The number of slices to create.

        axis : str | int, default: 'x'
            The axis to generate the slices along. Perpendicular to the
            slices. Can be string name (``'x'``, ``'y'``, or ``'z'``) or
            axis index (``0``, ``1``, or ``2``).

        tolerance : float, optional
            The tolerance to the edge of the dataset bounds to create
            the slices. The ``n`` slices are placed equidistantly with
            an absolute padding of ``tolerance`` inside each side of the
            ``bounds`` along the specified axis. Defaults to 1% of the
            ``bounds`` along the specified axis.

        generate_triangles : bool, default: False
            When ``True``, the output will be triangles. Otherwise the output
            will be the intersection polygons.

        contour : bool, default: False
            If ``True``, apply a ``contour`` filter after slicing.

        bounds : sequence[float], optional
            A 6-length sequence overriding the bounds of the mesh.
            The bounds along the specified axis define the extent
            where slices are taken.

        center : sequence[float], optional
            A 3-length sequence specifying the position of the line
            along which slices are taken. Defaults to the center of
            the mesh.

        progress_bar : bool, default: False
            Display a progress bar to indicate progress.

        Returns
        -------
        pyvista.PolyData
            Sliced dataset.

        Examples
        --------
        Slice the random hills dataset in the X direction.

        >>> from pyvista import examples
        >>> hills = examples.load_random_hills()
        >>> slices = hills.slice_along_axis(n=10)
        >>> slices.plot(line_width=5)

        Slice the random hills dataset in the Z direction.

        >>> from pyvista import examples
        >>> hills = examples.load_random_hills()
        >>> slices = hills.slice_along_axis(n=10, axis='z')
        >>> slices.plot(line_width=5)

        See :ref:`slice_example` for more examples using this filter.

        """
        # parse axis input
        XYZLiteral = Literal['x', 'y', 'z']
        labels: list[XYZLiteral] = ['x', 'y', 'z']
        label_to_index: dict[Literal['x', 'y', 'z'], Literal[0, 1, 2]] = {'x': 0, 'y': 1, 'z': 2}
        if isinstance(axis, int):
            ax_index = axis
            ax_label = labels[ax_index]
        elif isinstance(axis, str):
            ax_str = axis.lower()
            if ax_str in labels:
                ax_label = cast(XYZLiteral, ax_str)
                ax_index = label_to_index[ax_label]
            else:
                raise ValueError(
                    f'Axis ({axis!r}) not understood. Choose one of {labels}.',
                ) from None
        # get the locations along that axis
        if bounds is None:
            bounds = self.bounds
        if center is None:
            center = self.center
        if tolerance is None:
            tolerance = (bounds[ax_index * 2 + 1] - bounds[ax_index * 2]) * 0.01
        rng = np.linspace(bounds[ax_index * 2] + tolerance, bounds[ax_index * 2 + 1] - tolerance, n)
        center = list(center)
        # Make each of the slices
        output = pyvista.MultiBlock()
        if isinstance(self, pyvista.MultiBlock):
            for i in range(self.n_blocks):
                data = self[i]
                output.append(
                    data.slice_along_axis(
                        n=n,
                        axis=ax_label,
                        tolerance=tolerance,
                        generate_triangles=generate_triangles,
                        contour=contour,
                        bounds=bounds,
                        center=center,
                    )
                    if data is not None
                    else data
                )
            return output
        for i in range(n):
            center[ax_index] = rng[i]
            slc = self.slice(
                normal=ax_label,
                origin=center,
                generate_triangles=generate_triangles,
                contour=contour,
                progress_bar=progress_bar,
            )
            output.append(slc, f'slice{i}')
        return output

    def slice_along_line(
        self: ConcreteDataSetType | MultiBlock,
        line: pyvista.PolyData,
        generate_triangles: bool = False,
        contour: bool = False,
        progress_bar: bool = False,
    ):
        """Slice a dataset using a polyline/spline as the path.

        This also works for lines generated with :func:`pyvista.Line`.

        Parameters
        ----------
        line : pyvista.PolyData
            A PolyData object containing one single PolyLine cell.

        generate_triangles : bool, default: False
            When ``True``, the output will be triangles. Otherwise the output
            will be the intersection polygons.

        contour : bool, default: False
            If ``True``, apply a ``contour`` filter after slicing.

        progress_bar : bool, default: False
            Display a progress bar to indicate progress.

        Returns
        -------
        pyvista.PolyData
            Sliced dataset.

        Examples
        --------
        Slice the random hills dataset along a circular arc.

        >>> import numpy as np
        >>> import pyvista as pv
        >>> from pyvista import examples
        >>> hills = examples.load_random_hills()
        >>> center = np.array(hills.center)
        >>> point_a = center + np.array([5, 0, 0])
        >>> point_b = center + np.array([-5, 0, 0])
        >>> arc = pv.CircularArc(point_a, point_b, center, resolution=100)
        >>> line_slice = hills.slice_along_line(arc)

        Plot the circular arc and the hills mesh.

        >>> pl = pv.Plotter()
        >>> _ = pl.add_mesh(hills, smooth_shading=True, style='wireframe')
        >>> _ = pl.add_mesh(
        ...     line_slice,
        ...     line_width=10,
        ...     render_lines_as_tubes=True,
        ...     color='k',
        ... )
        >>> _ = pl.add_mesh(arc, line_width=10, color='grey')
        >>> pl.show()

        See :ref:`slice_example` for more examples using this filter.

        """
        # check that we have a PolyLine cell in the input line
        if line.GetNumberOfCells() != 1:
            raise ValueError('Input line must have only one cell.')
        polyline = line.GetCell(0)
        if not isinstance(polyline, _vtk.vtkPolyLine):
            raise TypeError(f'Input line must have a PolyLine cell, not ({type(polyline)})')
        # Generate PolyPlane
        polyplane = _vtk.vtkPolyPlane()
        polyplane.SetPolyLine(polyline)
        # Create slice
        alg = _vtk.vtkCutter()  # Construct the cutter object
        alg.SetInputDataObject(self)  # Use the grid as the data we desire to cut
        alg.SetCutFunction(polyplane)  # the cutter to use the poly planes
        if not generate_triangles:
            alg.GenerateTrianglesOff()
        _update_alg(alg, progress_bar, 'Slicing along Line')
        output = _get_output(alg)
        if contour:
            return output.contour()
        return output

    def extract_all_edges(
        self: ConcreteDataSetType | MultiBlock,
        use_all_points: bool = False,
        clear_data: bool = False,
        progress_bar: bool = False,
    ):
        """Extract all the internal/external edges of the dataset as PolyData.

        This produces a full wireframe representation of the input dataset.

        Parameters
        ----------
        use_all_points : bool, default: False
            Indicates whether all of the points of the input mesh should exist
            in the output. When ``True``, point numbering does not change and
            a threaded approach is used, which avoids the use of a point locator
            and is quicker.

            By default this is set to ``False``, and unused points are omitted
            from the output.

            This parameter can only be set to ``True`` with ``vtk==9.1.0`` or newer.

        clear_data : bool, default: False
            Clear any point, cell, or field data. This is useful
            if wanting to strictly extract the edges.

        progress_bar : bool, default: False
            Display a progress bar to indicate progress.

        Returns
        -------
        pyvista.PolyData
            Edges extracted from the dataset.

        Examples
        --------
        Extract the edges of a sample unstructured grid and plot the edges.
        Note how it plots interior edges.

        >>> import pyvista as pv
        >>> from pyvista import examples
        >>> hex_beam = pv.read(examples.hexbeamfile)
        >>> edges = hex_beam.extract_all_edges()
        >>> edges.plot(line_width=5, color='k')

        See :ref:`cell_centers_example` for more examples using this filter.

        """
        alg = _vtk.vtkExtractEdges()
        alg.SetInputDataObject(self)
        if use_all_points:
            try:
                alg.SetUseAllPoints(use_all_points)
            except AttributeError:  # pragma: no cover
                raise VTKVersionError(
                    'This version of VTK does not support `use_all_points=True`. '
                    'VTK v9.1 or newer is required.',
                )
        # Suppress improperly used INFO for debugging messages in vtkExtractEdges
        verbosity = _vtk.vtkLogger.GetCurrentVerbosityCutoff()
        _vtk.vtkLogger.SetStderrVerbosity(_vtk.vtkLogger.VERBOSITY_OFF)
        _update_alg(alg, progress_bar, 'Extracting All Edges')
        # Restore the original vtkLogger verbosity level
        _vtk.vtkLogger.SetStderrVerbosity(verbosity)
        output = _get_output(alg)
        if clear_data:
            output.clear_data()
        return output

    def elevation(
        self: ConcreteDataSetType | MultiBlock,
        low_point: VectorLike[float] | None = None,
        high_point: VectorLike[float] | None = None,
        scalar_range: str | VectorLike[float] | None = None,
        preference: Literal['point', 'cell'] = 'point',
        set_active: bool = True,
        progress_bar: bool = False,
    ):
        """Generate scalar values on a dataset.

        The scalar values lie within a user specified range, and are
        generated by computing a projection of each dataset point onto
        a line.  The line can be oriented arbitrarily.  A typical
        example is to generate scalars based on elevation or height
        above a plane.

        .. warning::
           This will create a scalars array named ``'Elevation'`` on the
           point data of the input dataset and overwrite the array
           named ``'Elevation'`` if present.

        Parameters
        ----------
        low_point : sequence[float], optional
            The low point of the projection line in 3D space. Default is bottom
            center of the dataset. Otherwise pass a length 3 sequence.

        high_point : sequence[float], optional
            The high point of the projection line in 3D space. Default is top
            center of the dataset. Otherwise pass a length 3 sequence.

        scalar_range : str | sequence[float], optional
            The scalar range to project to the low and high points on the line
            that will be mapped to the dataset. If None given, the values will
            be computed from the elevation (Z component) range between the
            high and low points. Min and max of a range can be given as a length
            2 sequence. If ``str``, name of scalar array present in the
            dataset given, the valid range of that array will be used.

        preference : str, default: "point"
            When an array name is specified for ``scalar_range``, this is the
            preferred array type to search for in the dataset.
            Must be either ``'point'`` or ``'cell'``.

        set_active : bool, default: True
            A boolean flag on whether or not to set the new
            ``'Elevation'`` scalar as the active scalars array on the
            output dataset.

        progress_bar : bool, default: False
            Display a progress bar to indicate progress.

        Returns
        -------
        pyvista.DataSet
            Dataset containing elevation scalars in the
            ``"Elevation"`` array in ``point_data``.

        Examples
        --------
        Generate the "elevation" scalars for a sphere mesh.  This is
        simply the height in Z from the XY plane.

        >>> import pyvista as pv
        >>> sphere = pv.Sphere()
        >>> sphere_elv = sphere.elevation()
        >>> sphere_elv.plot(smooth_shading=True)

        Access the first 4 elevation scalars.  This is a point-wise
        array containing the "elevation" of each point.

        >>> sphere_elv['Elevation'][:4]  # doctest:+SKIP
        array([-0.5       ,  0.5       , -0.49706897, -0.48831028], dtype=float32)

        See :ref:`common_filter_example` for more examples using this filter.

        """
        # Fix the projection line:
        if low_point is None:
            low_point_ = list(self.center)
            low_point_[2] = self.bounds.z_min
        else:
            low_point_ = _validation.validate_array3(low_point)
        if high_point is None:
            high_point_ = list(self.center)
            high_point_[2] = self.bounds.z_max
        else:
            high_point_ = _validation.validate_array3(high_point)
        # Fix scalar_range:
        if scalar_range is None:
            scalar_range_ = (low_point_[2], high_point_[2])
        elif isinstance(scalar_range, str):
            scalar_range_ = self.get_data_range(scalar_range, preference=preference)
        else:
            scalar_range_ = _validation.validate_data_range(scalar_range)

        # Construct the filter
        alg = _vtk.vtkElevationFilter()
        alg.SetInputDataObject(self)
        # Set the parameters
        alg.SetScalarRange(scalar_range_)
        alg.SetLowPoint(low_point_)
        alg.SetHighPoint(high_point_)
        _update_alg(alg, progress_bar, 'Computing Elevation')
        # Decide on updating active scalars array
        output = _get_output(alg)
        if not set_active:
            # 'Elevation' is automatically made active by the VTK filter
            output.point_data.active_scalars_name = self.point_data.active_scalars_name
        return output

    def compute_cell_sizes(
        self: ConcreteDataSetType | MultiBlock,
        length: bool = True,
        area: bool = True,
        volume: bool = True,
        progress_bar: bool = False,
        vertex_count: bool = False,
    ):
        """Compute sizes for 0D (vertex count), 1D (length), 2D (area) and 3D (volume) cells.

        Parameters
        ----------
        length : bool, default: True
            Specify whether or not to compute the length of 1D cells.

        area : bool, default: True
            Specify whether or not to compute the area of 2D cells.

        volume : bool, default: True
            Specify whether or not to compute the volume of 3D cells.

        progress_bar : bool, default: False
            Display a progress bar to indicate progress.

        vertex_count : bool, default: False
            Specify whether or not to compute sizes for vertex and polyvertex cells (0D cells).
            The computed value is the number of points in the cell.

        Returns
        -------
        pyvista.DataSet
            Dataset with `cell_data` containing the ``"VertexCount"``,
            ``"Length"``, ``"Area"``, and ``"Volume"`` arrays if set
            in the parameters.  Return type matches input.

        Notes
        -----
        If cells do not have a dimension (for example, the length of
        hexahedral cells), the corresponding array will be all zeros.

        Examples
        --------
        Compute the face area of the example airplane mesh.

        >>> from pyvista import examples
        >>> surf = examples.load_airplane()
        >>> surf = surf.compute_cell_sizes(length=False, volume=False)
        >>> surf.plot(show_edges=True, scalars='Area')

        """
        alg = _vtk.vtkCellSizeFilter()
        alg.SetInputDataObject(self)
        alg.SetComputeArea(area)
        alg.SetComputeVolume(volume)
        alg.SetComputeLength(length)
        alg.SetComputeVertexCount(vertex_count)
        _update_alg(alg, progress_bar, 'Computing Cell Sizes')
        return _get_output(alg)

    def cell_centers(
        self: ConcreteDataSetType | MultiBlock, vertex: bool = True, progress_bar: bool = False
    ):
        """Generate points at the center of the cells in this dataset.

        These points can be used for placing glyphs or vectors.

        Parameters
        ----------
        vertex : bool, default: True
            Enable or disable the generation of vertex cells.

        progress_bar : bool, default: False
            Display a progress bar to indicate progress.

        Returns
        -------
        pyvista.PolyData
            Polydata where the points are the cell centers of the
            original dataset.

        Examples
        --------
        >>> import pyvista as pv
        >>> mesh = pv.Plane()
        >>> mesh.point_data.clear()
        >>> centers = mesh.cell_centers()
        >>> pl = pv.Plotter()
        >>> actor = pl.add_mesh(mesh, show_edges=True)
        >>> actor = pl.add_points(
        ...     centers,
        ...     render_points_as_spheres=True,
        ...     color='red',
        ...     point_size=20,
        ... )
        >>> pl.show()

        See :ref:`cell_centers_example` for more examples using this filter.

        """
        input_mesh = self.cast_to_poly_points() if isinstance(self, pyvista.PointSet) else self
        alg = _vtk.vtkCellCenters()
        alg.SetInputDataObject(input_mesh)
        alg.SetVertexCells(vertex)
        _update_alg(alg, progress_bar, 'Generating Points at the Center of the Cells')
        return _get_output(alg)

    def cell_data_to_point_data(
        self: ConcreteDataSetType | MultiBlock,
        pass_cell_data: bool = False,
        progress_bar: bool = False,
    ):
        """Transform cell data into point data.

        Point data are specified per node and cell data specified
        within cells.  Optionally, the input point data can be passed
        through to the output.

        The method of transformation is based on averaging the data
        values of all cells using a particular point. Optionally, the
        input cell data can be passed through to the output as well.

        Parameters
        ----------
        pass_cell_data : bool, default: False
            If enabled, pass the input cell data through to the output.

        progress_bar : bool, default: False
            Display a progress bar to indicate progress.

        Returns
        -------
        pyvista.DataSet
            Dataset with the point data transformed into cell data.
            Return type matches input.

        See Also
        --------
        point_data_to_cell_data
            Similar transformation applied to point data.
        :meth:`~pyvista.ImageDataFilters.cells_to_points`
            Re-mesh :class:`~pyvista.ImageData` to a points-based representation.

        Examples
        --------
        First compute the face area of the example airplane mesh and
        show the cell values.  This is to show discrete cell data.

        >>> from pyvista import examples
        >>> surf = examples.load_airplane()
        >>> surf = surf.compute_cell_sizes(length=False, volume=False)
        >>> surf.plot(scalars='Area')

        These cell scalars can be applied to individual points to
        effectively smooth out the cell data onto the points.

        >>> from pyvista import examples
        >>> surf = examples.load_airplane()
        >>> surf = surf.compute_cell_sizes(length=False, volume=False)
        >>> surf = surf.cell_data_to_point_data()
        >>> surf.plot(scalars='Area')

        """
        alg = _vtk.vtkCellDataToPointData()
        alg.SetInputDataObject(self)
        alg.SetPassCellData(pass_cell_data)
        _update_alg(alg, progress_bar, 'Transforming cell data into point data.')
        active_scalars = None
        if not isinstance(self, pyvista.MultiBlock):
            active_scalars = self.active_scalars_name
        return _get_output(alg, active_scalars=active_scalars)

    def ctp(
        self: ConcreteDataSetType | MultiBlock,
        pass_cell_data: bool = False,
        progress_bar: bool = False,
        **kwargs,
    ):
        """Transform cell data into point data.

        Point data are specified per node and cell data specified
        within cells.  Optionally, the input point data can be passed
        through to the output.

        This method is an alias for :func:`cell_data_to_point_data`.

        Parameters
        ----------
        pass_cell_data : bool, default: False
            If enabled, pass the input cell data through to the output.

        progress_bar : bool, default: False
            Display a progress bar to indicate progress.

        **kwargs : dict, optional
            Deprecated keyword argument ``pass_cell_arrays``.

        Returns
        -------
        pyvista.DataSet
            Dataset with the cell data transformed into point data.
            Return type matches input.

        """
        return self.cell_data_to_point_data(
            pass_cell_data=pass_cell_data,
            progress_bar=progress_bar,
            **kwargs,
        )

    def point_data_to_cell_data(
        self: ConcreteDataSetType | MultiBlock,
        pass_point_data: bool = False,
        categorical: bool = False,
        progress_bar: bool = False,
    ):
        """Transform point data into cell data.

        Point data are specified per node and cell data specified within cells.
        Optionally, the input point data can be passed through to the output.

        Parameters
        ----------
        pass_point_data : bool, default: False
            If enabled, pass the input point data through to the output.

        categorical : bool, default: False
            Control whether the source point data is to be treated as
            categorical. If ``True``,  histograming is used to assign the
            cell data. Specifically, a histogram is populated for each cell
            from the scalar values at each point, and the bin with the most
            elements is selected. In case of a tie, the smaller value is selected.

            .. note::

                If the point data is continuous, values that are almost equal (within
                ``1e-6``) are merged into a single bin. Otherwise, for discrete data
                the number of bins equals the number of unique values.

        progress_bar : bool, default: False
            Display a progress bar to indicate progress.

        Returns
        -------
        pyvista.DataSet
            Dataset with the point data transformed into cell data.
            Return type matches input.

        See Also
        --------
        cell_data_to_point_data
            Similar transformation applied to cell data.
        :meth:`~pyvista.ImageDataFilters.points_to_cells`
            Re-mesh :class:`~pyvista.ImageData` to a cells-based representation.

        Examples
        --------
        Color cells by their z coordinates.  First, create point
        scalars based on z-coordinates of a sample sphere mesh.  Then
        convert this point data to cell data.  Use a low resolution
        sphere for emphasis of cell valued data.

        First, plot these values as point values to show the
        difference between point and cell data.

        >>> import pyvista as pv
        >>> sphere = pv.Sphere(theta_resolution=10, phi_resolution=10)
        >>> sphere['Z Coordinates'] = sphere.points[:, 2]
        >>> sphere.plot()

        Now, convert these values to cell data and then plot it.

        >>> import pyvista as pv
        >>> sphere = pv.Sphere(theta_resolution=10, phi_resolution=10)
        >>> sphere['Z Coordinates'] = sphere.points[:, 2]
        >>> sphere = sphere.point_data_to_cell_data()
        >>> sphere.plot()

        """
        alg = _vtk.vtkPointDataToCellData()
        alg.SetInputDataObject(self)
        alg.SetPassPointData(pass_point_data)
        alg.SetCategoricalData(categorical)
        _update_alg(alg, progress_bar, 'Transforming point data into cell data')
        active_scalars = None
        if not isinstance(self, pyvista.MultiBlock):
            active_scalars = self.active_scalars_name
        return _get_output(alg, active_scalars=active_scalars)

    def ptc(
        self: ConcreteDataSetType | MultiBlock,
        pass_point_data: bool = False,
        progress_bar: bool = False,
        **kwargs,
    ):
        """Transform point data into cell data.

        Point data are specified per node and cell data specified
        within cells.  Optionally, the input point data can be passed
        through to the output.

        This method is an alias for :func:`point_data_to_cell_data`.

        Parameters
        ----------
        pass_point_data : bool, default: False
            If enabled, pass the input point data through to the output.

        progress_bar : bool, default: False
            Display a progress bar to indicate progress.

        **kwargs : dict, optional
            Deprecated keyword argument ``pass_point_arrays``.

        Returns
        -------
        pyvista.DataSet
            Dataset with the point data transformed into cell data.
            Return type matches input.

        """
        return self.point_data_to_cell_data(
            pass_point_data=pass_point_data,
            progress_bar=progress_bar,
            **kwargs,
        )

    def triangulate(
        self: ConcreteDataSetType | MultiBlock, inplace: bool = False, progress_bar: bool = False
    ):
        """Return an all triangle mesh.

        More complex polygons will be broken down into triangles.

        Parameters
        ----------
        inplace : bool, default: False
            Updates mesh in-place.

        progress_bar : bool, default: False
            Display a progress bar to indicate progress.

        Returns
        -------
        pyvista.PolyData
            Mesh containing only triangles.

        Examples
        --------
        Generate a mesh with quadrilateral faces.

        >>> import pyvista as pv
        >>> plane = pv.Plane()
        >>> plane.point_data.clear()
        >>> plane.plot(show_edges=True, line_width=5)

        Convert it to an all triangle mesh.

        >>> mesh = plane.triangulate()
        >>> mesh.plot(show_edges=True, line_width=5)

        """
        alg = _vtk.vtkDataSetTriangleFilter()
        alg.SetInputData(self)
        _update_alg(alg, progress_bar, 'Converting to triangle mesh')

        mesh = _get_output(alg)
        if inplace:
            self.copy_from(mesh, deep=False)
            return self
        return mesh

    def sample(
        self: ConcreteDataSetType | MultiBlock,
        target: DataSet | _vtk.vtkDataSet,
        tolerance: float | None = None,
        pass_cell_data: bool = True,
        pass_point_data: bool = True,
        categorical: bool = False,
        progress_bar: bool = False,
        locator: Literal['cell', 'cell_tree', 'obb_tree', 'static_cell']
        | _vtk.vtkAbstractCellLocator
        | None = 'static_cell',
        pass_field_data: bool = True,
        mark_blank: bool = True,
        snap_to_closest_point: bool = False,
    ):
        """Resample array data from a passed mesh onto this mesh.

        For `mesh1.sample(mesh2)`, the arrays from `mesh2` are sampled onto
        the points of `mesh1`.  This function interpolates within an
        enclosing cell.  This contrasts with
        :func:`pyvista.DataSetFilters.interpolate` that uses a distance
        weighting for nearby points.  If there is cell topology, `sample` is
        usually preferred.

        The point data 'vtkValidPointMask' stores whether the point could be sampled
        with a value of 1 meaning successful sampling. And a value of 0 means
        unsuccessful.

        This uses :class:`vtk.vtkResampleWithDataSet`.

        Parameters
        ----------
        target : pyvista.DataSet
            The vtk data object to sample from - point and cell arrays from
            this object are sampled onto the nodes of the ``dataset`` mesh.

        tolerance : float, optional
            Tolerance used to compute whether a point in the source is
            in a cell of the input.  If not given, tolerance is
            automatically generated.

        pass_cell_data : bool, default: True
            Preserve source mesh's original cell data arrays.

        pass_point_data : bool, default: True
            Preserve source mesh's original point data arrays.

        categorical : bool, default: False
            Control whether the source point data is to be treated as
            categorical. If the data is categorical, then the resultant data
            will be determined by a nearest neighbor interpolation scheme.

        progress_bar : bool, default: False
            Display a progress bar to indicate progress.

        locator : vtkAbstractCellLocator or str or None, default: 'static_cell'
            Prototype cell locator to perform the ``FindCell()``
            operation.  If ``None``, uses the DataSet ``FindCell`` method.
            Valid strings with mapping to vtk cell locators are

                * 'cell' - vtkCellLocator
                * 'cell_tree' - vtkCellTreeLocator
                * 'obb_tree' - vtkOBBTree
                * 'static_cell' - vtkStaticCellLocator

        pass_field_data : bool, default: True
            Preserve source mesh's original field data arrays.

        mark_blank : bool, default: True
            Whether to mark blank points and cells in "vtkGhostType".

        snap_to_closest_point : bool, default: False
            Whether to snap to cell with closest point if no cell is found. Useful
            when sampling from data with vertex cells. Requires vtk >=9.3.0.

            .. versionadded:: 0.43

        Returns
        -------
        pyvista.DataSet
            Dataset containing resampled data.

        See Also
        --------
        pyvista.DataSetFilters.interpolate
            Interpolate values from one mesh onto another.

        pyvista.ImageDataFilters.resample
            Resample image data to modify its dimensions and spacing.

        Examples
        --------
        Resample data from another dataset onto a sphere.

        >>> import pyvista as pv
        >>> from pyvista import examples
        >>> mesh = pv.Sphere(center=(4.5, 4.5, 4.5), radius=4.5)
        >>> data_to_probe = examples.load_uniform()
        >>> result = mesh.sample(data_to_probe)
        >>> result.plot(scalars='Spatial Point Data')

        If sampling from a set of points represented by a ``(n, 3)``
        shaped ``numpy.ndarray``, they need to be converted to a
        PyVista DataSet, e.g. :class:`pyvista.PolyData`, first.

        >>> import numpy as np
        >>> points = np.array([[1.5, 5.0, 6.2], [6.7, 4.2, 8.0]])
        >>> mesh = pv.PolyData(points)
        >>> result = mesh.sample(data_to_probe)
        >>> result['Spatial Point Data']
        pyvista_ndarray([ 46.5 , 225.12])

        See :ref:`resampling_example` for more examples using this filter.

        """
        alg = _vtk.vtkResampleWithDataSet()  # Construct the ResampleWithDataSet object
        alg.SetInputData(self)  # Set the Input data (actually the source i.e. where to sample from)
        # Set the Source data (actually the target, i.e. where to sample to)
        alg.SetSourceData(wrap(target))
        alg.SetPassCellArrays(pass_cell_data)
        alg.SetPassPointArrays(pass_point_data)
        alg.SetPassFieldArrays(pass_field_data)

        alg.SetMarkBlankPointsAndCells(mark_blank)
        alg.SetCategoricalData(categorical)

        if tolerance is not None:
            alg.SetComputeTolerance(False)
            alg.SetTolerance(tolerance)
        if locator:
            if isinstance(locator, str):
                locator_map = {
                    'cell': _vtk.vtkCellLocator(),
                    'cell_tree': _vtk.vtkCellTreeLocator(),
                    'obb_tree': _vtk.vtkOBBTree(),
                    'static_cell': _vtk.vtkStaticCellLocator(),
                }
                try:
                    locator = locator_map[locator]
                except KeyError as err:
                    raise ValueError(
                        f'locator must be a string from {locator_map.keys()}, got {locator}',
                    ) from err
            alg.SetCellLocatorPrototype(locator)

        if snap_to_closest_point:
            try:
                alg.SnapToCellWithClosestPointOn()
            except AttributeError:  # pragma: no cover
                raise VTKVersionError('`snap_to_closest_point=True` requires vtk 9.3.0 or newer')
        _update_alg(alg, progress_bar, 'Resampling array Data from a Passed Mesh onto Mesh')
        return _get_output(alg)<|MERGE_RESOLUTION|>--- conflicted
+++ resolved
@@ -10,16 +10,13 @@
 import numpy as np
 
 import pyvista
-<<<<<<< HEAD
+
 from pyvista._version import version_info
+from pyvista.core import _validation
 from pyvista.core import _vtk_core as _vtk
 from pyvista.core.errors import PyVistaDeprecationWarning
-=======
-from pyvista.core import _validation
-from pyvista.core import _vtk_core as _vtk
 from pyvista.core.errors import VTKVersionError
 from pyvista.core.filters import _get_output
->>>>>>> 2cd6244c
 from pyvista.core.filters import _update_alg
 from pyvista.core.utilities import Transform
 from pyvista.core.utilities.geometric_objects import NORMALS
