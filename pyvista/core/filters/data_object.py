--- conflicted
+++ resolved
@@ -2906,13 +2906,7 @@
             measures = [quality_measure] if isinstance(quality_measure, str) else quality_measure
             for measure in measures:
                 _validation.check_contains(
-<<<<<<< HEAD
-                    measures_available_names,
-                    must_contain=quality_measure,
-                    name='quality_measure',
-=======
                     measures_available_names, must_contain=measure, name='quality_measure'
->>>>>>> fc7e83f5
                 )
             measures_requested = cast('list[_CellQualityLiteral]', measures)
 
