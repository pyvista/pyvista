"""Filters module with a class to manage filters/algorithms for uniform grid datasets."""
import collections.abc

import numpy as np

import pyvista
from pyvista import _vtk, abstract_class
from pyvista.core.filters import _get_output, _update_alg
from pyvista.core.filters.data_set import DataSetFilters


@abstract_class
class UniformGridFilters(DataSetFilters):
    """An internal class to manage filters/algorithms for uniform grid datasets."""

    def gaussian_smooth(
        self, radius_factor=1.5, std_dev=2.0, scalars=None, preference='points', progress_bar=False
    ):
        """Smooth the data with a Gaussian kernel.

        Parameters
        ----------
        radius_factor : float or iterable, optional
            Unitless factor to limit the extent of the kernel.

        std_dev : float or iterable, optional
            Standard deviation of the kernel in pixel units.

        scalars : str, optional
            Name of scalars to process. Defaults to currently active scalars.

        preference : str, optional
            When scalars is specified, this is the preferred array
            type to search for in the dataset.  Must be either
            ``'point'`` or ``'cell'``.

        progress_bar : bool, optional
            Display a progress bar to indicate progress.

        Returns
        -------
        pyvista.UniformGrid
            Uniform grid with smoothed scalars.

        """
        alg = _vtk.vtkImageGaussianSmooth()
        alg.SetInputDataObject(self)
        if scalars is None:
            field, scalars = self.active_scalars_info
        else:
            field = self.get_array_association(scalars, preference=preference)
        alg.SetInputArrayToProcess(
            0, 0, 0, field.value, scalars
        )  # args: (idx, port, connection, field, name)
        if isinstance(radius_factor, collections.abc.Iterable):
            alg.SetRadiusFactors(radius_factor)
        else:
            alg.SetRadiusFactors(radius_factor, radius_factor, radius_factor)
        if isinstance(std_dev, collections.abc.Iterable):
            alg.SetStandardDeviations(std_dev)
        else:
            alg.SetStandardDeviations(std_dev, std_dev, std_dev)
        _update_alg(alg, progress_bar, 'Performing Gaussian Smoothing')
        return _get_output(alg)

    def median_smooth(
        self, kernel_size=(3, 3, 3), scalars=None, preference='points', progress_bar=False
    ):
        """Smooth data using a median filter.

        Parameters
        ----------
        kernel_size : list(int) or tuple(int), optional
            Length 3 list or tuple of ints : ``(x_size, y_size, z_size)``
            Size of the kernel in each dimension (units of voxels). Default is
            a 3D median filter. If you want to do a 2D median filter, set the
            size to 1 in the dimension you don't want to filter over.

        scalars : str, optional
            Name of scalars to process. Defaults to currently active scalars.

        preference : str, optional
            When scalars is specified, this is the preferred array
            type to search for in the dataset.  Must be either
            ``'point'`` or ``'cell'``.

        progress_bar : bool, optional
            Display a progress bar to indicate progress.

        Returns
        -------
        pyvista.UniformGrid
            Uniform grid with smoothed scalars.

        """
        alg = _vtk.vtkImageMedian3D()
        alg.SetInputDataObject(self)
        if scalars is None:
            field, scalars = self.active_scalars_info
        else:
            field = self.get_array_association(scalars, preference=preference)
        alg.SetInputArrayToProcess(
            0, 0, 0, field.value, scalars
        )  # args: (idx, port, connection, field, name)
        alg.SetKernelSize(kernel_size[0], kernel_size[1], kernel_size[2])
        _update_alg(alg, progress_bar, 'Performing Median Smoothing')
        return _get_output(alg)

    def extract_subset(self, voi, rate=(1, 1, 1), boundary=False, progress_bar=False):
        """Select piece (e.g., volume of interest).

        To use this filter set the VOI ivar which are i-j-k min/max indices
        that specify a rectangular region in the data. (Note that these are
        0-offset.) You can also specify a sampling rate to subsample the
        data.

        Typical applications of this filter are to extract a slice from a
        volume for image processing, subsampling large volumes to reduce data
        size, or extracting regions of a volume with interesting data.

        Parameters
        ----------
        voi : tuple(int)
            Length 6 iterable of ints: ``(xmin, xmax, ymin, ymax, zmin, zmax)``.
            These bounds specify the volume of interest in i-j-k min/max
            indices.

        rate : tuple(int), optional
            Length 3 iterable of ints: ``(xrate, yrate, zrate)``.
            Default: ``(1, 1, 1)``.

        boundary : bool, optional
            Control whether to enforce that the "boundary" of the grid
            is output in the subsampling process. This only has effect
            when the rate in any direction is not equal to 1. When
            this is enabled, the subsampling will always include the
            boundary of the grid even though the sample rate is not an
            even multiple of the grid dimensions. By default this is
            disabled.

        progress_bar : bool, optional
            Display a progress bar to indicate progress.

        Returns
        -------
        pyvista.UniformGrid
            UniformGrid subset.
        """
        alg = _vtk.vtkExtractVOI()
        alg.SetVOI(voi)
        alg.SetInputDataObject(self)
        alg.SetSampleRate(rate)
        alg.SetIncludeBoundary(boundary)
        _update_alg(alg, progress_bar, 'Extracting Subset')
        result = _get_output(alg)
        # Adjust for the confusing issue with the extents
        #   see https://gitlab.kitware.com/vtk/vtk/-/issues/17938
        fixed = pyvista.UniformGrid()
        fixed.origin = result.bounds[::2]
        fixed.spacing = result.spacing
        fixed.dimensions = result.dimensions
        fixed.point_data.update(result.point_data)
        fixed.cell_data.update(result.cell_data)
        fixed.field_data.update(result.field_data)
        fixed.copy_meta_from(result)
        return fixed

<<<<<<< HEAD
    def image_dilate_erode(self, dilate_value=1, erode_value=0,
                           kernel_size=(3, 3, 3), scalars=None,
                           preference='points', progress_bar=False):
        """Dilates one value and erodes another.

        ``image_dilate_erode`` will dilate one value and erode another. It uses
        an elliptical footprint, and only erodes/dilates on the boundary of the
        two values. The filter is restricted to the X, Y, and Z axes for now.
        It can degenerate to a 2 or 1-dimensional filter by setting the kernel
        size to 1 for a specific axis.

        Parameters
        ----------
        dilate_value : int or float, optional
            Dilate value in the dataset. Default: ``1``.

        erode_value : int or float, optional
            Erode value in the dataset. Default: ``0``.

        kernel_size : list(int) or tuple(int), optional
            Length 3 iterable of ints: ``(xsize, ysize, zsize)``.
            Determines the size (and center) of the kernel.
            Default: ``(3, 3, 3)``.

        scalars : str, optional
            Name of scalars to process. Defaults to currently active scalars.

        preference : str, optional
            When scalars are specified, this is the preferred array
            type to search for in the dataset.  Must be either
            ``'point'`` or ``'cell'``.

        progress_bar : bool, optional
            Display a progress bar to indicate progress. Default ``False``.

        Returns
        -------
        pyvista.UniformGrid
            Dataset with the specified scalars thresholded.

        Examples
        --------
        Demonstrate image dilate/erode on an example dataset. First, plot
        the example dataset with the active scalars.

        >>> from pyvista import examples
        >>> uni = examples.load_uniform()
        >>> uni.plot()

        Now, plot the image threshold with ``threshold=[400, 600]``. Note how
        values within the threshold are 1 and outside are 0.

        >>> ithresh = uni.image_threshold([400, 600])
        >>> ithresh.plot()

        Note how there is a hole in the thresholded image. Apply a dilation/
        erosion filter with a large kernel to fill that hole in.

        >>> idilate = ithresh.image_dilate_erode(kernel_size=[5, 5, 5])
        >>> idilate.plot()

        """
        alg = _vtk.vtkImageDilateErode3D()
        alg.SetInputDataObject(self)
        if scalars is None:
            field, scalars = self.active_scalars_info
        else:
            field = self.get_array_association(scalars, preference=preference)
        alg.SetInputArrayToProcess(0, 0, 0, field.value, scalars) # args: (idx, port, connection, field, name)
        alg.SetKernelSize(kernel_size[0], kernel_size[1], kernel_size[2])
        alg.SetDilateValue(dilate_value)
        alg.SetErodeValue(erode_value)
        _update_alg(alg, progress_bar, 'Performing Dilation and Erosion')
        return _get_output(alg)

    def image_threshold(self, threshold, in_value=1, out_value=0,
                        scalars=None, preference='points', progress_bar=False):
=======
    def image_threshold(
        self,
        threshold,
        in_value=1,
        out_value=0,
        scalars=None,
        preference='points',
        progress_bar=False,
    ):
>>>>>>> 28914fc2
        """Apply a threshold to scalar values in a uniform grid.

        If a single value is given for threshold, scalar values above or equal
        to the threshold are ``'in'`` and scalar values below the threshold are ``'out'``.
        If two values are given for threshold (sequence) then values equal to
        or between the two values are ``'in'`` and values outside the range are ``'out'``.

        If ``None`` is given for ``in_value``, scalars that are ``'in'`` will not be replaced.
        If ``None`` is given for ``out_value``, scalars that are ``'out'`` will not be replaced.

        Parameters
        ----------
        threshold : float or sequence
            Single value or (min, max) to be used for the data threshold.  If
            a sequence, then length must be 2. Threshold(s) for deciding which
            cells/points are ``'in'`` or ``'out'`` based on scalar data.

        in_value : float or int or None, optional
            Scalars that match the threshold criteria for ``'in'`` will be replaced with this.
            Default is 1.

        out_value : float or int or None, optional
            Scalars that match the threshold criteria for ``'out'`` will be replaced with this.
            Default is 0.

        scalars : str, optional
            Name of scalars to process. Defaults to currently active scalars.

        preference : str, optional
            When scalars is specified, this is the preferred array
            type to search for in the dataset.  Must be either
            ``'point'`` or ``'cell'``.

        progress_bar : bool, optional
            Display a progress bar to indicate progress. Default ``False``.

        Returns
        -------
        pyvista.UniformGrid
            Dataset with the specified scalars thresholded.

        Examples
        --------
        Demonstrate image threshold on an example dataset. First, plot
        the example dataset with the active scalars.

        >>> from pyvista import examples
        >>> uni = examples.load_uniform()
        >>> uni.plot()

        Now, plot the image threshold with ``threshold=100``. Note how
        values above the threshold are 1 and below are 0.

        >>> ithresh = uni.image_threshold(100)
        >>> ithresh.plot()

        """
        alg = _vtk.vtkImageThreshold()
        alg.SetInputDataObject(self)
        if scalars is None:
            field, scalars = self.active_scalars_info
        else:
            field = self.get_array_association(scalars, preference=preference)
        alg.SetInputArrayToProcess(
            0, 0, 0, field.value, scalars
        )  # args: (idx, port, connection, field, name)
        # set the threshold(s) and mode
        if isinstance(threshold, (np.ndarray, collections.abc.Sequence)):
            if len(threshold) != 2:
                raise ValueError(
                    f'Threshold must be length one for a float value or two for min/max; not ({threshold}).'
                )
            alg.ThresholdBetween(threshold[0], threshold[1])
        elif isinstance(threshold, collections.abc.Iterable):
            raise TypeError('Threshold must either be a single scalar or a sequence.')
        else:
            alg.ThresholdByUpper(threshold)
        # set the replacement values / modes
        if in_value is not None:
            alg.ReplaceInOn()
            alg.SetInValue(in_value)
        else:
            alg.ReplaceInOff()
        if out_value is not None:
            alg.ReplaceOutOn()
            alg.SetOutValue(out_value)
        else:
            alg.ReplaceOutOff()
        # run the algorithm
        _update_alg(alg, progress_bar, 'Performing Image Thresholding')
        return _get_output(alg)<|MERGE_RESOLUTION|>--- conflicted
+++ resolved
@@ -165,10 +165,15 @@
         fixed.copy_meta_from(result)
         return fixed
 
-<<<<<<< HEAD
-    def image_dilate_erode(self, dilate_value=1, erode_value=0,
-                           kernel_size=(3, 3, 3), scalars=None,
-                           preference='points', progress_bar=False):
+    def image_dilate_erode(
+      self,
+      dilate_value=1, 
+      erode_value=0,
+      kernel_size=(3, 3, 3), 
+      scalars=None,
+      preference='points', 
+      progress_bar=False
+    ):
         """Dilates one value and erodes another.
 
         ``image_dilate_erode`` will dilate one value and erode another. It uses
@@ -241,9 +246,6 @@
         _update_alg(alg, progress_bar, 'Performing Dilation and Erosion')
         return _get_output(alg)
 
-    def image_threshold(self, threshold, in_value=1, out_value=0,
-                        scalars=None, preference='points', progress_bar=False):
-=======
     def image_threshold(
         self,
         threshold,
@@ -253,7 +255,6 @@
         preference='points',
         progress_bar=False,
     ):
->>>>>>> 28914fc2
         """Apply a threshold to scalar values in a uniform grid.
 
         If a single value is given for threshold, scalar values above or equal
