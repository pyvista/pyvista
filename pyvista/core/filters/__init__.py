"""These classes hold methods to apply general filters to any data type.

By inheriting these classes into the wrapped VTK data structures, a user
can easily apply common filters in an intuitive manner.

Examples
--------
>>> import pyvista as pv
>>> from pyvista import examples
>>> dataset = examples.load_uniform()

>>> # Threshold
>>> thresh = dataset.threshold([100, 500])

>>> # Slice
>>> slc = dataset.slice()

>>> # Clip
>>> clp = dataset.clip(invert=True)

>>> # Contour
>>> iso = dataset.contour()

"""

# ruff: noqa: F401
from __future__ import annotations

import pyvista
from pyvista.core.utilities.helpers import wrap
from pyvista.core.utilities.observers import ProgressMonitor


<<<<<<< HEAD
def _update_alg(alg, progress_bar=False, message='') -> None:
=======
def _update_alg(alg, progress_bar: bool = False, message=''):
>>>>>>> 4f09401c
    """Update an algorithm with or without a progress bar."""
    if progress_bar:
        with ProgressMonitor(alg, message=message):
            alg.Update()
    else:
        alg.Update()


def _get_output(
    algorithm,
    iport=0,
    iconnection=0,
    oport=0,
    active_scalars=None,
    active_scalars_field='point',
):
    """Get the algorithm's output and copy input's pyvista meta info."""
    ido = wrap(algorithm.GetInputDataObject(iport, iconnection))
    data = wrap(algorithm.GetOutputDataObject(oport))
    if not isinstance(data, pyvista.MultiBlock):
        data.copy_meta_from(ido, deep=True)  # type: ignore[arg-type, union-attr]
        if not data.field_data and ido.field_data:  # type: ignore[union-attr]
            data.field_data.update(ido.field_data)  # type: ignore[union-attr]
        if active_scalars is not None:
            data.set_active_scalars(active_scalars, preference=active_scalars_field)  # type: ignore[union-attr]
    # return a PointSet if input is a pointset
    if isinstance(ido, pyvista.PointSet):
        return data.cast_to_pointset()  # type: ignore[union-attr]
    return data


from .composite import CompositeFilters

# Re-export submodules to maintain the same import paths before filters.py was split into submodules
from .data_set import DataSetFilters
from .image_data import ImageDataFilters
from .poly_data import PolyDataFilters
from .rectilinear_grid import RectilinearGridFilters
from .structured_grid import StructuredGridFilters
from .unstructured_grid import UnstructuredGridFilters

__all__ = [
    '_update_alg',
    '_get_output',
    'CompositeFilters',
    'DataSetFilters',
    'PolyDataFilters',
    'RectilinearGridFilters',
    'StructuredGridFilters',
    'ImageDataFilters',
    'UnstructuredGridFilters',
]<|MERGE_RESOLUTION|>--- conflicted
+++ resolved
@@ -31,11 +31,7 @@
 from pyvista.core.utilities.observers import ProgressMonitor
 
 
-<<<<<<< HEAD
-def _update_alg(alg, progress_bar=False, message='') -> None:
-=======
-def _update_alg(alg, progress_bar: bool = False, message=''):
->>>>>>> 4f09401c
+def _update_alg(alg, progress_bar: bool = False, message='') -> None::
     """Update an algorithm with or without a progress bar."""
     if progress_bar:
         with ProgressMonitor(alg, message=message):
