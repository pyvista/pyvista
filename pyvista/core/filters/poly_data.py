"""Filters module with a class to manage filters/algorithms for polydata datasets."""

from __future__ import annotations

from collections.abc import Sequence
from typing import TYPE_CHECKING
from typing import cast
import warnings

import numpy as np

import pyvista
from pyvista._deprecate_positional_args import _deprecate_positional_args
from pyvista.core import _validation
from pyvista.core import _vtk_core as _vtk
from pyvista.core.errors import MissingDataError
from pyvista.core.errors import NotAllTrianglesError
from pyvista.core.errors import PyVistaDeprecationWarning
from pyvista.core.errors import PyVistaFutureWarning
from pyvista.core.errors import VTKVersionError
from pyvista.core.filters import _get_output
from pyvista.core.filters import _update_alg
from pyvista.core.filters.data_set import DataSetFilters
from pyvista.core.utilities.arrays import FieldAssociation
from pyvista.core.utilities.arrays import get_array
from pyvista.core.utilities.arrays import get_array_association
from pyvista.core.utilities.arrays import set_default_active_scalars
from pyvista.core.utilities.arrays import vtk_id_list_to_array
from pyvista.core.utilities.geometric_objects import NORMALS
from pyvista.core.utilities.helpers import generate_plane
from pyvista.core.utilities.helpers import wrap
from pyvista.core.utilities.misc import abstract_class
from pyvista.core.utilities.misc import assert_empty_kwargs

if TYPE_CHECKING:
    from pyvista import PolyData
    from pyvista.core._typing_core import NumpyArray
    from pyvista.core._typing_core import VectorLike


@abstract_class
class PolyDataFilters(DataSetFilters):
    """An internal class to manage filters/algorithms for polydata datasets."""

    @_deprecate_positional_args(allowed=['angle'])
    def edge_mask(self, angle, progress_bar: bool = False):  # noqa: FBT001, FBT002
        """Return a mask of the points of a surface mesh with a surface angle greater than angle.

        Parameters
        ----------
        angle : float
            Angle to consider an edge.

        progress_bar : bool, default: False
            Display a progress bar to indicate progress.

        Returns
        -------
        numpy.ndarray
            Mask of points with an angle greater than ``angle``.

        Examples
        --------
        Plot the mask of points that exceed 45 degrees.

        >>> import pyvista as pv
        >>> mesh = pv.Cube().triangulate().subdivide(4)
        >>> mask = mesh.edge_mask(45)
        >>> mesh.plot(scalars=mask)

        Show the array of masked points.

        >>> mask  # doctest:+SKIP
        array([ True,  True,  True, ..., False, False, False])

        """
        poly_data = self
        if not isinstance(poly_data, pyvista.PolyData):  # pragma: no cover
            poly_data = pyvista.PolyData(poly_data)  # type: ignore[arg-type]
        poly_data.point_data['point_ind'] = np.arange(poly_data.n_points)
        featureEdges = _vtk.vtkFeatureEdges()
        featureEdges.SetInputData(poly_data)
        featureEdges.FeatureEdgesOn()
        featureEdges.BoundaryEdgesOff()
        featureEdges.NonManifoldEdgesOff()
        featureEdges.ManifoldEdgesOff()
        featureEdges.SetFeatureAngle(angle)
        _update_alg(featureEdges, progress_bar=progress_bar, message='Computing Edges')
        edges = _get_output(featureEdges)
        orig_id = cast('NumpyArray[float]', pyvista.point_array(edges, 'point_ind'))

        return np.isin(poly_data.point_data['point_ind'], orig_id, assume_unique=True)

    def _boolean(self, btype, other_mesh, *, tolerance, progress_bar: bool = False):
        """Perform boolean operation."""
        if self.n_points == other_mesh.n_points and np.allclose(self.points, other_mesh.points):  # type: ignore[attr-defined]
            msg = (
                'The input mesh contains identical points to the surface being operated on. '
                'Unable to perform boolean operations on an identical surface.'
            )
            raise ValueError(msg)
        if not isinstance(other_mesh, pyvista.PolyData):
            msg = 'Input mesh must be PolyData.'
            raise TypeError(msg)
        if not self.is_all_triangles or not other_mesh.is_all_triangles:  # type: ignore[attr-defined]
            msg = 'Make sure both the input and output are triangulated.'
            raise NotAllTrianglesError(msg)

        bfilter = _vtk.vtkBooleanOperationPolyDataFilter()
        if btype == 'union':
            bfilter.SetOperationToUnion()
        elif btype == 'intersection':
            bfilter.SetOperationToIntersection()
        elif btype == 'difference':
            bfilter.SetOperationToDifference()
        else:  # pragma: no cover
            msg = f'Invalid btype {btype}'
            raise ValueError(msg)
        bfilter.SetInputData(0, self)
        bfilter.SetInputData(1, other_mesh)
        bfilter.ReorientDifferenceCellsOn()  # this is already default
        bfilter.SetTolerance(tolerance)
        _update_alg(bfilter, progress_bar=progress_bar, message='Performing Boolean Operation')

        return _get_output(bfilter)

    @_deprecate_positional_args(allowed=['other_mesh'])
    def boolean_union(self, other_mesh, tolerance=1e-5, progress_bar: bool = False):  # noqa: FBT001, FBT002
        """Perform a boolean union operation on two meshes.

        Essentially, boolean union, difference, and intersection are
        all the same operation. Just different parts of the objects
        are kept at the end.

        The union of two manifold meshes ``A`` and ``B`` is the mesh
        which is in ``A``, in ``B``, or in both ``A`` and ``B``.

        .. note::
           If your boolean operations don't react the way you think they
           should (i.e. the wrong parts disappear), one of your meshes
           probably has its normals pointing inward. Use
           :func:`PolyDataFilters.plot_normals` to visualize the
           normals.

        .. note::
           The behavior of this filter varies from the
           :func:`PolyDataFilters.merge` filter.  This filter attempts
           to create a manifold mesh and will not include internal
           surfaces when two meshes overlap.

        .. note::
           Both meshes must be composed of all triangles.  Check with
           :attr:`PolyData.is_all_triangles` and convert with
           :func:`PolyDataFilters.triangulate`.

        .. versionchanged:: 0.32.0
           Behavior changed to match default VTK behavior.

        .. versionchanged:: 0.45.0
           Define ``|`` operator to perform boolean union.

        Parameters
        ----------
        other_mesh : pyvista.PolyData
            Mesh operating on the source mesh.

        tolerance : float, tolerance: 1e-5
            Tolerance used to determine when a point's absolute
            distance is considered to be zero.

        progress_bar : bool, default: False
            Display a progress bar to indicate progress.

        Returns
        -------
        pyvista.PolyData
            The result of the boolean operation.

        Examples
        --------
        Demonstrate a boolean union with two spheres.  Note how the
        final mesh includes both spheres.

        >>> import pyvista as pv
        >>> sphere_a = pv.Sphere()
        >>> sphere_b = pv.Sphere(center=(0.5, 0, 0))
        >>> result = sphere_a | sphere_b
        >>> pl = pv.Plotter()
        >>> _ = pl.add_mesh(sphere_a, color='r', style='wireframe', line_width=3)
        >>> _ = pl.add_mesh(sphere_b, color='b', style='wireframe', line_width=3)
        >>> _ = pl.add_mesh(result, color='lightblue')
        >>> pl.camera_position = 'xz'
        >>> pl.show()

        See :ref:`boolean_operations_example` for more examples using this filter.

        """
        return self._boolean('union', other_mesh, tolerance=tolerance, progress_bar=progress_bar)

    @_deprecate_positional_args(allowed=['other_mesh'])
    def boolean_intersection(self, other_mesh, tolerance=1e-5, progress_bar: bool = False):  # noqa: FBT001, FBT002
        """Perform a boolean intersection operation on two meshes.

        Essentially, boolean union, difference, and intersection are
        all the same operation. Just different parts of the objects
        are kept at the end.

        The intersection of two manifold meshes ``A`` and ``B`` is the mesh
        which is the volume of ``A`` that is also in ``B``.

        .. note::
           If your boolean operations don't react the way you think they
           should (i.e. the wrong parts disappear), one of your meshes
           probably has its normals pointing inward. Use
           :func:`PolyDataFilters.plot_normals` to visualize the
           normals.

        .. note::
           This method returns the "volume" intersection between two
           meshes whereas the :func:`PolyDataFilters.intersection`
           filter returns the surface intersection between two meshes
           (which often resolves as a line).


        .. note::
           Both meshes must be composed of all triangles.  Check with
           :attr:`PolyData.is_all_triangles` and convert with
           :func:`PolyDataFilters.triangulate`.

        .. versionadded:: 0.32.0

        .. versionchanged:: 0.45.0
           Define ``&`` operator to perform boolean intersection.

        Parameters
        ----------
        other_mesh : pyvista.PolyData
            Mesh operating on the source mesh.

        tolerance : float, default: 1e-5
            Tolerance used to determine when a point's absolute
            distance is considered to be zero.

        progress_bar : bool, default: False
            Display a progress bar to indicate progress.

        Returns
        -------
        pyvista.PolyData
            The result of the boolean operation.

        Examples
        --------
        Demonstrate a boolean intersection with two spheres.  Note how
        the final mesh only includes the intersection of the two.

        >>> import pyvista as pv
        >>> sphere_a = pv.Sphere()
        >>> sphere_b = pv.Sphere(center=(0.5, 0, 0))
        >>> result = sphere_a & sphere_b
        >>> pl = pv.Plotter()
        >>> _ = pl.add_mesh(sphere_a, color='r', style='wireframe', line_width=3)
        >>> _ = pl.add_mesh(sphere_b, color='b', style='wireframe', line_width=3)
        >>> _ = pl.add_mesh(result, color='lightblue')
        >>> pl.camera_position = 'xz'
        >>> pl.show()

        See :ref:`boolean_operations_example` for more examples using this filter.

        """
        bool_inter = self._boolean(
            'intersection', other_mesh, tolerance=tolerance, progress_bar=progress_bar
        )

        # check if a polydata is completely contained within another
        if bool_inter.is_empty:
            inter, s1, s2 = self.intersection(other_mesh)
            if inter.is_empty and s1.is_empty and s2.is_empty:
                warnings.warn(
                    'Unable to compute boolean intersection when one PolyData is '
                    'contained within another and no faces intersect.',
                )
        return bool_inter

    @_deprecate_positional_args(allowed=['other_mesh'])
    def boolean_difference(self, other_mesh, tolerance=1e-5, progress_bar: bool = False):  # noqa: FBT001, FBT002
        """Perform a boolean difference operation between two meshes.

        Essentially, boolean union, difference, and intersection are
        all the same operation. Just different parts of the objects
        are kept at the end.

        The difference of two manifold meshes ``A`` and ``B`` is the
        volume of the mesh in ``A`` not belonging to ``B``.

        .. note::
           If your boolean operations don't react the way you think they
           should (i.e. the wrong parts disappear), one of your meshes
           probably has its normals pointing inward. Use
           :func:`PolyDataFilters.plot_normals` to visualize the
           normals.

        .. note::
           Both meshes must be composed of all triangles.  Check with
           :attr:`PolyData.is_all_triangles` and convert with
           :func:`PolyDataFilters.triangulate`.

        .. versionchanged:: 0.32.0
           Behavior changed to match default VTK behavior.

        Parameters
        ----------
        other_mesh : pyvista.PolyData
            Mesh operating on the source mesh.

        tolerance : float, default: 1e-5
            Tolerance used to determine when a point's absolute
            distance is considered to be zero.

        progress_bar : bool, default: False
            Display a progress bar to indicate progress.

        Returns
        -------
        pyvista.PolyData
            The result of the boolean operation.

        Examples
        --------
        Demonstrate a boolean difference with two spheres.  Note how
        the final mesh only includes ``sphere_a``.

        >>> import pyvista as pv
        >>> sphere_a = pv.Sphere()
        >>> sphere_b = pv.Sphere(center=(0.5, 0, 0))
        >>> result = sphere_a - sphere_b
        >>> pl = pv.Plotter()
        >>> _ = pl.add_mesh(sphere_a, color='r', style='wireframe', line_width=3)
        >>> _ = pl.add_mesh(sphere_b, color='b', style='wireframe', line_width=3)
        >>> _ = pl.add_mesh(result, color='lightblue')
        >>> pl.camera_position = 'xz'
        >>> pl.show()

        See :ref:`boolean_operations_example` for more examples using this filter.

        """
        return self._boolean(
            'difference', other_mesh, tolerance=tolerance, progress_bar=progress_bar
        )

    def __add__(self: PolyData, dataset):  # type: ignore[misc]
        """Merge these two meshes."""
        return self.merge(dataset)

    def __iadd__(self: PolyData, dataset):  # type: ignore[misc]
        """Merge another mesh into this one if possible.

        "If possible" means that ``dataset`` is also a :class:`PolyData`.
        Otherwise we have to return a :class:`pyvista.UnstructuredGrid`,
        so the in-place merge attempt will raise.

        """
        return self.merge(dataset, inplace=True)

    def append_polydata(
        self,
        *meshes,
        inplace: bool = False,
        progress_bar: bool = False,
    ):
        """Append one or more PolyData into this one.

        Under the hood, the VTK :vtk:`vtkAppendPolyData`
        filter is used to perform the append operation.

        .. versionadded:: 0.40.0

        .. note::
            As stated in the VTK documentation of :vtk:`vtkAppendPolyData`,
            point and cell data are added to the output PolyData **only** if they
            are present across **all** input PolyData.

        .. seealso::
            :func:`pyvista.PolyDataFilters.merge`

        Parameters
        ----------
        *meshes : list[pyvista.PolyData]
            The PolyData(s) to append with the current one.

        inplace : bool, default: False
            Whether to update the mesh in-place.

        progress_bar : bool, default: False
            Display a progress bar to indicate progress.

        Returns
        -------
        pyvista.PolyData
            Appended PolyData(s).

        Examples
        --------
        >>> import pyvista as pv
        >>> sp0 = pv.Sphere()
        >>> sp1 = sp0.translate((1, 0, 0))
        >>> appended = sp0.append_polydata(sp1)
        >>> appended.plot()

        Append more than one PolyData.

        >>> sp2 = sp0.translate((-1, 0, 0))
        >>> appended = sp0.append_polydata(sp1, sp2)
        >>> appended.plot()

        """
        if not all(isinstance(mesh, pyvista.PolyData) for mesh in meshes):
            msg = 'All meshes need to be of PolyData type'
            raise TypeError(msg)

        append_filter = _vtk.vtkAppendPolyData()
        append_filter.AddInputData(self)
        for mesh in meshes:
            append_filter.AddInputData(mesh)

        _update_alg(append_filter, progress_bar=progress_bar, message='Append PolyData')
        merged = _get_output(append_filter)

        if inplace:
            self.deep_copy(merged)  # type: ignore[attr-defined]
            return self

        return merged

    @_deprecate_positional_args(allowed=['dataset'])
    def merge(  # type: ignore[override, misc]  # noqa: PLR0917
        self: PolyData,
        dataset,
        merge_points: bool = True,  # noqa: FBT001, FBT002
        tolerance=0.0,
        inplace: bool = False,  # noqa: FBT001, FBT002
        main_has_priority: bool = True,  # noqa: FBT001, FBT002
        progress_bar: bool = False,  # noqa: FBT001, FBT002
    ):
        """Merge this mesh with one or more datasets.

        .. note::
           The behavior of this filter varies from the
           :func:`PolyDataFilters.boolean_union` filter.  This filter
           does not attempt to create a manifold mesh and will include
           internal surfaces when two meshes overlap.

        .. note::
           The ``+`` operator between two meshes uses this filter with
           the default parameters. When the other mesh is also a
           :class:`pyvista.PolyData`, in-place merging via ``+=`` is
           similarly possible.

        .. versionchanged:: 0.39.0
            Before version ``0.39.0``, if all input datasets were of type
            :class:`pyvista.PolyData`, the VTK :vtk:`vtkAppendPolyData` and
            :vtk:`vtkCleanPolyData` filters were used to perform merging.
            Otherwise, :func:`DataSetFilters.merge`, which uses the VTK
            :vtk:`vtkAppendFilter` filter, was called.
            To enhance performance and coherence with merging operations
            available for other datasets in pyvista, the merging operation
            has been delegated in ``0.39.0`` to :func:`DataSetFilters.merge`
            only, irrespectively of input datasets types.
            This induced that points ordering can be altered compared to
            previous pyvista versions when merging only PolyData together.
            To obtain similar results as before ``0.39.0`` for multiple PolyData, combine
            :func:`PolyDataFilters.append_polydata` and :func:`PolyDataFilters.clean`.

        .. seealso::
            :func:`PolyDataFilters.append_polydata`

        Parameters
        ----------
        dataset : pyvista.DataSet
            PyVista dataset to merge this mesh with.

        merge_points : bool, optional
            Merge equivalent points when ``True``.

        tolerance : float, default: 0.0
            The absolute tolerance to use to find coincident points when
            ``merge_points=True``.

        inplace : bool, default: False
            Updates grid inplace when ``True`` if the input type is a
            :class:`pyvista.PolyData`. For other input meshes the
            result is a :class:`pyvista.UnstructuredGrid` which makes
            in-place operation impossible.

        main_has_priority : bool, optional
            When this parameter is ``True`` and ``merge_points=True``,
            the arrays of the merging grids will be overwritten
            by the original main mesh.

        progress_bar : bool, default: False
            Display a progress bar to indicate progress.

        Returns
        -------
        pyvista.DataSet
            :class:`pyvista.PolyData` if ``dataset`` is a
            :class:`pyvista.PolyData`, otherwise a
            :class:`pyvista.UnstructuredGrid`.

        Examples
        --------
        >>> import pyvista as pv
        >>> sphere_a = pv.Sphere()
        >>> sphere_b = pv.Sphere(center=(0.5, 0, 0))
        >>> merged = sphere_a.merge(sphere_b)
        >>> merged.plot(style='wireframe', color='lightblue')

        """
        # check if dataset or datasets are not polydata
        if isinstance(dataset, (list, tuple, pyvista.MultiBlock)):
            is_polydata = all(isinstance(data, pyvista.PolyData) for data in dataset)
        else:
            is_polydata = isinstance(dataset, pyvista.PolyData)

        if inplace and not is_polydata:
            msg = 'In-place merge requires both input datasets to be PolyData.'
            raise TypeError(msg)

        merged = DataSetFilters.merge(
            self,
            dataset,
            merge_points=merge_points,
            tolerance=tolerance,
            main_has_priority=main_has_priority,
            inplace=False,
            progress_bar=progress_bar,
        )

        # convert back to a polydata if both inputs were polydata
        if is_polydata:
            # if either of the input datasets contained lines or strips, we
            # must use extract_geometry to ensure they get converted back
            # correctly. This incurrs a performance penalty, but is needed to
            # maintain data consistency.
            if isinstance(dataset, (list, tuple, pyvista.MultiBlock)):
                dataset_has_lines_strips = any(
                    ds.n_lines or ds.n_strips or ds.n_verts for ds in dataset
                )
            else:
                dataset_has_lines_strips = dataset.n_lines or dataset.n_strips or dataset.n_verts

            if self.n_lines or self.n_strips or self.n_verts or dataset_has_lines_strips:
                merged = merged.extract_geometry()
            else:
                polydata_merged = pyvista.PolyData(
                    merged.points,
                    faces=merged.GetCells(),
                    deep=False,
                )
                # Calling update() will modify the active scalars and normals in this
                # specific case. Store values to restore after updating.
                active_point_scalars_name = merged.point_data.active_scalars_name
                active_cell_scalars_name = merged.cell_data.active_scalars_name
                active_point_normals_name = merged.point_data._active_normals_name
                active_cell_normals_name = merged.cell_data._active_normals_name

                polydata_merged.point_data.update(merged.point_data)
                polydata_merged.cell_data.update(merged.cell_data)
                polydata_merged.field_data.update(merged.field_data)

                # restore active scalars and normals
                polydata_merged.point_data.active_scalars_name = active_point_scalars_name
                polydata_merged.cell_data.active_scalars_name = active_cell_scalars_name
                polydata_merged.point_data._active_normals_name = active_point_normals_name
                polydata_merged.cell_data._active_normals_name = active_cell_normals_name

                merged = polydata_merged

        if inplace:
            self.deep_copy(merged)
            return self

        return merged

    @_deprecate_positional_args(allowed=['mesh'])
    def intersection(  # noqa: PLR0917
        self,
        mesh,
        split_first: bool = True,  # noqa: FBT001, FBT002
        split_second: bool = True,  # noqa: FBT001, FBT002
        progress_bar: bool = False,  # noqa: FBT001, FBT002
    ):
        """Compute the intersection between two meshes.

        .. note::
           This method returns the surface intersection from two meshes
           (which often resolves as a line), whereas the
           :func:`PolyDataFilters.boolean_intersection` filter returns
           the "volume" intersection between two closed (manifold)
           meshes.

        Parameters
        ----------
        mesh : pyvista.PolyData
            The mesh to intersect with.

        split_first : bool, default: True
            If ``True``, return the first input mesh split by the
            intersection with the second input mesh.

        split_second : bool, default: True
            If ``True``, return the second input mesh split by the
            intersection with the first input mesh.

        progress_bar : bool, default: False
            Display a progress bar to indicate progress.

        Returns
        -------
        pyvista.PolyData
            The intersection line.

        pyvista.PolyData
            The first mesh split along the intersection. Returns the
            original first mesh if ``split_first=False``.

        pyvista.PolyData
            The second mesh split along the intersection. Returns the
            original second mesh if ``split_second=False``.

        Examples
        --------
        Intersect two spheres, returning the intersection and both spheres
        which have new points/cells along the intersection line.

        >>> import pyvista as pv
        >>> import numpy as np
        >>> s1 = pv.Sphere(phi_resolution=15, theta_resolution=15)
        >>> s2 = s1.copy()
        >>> s2.points += np.array([0.25, 0, 0])
        >>> intersection, s1_split, s2_split = s1.intersection(s2)
        >>> pl = pv.Plotter()
        >>> _ = pl.add_mesh(s1, style='wireframe')
        >>> _ = pl.add_mesh(s2, style='wireframe')
        >>> _ = pl.add_mesh(intersection, color='r', line_width=10)
        >>> pl.show()

        The mesh splitting takes additional time and can be turned
        off for either mesh individually.

        >>> intersection, _, s2_split = s1.intersection(
        ...     s2, split_first=False, split_second=True
        ... )

        """
        intfilter = _vtk.vtkIntersectionPolyDataFilter()
        intfilter.SetInputDataObject(0, self)
        intfilter.SetInputDataObject(1, mesh)
        intfilter.SetComputeIntersectionPointArray(True)
        intfilter.SetSplitFirstOutput(split_first)
        intfilter.SetSplitSecondOutput(split_second)
        _update_alg(
            intfilter,
            progress_bar=progress_bar,
            message='Computing the intersection between two meshes',
        )

        intersection = _get_output(intfilter, oport=0)
        first = _get_output(intfilter, oport=1)
        second = _get_output(intfilter, oport=2)

        return intersection, first, second

    @_deprecate_positional_args(allowed=['curv_type'])
    def curvature(self, curv_type='mean', progress_bar: bool = False):  # noqa: FBT001, FBT002
        """Return the pointwise curvature of a mesh.

        See :ref:`connectivity_example` for more examples using this
        filter.

        Parameters
        ----------
        curv_type : str, default: "mean"
            Curvature type.  One of the following:

            * ``"mean"``
            * ``"gaussian"``
            * ``"maximum"``
            * ``"minimum"``

        progress_bar : bool, default: False
            Display a progress bar to indicate progress.

        Returns
        -------
        numpy.ndarray
            Array of curvature values.

        Examples
        --------
        Calculate the mean curvature of the hills example mesh and plot it.

        >>> from pyvista import examples
        >>> hills = examples.load_random_hills()
        >>> curv = hills.curvature()
        >>> hills.plot(scalars=curv)

        Show the curvature array.

        >>> curv  # doctest:+SKIP
        array([0.20587616, 0.06747695, ..., 0.11781171, 0.15988467])

        """
        curv_type = curv_type.lower()

        # Create curve filter and compute curvature
        curvefilter = _vtk.vtkCurvatures()
        curvefilter.SetInputData(self)
        if curv_type == 'mean':
            curvefilter.SetCurvatureTypeToMean()
        elif curv_type == 'gaussian':
            curvefilter.SetCurvatureTypeToGaussian()
        elif curv_type == 'maximum':
            curvefilter.SetCurvatureTypeToMaximum()
        elif curv_type == 'minimum':
            curvefilter.SetCurvatureTypeToMinimum()
        else:
            msg = '``curv_type`` must be either "Mean", "Gaussian", "Maximum", or "Minimum".'
            raise ValueError(msg)
        _update_alg(curvefilter, progress_bar=progress_bar, message='Computing Curvature')

        # Compute and return curvature
        curv = _get_output(curvefilter)
        return _vtk.vtk_to_numpy(curv.GetPointData().GetScalars())

    def plot_curvature(self, curv_type='mean', **kwargs):
        """Plot the curvature.

        Parameters
        ----------
        curv_type : str, default: "mean"
            One of the following strings indicating curvature type:

            * ``'mean'``
            * ``'gaussian'``
            * ``'maximum'``
            * ``'minimum'``

        **kwargs : dict, optional
            See :func:`pyvista.plot`.

        Returns
        -------
        pyvista.CameraPosition
            List of camera position, focal point, and view up.
            Returned when ``return_cpos`` is ``True``.

        Examples
        --------
        Plot the Gaussian curvature of an example mesh.  Override the
        default scalar bar range as the mesh edges report high
        curvature.

        >>> from pyvista import examples
        >>> hills = examples.load_random_hills()
        >>> hills.plot_curvature(
        ...     curv_type='gaussian', smooth_shading=True, clim=[0, 1]
        ... )

        """
        kwargs.setdefault('scalar_bar_args', {'title': f'{curv_type.capitalize()} Curvature'})
        return self.plot(scalars=self.curvature(curv_type), **kwargs)  # type: ignore[attr-defined]

    def triangulate(  # type: ignore[override]
        self,
        *,
        pass_verts: bool = False,
        pass_lines: bool = False,
        inplace: bool = False,
        progress_bar: bool = False,
    ):
        """Return an all triangle mesh.

        More complex polygons will be broken down into triangles.

        Parameters
        ----------
        pass_verts : bool, default: False
            Whether vertices cells are passed to the output PolyData.

            .. versionadded:: 0.45.0

        pass_lines : bool, default: False
            Whether lines cells are passed to the output PolyData.

            .. versionadded:: 0.45.0

        inplace : bool, default: False
            Whether to update the mesh in-place.

        progress_bar : bool, default: False
            Display a progress bar to indicate progress.

        Returns
        -------
        pyvista.PolyData
            Mesh containing only triangles.

        Examples
        --------
        Generate a mesh with quadrilateral faces.

        >>> import pyvista as pv
        >>> plane = pv.Plane()
        >>> plane.point_data.clear()
        >>> plane.plot(show_edges=True, line_width=5)

        Convert it to an all triangle mesh.

        >>> mesh = plane.triangulate()
        >>> mesh.plot(show_edges=True, line_width=5)

        """
        trifilter = _vtk.vtkTriangleFilter()
        trifilter.SetInputData(self)
        trifilter.SetPassVerts(pass_verts)
        trifilter.SetPassLines(pass_lines)
        _update_alg(trifilter, progress_bar=progress_bar, message='Computing Triangle Mesh')

        mesh = _get_output(trifilter)
        if inplace:
            self.copy_from(mesh, deep=False)  # type: ignore[attr-defined]
            return self
        return mesh

    @_deprecate_positional_args
    def smooth(  # noqa: PLR0917
        self,
        n_iter=20,
        relaxation_factor=0.01,
        convergence=0.0,
        edge_angle=15,
        feature_angle=45,
        boundary_smoothing: bool = True,  # noqa: FBT001, FBT002
        feature_smoothing: bool = False,  # noqa: FBT001, FBT002
        inplace: bool = False,  # noqa: FBT001, FBT002
        progress_bar: bool = False,  # noqa: FBT001, FBT002
    ):
        """Adjust point coordinates using Laplacian smoothing.

        The effect is to "relax" the mesh, making the cells better shaped and
        the vertices more evenly distributed.

        Parameters
        ----------
        n_iter : int, default: 20
            Number of iterations for Laplacian smoothing.

        relaxation_factor : float, default: 0.01
            Relaxation factor controls the amount of displacement in a single
            iteration. Generally a lower relaxation factor and higher number of
            iterations is numerically more stable.

        convergence : float, default: 0.0
            Convergence criterion for the iteration process. Smaller numbers
            result in more smoothing iterations. Range from (0 to 1).

        edge_angle : float, default: 15
            Edge angle to control smoothing along edges (either interior or boundary).

        feature_angle : float, default: 45
            Feature angle for sharp edge identification.

        boundary_smoothing : bool, default: True
            Flag to control smoothing of boundary edges. When ``True``,
            boundary edges remain fixed.

        feature_smoothing : bool, default: False
            Flag to control smoothing of feature edges.  When ``True``,
            boundary edges remain fixed as defined by ``feature_angle`` and
            ``edge_angle``.

        inplace : bool, default: False
            Updates mesh in-place.

        progress_bar : bool, default: False
            Display a progress bar to indicate progress.

        Returns
        -------
        pyvista.PolyData
            Smoothed mesh.

        Examples
        --------
        Smooth the edges of an all triangular cube

        >>> import pyvista as pv
        >>> cube = pv.Cube().triangulate().subdivide(5)
        >>> smooth_cube = cube.smooth(n_iter=1000, feature_smoothing=False)
        >>> n_edge_cells = cube.extract_feature_edges().n_cells
        >>> n_smooth_cells = smooth_cube.extract_feature_edges().n_cells
        >>> f'Sharp Edges on Cube:        {n_edge_cells}'
        'Sharp Edges on Cube:        384'
        >>> f'Sharp Edges on Smooth Cube: {n_smooth_cells}'
        'Sharp Edges on Smooth Cube: 12'
        >>> smooth_cube.plot()

        See :ref:`surface_smoothing_example` for more examples using this filter.

        """
        alg = _vtk.vtkSmoothPolyDataFilter()
        alg.SetInputData(self)
        alg.SetNumberOfIterations(n_iter)
        alg.SetConvergence(convergence)
        alg.SetFeatureEdgeSmoothing(feature_smoothing)
        alg.SetFeatureAngle(feature_angle)
        alg.SetEdgeAngle(edge_angle)
        alg.SetBoundarySmoothing(boundary_smoothing)
        alg.SetRelaxationFactor(relaxation_factor)
        _update_alg(alg, progress_bar=progress_bar, message='Smoothing Mesh')

        mesh = _get_output(alg)
        if inplace:
            self.copy_from(mesh, deep=False)  # type: ignore[attr-defined]
            return self
        return mesh

    @_deprecate_positional_args
    def smooth_taubin(  # noqa: PLR0917
        self,
        n_iter=20,
        pass_band=0.1,
        edge_angle=15.0,
        feature_angle=45.0,
        boundary_smoothing: bool = True,  # noqa: FBT001, FBT002
        feature_smoothing: bool = False,  # noqa: FBT001, FBT002
        non_manifold_smoothing: bool = False,  # noqa: FBT001, FBT002
        normalize_coordinates: bool = False,  # noqa: FBT001, FBT002
        inplace: bool = False,  # noqa: FBT001, FBT002
        progress_bar: bool = False,  # noqa: FBT001, FBT002
    ):
        """Smooth a PolyData DataSet with Taubin smoothing.

        This filter allows you to smooth the mesh as in the Laplacian smoothing
        implementation in :func:`smooth() <PolyDataFilters.smooth>`. However,
        unlike Laplacian smoothing the surface does not "shrink" since this
        filter relies on an alternative approach to smoothing. This filter is
        more akin to a low pass filter where undesirable high frequency features
        are removed.

        This PyVista filter uses the VTK :vtk:`vtkWindowedSincPolyDataFilter`
        filter.

        Parameters
        ----------
        n_iter : int, default: 20
            This is the degree of the polynomial used to approximate the
            windowed sync function. This is generally much less than the number
            needed by :func:`smooth() <PolyDataFilters.smooth>`.

        pass_band : float, default: 0.1
            The passband value for the windowed sinc filter. This should be
            between 0 and 2, where lower values cause more smoothing.

        edge_angle : float, default: 15.0
            Edge angle to control smoothing along edges (either interior or
            boundary).

        feature_angle : float, default: 45.0
            Feature angle for sharp edge identification.

        boundary_smoothing : bool, default: True
            Flag to control smoothing of boundary edges. When ``True``,
            boundary edges remain fixed.

        feature_smoothing : bool, default: False
            Flag to control smoothing of feature edges.  When ``True``,
            boundary edges remain fixed as defined by ``feature_angle`` and
            ``edge_angle``.

        non_manifold_smoothing : bool, default: False
            Smooth non-manifold points.

        normalize_coordinates : bool, default: False
            Flag to control coordinate normalization. To improve the
            numerical stability of the solution and minimize the scaling of the
            translation effects, the algorithm can translate and scale the
            position coordinates to within the unit cube ``[-1, 1]``, perform the
            smoothing, and translate and scale the position coordinates back to
            the original coordinate frame.

        inplace : bool, default: False
            Updates mesh in-place.

        progress_bar : bool, default: False
            Display a progress bar to indicate progress.

        Returns
        -------
        pyvista.PolyData
            Smoothed mesh.

        Notes
        -----
        For maximum performance, do not enable ``feature_smoothing`` or
        ``boundary_smoothing``. ``feature_smoothing`` is especially expensive.

        References
        ----------
        See `Optimal Surface Smoothing as Filter Design
        <https://dl.acm.org/doi/pdf/10.1145/218380.218473>`_ for details
        regarding the implementation of Taubin smoothing.

        Examples
        --------
        Smooth the example bone mesh. Here, it's necessary to subdivide the
        mesh to increase the number of faces as the original mesh is so coarse.

        >>> import pyvista as pv
        >>> from pyvista import examples
        >>> mesh = examples.download_foot_bones().subdivide(2)
        >>> smoothed_mesh = mesh.smooth_taubin()
        >>> pl = pv.Plotter(shape=(1, 2))
        >>> _ = pl.add_mesh(mesh)
        >>> _ = pl.add_text('Original Mesh')
        >>> pl.subplot(0, 1)
        >>> _ = pl.add_mesh(smoothed_mesh)
        >>> _ = pl.add_text('Smoothed Mesh')
        >>> pl.show()

        See :ref:`surface_smoothing_example` for more examples using this filter.

        """
        alg = _vtk.vtkWindowedSincPolyDataFilter()
        alg.SetInputData(self)
        alg.SetNumberOfIterations(n_iter)
        alg.SetFeatureEdgeSmoothing(feature_smoothing)
        alg.SetNonManifoldSmoothing(non_manifold_smoothing)
        alg.SetFeatureAngle(feature_angle)
        alg.SetEdgeAngle(edge_angle)
        alg.SetBoundarySmoothing(boundary_smoothing)
        alg.SetPassBand(pass_band)
        alg.SetNormalizeCoordinates(normalize_coordinates)
        _update_alg(
            alg, progress_bar=progress_bar, message='Smoothing Mesh using Taubin Smoothing'
        )

        mesh = _get_output(alg)
        if inplace:
            self.copy_from(mesh, deep=False)  # type: ignore[attr-defined]
            return self
        return mesh

    @_deprecate_positional_args(allowed=['reduction'])
    def decimate_pro(  # noqa: PLR0917
        self,
        reduction,
        feature_angle=45.0,
        split_angle=75.0,
        splitting: bool = True,  # noqa: FBT001, FBT002
        pre_split_mesh: bool = False,  # noqa: FBT001, FBT002
        preserve_topology: bool = False,  # noqa: FBT001, FBT002
        boundary_vertex_deletion: bool = True,  # noqa: FBT001, FBT002
        max_degree=None,
        inplace: bool = False,  # noqa: FBT001, FBT002
        progress_bar: bool = False,  # noqa: FBT001, FBT002
    ):
        """Reduce the number of triangles in a triangular mesh.

        It forms a good approximation to the original geometry. Based
        on the algorithm originally described in "Decimation of
        Triangle Meshes", Proc Siggraph 92
        (https://doi.org/10.1145/133994.134010).

        Parameters
        ----------
        reduction : float
            Reduction factor. A value of 0.9 will leave 10% of the
            original number of vertices.

        feature_angle : float, default: 45.0
            Angle used to define what an edge is (i.e., if the surface
            normal between two adjacent triangles is >= ``feature_angle``,
            an edge exists).

        split_angle : float, default: 75.0
            Angle used to control the splitting of the mesh. A split
            line exists when the surface normals between two edge
            connected triangles are >= ``split_angle``.

        splitting : bool, default: True
            Controls the splitting of the mesh at corners, along
            edges, at non-manifold points, or anywhere else a split is
            required. Turning splitting off will better preserve the
            original topology of the mesh, but may not necessarily
            give the exact requested decimation.

        pre_split_mesh : bool, default: False
            Separates the mesh into semi-planar patches, which are
            disconnected from each other. This can give superior
            results in some cases. If ``pre_split_mesh`` is set to
            ``True``, the mesh is split with the specified
            ``split_angle``. Otherwise mesh splitting is deferred as
            long as possible.

        preserve_topology : bool, default: False
            Controls topology preservation. If on, mesh splitting and
            hole elimination will not occur. This may limit the
            maximum reduction that may be achieved.

        boundary_vertex_deletion : bool, default: True
            Allow deletion of vertices on the boundary of the mesh.
            Turning this off may limit the maximum reduction that may
            be achieved.

        max_degree : float, optional
            The maximum vertex degree. If the number of triangles
            connected to a vertex exceeds ``max_degree``, then the
            vertex will be split. The complexity of the triangulation
            algorithm is proportional to ``max_degree**2``. Setting ``max_degree``
            small can improve the performance of the algorithm.

        inplace : bool, default: False
            Whether to update the mesh in-place.

        progress_bar : bool, default: False
            Display a progress bar to indicate progress.

        Returns
        -------
        pyvista.PolyData
            Decimated mesh.

        See Also
        --------
        decimate
            Another option for triangular meshes.
        decimate_polyline
            For use with polylines.

        Examples
        --------
        Decimate a sphere.  First plot the sphere.

        >>> import pyvista as pv
        >>> sphere = pv.Sphere(phi_resolution=60, theta_resolution=60)
        >>> sphere.plot(show_edges=True, line_width=2)

        Now decimate it and plot it.

        >>> decimated = sphere.decimate_pro(0.75)
        >>> decimated.plot(show_edges=True, line_width=2)

        See :ref:`decimate_example` for more examples using this filter.

        """
        if not self.is_all_triangles:  # type: ignore[attr-defined]
            msg = 'Input mesh for decimation must be all triangles.'
            raise NotAllTrianglesError(msg)

        alg = _vtk.vtkDecimatePro()
        alg.SetInputData(self)
        alg.SetTargetReduction(reduction)
        alg.SetPreserveTopology(preserve_topology)
        alg.SetFeatureAngle(feature_angle)
        alg.SetSplitting(splitting)
        alg.SetSplitAngle(split_angle)
        alg.SetPreSplitMesh(pre_split_mesh)
        alg.SetBoundaryVertexDeletion(boundary_vertex_deletion)

        if max_degree is not None:
            alg.SetDegree(max_degree)

        _update_alg(alg, progress_bar=progress_bar, message='Decimating Mesh')

        mesh = _get_output(alg)
        if inplace:
            self.copy_from(mesh, deep=False)  # type: ignore[attr-defined]
            return self

        return mesh

    def decimate_polyline(
        self,
        reduction: float,
        *,
        maximum_error: float = 10.0,
        inplace: bool = False,
        progress_bar: bool = False,
    ):
        """Reduce the number of lines in a polyline mesh.

        This filter uses :vtk:`vtkDecimatePolylineFilter`.

        .. versionadded:: 0.45.0

        Parameters
        ----------
        reduction : float
            Reduction factor. A value of 0.9 will leave 10% of the
            original number of vertices.

        maximum_error : float, default: 10.
            Fraction of the maximum length of the input data bounding box
            to limit reduction.  This might prevent the full reduction from
            being achieved. Default of ``10.`` should not limit reduction.

        inplace : bool, default: False
            Whether to update the mesh in-place.

        progress_bar : bool, default: False
            Display a progress bar to indicate progress.

        Returns
        -------
        pyvista.PolyData
            Decimated mesh.

        Warnings
        --------
        From :vtk:`vtkDecimatePolylineFilter` documentation: this algorithm is a very
        simple implementation that overlooks some potential complexities.
        For example, if a vertex is multiply connected, meaning that it is
        used by multiple distinct polylines, then the extra topological
        constraints are ignored. This can produce less than optimal results.

        See Also
        --------
        decimate
            For use with triangular meshes.
        decimate_pro
            Another option for triangular meshes.

        Examples
        --------
        Generate a circle, builtin function returns a Polygon cell.

        >>> import pyvista as pv
        >>> circle = pv.Circle(resolution=30)

        Convert to a Polyline. A polyline requires duplicating reference
        to initial point to close the circle.

        >>> circle_polyline = pv.PolyData(
        ...     circle.points, lines=[31] + list(range(30)) + [0]
        ... )
        >>> circle_polyline.n_points
        30

        Decimate ~50% of points.

        >>> decimate_some = circle_polyline.decimate_polyline(0.5)
        >>> decimate_some.n_points
        14

        Decimate more points.

        >>> decimate_more = circle_polyline.decimate_polyline(0.75)
        >>> decimate_more.n_points
        6

        Compare decimated polylines.

        >>> pl = pv.Plotter()
        >>> _ = pl.add_mesh(circle_polyline, label='Circle', color='red', line_width=5)
        >>> _ = pl.add_mesh(
        ...     decimate_some,
        ...     label='Decimated some',
        ...     color='blue',
        ...     line_width=5,
        ... )
        >>> _ = pl.add_mesh(
        ...     decimate_more,
        ...     label='Decimated more',
        ...     color='black',
        ...     line_width=5,
        ... )
        >>> pl.view_xy()
        >>> _ = pl.add_legend(face='line', size=(0.25, 0.25))
        >>> pl.show()

        See :ref:`decimate_example` for more examples using this filter.

        """
        alg = _vtk.vtkDecimatePolylineFilter()
        alg.SetInputData(self)
        alg.SetTargetReduction(reduction)
        alg.SetMaximumError(maximum_error)

        _update_alg(alg, progress_bar=progress_bar, message='Decimating Mesh')

        mesh = _get_output(alg)
        if inplace:
            self.copy_from(mesh, deep=False)  # type: ignore[attr-defined]
            return self

        return mesh

    @_deprecate_positional_args
    def tube(  # noqa: PLR0917
        self,
        radius=None,
        scalars=None,
        capping: bool = True,  # noqa: FBT001, FBT002
        n_sides=20,
        radius_factor=10.0,
        absolute: bool = False,  # noqa: FBT001, FBT002
        preference='point',
        inplace: bool = False,  # noqa: FBT001, FBT002
        progress_bar: bool = False,  # noqa: FBT001, FBT002
    ):
        """Generate a tube around each input line.

        The radius of the tube can be set to linearly vary with a
        scalar value.

        Parameters
        ----------
        radius : float, optional
            Minimum tube radius (minimum because the tube radius may
            vary).

        scalars : str, optional
            Scalars array by which the radius varies.

        capping : bool, default: True
            Turn on/off whether to cap the ends with polygons.

        n_sides : int, default: 20
            Set the number of sides for the tube. Minimum of 3.

        radius_factor : float, default: 10.0
            Maximum tube radius in terms of a multiple of the minimum
            radius.

        absolute : bool, default: False
            Vary the radius with values from scalars in absolute units.

        preference : str, default: 'point'
            The field preference when searching for the scalars array by
            name.

        inplace : bool, default: False
            Whether to update the mesh in-place.

        progress_bar : bool, default: False
            Display a progress bar to indicate progress.

        Returns
        -------
        pyvista.PolyData
            Tube-filtered mesh.

        Examples
        --------
        Convert a single line to a tube.

        >>> import pyvista as pv
        >>> line = pv.Line()
        >>> tube = line.tube(radius=0.02)
        >>> f'Line Cells: {line.n_cells}'
        'Line Cells: 1'
        >>> f'Tube Cells: {tube.n_cells}'
        'Tube Cells: 22'
        >>> tube.plot(color='lightblue')

        See :ref:`create_spline_example` for more examples using this filter.

        """
        poly_data = self
        if not isinstance(poly_data, pyvista.PolyData):
            poly_data = pyvista.PolyData(poly_data)  # type: ignore[arg-type]
        n_sides = max(n_sides, 3)
        tube = _vtk.vtkTubeFilter()
        tube.SetInputDataObject(poly_data)
        # User Defined Parameters
        tube.SetCapping(capping)
        if radius is not None:
            tube.SetRadius(radius)
        tube.SetNumberOfSides(n_sides)
        tube.SetRadiusFactor(radius_factor)
        # Check if scalars array given
        if scalars is not None:
            if not isinstance(scalars, str):
                msg = 'scalars array must be given as a string name'
                raise TypeError(msg)
            field = poly_data.get_array_association(scalars, preference=preference)
            # args: (idx, port, connection, field, name)
            tube.SetInputArrayToProcess(0, 0, 0, field.value, scalars)
            if absolute:
                tube.SetVaryRadiusToVaryRadiusByAbsoluteScalar()
            else:
                tube.SetVaryRadiusToVaryRadiusByScalar()
        # Apply the filter
        _update_alg(tube, progress_bar=progress_bar, message='Creating Tube')

        mesh = _get_output(tube)
        if inplace:
            poly_data.copy_from(mesh, deep=False)
            return poly_data
        return mesh

    @_deprecate_positional_args(allowed=['nsub', 'subfilter'])
    def subdivide(  # noqa: PLR0917
        self,
        nsub,
        subfilter='linear',
        inplace: bool = False,  # noqa: FBT001, FBT002
        progress_bar: bool = False,  # noqa: FBT001, FBT002
    ):
        """Increase the number of triangles in a single, connected triangular mesh.

        Uses one of the following vtk subdivision filters to subdivide a mesh:

        * :vtk:`vtkButterflySubdivisionFilter`
        * :vtk:`vtkLoopSubdivisionFilter`
        * :vtk:`vtkLinearSubdivisionFilter`

        Linear subdivision results in the fastest mesh subdivision,
        but it does not smooth mesh edges, but rather splits each
        triangle into 4 smaller triangles.

        Butterfly and loop subdivision perform smoothing when
        dividing, and may introduce artifacts into the mesh when
        dividing.

        .. note::
           Subdivision filter sometimes fails for multiple part
           meshes.  The input should be one connected mesh.

        Parameters
        ----------
        nsub : int
            Number of subdivisions.  Each subdivision creates 4 new
            triangles, so the number of resulting triangles is
            ``nface*4**nsub`` where ``nface`` is the current number of
            faces.

        subfilter : str, default: "linear"
            Can be one of the following:

            * ``'butterfly'``
            * ``'loop'``
            * ``'linear'``

        inplace : bool, default: False
            Updates mesh in-place.

        progress_bar : bool, default: False
            Display a progress bar to indicate progress.

        Returns
        -------
        pyvista.PolyData
            Subdivided mesh.

        Examples
        --------
        First, create an example coarse sphere mesh and plot it.

        >>> from pyvista import examples
        >>> import pyvista as pv
        >>> mesh = pv.Sphere(phi_resolution=10, theta_resolution=10)
        >>> mesh.plot(show_edges=True, line_width=3)

        Subdivide the sphere mesh using linear subdivision.

        >>> submesh = mesh.subdivide(1, 'linear')
        >>> submesh.plot(show_edges=True, line_width=3)

        Subdivide the sphere mesh using loop subdivision.

        >>> submesh = mesh.subdivide(1, 'loop')
        >>> submesh.plot(show_edges=True, line_width=3)

        Subdivide the sphere mesh using butterfly subdivision.

        >>> submesh = mesh.subdivide(1, 'butterfly')
        >>> submesh.plot(show_edges=True, line_width=3)

        """
        if not self.is_all_triangles:  # type: ignore[attr-defined]
            msg = 'Input mesh for subdivision must be all triangles.'
            raise NotAllTrianglesError(msg)

        subfilter = subfilter.lower()
        if subfilter == 'linear':
            sfilter = _vtk.vtkLinearSubdivisionFilter()
        elif subfilter == 'butterfly':
            sfilter = _vtk.vtkButterflySubdivisionFilter()  # type: ignore[assignment]
        elif subfilter == 'loop':
            sfilter = _vtk.vtkLoopSubdivisionFilter()  # type: ignore[assignment]
        else:
            msg = (
                "Subdivision filter must be one of the following: 'butterfly', 'loop', or 'linear'"
            )
            raise ValueError(msg)

        # Subdivide
        sfilter.SetCheckForTriangles(False)  # we already check for this
        sfilter.SetNumberOfSubdivisions(nsub)
        sfilter.SetInputData(self)
        _update_alg(sfilter, progress_bar=progress_bar, message='Subdividing Mesh')

        submesh = _get_output(sfilter)
        if inplace:
            self.copy_from(submesh, deep=False)  # type: ignore[attr-defined]
            return self

        return submesh

    @_deprecate_positional_args
    def subdivide_adaptive(  # noqa: PLR0917
        self,
        max_edge_len=None,
        max_tri_area=None,
        max_n_tris=None,
        max_n_passes=None,
        inplace: bool = False,  # noqa: FBT001, FBT002
        progress_bar: bool = False,  # noqa: FBT001, FBT002
    ):
        """Increase the number of triangles in a triangular mesh based on edge and/or area metrics.

        This filter uses a simple case-based, multi-pass approach to
        repeatedly subdivide the input triangle mesh to meet the area
        and/or edge length criteria. New points may be inserted only
        on edges; depending on the number of edges to be subdivided a
        different number of triangles are inserted ranging from two
        (i.e., two triangles replace the original one) to four.

        Point and cell data is treated as follows: The cell data from
        a parent triangle is assigned to its subdivided
        children. Point data is interpolated along edges as the edges
        are subdivided.

        This filter retains mesh watertightness if the mesh was
        originally watertight; and the area and max triangles criteria
        are not used.

        Parameters
        ----------
        max_edge_len : float, optional
            The maximum edge length that a triangle may have. Edges
            longer than this value are split in half and the
            associated triangles are modified accordingly.

        max_tri_area : float, optional
            The maximum area that a triangle may have. Triangles
            larger than this value are subdivided to meet this
            threshold. Note that if this criterion is used it may
            produce non-watertight meshes as a result.

        max_n_tris : int, optional
            The maximum number of triangles that can be created. If
            the limit is hit, it may result in premature termination
            of the algorithm and the results may be less than
            satisfactory (for example non-watertight meshes may be
            created). By default, the limit is set to a very large
            number (i.e., no effective limit).

        max_n_passes : int, optional
            The maximum number of passes (i.e., levels of
            subdivision). If the limit is hit, then the subdivision
            process stops and additional passes (needed to meet other
            criteria) are aborted. The default limit is set to a very
            large number (i.e., no effective limit).

        inplace : bool, default: False
            Updates mesh in-place.

        progress_bar : bool, default: False
            Display a progress bar to indicate progress.

        Returns
        -------
        pyvista.PolyData
            Subdivided mesh.

        Examples
        --------
        First, load the example airplane mesh and plot it.

        >>> import pyvista as pv
        >>> from pyvista import examples
        >>> mesh = pv.PolyData(examples.planefile)
        >>> mesh.plot(show_edges=True, line_width=3)

        Subdivide the mesh

        >>> submesh = mesh.subdivide_adaptive(max_n_passes=2)
        >>> submesh.plot(show_edges=True)

        """
        if not self.is_all_triangles:  # type: ignore[attr-defined]
            msg = 'Input mesh for subdivision must be all triangles.'
            raise NotAllTrianglesError(msg)

        sfilter = _vtk.vtkAdaptiveSubdivisionFilter()
        if max_edge_len:
            sfilter.SetMaximumEdgeLength(max_edge_len)
        if max_tri_area:
            sfilter.SetMaximumTriangleArea(max_tri_area)
        if max_n_tris:
            sfilter.SetMaximumNumberOfTriangles(max_n_tris)
        if max_n_passes:
            sfilter.SetMaximumNumberOfPasses(max_n_passes)

        sfilter.SetInputData(self)
        _update_alg(sfilter, progress_bar=progress_bar, message='Adaptively Subdividing Mesh')
        submesh = _get_output(sfilter)

        if inplace:
            self.copy_from(submesh, deep=False)  # type: ignore[attr-defined]
            return self

        return submesh

    @_deprecate_positional_args(allowed=['target_reduction'])
    def decimate(  # noqa: PLR0917
        self,
        target_reduction,
        volume_preservation: bool = False,  # noqa: FBT001, FBT002
        attribute_error: bool | None = None,  # noqa: FBT001
        scalars: bool | None = None,  # noqa: FBT001
        vectors: bool | None = None,  # noqa: FBT001
        normals: bool | None = None,  # noqa: FBT001
        tcoords: bool | None = None,  # noqa: FBT001
        tensors: bool | None = None,  # noqa: FBT001
        scalars_weight=0.1,
        vectors_weight=0.1,
        normals_weight=0.1,
        tcoords_weight=0.1,
        tensors_weight=0.1,
        inplace: bool = False,  # noqa: FBT001, FBT002
        progress_bar: bool = False,  # noqa: FBT001, FBT002
        boundary_constraints: bool = False,  # noqa: FBT001, FBT002
        boundary_weight: float = 1.0,
        enable_all_attribute_error: bool = False,  # noqa: FBT001, FBT002
    ):
        """Reduce the number of triangles in a triangular mesh using :vtk:`vtkQuadricDecimation`.

        .. versionchanged:: 0.45
          ``scalars``, ``vectors``, ``normals``, ``tcoords`` and ``tensors`` are now disabled by
          default. They can be enabled all together using ``enable_all_attribute_error``.


        Parameters
        ----------
        target_reduction : float
            Fraction of the original mesh to remove.
            If ``target_reduction`` is set to 0.9, this filter will try
            to reduce the data set to 10% of its original size and will
            remove 90% of the input triangles.

        volume_preservation : bool, default: False
            Decide whether to activate volume preservation which greatly
            reduces errors in triangle normal direction. If ``False``,
            volume preservation is disabled and if ``attribute_error``
            is active, these errors can be large.

        attribute_error : bool, default: False
            Decide whether to include data attributes in the error metric. If
            ``False``, then only geometric error is used to control the
            decimation. If ``True``, the following flags are used to specify
            which attributes are to be included in the error calculation.

            .. deprecated:: 0.45.0

        scalars : bool, default: False
            This flags control specifically if the **scalar** attributes
            are to be included in the error calculation.

        vectors : bool, default: False
            See ``scalars`` parameter.

        normals : bool, default: False
            See ``scalars`` parameter.
            .. versionchanged:: 0.45.0

        tcoords : bool, default: False
            See ``scalars`` parameter.

        tensors : bool, default: False
            See ``scalars`` parameter.

        scalars_weight : float, default: 0.1
            The scaling weight contribution of the scalar attribute.
            These values are used to weight the contribution of the
            attributes towards the error metric.

        vectors_weight : float, default: 0.1
            See ``scalars_weight`` parameter.

        normals_weight : float, default: 0.1
            See ``scalars_weight`` parameter.

        tcoords_weight : float, default: 0.1
            See ``scalars_weight`` parameter.

        tensors_weight : float, default: 0.1
            See ``scalars_weight`` parameter.

        inplace : bool, default: False
            Whether to update the mesh in-place.

        progress_bar : bool, default: False
            Display a progress bar to indicate progress.

        boundary_constraints: bool, default: False
            Use the legacy weighting by boundary_edge_length instead of by
            boundary_edge_length^2 for backwards compatibility.
            It requires vtk>=9.3.0.

            .. versionadded:: 0.45.0

        boundary_weight: float, default: 1.0
            A floating point factor to weigh the boundary quadric constraints
            by: higher factors further constrain the boundary.
            It requires vtk>=9.3.0.

            .. versionadded:: 0.45.0

        enable_all_attribute_error: bool, default: False
            This flag control the default value of all attribute metrics to
            eventually include them in the error calculation

            .. versionadded:: 0.45.0

        Returns
        -------
        pyvista.PolyData
            Decimated mesh.

        See Also
        --------
        decimate_pro
            Another option for triangular meshes.
        decimate_polyline
            For use with polylines.

        Notes
        -----
        If you encounter a segmentation fault or other error, consider using
        :func:`pyvista.PolyDataFilters.clean` to remove any invalid cells
        before using this filter.

        Examples
        --------
        Decimate a sphere.  First plot the sphere.

        >>> import pyvista as pv
        >>> sphere = pv.Sphere(phi_resolution=60, theta_resolution=60)
        >>> sphere.plot(show_edges=True, line_width=2)

        Now decimate it by 75% and plot it.

        >>> decimated = sphere.decimate(0.75)
        >>> decimated.plot(show_edges=True, line_width=2)

        Decimate taking scalars attributes into account:

        >>> decimated = sphere.decimate(0.5, scalars=True)

        Decimate taking all attributes **except** normals into account:

        >>> decimated = sphere.decimate(
        ...     0.5, enable_all_attribute_error=True, normals=False
        ... )

        See :ref:`decimate_example` for more examples using this filter.

        """
        if not self.is_all_triangles:  # type: ignore[attr-defined]
            msg = 'Input mesh for decimation must be all triangles.'
            raise NotAllTrianglesError(msg)

        has_attribute_error = False if attribute_error is None else attribute_error
        if has_attribute_error:  # pragma: no cover
            warnings.warn(
                'Since 0.45, use of `attribute_error=True` is deprecated.'
                "Use 'enable_all_attribute_error' instead.",
                PyVistaDeprecationWarning,
            )
            enable_all_attribute_error = True
            if normals is None:
                normals = False

        # Get each attributes if defined, otherwise fallback to the
        # enable_all_attribute_error value
        use_scalars = enable_all_attribute_error if scalars is None else scalars
        use_vectors = enable_all_attribute_error if vectors is None else vectors
        use_normals = enable_all_attribute_error if normals is None else normals
        use_tcoords = enable_all_attribute_error if tcoords is None else tcoords
        use_tensors = enable_all_attribute_error if tensors is None else tensors
        use_attribute = use_scalars or use_vectors or use_normals or use_tcoords or use_tensors

        # create decimation filter
        alg = _vtk.vtkQuadricDecimation()

        alg.SetVolumePreservation(volume_preservation)
        alg.SetAttributeErrorMetric(use_attribute)
        alg.SetScalarsAttribute(use_scalars)
        alg.SetVectorsAttribute(use_vectors)
        alg.SetNormalsAttribute(use_normals)
        alg.SetTCoordsAttribute(use_tcoords)
        alg.SetTensorsAttribute(use_tensors)
        alg.SetScalarsWeight(scalars_weight)
        alg.SetVectorsWeight(vectors_weight)
        alg.SetNormalsWeight(normals_weight)
        alg.SetTCoordsWeight(tcoords_weight)
        alg.SetTensorsWeight(tensors_weight)
        alg.SetTargetReduction(target_reduction)
        if pyvista.vtk_version_info < (9, 3, 0):  # pragma: no cover
            if boundary_constraints:
                warnings.warn('`boundary_constraints` requires vtk >= 9.3.')
        else:
            alg.SetWeighBoundaryConstraintsByLength(boundary_constraints)
            alg.SetBoundaryWeightFactor(boundary_weight)

        alg.SetInputData(self)
        _update_alg(alg, progress_bar=progress_bar, message='Decimating Mesh')

        mesh = _get_output(alg)
        if inplace:
            self.copy_from(mesh, deep=False)  # type: ignore[attr-defined]
            return self

        return mesh

    @_deprecate_positional_args
    def compute_normals(  # noqa: PLR0917
        self,
        cell_normals: bool = True,  # noqa: FBT001, FBT002
        point_normals: bool = True,  # noqa: FBT001, FBT002
        split_vertices: bool = False,  # noqa: FBT001, FBT002
        flip_normals: bool = False,  # noqa: FBT001, FBT002
        consistent_normals: bool = True,  # noqa: FBT001, FBT002
        auto_orient_normals: bool = False,  # noqa: FBT001, FBT002
        non_manifold_traversal: bool = True,  # noqa: FBT001, FBT002
        feature_angle=30.0,
        inplace: bool = False,  # noqa: FBT001, FBT002
        progress_bar: bool = False,  # noqa: FBT001, FBT002
    ):
        """Compute point and/or cell normals for a mesh.

        The filter can reorder polygons to insure consistent
        orientation across polygon neighbors. Sharp edges can be split
        and points duplicated with separate normals to give crisp
        (rendered) surface definition. It is also possible to globally
        flip the normal orientation.

        The algorithm works by determining normals for each polygon
        and then averaging them at shared points. When sharp edges are
        present, the edges are split and new points generated to
        prevent blurry edges (due to Phong shading).

        An array named ``"Normals"`` is stored with the mesh.

        .. warning::

           - Normals can only be computed for polygons and triangle strips.
             Point clouds are not supported.
           - Triangle strips are broken up into triangle polygons.
             You may want to restrip the triangles.
           - Previous arrays named ``"Normals"`` will be overwritten.

        Parameters
        ----------
        cell_normals : bool, default: True
            Calculation of cell normals.

        point_normals : bool, default: True
            Calculation of point normals.

        split_vertices : bool, default: False
            Splitting of sharp edges. Indices to the original points are
            tracked in the ``"pyvistaOriginalPointIds"`` array.

        flip_normals : bool, default: False
            Set global flipping of normal orientation. Flipping
            modifies both the normal direction and the order of a
            cell's points.

        consistent_normals : bool, default: True
            Enforcement of consistent polygon ordering.

        auto_orient_normals : bool, default: False
            Turn on/off the automatic determination of correct normal
            orientation. NOTE: This assumes a completely closed
            surface (i.e. no boundary edges) and no non-manifold
            edges. If these constraints do not hold, all bets are
            off. This option adds some computational complexity, and
            is useful if you do not want to have to inspect the
            rendered image to determine whether to turn on the
            ``flip_normals`` flag.  However, this flag can work with
            the ``flip_normals`` flag, and if both are set, all the
            normals in the output will point "inward".

        non_manifold_traversal : bool, default: True
            Turn on/off traversal across non-manifold edges. Changing
            this may prevent problems where the consistency of
            polygonal ordering is corrupted due to topological
            loops.

        feature_angle : float, default: 30.0
            The angle that defines a sharp edge. If the difference in
            angle across neighboring polygons is greater than this
            value, the shared edge is considered "sharp".

        inplace : bool, default: False
            Updates mesh in-place.

        progress_bar : bool, default: False
            Display a progress bar to indicate progress.

        Raises
        ------
        TypeError
            If the mesh contains only ``LINE`` or ``VERTEX`` cell types.
            Normals cannot be computed for these cells.

        Returns
        -------
        pyvista.PolyData
            Updated mesh with cell and point normals.

        See Also
        --------
        pyvista.PolyData.point_normals
            Returns the array of point normals.
        pyvista.PolyData.cell_normals
            Returns the array of cell normals.
        pyvista.PolyDataFilters.flip_normal_vectors
            Flip cell and point normals.
        pyvista.PolyDataFilters.flip_faces
            Flip the orientation of the faces.

        Examples
        --------
        Compute the point normals of the surface of a sphere.

        >>> import pyvista as pv
        >>> sphere = pv.Sphere()
        >>> sphere = sphere.compute_normals(cell_normals=False)
        >>> normals = sphere['Normals']
        >>> normals.shape
        (842, 3)

        Alternatively, create a new mesh when computing the normals
        and compute both cell and point normals.

        >>> import pyvista as pv
        >>> sphere = pv.Sphere()
        >>> sphere_with_norm = sphere.compute_normals()
        >>> sphere_with_norm.point_data['Normals'].shape
        (842, 3)
        >>> sphere_with_norm.cell_data['Normals'].shape
        (1680, 3)

        See :ref:`compute_normals_example` for more examples using this filter.

        """
        # track original point indices
        if split_vertices:
            self.point_data.set_array(  # type: ignore[attr-defined]
                np.arange(self.n_points, dtype=pyvista.ID_TYPE),  # type: ignore[attr-defined, arg-type]
                'pyvistaOriginalPointIds',
            )

        normal = _vtk.vtkPolyDataNormals()
        normal.SetComputeCellNormals(cell_normals)
        normal.SetComputePointNormals(point_normals)
        normal.SetSplitting(split_vertices)
        normal.SetFlipNormals(flip_normals)
        normal.SetConsistency(consistent_normals)
        normal.SetAutoOrientNormals(auto_orient_normals)
        normal.SetNonManifoldTraversal(non_manifold_traversal)
        normal.SetFeatureAngle(feature_angle)
        normal.SetInputData(self)
        _update_alg(normal, progress_bar=progress_bar, message='Computing Normals')

        mesh = _get_output(normal)
        try:
            mesh['Normals']
        except KeyError:
            if (self.n_verts + self.n_lines) == self.n_cells:  # type: ignore[attr-defined]
                msg = (
                    'Normals cannot be computed for PolyData containing only vertex cells '
                    '(e.g. point clouds)\n'
                    'and/or line cells. The PolyData cells must be polygons (e.g. triangle cells).'
                )
                raise TypeError(msg)
            else:  # pragma: no cover
                msg = (
                    'Normals could not be computed for unknown reasons.\n'
                    'Please report the issue at https://github.com/pyvista/pyvista/issues.'
                )
                raise RuntimeError(msg)
        if point_normals:
            mesh.GetPointData().SetActiveNormals('Normals')
        if cell_normals:
            mesh.GetCellData().SetActiveNormals('Normals')

        if inplace:
            self.copy_from(mesh, deep=False)  # type: ignore[attr-defined]
            return self

        return mesh

    @_deprecate_positional_args(allowed=['normal'])
    def clip_closed_surface(  # noqa: PLR0917
        self,
        normal='x',
        origin=None,
        tolerance=1e-06,
        inplace: bool = False,  # noqa: FBT001, FBT002
        progress_bar: bool = False,  # noqa: FBT001, FBT002
    ):
        """Clip a closed polydata surface with a plane.

        This currently only supports one plane but could be
        implemented to handle a plane collection.

        It will produce a new closed surface by creating new polygonal
        faces where the input data was clipped.

        Non-manifold surfaces should not be used as input for this
        filter.  The input surface should have no open edges, and must
        not have any edges that are shared by more than two faces. In
        addition, the input surface should not self-intersect, meaning
        that the faces of the surface should only touch at their
        edges.

        Parameters
        ----------
        normal : str, list, optional
            Plane normal to clip with.  Plane is centered at
            ``origin``.  Normal can be either a 3 member list
            (e.g. ``[0, 0, 1]``) or one of the following strings:
            ``'x'``, ``'y'``, ``'z'``, ``'-x'``, ``'-y'``, or
            ``'-z'``.

        origin : list, optional
            Coordinate of the origin (e.g. ``[1, 0, 0]``).  Defaults
            to the center of the mesh.

        tolerance : float, optional
            The tolerance for creating new points while clipping.  If
            the tolerance is too small, then degenerate triangles
            might be produced.

        inplace : bool, default: False
            Updates mesh in-place.

        progress_bar : bool, default: False
            Display a progress bar to indicate progress.

        Returns
        -------
        pyvista.PolyData
            The clipped mesh.

        Examples
        --------
        Clip a sphere in the X direction centered at the origin.  This
        will leave behind half a sphere in the positive X direction.

        >>> import pyvista as pv
        >>> sphere = pv.Sphere()
        >>> clipped_mesh = sphere.clip_closed_surface('-z')
        >>> clipped_mesh.plot(show_edges=True, line_width=3)

        Clip the sphere at the XY plane and leave behind half the
        sphere in the positive Z direction.  Shift the clip upwards to
        leave a smaller mesh behind.

        >>> clipped_mesh = sphere.clip_closed_surface('z', origin=[0, 0, 0.3])
        >>> clipped_mesh.plot(show_edges=True, line_width=3)

        """
        # verify it is manifold
        if self.n_open_edges > 0:  # type: ignore[attr-defined]
            msg = 'This surface appears to be non-manifold.'
            raise ValueError(msg)
        if isinstance(normal, str):
            normal = NORMALS[normal.lower()]
        # find center of data if origin not specified
        if origin is None:
            origin = self.center  # type: ignore[attr-defined]

        # create the plane for clipping
        plane = generate_plane(normal, origin)
        collection = _vtk.vtkPlaneCollection()
        collection.AddItem(plane)

        alg = _vtk.vtkClipClosedSurface()
        alg.SetGenerateFaces(True)
        alg.SetInputDataObject(self)
        alg.SetTolerance(tolerance)
        alg.SetClippingPlanes(collection)
        _update_alg(alg, progress_bar=progress_bar, message='Clipping Closed Surface')
        result = _get_output(alg)

        if inplace:
            self.copy_from(result, deep=False)  # type: ignore[attr-defined]
            return self
        else:
            return result

    @_deprecate_positional_args(allowed=['hole_size'])
    def fill_holes(
        self,
        hole_size,
        inplace: bool = False,  # noqa: FBT001, FBT002
        progress_bar: bool = False,  # noqa: FBT001, FBT002
    ):  # pragma: no cover
        """Fill holes in a :class:`pyvista.PolyData` or :vtk:`vtkPolyData` object.

        Holes are identified by locating boundary edges, linking them
        together into loops, and then triangulating the resulting
        loops. Note that you can specify an approximate limit to the
        size of the hole that can be filled.

        .. warning::
           This method is known to segfault.  Use at your own risk.

        Parameters
        ----------
        hole_size : float
            Specifies the maximum hole size to fill. This is
            represented as a radius to the bounding circumsphere
            containing the hole. Note that this is an approximate
            area; the actual area cannot be computed without first
            triangulating the hole.

        inplace : bool, default: False
            Return new mesh or overwrite input.

        progress_bar : bool, default: False
            Display a progress bar to indicate progress.

        Returns
        -------
        pyvista.PolyData
            Mesh with holes filled if ``inplace=False``.

        Examples
        --------
        Create a partial sphere with a hole and then fill it.

        >>> import pyvista as pv
        >>> sphere_with_hole = pv.Sphere(end_theta=330)
        >>> sphere = sphere_with_hole.fill_holes(1000)  # doctest:+SKIP
        >>> edges = sphere.extract_feature_edges(
        ...     feature_edges=False, manifold_edges=False
        ... )  # doctest:+SKIP
        >>> assert edges.n_cells == 0  # doctest:+SKIP

        """
        alg = _vtk.vtkFillHolesFilter()
        alg.SetHoleSize(hole_size)
        alg.SetInputData(self)
        _update_alg(alg, progress_bar=progress_bar, message='Filling Holes')

        mesh = _get_output(alg)
        if inplace:
            self.copy_from(mesh, deep=False)  # type: ignore[attr-defined]
            return self
        return mesh

    @_deprecate_positional_args
    def clean(  # noqa: PLR0917
        self,
        point_merging: bool = True,  # noqa: FBT001, FBT002
        tolerance=None,
        lines_to_points: bool = True,  # noqa: FBT001, FBT002
        polys_to_lines: bool = True,  # noqa: FBT001, FBT002
        strips_to_polys: bool = True,  # noqa: FBT001, FBT002
        inplace: bool = False,  # noqa: FBT001, FBT002
        absolute: bool = True,  # noqa: FBT001, FBT002
        progress_bar: bool = False,  # noqa: FBT001, FBT002
        **kwargs,
    ):
        """Clean the mesh.

        This merges duplicate points, removes unused points, and/or
        removes degenerate cells.

        Parameters
        ----------
        point_merging : bool, optional
            Enables point merging.  ``True`` by default.

        tolerance : float, optional
            Set merging tolerance.  When enabled merging is set to
            absolute distance. If ``absolute`` is ``False``, then the
            merging tolerance is a fraction of the bounding box
            length. The alias ``merge_tol`` is also excepted.

        lines_to_points : bool, optional
            Enable or disable the conversion of degenerate lines to
            points.  Enabled by default.

        polys_to_lines : bool, optional
            Enable or disable the conversion of degenerate polys to
            lines.  Enabled by default.

        strips_to_polys : bool, optional
            Enable or disable the conversion of degenerate strips to
            polys.

        inplace : bool, default: False
            Updates mesh in-place.

        absolute : bool, optional
            Control if ``tolerance`` is an absolute distance or a
            fraction.

        progress_bar : bool, default: False
            Display a progress bar to indicate progress.

        **kwargs : dict, optional
            Accepts for ``merge_tol`` to replace the ``tolerance``
            keyword argument.  This may be deprecated in future.

        Returns
        -------
        pyvista.PolyData
            Cleaned mesh.

        Examples
        --------
        Create a mesh with a degenerate face and then clean it,
        removing the degenerate face

        >>> import pyvista as pv
        >>> import numpy as np
        >>> points = np.array([[0, 0, 0], [0, 1, 0], [1, 0, 0]], dtype=np.float32)
        >>> faces = np.array([3, 0, 1, 2, 3, 0, 2, 2])
        >>> mesh = pv.PolyData(points, faces)
        >>> mout = mesh.clean()
        >>> mout.faces  # doctest:+SKIP
        array([3, 0, 1, 2])

        """
        if tolerance is None:
            tolerance = kwargs.pop('merge_tol', None)
        assert_empty_kwargs(**kwargs)
        alg = _vtk.vtkCleanPolyData()
        alg.SetPointMerging(point_merging)
        alg.SetConvertLinesToPoints(lines_to_points)
        alg.SetConvertPolysToLines(polys_to_lines)
        alg.SetConvertStripsToPolys(strips_to_polys)
        if isinstance(tolerance, (int, float)):
            if absolute:
                alg.ToleranceIsAbsoluteOn()
                alg.SetAbsoluteTolerance(tolerance)
            else:
                alg.SetTolerance(tolerance)
        alg.SetInputData(self)
        _update_alg(alg, progress_bar=progress_bar, message='Cleaning')
        output = _get_output(alg)

        # Check output so no segfaults occur
        if output.n_points < 1 and self.n_cells > 0:  # type: ignore[attr-defined]
            msg = 'Clean tolerance is too high. Empty mesh returned.'
            raise ValueError(msg)

        if inplace:
            self.copy_from(output, deep=False)  # type: ignore[attr-defined]
            return self
        return output

    @_deprecate_positional_args(allowed=['start_vertex', 'end_vertex'])
    def geodesic(  # noqa: PLR0917
        self,
        start_vertex,
        end_vertex,
        inplace: bool = False,  # noqa: FBT001, FBT002
        keep_order: bool = True,  # noqa: FBT001, FBT002
        use_scalar_weights: bool = False,  # noqa: FBT001, FBT002
        progress_bar: bool = False,  # noqa: FBT001, FBT002
    ):
        """Calculate the geodesic path between two vertices using Dijkstra's algorithm.

        This will add an array titled ``'vtkOriginalPointIds'`` of the input
        mesh's point ids to the output mesh. The default behavior of the
        underlying :vtk:`vtkDijkstraGraphGeodesicPath` filter is that the
        geodesic path is reversed in the resulting mesh. This is overridden
        in PyVista by default.

        Parameters
        ----------
        start_vertex : int
            Vertex index indicating the start point of the geodesic segment.

        end_vertex : int
            Vertex index indicating the end point of the geodesic segment.

        inplace : bool, default: False
            Whether the input mesh should be replaced with the path. The
            geodesic path is always returned.

        keep_order : bool, default: True
            If ``True``, the points of the returned path are guaranteed
            to start with the start vertex (as opposed to the end vertex).

            .. versionadded:: 0.32.0

        use_scalar_weights : bool, default: False
            If ``True``, use scalar values in the edge weight.
            This only works for point data.

        progress_bar : bool, default: False
            Display a progress bar to indicate progress.

        Returns
        -------
        pyvista.PolyData
            ``PolyData`` object consisting of the line segment between the
            two given vertices. If ``inplace`` is ``True`` this is the
            same object as the input mesh.

        Examples
        --------
        Plot the path between two points on the random hills mesh.

        >>> import pyvista as pv
        >>> from pyvista import examples
        >>> hills = examples.load_random_hills()
        >>> path = hills.geodesic(560, 5820)
        >>> pl = pv.Plotter()
        >>> _ = pl.add_mesh(hills)
        >>> _ = pl.add_mesh(path, line_width=5, color='k')
        >>> pl.show()

        See :ref:`geodesic_example` for more examples using this filter.

        """
        if not (0 <= start_vertex < self.n_points and 0 <= end_vertex < self.n_points):  # type: ignore[attr-defined]
            msg = 'Invalid point indices.'
            raise IndexError(msg)
        if not self.is_all_triangles:  # type: ignore[attr-defined]
            msg = 'Input mesh for geodesic path must be all triangles.'
            raise NotAllTrianglesError(msg)

        dijkstra = _vtk.vtkDijkstraGraphGeodesicPath()
        dijkstra.SetInputData(self)
        dijkstra.SetStartVertex(start_vertex)
        dijkstra.SetEndVertex(end_vertex)
        dijkstra.SetUseScalarWeights(use_scalar_weights)
        _update_alg(dijkstra, progress_bar=progress_bar, message='Calculating the Geodesic Path')
        original_ids = vtk_id_list_to_array(dijkstra.GetIdList())

        output = _get_output(dijkstra)
        if output.is_empty:
            msg = (
                f'There is no path between vertices {start_vertex} and {end_vertex}. '
                'It is likely the vertices belong to disconnected regions.'
            )
            raise ValueError(msg)

        output['vtkOriginalPointIds'] = original_ids

        # ensure proper order if requested
        if keep_order and original_ids[0] == end_vertex:
            output.points[...] = output.points[::-1, :]
            output['vtkOriginalPointIds'] = output['vtkOriginalPointIds'][::-1]

        if inplace:
            self.copy_from(output, deep=False)  # type: ignore[attr-defined]
            return self

        return output

    @_deprecate_positional_args(allowed=['start_vertex', 'end_vertex'])
    def geodesic_distance(  # noqa: PLR0917
        self,
        start_vertex,
        end_vertex,
        use_scalar_weights: bool = False,  # noqa: FBT001, FBT002
        progress_bar: bool = False,  # noqa: FBT001, FBT002
    ):
        """Calculate the geodesic distance between two vertices using Dijkstra's algorithm.

        Parameters
        ----------
        start_vertex : int
            Vertex index indicating the start point of the geodesic segment.

        end_vertex : int
            Vertex index indicating the end point of the geodesic segment.

        use_scalar_weights : bool, default: False
            If ``True``, use scalar values in the edge weight.
            This only works for point data.

        progress_bar : bool, default: False
            Display a progress bar to indicate progress.

        Returns
        -------
        float
            Length of the geodesic segment.

        Examples
        --------
        >>> import pyvista as pv
        >>> sphere = pv.Sphere()
        >>> length = sphere.geodesic_distance(0, 100)
        >>> f'Length is {length:.3f}'
        'Length is 0.812'

        See :ref:`geodesic_example` for more examples using this filter.

        """
        path = self.geodesic(start_vertex, end_vertex, use_scalar_weights=use_scalar_weights)
        sizes = path.compute_cell_sizes(
            length=True,
            area=False,
            volume=False,
            progress_bar=progress_bar,
        )
        distance = np.sum(sizes['Length'])
        del path
        del sizes
        return distance

<<<<<<< HEAD
    @_deprecate_positional_args(allowed=['origin', 'end_point'])
    def ray_trace(  # noqa: PLR0917
        self,
=======
    def ray_trace(  # type: ignore[misc]
        self: PolyData,
>>>>>>> c752cf3f
        origin,
        end_point,
        first_point: bool = False,  # noqa: FBT001, FBT002
        plot: bool = False,  # noqa: FBT001, FBT002
        off_screen=None,
    ):
        """Perform a single ray trace calculation.

        This requires a mesh and a line segment defined by an origin
        and end_point.

        Parameters
        ----------
        origin : sequence[float]
            Start of the line segment.

        end_point : sequence[float]
            End of the line segment.

        first_point : bool, default: False
            Returns intersection of first point only.

        plot : bool, default: False
            Whether to plot the ray trace results.

        off_screen : bool, optional
            Plots off screen when ``plot=True``.  Used for unit testing.

        Returns
        -------
        intersection_points : numpy.ndarray
            Location of the intersection points.  Empty array if no
            intersections.

        intersection_cells : numpy.ndarray
            Indices of the intersection cells.  Empty array if no
            intersections.

        See Also
        --------
        :ref:`ray_trace_moeller_example`
            Example of ray-tracing using the Moeller-Trumbore intersection algorithm.

        Examples
        --------
        Compute the intersection between a ray from the origin to
        ``[1, 0, 0]`` and a sphere with radius 0.5 centered at the
        origin.

        >>> import pyvista as pv
        >>> sphere = pv.Sphere()
        >>> point, cell = sphere.ray_trace([0, 0, 0], [1, 0, 0], first_point=True)
        >>> f'Intersected at {point[0]:.3f} {point[1]:.3f} {point[2]:.3f}'
        'Intersected at 0.499 0.000 0.000'

        Show a plot of the ray trace.

        >>> point, cell = sphere.ray_trace([0, 0, 0], [1, 0, 0], plot=True)

        See :ref:`ray_trace_example` for more examples using this filter.

        """
        points = _vtk.vtkPoints()
        cell_ids = _vtk.vtkIdList()
        self.obbTree.IntersectWithLine(np.array(origin), np.array(end_point), points, cell_ids)

        intersection_points = _vtk.vtk_to_numpy(points.GetData())
        has_intersection = intersection_points.shape[0] >= 1
        if first_point and has_intersection:
            intersection_points = intersection_points[0]

        intersection_cells = []
        if has_intersection:
            ncells = 1 if first_point else cell_ids.GetNumberOfIds()
            intersection_cells = [cell_ids.GetId(i) for i in range(ncells)]
        intersection_cells = np.array(intersection_cells)  # type: ignore[assignment]

        if plot:
            plotter = pyvista.Plotter(off_screen=off_screen)
            plotter.add_mesh(self, label='Test Mesh')
            segment = np.array([origin, end_point])
            plotter.add_lines(segment, color='b', label='Ray Segment')
            plotter.add_mesh(
                intersection_points, color='r', point_size=10, label='Intersection Points'
            )
            plotter.add_legend()
            plotter.add_axes()
            plotter.show()

        return intersection_points, intersection_cells

<<<<<<< HEAD
    @_deprecate_positional_args(allowed=['origins', 'directions'])
    def multi_ray_trace(  # noqa: PLR0917
        self,
=======
    def multi_ray_trace(  # type:ignore[misc]
        self: PolyData,
>>>>>>> c752cf3f
        origins,
        directions,
        first_point: bool = False,  # noqa: FBT001, FBT002
        retry: bool = False,  # noqa: FBT001, FBT002
    ):  # pragma: no cover
        """Perform multiple ray trace calculations.

        This requires a mesh with only triangular faces, an array of
        origin points and an equal sized array of direction vectors to
        trace along.

        The embree library used for vectorization of the ray traces is
        known to occasionally return no intersections where the VTK
        implementation would return an intersection.  If the result
        appears to be missing some intersection points, set
        ``retry=True`` to run a second pass over rays that returned no
        intersections, using :func:`PolyDataFilters.ray_trace`.

        Parameters
        ----------
        origins : array_like[float]
            Starting point for each trace.

        directions : array_like[float]
            Direction vector for each trace.

        first_point : bool, default: False
            Returns intersection of first point only.

        retry : bool, default: False
            Will retry rays that return no intersections using
            :func:`PolyDataFilters.ray_trace`.

        Returns
        -------
        intersection_points : numpy.ndarray
            Location of the intersection points.  Empty array if no
            intersections.

        intersection_rays : numpy.ndarray
            Indices of the ray for each intersection point. Empty array if no
            intersections.

        intersection_cells : numpy.ndarray
            Indices of the intersection cells.  Empty array if no
            intersections.

        Examples
        --------
        Compute the intersection between rays from the origin in
        directions ``[1, 0, 0]``, ``[0, 1, 0]`` and ``[0, 0, 1]``, and
        a sphere with radius 0.5 centered at the origin

        >>> import pyvista as pv  # doctest:+SKIP
        >>> sphere = pv.Sphere()  # doctest:+SKIP
        >>> points, rays, cells = sphere.multi_ray_trace(
        ...     [[0, 0, 0]] * 3,
        ...     [[1, 0, 0], [0, 1, 0], [0, 0, 1]],
        ...     first_point=True,
        ... )  # doctest:+SKIP
        >>> string = ', '.join(
        ...     [
        ...         f'({point[0]:.3f}, {point[1]:.3f}, {point[2]:.3f})'
        ...         for point in points
        ...     ]
        ... )  # doctest:+SKIP
        >>> f'Rays intersected at {string}'  # doctest:+SKIP
        'Rays intersected at (0.499, 0.000, 0.000), (0.000, 0.497, 0.000), (0.000, 0.000, 0.500)'

        """
        if not self.is_all_triangles:
            msg = 'Input mesh for multi_ray_trace must be all triangles.'
            raise NotAllTrianglesError(msg)

        try:
            import trimesh

            if not trimesh.ray.has_embree:
                raise ImportError
        except ImportError:
            msg = (
                'To use multi_ray_trace please install trimesh, embree (v2.17.7) '
                'and pyembree/embreex with:\n'
                '\tconda install embree=2 trimesh pyembree\nOR\n'
                '\tpip install trimesh embreex'
            )
            raise ImportError(msg)

        origins = np.asarray(origins)
        directions = np.asarray(directions)
        tmesh = trimesh.Trimesh(self.points, self.regular_faces)
        locations, index_ray, index_tri = tmesh.ray.intersects_location(
            origins,
            directions,
            multiple_hits=not first_point,
        )
        if retry:
            # gather intersecting rays in lists
            loc_lst = locations.tolist()
            ray_lst = index_ray.tolist()
            tri_lst = index_tri.tolist()

            # find indices that trimesh failed on
            all_ray_indices = np.arange(len(origins))
            retry_ray_indices = np.setdiff1d(all_ray_indices, index_ray, assume_unique=True)

            # compute ray points for all failed rays at once
            origins_retry = origins[retry_ray_indices, :]  # shape (n_retry, 3)
            directions_retry = directions[retry_ray_indices, :]
            unit_directions = directions_retry / np.linalg.norm(
                directions_retry,
                axis=1,
                keepdims=True,
            )

            origin_to_centre_vectors = self.center - origins_retry  # shape (n_retry, 3)
            origin_to_centre_lengths = np.linalg.norm(
                origin_to_centre_vectors,
                axis=-1,
                keepdims=True,
            )
            second_points = origins_retry + unit_directions * (
                origin_to_centre_lengths + self.length
            )

            for id_r, origin, second_point in zip(retry_ray_indices, origins_retry, second_points):
                locs, indices = self.ray_trace(origin, second_point, first_point=first_point)
                if locs.any():
                    if first_point:
                        locs = locs.reshape([1, 3])
                    ray_lst.extend([id_r] * indices.size)
                    tri_lst.extend(indices)
                    loc_lst.extend(locs)

            # sort result arrays by ray index
            index_ray = np.array(ray_lst)
            sorting_inds = index_ray.argsort()
            index_ray = index_ray[sorting_inds]
            index_tri = np.array(tri_lst)[sorting_inds]
            locations = np.array(loc_lst)[sorting_inds]

        return locations, index_ray, index_tri

    @_deprecate_positional_args
    def plot_boundaries(  # type: ignore[misc]
        self: PolyData,
        edge_color='red',
        line_width=None,
        progress_bar: bool = False,  # noqa: FBT001, FBT002
        **kwargs,
    ):
        """Plot boundaries of a mesh.

        Parameters
        ----------
        edge_color : ColorLike, default: "red"
            The color of the edges when they are added to the plotter.

        line_width : int, optional
            Width of the boundary lines.

        progress_bar : bool, default: False
            Display a progress bar to indicate progress.

        **kwargs : dict, optional
            All additional keyword arguments will be passed to
            :func:`pyvista.Plotter.add_mesh`.

        Returns
        -------
        pyvista.CameraPosition
            List of camera position, focal point, and view up.
            Returned when ``return_cpos`` is ``True``.

        Examples
        --------
        >>> from pyvista import examples
        >>> hills = examples.load_random_hills()
        >>> hills.plot_boundaries(line_width=10)

        """
        edges = DataSetFilters.extract_feature_edges(self, progress_bar=progress_bar)

        plotter = pyvista.Plotter(
            off_screen=kwargs.pop('off_screen', None),
            notebook=kwargs.pop('notebook', None),
        )
        plotter.add_mesh(
            edges,
            color=edge_color,
            style='wireframe',
            label='Edges',
            line_width=line_width,
        )
        plotter.add_mesh(self, label='Mesh', **kwargs)
        plotter.add_legend()  # type: ignore[call-arg]
        return plotter.show()

    @_deprecate_positional_args
    def plot_normals(  # type: ignore[misc]  # noqa: PLR0917
        self: PolyData,
        show_mesh: bool = True,  # noqa: FBT001, FBT002
        mag=1.0,
        flip: bool = False,  # noqa: FBT001, FBT002
        use_every=1,
        faces: bool = False,  # noqa: FBT001, FBT002
        color=None,
        **kwargs,
    ):
        """Plot the point normals of a mesh.

        Parameters
        ----------
        show_mesh : bool, default: True
            Plot the mesh itself.

        mag : float, default: 1.0
            Size magnitude of the normal arrows.

        flip : bool, default: False
            Flip the normal direction when ``True``.

        use_every : int, default: 1
            Display every nth normal.  By default every normal is
            displayed.  Display every 10th normal by setting this
            parameter to 10.

        faces : bool, default: False
            Plot face normals instead of the default point normals.

        color : ColorLike, optional
            Color of the arrows.  Defaults to
            :attr:`pyvista.plotting.themes.Theme.edge_color`.

        **kwargs : dict, optional
            All additional keyword arguments will be passed to
            :func:`pyvista.Plotter.add_mesh`.

        Returns
        -------
        pyvista.CameraPosition
            List of camera position, focal point, and view up.
            Returned when ``return_cpos`` is ``True``.

        Examples
        --------
        Plot the point normals of a sphere.

        >>> import pyvista as pv
        >>> sphere = pv.Sphere(phi_resolution=10, theta_resolution=10)
        >>> sphere.plot_normals(mag=0.1, show_edges=True)

        Plot the face normals of a sphere.

        >>> import pyvista as pv
        >>> sphere = pv.Sphere(phi_resolution=10, theta_resolution=10)
        >>> sphere.plot_normals(mag=0.1, faces=True, show_edges=True)

        """
        plotter = pyvista.Plotter(
            off_screen=kwargs.pop('off_screen', None),
            notebook=kwargs.pop('notebook', None),
        )
        if show_mesh:
            plotter.add_mesh(self, **kwargs)

        color = pyvista.Color(color, default_color=pyvista.global_theme.edge_color)

        if faces:
            centers = self.cell_centers().points[::use_every]
            normals = self.cell_normals
        else:
            centers = self.points[::use_every]
            normals = self.point_normals

        if flip:
            normals *= -1  # type: ignore[misc]

        plotter.add_arrows(
            centers,
            normals[::use_every],
            mag=mag,
            color=color,
            show_scalar_bar=False,
        )

        return plotter.show()

    @_deprecate_positional_args(allowed=['remove', 'mode'])
    def remove_points(  # noqa: PLR0917
        self,
        remove,
        mode='any',
        keep_scalars: bool = True,  # noqa: FBT001, FBT002
        inplace: bool = False,  # noqa: FBT001, FBT002
    ):
        """Rebuild a mesh by removing points.

        Only valid for all-triangle meshes.

        Parameters
        ----------
        remove : sequence[bool | int]
            If remove is a bool array, points that are ``True`` will
            be removed.  Otherwise, it is treated as a list of
            indices.

        mode : str, default: "any"
            When ``'all'``, only faces containing all points flagged
            for removal will be removed.

        keep_scalars : bool, default: True
            When ``True``, point and cell scalars will be passed on to
            the new mesh.

        inplace : bool, default: False
            Updates mesh in-place.

        Returns
        -------
        pyvista.PolyData
            Mesh without the points flagged for removal.

        numpy.ndarray
            Indices of new points relative to the original mesh.

        Examples
        --------
        Remove the first 100 points from a sphere.

        >>> import pyvista as pv
        >>> sphere = pv.Sphere()
        >>> reduced_sphere, ridx = sphere.remove_points(range(100, 250))
        >>> reduced_sphere.plot(show_edges=True, line_width=3)

        """
        remove = np.asarray(remove)

        # np.asarray will eat anything, so we have to weed out bogus inputs
        if not issubclass(remove.dtype.type, (np.bool_, np.integer)):
            msg = 'Remove must be either a mask or an integer array-like'
            raise TypeError(msg)

        if remove.dtype == np.bool_:
            if remove.size != self.n_points:  # type: ignore[attr-defined]
                msg = 'Mask different size than n_points'
                raise ValueError(msg)
            remove_mask = remove
        else:
            remove_mask = np.zeros(self.n_points, np.bool_)  # type: ignore[attr-defined]
            remove_mask[remove] = True

        if not self.is_all_triangles:  # type: ignore[attr-defined]
            raise NotAllTrianglesError

        f = self.faces.reshape(-1, 4)[:, 1:]  # type: ignore[attr-defined]
        vmask = remove_mask.take(f)
        fmask = ~vmask.all(1) if mode == 'all' else ~vmask.any(1)

        # Regenerate face and point arrays
        uni = np.unique(f.compress(fmask, 0), return_inverse=True)
        new_points = self.points.take(uni[0], 0)

        nfaces = fmask.sum()
        faces = np.empty((nfaces, 4), dtype=pyvista.ID_TYPE)
        faces[:, 0] = 3
        faces[:, 1:] = np.reshape(uni[1], (nfaces, 3))

        newmesh = pyvista.PolyData(new_points, faces, deep=True)
        ridx = uni[0]

        # Add scalars back to mesh if requested
        if keep_scalars:
            for key in self.point_data:  # type: ignore[attr-defined]
                newmesh.point_data[key] = self.point_data[key][ridx]  # type: ignore[attr-defined]

            for key in self.cell_data:  # type: ignore[attr-defined]
                try:
                    newmesh.cell_data[key] = self.cell_data[key][fmask]  # type: ignore[attr-defined]
                except:
                    warnings.warn(f'Unable to pass cell key {key} onto reduced mesh')

        # Return vtk surface and reverse indexing array
        if inplace:
            self.copy_from(newmesh, deep=False)  # type: ignore[attr-defined]
            return self, ridx
        return newmesh, ridx

    def flip_normals(self):
        """Flip normals of a triangular mesh by reversing the point ordering.

        .. deprecated:: 0.45

            This filter is deprecated. Use ``flip_faces(inplace=True)`` instead.

        Examples
        --------
        Flip the normals of a sphere and plot the normals before and
        after the flip.

        >>> import pyvista as pv
        >>> sphere = pv.Sphere()
        >>> sphere.plot_normals(mag=0.1)
        >>> sphere.flip_normals()  # doctest:+SKIP
        >>> sphere.plot_normals(mag=0.1, opacity=0.5)

        """
        # Deprecated on v0.45.0, estimated removal on v0.48.0
        warnings.warn(
            '`flip_normals` is deprecated. Use `flip_faces` instead. '
            'Note that `inplace` is now `False` by default for the new filter.',
            PyVistaDeprecationWarning,
        )
        if not self.is_all_triangles:  # type: ignore[attr-defined]
            msg = 'Can only flip normals on an all triangle mesh.'
            raise NotAllTrianglesError(msg)

        f = self._connectivity_array  # type: ignore[attr-defined]

        # swap first and last point index in-place
        # See: https://stackoverflow.com/a/33362288/
        f[::3], f[2::3] = f[2::3], f[::3].copy()

    def _reverse_sense(  # type: ignore[misc]
        self: PolyData,
        *,
        reverse_cells: bool,
        reverse_normals: bool,
        inplace: bool,
        progress_bar: bool,
    ):
        """Flip faces and/or normal vectors."""
        alg = _vtk.vtkReverseSense()
        alg.SetInputData(self)
        alg.SetReverseNormals(reverse_normals)
        alg.SetReverseCells(reverse_cells)
        _update_alg(alg, progress_bar=progress_bar)
        output = _get_output(alg)
        if inplace:
            self.copy_from(output, deep=False)
            return self
        return output

    def flip_faces(  # type: ignore[misc]
        self: PolyData,
        *,
        inplace: bool = False,
        progress_bar: bool = False,
    ):
        """Flip the orientation of the faces.

        The flip is performed by reversing the order of indices in the cell
        connectivity list. In other libraries, this operation is sometimes
        referred to as "flip orientation", "reverse cells", "reverse face
        orientations", or similar.

        .. note::

            Polygon cells have an implicitly-defined orientation, and reversing
            the ordering affects how normals are computed by filters like
            :meth:`~pyvista.PolyDataFilters.compute_normals`.

        .. note::
            This filter does not modify any existing normals which may be present
            in the dataset. Use :meth:`~pyvista.PolyDataFilters.flip_normal_vectors`
            to flip the normal vectors.

        .. warning::

            This filter does not produce the correct output for
            :attr:`~pyvista.CellType.TRIANGLE_STRIP` cells,
            see https://gitlab.kitware.com/vtk/vtk/-/issues/18634.
            Use :meth:`~pyvista.PolyDataFilters.triangulate` to triangulate the mesh
            first.

        .. versionadded:: 0.45

        Parameters
        ----------
        inplace : bool, default: False
            Overwrites the original mesh in-place.

        progress_bar : bool, default: False
            Display a progress bar to indicate progress.

        Returns
        -------
        pyvista.PolyData
            Mesh with flipped faces.

        See Also
        --------
        pyvista.PolyDataFilters.flip_normal_vectors
            Flip the direction of the point and cell normals.
        pyvista.PolyDataFilters.compute_normals
            Compute new normals. Includes the option to flip the normals.
        pyvista.PolyData.point_normals
            Returns the array of point normals.
        pyvista.PolyData.cell_normals
            Returns the array of cell normals.

        Examples
        --------
        Flip the faces of a sphere. Show the point ids of the first cell
        before and after the flip.

        >>> import pyvista as pv
        >>> sphere = pv.Sphere()
        >>> sphere.regular_faces[0]
        array([ 2, 30,  0])

        >>> sphere_flipped = sphere.flip_faces()
        >>> sphere_flipped.regular_faces[0]
        array([ 0, 30,  2])

        Note that the sphere also has pre-computed normals which have not been
        affected by this filter.

        >>> sphere.point_data['Normals'][0]
        pyvista_ndarray([0., 0., 1.], dtype=float32)

        >>> sphere_flipped.point_data['Normals'][0]
        pyvista_ndarray([0., 0., 1.], dtype=float32)

        See :ref:`boolean_operations_example` for more examples using this filter.

        """
        return self._reverse_sense(
            reverse_cells=True,
            reverse_normals=False,
            inplace=inplace,
            progress_bar=progress_bar,
        )

    def flip_normal_vectors(  # type: ignore[misc]
        self: PolyData,
        *,
        inplace: bool = False,
        progress_bar: bool = False,
    ):
        """Flip the direction of the mesh's point and cell normal vectors.

        This filter effectively multiplies the point and cell normals by ``-1``.
        It has no effect if no active normals are currently set.

        .. note::

            Polygon cells have an implicitly-defined orientation which may differ
            from the orientation of the normal vectors. To ensure that the normals
            are consistent with this implicit definition, consider also using
            :meth:`~pyvista.PolyDataFilters.flip_faces` or re-computing normals with
            :meth:`~pyvista.PolyDataFilters.compute_normals` and enabling the
            `flip_normals` option.

        .. versionadded:: 0.45

        Parameters
        ----------
        inplace : bool, default: False
            Overwrites the original mesh in-place.

        progress_bar : bool, default: False
            Display a progress bar to indicate progress.

        Returns
        -------
        pyvista.PolyData
            Mesh with point and cell normal directions flipped.

        See Also
        --------
        pyvista.PolyDataFilters.flip_faces
            Flip the orientation of the faces.
        pyvista.PolyDataFilters.compute_normals
            Compute new normals. Includes the option to flip the normals.
        pyvista.PolyData.point_normals
            Returns the array of point normals.
        pyvista.PolyData.cell_normals
            Returns the array of cell normals.

        Examples
        --------
        Flip the normal vectors of a sphere. Show one of the normal vectors
        before and after the flip.

        >>> import pyvista as pv
        >>> sphere = pv.Sphere()
        >>> sphere.point_data['Normals'][0]
        pyvista_ndarray([0., 0., 1.], dtype=float32)

        >>> sphere_flipped = sphere.flip_normal_vectors()
        >>> sphere_flipped.point_data['Normals'][0]
        pyvista_ndarray([-0., -0., -1.], dtype=float32)

        Note that the sphere's cell ordering has not been affected by this filter.

        >>> sphere.regular_faces[0]
        array([ 2, 30,  0])

        >>> sphere_flipped.regular_faces[0]
        array([ 2, 30,  0])

        """
        return self._reverse_sense(
            reverse_cells=False,
            reverse_normals=True,
            inplace=inplace,
            progress_bar=progress_bar,
        )

    @_deprecate_positional_args
    def delaunay_2d(  # noqa: PLR0917
        self,
        tol=1e-05,
        alpha=0.0,
        offset=1.0,
        bound: bool = False,  # noqa: FBT001, FBT002
        inplace: bool = False,  # noqa: FBT001, FBT002
        edge_source=None,
        progress_bar: bool = False,  # noqa: FBT001, FBT002
    ):
        """Apply a 2D Delaunay filter along the best fitting plane.

        This filter can be used to generate a 2d surface from a set of
        points on a plane.  If you want to create a surface from a
        point cloud, see :func:`pyvista.PolyDataFilters.reconstruct_surface`.

        Parameters
        ----------
        tol : float, default: 1e-05
            Specify a tolerance to control discarding of closely
            spaced points. This tolerance is specified as a fraction
            of the diagonal length of the bounding box of the points.

        alpha : float, default: 0.0
            Specify alpha (or distance) value to control output of
            this filter. For a non-zero alpha value, only edges or
            triangles contained within a sphere centered at mesh
            vertices will be output. Otherwise, only triangles will be
            output.

        offset : float, default: 1.0
            Specify a multiplier to control the size of the initial,
            bounding Delaunay triangulation.

        bound : bool, default: False
            Boolean controls whether bounding triangulation points
            and associated triangles are included in the
            output. These are introduced as an initial triangulation
            to begin the triangulation process. This feature is nice
            for debugging output.

        inplace : bool, default: False
            If ``True``, overwrite this mesh with the triangulated
            mesh.

        edge_source : pyvista.PolyData, optional
            Specify the source object used to specify constrained
            edges and loops. If set, and lines/polygons are defined, a
            constrained triangulation is created. The lines/polygons
            are assumed to reference points in the input point set
            (i.e. point ids are identical in the input and
            source).

        progress_bar : bool, default: False
            Display a progress bar to indicate progress.

        Returns
        -------
        pyvista.PolyData
            Mesh from the 2D delaunay filter.

        Examples
        --------
        First, generate 30 points on circle and plot them.

        >>> import pyvista as pv
        >>> points = pv.Polygon(n_sides=30).points
        >>> circle = pv.PolyData(points)
        >>> circle.plot(show_edges=True, point_size=15)

        Use :func:`delaunay_2d` to fill the interior of the circle.

        >>> filled_circle = circle.delaunay_2d()
        >>> filled_circle.plot(show_edges=True, line_width=5)

        Use the ``edge_source`` parameter to create a constrained delaunay
        triangulation and plot it.

        >>> squar = pv.Polygon(n_sides=4, radius=8, fill=False)
        >>> squar = squar.rotate_z(45, inplace=False)
        >>> circ0 = pv.Polygon(center=(2, 3, 0), n_sides=30, radius=1)
        >>> circ1 = pv.Polygon(center=(-2, -3, 0), n_sides=30, radius=1)
        >>> comb = circ0 + circ1 + squar
        >>> tess = comb.delaunay_2d(edge_source=comb)
        >>> tess.plot(cpos='xy', show_edges=True)

        See :ref:`create_tri_surface_example` for more examples using this filter.

        """
        alg = _vtk.vtkDelaunay2D()
        alg.SetProjectionPlaneMode(_vtk.VTK_BEST_FITTING_PLANE)
        alg.SetInputDataObject(self)
        alg.SetTolerance(tol)
        alg.SetAlpha(alpha)
        alg.SetOffset(offset)
        alg.SetBoundingTriangulation(bound)
        if edge_source is not None:
            alg.SetSourceData(edge_source)
        _update_alg(alg, progress_bar=progress_bar, message='Computing 2D Triangulation')

        # Sometimes lines are given in the output. The
        # `.triangulate()` filter cleans those
        mesh = _get_output(alg).triangulate()
        if inplace:
            self.copy_from(mesh, deep=False)  # type: ignore[attr-defined]
            return self
        return mesh

    @_deprecate_positional_args
    def compute_arc_length(self, progress_bar: bool = False):  # noqa: FBT001, FBT002
        """Compute the arc length over the length of the probed line.

        It adds a new point-data array named ``"arc_length"`` with the
        computed arc length for each of the polylines in the
        input. For all other cell types, the arc length is set to 0.

        Parameters
        ----------
        progress_bar : bool, default: False
            Display a progress bar to indicate progress.

        Returns
        -------
        float
            Arc length of the length of the probed line.

        Examples
        --------
        >>> import pyvista as pv
        >>> sphere = pv.Sphere()
        >>> path = sphere.geodesic(0, 100)
        >>> length = path.compute_arc_length()['arc_length'][-1]
        >>> f'Length is {length:.3f}'
        'Length is 0.812'

        This is identical to the geodesic_distance.

        >>> length = sphere.geodesic_distance(0, 100)
        >>> f'Length is {length:.3f}'
        'Length is 0.812'

        You can also plot the arc_length.

        >>> arc = path.compute_arc_length()
        >>> arc.plot(scalars='arc_length')

        """
        alg = _vtk.vtkAppendArcLength()
        alg.SetInputData(self)
        _update_alg(alg, progress_bar=progress_bar, message='Computing the Arc Length')
        return _get_output(alg)

    @_deprecate_positional_args
    def project_points_to_plane(self, origin=None, normal=(0.0, 0.0, 1.0), inplace: bool = False):  # noqa: FBT001, FBT002
        """Project points of this mesh to a plane.

        Parameters
        ----------
        origin : sequence[float], optional
            Plane origin.  Defaults to the approximate center of the
            input mesh minus half the length of the input mesh in the
            direction of the normal.

        normal : sequence[float], default: (0.0, 0.0, 1.0)
            Plane normal.  Defaults to +Z.

        inplace : bool, default: False
            Whether to overwrite the original mesh with the projected
            points.

        Returns
        -------
        pyvista.PolyData
            The points of this mesh projected onto a plane.

        See Also
        --------
        :ref:`project_plane_example`
        :ref:`project_points_tessellate_example`

        Examples
        --------
        Flatten a sphere to the XY plane.

        >>> import pyvista as pv
        >>> sphere = pv.Sphere()
        >>> projected = sphere.project_points_to_plane()
        >>> projected.plot(show_edges=True, line_width=3)

        """
        if not isinstance(normal, (np.ndarray, Sequence)) or len(normal) != 3:
            msg = 'Normal must be a length three vector'
            raise TypeError(msg)
        if origin is None:
            origin = np.array(self.center) - np.array(normal) * self.length / 2.0  # type: ignore[attr-defined]
        # choose what mesh to use
        mesh = self.copy() if not inplace else self  # type: ignore[attr-defined]
        # Make plane
        plane = generate_plane(normal, origin)
        # Perform projection in place on the copied mesh
        f = lambda p: plane.ProjectPoint(p, p)
        np.apply_along_axis(f, 1, mesh.points)
        return mesh

    @_deprecate_positional_args
    def ribbon(  # noqa: PLR0917
        self,
        width=None,
        scalars=None,
        angle=0.0,
        factor=2.0,
        normal=None,
        tcoords: bool | str = False,  # noqa: FBT001, FBT002
        preference='points',
        progress_bar: bool = False,  # noqa: FBT001, FBT002
    ):
        """Create a ribbon of the lines in this dataset.

        .. note::
           If there are no lines in the input dataset, then the output
           will be an empty :class:`pyvista.PolyData` mesh.

        Parameters
        ----------
        width : float, optional
            Set the "half" width of the ribbon. If the width is
            allowed to vary, this is the minimum width. The default is
            10% the length.

        scalars : str, optional
            String name of the scalars array to use to vary the ribbon
            width.  This is only used if a scalars array is specified.

        angle : float, optional
            Angle in degrees of the offset angle of the ribbon from
            the line normal. The default is 0.0.

        factor : float, optional
            Set the maximum ribbon width in terms of a multiple of the
            minimum width. The default is 2.0.

        normal : sequence[float], optional
            Normal to use as default.

        tcoords : bool, str, optional
            If ``True``, generate texture coordinates along the
            ribbon. This can also be specified to generate the texture
            coordinates with either ``'length'`` or ``'normalized'``.

        preference : str, optional
            The field preference when searching for the scalars array by
            name.

        progress_bar : bool, default: False
            Display a progress bar to indicate progress.

        Returns
        -------
        pyvista.PolyData
            Ribbon mesh.  Empty if there are no lines in the input dataset.

        Examples
        --------
        Convert a line to a ribbon and plot it.

        >>> import numpy as np
        >>> import pyvista as pv
        >>> n = 1000
        >>> theta = np.linspace(-10 * np.pi, 10 * np.pi, n)
        >>> z = np.linspace(-2, 2, n)
        >>> r = z**2 + 1
        >>> x = r * np.sin(theta)
        >>> y = r * np.cos(theta)
        >>> points = np.column_stack((x, y, z))
        >>> pdata = pv.PolyData(points)
        >>> pdata.lines = np.hstack((n, range(n)))
        >>> pdata['distance'] = range(n)
        >>> ribbon = pdata.ribbon(width=0.2)
        >>> ribbon.plot(show_scalar_bar=False)

        """
        if scalars is not None:
            field = get_array_association(self, scalars, preference=preference)  # type: ignore[arg-type]
        if width is None:
            width = self.length * 0.1  # type: ignore[attr-defined]
        alg = _vtk.vtkRibbonFilter()
        alg.SetInputDataObject(self)
        alg.SetWidth(width)
        if normal is not None:
            alg.SetUseDefaultNormal(True)
            alg.SetDefaultNormal(normal)
        alg.SetAngle(angle)
        if scalars is not None:
            alg.SetVaryWidth(True)
            alg.SetInputArrayToProcess(
                0,
                0,
                0,
                field.value,
                scalars,
            )  # args: (idx, port, connection, field, name)
            alg.SetWidthFactor(factor)
        else:
            alg.SetVaryWidth(False)
        if tcoords:
            alg.SetGenerateTCoords(True)
            if isinstance(tcoords, str):
                if tcoords.lower() == 'length':
                    alg.SetGenerateTCoordsToUseLength()
                elif tcoords.lower() == 'normalized':
                    alg.SetGenerateTCoordsToNormalizedLength()
            else:
                alg.SetGenerateTCoordsToUseLength()
        else:
            alg.SetGenerateTCoordsToOff()
        _update_alg(alg, progress_bar=progress_bar, message='Creating a Ribbon')
        return _get_output(alg)

    @_deprecate_positional_args(allowed=['vector'])
    def extrude(  # noqa: PLR0917
        self,
        vector,
        capping=None,
        inplace: bool = False,  # noqa: FBT001, FBT002
        progress_bar: bool = False,  # noqa: FBT001, FBT002
    ):
        """Sweep polygonal data creating a "skirt" from free edges.

        This will create a line from vertices.

        This takes polygonal data as input and generates polygonal
        data on output. The input dataset is swept according to some
        extrusion function and creates new polygonal primitives. These
        primitives form a "skirt" or swept surface. For example,
        sweeping a line results in a quadrilateral, and sweeping a
        triangle creates a "wedge".

        The skirt is generated by locating certain topological
        features. Free edges (edges of polygons or triangle strips
        only used by one polygon or triangle strips) generate
        surfaces. This is true also of lines or polylines. Vertices
        generate lines.

        .. versionchanged:: 0.32.0
           The ``capping`` keyword was added with a default of ``False``.
           The previously used VTK default corresponds to ``capping=True``.
           In a future version the default will be changed to ``True`` to
           match the behavior of the underlying VTK filter.

        Parameters
        ----------
        vector : numpy.ndarray or sequence
            Direction and length to extrude the mesh in.

        capping : bool, optional
            Control if the sweep of a 2D object is capped. The default is
            ``False``, which differs from VTK's default.

            .. warning::
               The ``capping`` keyword was added in version 0.32.0 with a
               default value of ``False``. In a future version this default
               will be changed to ``True`` to match the behavior of the
               underlying VTK filter. It is recommended to explicitly pass
               a value for this keyword argument to prevent future changes
               in behavior and warnings.

        inplace : bool, default: False
            Overwrites the original mesh in-place.

        progress_bar : bool, default: False
            Display a progress bar to indicate progress.

        Returns
        -------
        pyvista.PolyData
            Extruded mesh.

        Examples
        --------
        Extrude a half circle arc.

        >>> import pyvista as pv
        >>> arc = pv.CircularArc(pointa=[-1, 0, 0], pointb=[1, 0, 0], center=[0, 0, 0])
        >>> mesh = arc.extrude([0, 0, 1], capping=False)
        >>> mesh.plot(color='lightblue')

        Extrude and cap an 8 sided polygon.

        >>> poly = pv.Polygon(n_sides=8)
        >>> mesh = poly.extrude((0, 0, 1.5), capping=True)
        >>> mesh.plot(line_width=5, show_edges=True)

        """
        if capping is None:
            capping = False
            warnings.warn(
                'The default value of the ``capping`` keyword argument will change in '
                'a future version to ``True`` to match the behavior of VTK. We recommend '
                'passing the keyword explicitly to prevent future surprises.',
                PyVistaFutureWarning,
            )

        alg = _vtk.vtkLinearExtrusionFilter()
        alg.SetExtrusionTypeToVectorExtrusion()
        alg.SetVector(*vector)
        alg.SetInputData(self)
        alg.SetCapping(capping)
        _update_alg(alg, progress_bar=progress_bar, message='Extruding')
        output = _get_output(alg)
        if inplace:
            self.copy_from(output, deep=False)  # type: ignore[attr-defined]
            return self
        return output

    @_deprecate_positional_args
    def extrude_rotate(  # noqa: PLR0917
        self,
        resolution=30,
        inplace: bool = False,  # noqa: FBT001, FBT002
        translation=0.0,
        dradius=0.0,
        angle=360.0,
        capping=None,
        rotation_axis=(0, 0, 1),
        progress_bar: bool = False,  # noqa: FBT001, FBT002
    ):
        """Sweep polygonal data creating "skirt" from free edges/lines, and lines from vertices.

        This takes polygonal data as input and generates polygonal
        data on output. The input dataset is swept around the axis
        to create new polygonal primitives. These primitives form a
        "skirt" or swept surface. For example, sweeping a line results
        in a cylindrical shell, and sweeping a circle creates a torus.

        There are a number of control parameters for this filter.  You
        can control whether the sweep of a 2D object (i.e., polygon or
        triangle strip) is capped with the generating geometry via the
        ``capping`` parameter. Also, you can control the angle of
        rotation, and whether translation along the axis is
        performed along with the rotation.  (Translation is useful for
        creating "springs".) You also can adjust the radius of the
        generating geometry with the ``dradius`` parameter.

        The skirt is generated by locating certain topological
        features. Free edges (edges of polygons or triangle strips
        only used by one polygon or triangle strips) generate
        surfaces. This is true also of lines or polylines. Vertices
        generate lines.

        This filter can be used to model axisymmetric objects like
        cylinders, bottles, and wine glasses; or translational
        rotational symmetric objects like springs or corkscrews.

        .. versionchanged:: 0.32.0
           The ``capping`` keyword was added with a default of ``False``.
           The previously used VTK default corresponds to ``capping=True``.
           In a future version the default will be changed to ``True`` to
           match the behavior of the underlying VTK filter.

        Parameters
        ----------
        resolution : int, optional
            Number of pieces to divide line into.

        inplace : bool, default: False
            Overwrites the original mesh inplace.

        translation : float, optional
            Total amount of translation along the axis.

        dradius : float, optional
            Change in radius during sweep process.

        angle : float, optional
            The angle of rotation in degrees.

        capping : bool, optional
            Control if the sweep of a 2D object is capped. The default is
            ``False``, which differs from VTK's default.

            .. warning::
               The ``capping`` keyword was added in version 0.32.0 with a
               default value of ``False``. In a future version this default
               will be changed to ``True`` to match the behavior of the
               underlying VTK filter. It is recommended to explicitly pass
               a value for this keyword argument to prevent future changes
               in behavior and warnings.

        rotation_axis : numpy.ndarray or sequence, optional
            The direction vector of the axis around which the rotation is done.
            It requires vtk>=9.1.0.

        progress_bar : bool, default: False
            Display a progress bar to indicate progress.

        Returns
        -------
        pyvista.PolyData
            Rotationally extruded mesh.

        See Also
        --------
        :ref:`extrude_rotate_example`

        Examples
        --------
        Create a "spring" using the rotational extrusion filter.

        >>> import pyvista as pv
        >>> profile = pv.Polygon(
        ...     center=[1.25, 0.0, 0.0],
        ...     radius=0.2,
        ...     normal=(0, 1, 0),
        ...     n_sides=30,
        ... )
        >>> extruded = profile.extrude_rotate(
        ...     resolution=360,
        ...     translation=4.0,
        ...     dradius=0.5,
        ...     angle=1500.0,
        ...     capping=True,
        ... )
        >>> extruded.plot(smooth_shading=True)

        Create a "wine glass" using the rotational extrusion filter.

        >>> import numpy as np
        >>> points = np.array(
        ...     [
        ...         [-0.18, 0, 0],
        ...         [-0.18, 0, 0.01],
        ...         [-0.18, 0, 0.02],
        ...         [-0.01, 0, 0.03],
        ...         [-0.01, 0, 0.04],
        ...         [-0.02, 0, 0.5],
        ...         [-0.05, 0, 0.75],
        ...         [-0.1, 0, 0.8],
        ...         [-0.2, 0, 1.0],
        ...     ]
        ... )
        >>> spline = pv.Spline(points, 30)
        >>> extruded = spline.extrude_rotate(resolution=20, capping=False)
        >>> extruded.plot(color='lightblue')

        """
        if capping is None:
            capping = False
            warnings.warn(
                'The default value of the ``capping`` keyword argument will change in '
                'a future version to ``True`` to match the behavior of VTK. We recommend '
                'passing the keyword explicitly to prevent future surprises.',
                PyVistaFutureWarning,
            )

        if not isinstance(rotation_axis, (np.ndarray, Sequence)) or len(rotation_axis) != 3:
            msg = 'Vector must be a length three vector'
            raise ValueError(msg)

        if resolution <= 0:
            msg = '`resolution` should be positive'
            raise ValueError(msg)
        alg = _vtk.vtkRotationalExtrusionFilter()
        alg.SetInputData(self)
        alg.SetResolution(resolution)
        alg.SetTranslation(translation)
        alg.SetDeltaRadius(dradius)
        alg.SetCapping(capping)
        alg.SetAngle(angle)
        if pyvista.vtk_version_info >= (9, 1, 0):
            alg.SetRotationAxis(rotation_axis)  # type: ignore[arg-type]
        elif rotation_axis != (0, 0, 1):
            msg = (
                'The installed version of VTK does not support '
                'setting the direction vector of the axis around which the rotation is done.'
            )
            raise VTKVersionError(msg)

        _update_alg(alg, progress_bar=progress_bar, message='Extruding')
        output = wrap(alg.GetOutput())
        if inplace:
            self.copy_from(output, deep=False)  # type: ignore[attr-defined]
            return self
        return output

    @_deprecate_positional_args(allowed=['direction', 'trim_surface'])
    def extrude_trim(  # noqa: PLR0917
        self,
        direction,
        trim_surface,
        extrusion='boundary_edges',
        capping='intersection',
        inplace: bool = False,  # noqa: FBT001, FBT002
        progress_bar: bool = False,  # noqa: FBT001, FBT002
    ):
        """Extrude polygonal data trimmed by a surface.

        The input dataset is swept along a specified direction forming a
        "skirt" from the boundary edges 2D primitives (i.e., edges used
        by only one polygon); and/or from vertices and lines. The extent
        of the sweeping is defined where the sweep intersects a
        user-specified surface.

        Parameters
        ----------
        direction : numpy.ndarray or sequence
            Direction vector to extrude.

        trim_surface : pyvista.PolyData
            Surface which trims the surface.

        extrusion : str, default: "boundary_edges"
            Control the strategy of extrusion. One of the following:

            * ``"boundary_edges"``
            * ``"all_edges"``

            The default only generates faces on the boundary of the original
            input surface. When using ``"all_edges"``, faces are created along
            interior points as well.

        capping : str, default: "intersection"
            Control the strategy of capping. One of the following:

            * ``"intersection"``
            * ``"minimum_distance"``
            * ``"maximum_distance"``
            * ``"average_distance"``

        inplace : bool, default: False
            Overwrites the original mesh in-place.

        progress_bar : bool, default: False
            Display a progress bar to indicate progress.

        Returns
        -------
        pyvista.PolyData
            Extruded mesh trimmed by a surface.

        See Also
        --------
        :ref:`extrude_trim_example`

        Examples
        --------
        Extrude a disc.

        >>> import pyvista as pv
        >>> import numpy as np
        >>> plane = pv.Plane(i_size=2, j_size=2, direction=[0, 0.8, 1])
        >>> disc = pv.Disc(center=(0, 0, -1), c_res=50)
        >>> direction = [0, 0, 1]
        >>> extruded_disc = disc.extrude_trim(direction, plane)
        >>> extruded_disc.plot(smooth_shading=True, split_sharp_edges=True)

        """
        if not isinstance(direction, (np.ndarray, Sequence)) or len(direction) != 3:
            msg = 'Vector must be a length three vector'
            raise TypeError(msg)

        extrusions = {'boundary_edges': 0, 'all_edges': 1}
        if isinstance(extrusion, str):
            if extrusion not in extrusions:
                msg = f'Invalid strategy of extrusion "{extrusion}".'
                raise ValueError(msg)
            extrusion = extrusions[extrusion]
        else:
            msg = 'Invalid type given to `extrusion`. Must be a string.'
            raise TypeError(msg)

        cappings = {
            'intersection': 0,
            'minimum_distance': 1,
            'maximum_distance': 2,
            'average_distance': 3,
        }
        if isinstance(capping, str):
            if capping not in cappings:
                msg = f'Invalid strategy of capping "{capping}".'
                raise ValueError(msg)
            capping = cappings[capping]
        else:
            msg = 'Invalid type given to `capping`. Must be a string.'
            raise TypeError(msg)

        alg = _vtk.vtkTrimmedExtrusionFilter()
        alg.SetInputData(self)
        alg.SetExtrusionDirection(*direction)
        alg.SetTrimSurfaceData(trim_surface)
        alg.SetExtrusionStrategy(extrusion)
        alg.SetCappingStrategy(capping)
        _update_alg(alg, progress_bar=progress_bar, message='Extruding with trimming')
        output = wrap(alg.GetOutput())
        if inplace:
            self.copy_from(output, deep=False)  # type: ignore[attr-defined]
            return self
        return output

    @_deprecate_positional_args
    def strip(  # noqa: PLR0917
        self,
        join: bool = False,  # noqa: FBT001, FBT002
        max_length=1000,
        pass_cell_data: bool = False,  # noqa: FBT001, FBT002
        pass_cell_ids: bool = False,  # noqa: FBT001, FBT002
        pass_point_ids: bool = False,  # noqa: FBT001, FBT002
        progress_bar: bool = False,  # noqa: FBT001, FBT002
    ):
        """Strip poly data cells.

        Generates triangle strips and/or poly-lines from input
        polygons, triangle strips, and lines.

        Polygons are assembled into triangle strips only if they are
        triangles; other types of polygons are passed through to the
        output and not stripped. (Use ``triangulate`` filter to
        triangulate non-triangular polygons prior to running this
        filter if you need to strip all the data.) The filter will
        pass through (to the output) vertices if they are present in
        the input polydata.

        Also note that if triangle strips or polylines are defined in
        the input they are passed through and not joined nor
        extended. (If you wish to strip these use ``triangulate``
        filter to fragment the input into triangles and lines prior to
        running this filter.)

        This filter implements :vtk:`vtkStripper`.

        Parameters
        ----------
        join : bool, default: False
            If ``True``, the output polygonal segments will be joined
            if they are contiguous. This is useful after slicing a
            surface.

        max_length : int, default: 1000
            Specify the maximum number of triangles in a triangle
            strip, and/or the maximum number of lines in a poly-line.

        pass_cell_data : bool, default: False
            Enable/Disable passing of the CellData in the input to the
            output as FieldData. Note the field data is transformed.

        pass_cell_ids : bool, default: False
            If ``True``, the output polygonal dataset will have a
            celldata array that holds the cell index of the original
            3D cell that produced each output cell. This is useful for
            picking. The default is ``False`` to conserve memory.

        pass_point_ids : bool, default: False
            If ``True``, the output polygonal dataset will have a
            pointdata array that holds the point index of the original
            vertex that produced each output vertex. This is useful
            for picking. The default is ``False`` to conserve memory.

        progress_bar : bool, default: False
            Display a progress bar to indicate progress.

        Returns
        -------
        pyvista.PolyData
            Stripped mesh.

        Examples
        --------
        >>> from pyvista import examples
        >>> mesh = examples.load_airplane()
        >>> slc = mesh.slice(normal='z', origin=(0, 0, -10))
        >>> stripped = slc.strip()
        >>> stripped.n_cells
        1
        >>> stripped.plot(show_edges=True, line_width=3)

        """
        alg = _vtk.vtkStripper()
        alg.SetInputDataObject(self)
        alg.SetJoinContiguousSegments(join)
        alg.SetMaximumLength(max_length)
        alg.SetPassCellDataAsFieldData(pass_cell_data)
        alg.SetPassThroughCellIds(pass_cell_ids)
        alg.SetPassThroughPointIds(pass_point_ids)
        _update_alg(alg, progress_bar=progress_bar, message='Stripping Mesh')
        return _get_output(alg)

    @_deprecate_positional_args(allowed=['other_mesh'])
    def collision(  # noqa: PLR0917
        self,
        other_mesh,
        contact_mode=0,
        box_tolerance=0.001,
        cell_tolerance=0.0,
        n_cells_per_node=2,
        generate_scalars: bool = False,  # noqa: FBT001, FBT002
        progress_bar: bool = False,  # noqa: FBT001, FBT002
    ):
        """Perform collision determination between two polyhedral surfaces.

        If ``collision_mode`` is set to all contacts, the output will
        be lines of contact. If ``collision_mode`` is first contact or half
        contacts then the Contacts output will be vertices.

        .. warning::
            Currently only triangles are processed. Use
            :func:`PolyDataFilters.triangulate` to convert any strips
            or polygons to triangles.  Otherwise, the mesh will be
            converted for you within this method.

        Parameters
        ----------
        other_mesh : pyvista.DataSet
            Other mesh to test collision with.  If the other mesh is
            not a surface, its external surface will be extracted and
            triangulated.

        contact_mode : int, default: 0
            Contact mode.  One of the following:

            * 0 - All contacts. Find all the contacting cell pairs
              with two points per collision
            * 1 - First contact. Quickly find the first contact point.
            * 2 - Half contacts. Find all the contacting cell pairs
              with one point per collision.

        box_tolerance : float, default: 0.001
             Oriented bounding box (OBB) tree tolerance in world coordinates.

        cell_tolerance : float, default: 0.0
            Cell tolerance (squared value).

        n_cells_per_node : int, default: 2
            Number of cells in each OBB.

        generate_scalars : bool, default: False
            Flag to visualize the contact cells.  If ``True``, the
            contacting cells will be colored from red through blue,
            with collisions first determined colored red.  This array
            is stored as ``"collision_rgba"``.

            .. note::
               This will remove any other cell arrays in the mesh.

        progress_bar : bool, default: False
            Display a progress bar to indicate progress.

        Returns
        -------
        pyvista.PolyData
            Mesh containing collisions in the ``field_data``
            attribute named ``"ContactCells"``.  Array only exists
            when there are collisions.

        int
            Number of collisions.

        Notes
        -----
        Due to the nature of the :vtk:`vtkCollisionDetectionFilter`,
        repeated uses of this method will be slower that using the
        :vtk:`vtkCollisionDetectionFilter` directly. The first
        update of the filter creates two instances of `:vtk:`vtkOBBTree`,
        which can be subsequently updated by modifying the transform or
        matrix of the input meshes.

        This method assumes no transform and is easier to use for
        single collision tests, but it is recommended to use a
        combination of ``pyvista`` and ``vtk`` for rapidly computing
        repeated collisions.  See the `Collision Detection Example
        <https://kitware.github.io/vtk-examples/site/Python/Visualization/CollisionDetection/>`_

        Examples
        --------
        Compute the collision between a sphere and the back faces of a
        cube and output the cell indices of the first 10 collisions.

        >>> import numpy as np
        >>> import pyvista as pv
        >>> mesh_a = pv.Sphere(radius=0.5)
        >>> mesh_b = pv.Cube(center=(0.5, 0.5, 0.5)).extract_cells([0, 2, 4])
        >>> collision, ncol = mesh_a.collision(mesh_b, cell_tolerance=1)
        >>> collision['ContactCells'][:10]
        pyvista_ndarray([464,   0,   0,  29,  29,  27,  27,  28,  28,  23])

        Plot the collisions by creating a collision mask with the
        ``"ContactCells"`` field data.  Cells with a collision are
        colored red.

        >>> scalars = np.zeros(collision.n_cells, dtype=bool)
        >>> scalars[collision.field_data['ContactCells']] = True
        >>> pl = pv.Plotter()
        >>> _ = pl.add_mesh(
        ...     collision,
        ...     scalars=scalars,
        ...     show_scalar_bar=False,
        ...     cmap='bwr',
        ... )
        >>> _ = pl.add_mesh(
        ...     mesh_b,
        ...     color='lightblue',
        ...     line_width=5,
        ...     opacity=0.7,
        ...     show_edges=True,
        ... )
        >>> pl.show()

        Alternatively, simply plot the collisions using the default
        ``'collision_rgba'`` array after enabling ``generate_scalars``.

        >>> collision, ncol = mesh_a.collision(
        ...     mesh_b, cell_tolerance=1, generate_scalars=True
        ... )
        >>> collision.plot()

        See :ref:`collision_example` for more examples using this filter.

        """
        # other mesh must be a polydata
        if not isinstance(other_mesh, pyvista.PolyData):
            other_mesh = other_mesh.extract_surface()

        # according to VTK limitations
        poly_data = self
        if not poly_data.is_all_triangles:  # type: ignore[attr-defined]
            poly_data = poly_data.triangulate()
        if not other_mesh.is_all_triangles:
            other_mesh = other_mesh.triangulate()

        alg = _vtk.vtkCollisionDetectionFilter()
        alg.SetInputData(0, poly_data)
        alg.SetTransform(0, _vtk.vtkTransform())
        alg.SetInputData(1, other_mesh)
        alg.SetMatrix(1, _vtk.vtkMatrix4x4())
        alg.SetBoxTolerance(box_tolerance)
        alg.SetCellTolerance(cell_tolerance)
        alg.SetNumberOfCellsPerNode(n_cells_per_node)
        alg.SetCollisionMode(contact_mode)
        alg.SetGenerateScalars(generate_scalars)
        _update_alg(alg, progress_bar=progress_bar, message='Computing collisions')

        output = _get_output(alg)

        if generate_scalars:
            # must rename array as VTK sets the cell scalars array name to
            # a nullptr.
            # See https://github.com/pyvista/pyvista/pull/1540
            #
            # Note: Since all other cell arrays are destroyed when
            # generate_scalars is True, we can always index the first cell
            # array.
            output.cell_data.GetAbstractArray(0).SetName('collision_rgba')

        return output, alg.GetNumberOfContacts()

    @_deprecate_positional_args(allowed=['n_contours'])
    def contour_banded(  # type: ignore[misc]  # noqa: PLR0917
        self: PolyData,
        n_contours,
        rng=None,
        scalars=None,
        component=0,
        clip_tolerance=1e-6,
        generate_contour_edges: bool = True,  # noqa: FBT001, FBT002
        scalar_mode='value',
        clipping: bool = True,  # noqa: FBT001, FBT002
        progress_bar: bool = False,  # noqa: FBT001, FBT002
    ):
        """Generate filled contours.

        Generates filled contours for :vtk:`vtkPolyData`. Filled contours are
        bands of cells that all have the same cell scalar value, and can
        therefore be colored the same. The method is also referred to as
        filled contour generation.

        This filter implements :vtk:`vtkBandedPolyDataContourFilter`.

        Parameters
        ----------
        n_contours : int
            Number of contours.

        rng : Sequence, optional
            Range of the scalars. Optional and defaults to the minimum and
            maximum of the active scalars of ``scalars``.

        scalars : str, optional
            The name of the scalar array to use for contouring.  If ``None``,
            the active scalar array will be used.

        component : int, default: 0
            The component to use of an input scalars array with more than one
            component.

        clip_tolerance : float, default: 1e-6
            Set/Get the clip tolerance.  Warning: setting this too large will
            certainly cause numerical issues. Change from the default value at
            your own risk. The actual internal clip tolerance is computed by
            multiplying ``clip_tolerance`` by the scalar range.

        generate_contour_edges : bool, default: True
            Controls whether contour edges are generated.  Contour edges are
            the edges between bands. If enabled, they are generated from
            polygons/triangle strips and returned as a second output.

        scalar_mode : str, default: 'value'
            Control whether the cell scalars are output as an integer index or
            a scalar value.  If ``'index'``, the index refers to the bands
            produced by the clipping range. If ``'value'``, then a scalar value
            which is a value between clip values is used.

        clipping : bool, default: True
            Indicate whether to clip outside ``rng`` and only return cells with
            values within ``rng``.

        progress_bar : bool, default: False
            Display a progress bar to indicate progress.

        Returns
        -------
        output : pyvista.PolyData
            Surface containing the contour surface.

        edges : pyvista.PolyData
            Optional edges when ``generate_contour_edges`` is ``True``.

        Examples
        --------
        Plot the random hills dataset and with 8 contour lines. Note how we use 7
        colors here (``n_contours - 1``).

        >>> import pyvista as pv
        >>> from pyvista import examples

        >>> mesh = examples.load_random_hills()
        >>> n_contours = 8
        >>> _, edges = mesh.contour_banded(n_contours)

        >>> pl = pv.Plotter()
        >>> _ = pl.add_mesh(
        ...     edges,
        ...     line_width=5,
        ...     render_lines_as_tubes=True,
        ...     color='k',
        ... )
        >>> _ = pl.add_mesh(mesh, n_colors=n_contours - 1, cmap='Set3')
        >>> pl.show()

        Extract the surface from the uniform grid dataset and plot its contours
        alongside the output from the banded contour filter.

        >>> surf = examples.load_uniform().extract_surface()
        >>> n_contours = 5
        >>> rng = [200, 500]
        >>> output, edges = surf.contour_banded(n_contours, rng=rng)

        >>> dargs = dict(n_colors=n_contours - 1, clim=rng)
        >>> pl = pv.Plotter()
        >>> _ = pl.add_mesh(
        ...     edges,
        ...     line_width=5,
        ...     render_lines_as_tubes=True,
        ...     color='k',
        ... )
        >>> _ = pl.add_mesh(surf, opacity=0.3, **dargs)
        >>> _ = pl.add_mesh(output, **dargs)
        >>> pl.show()

        """
        if scalars is None:
            set_default_active_scalars(self)
            if self.point_data.active_scalars_name is None:
                msg = 'No point scalars to contour.'
                raise MissingDataError(msg)
            scalars = self.active_scalars_name
        arr = get_array(self, scalars, preference='point', err=False)
        if arr is None:
            msg = 'No arrays present to contour.'
            raise ValueError(msg)
        field = get_array_association(self, scalars, preference='point')
        if field != FieldAssociation.POINT:
            msg = 'Only point data can be contoured.'
            raise ValueError(msg)

        if rng is None:
            rng = self.get_data_range(self.active_scalars)

        alg = _vtk.vtkBandedPolyDataContourFilter()
        alg.SetInputArrayToProcess(
            0,
            0,
            0,
            field.value,
            scalars,
        )  # args: (idx, port, connection, field, name)
        alg.GenerateValues(n_contours, rng[0], rng[1])
        alg.SetInputDataObject(self)
        alg.SetClipping(clipping)
        if scalar_mode == 'value':
            alg.SetScalarModeToValue()
        elif scalar_mode == 'index':
            alg.SetScalarModeToIndex()
        else:
            msg = f'Invalid scalar mode "{scalar_mode}". Should be either "value" or "index".'
            raise ValueError(msg)
        alg.SetGenerateContourEdges(generate_contour_edges)
        alg.SetClipTolerance(clip_tolerance)
        alg.SetComponent(component)
        _update_alg(alg, progress_bar=progress_bar, message='Contouring Mesh')
        mesh = _get_output(alg)

        # Must rename array as VTK sets the active scalars array name to a nullptr.
        # Please note this was fixed upstream in https://gitlab.kitware.com/vtk/vtk/-/merge_requests/9840
        for i in range(mesh.GetPointData().GetNumberOfArrays()):
            array = mesh.GetPointData().GetAbstractArray(i)
            name = array.GetName()
            if name is None:
                array.SetName(self.point_data.active_scalars_name)
        for i in range(mesh.GetCellData().GetNumberOfArrays()):
            array = mesh.GetCellData().GetAbstractArray(i)
            name = array.GetName()
            if name is None:
                array.SetName(self.cell_data.active_scalars_name)

        if generate_contour_edges:
            return mesh, wrap(alg.GetContourEdgesOutput())
        return mesh

    @_deprecate_positional_args
    def reconstruct_surface(self, nbr_sz=None, sample_spacing=None, progress_bar: bool = False):  # noqa: FBT001, FBT002
        """Reconstruct a surface from the points in this dataset.

        This filter takes a list of points assumed to lie on the
        surface of a solid 3D object. A signed measure of the distance
        to the surface is computed and sampled on a regular grid. The
        grid can then be contoured at zero to extract the surface. The
        default values for neighborhood size and sample spacing should
        give reasonable results for most uses but can be set if
        desired.

        This is helpful when generating surfaces from point clouds and
        is more reliable than :func:`DataSetFilters.delaunay_3d`.

        Parameters
        ----------
        nbr_sz : int, optional
            Specify the number of neighbors each point has, used for
            estimating the local surface orientation.

            The default value of 20 should be fine for most
            applications, higher values can be specified if the spread
            of points is uneven. Values as low as 10 may yield
            adequate results for some surfaces. Higher values cause
            the algorithm to take longer and will cause
            errors on sharp boundaries.

        sample_spacing : float, optional
            The spacing of the 3D sampling grid.  If not set, a
            reasonable guess will be made.

        progress_bar : bool, default: False
            Display a progress bar to indicate progress.

        Returns
        -------
        pyvista.PolyData
            Reconstructed surface.

        Examples
        --------
        Create a point cloud out of a sphere and reconstruct a surface
        from it.

        >>> import pyvista as pv
        >>> points = pv.wrap(pv.Sphere().points)
        >>> surf = points.reconstruct_surface()

        >>> pl = pv.Plotter(shape=(1, 2))
        >>> _ = pl.add_mesh(points)
        >>> _ = pl.add_title('Point Cloud of 3D Surface')
        >>> pl.subplot(0, 1)
        >>> _ = pl.add_mesh(surf, color=True, show_edges=True)
        >>> _ = pl.add_title('Reconstructed Surface')
        >>> pl.show()

        See :ref:`surface_reconstruction_example` for more examples
        using this filter.

        """
        alg = _vtk.vtkSurfaceReconstructionFilter()
        alg.SetInputDataObject(self)
        if nbr_sz is not None:
            alg.SetNeighborhoodSize(nbr_sz)
        if sample_spacing is not None:
            alg.SetSampleSpacing(sample_spacing)

        # connect using ports as this will be slightly faster
        mc = _vtk.vtkMarchingCubes()
        mc.SetComputeNormals(False)
        mc.SetComputeScalars(False)
        mc.SetComputeGradients(False)
        mc.SetInputConnection(alg.GetOutputPort())
        mc.SetValue(0, 0.0)
        _update_alg(mc, progress_bar=progress_bar, message='Reconstructing surface')
        return wrap(mc.GetOutput())

    @_deprecate_positional_args
    def triangulate_contours(self, display_errors: bool = False, progress_bar: bool = False):  # noqa: FBT001, FBT002
        """Triangulate and fill all 2D contours to create polygons.

        .. versionadded:: 0.44.0

        This filter will generate triangles to fill all of the 2D contours
        in its input. The input to the filter is a set of lines (not polylines)
        which when joined form loops. The contours may be concave, and may even
        contain holes i.e. a contour may contain an internal contour that is
        wound in the opposite direction (as compared to the outer polygon
        normal) to indicate that it is a hole.

        .. note::

            This filter will assume that the input polygons lie in the same
            plane and will not perform any projection or transformation of the
            input data. You may need to project your data to a plane before
            using this filter.

        .. warning::

            The triangulation of is done in O(n) time for simple convex inputs,
            but for non-convex inputs the worst-case time is O(n^2*m^2) where n
            is the number of points and m is the number of holes. The best
            triangulation algorithms, in contrast, are O(n log n). The
            resulting triangles may be quite narrow, the algorithm does not
            attempt to produce high-quality triangles.

        Parameters
        ----------
        display_errors : bool, default: False
            Generate errors when the triangulation fails. Note that
            triangulation failures are often minor, because they involve tiny
            triangles that are too small to see.

        progress_bar : bool, default: False
            Display a progress bar to indicate progress.

        Returns
        -------
        pyvista.PolyData
            Triangulated mesh with the filled contours.

        Examples
        --------
        Create banded contour and fill.

        >>> import pyvista as pv
        >>> from pyvista import examples
        >>> image = examples.download_st_helens()
        >>> contours = image.contour([1302.3334, 1922.6666])
        >>> filled = contours.triangulate_contours()

        >>> pl = pv.Plotter(shape=(1, 2))
        >>> _ = pl.add_mesh(image, show_scalar_bar=False)
        >>> _ = pl.add_mesh(contours, color='black')
        >>> pl.subplot(0, 1)
        >>> _ = pl.add_mesh(contours, color='black')
        >>> _ = pl.add_mesh(filled, color='red')
        >>> pl.link_views()
        >>> pl.view_xy()
        >>> pl.show()

        """
        alg = _vtk.vtkContourTriangulator()
        alg.SetInputDataObject(self)
        alg.SetTriangulationErrorDisplay(display_errors)
        _update_alg(alg, progress_bar=progress_bar, message='Triangulating Contours')
        return _get_output(alg)

    @_deprecate_positional_args
    def protein_ribbon(self, progress_bar: bool = False):  # noqa: FBT001, FBT002
        """Generate protein ribbon.

        Parameters
        ----------
        progress_bar : bool, default: False
            Display a progress bar to indicate progress.

        Returns
        -------
        pyvista.PolyData
            Generated protein ribbon.

        Examples
        --------
        Generate protein ribbon.

        >>> import pyvista as pv
        >>> from pyvista import examples
        >>> tgqp = examples.download_3gqp()
        >>> ribbon = tgqp.protein_ribbon()
        >>> ribbon.plot()

        """
        alg = _vtk.vtkRibbonFilter()
        alg.SetInputData(self)
        _update_alg(alg, progress_bar=progress_bar, message='Generating Protein Ribbons')
        return _get_output(alg)

    def ruled_surface(
        self, *, resolution: VectorLike[int] | None = None, progress_bar: bool = False
    ):
        """Create a ruled surface from a polyline.

        .. versionadded:: 0.45.0

        This filter is a filter that generates a surface from
        a set of lines. The lines are assumed to be "parallel"
        in the sense that they do not intersect and remain
        somewhat close to one another. A surface is generated
        by connecting the points defining each pair of lines
        with straight lines. This creates a strip for each pair
        of lines (i.e., a triangulation is created from two
        generating lines). The filter can handle an arbitrary
        number of lines, with lines i and i+1 assumed
        connected. Note that there are several different
        approaches for creating the ruled surface, the method
        for creating the surface can either use the input points
        or resample from the polylines (using a user-specified
        resolution).

        This filter implements :vtk:`vtkRuledSurfaceFilter`.

        Parameters
        ----------
        resolution : int, default: (1, 1)
            Set the number of points in the output polyline.

        progress_bar : bool, default: False
            Display a progress bar to indicate progress.

        Returns
        -------
        pyvista.PolyData
            Ruled surface.

        Examples
        --------
        Create a ruled surface from a polyline.

        >>> import pyvista as pv
        >>> pl = pv.Plotter()
        >>> poly = pv.PolyData(
        ...     [[0, 0, 1], [1, 0, 0], [0, 1, 0], [1, 1, 1]],
        ...     lines=[[2, 0, 1], [2, 2, 3]],
        ...     force_float=False,
        ... )
        >>> surface = poly.ruled_surface(resolution=(21, 21))
        >>> _ = pl.add_mesh(surface, show_edges=True)
        >>> pl.show()

        """
        alg = _vtk.vtkRuledSurfaceFilter()
        alg.SetInputData(self)
        if resolution is not None:
            _validation.validate_array(resolution, must_have_shape=2, must_have_dtype=int)
            alg.SetResolution(resolution)  # type: ignore[arg-type]
        _update_alg(alg, progress_bar=progress_bar, message='Generating ruled surface')
        return _get_output(alg)<|MERGE_RESOLUTION|>--- conflicted
+++ resolved
@@ -2427,14 +2427,9 @@
         del sizes
         return distance
 
-<<<<<<< HEAD
     @_deprecate_positional_args(allowed=['origin', 'end_point'])
-    def ray_trace(  # noqa: PLR0917
-        self,
-=======
-    def ray_trace(  # type: ignore[misc]
+    def ray_trace(  # type: ignore[misc]  # noqa: PLR0917
         self: PolyData,
->>>>>>> c752cf3f
         origin,
         end_point,
         first_point: bool = False,  # noqa: FBT001, FBT002
@@ -2526,14 +2521,9 @@
 
         return intersection_points, intersection_cells
 
-<<<<<<< HEAD
     @_deprecate_positional_args(allowed=['origins', 'directions'])
-    def multi_ray_trace(  # noqa: PLR0917
-        self,
-=======
-    def multi_ray_trace(  # type:ignore[misc]
+    def multi_ray_trace(  # type:ignore[misc]  # noqa: PLR0917
         self: PolyData,
->>>>>>> c752cf3f
         origins,
         directions,
         first_point: bool = False,  # noqa: FBT001, FBT002
