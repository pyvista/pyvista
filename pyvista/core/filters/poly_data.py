"""Filters module with a class to manage filters/algorithms for polydata datasets."""

from __future__ import annotations

import collections.abc
import warnings

import numpy as np

import pyvista
from pyvista.core import _vtk_core as _vtk
<<<<<<< HEAD
from pyvista.core.errors import (
    MissingDataError,
    NotAllTrianglesError,
    PyVistaDeprecationWarning,
    PyVistaFutureWarning,
    VTKVersionError,
)
from pyvista.core.filters import _get_output, _update_alg
=======
from pyvista.core.errors import MissingDataError
from pyvista.core.errors import NotAllTrianglesError
from pyvista.core.errors import PyVistaFutureWarning
from pyvista.core.errors import VTKVersionError
from pyvista.core.filters import _get_output
from pyvista.core.filters import _update_alg
>>>>>>> 47e37efe
from pyvista.core.filters.data_set import DataSetFilters
from pyvista.core.utilities.arrays import FieldAssociation
from pyvista.core.utilities.arrays import get_array
from pyvista.core.utilities.arrays import get_array_association
from pyvista.core.utilities.arrays import set_default_active_scalars
from pyvista.core.utilities.arrays import vtk_id_list_to_array
from pyvista.core.utilities.geometric_objects import NORMALS
from pyvista.core.utilities.helpers import generate_plane
from pyvista.core.utilities.helpers import wrap
from pyvista.core.utilities.misc import abstract_class
from pyvista.core.utilities.misc import assert_empty_kwargs


@abstract_class
class PolyDataFilters(DataSetFilters):
    """An internal class to manage filters/algorithms for polydata datasets."""

    def edge_mask(self, angle, progress_bar=False):
        """Return a mask of the points of a surface mesh that has a surface angle greater than angle.

        Parameters
        ----------
        angle : float
            Angle to consider an edge.

        progress_bar : bool, default: False
            Display a progress bar to indicate progress.

        Returns
        -------
        numpy.ndarray
            Mask of points with an angle greater than ``angle``.

        Examples
        --------
        Plot the mask of points that exceed 45 degrees.

        >>> import pyvista as pv
        >>> mesh = pv.Cube().triangulate().subdivide(4)
        >>> mask = mesh.edge_mask(45)
        >>> mesh.plot(scalars=mask)

        Show the array of masked points.

        >>> mask  # doctest:+SKIP
        array([ True,  True,  True, ..., False, False, False])

        """
        poly_data = self
        if not isinstance(poly_data, pyvista.PolyData):  # pragma: no cover
            poly_data = pyvista.PolyData(poly_data)
        poly_data.point_data['point_ind'] = np.arange(poly_data.n_points)
        featureEdges = _vtk.vtkFeatureEdges()
        featureEdges.SetInputData(poly_data)
        featureEdges.FeatureEdgesOn()
        featureEdges.BoundaryEdgesOff()
        featureEdges.NonManifoldEdgesOff()
        featureEdges.ManifoldEdgesOff()
        featureEdges.SetFeatureAngle(angle)
        _update_alg(featureEdges, progress_bar, 'Computing Edges')
        edges = _get_output(featureEdges)
        orig_id = pyvista.point_array(edges, 'point_ind')

        return np.in1d(poly_data.point_data['point_ind'], orig_id, assume_unique=True)

    def _boolean(self, btype, other_mesh, tolerance, progress_bar=False):
        """Perform boolean operation."""
        if self.n_points == other_mesh.n_points:
            if np.allclose(self.points, other_mesh.points):
                raise ValueError(
                    "The input mesh contains identical points to the surface being operated on. Unable to perform boolean operations on an identical surface.",
                )
        if not isinstance(other_mesh, pyvista.PolyData):
            raise TypeError("Input mesh must be PolyData.")
        if not self.is_all_triangles or not other_mesh.is_all_triangles:
            raise NotAllTrianglesError("Make sure both the input and output are triangulated.")

        bfilter = _vtk.vtkBooleanOperationPolyDataFilter()
        if btype == 'union':
            bfilter.SetOperationToUnion()
        elif btype == 'intersection':
            bfilter.SetOperationToIntersection()
        elif btype == 'difference':
            bfilter.SetOperationToDifference()
        else:  # pragma: no cover
            raise ValueError(f'Invalid btype {btype}')
        bfilter.SetInputData(0, self)
        bfilter.SetInputData(1, other_mesh)
        bfilter.ReorientDifferenceCellsOn()  # this is already default
        bfilter.SetTolerance(tolerance)
        _update_alg(bfilter, progress_bar, 'Performing Boolean Operation')

        return _get_output(bfilter)

    def boolean_union(self, other_mesh, tolerance=1e-5, progress_bar=False):
        """Perform a boolean union operation on two meshes.

        Essentially, boolean union, difference, and intersection are
        all the same operation. Just different parts of the objects
        are kept at the end.

        The union of two manifold meshes ``A`` and ``B`` is the mesh
        which is in ``A``, in ``B``, or in both ``A`` and ``B``.

        .. note::
           If your boolean operations don't react the way you think they
           should (i.e. the wrong parts disappear), one of your meshes
           probably has its normals pointing inward. Use
           :func:`PolyDataFilters.plot_normals` to visualize the
           normals.

        .. note::
           The behavior of this filter varies from the
           :func:`PolyDataFilters.merge` filter.  This filter attempts
           to create a manifold mesh and will not include internal
           surfaces when two meshes overlap.

        .. note::
           Both meshes must be composed of all triangles.  Check with
           :attr:`PolyData.is_all_triangles` and convert with
           :func:`PolyDataFilters.triangulate`.

        .. versionchanged:: 0.32.0
           Behavior changed to match default VTK behavior.

        Parameters
        ----------
        other_mesh : pyvista.PolyData
            Mesh operating on the source mesh.

        tolerance : float, tolerance: 1e-5
            Tolerance used to determine when a point's absolute
            distance is considered to be zero.

        progress_bar : bool, default: False
            Display a progress bar to indicate progress.

        Returns
        -------
        pyvista.PolyData
            The result of the boolean operation.

        Examples
        --------
        Demonstrate a boolean union with two spheres.  Note how the
        final mesh includes both spheres.

        >>> import pyvista as pv
        >>> sphere_a = pv.Sphere()
        >>> sphere_b = pv.Sphere(center=(0.5, 0, 0))
        >>> result = sphere_a.boolean_union(sphere_b)
        >>> pl = pv.Plotter()
        >>> _ = pl.add_mesh(
        ...     sphere_a, color='r', style='wireframe', line_width=3
        ... )
        >>> _ = pl.add_mesh(
        ...     sphere_b, color='b', style='wireframe', line_width=3
        ... )
        >>> _ = pl.add_mesh(result, color='lightblue')
        >>> pl.camera_position = 'xz'
        >>> pl.show()

        See :ref:`boolean_example` for more examples using this filter.

        """
        return self._boolean('union', other_mesh, tolerance, progress_bar=progress_bar)

    def boolean_intersection(self, other_mesh, tolerance=1e-5, progress_bar=False):
        """Perform a boolean intersection operation on two meshes.

        Essentially, boolean union, difference, and intersection are
        all the same operation. Just different parts of the objects
        are kept at the end.

        The intersection of two manifold meshes ``A`` and ``B`` is the mesh
        which is the volume of ``A`` that is also in ``B``.

        .. note::
           If your boolean operations don't react the way you think they
           should (i.e. the wrong parts disappear), one of your meshes
           probably has its normals pointing inward. Use
           :func:`PolyDataFilters.plot_normals` to visualize the
           normals.

        .. note::
           This method returns the "volume" intersection between two
           meshes whereas the :func:`PolyDataFilters.intersection`
           filter returns the surface intersection between two meshes
           (which often resolves as a line).


        .. note::
           Both meshes must be composed of all triangles.  Check with
           :attr:`PolyData.is_all_triangles` and convert with
           :func:`PolyDataFilters.triangulate`.

        .. versionadded:: 0.32.0

        Parameters
        ----------
        other_mesh : pyvista.PolyData
            Mesh operating on the source mesh.

        tolerance : float, default: 1e-5
            Tolerance used to determine when a point's absolute
            distance is considered to be zero.

        progress_bar : bool, default: False
            Display a progress bar to indicate progress.

        Returns
        -------
        pyvista.PolyData
            The result of the boolean operation.

        Examples
        --------
        Demonstrate a boolean intersection with two spheres.  Note how
        the final mesh only includes the intersection of the two.

        >>> import pyvista as pv
        >>> sphere_a = pv.Sphere()
        >>> sphere_b = pv.Sphere(center=(0.5, 0, 0))
        >>> result = sphere_a.boolean_intersection(sphere_b)
        >>> pl = pv.Plotter()
        >>> _ = pl.add_mesh(
        ...     sphere_a, color='r', style='wireframe', line_width=3
        ... )
        >>> _ = pl.add_mesh(
        ...     sphere_b, color='b', style='wireframe', line_width=3
        ... )
        >>> _ = pl.add_mesh(result, color='lightblue')
        >>> pl.camera_position = 'xz'
        >>> pl.show()

        See :ref:`boolean_example` for more examples using this filter.

        """
        bool_inter = self._boolean('intersection', other_mesh, tolerance, progress_bar=progress_bar)

        # check if a polydata is completely contained within another
        if bool_inter.n_points == 0:
            inter, s1, s2 = self.intersection(other_mesh)
            if inter.n_points == 0 and s1.n_points == 0 and s2.n_points == 0:
                warnings.warn(
                    'Unable to compute boolean intersection when one PolyData is '
                    'contained within another and no faces intersect.',
                )
        return bool_inter

    def boolean_difference(self, other_mesh, tolerance=1e-5, progress_bar=False):
        """Perform a boolean difference operation between two meshes.

        Essentially, boolean union, difference, and intersection are
        all the same operation. Just different parts of the objects
        are kept at the end.

        The difference of two manifold meshes ``A`` and ``B`` is the
        volume of the mesh in ``A`` not belonging to ``B``.

        .. note::
           If your boolean operations don't react the way you think they
           should (i.e. the wrong parts disappear), one of your meshes
           probably has its normals pointing inward. Use
           :func:`PolyDataFilters.plot_normals` to visualize the
           normals.

        .. note::
           Both meshes must be composed of all triangles.  Check with
           :attr:`PolyData.is_all_triangles` and convert with
           :func:`PolyDataFilters.triangulate`.

        .. versionchanged:: 0.32.0
           Behavior changed to match default VTK behavior.

        Parameters
        ----------
        other_mesh : pyvista.PolyData
            Mesh operating on the source mesh.

        tolerance : float, default: 1e-5
            Tolerance used to determine when a point's absolute
            distance is considered to be zero.

        progress_bar : bool, default: False
            Display a progress bar to indicate progress.

        Returns
        -------
        pyvista.PolyData
            The result of the boolean operation.

        Examples
        --------
        Demonstrate a boolean difference with two spheres.  Note how
        the final mesh only includes ``sphere_a``.

        >>> import pyvista as pv
        >>> sphere_a = pv.Sphere()
        >>> sphere_b = pv.Sphere(center=(0.5, 0, 0))
        >>> result = sphere_a.boolean_difference(sphere_b)
        >>> pl = pv.Plotter()
        >>> _ = pl.add_mesh(
        ...     sphere_a, color='r', style='wireframe', line_width=3
        ... )
        >>> _ = pl.add_mesh(
        ...     sphere_b, color='b', style='wireframe', line_width=3
        ... )
        >>> _ = pl.add_mesh(result, color='lightblue')
        >>> pl.camera_position = 'xz'
        >>> pl.show()

        See :ref:`boolean_example` for more examples using this filter.

        """
        return self._boolean('difference', other_mesh, tolerance, progress_bar=progress_bar)

    def __add__(self, dataset):
        """Merge these two meshes."""
        return self.merge(dataset)

    def __iadd__(self, dataset):
        """Merge another mesh into this one if possible.

        "If possible" means that ``dataset`` is also a :class:`PolyData`.
        Otherwise we have to return a :class:`pyvista.UnstructuredGrid`,
        so the in-place merge attempt will raise.

        """
        return self.merge(dataset, inplace=True)

    def append_polydata(
        self,
        *meshes,
        inplace=False,
        progress_bar=False,
    ):
        """Append one or more PolyData into this one.

        Under the hood, the VTK `vtkAppendPolyDataFilter
        <https://vtk.org/doc/nightly/html/classvtkAppendPolyData.html#details>`_ filter is used to perform the
        append operation.

        .. versionadded:: 0.40.0

        .. note::
            As stated in the VTK documentation of `vtkAppendPolyDataFilter
            <https://vtk.org/doc/nightly/html/classvtkAppendPolyData.html#details>`_,
            point and cell data are added to the output PolyData **only** if they are present across **all**
            input PolyData.

        .. seealso::
            :func:`pyvista.PolyDataFilters.merge`

        Parameters
        ----------
        *meshes : list[pyvista.PolyData]
            The PolyData(s) to append with the current one.

        inplace : bool, default: False
            Whether to update the mesh in-place.

        progress_bar : bool, default: False
            Display a progress bar to indicate progress.

        Returns
        -------
        pyvista.PolyData
            Appended PolyData(s).

        Examples
        --------
        >>> import pyvista as pv
        >>> sp0 = pv.Sphere()
        >>> sp1 = sp0.translate((1, 0, 0))
        >>> appended = sp0.append_polydata(sp1)
        >>> appended.plot()

        Append more than one PolyData.

        >>> sp2 = sp0.translate((-1, 0, 0))
        >>> appended = sp0.append_polydata(sp1, sp2)
        >>> appended.plot()
        """
        if not all(isinstance(mesh, pyvista.PolyData) for mesh in meshes):
            raise TypeError("All meshes need to be of PolyData type")

        append_filter = _vtk.vtkAppendPolyData()
        append_filter.AddInputData(self)
        for mesh in meshes:
            append_filter.AddInputData(mesh)

        _update_alg(append_filter, progress_bar, 'Append PolyData')
        merged = _get_output(append_filter)

        if inplace:
            self.deep_copy(merged)
            return self

        return merged

    def merge(
        self,
        dataset,
        merge_points=True,
        tolerance=0.0,
        inplace=False,
        main_has_priority=True,
        progress_bar=False,
    ):
        """Merge this mesh with one or more datasets.

        .. note::
           The behavior of this filter varies from the
           :func:`PolyDataFilters.boolean_union` filter.  This filter
           does not attempt to create a manifold mesh and will include
           internal surfaces when two meshes overlap.

        .. note::
           The ``+`` operator between two meshes uses this filter with
           the default parameters. When the other mesh is also a
           :class:`pyvista.PolyData`, in-place merging via ``+=`` is
           similarly possible.

        .. versionchanged:: 0.39.0
            Before version ``0.39.0``, if all input datasets were of type :class:`pyvista.PolyData`,
            the VTK ``vtkAppendPolyDataFilter`` and ``vtkCleanPolyData`` filters were used to perform merging.
            Otherwise, :func:`DataSetFilters.merge`, which uses the VTK ``vtkAppendFilter`` filter,
            was called.
            To enhance performance and coherence with merging operations available for other datasets in pyvista,
            the merging operation has been delegated in ``0.39.0`` to :func:`DataSetFilters.merge` only,
            irrespectively of input datasets types.
            This induced that points ordering can be altered compared to previous pyvista versions when
            merging only PolyData together.
            To obtain similar results as before ``0.39.0`` for multiple PolyData, combine
            :func:`PolyDataFilters.append_polydata` and :func:`PolyDataFilters.clean`.

        .. seealso::
            :func:`PolyDataFilters.append_polydata`

        Parameters
        ----------
        dataset : pyvista.DataSet
            PyVista dataset to merge this mesh with.

        merge_points : bool, optional
            Merge equivalent points when ``True``.

        tolerance : float, default: 0.0
            The absolute tolerance to use to find coincident points when
            ``merge_points=True``.

        inplace : bool, default: False
            Updates grid inplace when ``True`` if the input type is a
            :class:`pyvista.PolyData`. For other input meshes the
            result is a :class:`pyvista.UnstructuredGrid` which makes
            in-place operation impossible.

        main_has_priority : bool, optional
            When this parameter is ``True`` and ``merge_points=True``,
            the arrays of the merging grids will be overwritten
            by the original main mesh.

        progress_bar : bool, default: False
            Display a progress bar to indicate progress.

        Returns
        -------
        pyvista.DataSet
            :class:`pyvista.PolyData` if ``dataset`` is a
            :class:`pyvista.PolyData`, otherwise a
            :class:`pyvista.UnstructuredGrid`.

        Examples
        --------
        >>> import pyvista as pv
        >>> sphere_a = pv.Sphere()
        >>> sphere_b = pv.Sphere(center=(0.5, 0, 0))
        >>> merged = sphere_a.merge(sphere_b)
        >>> merged.plot(style='wireframe', color='lightblue')

        """
        # check if dataset or datasets are not polydata
        if isinstance(dataset, (list, tuple, pyvista.MultiBlock)):
            is_polydata = all(isinstance(data, pyvista.PolyData) for data in dataset)
        else:
            is_polydata = isinstance(dataset, pyvista.PolyData)

        if inplace and not is_polydata:
            raise TypeError("In-place merge requires both input datasets to be PolyData.")

        merged = DataSetFilters.merge(
            self,
            dataset,
            merge_points=merge_points,
            tolerance=tolerance,
            main_has_priority=main_has_priority,
            inplace=False,
            progress_bar=progress_bar,
        )

        # convert back to a polydata if both inputs were polydata
        if is_polydata:
            # if either of the input datasets contained lines or strips, we
            # must use extract_geometry to ensure they get converted back
            # correctly. This incurrs a performance penalty, but is needed to
            # maintain data consistency.
            if isinstance(dataset, (list, tuple, pyvista.MultiBlock)):
                dataset_has_lines_strips = any(
                    ds.n_lines or ds.n_strips or ds.n_verts for ds in dataset
                )
            else:
                dataset_has_lines_strips = dataset.n_lines or dataset.n_strips or dataset.n_verts

            if self.n_lines or self.n_strips or self.n_verts or dataset_has_lines_strips:
                merged = merged.extract_geometry()
            else:
                polydata_merged = pyvista.PolyData(
                    merged.points,
                    faces=merged.GetCells(),
                    deep=False,
                )
                # Calling update() will modify the active scalars in this specific
                # case. Store values to restore after updating.
                active_point_scalars_name = merged.point_data.active_scalars_name
                active_cell_scalars_name = merged.cell_data.active_scalars_name

                polydata_merged.point_data.update(merged.point_data)
                polydata_merged.cell_data.update(merged.cell_data)
                polydata_merged.field_data.update(merged.field_data)

                # restore active scalars
                polydata_merged.point_data.active_scalars_name = active_point_scalars_name
                polydata_merged.cell_data.active_scalars_name = active_cell_scalars_name

                merged = polydata_merged

        if inplace:
            self.deep_copy(merged)
            return self

        return merged

    def intersection(self, mesh, split_first=True, split_second=True, progress_bar=False):
        """Compute the intersection between two meshes.

        .. note::
           This method returns the surface intersection from two meshes
           (which often resolves as a line), whereas the
           :func:`PolyDataFilters.boolean_intersection` filter returns
           the "volume" intersection between two closed (manifold)
           meshes.

        Parameters
        ----------
        mesh : pyvista.PolyData
            The mesh to intersect with.

        split_first : bool, default: True
            If ``True``, return the first input mesh split by the
            intersection with the second input mesh.

        split_second : bool, default: True
            If ``True``, return the second input mesh split by the
            intersection with the first input mesh.

        progress_bar : bool, default: False
            Display a progress bar to indicate progress.

        Returns
        -------
        pyvista.PolyData
            The intersection line.

        pyvista.PolyData
            The first mesh split along the intersection. Returns the
            original first mesh if ``split_first=False``.

        pyvista.PolyData
            The second mesh split along the intersection. Returns the
            original second mesh if ``split_second=False``.

        Examples
        --------
        Intersect two spheres, returning the intersection and both spheres
        which have new points/cells along the intersection line.

        >>> import pyvista as pv
        >>> import numpy as np
        >>> s1 = pv.Sphere(phi_resolution=15, theta_resolution=15)
        >>> s2 = s1.copy()
        >>> s2.points += np.array([0.25, 0, 0])
        >>> intersection, s1_split, s2_split = s1.intersection(s2)
        >>> pl = pv.Plotter()
        >>> _ = pl.add_mesh(s1, style='wireframe')
        >>> _ = pl.add_mesh(s2, style='wireframe')
        >>> _ = pl.add_mesh(intersection, color='r', line_width=10)
        >>> pl.show()

        The mesh splitting takes additional time and can be turned
        off for either mesh individually.

        >>> intersection, _, s2_split = s1.intersection(
        ...     s2, split_first=False, split_second=True
        ... )

        """
        intfilter = _vtk.vtkIntersectionPolyDataFilter()
        intfilter.SetInputDataObject(0, self)
        intfilter.SetInputDataObject(1, mesh)
        intfilter.SetComputeIntersectionPointArray(True)
        intfilter.SetSplitFirstOutput(split_first)
        intfilter.SetSplitSecondOutput(split_second)
        _update_alg(intfilter, progress_bar, 'Computing the intersection between two meshes')

        intersection = _get_output(intfilter, oport=0)
        first = _get_output(intfilter, oport=1)
        second = _get_output(intfilter, oport=2)

        return intersection, first, second

    def curvature(self, curv_type='mean', progress_bar=False):
        """Return the pointwise curvature of a mesh.

        See :ref:`connectivity_example` for more examples using this
        filter.

        Parameters
        ----------
        curv_type : str, default: "mean"
            Curvature type.  One of the following:

            * ``"mean"``
            * ``"gaussian"``
            * ``"maximum"``
            * ``"minimum"``

        progress_bar : bool, default: False
            Display a progress bar to indicate progress.

        Returns
        -------
        numpy.ndarray
            Array of curvature values.

        Examples
        --------
        Calculate the mean curvature of the hills example mesh and plot it.

        >>> from pyvista import examples
        >>> hills = examples.load_random_hills()
        >>> curv = hills.curvature()
        >>> hills.plot(scalars=curv)

        Show the curvature array.

        >>> curv  # doctest:+SKIP
        array([0.20587616, 0.06747695, ..., 0.11781171, 0.15988467])

        """
        curv_type = curv_type.lower()

        # Create curve filter and compute curvature
        curvefilter = _vtk.vtkCurvatures()
        curvefilter.SetInputData(self)
        if curv_type == 'mean':
            curvefilter.SetCurvatureTypeToMean()
        elif curv_type == 'gaussian':
            curvefilter.SetCurvatureTypeToGaussian()
        elif curv_type == 'maximum':
            curvefilter.SetCurvatureTypeToMaximum()
        elif curv_type == 'minimum':
            curvefilter.SetCurvatureTypeToMinimum()
        else:
            raise ValueError(
                '``curv_type`` must be either "Mean", "Gaussian", "Maximum", or "Minimum".',
            )
        _update_alg(curvefilter, progress_bar, 'Computing Curvature')

        # Compute and return curvature
        curv = _get_output(curvefilter)
        return _vtk.vtk_to_numpy(curv.GetPointData().GetScalars())

    def plot_curvature(self, curv_type='mean', **kwargs):
        """Plot the curvature.

        Parameters
        ----------
        curv_type : str, default: "mean"
            One of the following strings indicating curvature type:

            * ``'mean'``
            * ``'gaussian'``
            * ``'maximum'``
            * ``'minimum'``

        **kwargs : dict, optional
            See :func:`pyvista.plot`.

        Returns
        -------
        pyvista.CameraPosition
            List of camera position, focal point, and view up.
            Returned when ``return_cpos`` is ``True``.

        Examples
        --------
        Plot the Gaussian curvature of an example mesh.  Override the
        default scalar bar range as the mesh edges report high
        curvature.

        >>> from pyvista import examples
        >>> hills = examples.load_random_hills()
        >>> hills.plot_curvature(
        ...     curv_type='gaussian', smooth_shading=True, clim=[0, 1]
        ... )

        """
        kwargs.setdefault('scalar_bar_args', {'title': f'{curv_type.capitalize()} Curvature'})
        return self.plot(scalars=self.curvature(curv_type), **kwargs)

    def triangulate(self, inplace=False, progress_bar=False):
        """Return an all triangle mesh.

        More complex polygons will be broken down into triangles.

        Parameters
        ----------
        inplace : bool, default: False
            Whether to update the mesh in-place.

        progress_bar : bool, default: False
            Display a progress bar to indicate progress.

        Returns
        -------
        pyvista.PolyData
            Mesh containing only triangles.

        Examples
        --------
        Generate a mesh with quadrilateral faces.

        >>> import pyvista as pv
        >>> plane = pv.Plane()
        >>> plane.point_data.clear()
        >>> plane.plot(show_edges=True, line_width=5)

        Convert it to an all triangle mesh.

        >>> mesh = plane.triangulate()
        >>> mesh.plot(show_edges=True, line_width=5)

        """
        trifilter = _vtk.vtkTriangleFilter()
        trifilter.SetInputData(self)
        trifilter.PassVertsOff()
        trifilter.PassLinesOff()
        _update_alg(trifilter, progress_bar, 'Computing Triangle Mesh')

        mesh = _get_output(trifilter)
        if inplace:
            self.copy_from(mesh, deep=False)
            return self
        return mesh

    def smooth(
        self,
        n_iter=20,
        relaxation_factor=0.01,
        convergence=0.0,
        edge_angle=15,
        feature_angle=45,
        boundary_smoothing=True,
        feature_smoothing=False,
        inplace=False,
        progress_bar=False,
    ):
        """Adjust point coordinates using Laplacian smoothing.

        The effect is to "relax" the mesh, making the cells better shaped and
        the vertices more evenly distributed.

        Parameters
        ----------
        n_iter : int, default: 20
            Number of iterations for Laplacian smoothing.

        relaxation_factor : float, default: 0.01
            Relaxation factor controls the amount of displacement in a single
            iteration. Generally a lower relaxation factor and higher number of
            iterations is numerically more stable.

        convergence : float, default: 0.0
            Convergence criterion for the iteration process. Smaller numbers
            result in more smoothing iterations. Range from (0 to 1).

        edge_angle : float, default: 15
            Edge angle to control smoothing along edges (either interior or boundary).

        feature_angle : float, default: 45
            Feature angle for sharp edge identification.

        boundary_smoothing : bool, default: True
            Flag to control smoothing of boundary edges. When ``True``,
            boundary edges remain fixed.

        feature_smoothing : bool, default: False
            Flag to control smoothing of feature edges.  When ``True``,
            boundary edges remain fixed as defined by ``feature_angle`` and
            ``edge_angle``.

        inplace : bool, default: False
            Updates mesh in-place.

        progress_bar : bool, default: False
            Display a progress bar to indicate progress.

        Returns
        -------
        pyvista.PolyData
            Smoothed mesh.

        Examples
        --------
        Smooth the edges of an all triangular cube

        >>> import pyvista as pv
        >>> cube = pv.Cube().triangulate().subdivide(5)
        >>> smooth_cube = cube.smooth(1000, feature_smoothing=False)
        >>> n_edge_cells = cube.extract_feature_edges().n_cells
        >>> n_smooth_cells = smooth_cube.extract_feature_edges().n_cells
        >>> f'Sharp Edges on Cube:        {n_edge_cells}'
        'Sharp Edges on Cube:        384'
        >>> f'Sharp Edges on Smooth Cube: {n_smooth_cells}'
        'Sharp Edges on Smooth Cube: 12'
        >>> smooth_cube.plot()

        See :ref:`surface_smoothing_example` for more examples using this filter.

        """
        alg = _vtk.vtkSmoothPolyDataFilter()
        alg.SetInputData(self)
        alg.SetNumberOfIterations(n_iter)
        alg.SetConvergence(convergence)
        alg.SetFeatureEdgeSmoothing(feature_smoothing)
        alg.SetFeatureAngle(feature_angle)
        alg.SetEdgeAngle(edge_angle)
        alg.SetBoundarySmoothing(boundary_smoothing)
        alg.SetRelaxationFactor(relaxation_factor)
        _update_alg(alg, progress_bar, 'Smoothing Mesh')

        mesh = _get_output(alg)
        if inplace:
            self.copy_from(mesh, deep=False)
            return self
        return mesh

    def smooth_taubin(
        self,
        n_iter=20,
        pass_band=0.1,
        edge_angle=15.0,
        feature_angle=45.0,
        boundary_smoothing=True,
        feature_smoothing=False,
        non_manifold_smoothing=False,
        normalize_coordinates=False,
        inplace=False,
        progress_bar=False,
    ):
        """Smooth a PolyData DataSet with Taubin smoothing.

        This filter allows you to smooth the mesh as in the Laplacian smoothing
        implementation in :func:`smooth() <PolyDataFilters.smooth>`. However,
        unlike Laplacian smoothing the surface does not "shrink" since this
        filter relies on an alternative approach to smoothing. This filter is
        more akin to a low pass filter where undesirable high frequency features
        are removed.

        This PyVista filter uses the VTK `vtkWindowedSincPolyDataFilter
        <https://vtk.org/doc/nightly/html/classvtkWindowedSincPolyDataFilter.html>`_
        filter.

        Parameters
        ----------
        n_iter : int, default: 20
            This is the degree of the polynomial used to approximate the
            windowed sync function. This is generally much less than the number
            needed by :func:`smooth() <PolyDataFilters.smooth>`.

        pass_band : float, default: 0.1
            The passband value for the windowed sinc filter. This should be
            between 0 and 2, where lower values cause more smoothing.

        edge_angle : float, default: 15.0
            Edge angle to control smoothing along edges (either interior or
            boundary).

        feature_angle : float, default: 45.0
            Feature angle for sharp edge identification.

        boundary_smoothing : bool, default: True
            Flag to control smoothing of boundary edges. When ``True``,
            boundary edges remain fixed.

        feature_smoothing : bool, default: False
            Flag to control smoothing of feature edges.  When ``True``,
            boundary edges remain fixed as defined by ``feature_angle`` and
            ``edge_angle``.

        non_manifold_smoothing : bool, default: False
            Smooth non-manifold points.

        normalize_coordinates : bool, default: False
            Flag to control coordinate normalization. To improve the
            numerical stability of the solution and minimize the scaling of the
            translation effects, the algorithm can translate and scale the
            position coordinates to within the unit cube ``[-1, 1]``, perform the
            smoothing, and translate and scale the position coordinates back to
            the original coordinate frame.

        inplace : bool, default: False
            Updates mesh in-place.

        progress_bar : bool, default: False
            Display a progress bar to indicate progress.

        Returns
        -------
        pyvista.PolyData
            Smoothed mesh.

        Notes
        -----
        For maximum performance, do not enable ``feature_smoothing`` or
        ``boundary_smoothing``. ``feature_smoothing`` is especially expensive.

        References
        ----------
        See `Optimal Surface Smoothing as Filter Design
        <https://dl.acm.org/doi/pdf/10.1145/218380.218473>`_ for details
        regarding the implementation of Taubin smoothing.

        Examples
        --------
        Smooth the example bone mesh. Here, it's necessary to subdivide the
        mesh to increase the number of faces as the original mesh is so coarse.

        >>> import pyvista as pv
        >>> from pyvista import examples
        >>> mesh = examples.download_foot_bones().subdivide(2)
        >>> smoothed_mesh = mesh.smooth_taubin()
        >>> pl = pv.Plotter(shape=(1, 2))
        >>> _ = pl.add_mesh(mesh)
        >>> _ = pl.add_text('Original Mesh')
        >>> pl.subplot(0, 1)
        >>> _ = pl.add_mesh(smoothed_mesh)
        >>> _ = pl.add_text('Smoothed Mesh')
        >>> pl.show()

        See :ref:`surface_smoothing_example` for more examples using this filter.

        """
        alg = _vtk.vtkWindowedSincPolyDataFilter()
        alg.SetInputData(self)
        alg.SetNumberOfIterations(n_iter)
        alg.SetFeatureEdgeSmoothing(feature_smoothing)
        alg.SetNonManifoldSmoothing(non_manifold_smoothing)
        alg.SetFeatureAngle(feature_angle)
        alg.SetEdgeAngle(edge_angle)
        alg.SetBoundarySmoothing(boundary_smoothing)
        alg.SetPassBand(pass_band)
        alg.SetNormalizeCoordinates(normalize_coordinates)
        _update_alg(alg, progress_bar, 'Smoothing Mesh using Taubin Smoothing')

        mesh = _get_output(alg)
        if inplace:
            self.copy_from(mesh, deep=False)
            return self
        return mesh

    def decimate_pro(
        self,
        reduction,
        feature_angle=45.0,
        split_angle=75.0,
        splitting=True,
        pre_split_mesh=False,
        preserve_topology=False,
        boundary_vertex_deletion=True,
        max_degree=None,
        inplace=False,
        progress_bar=False,
    ):
        """Reduce the number of triangles in a triangular mesh.

        It forms a good approximation to the original geometry. Based
        on the algorithm originally described in "Decimation of
        Triangle Meshes", Proc Siggraph 92
        (https://doi.org/10.1145/133994.134010).

        Parameters
        ----------
        reduction : float
            Reduction factor. A value of 0.9 will leave 10% of the
            original number of vertices.

        feature_angle : float, default: 45.0
            Angle used to define what an edge is (i.e., if the surface
            normal between two adjacent triangles is >= ``feature_angle``,
            an edge exists).

        split_angle : float, default: 75.0
            Angle used to control the splitting of the mesh. A split
            line exists when the surface normals between two edge
            connected triangles are >= ``split_angle``.

        splitting : bool, default: True
            Controls the splitting of the mesh at corners, along
            edges, at non-manifold points, or anywhere else a split is
            required. Turning splitting off will better preserve the
            original topology of the mesh, but may not necessarily
            give the exact requested decimation.

        pre_split_mesh : bool, default: False
            Separates the mesh into semi-planar patches, which are
            disconnected from each other. This can give superior
            results in some cases. If ``pre_split_mesh`` is set to
            ``True``, the mesh is split with the specified
            ``split_angle``. Otherwise mesh splitting is deferred as
            long as possible.

        preserve_topology : bool, default: False
            Controls topology preservation. If on, mesh splitting and
            hole elimination will not occur. This may limit the
            maximum reduction that may be achieved.

        boundary_vertex_deletion : bool, default: True
            Allow deletion of vertices on the boundary of the mesh.
            Turning this off may limit the maximum reduction that may
            be achieved.

        max_degree : float, optional
            The maximum vertex degree. If the number of triangles
            connected to a vertex exceeds ``max_degree``, then the
            vertex will be split. The complexity of the triangulation
            algorithm is proportional to ``max_degree**2``. Setting ``max_degree``
            small can improve the performance of the algorithm.

        inplace : bool, default: False
            Whether to update the mesh in-place.

        progress_bar : bool, default: False
            Display a progress bar to indicate progress.

        Returns
        -------
        pyvista.PolyData
            Decimated mesh.

        Examples
        --------
        Decimate a sphere.  First plot the sphere.

        >>> import pyvista as pv
        >>> sphere = pv.Sphere(phi_resolution=60, theta_resolution=60)
        >>> sphere.plot(show_edges=True, line_width=2)

        Now decimate it and plot it.

        >>> decimated = sphere.decimate_pro(0.75)
        >>> decimated.plot(show_edges=True, line_width=2)

        See :ref:`decimate_example` for more examples using this filter.

        """
        if not self.is_all_triangles:
            raise NotAllTrianglesError("Input mesh for decimation must be all triangles.")

        alg = _vtk.vtkDecimatePro()
        alg.SetInputData(self)
        alg.SetTargetReduction(reduction)
        alg.SetPreserveTopology(preserve_topology)
        alg.SetFeatureAngle(feature_angle)
        alg.SetSplitting(splitting)
        alg.SetSplitAngle(split_angle)
        alg.SetPreSplitMesh(pre_split_mesh)
        alg.SetBoundaryVertexDeletion(boundary_vertex_deletion)

        if max_degree is not None:
            alg.SetDegree(max_degree)

        _update_alg(alg, progress_bar, 'Decimating Mesh')

        mesh = _get_output(alg)
        if inplace:
            self.copy_from(mesh, deep=False)
            return self

        return mesh

    def tube(
        self,
        radius=None,
        scalars=None,
        capping=True,
        n_sides=20,
        radius_factor=10.0,
        absolute=False,
        preference='point',
        inplace=False,
        progress_bar=False,
    ):
        """Generate a tube around each input line.

        The radius of the tube can be set to linearly vary with a
        scalar value.

        Parameters
        ----------
        radius : float, optional
            Minimum tube radius (minimum because the tube radius may
            vary).

        scalars : str, optional
            Scalars array by which the radius varies.

        capping : bool, default: True
            Turn on/off whether to cap the ends with polygons.

        n_sides : int, default: 20
            Set the number of sides for the tube. Minimum of 3.

        radius_factor : float, default: 10.0
            Maximum tube radius in terms of a multiple of the minimum
            radius.

        absolute : bool, default: False
            Vary the radius with values from scalars in absolute units.

        preference : str, default: 'point'
            The field preference when searching for the scalars array by
            name.

        inplace : bool, default: False
            Whether to update the mesh in-place.

        progress_bar : bool, default: False
            Display a progress bar to indicate progress.

        Returns
        -------
        pyvista.PolyData
            Tube-filtered mesh.

        Examples
        --------
        Convert a single line to a tube.

        >>> import pyvista as pv
        >>> line = pv.Line()
        >>> tube = line.tube(radius=0.02)
        >>> f'Line Cells: {line.n_cells}'
        'Line Cells: 1'
        >>> f'Tube Cells: {tube.n_cells}'
        'Tube Cells: 22'
        >>> tube.plot(color='lightblue')

        See :ref:`create_spline_example` for more examples using this filter.

        """
        poly_data = self
        if not isinstance(poly_data, pyvista.PolyData):
            poly_data = pyvista.PolyData(poly_data)
        if n_sides < 3:
            n_sides = 3
        tube = _vtk.vtkTubeFilter()
        tube.SetInputDataObject(poly_data)
        # User Defined Parameters
        tube.SetCapping(capping)
        if radius is not None:
            tube.SetRadius(radius)
        tube.SetNumberOfSides(n_sides)
        tube.SetRadiusFactor(radius_factor)
        # Check if scalars array given
        if scalars is not None:
            if not isinstance(scalars, str):
                raise TypeError('scalars array must be given as a string name')
            field = poly_data.get_array_association(scalars, preference=preference)
            # args: (idx, port, connection, field, name)
            tube.SetInputArrayToProcess(0, 0, 0, field.value, scalars)
            if absolute:
                tube.SetVaryRadiusToVaryRadiusByAbsoluteScalar()
            else:
                tube.SetVaryRadiusToVaryRadiusByScalar()
        # Apply the filter
        _update_alg(tube, progress_bar, 'Creating Tube')

        mesh = _get_output(tube)
        if inplace:
            poly_data.copy_from(mesh, deep=False)
            return poly_data
        return mesh

    def subdivide(self, nsub, subfilter='linear', inplace=False, progress_bar=False):
        """Increase the number of triangles in a single, connected triangular mesh.

        Uses one of the following vtk subdivision filters to subdivide a mesh:

        * ``vtkButterflySubdivisionFilter``
        * ``vtkLoopSubdivisionFilter``
        * ``vtkLinearSubdivisionFilter``

        Linear subdivision results in the fastest mesh subdivision,
        but it does not smooth mesh edges, but rather splits each
        triangle into 4 smaller triangles.

        Butterfly and loop subdivision perform smoothing when
        dividing, and may introduce artifacts into the mesh when
        dividing.

        .. note::
           Subdivision filter sometimes fails for multiple part
           meshes.  The input should be one connected mesh.

        Parameters
        ----------
        nsub : int
            Number of subdivisions.  Each subdivision creates 4 new
            triangles, so the number of resulting triangles is
            ``nface*4**nsub`` where ``nface`` is the current number of
            faces.

        subfilter : str, default: "linear"
            Can be one of the following:

            * ``'butterfly'``
            * ``'loop'``
            * ``'linear'``

        inplace : bool, default: False
            Updates mesh in-place.

        progress_bar : bool, default: False
            Display a progress bar to indicate progress.

        Returns
        -------
        pyvista.PolyData
            Subdivided mesh.

        Examples
        --------
        First, create an example coarse sphere mesh and plot it.

        >>> from pyvista import examples
        >>> import pyvista as pv
        >>> mesh = pv.Sphere(phi_resolution=10, theta_resolution=10)
        >>> mesh.plot(show_edges=True, line_width=3)

        Subdivide the sphere mesh using linear subdivision.

        >>> submesh = mesh.subdivide(1, 'linear')
        >>> submesh.plot(show_edges=True, line_width=3)

        Subdivide the sphere mesh using loop subdivision.

        >>> submesh = mesh.subdivide(1, 'loop')
        >>> submesh.plot(show_edges=True, line_width=3)

        Subdivide the sphere mesh using butterfly subdivision.

        >>> submesh = mesh.subdivide(1, 'butterfly')
        >>> submesh.plot(show_edges=True, line_width=3)

        """
        if not self.is_all_triangles:
            raise NotAllTrianglesError("Input mesh for subdivision must be all triangles.")

        subfilter = subfilter.lower()
        if subfilter == 'linear':
            sfilter = _vtk.vtkLinearSubdivisionFilter()
        elif subfilter == 'butterfly':
            sfilter = _vtk.vtkButterflySubdivisionFilter()
        elif subfilter == 'loop':
            sfilter = _vtk.vtkLoopSubdivisionFilter()
        else:
            raise ValueError(
                "Subdivision filter must be one of the following: "
                "'butterfly', 'loop', or 'linear'",
            )

        # Subdivide
        sfilter.SetCheckForTriangles(False)  # we already check for this
        sfilter.SetNumberOfSubdivisions(nsub)
        sfilter.SetInputData(self)
        _update_alg(sfilter, progress_bar, 'Subdividing Mesh')

        submesh = _get_output(sfilter)
        if inplace:
            self.copy_from(submesh, deep=False)
            return self

        return submesh

    def subdivide_adaptive(
        self,
        max_edge_len=None,
        max_tri_area=None,
        max_n_tris=None,
        max_n_passes=None,
        inplace=False,
        progress_bar=False,
    ):
        """Increase the number of triangles in a triangular mesh based on edge and/or area metrics.

        This filter uses a simple case-based, multi-pass approach to
        repeatedly subdivide the input triangle mesh to meet the area
        and/or edge length criteria. New points may be inserted only
        on edges; depending on the number of edges to be subdivided a
        different number of triangles are inserted ranging from two
        (i.e., two triangles replace the original one) to four.

        Point and cell data is treated as follows: The cell data from
        a parent triangle is assigned to its subdivided
        children. Point data is interpolated along edges as the edges
        are subdivided.

        This filter retains mesh watertightness if the mesh was
        originally watertight; and the area and max triangles criteria
        are not used.

        Parameters
        ----------
        max_edge_len : float, optional
            The maximum edge length that a triangle may have. Edges
            longer than this value are split in half and the
            associated triangles are modified accordingly.

        max_tri_area : float, optional
            The maximum area that a triangle may have. Triangles
            larger than this value are subdivided to meet this
            threshold. Note that if this criterion is used it may
            produce non-watertight meshes as a result.

        max_n_tris : int, optional
            The maximum number of triangles that can be created. If
            the limit is hit, it may result in premature termination
            of the algorithm and the results may be less than
            satisfactory (for example non-watertight meshes may be
            created). By default, the limit is set to a very large
            number (i.e., no effective limit).

        max_n_passes : int, optional
            The maximum number of passes (i.e., levels of
            subdivision). If the limit is hit, then the subdivision
            process stops and additional passes (needed to meet other
            criteria) are aborted. The default limit is set to a very
            large number (i.e., no effective limit).

        inplace : bool, default: False
            Updates mesh in-place.

        progress_bar : bool, default: False
            Display a progress bar to indicate progress.

        Returns
        -------
        pyvista.PolyData
            Subdivided mesh.

        Examples
        --------
        First, load the example airplane mesh and plot it.

        >>> import pyvista as pv
        >>> from pyvista import examples
        >>> mesh = pv.PolyData(examples.planefile)
        >>> mesh.plot(show_edges=True, line_width=3)

        Subdivide the mesh

        >>> submesh = mesh.subdivide_adaptive(max_n_passes=2)
        >>> submesh.plot(show_edges=True)

        """
        if not self.is_all_triangles:
            raise NotAllTrianglesError("Input mesh for subdivision must be all triangles.")

        sfilter = _vtk.vtkAdaptiveSubdivisionFilter()
        if max_edge_len:
            sfilter.SetMaximumEdgeLength(max_edge_len)
        if max_tri_area:
            sfilter.SetMaximumTriangleArea(max_tri_area)
        if max_n_tris:
            sfilter.SetMaximumNumberOfTriangles(max_n_tris)
        if max_n_passes:
            sfilter.SetMaximumNumberOfPasses(max_n_passes)

        sfilter.SetInputData(self)
        _update_alg(sfilter, progress_bar, 'Adaptively Subdividing Mesh')
        submesh = _get_output(sfilter)

        if inplace:
            self.copy_from(submesh, deep=False)
            return self

        return submesh

    def decimate(
        self,
        target_reduction,
        volume_preservation=False,
        attribute_error=False,
        scalars=True,
        vectors=True,
        normals=False,
        tcoords=True,
        tensors=True,
        scalars_weight=0.1,
        vectors_weight=0.1,
        normals_weight=0.1,
        tcoords_weight=0.1,
        tensors_weight=0.1,
        inplace=False,
        progress_bar=False,
    ):
        """Reduce the number of triangles in a triangular mesh using ``vtkQuadricDecimation``.

        Parameters
        ----------
        target_reduction : float
            Fraction of the original mesh to remove.
            If ``target_reduction`` is set to 0.9, this filter will try
            to reduce the data set to 10% of its original size and will
            remove 90% of the input triangles.

        volume_preservation : bool, default: False
            Decide whether to activate volume preservation which greatly
            reduces errors in triangle normal direction. If ``False``,
            volume preservation is disabled and if ``attribute_error``
            is active, these errors can be large.

        attribute_error : bool, default: False
            Decide whether to include data attributes in the error metric. If
            ``False``, then only geometric error is used to control the
            decimation. If ``True``, the following flags are used to specify
            which attributes are to be included in the error calculation.

        scalars : bool, default: True
            If attribute errors are to be included in the metric (i.e.,
            ``attribute_error`` is ``True``), then these flags control
            which attributes are to be included in the error
            calculation.

        vectors : bool, default: True
            See ``scalars`` parameter.

        normals : bool, default: False
            See ``scalars`` parameter.

        tcoords : bool, default: True
            See ``scalars`` parameter.

        tensors : bool, default: True
            See ``scalars`` parameter.

        scalars_weight : float, default: 0.1
            The scaling weight contribution of the scalar attribute.
            These values are used to weight the contribution of the
            attributes towards the error metric.

        vectors_weight : float, default: 0.1
            See ``scalars_weight`` parameter.

        normals_weight : float, default: 0.1
            See ``scalars_weight`` parameter.

        tcoords_weight : float, default: 0.1
            See ``scalars_weight`` parameter.

        tensors_weight : float, default: 0.1
            See ``scalars_weight`` parameter.

        inplace : bool, default: False
            Whether to update the mesh in-place.

        progress_bar : bool, default: False
            Display a progress bar to indicate progress.

        Returns
        -------
        pyvista.PolyData
            Decimated mesh.

        Notes
        -----
        If you encounter a segmentation fault or other error, consider using
        :func:`pyvista.PolyDataFilters.clean` to remove any invalid cells
        before using this filter.

        Examples
        --------
        Decimate a sphere.  First plot the sphere.

        >>> import pyvista as pv
        >>> sphere = pv.Sphere(phi_resolution=60, theta_resolution=60)
        >>> sphere.plot(show_edges=True, line_width=2)

        Now decimate it by 75% and plot it.

        >>> decimated = sphere.decimate(0.75)
        >>> decimated.plot(show_edges=True, line_width=2)

        See :ref:`decimate_example` for more examples using this filter.

        """
        if not self.is_all_triangles:
            raise NotAllTrianglesError("Input mesh for decimation must be all triangles.")

        # create decimation filter
        alg = _vtk.vtkQuadricDecimation()

        alg.SetVolumePreservation(volume_preservation)
        alg.SetAttributeErrorMetric(attribute_error)
        alg.SetScalarsAttribute(scalars)
        alg.SetVectorsAttribute(vectors)
        alg.SetNormalsAttribute(normals)
        alg.SetTCoordsAttribute(tcoords)
        alg.SetTensorsAttribute(tensors)
        alg.SetScalarsWeight(scalars_weight)
        alg.SetVectorsWeight(vectors_weight)
        alg.SetNormalsWeight(normals_weight)
        alg.SetTCoordsWeight(tcoords_weight)
        alg.SetTensorsWeight(tensors_weight)
        alg.SetTargetReduction(target_reduction)

        alg.SetInputData(self)
        _update_alg(alg, progress_bar, 'Decimating Mesh')

        mesh = _get_output(alg)
        if inplace:
            self.copy_from(mesh, deep=False)
            return self

        return mesh

    def compute_normals(
        self,
        cell_normals=True,
        point_normals=True,
        split_vertices=False,
        flip_normals=False,
        consistent_normals=True,
        auto_orient_normals=False,
        non_manifold_traversal=True,
        feature_angle=30.0,
        inplace=False,
        progress_bar=False,
    ):
        """Compute point and/or cell normals for a mesh.

        The filter can reorder polygons to insure consistent
        orientation across polygon neighbors. Sharp edges can be split
        and points duplicated with separate normals to give crisp
        (rendered) surface definition. It is also possible to globally
        flip the normal orientation.

        The algorithm works by determining normals for each polygon
        and then averaging them at shared points. When sharp edges are
        present, the edges are split and new points generated to
        prevent blurry edges (due to Phong shading).

        An array named ``"Normals"`` is stored with the mesh.

        .. warning::

           - Normals can only be computed for polygons and triangle strips. Point clouds are not supported.
           - Triangle strips are broken up into triangle polygons. You may want to restrip the triangles.
           - Previous arrays named ``"Normals"`` will be overwritten.

        Parameters
        ----------
        cell_normals : bool, default: True
            Calculation of cell normals.

        point_normals : bool, default: True
            Calculation of point normals.

        split_vertices : bool, default: False
            Splitting of sharp edges. Indices to the original points are
            tracked in the ``"pyvistaOriginalPointIds"`` array.

        flip_normals : bool, default: False
            Set global flipping of normal orientation. Flipping
            modifies both the normal direction and the order of a
            cell's points.

        consistent_normals : bool, default: True
            Enforcement of consistent polygon ordering.

        auto_orient_normals : bool, default: False
            Turn on/off the automatic determination of correct normal
            orientation. NOTE: This assumes a completely closed
            surface (i.e. no boundary edges) and no non-manifold
            edges. If these constraints do not hold, all bets are
            off. This option adds some computational complexity, and
            is useful if you do not want to have to inspect the
            rendered image to determine whether to turn on the
            ``flip_normals`` flag.  However, this flag can work with
            the ``flip_normals`` flag, and if both are set, all the
            normals in the output will point "inward".

        non_manifold_traversal : bool, default: True
            Turn on/off traversal across non-manifold edges. Changing
            this may prevent problems where the consistency of
            polygonal ordering is corrupted due to topological
            loops.

        feature_angle : float, default: 30.0
            The angle that defines a sharp edge. If the difference in
            angle across neighboring polygons is greater than this
            value, the shared edge is considered "sharp".

        inplace : bool, default: False
            Updates mesh in-place.

        progress_bar : bool, default: False
            Display a progress bar to indicate progress.

        Raises
        ------
        TypeError
            If the mesh contains only ``LINE`` or ``VERTEX`` cell types. Normals cannot be computed for these cells.

        Returns
        -------
        pyvista.PolyData
            Updated mesh with cell and point normals.

        See Also
        --------
        point_normals
            Returns the array of point normals.
        cell_normals
            Returns the array of cell normals.

        Examples
        --------
        Compute the point normals of the surface of a sphere.

        >>> import pyvista as pv
        >>> sphere = pv.Sphere()
        >>> sphere = sphere.compute_normals(cell_normals=False)
        >>> normals = sphere['Normals']
        >>> normals.shape
        (842, 3)

        Alternatively, create a new mesh when computing the normals
        and compute both cell and point normals.

        >>> import pyvista as pv
        >>> sphere = pv.Sphere()
        >>> sphere_with_norm = sphere.compute_normals()
        >>> sphere_with_norm.point_data['Normals'].shape
        (842, 3)
        >>> sphere_with_norm.cell_data['Normals'].shape
        (1680, 3)

        See :ref:`surface_normal_example` for more examples using this filter.

        """
        # track original point indices
        if split_vertices:
            self.point_data.set_array(
                np.arange(self.n_points, dtype=pyvista.ID_TYPE),
                'pyvistaOriginalPointIds',
            )

        normal = _vtk.vtkPolyDataNormals()
        normal.SetComputeCellNormals(cell_normals)
        normal.SetComputePointNormals(point_normals)
        normal.SetSplitting(split_vertices)
        normal.SetFlipNormals(flip_normals)
        normal.SetConsistency(consistent_normals)
        normal.SetAutoOrientNormals(auto_orient_normals)
        normal.SetNonManifoldTraversal(non_manifold_traversal)
        normal.SetFeatureAngle(feature_angle)
        normal.SetInputData(self)
        _update_alg(normal, progress_bar, 'Computing Normals')

        mesh = _get_output(normal)
        try:
            mesh['Normals']
        except KeyError:
            if (self.n_verts + self.n_lines) == self.n_cells:
                raise TypeError(
                    "Normals cannot be computed for PolyData containing only vertex cells (e.g. point clouds)\n"
                    "and/or line cells. The PolyData cells must be polygons (e.g. triangle cells).",
                )
            else:  # pragma: no cover
                raise RuntimeError(
                    'Normals could not be computed for unknown reasons.\n'
                    'Please report the issue at https://github.com/pyvista/pyvista/issues.',
                )
        if point_normals:
            mesh.GetPointData().SetActiveNormals('Normals')
        if cell_normals:
            mesh.GetCellData().SetActiveNormals('Normals')

        if inplace:
            self.copy_from(mesh, deep=False)
            return self

        return mesh

    def clip_closed_surface(
        self,
        normal='x',
        origin=None,
        tolerance=1e-06,
        inplace=False,
        progress_bar=False,
    ):
        """Clip a closed polydata surface with a plane.

        This currently only supports one plane but could be
        implemented to handle a plane collection.

        It will produce a new closed surface by creating new polygonal
        faces where the input data was clipped.

        Non-manifold surfaces should not be used as input for this
        filter.  The input surface should have no open edges, and must
        not have any edges that are shared by more than two faces. In
        addition, the input surface should not self-intersect, meaning
        that the faces of the surface should only touch at their
        edges.

        Parameters
        ----------
        normal : str, list, optional
            Plane normal to clip with.  Plane is centered at
            ``origin``.  Normal can be either a 3 member list
            (e.g. ``[0, 0, 1]``) or one of the following strings:
            ``'x'``, ``'y'``, ``'z'``, ``'-x'``, ``'-y'``, or
            ``'-z'``.

        origin : list, optional
            Coordinate of the origin (e.g. ``[1, 0, 0]``).  Defaults
            to the center of the mesh.

        tolerance : float, optional
            The tolerance for creating new points while clipping.  If
            the tolerance is too small, then degenerate triangles
            might be produced.

        inplace : bool, default: False
            Updates mesh in-place.

        progress_bar : bool, default: False
            Display a progress bar to indicate progress.

        Returns
        -------
        pyvista.PolyData
            The clipped mesh.

        Examples
        --------
        Clip a sphere in the X direction centered at the origin.  This
        will leave behind half a sphere in the positive X direction.

        >>> import pyvista as pv
        >>> sphere = pv.Sphere()
        >>> clipped_mesh = sphere.clip_closed_surface('-z')
        >>> clipped_mesh.plot(show_edges=True, line_width=3)

        Clip the sphere at the XY plane and leave behind half the
        sphere in the positive Z direction.  Shift the clip upwards to
        leave a smaller mesh behind.

        >>> clipped_mesh = sphere.clip_closed_surface(
        ...     'z', origin=[0, 0, 0.3]
        ... )
        >>> clipped_mesh.plot(show_edges=True, line_width=3)

        """
        # verify it is manifold
        if self.n_open_edges > 0:
            raise ValueError("This surface appears to be non-manifold.")
        if isinstance(normal, str):
            normal = NORMALS[normal.lower()]
        # find center of data if origin not specified
        if origin is None:
            origin = self.center

        # create the plane for clipping
        plane = generate_plane(normal, origin)
        collection = _vtk.vtkPlaneCollection()
        collection.AddItem(plane)

        alg = _vtk.vtkClipClosedSurface()
        alg.SetGenerateFaces(True)
        alg.SetInputDataObject(self)
        alg.SetTolerance(tolerance)
        alg.SetClippingPlanes(collection)
        _update_alg(alg, progress_bar, 'Clipping Closed Surface')
        result = _get_output(alg)

        if inplace:
            self.copy_from(result, deep=False)
            return self
        else:
            return result

    def fill_holes(self, hole_size, inplace=False, progress_bar=False):  # pragma: no cover
        """Fill holes in a pyvista.PolyData or vtk.vtkPolyData object.

        Holes are identified by locating boundary edges, linking them
        together into loops, and then triangulating the resulting
        loops. Note that you can specify an approximate limit to the
        size of the hole that can be filled.

        .. warning::
           This method is known to segfault.  Use at your own risk.

        Parameters
        ----------
        hole_size : float
            Specifies the maximum hole size to fill. This is
            represented as a radius to the bounding circumsphere
            containing the hole. Note that this is an approximate
            area; the actual area cannot be computed without first
            triangulating the hole.

        inplace : bool, default: False
            Return new mesh or overwrite input.

        progress_bar : bool, default: False
            Display a progress bar to indicate progress.

        Returns
        -------
        pyvista.PolyData
            Mesh with holes filled if ``inplace=False``.

        Examples
        --------
        Create a partial sphere with a hole and then fill it.

        >>> import pyvista as pv
        >>> sphere_with_hole = pv.Sphere(end_theta=330)
        >>> sphere = sphere_with_hole.fill_holes(1000)  # doctest:+SKIP
        >>> edges = sphere.extract_feature_edges(
        ...     feature_edges=False, manifold_edges=False
        ... )  # doctest:+SKIP
        >>> assert edges.n_cells == 0  # doctest:+SKIP

        """
        alg = _vtk.vtkFillHolesFilter()
        alg.SetHoleSize(hole_size)
        alg.SetInputData(self)
        _update_alg(alg, progress_bar, 'Filling Holes')

        mesh = _get_output(alg)
        if inplace:
            self.copy_from(mesh, deep=False)
            return self
        return mesh

    def clean(
        self,
        point_merging=True,
        tolerance=None,
        lines_to_points=True,
        polys_to_lines=True,
        strips_to_polys=True,
        inplace=False,
        absolute=True,
        progress_bar=False,
        **kwargs,
    ):
        """Clean the mesh.

        This merges duplicate points, removes unused points, and/or
        removes degenerate cells.

        Parameters
        ----------
        point_merging : bool, optional
            Enables point merging.  ``True`` by default.

        tolerance : float, optional
            Set merging tolerance.  When enabled merging is set to
            absolute distance. If ``absolute`` is ``False``, then the
            merging tolerance is a fraction of the bounding box
            length. The alias ``merge_tol`` is also excepted.

        lines_to_points : bool, optional
            Enable or disable the conversion of degenerate lines to
            points.  Enabled by default.

        polys_to_lines : bool, optional
            Enable or disable the conversion of degenerate polys to
            lines.  Enabled by default.

        strips_to_polys : bool, optional
            Enable or disable the conversion of degenerate strips to
            polys.

        inplace : bool, default: False
            Updates mesh in-place.

        absolute : bool, optional
            Control if ``tolerance`` is an absolute distance or a
            fraction.

        progress_bar : bool, default: False
            Display a progress bar to indicate progress.

        **kwargs : dict, optional
            Accepts for ``merge_tol`` to replace the ``tolerance``
            keyword argument.  This may be deprecated in future.

        Returns
        -------
        pyvista.PolyData
            Cleaned mesh.

        Examples
        --------
        Create a mesh with a degenerate face and then clean it,
        removing the degenerate face

        >>> import pyvista as pv
        >>> import numpy as np
        >>> points = np.array(
        ...     [[0, 0, 0], [0, 1, 0], [1, 0, 0]], dtype=np.float32
        ... )
        >>> faces = np.array([3, 0, 1, 2, 3, 0, 2, 2])
        >>> mesh = pv.PolyData(points, faces)
        >>> mout = mesh.clean()
        >>> mout.faces  # doctest:+SKIP
        array([3, 0, 1, 2])

        """
        if tolerance is None:
            tolerance = kwargs.pop('merge_tol', None)
        assert_empty_kwargs(**kwargs)
        alg = _vtk.vtkCleanPolyData()
        alg.SetPointMerging(point_merging)
        alg.SetConvertLinesToPoints(lines_to_points)
        alg.SetConvertPolysToLines(polys_to_lines)
        alg.SetConvertStripsToPolys(strips_to_polys)
        if isinstance(tolerance, (int, float)):
            if absolute:
                alg.ToleranceIsAbsoluteOn()
                alg.SetAbsoluteTolerance(tolerance)
            else:
                alg.SetTolerance(tolerance)
        alg.SetInputData(self)
        _update_alg(alg, progress_bar, 'Cleaning')
        output = _get_output(alg)

        # Check output so no segfaults occur
        if output.n_points < 1 and self.n_cells > 0:
            raise ValueError('Clean tolerance is too high. Empty mesh returned.')

        if inplace:
            self.copy_from(output, deep=False)
            return self
        return output

    def geodesic(
        self,
        start_vertex,
        end_vertex,
        inplace=False,
        keep_order=True,
        use_scalar_weights=False,
        progress_bar=False,
    ):
        """Calculate the geodesic path between two vertices using Dijkstra's algorithm.

        This will add an array titled ``'vtkOriginalPointIds'`` of the input
        mesh's point ids to the output mesh. The default behavior of the
        underlying ``vtkDijkstraGraphGeodesicPath`` filter is that the
        geodesic path is reversed in the resulting mesh. This is overridden
        in PyVista by default.

        Parameters
        ----------
        start_vertex : int
            Vertex index indicating the start point of the geodesic segment.

        end_vertex : int
            Vertex index indicating the end point of the geodesic segment.

        inplace : bool, default: False
            Whether the input mesh should be replaced with the path. The
            geodesic path is always returned.

        keep_order : bool, default: True
            If ``True``, the points of the returned path are guaranteed
            to start with the start vertex (as opposed to the end vertex).

            .. versionadded:: 0.32.0

        use_scalar_weights : bool, default: False
            If ``True``, use scalar values in the edge weight.
            This only works for point data.

        progress_bar : bool, default: False
            Display a progress bar to indicate progress.

        Returns
        -------
        pyvista.PolyData
            ``PolyData`` object consisting of the line segment between the
            two given vertices. If ``inplace`` is ``True`` this is the
            same object as the input mesh.

        Examples
        --------
        Plot the path between two points on the random hills mesh.

        >>> import pyvista as pv
        >>> from pyvista import examples
        >>> hills = examples.load_random_hills()
        >>> path = hills.geodesic(560, 5820)
        >>> pl = pv.Plotter()
        >>> _ = pl.add_mesh(hills)
        >>> _ = pl.add_mesh(path, line_width=5, color='k')
        >>> pl.show()

        See :ref:`geodesic_example` for more examples using this filter.

        """
        if not (0 <= start_vertex < self.n_points and 0 <= end_vertex < self.n_points):
            raise IndexError('Invalid point indices.')
        if not self.is_all_triangles:
            raise NotAllTrianglesError("Input mesh for geodesic path must be all triangles.")

        dijkstra = _vtk.vtkDijkstraGraphGeodesicPath()
        dijkstra.SetInputData(self)
        dijkstra.SetStartVertex(start_vertex)
        dijkstra.SetEndVertex(end_vertex)
        dijkstra.SetUseScalarWeights(use_scalar_weights)
        _update_alg(dijkstra, progress_bar, 'Calculating the Geodesic Path')
        original_ids = vtk_id_list_to_array(dijkstra.GetIdList())

        output = _get_output(dijkstra)
        if output.n_points == 0:
            raise ValueError(
                f"There is no path between vertices {start_vertex} and {end_vertex}. ",
                "It is likely the vertices belong to disconnected regions.",
            )

        output["vtkOriginalPointIds"] = original_ids

        # ensure proper order if requested
        if keep_order and original_ids[0] == end_vertex:
            output.points[...] = output.points[::-1, :]
            output["vtkOriginalPointIds"] = output["vtkOriginalPointIds"][::-1]

        if inplace:
            self.copy_from(output, deep=False)
            return self

        return output

    def geodesic_distance(
        self,
        start_vertex,
        end_vertex,
        use_scalar_weights=False,
        progress_bar=False,
    ):
        """Calculate the geodesic distance between two vertices using Dijkstra's algorithm.

        Parameters
        ----------
        start_vertex : int
            Vertex index indicating the start point of the geodesic segment.

        end_vertex : int
            Vertex index indicating the end point of the geodesic segment.

        use_scalar_weights : bool, default: False
            If ``True``, use scalar values in the edge weight.
            This only works for point data.

        progress_bar : bool, default: False
            Display a progress bar to indicate progress.

        Returns
        -------
        float
            Length of the geodesic segment.

        Examples
        --------
        >>> import pyvista as pv
        >>> sphere = pv.Sphere()
        >>> length = sphere.geodesic_distance(0, 100)
        >>> f'Length is {length:.3f}'
        'Length is 0.812'

        See :ref:`geodesic_example` for more examples using this filter.

        """
        path = self.geodesic(start_vertex, end_vertex, use_scalar_weights=use_scalar_weights)
        sizes = path.compute_cell_sizes(
            length=True,
            area=False,
            volume=False,
            progress_bar=progress_bar,
        )
        distance = np.sum(sizes['Length'])
        del path
        del sizes
        return distance

    def ray_trace(self, origin, end_point, first_point=False, plot=False, off_screen=None):
        """Perform a single ray trace calculation.

        This requires a mesh and a line segment defined by an origin
        and end_point.

        Parameters
        ----------
        origin : sequence[float]
            Start of the line segment.

        end_point : sequence[float]
            End of the line segment.

        first_point : bool, default: False
            Returns intersection of first point only.

        plot : bool, default: False
            Whether to plot the ray trace results.

        off_screen : bool, optional
            Plots off screen when ``plot=True``.  Used for unit testing.

        Returns
        -------
        intersection_points : numpy.ndarray
            Location of the intersection points.  Empty array if no
            intersections.

        intersection_cells : numpy.ndarray
            Indices of the intersection cells.  Empty array if no
            intersections.

        Examples
        --------
        Compute the intersection between a ray from the origin to
        ``[1, 0, 0]`` and a sphere with radius 0.5 centered at the
        origin.

        >>> import pyvista as pv
        >>> sphere = pv.Sphere()
        >>> point, cell = sphere.ray_trace(
        ...     [0, 0, 0], [1, 0, 0], first_point=True
        ... )
        >>> f'Intersected at {point[0]:.3f} {point[1]:.3f} {point[2]:.3f}'
        'Intersected at 0.499 0.000 0.000'

        Show a plot of the ray trace.

        >>> point, cell = sphere.ray_trace([0, 0, 0], [1, 0, 0], plot=True)

        See :ref:`ray_trace_example` for more examples using this filter.

        """
        points = _vtk.vtkPoints()
        cell_ids = _vtk.vtkIdList()
        self.obbTree.IntersectWithLine(np.array(origin), np.array(end_point), points, cell_ids)

        intersection_points = _vtk.vtk_to_numpy(points.GetData())
        has_intersection = intersection_points.shape[0] >= 1
        if first_point and has_intersection:
            intersection_points = intersection_points[0]

        intersection_cells = []
        if has_intersection:
            ncells = 1 if first_point else cell_ids.GetNumberOfIds()
            intersection_cells = [cell_ids.GetId(i) for i in range(ncells)]
        intersection_cells = np.array(intersection_cells)

        if plot:
            plotter = pyvista.Plotter(off_screen=off_screen)
            plotter.add_mesh(self, label='Test Mesh')
            segment = np.array([origin, end_point])
            plotter.add_lines(segment, 'b', label='Ray Segment')
            plotter.add_mesh(intersection_points, 'r', point_size=10, label='Intersection Points')
            plotter.add_legend()
            plotter.add_axes()
            plotter.show()

        return intersection_points, intersection_cells

    def multi_ray_trace(
        self,
        origins,
        directions,
        first_point=False,
        retry=False,
    ):  # pragma: no cover
        """Perform multiple ray trace calculations.

        This requires a mesh with only triangular faces, an array of
        origin points and an equal sized array of direction vectors to
        trace along.

        The embree library used for vectorization of the ray traces is
        known to occasionally return no intersections where the VTK
        implementation would return an intersection.  If the result
        appears to be missing some intersection points, set
        ``retry=True`` to run a second pass over rays that returned no
        intersections, using :func:`PolyDataFilters.ray_trace`.

        Parameters
        ----------
        origins : array_like[float]
            Starting point for each trace.

        directions : array_like[float]
            Direction vector for each trace.

        first_point : bool, default: False
            Returns intersection of first point only.

        retry : bool, default: False
            Will retry rays that return no intersections using
            :func:`PolyDataFilters.ray_trace`.

        Returns
        -------
        intersection_points : numpy.ndarray
            Location of the intersection points.  Empty array if no
            intersections.

        intersection_rays : numpy.ndarray
            Indices of the ray for each intersection point. Empty array if no
            intersections.

        intersection_cells : numpy.ndarray
            Indices of the intersection cells.  Empty array if no
            intersections.

        Examples
        --------
        Compute the intersection between rays from the origin in
        directions ``[1, 0, 0]``, ``[0, 1, 0]`` and ``[0, 0, 1]``, and
        a sphere with radius 0.5 centered at the origin

        >>> import pyvista as pv  # doctest:+SKIP
        >>> sphere = pv.Sphere()  # doctest:+SKIP
        >>> points, rays, cells = sphere.multi_ray_trace(
        ...     [[0, 0, 0]] * 3,
        ...     [[1, 0, 0], [0, 1, 0], [0, 0, 1]],
        ...     first_point=True,
        ... )  # doctest:+SKIP
        >>> string = ", ".join(
        ...     [
        ...         f"({point[0]:.3f}, {point[1]:.3f}, {point[2]:.3f})"
        ...         for point in points
        ...     ]
        ... )  # doctest:+SKIP
        >>> f'Rays intersected at {string}'  # doctest:+SKIP
        'Rays intersected at (0.499, 0.000, 0.000), (0.000, 0.497, 0.000), (0.000, 0.000, 0.500)'

        """
        if not self.is_all_triangles:
            raise NotAllTrianglesError("Input mesh for multi_ray_trace must be all triangles.")

        try:
            import trimesh

            if not trimesh.ray.has_embree:
                raise ImportError
        except ImportError:
            raise ImportError(
                "To use multi_ray_trace please install trimesh, embree (v2.17.7) and pyembree/embreex with:\n"
                "\tconda install embree=2 trimesh pyembree\nOR\n"
                "\tpip install trimesh embreex",
            )

        origins = np.asarray(origins)
        directions = np.asarray(directions)
        tmesh = trimesh.Trimesh(self.points, self.regular_faces)
        locations, index_ray, index_tri = tmesh.ray.intersects_location(
            origins,
            directions,
            multiple_hits=not first_point,
        )
        if retry:
            # gather intersecting rays in lists
            loc_lst = locations.tolist()
            ray_lst = index_ray.tolist()
            tri_lst = index_tri.tolist()

            # find indices that trimesh failed on
            all_ray_indices = np.arange(len(origins))
            retry_ray_indices = np.setdiff1d(all_ray_indices, index_ray, assume_unique=True)

            # compute ray points for all failed rays at once
            origins_retry = origins[retry_ray_indices, :]  # shape (n_retry, 3)
            directions_retry = directions[retry_ray_indices, :]
            unit_directions = directions_retry / np.linalg.norm(
                directions_retry,
                axis=1,
                keepdims=True,
            )

            origin_to_centre_vectors = self.center - origins_retry  # shape (n_retry, 3)
            origin_to_centre_lengths = np.linalg.norm(
                origin_to_centre_vectors,
                axis=-1,
                keepdims=True,
            )
            second_points = origins_retry + unit_directions * (
                origin_to_centre_lengths + self.length
            )

            for id_r, origin, second_point in zip(retry_ray_indices, origins_retry, second_points):
                locs, indices = self.ray_trace(origin, second_point, first_point=first_point)
                if locs.any():
                    if first_point:
                        locs = locs.reshape([1, 3])
                    ray_lst.extend([id_r] * indices.size)
                    tri_lst.extend(indices)
                    loc_lst.extend(locs)

            # sort result arrays by ray index
            index_ray = np.array(ray_lst)
            sorting_inds = index_ray.argsort()
            index_ray = index_ray[sorting_inds]
            index_tri = np.array(tri_lst)[sorting_inds]
            locations = np.array(loc_lst)[sorting_inds]

        return locations, index_ray, index_tri

    def plot_boundaries(self, edge_color="red", line_width=None, progress_bar=False, **kwargs):
        """Plot boundaries of a mesh.

        Parameters
        ----------
        edge_color : ColorLike, default: "red"
            The color of the edges when they are added to the plotter.

        line_width : int, optional
            Width of the boundary lines.

        progress_bar : bool, default: False
            Display a progress bar to indicate progress.

        **kwargs : dict, optional
            All additional keyword arguments will be passed to
            :func:`pyvista.Plotter.add_mesh`.

        Returns
        -------
        pyvista.CameraPosition
            List of camera position, focal point, and view up.
            Returned when ``return_cpos`` is ``True``.

        Examples
        --------
        >>> from pyvista import examples
        >>> hills = examples.load_random_hills()
        >>> hills.plot_boundaries(line_width=10)

        """
        edges = DataSetFilters.extract_feature_edges(self, progress_bar=progress_bar)

        plotter = pyvista.Plotter(
            off_screen=kwargs.pop('off_screen', None),
            notebook=kwargs.pop('notebook', None),
        )
        plotter.add_mesh(
            edges,
            color=edge_color,
            style='wireframe',
            label='Edges',
            line_width=line_width,
        )
        plotter.add_mesh(self, label='Mesh', **kwargs)
        plotter.add_legend()
        return plotter.show()

    def plot_normals(
        self,
        show_mesh=True,
        mag=1.0,
        flip=False,
        use_every=1,
        faces=False,
        color=None,
        **kwargs,
    ):
        """Plot the point normals of a mesh.

        Parameters
        ----------
        show_mesh : bool, default: true
            Plot the mesh itself.

        mag : float, default: 1.0
            Size magnitude of the normal arrows.

        flip : bool, default: False
            Flip the normal direction when ``True``.

        use_every : int, default: 1
            Display every nth normal.  By default every normal is
            displayed.  Display every 10th normal by setting this
            parameter to 10.

        faces : bool, default: False
            Plot face normals instead of the default point normals.

        color : ColorLike, optional
            Color of the arrows.  Defaults to
            :attr:`pyvista.plotting.themes.Theme.edge_color`.

        **kwargs : dict, optional
            All additional keyword arguments will be passed to
            :func:`pyvista.Plotter.add_mesh`.

        Returns
        -------
        pyvista.CameraPosition
            List of camera position, focal point, and view up.
            Returned when ``return_cpos`` is ``True``.

        Examples
        --------
        Plot the point normals of a sphere.

        >>> import pyvista as pv
        >>> sphere = pv.Sphere(phi_resolution=10, theta_resolution=10)
        >>> sphere.plot_normals(mag=0.1, show_edges=True)

        Plot the face normals of a sphere.

        >>> import pyvista as pv
        >>> sphere = pv.Sphere(phi_resolution=10, theta_resolution=10)
        >>> sphere.plot_normals(mag=0.1, faces=True, show_edges=True)

        """
        plotter = pyvista.Plotter(
            off_screen=kwargs.pop('off_screen', None),
            notebook=kwargs.pop('notebook', None),
        )
        if show_mesh:
            plotter.add_mesh(self, **kwargs)

        color = pyvista.Color(color, default_color=pyvista.global_theme.edge_color)

        if faces:
            centers = self.cell_centers().points[::use_every]
            normals = self.cell_normals
        else:
            centers = self.points[::use_every]
            normals = self.point_normals

        if flip:
            normals *= -1

        plotter.add_arrows(
            centers,
            normals[::use_every],
            mag=mag,
            color=color,
            show_scalar_bar=False,
        )

        return plotter.show()

    def remove_points(self, remove=None, mode='any', keep_scalars=True, inplace=False, **kwargs):
        """Rebuild a mesh by removing points.

        .. versionchanged:: 0.44.0

            This filter previously only worked on all-triangle meshes. It has been
            generalized to operate on any mesh. The filter :meth:`pyvista.DataSetFilters.remove_points`
            is called on inputs that are not all triangles.

        .. deprecated:: 0.44.0

            This implementation of ``remove_points`` is deprecated and will be replaced
            with :meth:`pyvista.DataSetFilters.remove_points` in the future. Note that
            the new filter returns a dataset instead of a tuple.

            Use the keyword ``ind`` explicitly instead of ``remove`` to suppress this
            warning and continue using the current implementation, e.g.

                replace: ``remove_points(remove=...)``
                with: ``remove_points(ind=...)``

            Or use the new filter directly with:

                ``pyvista.DataSetFilters.remove_points(mesh, ...)``

        Parameters
        ----------
        remove : sequence[bool | int]
            If remove is a bool array, points that are ``True`` will
            be removed.  Otherwise, it is treated as a list of
            indices.

        mode : str, default: "any"
            When ``'all'``, only faces containing all points flagged
            for removal will be removed.

        keep_scalars : bool, default: True
            When ``True``, point and cell scalars will be passed on to
            the new mesh.

        inplace : bool, default: False
            Updates mesh in-place.

        **kwargs
            Keyword arguments used for deprecation.

        Returns
        -------
        pyvista.PolyData
            Mesh without the points flagged for removal.

        numpy.ndarray
            Indices of new points relative to the original mesh.

        Examples
        --------
        Remove the first 100 points from a sphere.

        >>> import pyvista as pv
        >>> sphere = pv.Sphere()
        >>> reduced_sphere, ridx = sphere.remove_points(
        ...     ind=range(100, 250)
        ... )
        >>> reduced_sphere.plot(show_edges=True, line_width=3)

        """
        ind = kwargs.pop('ind', None)
        assert_empty_kwargs(**kwargs)
        if not self.is_all_triangles:
            return pyvista.DataSetFilters.remove_points(
                self,
                ind=remove,
                mode=mode,
                keep_scalars=True,
                inplace=inplace,
            )
        else:
            if ind is None:
                # deprecated 0.44.0, convert to error in 0.47.0, remove 0.48.0
                warnings.warn(
                    "\nThe current implementation of 'remove_points' is deprecated and will change in the future.\n"
                    "The filter will no longer return a tuple and will return a dataset instead. Use the keyword\n"
                    "'ind' explicitly instead of 'remove' to suppress this warning, e.g. \n"
                    "\treplace: remove_points(remove=...)\n"
                    "\twith:    remove_points(ind=...)\n"
                    "Or use the new filter directly with:\n"
                    "\tpyvista.DataSetFilters.remove_points(mesh, ...)",
                    PyVistaDeprecationWarning,
                )
            else:
                remove = ind

        remove = np.asarray(remove)

        # np.asarray will eat anything, so we have to weed out bogus inputs
        if not issubclass(remove.dtype.type, (np.bool_, np.integer)):
            raise TypeError('Remove must be either a mask or an integer array-like')

        if remove.dtype == np.bool_:
            if remove.size != self.n_points:
                raise ValueError('Mask different size than n_points')
            remove_mask = remove
        else:
            remove_mask = np.zeros(self.n_points, np.bool_)
            remove_mask[remove] = True

        f = self.faces.reshape(-1, 4)[:, 1:]
        vmask = remove_mask.take(f)
        fmask = ~vmask.all(1) if mode == 'all' else ~vmask.any(1)

        # Regenerate face and point arrays
        uni = np.unique(f.compress(fmask, 0), return_inverse=True)
        new_points = self.points.take(uni[0], 0)

        nfaces = fmask.sum()
        faces = np.empty((nfaces, 4), dtype=pyvista.ID_TYPE)
        faces[:, 0] = 3
        faces[:, 1:] = np.reshape(uni[1], (nfaces, 3))

        newmesh = pyvista.PolyData(new_points, faces, deep=True)
        ridx = uni[0]

        # Add scalars back to mesh if requested
        if keep_scalars:
            for key in self.point_data:
                newmesh.point_data[key] = self.point_data[key][ridx]

            for key in self.cell_data:
                try:
                    newmesh.cell_data[key] = self.cell_data[key][fmask]
                except:
                    warnings.warn(f'Unable to pass cell key {key} onto reduced mesh')

        # Return vtk surface and reverse indexing array
        if inplace:
            self.copy_from(newmesh, deep=False)
            return self, ridx
        return newmesh, ridx

    def flip_normals(self):
        """Flip normals of a triangular mesh by reversing the point ordering.

        Examples
        --------
        Flip the normals of a sphere and plot the normals before and
        after the flip.

        >>> import pyvista as pv
        >>> sphere = pv.Sphere()
        >>> sphere.plot_normals(mag=0.1)
        >>> sphere.flip_normals()
        >>> sphere.plot_normals(mag=0.1, opacity=0.5)

        """
        if not self.is_all_triangles:
            raise NotAllTrianglesError('Can only flip normals on an all triangle mesh.')

        f = self._connectivity_array

        # swap first and last point index in-place
        # See: https://stackoverflow.com/a/33362288/
        f[::3], f[2::3] = f[2::3], f[::3].copy()

    def delaunay_2d(
        self,
        tol=1e-05,
        alpha=0.0,
        offset=1.0,
        bound=False,
        inplace=False,
        edge_source=None,
        progress_bar=False,
    ):
        """Apply a 2D Delaunay filter along the best fitting plane.

        This filter can be used to generate a 2d surface from a set of
        points on a plane.  If you want to create a surface from a
        point cloud, see :func:`pyvista.PolyDataFilters.reconstruct_surface`.

        Parameters
        ----------
        tol : float, default: 1e-05
            Specify a tolerance to control discarding of closely
            spaced points. This tolerance is specified as a fraction
            of the diagonal length of the bounding box of the points.

        alpha : float, default: 0.0
            Specify alpha (or distance) value to control output of
            this filter. For a non-zero alpha value, only edges or
            triangles contained within a sphere centered at mesh
            vertices will be output. Otherwise, only triangles will be
            output.

        offset : float, default: 1.0
            Specify a multiplier to control the size of the initial,
            bounding Delaunay triangulation.

        bound : bool, default: False
            Boolean controls whether bounding triangulation points
            and associated triangles are included in the
            output. These are introduced as an initial triangulation
            to begin the triangulation process. This feature is nice
            for debugging output.

        inplace : bool, default: False
            If ``True``, overwrite this mesh with the triangulated
            mesh.

        edge_source : pyvista.PolyData, optional
            Specify the source object used to specify constrained
            edges and loops. If set, and lines/polygons are defined, a
            constrained triangulation is created. The lines/polygons
            are assumed to reference points in the input point set
            (i.e. point ids are identical in the input and
            source).

        progress_bar : bool, default: False
            Display a progress bar to indicate progress.

        Returns
        -------
        pyvista.PolyData
            Mesh from the 2D delaunay filter.

        Examples
        --------
        First, generate 30 points on circle and plot them.

        >>> import pyvista as pv
        >>> points = pv.Polygon(n_sides=30).points
        >>> circle = pv.PolyData(points)
        >>> circle.plot(show_edges=True, point_size=15)

        Use :func:`delaunay_2d` to fill the interior of the circle.

        >>> filled_circle = circle.delaunay_2d()
        >>> filled_circle.plot(show_edges=True, line_width=5)

        Use the ``edge_source`` parameter to create a constrained delaunay
        triangulation and plot it.

        >>> squar = pv.Polygon(n_sides=4, radius=8, fill=False)
        >>> squar = squar.rotate_z(45, inplace=False)
        >>> circ0 = pv.Polygon(center=(2, 3, 0), n_sides=30, radius=1)
        >>> circ1 = pv.Polygon(center=(-2, -3, 0), n_sides=30, radius=1)
        >>> comb = circ0 + circ1 + squar
        >>> tess = comb.delaunay_2d(edge_source=comb)
        >>> tess.plot(cpos='xy', show_edges=True)

        See :ref:`triangulated_surface` for more examples using this filter.

        """
        alg = _vtk.vtkDelaunay2D()
        alg.SetProjectionPlaneMode(_vtk.VTK_BEST_FITTING_PLANE)
        alg.SetInputDataObject(self)
        alg.SetTolerance(tol)
        alg.SetAlpha(alpha)
        alg.SetOffset(offset)
        alg.SetBoundingTriangulation(bound)
        if edge_source is not None:
            alg.SetSourceData(edge_source)
        _update_alg(alg, progress_bar, 'Computing 2D Triangulation')

        # Sometimes lines are given in the output. The
        # `.triangulate()` filter cleans those
        mesh = _get_output(alg).triangulate()
        if inplace:
            self.copy_from(mesh, deep=False)
            return self
        return mesh

    def compute_arc_length(self, progress_bar=False):
        """Compute the arc length over the length of the probed line.

        It adds a new point-data array named ``"arc_length"`` with the
        computed arc length for each of the polylines in the
        input. For all other cell types, the arc length is set to 0.

        Parameters
        ----------
        progress_bar : bool, default: False
            Display a progress bar to indicate progress.

        Returns
        -------
        float
            Arc length of the length of the probed line.

        Examples
        --------
        >>> import pyvista as pv
        >>> sphere = pv.Sphere()
        >>> path = sphere.geodesic(0, 100)
        >>> length = path.compute_arc_length()['arc_length'][-1]
        >>> f'Length is {length:.3f}'
        'Length is 0.812'

        This is identical to the geodesic_distance.

        >>> length = sphere.geodesic_distance(0, 100)
        >>> f'Length is {length:.3f}'
        'Length is 0.812'

        You can also plot the arc_length.

        >>> arc = path.compute_arc_length()
        >>> arc.plot(scalars="arc_length")

        """
        alg = _vtk.vtkAppendArcLength()
        alg.SetInputData(self)
        _update_alg(alg, progress_bar, 'Computing the Arc Length')
        return _get_output(alg)

    def project_points_to_plane(self, origin=None, normal=(0.0, 0.0, 1.0), inplace=False):
        """Project points of this mesh to a plane.

        Parameters
        ----------
        origin : sequence[float], optional
            Plane origin.  Defaults to the approximate center of the
            input mesh minus half the length of the input mesh in the
            direction of the normal.

        normal : sequence[float], default: (0.0, 0.0, 1.0)
            Plane normal.  Defaults to +Z.

        inplace : bool, default: False
            Whether to overwrite the original mesh with the projected
            points.

        Returns
        -------
        pyvista.PolyData
            The points of this mesh projected onto a plane.

        Examples
        --------
        Flatten a sphere to the XY plane.

        >>> import pyvista as pv
        >>> sphere = pv.Sphere()
        >>> projected = sphere.project_points_to_plane()
        >>> projected.plot(show_edges=True, line_width=3)

        """
        if not isinstance(normal, (np.ndarray, collections.abc.Sequence)) or len(normal) != 3:
            raise TypeError('Normal must be a length three vector')
        if origin is None:
            origin = np.array(self.center) - np.array(normal) * self.length / 2.0
        # choose what mesh to use
        mesh = self.copy() if not inplace else self
        # Make plane
        plane = generate_plane(normal, origin)
        # Perform projection in place on the copied mesh
        f = lambda p: plane.ProjectPoint(p, p)
        np.apply_along_axis(f, 1, mesh.points)
        return mesh

    def ribbon(
        self,
        width=None,
        scalars=None,
        angle=0.0,
        factor=2.0,
        normal=None,
        tcoords=False,
        preference='points',
        progress_bar=False,
    ):
        """Create a ribbon of the lines in this dataset.

        .. note::
           If there are no lines in the input dataset, then the output
           will be an empty :class:`pyvista.PolyData` mesh.

        Parameters
        ----------
        width : float, optional
            Set the "half" width of the ribbon. If the width is
            allowed to vary, this is the minimum width. The default is
            10% the length.

        scalars : str, optional
            String name of the scalars array to use to vary the ribbon
            width.  This is only used if a scalars array is specified.

        angle : float, optional
            Angle in degrees of the offset angle of the ribbon from
            the line normal. The default is 0.0.

        factor : float, optional
            Set the maximum ribbon width in terms of a multiple of the
            minimum width. The default is 2.0.

        normal : sequence[float], optional
            Normal to use as default.

        tcoords : bool, str, optional
            If ``True``, generate texture coordinates along the
            ribbon. This can also be specified to generate the texture
            coordinates with either ``'length'`` or ``'normalized'``.

        preference : str, optional
            The field preference when searching for the scalars array by
            name.

        progress_bar : bool, default: False
            Display a progress bar to indicate progress.

        Returns
        -------
        pyvista.PolyData
            Ribbon mesh.  Empty if there are no lines in the input dataset.

        Examples
        --------
        Convert a line to a ribbon and plot it.

        >>> import numpy as np
        >>> import pyvista as pv
        >>> n = 1000
        >>> theta = np.linspace(-10 * np.pi, 10 * np.pi, n)
        >>> z = np.linspace(-2, 2, n)
        >>> r = z**2 + 1
        >>> x = r * np.sin(theta)
        >>> y = r * np.cos(theta)
        >>> points = np.column_stack((x, y, z))
        >>> pdata = pv.PolyData(points)
        >>> pdata.lines = np.hstack((n, range(n)))
        >>> pdata['distance'] = range(n)
        >>> ribbon = pdata.ribbon(width=0.2)
        >>> ribbon.plot(show_scalar_bar=False)

        """
        if scalars is not None:
            field = get_array_association(self, scalars, preference=preference)
        if width is None:
            width = self.length * 0.1
        alg = _vtk.vtkRibbonFilter()
        alg.SetInputDataObject(self)
        alg.SetWidth(width)
        if normal is not None:
            alg.SetUseDefaultNormal(True)
            alg.SetDefaultNormal(normal)
        alg.SetAngle(angle)
        if scalars is not None:
            alg.SetVaryWidth(True)
            alg.SetInputArrayToProcess(
                0,
                0,
                0,
                field.value,
                scalars,
            )  # args: (idx, port, connection, field, name)
            alg.SetWidthFactor(factor)
        else:
            alg.SetVaryWidth(False)
        if tcoords:
            alg.SetGenerateTCoords(True)
            if isinstance(tcoords, str):
                if tcoords.lower() == 'length':
                    alg.SetGenerateTCoordsToUseLength()
                elif tcoords.lower() == 'normalized':
                    alg.SetGenerateTCoordsToNormalizedLength()
            else:
                alg.SetGenerateTCoordsToUseLength()
        else:
            alg.SetGenerateTCoordsToOff()
        _update_alg(alg, progress_bar, 'Creating a Ribbon')
        return _get_output(alg)

    def extrude(self, vector, capping=None, inplace=False, progress_bar=False):
        """Sweep polygonal data creating a "skirt" from free edges.

        This will create a line from vertices.

        This takes polygonal data as input and generates polygonal
        data on output. The input dataset is swept according to some
        extrusion function and creates new polygonal primitives. These
        primitives form a "skirt" or swept surface. For example,
        sweeping a line results in a quadrilateral, and sweeping a
        triangle creates a "wedge".

        The skirt is generated by locating certain topological
        features. Free edges (edges of polygons or triangle strips
        only used by one polygon or triangle strips) generate
        surfaces. This is true also of lines or polylines. Vertices
        generate lines.

        .. versionchanged:: 0.32.0
           The ``capping`` keyword was added with a default of ``False``.
           The previously used VTK default corresponds to ``capping=True``.
           In a future version the default will be changed to ``True`` to
           match the behavior of the underlying VTK filter.

        Parameters
        ----------
        vector : numpy.ndarray or sequence
            Direction and length to extrude the mesh in.

        capping : bool, optional
            Control if the sweep of a 2D object is capped. The default is
            ``False``, which differs from VTK's default.

            .. warning::
               The ``capping`` keyword was added in version 0.32.0 with a
               default value of ``False``. In a future version this default
               will be changed to ``True`` to match the behavior of the
               underlying VTK filter. It is recommended to explicitly pass
               a value for this keyword argument to prevent future changes
               in behavior and warnings.

        inplace : bool, default: False
            Overwrites the original mesh in-place.

        progress_bar : bool, default: False
            Display a progress bar to indicate progress.

        Returns
        -------
        pyvista.PolyData
            Extruded mesh.

        Examples
        --------
        Extrude a half circle arc.

        >>> import pyvista as pv
        >>> arc = pv.CircularArc([-1, 0, 0], [1, 0, 0], [0, 0, 0])
        >>> mesh = arc.extrude([0, 0, 1], capping=False)
        >>> mesh.plot(color='lightblue')

        Extrude and cap an 8 sided polygon.

        >>> poly = pv.Polygon(n_sides=8)
        >>> mesh = poly.extrude((0, 0, 1.5), capping=True)
        >>> mesh.plot(line_width=5, show_edges=True)

        """
        if capping is None:
            capping = False
            warnings.warn(
                'The default value of the ``capping`` keyword argument will change in '
                'a future version to ``True`` to match the behavior of VTK. We recommend '
                'passing the keyword explicitly to prevent future surprises.',
                PyVistaFutureWarning,
            )

        alg = _vtk.vtkLinearExtrusionFilter()
        alg.SetExtrusionTypeToVectorExtrusion()
        alg.SetVector(*vector)
        alg.SetInputData(self)
        alg.SetCapping(capping)
        _update_alg(alg, progress_bar, 'Extruding')
        output = _get_output(alg)
        if inplace:
            self.copy_from(output, deep=False)
            return self
        return output

    def extrude_rotate(
        self,
        resolution=30,
        inplace=False,
        translation=0.0,
        dradius=0.0,
        angle=360.0,
        capping=None,
        rotation_axis=(0, 0, 1),
        progress_bar=False,
    ):
        """Sweep polygonal data creating "skirt" from free edges and lines, and lines from vertices.

        This takes polygonal data as input and generates polygonal
        data on output. The input dataset is swept around the axis
        to create new polygonal primitives. These primitives form a
        "skirt" or swept surface. For example, sweeping a line results
        in a cylindrical shell, and sweeping a circle creates a torus.

        There are a number of control parameters for this filter.  You
        can control whether the sweep of a 2D object (i.e., polygon or
        triangle strip) is capped with the generating geometry via the
        ``capping`` parameter. Also, you can control the angle of
        rotation, and whether translation along the axis is
        performed along with the rotation.  (Translation is useful for
        creating "springs".) You also can adjust the radius of the
        generating geometry with the ``dradius`` parameter.

        The skirt is generated by locating certain topological
        features. Free edges (edges of polygons or triangle strips
        only used by one polygon or triangle strips) generate
        surfaces. This is true also of lines or polylines. Vertices
        generate lines.

        This filter can be used to model axisymmetric objects like
        cylinders, bottles, and wine glasses; or translational
        rotational symmetric objects like springs or corkscrews.

        .. versionchanged:: 0.32.0
           The ``capping`` keyword was added with a default of ``False``.
           The previously used VTK default corresponds to ``capping=True``.
           In a future version the default will be changed to ``True`` to
           match the behavior of the underlying VTK filter.

        Parameters
        ----------
        resolution : int, optional
            Number of pieces to divide line into.

        inplace : bool, default: False
            Overwrites the original mesh inplace.

        translation : float, optional
            Total amount of translation along the axis.

        dradius : float, optional
            Change in radius during sweep process.

        angle : float, optional
            The angle of rotation in degrees.

        capping : bool, optional
            Control if the sweep of a 2D object is capped. The default is
            ``False``, which differs from VTK's default.

            .. warning::
               The ``capping`` keyword was added in version 0.32.0 with a
               default value of ``False``. In a future version this default
               will be changed to ``True`` to match the behavior of the
               underlying VTK filter. It is recommended to explicitly pass
               a value for this keyword argument to prevent future changes
               in behavior and warnings.

        rotation_axis : numpy.ndarray or sequence, optional
            The direction vector of the axis around which the rotation is done.
            It requires vtk>=9.1.0.

        progress_bar : bool, default: False
            Display a progress bar to indicate progress.

        Returns
        -------
        pyvista.PolyData
            Rotationally extruded mesh.

        Examples
        --------
        Create a "spring" using the rotational extrusion filter.

        >>> import pyvista as pv
        >>> profile = pv.Polygon(
        ...     center=[1.25, 0.0, 0.0],
        ...     radius=0.2,
        ...     normal=(0, 1, 0),
        ...     n_sides=30,
        ... )
        >>> extruded = profile.extrude_rotate(
        ...     resolution=360,
        ...     translation=4.0,
        ...     dradius=0.5,
        ...     angle=1500.0,
        ...     capping=True,
        ... )
        >>> extruded.plot(smooth_shading=True)

        Create a "wine glass" using the rotational extrusion filter.

        >>> import numpy as np
        >>> points = np.array(
        ...     [
        ...         [-0.18, 0, 0],
        ...         [-0.18, 0, 0.01],
        ...         [-0.18, 0, 0.02],
        ...         [-0.01, 0, 0.03],
        ...         [-0.01, 0, 0.04],
        ...         [-0.02, 0, 0.5],
        ...         [-0.05, 0, 0.75],
        ...         [-0.1, 0, 0.8],
        ...         [-0.2, 0, 1.0],
        ...     ]
        ... )
        >>> spline = pv.Spline(points, 30)
        >>> extruded = spline.extrude_rotate(resolution=20, capping=False)
        >>> extruded.plot(color='lightblue')

        """
        if capping is None:
            capping = False
            warnings.warn(
                'The default value of the ``capping`` keyword argument will change in '
                'a future version to ``True`` to match the behavior of VTK. We recommend '
                'passing the keyword explicitly to prevent future surprises.',
                PyVistaFutureWarning,
            )

        if (
            not isinstance(rotation_axis, (np.ndarray, collections.abc.Sequence))
            or len(rotation_axis) != 3
        ):
            raise ValueError('Vector must be a length three vector')

        if resolution <= 0:
            raise ValueError('`resolution` should be positive')
        alg = _vtk.vtkRotationalExtrusionFilter()
        alg.SetInputData(self)
        alg.SetResolution(resolution)
        alg.SetTranslation(translation)
        alg.SetDeltaRadius(dradius)
        alg.SetCapping(capping)
        alg.SetAngle(angle)
        if pyvista.vtk_version_info >= (9, 1, 0):
            alg.SetRotationAxis(rotation_axis)
        else:  # pragma: no cover
            if rotation_axis != (0, 0, 1):
                raise VTKVersionError(
                    'The installed version of VTK does not support '
                    'setting the direction vector of the axis around which the rotation is done.',
                )

        _update_alg(alg, progress_bar, 'Extruding')
        output = wrap(alg.GetOutput())
        if inplace:
            self.copy_from(output, deep=False)
            return self
        return output

    def extrude_trim(
        self,
        direction,
        trim_surface,
        extrusion="boundary_edges",
        capping="intersection",
        inplace=False,
        progress_bar=False,
    ):
        """Extrude polygonal data trimmed by a surface.

        The input dataset is swept along a specified direction forming a
        "skirt" from the boundary edges 2D primitives (i.e., edges used
        by only one polygon); and/or from vertices and lines. The extent
        of the sweeping is defined where the sweep intersects a
        user-specified surface.

        Parameters
        ----------
        direction : numpy.ndarray or sequence
            Direction vector to extrude.

        trim_surface : pyvista.PolyData
            Surface which trims the surface.

        extrusion : str, default: "boundary_edges"
            Control the strategy of extrusion. One of the following:

            * ``"boundary_edges"``
            * ``"all_edges"``

            The default only generates faces on the boundary of the original
            input surface. When using ``"all_edges"``, faces are created along
            interior points as well.

        capping : str, default: "intersection"
            Control the strategy of capping. One of the following:

            * ``"intersection"``
            * ``"minimum_distance"``
            * ``"maximum_distance"``
            * ``"average_distance"``

        inplace : bool, default: False
            Overwrites the original mesh in-place.

        progress_bar : bool, default: False
            Display a progress bar to indicate progress.

        Returns
        -------
        pyvista.PolyData
            Extruded mesh trimmed by a surface.

        Examples
        --------
        Extrude a disc.

        >>> import pyvista as pv
        >>> import numpy as np
        >>> plane = pv.Plane(i_size=2, j_size=2, direction=[0, 0.8, 1])
        >>> disc = pv.Disc(center=(0, 0, -1), c_res=50)
        >>> direction = [0, 0, 1]
        >>> extruded_disc = disc.extrude_trim(direction, plane)
        >>> extruded_disc.plot(smooth_shading=True, split_sharp_edges=True)

        """
        if not isinstance(direction, (np.ndarray, collections.abc.Sequence)) or len(direction) != 3:
            raise TypeError('Vector must be a length three vector')

        extrusions = {"boundary_edges": 0, "all_edges": 1}
        if isinstance(extrusion, str):
            if extrusion not in extrusions:
                raise ValueError(f'Invalid strategy of extrusion "{extrusion}".')
            extrusion = extrusions[extrusion]
        else:
            raise TypeError('Invalid type given to `extrusion`. Must be a string.')

        cappings = {
            "intersection": 0,
            "minimum_distance": 1,
            "maximum_distance": 2,
            "average_distance": 3,
        }
        if isinstance(capping, str):
            if capping not in cappings:
                raise ValueError(f'Invalid strategy of capping "{capping}".')
            capping = cappings[capping]
        else:
            raise TypeError('Invalid type given to `capping`. Must be a string.')

        alg = _vtk.vtkTrimmedExtrusionFilter()
        alg.SetInputData(self)
        alg.SetExtrusionDirection(*direction)
        alg.SetTrimSurfaceData(trim_surface)
        alg.SetExtrusionStrategy(extrusion)
        alg.SetCappingStrategy(capping)
        _update_alg(alg, progress_bar, 'Extruding with trimming')
        output = wrap(alg.GetOutput())
        if inplace:
            self.copy_from(output, deep=False)
            return self
        return output

    def strip(
        self,
        join=False,
        max_length=1000,
        pass_cell_data=False,
        pass_cell_ids=False,
        pass_point_ids=False,
        progress_bar=False,
    ):
        """Strip poly data cells.

        Generates triangle strips and/or poly-lines from input
        polygons, triangle strips, and lines.

        Polygons are assembled into triangle strips only if they are
        triangles; other types of polygons are passed through to the
        output and not stripped. (Use ``triangulate`` filter to
        triangulate non-triangular polygons prior to running this
        filter if you need to strip all the data.) The filter will
        pass through (to the output) vertices if they are present in
        the input polydata.

        Also note that if triangle strips or polylines are defined in
        the input they are passed through and not joined nor
        extended. (If you wish to strip these use ``triangulate``
        filter to fragment the input into triangles and lines prior to
        running this filter.)

        This filter implements `vtkStripper
        <https://vtk.org/doc/nightly/html/classvtkStripper.html>`_

        Parameters
        ----------
        join : bool, default: False
            If ``True``, the output polygonal segments will be joined
            if they are contiguous. This is useful after slicing a
            surface.

        max_length : int, default: 1000
            Specify the maximum number of triangles in a triangle
            strip, and/or the maximum number of lines in a poly-line.

        pass_cell_data : bool, default: False
            Enable/Disable passing of the CellData in the input to the
            output as FieldData. Note the field data is transformed.

        pass_cell_ids : bool, default: False
            If ``True``, the output polygonal dataset will have a
            celldata array that holds the cell index of the original
            3D cell that produced each output cell. This is useful for
            picking. The default is ``False`` to conserve memory.

        pass_point_ids : bool, default: False
            If ``True``, the output polygonal dataset will have a
            pointdata array that holds the point index of the original
            vertex that produced each output vertex. This is useful
            for picking. The default is ``False`` to conserve memory.

        progress_bar : bool, default: False
            Display a progress bar to indicate progress.

        Returns
        -------
        pyvista.PolyData
            Stripped mesh.

        Examples
        --------
        >>> from pyvista import examples
        >>> mesh = examples.load_airplane()
        >>> slc = mesh.slice(normal='z', origin=(0, 0, -10))
        >>> stripped = slc.strip()
        >>> stripped.n_cells
        1
        >>> stripped.plot(show_edges=True, line_width=3)

        """
        alg = _vtk.vtkStripper()
        alg.SetInputDataObject(self)
        alg.SetJoinContiguousSegments(join)
        alg.SetMaximumLength(max_length)
        alg.SetPassCellDataAsFieldData(pass_cell_data)
        alg.SetPassThroughCellIds(pass_cell_ids)
        alg.SetPassThroughPointIds(pass_point_ids)
        _update_alg(alg, progress_bar, 'Stripping Mesh')
        return _get_output(alg)

    def collision(
        self,
        other_mesh,
        contact_mode=0,
        box_tolerance=0.001,
        cell_tolerance=0.0,
        n_cells_per_node=2,
        generate_scalars=False,
        progress_bar=False,
    ):
        """Perform collision determination between two polyhedral surfaces.

        If ``collision_mode`` is set to all contacts, the output will
        be lines of contact. If ``collision_mode`` is first contact or half
        contacts then the Contacts output will be vertices.

        .. warning::
            Currently only triangles are processed. Use
            :func:`PolyDataFilters.triangulate` to convert any strips
            or polygons to triangles.  Otherwise, the mesh will be
            converted for you within this method.

        Parameters
        ----------
        other_mesh : pyvista.DataSet
            Other mesh to test collision with.  If the other mesh is
            not a surface, its external surface will be extracted and
            triangulated.

        contact_mode : int, default: 0
            Contact mode.  One of the following:

            * 0 - All contacts. Find all the contacting cell pairs
              with two points per collision
            * 1 - First contact. Quickly find the first contact point.
            * 2 - Half contacts. Find all the contacting cell pairs
              with one point per collision.

        box_tolerance : float, default: 0.001
             Oriented bounding box (OBB) tree tolerance in world coordinates.

        cell_tolerance : float, default: 0.0
            Cell tolerance (squared value).

        n_cells_per_node : int, default: 2
            Number of cells in each OBB.

        generate_scalars : bool, default: False
            Flag to visualize the contact cells.  If ``True``, the
            contacting cells will be colored from red through blue,
            with collisions first determined colored red.  This array
            is stored as ``"collision_rgba"``.

            .. note::
               This will remove any other cell arrays in the mesh.

        progress_bar : bool, default: False
            Display a progress bar to indicate progress.

        Returns
        -------
        pyvista.PolyData
            Mesh containing collisions in the ``field_data``
            attribute named ``"ContactCells"``.  Array only exists
            when there are collisions.

        int
            Number of collisions.

        Notes
        -----
        Due to the nature of the `vtk.vtkCollisionDetectionFilter
        <https://vtk.org/doc/nightly/html/classvtkCollisionDetectionFilter.html>`_,
        repeated uses of this method will be slower that using the
        ``vtk.vtkCollisionDetectionFilter`` directly.  The first
        update of the filter creates two instances of `vtkOBBTree
        <https://vtk.org/doc/nightly/html/classvtkOBBTree.html>`_,
        which can be subsequently updated by modifying the transform or
        matrix of the input meshes.

        This method assumes no transform and is easier to use for
        single collision tests, but it is recommended to use a
        combination of ``pyvista`` and ``vtk`` for rapidly computing
        repeated collisions.  See the `Collision Detection Example
        <https://kitware.github.io/vtk-examples/site/Python/Visualization/CollisionDetection/>`_

        Examples
        --------
        Compute the collision between a sphere and the back faces of a
        cube and output the cell indices of the first 10 collisions.

        >>> import numpy as np
        >>> import pyvista as pv
        >>> mesh_a = pv.Sphere(radius=0.5)
        >>> mesh_b = pv.Cube((0.5, 0.5, 0.5)).extract_cells([0, 2, 4])
        >>> collision, ncol = mesh_a.collision(mesh_b, cell_tolerance=1)
        >>> collision['ContactCells'][:10]
        pyvista_ndarray([464,   0,   0,  29,  29,  27,  27,  28,  28,  23])

        Plot the collisions by creating a collision mask with the
        ``"ContactCells"`` field data.  Cells with a collision are
        colored red.

        >>> scalars = np.zeros(collision.n_cells, dtype=bool)
        >>> scalars[collision.field_data['ContactCells']] = True
        >>> pl = pv.Plotter()
        >>> _ = pl.add_mesh(
        ...     collision,
        ...     scalars=scalars,
        ...     show_scalar_bar=False,
        ...     cmap='bwr',
        ... )
        >>> _ = pl.add_mesh(
        ...     mesh_b,
        ...     color='lightblue',
        ...     line_width=5,
        ...     opacity=0.7,
        ...     show_edges=True,
        ... )
        >>> pl.show()

        Alternatively, simply plot the collisions using the default
        ``'collision_rgba'`` array after enabling ``generate_scalars``.

        >>> collision, ncol = mesh_a.collision(
        ...     mesh_b, cell_tolerance=1, generate_scalars=True
        ... )
        >>> collision.plot()

        See :ref:`collision_example` for more examples using this filter.

        """
        # other mesh must be a polydata
        if not isinstance(other_mesh, pyvista.PolyData):
            other_mesh = other_mesh.extract_surface()

        # according to VTK limitations
        poly_data = self
        if not poly_data.is_all_triangles:
            poly_data = poly_data.triangulate()
        if not other_mesh.is_all_triangles:
            other_mesh = other_mesh.triangulate()

        alg = _vtk.vtkCollisionDetectionFilter()
        alg.SetInputData(0, poly_data)
        alg.SetTransform(0, _vtk.vtkTransform())
        alg.SetInputData(1, other_mesh)
        alg.SetMatrix(1, _vtk.vtkMatrix4x4())
        alg.SetBoxTolerance(box_tolerance)
        alg.SetCellTolerance(cell_tolerance)
        alg.SetNumberOfCellsPerNode(n_cells_per_node)
        alg.SetCollisionMode(contact_mode)
        alg.SetGenerateScalars(generate_scalars)
        _update_alg(alg, progress_bar, 'Computing collisions')

        output = _get_output(alg)

        if generate_scalars:
            # must rename array as VTK sets the cell scalars array name to
            # a nullptr.
            # See https://github.com/pyvista/pyvista/pull/1540
            #
            # Note: Since all other cell arrays are destroyed when
            # generate_scalars is True, we can always index the first cell
            # array.
            output.cell_data.GetAbstractArray(0).SetName('collision_rgba')

        return output, alg.GetNumberOfContacts()

    def contour_banded(
        self,
        n_contours,
        rng=None,
        scalars=None,
        component=0,
        clip_tolerance=1e-6,
        generate_contour_edges=True,
        scalar_mode="value",
        clipping=True,
        progress_bar=False,
    ):
        """Generate filled contours.

        Generates filled contours for vtkPolyData. Filled contours are
        bands of cells that all have the same cell scalar value, and can
        therefore be colored the same. The method is also referred to as
        filled contour generation.

        This filter implements `vtkBandedPolyDataContourFilter
        <https://vtk.org/doc/nightly/html/classvtkBandedPolyDataContourFilter.html>`_.

        Parameters
        ----------
        n_contours : int
            Number of contours.

        rng : Sequence, optional
            Range of the scalars. Optional and defaults to the minimum and
            maximum of the active scalars of ``scalars``.

        scalars : str, optional
            The name of the scalar array to use for contouring.  If ``None``,
            the active scalar array will be used.

        component : int, default: 0
            The component to use of an input scalars array with more than one
            component.

        clip_tolerance : float, default: 1e-6
            Set/Get the clip tolerance.  Warning: setting this too large will
            certainly cause numerical issues. Change from the default value at
            your own risk. The actual internal clip tolerance is computed by
            multiplying ``clip_tolerance`` by the scalar range.

        generate_contour_edges : bool, default: True
            Controls whether contour edges are generated.  Contour edges are
            the edges between bands. If enabled, they are generated from
            polygons/triangle strips and returned as a second output.

        scalar_mode : str, default: 'value'
            Control whether the cell scalars are output as an integer index or
            a scalar value.  If ``'index'``, the index refers to the bands
            produced by the clipping range. If ``'value'``, then a scalar value
            which is a value between clip values is used.

        clipping : bool, default: True
            Indicate whether to clip outside ``rng`` and only return cells with
            values within ``rng``.

        progress_bar : bool, default: False
            Display a progress bar to indicate progress.

        Returns
        -------
        output : pyvista.PolyData
            Surface containing the contour surface.

        edges : pyvista.PolyData
            Optional edges when ``generate_contour_edges`` is ``True``.

        Examples
        --------
        Plot the random hills dataset and with 8 contour lines. Note how we use 7
        colors here (``n_contours - 1``).

        >>> import pyvista as pv
        >>> from pyvista import examples

        >>> mesh = examples.load_random_hills()
        >>> n_contours = 8
        >>> _, edges = mesh.contour_banded(n_contours)

        >>> pl = pv.Plotter()
        >>> _ = pl.add_mesh(
        ...     edges,
        ...     line_width=5,
        ...     render_lines_as_tubes=True,
        ...     color='k',
        ... )
        >>> _ = pl.add_mesh(mesh, n_colors=n_contours - 1, cmap='Set3')
        >>> pl.show()

        Extract the surface from the uniform grid dataset and plot its contours
        alongside the output from the banded contour filter.

        >>> surf = examples.load_uniform().extract_surface()
        >>> n_contours = 5
        >>> rng = [200, 500]
        >>> output, edges = surf.contour_banded(n_contours, rng=rng)

        >>> dargs = dict(n_colors=n_contours - 1, clim=rng)
        >>> pl = pv.Plotter()
        >>> _ = pl.add_mesh(
        ...     edges,
        ...     line_width=5,
        ...     render_lines_as_tubes=True,
        ...     color='k',
        ... )
        >>> _ = pl.add_mesh(surf, opacity=0.3, **dargs)
        >>> _ = pl.add_mesh(output, **dargs)
        >>> pl.show()

        """
        if scalars is None:
            set_default_active_scalars(self)
            if self.point_data.active_scalars_name is None:
                raise MissingDataError('No point scalars to contour.')
            scalars = self.active_scalars_name
        arr = get_array(self, scalars, preference='point', err=False)
        if arr is None:
            raise ValueError('No arrays present to contour.')
        field = get_array_association(self, scalars, preference='point')
        if field != FieldAssociation.POINT:
            raise ValueError('Only point data can be contoured.')

        if rng is None:
            rng = (self.active_scalars.min(), self.active_scalars.max())

        alg = _vtk.vtkBandedPolyDataContourFilter()
        alg.SetInputArrayToProcess(
            0,
            0,
            0,
            field.value,
            scalars,
        )  # args: (idx, port, connection, field, name)
        alg.GenerateValues(n_contours, rng[0], rng[1])
        alg.SetInputDataObject(self)
        alg.SetClipping(clipping)
        if scalar_mode == 'value':
            alg.SetScalarModeToValue()
        elif scalar_mode == 'index':
            alg.SetScalarModeToIndex()
        else:
            raise ValueError(
                f'Invalid scalar mode "{scalar_mode}". Should be either "value" or "index".',
            )
        alg.SetGenerateContourEdges(generate_contour_edges)
        alg.SetClipTolerance(clip_tolerance)
        alg.SetComponent(component)
        _update_alg(alg, progress_bar, 'Contouring Mesh')
        mesh = _get_output(alg)

        # Must rename array as VTK sets the active scalars array name to a nullptr.
        # Please note this was fixed upstream in https://gitlab.kitware.com/vtk/vtk/-/merge_requests/9840
        for i in range(mesh.GetPointData().GetNumberOfArrays()):
            array = mesh.GetPointData().GetAbstractArray(i)
            name = array.GetName()
            if name is None:
                array.SetName(self.point_data.active_scalars_name)
        for i in range(mesh.GetCellData().GetNumberOfArrays()):
            array = mesh.GetCellData().GetAbstractArray(i)
            name = array.GetName()
            if name is None:
                array.SetName(self.cell_data.active_scalars_name)

        if generate_contour_edges:
            return mesh, wrap(alg.GetContourEdgesOutput())
        return mesh

    def reconstruct_surface(self, nbr_sz=None, sample_spacing=None, progress_bar=False):
        """Reconstruct a surface from the points in this dataset.

        This filter takes a list of points assumed to lie on the
        surface of a solid 3D object. A signed measure of the distance
        to the surface is computed and sampled on a regular grid. The
        grid can then be contoured at zero to extract the surface. The
        default values for neighborhood size and sample spacing should
        give reasonable results for most uses but can be set if
        desired.

        This is helpful when generating surfaces from point clouds and
        is more reliable than :func:`DataSetFilters.delaunay_3d`.

        Parameters
        ----------
        nbr_sz : int, optional
            Specify the number of neighbors each point has, used for
            estimating the local surface orientation.

            The default value of 20 should be fine for most
            applications, higher values can be specified if the spread
            of points is uneven. Values as low as 10 may yield
            adequate results for some surfaces. Higher values cause
            the algorithm to take longer and will cause
            errors on sharp boundaries.

        sample_spacing : float, optional
            The spacing of the 3D sampling grid.  If not set, a
            reasonable guess will be made.

        progress_bar : bool, default: False
            Display a progress bar to indicate progress.

        Returns
        -------
        pyvista.PolyData
            Reconstructed surface.

        Examples
        --------
        Create a point cloud out of a sphere and reconstruct a surface
        from it.

        >>> import pyvista as pv
        >>> points = pv.wrap(pv.Sphere().points)
        >>> surf = points.reconstruct_surface()

        >>> pl = pv.Plotter(shape=(1, 2))
        >>> _ = pl.add_mesh(points)
        >>> _ = pl.add_title('Point Cloud of 3D Surface')
        >>> pl.subplot(0, 1)
        >>> _ = pl.add_mesh(surf, color=True, show_edges=True)
        >>> _ = pl.add_title('Reconstructed Surface')
        >>> pl.show()

        See :ref:`surface_reconstruction_example` for more examples
        using this filter.

        """
        alg = _vtk.vtkSurfaceReconstructionFilter()
        alg.SetInputDataObject(self)
        if nbr_sz is not None:
            alg.SetNeighborhoodSize(nbr_sz)
        if sample_spacing is not None:
            alg.SetSampleSpacing(sample_spacing)

        # connect using ports as this will be slightly faster
        mc = _vtk.vtkMarchingCubes()
        mc.SetComputeNormals(False)
        mc.SetComputeScalars(False)
        mc.SetComputeGradients(False)
        mc.SetInputConnection(alg.GetOutputPort())
        mc.SetValue(0, 0.0)
        _update_alg(mc, progress_bar, 'Reconstructing surface')
        return wrap(mc.GetOutput())

    def triangulate_contours(self, display_errors=False, progress_bar=False):
        """Triangulate and fill all 2D contours to create polygons.

        .. versionadded:: 0.44.0

        This filter will generate triangles to fill all of the 2D contours
        in its input. The input to the filter is a set of lines (not polylines)
        which when joined form loops. The contours may be concave, and may even
        contain holes i.e. a contour may contain an internal contour that is
        wound in the opposite direction (as compared to the outer polygon
        normal) to indicate that it is a hole.

        .. note::

            This filter will assume that the input polygons lie in the same
            plane and will not perform any projection or transformation of the
            input data. You may need to project your data to a plane before
            using this filter.

        .. warning::

            The triangulation of is done in O(n) time for simple convex inputs,
            but for non-convex inputs the worst-case time is O(n^2*m^2) where n
            is the number of points and m is the number of holes. The best
            triangulation algorithms, in contrast, are O(n log n). The
            resulting triangles may be quite narrow, the algorithm does not
            attempt to produce high-quality triangles.

        Parameters
        ----------
        display_errors : bool, default: False
            Generate errors when the triangulation fails. Note that
            triangulation failures are often minor, because they involve tiny
            triangles that are too small to see.

        progress_bar : bool, default: False
            Display a progress bar to indicate progress.

        Returns
        -------
        pyvista.PolyData
            Triangulated mesh with the filled contours.

        Examples
        --------
        Create banded contour and fill.

        >>> import pyvista as pv
        >>> from pyvista import examples
        >>> image = examples.download_st_helens()
        >>> contours = image.contour([1302.3334, 1922.6666])
        >>> filled = contours.triangulate_contours()

        >>> pl = pv.Plotter(shape=(1, 2))
        >>> _ = pl.add_mesh(image, show_scalar_bar=False)
        >>> _ = pl.add_mesh(contours, color='black')
        >>> pl.subplot(0, 1)
        >>> _ = pl.add_mesh(contours, color='black')
        >>> _ = pl.add_mesh(filled, color='red')
        >>> pl.link_views()
        >>> pl.view_xy()
        >>> pl.show()

        """
        alg = _vtk.vtkContourTriangulator()
        alg.SetInputDataObject(self)
        alg.SetTriangulationErrorDisplay(display_errors)
        _update_alg(alg, progress_bar, 'Triangulating Contours')
        return _get_output(alg)<|MERGE_RESOLUTION|>--- conflicted
+++ resolved
@@ -9,23 +9,13 @@
 
 import pyvista
 from pyvista.core import _vtk_core as _vtk
-<<<<<<< HEAD
-from pyvista.core.errors import (
-    MissingDataError,
-    NotAllTrianglesError,
-    PyVistaDeprecationWarning,
-    PyVistaFutureWarning,
-    VTKVersionError,
-)
-from pyvista.core.filters import _get_output, _update_alg
-=======
 from pyvista.core.errors import MissingDataError
 from pyvista.core.errors import NotAllTrianglesError
+from pyvista.core.errors import PyVistaDeprecationWarning
 from pyvista.core.errors import PyVistaFutureWarning
 from pyvista.core.errors import VTKVersionError
 from pyvista.core.filters import _get_output
 from pyvista.core.filters import _update_alg
->>>>>>> 47e37efe
 from pyvista.core.filters.data_set import DataSetFilters
 from pyvista.core.utilities.arrays import FieldAssociation
 from pyvista.core.utilities.arrays import get_array
