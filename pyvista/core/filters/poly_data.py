"""Filters module with a class to manage filters/algorithms for polydata datasets."""

from __future__ import annotations

from collections.abc import Sequence
from typing import TYPE_CHECKING
from typing import cast
import warnings

import numpy as np

import pyvista
from pyvista.core import _validation
from pyvista.core import _vtk_core as _vtk
from pyvista.core._typing_core import NumpyArray
from pyvista.core.errors import MissingDataError
from pyvista.core.errors import NotAllTrianglesError
from pyvista.core.errors import PyVistaDeprecationWarning
from pyvista.core.errors import PyVistaFutureWarning
from pyvista.core.errors import VTKVersionError
from pyvista.core.filters import _get_output
from pyvista.core.filters import _update_alg
from pyvista.core.filters.data_set import DataSetFilters
from pyvista.core.utilities.arrays import FieldAssociation
from pyvista.core.utilities.arrays import get_array
from pyvista.core.utilities.arrays import get_array_association
from pyvista.core.utilities.arrays import set_default_active_scalars
from pyvista.core.utilities.arrays import vtk_id_list_to_array
from pyvista.core.utilities.geometric_objects import NORMALS
from pyvista.core.utilities.helpers import generate_plane
from pyvista.core.utilities.helpers import wrap
from pyvista.core.utilities.misc import abstract_class
from pyvista.core.utilities.misc import assert_empty_kwargs

if TYPE_CHECKING:
    from pyvista import PolyData
    from pyvista.core._typing_core import VectorLike


@abstract_class
class PolyDataFilters(DataSetFilters):
    """An internal class to manage filters/algorithms for polydata datasets."""

    def edge_mask(self, angle, progress_bar: bool = False):
        """Return a mask of the points of a surface mesh that has a surface angle greater than angle.

        Parameters
        ----------
        angle : float
            Angle to consider an edge.

        progress_bar : bool, default: False
            Display a progress bar to indicate progress.

        Returns
        -------
        numpy.ndarray
            Mask of points with an angle greater than ``angle``.

        Examples
        --------
        Plot the mask of points that exceed 45 degrees.

        >>> import pyvista as pv
        >>> mesh = pv.Cube().triangulate().subdivide(4)
        >>> mask = mesh.edge_mask(45)
        >>> mesh.plot(scalars=mask)

        Show the array of masked points.

        >>> mask  # doctest:+SKIP
        array([ True,  True,  True, ..., False, False, False])

        """
        poly_data = self
        if not isinstance(poly_data, pyvista.PolyData):  # pragma: no cover
            poly_data = pyvista.PolyData(poly_data)  # type: ignore[arg-type]
        poly_data.point_data['point_ind'] = np.arange(poly_data.n_points)
        featureEdges = _vtk.vtkFeatureEdges()
        featureEdges.SetInputData(poly_data)
        featureEdges.FeatureEdgesOn()
        featureEdges.BoundaryEdgesOff()
        featureEdges.NonManifoldEdgesOff()
        featureEdges.ManifoldEdgesOff()
        featureEdges.SetFeatureAngle(angle)
        _update_alg(featureEdges, progress_bar, 'Computing Edges')
        edges = _get_output(featureEdges)
        orig_id = cast(NumpyArray[float], pyvista.point_array(edges, 'point_ind'))

        return np.isin(poly_data.point_data['point_ind'], orig_id, assume_unique=True)

    def _boolean(self, btype, other_mesh, tolerance, progress_bar: bool = False):
        """Perform boolean operation."""
        if self.n_points == other_mesh.n_points and np.allclose(self.points, other_mesh.points):  # type: ignore[attr-defined]
<<<<<<< HEAD
            raise ValueError(
                'The input mesh contains identical points to the surface being operated on. Unable to perform boolean operations on an identical surface.',
            )
=======
            msg = 'The input mesh contains identical points to the surface being operated on. Unable to perform boolean operations on an identical surface.'
            raise ValueError(msg)
>>>>>>> 2f51bb1b
        if not isinstance(other_mesh, pyvista.PolyData):
            msg = 'Input mesh must be PolyData.'
            raise TypeError(msg)
        if not self.is_all_triangles or not other_mesh.is_all_triangles:  # type: ignore[attr-defined]
            msg = 'Make sure both the input and output are triangulated.'
            raise NotAllTrianglesError(msg)

        bfilter = _vtk.vtkBooleanOperationPolyDataFilter()
        if btype == 'union':
            bfilter.SetOperationToUnion()
        elif btype == 'intersection':
            bfilter.SetOperationToIntersection()
        elif btype == 'difference':
            bfilter.SetOperationToDifference()
        else:  # pragma: no cover
            msg = f'Invalid btype {btype}'
            raise ValueError(msg)
        bfilter.SetInputData(0, self)
        bfilter.SetInputData(1, other_mesh)
        bfilter.ReorientDifferenceCellsOn()  # this is already default
        bfilter.SetTolerance(tolerance)
        _update_alg(bfilter, progress_bar, 'Performing Boolean Operation')

        return _get_output(bfilter)

    def boolean_union(self, other_mesh, tolerance=1e-5, progress_bar: bool = False):
        """Perform a boolean union operation on two meshes.

        Essentially, boolean union, difference, and intersection are
        all the same operation. Just different parts of the objects
        are kept at the end.

        The union of two manifold meshes ``A`` and ``B`` is the mesh
        which is in ``A``, in ``B``, or in both ``A`` and ``B``.

        .. note::
           If your boolean operations don't react the way you think they
           should (i.e. the wrong parts disappear), one of your meshes
           probably has its normals pointing inward. Use
           :func:`PolyDataFilters.plot_normals` to visualize the
           normals.

        .. note::
           The behavior of this filter varies from the
           :func:`PolyDataFilters.merge` filter.  This filter attempts
           to create a manifold mesh and will not include internal
           surfaces when two meshes overlap.

        .. note::
           Both meshes must be composed of all triangles.  Check with
           :attr:`PolyData.is_all_triangles` and convert with
           :func:`PolyDataFilters.triangulate`.

        .. versionchanged:: 0.32.0
           Behavior changed to match default VTK behavior.

        .. versionchanged:: 0.45.0
           Define ``|`` operator to perform boolean union.

        Parameters
        ----------
        other_mesh : pyvista.PolyData
            Mesh operating on the source mesh.

        tolerance : float, tolerance: 1e-5
            Tolerance used to determine when a point's absolute
            distance is considered to be zero.

        progress_bar : bool, default: False
            Display a progress bar to indicate progress.

        Returns
        -------
        pyvista.PolyData
            The result of the boolean operation.

        Examples
        --------
        Demonstrate a boolean union with two spheres.  Note how the
        final mesh includes both spheres.

        >>> import pyvista as pv
        >>> sphere_a = pv.Sphere()
        >>> sphere_b = pv.Sphere(center=(0.5, 0, 0))
        >>> result = sphere_a | sphere_b
        >>> pl = pv.Plotter()
        >>> _ = pl.add_mesh(sphere_a, color='r', style='wireframe', line_width=3)
        >>> _ = pl.add_mesh(sphere_b, color='b', style='wireframe', line_width=3)
        >>> _ = pl.add_mesh(result, color='lightblue')
        >>> pl.camera_position = 'xz'
        >>> pl.show()

        See :ref:`boolean_example` for more examples using this filter.

        """
        return self._boolean('union', other_mesh, tolerance, progress_bar=progress_bar)

    def boolean_intersection(self, other_mesh, tolerance=1e-5, progress_bar: bool = False):
        """Perform a boolean intersection operation on two meshes.

        Essentially, boolean union, difference, and intersection are
        all the same operation. Just different parts of the objects
        are kept at the end.

        The intersection of two manifold meshes ``A`` and ``B`` is the mesh
        which is the volume of ``A`` that is also in ``B``.

        .. note::
           If your boolean operations don't react the way you think they
           should (i.e. the wrong parts disappear), one of your meshes
           probably has its normals pointing inward. Use
           :func:`PolyDataFilters.plot_normals` to visualize the
           normals.

        .. note::
           This method returns the "volume" intersection between two
           meshes whereas the :func:`PolyDataFilters.intersection`
           filter returns the surface intersection between two meshes
           (which often resolves as a line).


        .. note::
           Both meshes must be composed of all triangles.  Check with
           :attr:`PolyData.is_all_triangles` and convert with
           :func:`PolyDataFilters.triangulate`.

        .. versionadded:: 0.32.0

        .. versionchanged:: 0.45.0
           Define ``&`` operator to perform boolean intersection.

        Parameters
        ----------
        other_mesh : pyvista.PolyData
            Mesh operating on the source mesh.

        tolerance : float, default: 1e-5
            Tolerance used to determine when a point's absolute
            distance is considered to be zero.

        progress_bar : bool, default: False
            Display a progress bar to indicate progress.

        Returns
        -------
        pyvista.PolyData
            The result of the boolean operation.

        Examples
        --------
        Demonstrate a boolean intersection with two spheres.  Note how
        the final mesh only includes the intersection of the two.

        >>> import pyvista as pv
        >>> sphere_a = pv.Sphere()
        >>> sphere_b = pv.Sphere(center=(0.5, 0, 0))
        >>> result = sphere_a & sphere_b
        >>> pl = pv.Plotter()
        >>> _ = pl.add_mesh(sphere_a, color='r', style='wireframe', line_width=3)
        >>> _ = pl.add_mesh(sphere_b, color='b', style='wireframe', line_width=3)
        >>> _ = pl.add_mesh(result, color='lightblue')
        >>> pl.camera_position = 'xz'
        >>> pl.show()

        See :ref:`boolean_example` for more examples using this filter.

        """
        bool_inter = self._boolean('intersection', other_mesh, tolerance, progress_bar=progress_bar)

        # check if a polydata is completely contained within another
        if bool_inter.is_empty:
            inter, s1, s2 = self.intersection(other_mesh)
            if inter.is_empty and s1.is_empty and s2.is_empty:
                warnings.warn(
                    'Unable to compute boolean intersection when one PolyData is '
                    'contained within another and no faces intersect.',
                )
        return bool_inter

    def boolean_difference(self, other_mesh, tolerance=1e-5, progress_bar: bool = False):
        """Perform a boolean difference operation between two meshes.

        Essentially, boolean union, difference, and intersection are
        all the same operation. Just different parts of the objects
        are kept at the end.

        The difference of two manifold meshes ``A`` and ``B`` is the
        volume of the mesh in ``A`` not belonging to ``B``.

        .. note::
           If your boolean operations don't react the way you think they
           should (i.e. the wrong parts disappear), one of your meshes
           probably has its normals pointing inward. Use
           :func:`PolyDataFilters.plot_normals` to visualize the
           normals.

        .. note::
           Both meshes must be composed of all triangles.  Check with
           :attr:`PolyData.is_all_triangles` and convert with
           :func:`PolyDataFilters.triangulate`.

        .. versionchanged:: 0.32.0
           Behavior changed to match default VTK behavior.

        Parameters
        ----------
        other_mesh : pyvista.PolyData
            Mesh operating on the source mesh.

        tolerance : float, default: 1e-5
            Tolerance used to determine when a point's absolute
            distance is considered to be zero.

        progress_bar : bool, default: False
            Display a progress bar to indicate progress.

        Returns
        -------
        pyvista.PolyData
            The result of the boolean operation.

        Examples
        --------
        Demonstrate a boolean difference with two spheres.  Note how
        the final mesh only includes ``sphere_a``.

        >>> import pyvista as pv
        >>> sphere_a = pv.Sphere()
        >>> sphere_b = pv.Sphere(center=(0.5, 0, 0))
        >>> result = sphere_a - sphere_b
        >>> pl = pv.Plotter()
        >>> _ = pl.add_mesh(sphere_a, color='r', style='wireframe', line_width=3)
        >>> _ = pl.add_mesh(sphere_b, color='b', style='wireframe', line_width=3)
        >>> _ = pl.add_mesh(result, color='lightblue')
        >>> pl.camera_position = 'xz'
        >>> pl.show()

        See :ref:`boolean_example` for more examples using this filter.

        """
        return self._boolean('difference', other_mesh, tolerance, progress_bar=progress_bar)

    def __add__(self: PolyData, dataset):  # type: ignore[misc]
        """Merge these two meshes."""
        return self.merge(dataset)

    def __iadd__(self: PolyData, dataset):  # type: ignore[misc]
        """Merge another mesh into this one if possible.

        "If possible" means that ``dataset`` is also a :class:`PolyData`.
        Otherwise we have to return a :class:`pyvista.UnstructuredGrid`,
        so the in-place merge attempt will raise.

        """
        return self.merge(dataset, inplace=True)

    def append_polydata(
        self,
        *meshes,
        inplace: bool = False,
        progress_bar: bool = False,
    ):
        """Append one or more PolyData into this one.

        Under the hood, the VTK `vtkAppendPolyDataFilter
        <https://vtk.org/doc/nightly/html/classvtkAppendPolyData.html#details>`_ filter is used to perform the
        append operation.

        .. versionadded:: 0.40.0

        .. note::
            As stated in the VTK documentation of `vtkAppendPolyDataFilter
            <https://vtk.org/doc/nightly/html/classvtkAppendPolyData.html#details>`_,
            point and cell data are added to the output PolyData **only** if they are present across **all**
            input PolyData.

        .. seealso::
            :func:`pyvista.PolyDataFilters.merge`

        Parameters
        ----------
        *meshes : list[pyvista.PolyData]
            The PolyData(s) to append with the current one.

        inplace : bool, default: False
            Whether to update the mesh in-place.

        progress_bar : bool, default: False
            Display a progress bar to indicate progress.

        Returns
        -------
        pyvista.PolyData
            Appended PolyData(s).

        Examples
        --------
        >>> import pyvista as pv
        >>> sp0 = pv.Sphere()
        >>> sp1 = sp0.translate((1, 0, 0))
        >>> appended = sp0.append_polydata(sp1)
        >>> appended.plot()

        Append more than one PolyData.

        >>> sp2 = sp0.translate((-1, 0, 0))
        >>> appended = sp0.append_polydata(sp1, sp2)
        >>> appended.plot()

        """
        if not all(isinstance(mesh, pyvista.PolyData) for mesh in meshes):
            msg = 'All meshes need to be of PolyData type'
            raise TypeError(msg)

        append_filter = _vtk.vtkAppendPolyData()
        append_filter.AddInputData(self)
        for mesh in meshes:
            append_filter.AddInputData(mesh)

        _update_alg(append_filter, progress_bar, 'Append PolyData')
        merged = _get_output(append_filter)

        if inplace:
            self.deep_copy(merged)  # type: ignore[attr-defined]
            return self

        return merged

    def merge(  # type: ignore[override, misc]
        self: PolyData,
        dataset,
        merge_points: bool = True,
        tolerance=0.0,
        inplace: bool = False,
        main_has_priority: bool = True,
        progress_bar: bool = False,
    ):
        """Merge this mesh with one or more datasets.

        .. note::
           The behavior of this filter varies from the
           :func:`PolyDataFilters.boolean_union` filter.  This filter
           does not attempt to create a manifold mesh and will include
           internal surfaces when two meshes overlap.

        .. note::
           The ``+`` operator between two meshes uses this filter with
           the default parameters. When the other mesh is also a
           :class:`pyvista.PolyData`, in-place merging via ``+=`` is
           similarly possible.

        .. versionchanged:: 0.39.0
            Before version ``0.39.0``, if all input datasets were of type :class:`pyvista.PolyData`,
            the VTK ``vtkAppendPolyDataFilter`` and ``vtkCleanPolyData`` filters were used to perform merging.
            Otherwise, :func:`DataSetFilters.merge`, which uses the VTK ``vtkAppendFilter`` filter,
            was called.
            To enhance performance and coherence with merging operations available for other datasets in pyvista,
            the merging operation has been delegated in ``0.39.0`` to :func:`DataSetFilters.merge` only,
            irrespectively of input datasets types.
            This induced that points ordering can be altered compared to previous pyvista versions when
            merging only PolyData together.
            To obtain similar results as before ``0.39.0`` for multiple PolyData, combine
            :func:`PolyDataFilters.append_polydata` and :func:`PolyDataFilters.clean`.

        .. seealso::
            :func:`PolyDataFilters.append_polydata`

        Parameters
        ----------
        dataset : pyvista.DataSet
            PyVista dataset to merge this mesh with.

        merge_points : bool, optional
            Merge equivalent points when ``True``.

        tolerance : float, default: 0.0
            The absolute tolerance to use to find coincident points when
            ``merge_points=True``.

        inplace : bool, default: False
            Updates grid inplace when ``True`` if the input type is a
            :class:`pyvista.PolyData`. For other input meshes the
            result is a :class:`pyvista.UnstructuredGrid` which makes
            in-place operation impossible.

        main_has_priority : bool, optional
            When this parameter is ``True`` and ``merge_points=True``,
            the arrays of the merging grids will be overwritten
            by the original main mesh.

        progress_bar : bool, default: False
            Display a progress bar to indicate progress.

        Returns
        -------
        pyvista.DataSet
            :class:`pyvista.PolyData` if ``dataset`` is a
            :class:`pyvista.PolyData`, otherwise a
            :class:`pyvista.UnstructuredGrid`.

        Examples
        --------
        >>> import pyvista as pv
        >>> sphere_a = pv.Sphere()
        >>> sphere_b = pv.Sphere(center=(0.5, 0, 0))
        >>> merged = sphere_a.merge(sphere_b)
        >>> merged.plot(style='wireframe', color='lightblue')

        """
        # check if dataset or datasets are not polydata
        if isinstance(dataset, (list, tuple, pyvista.MultiBlock)):
            is_polydata = all(isinstance(data, pyvista.PolyData) for data in dataset)
        else:
            is_polydata = isinstance(dataset, pyvista.PolyData)

        if inplace and not is_polydata:
            msg = 'In-place merge requires both input datasets to be PolyData.'
            raise TypeError(msg)

        merged = DataSetFilters.merge(
            self,
            dataset,
            merge_points=merge_points,
            tolerance=tolerance,
            main_has_priority=main_has_priority,
            inplace=False,
            progress_bar=progress_bar,
        )

        # convert back to a polydata if both inputs were polydata
        if is_polydata:
            # if either of the input datasets contained lines or strips, we
            # must use extract_geometry to ensure they get converted back
            # correctly. This incurrs a performance penalty, but is needed to
            # maintain data consistency.
            if isinstance(dataset, (list, tuple, pyvista.MultiBlock)):
                dataset_has_lines_strips = any(
                    ds.n_lines or ds.n_strips or ds.n_verts for ds in dataset
                )
            else:
                dataset_has_lines_strips = dataset.n_lines or dataset.n_strips or dataset.n_verts

            if self.n_lines or self.n_strips or self.n_verts or dataset_has_lines_strips:
                merged = merged.extract_geometry()
            else:
                polydata_merged = pyvista.PolyData(
                    merged.points,
                    faces=merged.GetCells(),
                    deep=False,
                )
                # Calling update() will modify the active scalars and normals in this
                # specific case. Store values to restore after updating.
                active_point_scalars_name = merged.point_data.active_scalars_name
                active_cell_scalars_name = merged.cell_data.active_scalars_name
                active_point_normals_name = merged.point_data._active_normals_name
                active_cell_normals_name = merged.cell_data._active_normals_name

                polydata_merged.point_data.update(merged.point_data)
                polydata_merged.cell_data.update(merged.cell_data)
                polydata_merged.field_data.update(merged.field_data)

                # restore active scalars and normals
                polydata_merged.point_data.active_scalars_name = active_point_scalars_name
                polydata_merged.cell_data.active_scalars_name = active_cell_scalars_name
                polydata_merged.point_data._active_normals_name = active_point_normals_name
                polydata_merged.cell_data._active_normals_name = active_cell_normals_name

                merged = polydata_merged

        if inplace:
            self.deep_copy(merged)
            return self

        return merged

    def intersection(
        self, mesh, split_first: bool = True, split_second: bool = True, progress_bar: bool = False
    ):
        """Compute the intersection between two meshes.

        .. note::
           This method returns the surface intersection from two meshes
           (which often resolves as a line), whereas the
           :func:`PolyDataFilters.boolean_intersection` filter returns
           the "volume" intersection between two closed (manifold)
           meshes.

        Parameters
        ----------
        mesh : pyvista.PolyData
            The mesh to intersect with.

        split_first : bool, default: True
            If ``True``, return the first input mesh split by the
            intersection with the second input mesh.

        split_second : bool, default: True
            If ``True``, return the second input mesh split by the
            intersection with the first input mesh.

        progress_bar : bool, default: False
            Display a progress bar to indicate progress.

        Returns
        -------
        pyvista.PolyData
            The intersection line.

        pyvista.PolyData
            The first mesh split along the intersection. Returns the
            original first mesh if ``split_first=False``.

        pyvista.PolyData
            The second mesh split along the intersection. Returns the
            original second mesh if ``split_second=False``.

        Examples
        --------
        Intersect two spheres, returning the intersection and both spheres
        which have new points/cells along the intersection line.

        >>> import pyvista as pv
        >>> import numpy as np
        >>> s1 = pv.Sphere(phi_resolution=15, theta_resolution=15)
        >>> s2 = s1.copy()
        >>> s2.points += np.array([0.25, 0, 0])
        >>> intersection, s1_split, s2_split = s1.intersection(s2)
        >>> pl = pv.Plotter()
        >>> _ = pl.add_mesh(s1, style='wireframe')
        >>> _ = pl.add_mesh(s2, style='wireframe')
        >>> _ = pl.add_mesh(intersection, color='r', line_width=10)
        >>> pl.show()

        The mesh splitting takes additional time and can be turned
        off for either mesh individually.

        >>> intersection, _, s2_split = s1.intersection(
        ...     s2, split_first=False, split_second=True
        ... )

        """
        intfilter = _vtk.vtkIntersectionPolyDataFilter()
        intfilter.SetInputDataObject(0, self)
        intfilter.SetInputDataObject(1, mesh)
        intfilter.SetComputeIntersectionPointArray(True)
        intfilter.SetSplitFirstOutput(split_first)
        intfilter.SetSplitSecondOutput(split_second)
        _update_alg(intfilter, progress_bar, 'Computing the intersection between two meshes')

        intersection = _get_output(intfilter, oport=0)
        first = _get_output(intfilter, oport=1)
        second = _get_output(intfilter, oport=2)

        return intersection, first, second

    def curvature(self, curv_type='mean', progress_bar: bool = False):
        """Return the pointwise curvature of a mesh.

        See :ref:`connectivity_example` for more examples using this
        filter.

        Parameters
        ----------
        curv_type : str, default: "mean"
            Curvature type.  One of the following:

            * ``"mean"``
            * ``"gaussian"``
            * ``"maximum"``
            * ``"minimum"``

        progress_bar : bool, default: False
            Display a progress bar to indicate progress.

        Returns
        -------
        numpy.ndarray
            Array of curvature values.

        Examples
        --------
        Calculate the mean curvature of the hills example mesh and plot it.

        >>> from pyvista import examples
        >>> hills = examples.load_random_hills()
        >>> curv = hills.curvature()
        >>> hills.plot(scalars=curv)

        Show the curvature array.

        >>> curv  # doctest:+SKIP
        array([0.20587616, 0.06747695, ..., 0.11781171, 0.15988467])

        """
        curv_type = curv_type.lower()

        # Create curve filter and compute curvature
        curvefilter = _vtk.vtkCurvatures()
        curvefilter.SetInputData(self)
        if curv_type == 'mean':
            curvefilter.SetCurvatureTypeToMean()
        elif curv_type == 'gaussian':
            curvefilter.SetCurvatureTypeToGaussian()
        elif curv_type == 'maximum':
            curvefilter.SetCurvatureTypeToMaximum()
        elif curv_type == 'minimum':
            curvefilter.SetCurvatureTypeToMinimum()
        else:
            msg = '``curv_type`` must be either "Mean", "Gaussian", "Maximum", or "Minimum".'
            raise ValueError(msg)
        _update_alg(curvefilter, progress_bar, 'Computing Curvature')

        # Compute and return curvature
        curv = _get_output(curvefilter)
        return _vtk.vtk_to_numpy(curv.GetPointData().GetScalars())

    def plot_curvature(self, curv_type='mean', **kwargs):
        """Plot the curvature.

        Parameters
        ----------
        curv_type : str, default: "mean"
            One of the following strings indicating curvature type:

            * ``'mean'``
            * ``'gaussian'``
            * ``'maximum'``
            * ``'minimum'``

        **kwargs : dict, optional
            See :func:`pyvista.plot`.

        Returns
        -------
        pyvista.CameraPosition
            List of camera position, focal point, and view up.
            Returned when ``return_cpos`` is ``True``.

        Examples
        --------
        Plot the Gaussian curvature of an example mesh.  Override the
        default scalar bar range as the mesh edges report high
        curvature.

        >>> from pyvista import examples
        >>> hills = examples.load_random_hills()
        >>> hills.plot_curvature(
        ...     curv_type='gaussian', smooth_shading=True, clim=[0, 1]
        ... )

        """
        kwargs.setdefault('scalar_bar_args', {'title': f'{curv_type.capitalize()} Curvature'})
        return self.plot(scalars=self.curvature(curv_type), **kwargs)  # type: ignore[attr-defined]

    def triangulate(  # type: ignore[override]
        self,
        *,
        pass_verts: bool = False,
        pass_lines: bool = False,
        inplace: bool = False,
        progress_bar: bool = False,
    ):
        """Return an all triangle mesh.

        More complex polygons will be broken down into triangles.

        Parameters
        ----------
        pass_verts : bool, default: False
            Whether vertices cells are passed to the output PolyData.

            .. versionadded:: 0.45.0

        pass_lines : bool, default: False
            Whether lines cells are passed to the output PolyData.

            .. versionadded:: 0.45.0

        inplace : bool, default: False
            Whether to update the mesh in-place.

        progress_bar : bool, default: False
            Display a progress bar to indicate progress.

        Returns
        -------
        pyvista.PolyData
            Mesh containing only triangles.

        Examples
        --------
        Generate a mesh with quadrilateral faces.

        >>> import pyvista as pv
        >>> plane = pv.Plane()
        >>> plane.point_data.clear()
        >>> plane.plot(show_edges=True, line_width=5)

        Convert it to an all triangle mesh.

        >>> mesh = plane.triangulate()
        >>> mesh.plot(show_edges=True, line_width=5)

        """
        trifilter = _vtk.vtkTriangleFilter()
        trifilter.SetInputData(self)
        trifilter.SetPassVerts(pass_verts)
        trifilter.SetPassLines(pass_lines)
        _update_alg(trifilter, progress_bar, 'Computing Triangle Mesh')

        mesh = _get_output(trifilter)
        if inplace:
            self.copy_from(mesh, deep=False)  # type: ignore[attr-defined]
            return self
        return mesh

    def smooth(
        self,
        n_iter=20,
        relaxation_factor=0.01,
        convergence=0.0,
        edge_angle=15,
        feature_angle=45,
        boundary_smoothing: bool = True,
        feature_smoothing: bool = False,
        inplace: bool = False,
        progress_bar: bool = False,
    ):
        """Adjust point coordinates using Laplacian smoothing.

        The effect is to "relax" the mesh, making the cells better shaped and
        the vertices more evenly distributed.

        Parameters
        ----------
        n_iter : int, default: 20
            Number of iterations for Laplacian smoothing.

        relaxation_factor : float, default: 0.01
            Relaxation factor controls the amount of displacement in a single
            iteration. Generally a lower relaxation factor and higher number of
            iterations is numerically more stable.

        convergence : float, default: 0.0
            Convergence criterion for the iteration process. Smaller numbers
            result in more smoothing iterations. Range from (0 to 1).

        edge_angle : float, default: 15
            Edge angle to control smoothing along edges (either interior or boundary).

        feature_angle : float, default: 45
            Feature angle for sharp edge identification.

        boundary_smoothing : bool, default: True
            Flag to control smoothing of boundary edges. When ``True``,
            boundary edges remain fixed.

        feature_smoothing : bool, default: False
            Flag to control smoothing of feature edges.  When ``True``,
            boundary edges remain fixed as defined by ``feature_angle`` and
            ``edge_angle``.

        inplace : bool, default: False
            Updates mesh in-place.

        progress_bar : bool, default: False
            Display a progress bar to indicate progress.

        Returns
        -------
        pyvista.PolyData
            Smoothed mesh.

        Examples
        --------
        Smooth the edges of an all triangular cube

        >>> import pyvista as pv
        >>> cube = pv.Cube().triangulate().subdivide(5)
        >>> smooth_cube = cube.smooth(1000, feature_smoothing=False)
        >>> n_edge_cells = cube.extract_feature_edges().n_cells
        >>> n_smooth_cells = smooth_cube.extract_feature_edges().n_cells
        >>> f'Sharp Edges on Cube:        {n_edge_cells}'
        'Sharp Edges on Cube:        384'
        >>> f'Sharp Edges on Smooth Cube: {n_smooth_cells}'
        'Sharp Edges on Smooth Cube: 12'
        >>> smooth_cube.plot()

        See :ref:`surface_smoothing_example` for more examples using this filter.

        """
        alg = _vtk.vtkSmoothPolyDataFilter()
        alg.SetInputData(self)
        alg.SetNumberOfIterations(n_iter)
        alg.SetConvergence(convergence)
        alg.SetFeatureEdgeSmoothing(feature_smoothing)
        alg.SetFeatureAngle(feature_angle)
        alg.SetEdgeAngle(edge_angle)
        alg.SetBoundarySmoothing(boundary_smoothing)
        alg.SetRelaxationFactor(relaxation_factor)
        _update_alg(alg, progress_bar, 'Smoothing Mesh')

        mesh = _get_output(alg)
        if inplace:
            self.copy_from(mesh, deep=False)  # type: ignore[attr-defined]
            return self
        return mesh

    def smooth_taubin(
        self,
        n_iter=20,
        pass_band=0.1,
        edge_angle=15.0,
        feature_angle=45.0,
        boundary_smoothing: bool = True,
        feature_smoothing: bool = False,
        non_manifold_smoothing: bool = False,
        normalize_coordinates: bool = False,
        inplace: bool = False,
        progress_bar: bool = False,
    ):
        """Smooth a PolyData DataSet with Taubin smoothing.

        This filter allows you to smooth the mesh as in the Laplacian smoothing
        implementation in :func:`smooth() <PolyDataFilters.smooth>`. However,
        unlike Laplacian smoothing the surface does not "shrink" since this
        filter relies on an alternative approach to smoothing. This filter is
        more akin to a low pass filter where undesirable high frequency features
        are removed.

        This PyVista filter uses the VTK `vtkWindowedSincPolyDataFilter
        <https://vtk.org/doc/nightly/html/classvtkWindowedSincPolyDataFilter.html>`_
        filter.

        Parameters
        ----------
        n_iter : int, default: 20
            This is the degree of the polynomial used to approximate the
            windowed sync function. This is generally much less than the number
            needed by :func:`smooth() <PolyDataFilters.smooth>`.

        pass_band : float, default: 0.1
            The passband value for the windowed sinc filter. This should be
            between 0 and 2, where lower values cause more smoothing.

        edge_angle : float, default: 15.0
            Edge angle to control smoothing along edges (either interior or
            boundary).

        feature_angle : float, default: 45.0
            Feature angle for sharp edge identification.

        boundary_smoothing : bool, default: True
            Flag to control smoothing of boundary edges. When ``True``,
            boundary edges remain fixed.

        feature_smoothing : bool, default: False
            Flag to control smoothing of feature edges.  When ``True``,
            boundary edges remain fixed as defined by ``feature_angle`` and
            ``edge_angle``.

        non_manifold_smoothing : bool, default: False
            Smooth non-manifold points.

        normalize_coordinates : bool, default: False
            Flag to control coordinate normalization. To improve the
            numerical stability of the solution and minimize the scaling of the
            translation effects, the algorithm can translate and scale the
            position coordinates to within the unit cube ``[-1, 1]``, perform the
            smoothing, and translate and scale the position coordinates back to
            the original coordinate frame.

        inplace : bool, default: False
            Updates mesh in-place.

        progress_bar : bool, default: False
            Display a progress bar to indicate progress.

        Returns
        -------
        pyvista.PolyData
            Smoothed mesh.

        Notes
        -----
        For maximum performance, do not enable ``feature_smoothing`` or
        ``boundary_smoothing``. ``feature_smoothing`` is especially expensive.

        References
        ----------
        See `Optimal Surface Smoothing as Filter Design
        <https://dl.acm.org/doi/pdf/10.1145/218380.218473>`_ for details
        regarding the implementation of Taubin smoothing.

        Examples
        --------
        Smooth the example bone mesh. Here, it's necessary to subdivide the
        mesh to increase the number of faces as the original mesh is so coarse.

        >>> import pyvista as pv
        >>> from pyvista import examples
        >>> mesh = examples.download_foot_bones().subdivide(2)
        >>> smoothed_mesh = mesh.smooth_taubin()
        >>> pl = pv.Plotter(shape=(1, 2))
        >>> _ = pl.add_mesh(mesh)
        >>> _ = pl.add_text('Original Mesh')
        >>> pl.subplot(0, 1)
        >>> _ = pl.add_mesh(smoothed_mesh)
        >>> _ = pl.add_text('Smoothed Mesh')
        >>> pl.show()

        See :ref:`surface_smoothing_example` for more examples using this filter.

        """
        alg = _vtk.vtkWindowedSincPolyDataFilter()
        alg.SetInputData(self)
        alg.SetNumberOfIterations(n_iter)
        alg.SetFeatureEdgeSmoothing(feature_smoothing)
        alg.SetNonManifoldSmoothing(non_manifold_smoothing)
        alg.SetFeatureAngle(feature_angle)
        alg.SetEdgeAngle(edge_angle)
        alg.SetBoundarySmoothing(boundary_smoothing)
        alg.SetPassBand(pass_band)
        alg.SetNormalizeCoordinates(normalize_coordinates)
        _update_alg(alg, progress_bar, 'Smoothing Mesh using Taubin Smoothing')

        mesh = _get_output(alg)
        if inplace:
            self.copy_from(mesh, deep=False)  # type: ignore[attr-defined]
            return self
        return mesh

    def decimate_pro(
        self,
        reduction,
        feature_angle=45.0,
        split_angle=75.0,
        splitting: bool = True,
        pre_split_mesh: bool = False,
        preserve_topology: bool = False,
        boundary_vertex_deletion: bool = True,
        max_degree=None,
        inplace: bool = False,
        progress_bar: bool = False,
    ):
        """Reduce the number of triangles in a triangular mesh.

        It forms a good approximation to the original geometry. Based
        on the algorithm originally described in "Decimation of
        Triangle Meshes", Proc Siggraph 92
        (https://doi.org/10.1145/133994.134010).

        Parameters
        ----------
        reduction : float
            Reduction factor. A value of 0.9 will leave 10% of the
            original number of vertices.

        feature_angle : float, default: 45.0
            Angle used to define what an edge is (i.e., if the surface
            normal between two adjacent triangles is >= ``feature_angle``,
            an edge exists).

        split_angle : float, default: 75.0
            Angle used to control the splitting of the mesh. A split
            line exists when the surface normals between two edge
            connected triangles are >= ``split_angle``.

        splitting : bool, default: True
            Controls the splitting of the mesh at corners, along
            edges, at non-manifold points, or anywhere else a split is
            required. Turning splitting off will better preserve the
            original topology of the mesh, but may not necessarily
            give the exact requested decimation.

        pre_split_mesh : bool, default: False
            Separates the mesh into semi-planar patches, which are
            disconnected from each other. This can give superior
            results in some cases. If ``pre_split_mesh`` is set to
            ``True``, the mesh is split with the specified
            ``split_angle``. Otherwise mesh splitting is deferred as
            long as possible.

        preserve_topology : bool, default: False
            Controls topology preservation. If on, mesh splitting and
            hole elimination will not occur. This may limit the
            maximum reduction that may be achieved.

        boundary_vertex_deletion : bool, default: True
            Allow deletion of vertices on the boundary of the mesh.
            Turning this off may limit the maximum reduction that may
            be achieved.

        max_degree : float, optional
            The maximum vertex degree. If the number of triangles
            connected to a vertex exceeds ``max_degree``, then the
            vertex will be split. The complexity of the triangulation
            algorithm is proportional to ``max_degree**2``. Setting ``max_degree``
            small can improve the performance of the algorithm.

        inplace : bool, default: False
            Whether to update the mesh in-place.

        progress_bar : bool, default: False
            Display a progress bar to indicate progress.

        Returns
        -------
        pyvista.PolyData
            Decimated mesh.

        See Also
        --------
        decimate
            Another option for triangular meshes.
        decimate_polyline
            For use with polylines.

        Examples
        --------
        Decimate a sphere.  First plot the sphere.

        >>> import pyvista as pv
        >>> sphere = pv.Sphere(phi_resolution=60, theta_resolution=60)
        >>> sphere.plot(show_edges=True, line_width=2)

        Now decimate it and plot it.

        >>> decimated = sphere.decimate_pro(0.75)
        >>> decimated.plot(show_edges=True, line_width=2)

        See :ref:`decimate_example` for more examples using this filter.

        """
        if not self.is_all_triangles:  # type: ignore[attr-defined]
            msg = 'Input mesh for decimation must be all triangles.'
            raise NotAllTrianglesError(msg)

        alg = _vtk.vtkDecimatePro()
        alg.SetInputData(self)
        alg.SetTargetReduction(reduction)
        alg.SetPreserveTopology(preserve_topology)
        alg.SetFeatureAngle(feature_angle)
        alg.SetSplitting(splitting)
        alg.SetSplitAngle(split_angle)
        alg.SetPreSplitMesh(pre_split_mesh)
        alg.SetBoundaryVertexDeletion(boundary_vertex_deletion)

        if max_degree is not None:
            alg.SetDegree(max_degree)

        _update_alg(alg, progress_bar, 'Decimating Mesh')

        mesh = _get_output(alg)
        if inplace:
            self.copy_from(mesh, deep=False)  # type: ignore[attr-defined]
            return self

        return mesh

    def decimate_polyline(
        self,
        reduction: float,
        *,
        maximum_error: float = 10.0,
        inplace: bool = False,
        progress_bar: bool = False,
    ):
        """Reduce the number of lines in a polyline mesh.

        This filter uses ``vtkDecimatePolylineFilter``.

        .. versionadded:: 0.45.0

        Parameters
        ----------
        reduction : float
            Reduction factor. A value of 0.9 will leave 10% of the
            original number of vertices.

        maximum_error : float, default: 10.
            Fraction of the maximum length of the input data bounding box
            to limit reduction.  This might prevent the full reduction from
            being achieved. Default of ``10.`` should not limit reduction.

        inplace : bool, default: False
            Whether to update the mesh in-place.

        progress_bar : bool, default: False
            Display a progress bar to indicate progress.

        Returns
        -------
        pyvista.PolyData
            Decimated mesh.

        Warnings
        --------
        From ``vtkDecimatePolylineFilter`` documentation: this algorithm is a very
        simple implementation that overlooks some potential complexities.
        For example, if a vertex is multiply connected, meaning that it is
        used by multiple distinct polylines, then the extra topological
        constraints are ignored. This can produce less than optimal results.

        See Also
        --------
        decimate
            For use with triangular meshes.
        decimate_pro
            Another option for triangular meshes.

        Examples
        --------
        Generate a circle, builtin function returns a Polygon cell.

        >>> import pyvista as pv
        >>> circle = pv.Circle(resolution=30)

        Convert to a Polyline. A polyline requires duplicating reference
        to initial point to close the circle.

        >>> circle_polyline = pv.PolyData(
        ...     circle.points, lines=[31] + list(range(30)) + [0]
        ... )
        >>> circle_polyline.n_points
        30

        Decimate ~50% of points.

        >>> decimate_some = circle_polyline.decimate_polyline(0.5)
        >>> decimate_some.n_points
        14

        Decimate more points.

        >>> decimate_more = circle_polyline.decimate_polyline(0.75)
        >>> decimate_more.n_points
        6

        Compare decimated polylines.

        >>> pl = pv.Plotter()
        >>> _ = pl.add_mesh(circle_polyline, label='Circle', color='red', line_width=5)
        >>> _ = pl.add_mesh(
        ...     decimate_some,
        ...     label='Decimated some',
        ...     color='blue',
        ...     line_width=5,
        ... )
        >>> _ = pl.add_mesh(
        ...     decimate_more,
        ...     label='Decimated more',
        ...     color='black',
        ...     line_width=5,
        ... )
        >>> pl.view_xy()
        >>> _ = pl.add_legend(face='line', size=(0.25, 0.25))
        >>> pl.show()

        See :ref:`decimate_example` for more examples using this filter.

        """
        alg = _vtk.vtkDecimatePolylineFilter()
        alg.SetInputData(self)
        alg.SetTargetReduction(reduction)
        alg.SetMaximumError(maximum_error)

        _update_alg(alg, progress_bar, 'Decimating Mesh')

        mesh = _get_output(alg)
        if inplace:
            self.copy_from(mesh, deep=False)  # type: ignore[attr-defined]
            return self

        return mesh

    def tube(
        self,
        radius=None,
        scalars=None,
        capping: bool = True,
        n_sides=20,
        radius_factor=10.0,
        absolute: bool = False,
        preference='point',
        inplace: bool = False,
        progress_bar: bool = False,
    ):
        """Generate a tube around each input line.

        The radius of the tube can be set to linearly vary with a
        scalar value.

        Parameters
        ----------
        radius : float, optional
            Minimum tube radius (minimum because the tube radius may
            vary).

        scalars : str, optional
            Scalars array by which the radius varies.

        capping : bool, default: True
            Turn on/off whether to cap the ends with polygons.

        n_sides : int, default: 20
            Set the number of sides for the tube. Minimum of 3.

        radius_factor : float, default: 10.0
            Maximum tube radius in terms of a multiple of the minimum
            radius.

        absolute : bool, default: False
            Vary the radius with values from scalars in absolute units.

        preference : str, default: 'point'
            The field preference when searching for the scalars array by
            name.

        inplace : bool, default: False
            Whether to update the mesh in-place.

        progress_bar : bool, default: False
            Display a progress bar to indicate progress.

        Returns
        -------
        pyvista.PolyData
            Tube-filtered mesh.

        Examples
        --------
        Convert a single line to a tube.

        >>> import pyvista as pv
        >>> line = pv.Line()
        >>> tube = line.tube(radius=0.02)
        >>> f'Line Cells: {line.n_cells}'
        'Line Cells: 1'
        >>> f'Tube Cells: {tube.n_cells}'
        'Tube Cells: 22'
        >>> tube.plot(color='lightblue')

        See :ref:`create_spline_example` for more examples using this filter.

        """
        poly_data = self
        if not isinstance(poly_data, pyvista.PolyData):
            poly_data = pyvista.PolyData(poly_data)  # type: ignore[arg-type]
        n_sides = max(n_sides, 3)
        tube = _vtk.vtkTubeFilter()
        tube.SetInputDataObject(poly_data)
        # User Defined Parameters
        tube.SetCapping(capping)
        if radius is not None:
            tube.SetRadius(radius)
        tube.SetNumberOfSides(n_sides)
        tube.SetRadiusFactor(radius_factor)
        # Check if scalars array given
        if scalars is not None:
            if not isinstance(scalars, str):
                msg = 'scalars array must be given as a string name'
                raise TypeError(msg)
            field = poly_data.get_array_association(scalars, preference=preference)
            # args: (idx, port, connection, field, name)
            tube.SetInputArrayToProcess(0, 0, 0, field.value, scalars)
            if absolute:
                tube.SetVaryRadiusToVaryRadiusByAbsoluteScalar()
            else:
                tube.SetVaryRadiusToVaryRadiusByScalar()
        # Apply the filter
        _update_alg(tube, progress_bar, 'Creating Tube')

        mesh = _get_output(tube)
        if inplace:
            poly_data.copy_from(mesh, deep=False)
            return poly_data
        return mesh

    def subdivide(
        self, nsub, subfilter='linear', inplace: bool = False, progress_bar: bool = False
    ):
        """Increase the number of triangles in a single, connected triangular mesh.

        Uses one of the following vtk subdivision filters to subdivide a mesh:

        * ``vtkButterflySubdivisionFilter``
        * ``vtkLoopSubdivisionFilter``
        * ``vtkLinearSubdivisionFilter``

        Linear subdivision results in the fastest mesh subdivision,
        but it does not smooth mesh edges, but rather splits each
        triangle into 4 smaller triangles.

        Butterfly and loop subdivision perform smoothing when
        dividing, and may introduce artifacts into the mesh when
        dividing.

        .. note::
           Subdivision filter sometimes fails for multiple part
           meshes.  The input should be one connected mesh.

        Parameters
        ----------
        nsub : int
            Number of subdivisions.  Each subdivision creates 4 new
            triangles, so the number of resulting triangles is
            ``nface*4**nsub`` where ``nface`` is the current number of
            faces.

        subfilter : str, default: "linear"
            Can be one of the following:

            * ``'butterfly'``
            * ``'loop'``
            * ``'linear'``

        inplace : bool, default: False
            Updates mesh in-place.

        progress_bar : bool, default: False
            Display a progress bar to indicate progress.

        Returns
        -------
        pyvista.PolyData
            Subdivided mesh.

        Examples
        --------
        First, create an example coarse sphere mesh and plot it.

        >>> from pyvista import examples
        >>> import pyvista as pv
        >>> mesh = pv.Sphere(phi_resolution=10, theta_resolution=10)
        >>> mesh.plot(show_edges=True, line_width=3)

        Subdivide the sphere mesh using linear subdivision.

        >>> submesh = mesh.subdivide(1, 'linear')
        >>> submesh.plot(show_edges=True, line_width=3)

        Subdivide the sphere mesh using loop subdivision.

        >>> submesh = mesh.subdivide(1, 'loop')
        >>> submesh.plot(show_edges=True, line_width=3)

        Subdivide the sphere mesh using butterfly subdivision.

        >>> submesh = mesh.subdivide(1, 'butterfly')
        >>> submesh.plot(show_edges=True, line_width=3)

        """
        if not self.is_all_triangles:  # type: ignore[attr-defined]
            msg = 'Input mesh for subdivision must be all triangles.'
            raise NotAllTrianglesError(msg)

        subfilter = subfilter.lower()
        if subfilter == 'linear':
            sfilter = _vtk.vtkLinearSubdivisionFilter()
        elif subfilter == 'butterfly':
            sfilter = _vtk.vtkButterflySubdivisionFilter()  # type: ignore[assignment]
        elif subfilter == 'loop':
            sfilter = _vtk.vtkLoopSubdivisionFilter()  # type: ignore[assignment]
        else:
            msg = (
                "Subdivision filter must be one of the following: 'butterfly', 'loop', or 'linear'"
            )
            raise ValueError(msg)

        # Subdivide
        sfilter.SetCheckForTriangles(False)  # we already check for this
        sfilter.SetNumberOfSubdivisions(nsub)
        sfilter.SetInputData(self)
        _update_alg(sfilter, progress_bar, 'Subdividing Mesh')

        submesh = _get_output(sfilter)
        if inplace:
            self.copy_from(submesh, deep=False)  # type: ignore[attr-defined]
            return self

        return submesh

    def subdivide_adaptive(
        self,
        max_edge_len=None,
        max_tri_area=None,
        max_n_tris=None,
        max_n_passes=None,
        inplace: bool = False,
        progress_bar: bool = False,
    ):
        """Increase the number of triangles in a triangular mesh based on edge and/or area metrics.

        This filter uses a simple case-based, multi-pass approach to
        repeatedly subdivide the input triangle mesh to meet the area
        and/or edge length criteria. New points may be inserted only
        on edges; depending on the number of edges to be subdivided a
        different number of triangles are inserted ranging from two
        (i.e., two triangles replace the original one) to four.

        Point and cell data is treated as follows: The cell data from
        a parent triangle is assigned to its subdivided
        children. Point data is interpolated along edges as the edges
        are subdivided.

        This filter retains mesh watertightness if the mesh was
        originally watertight; and the area and max triangles criteria
        are not used.

        Parameters
        ----------
        max_edge_len : float, optional
            The maximum edge length that a triangle may have. Edges
            longer than this value are split in half and the
            associated triangles are modified accordingly.

        max_tri_area : float, optional
            The maximum area that a triangle may have. Triangles
            larger than this value are subdivided to meet this
            threshold. Note that if this criterion is used it may
            produce non-watertight meshes as a result.

        max_n_tris : int, optional
            The maximum number of triangles that can be created. If
            the limit is hit, it may result in premature termination
            of the algorithm and the results may be less than
            satisfactory (for example non-watertight meshes may be
            created). By default, the limit is set to a very large
            number (i.e., no effective limit).

        max_n_passes : int, optional
            The maximum number of passes (i.e., levels of
            subdivision). If the limit is hit, then the subdivision
            process stops and additional passes (needed to meet other
            criteria) are aborted. The default limit is set to a very
            large number (i.e., no effective limit).

        inplace : bool, default: False
            Updates mesh in-place.

        progress_bar : bool, default: False
            Display a progress bar to indicate progress.

        Returns
        -------
        pyvista.PolyData
            Subdivided mesh.

        Examples
        --------
        First, load the example airplane mesh and plot it.

        >>> import pyvista as pv
        >>> from pyvista import examples
        >>> mesh = pv.PolyData(examples.planefile)
        >>> mesh.plot(show_edges=True, line_width=3)

        Subdivide the mesh

        >>> submesh = mesh.subdivide_adaptive(max_n_passes=2)
        >>> submesh.plot(show_edges=True)

        """
        if not self.is_all_triangles:  # type: ignore[attr-defined]
            msg = 'Input mesh for subdivision must be all triangles.'
            raise NotAllTrianglesError(msg)

        sfilter = _vtk.vtkAdaptiveSubdivisionFilter()
        if max_edge_len:
            sfilter.SetMaximumEdgeLength(max_edge_len)
        if max_tri_area:
            sfilter.SetMaximumTriangleArea(max_tri_area)
        if max_n_tris:
            sfilter.SetMaximumNumberOfTriangles(max_n_tris)
        if max_n_passes:
            sfilter.SetMaximumNumberOfPasses(max_n_passes)

        sfilter.SetInputData(self)
        _update_alg(sfilter, progress_bar, 'Adaptively Subdividing Mesh')
        submesh = _get_output(sfilter)

        if inplace:
            self.copy_from(submesh, deep=False)  # type: ignore[attr-defined]
            return self

        return submesh

    def decimate(
        self,
        target_reduction,
        volume_preservation: bool = False,
        attribute_error: bool | None = None,
        scalars: bool | None = None,
        vectors: bool | None = None,
        normals: bool | None = None,
        tcoords: bool | None = None,
        tensors: bool | None = None,
        scalars_weight=0.1,
        vectors_weight=0.1,
        normals_weight=0.1,
        tcoords_weight=0.1,
        tensors_weight=0.1,
        inplace: bool = False,
        progress_bar: bool = False,
        boundary_constraints: bool = False,
        boundary_weight: float = 1.0,
        enable_all_attribute_error: bool = False,
    ):
        """Reduce the number of triangles in a triangular mesh using ``vtkQuadricDecimation``.

        .. versionchanged:: 0.45
          ``scalars``, ``vectors``, ``normals``, ``tcoords`` and ``tensors`` are now disabled by default.
          They can be enabled all together using ``enable_all_attribute_error``.


        Parameters
        ----------
        target_reduction : float
            Fraction of the original mesh to remove.
            If ``target_reduction`` is set to 0.9, this filter will try
            to reduce the data set to 10% of its original size and will
            remove 90% of the input triangles.

        volume_preservation : bool, default: False
            Decide whether to activate volume preservation which greatly
            reduces errors in triangle normal direction. If ``False``,
            volume preservation is disabled and if ``attribute_error``
            is active, these errors can be large.

        attribute_error : bool, default: False
            Decide whether to include data attributes in the error metric. If
            ``False``, then only geometric error is used to control the
            decimation. If ``True``, the following flags are used to specify
            which attributes are to be included in the error calculation.

            .. deprecated:: 0.45.0

        scalars : bool, default: False
            This flags control specifically if the **scalar** attributes
            are to be included in the error calculation.

        vectors : bool, default: False
            See ``scalars`` parameter.

        normals : bool, default: False
            See ``scalars`` parameter.
            .. versionchanged:: 0.45.0

        tcoords : bool, default: False
            See ``scalars`` parameter.

        tensors : bool, default: False
            See ``scalars`` parameter.

        scalars_weight : float, default: 0.1
            The scaling weight contribution of the scalar attribute.
            These values are used to weight the contribution of the
            attributes towards the error metric.

        vectors_weight : float, default: 0.1
            See ``scalars_weight`` parameter.

        normals_weight : float, default: 0.1
            See ``scalars_weight`` parameter.

        tcoords_weight : float, default: 0.1
            See ``scalars_weight`` parameter.

        tensors_weight : float, default: 0.1
            See ``scalars_weight`` parameter.

        inplace : bool, default: False
            Whether to update the mesh in-place.

        progress_bar : bool, default: False
            Display a progress bar to indicate progress.

        boundary_constraints: bool, default: False
            Use the legacy weighting by boundary_edge_length instead of by
            boundary_edge_length^2 for backwards compatibility.
            It requires vtk>=9.3.0.

            .. versionadded:: 0.45.0

        boundary_weight: float, default: 1.0
            A floating point factor to weigh the boundary quadric constraints
            by: higher factors further constrain the boundary.
            It requires vtk>=9.3.0.

            .. versionadded:: 0.45.0

        enable_all_attribute_error: bool, default: False
            This flag control the default value of all attribute metrics to
            eventually include them in the error calculation

            .. versionadded:: 0.45.0

        Returns
        -------
        pyvista.PolyData
            Decimated mesh.

        See Also
        --------
        decimate_pro
            Another option for triangular meshes.
        decimate_polyline
            For use with polylines.

        Notes
        -----
        If you encounter a segmentation fault or other error, consider using
        :func:`pyvista.PolyDataFilters.clean` to remove any invalid cells
        before using this filter.

        Examples
        --------
        Decimate a sphere.  First plot the sphere.

        >>> import pyvista as pv
        >>> sphere = pv.Sphere(phi_resolution=60, theta_resolution=60)
        >>> sphere.plot(show_edges=True, line_width=2)

        Now decimate it by 75% and plot it.

        >>> decimated = sphere.decimate(0.75)
        >>> decimated.plot(show_edges=True, line_width=2)

        Decimate taking scalars attributes into account:

        >>> decimated = sphere.decimate(0.5, scalars=True)

        Decimate taking all attributes **except** normals into account:

        >>> decimated = sphere.decimate(
        ...     0.5, enable_all_attribute_error=True, normals=False
        ... )

        See :ref:`decimate_example` for more examples using this filter.

        """
        if not self.is_all_triangles:  # type: ignore[attr-defined]
            msg = 'Input mesh for decimation must be all triangles.'
            raise NotAllTrianglesError(msg)

        has_attribute_error = False if attribute_error is None else attribute_error
        if has_attribute_error:  # pragma: no cover
            warnings.warn(
                'Since 0.45, use of `attribute_error=True` is deprecated.'
                "Use 'enable_all_attribute_error' instead.",
                PyVistaDeprecationWarning,
            )
            enable_all_attribute_error = True
            if normals is None:
                normals = False

        # Get each attributes if defined, otherwise fallback to the
        # enable_all_attribute_error value
        use_scalars = enable_all_attribute_error if scalars is None else scalars
        use_vectors = enable_all_attribute_error if vectors is None else vectors
        use_normals = enable_all_attribute_error if normals is None else normals
        use_tcoords = enable_all_attribute_error if tcoords is None else tcoords
        use_tensors = enable_all_attribute_error if tensors is None else tensors
        use_attribute = use_scalars or use_vectors or use_normals or use_tcoords or use_tensors

        # create decimation filter
        alg = _vtk.vtkQuadricDecimation()

        alg.SetVolumePreservation(volume_preservation)
        alg.SetAttributeErrorMetric(use_attribute)
        alg.SetScalarsAttribute(use_scalars)
        alg.SetVectorsAttribute(use_vectors)
        alg.SetNormalsAttribute(use_normals)
        alg.SetTCoordsAttribute(use_tcoords)
        alg.SetTensorsAttribute(use_tensors)
        alg.SetScalarsWeight(scalars_weight)
        alg.SetVectorsWeight(vectors_weight)
        alg.SetNormalsWeight(normals_weight)
        alg.SetTCoordsWeight(tcoords_weight)
        alg.SetTensorsWeight(tensors_weight)
        alg.SetTargetReduction(target_reduction)
        if pyvista.vtk_version_info < (9, 3, 0):  # pragma: no cover
            if boundary_constraints:
                warnings.warn('`boundary_constraints` requires vtk >= 9.3.')
        else:
            alg.SetWeighBoundaryConstraintsByLength(boundary_constraints)
            alg.SetBoundaryWeightFactor(boundary_weight)

        alg.SetInputData(self)
        _update_alg(alg, progress_bar, 'Decimating Mesh')

        mesh = _get_output(alg)
        if inplace:
            self.copy_from(mesh, deep=False)  # type: ignore[attr-defined]
            return self

        return mesh

    def compute_normals(
        self,
        cell_normals: bool = True,
        point_normals: bool = True,
        split_vertices: bool = False,
        flip_normals: bool = False,
        consistent_normals: bool = True,
        auto_orient_normals: bool = False,
        non_manifold_traversal: bool = True,
        feature_angle=30.0,
        inplace: bool = False,
        progress_bar: bool = False,
    ):
        """Compute point and/or cell normals for a mesh.

        The filter can reorder polygons to insure consistent
        orientation across polygon neighbors. Sharp edges can be split
        and points duplicated with separate normals to give crisp
        (rendered) surface definition. It is also possible to globally
        flip the normal orientation.

        The algorithm works by determining normals for each polygon
        and then averaging them at shared points. When sharp edges are
        present, the edges are split and new points generated to
        prevent blurry edges (due to Phong shading).

        An array named ``"Normals"`` is stored with the mesh.

        .. warning::

           - Normals can only be computed for polygons and triangle strips. Point clouds are not supported.
           - Triangle strips are broken up into triangle polygons. You may want to restrip the triangles.
           - Previous arrays named ``"Normals"`` will be overwritten.

        Parameters
        ----------
        cell_normals : bool, default: True
            Calculation of cell normals.

        point_normals : bool, default: True
            Calculation of point normals.

        split_vertices : bool, default: False
            Splitting of sharp edges. Indices to the original points are
            tracked in the ``"pyvistaOriginalPointIds"`` array.

        flip_normals : bool, default: False
            Set global flipping of normal orientation. Flipping
            modifies both the normal direction and the order of a
            cell's points.

        consistent_normals : bool, default: True
            Enforcement of consistent polygon ordering.

        auto_orient_normals : bool, default: False
            Turn on/off the automatic determination of correct normal
            orientation. NOTE: This assumes a completely closed
            surface (i.e. no boundary edges) and no non-manifold
            edges. If these constraints do not hold, all bets are
            off. This option adds some computational complexity, and
            is useful if you do not want to have to inspect the
            rendered image to determine whether to turn on the
            ``flip_normals`` flag.  However, this flag can work with
            the ``flip_normals`` flag, and if both are set, all the
            normals in the output will point "inward".

        non_manifold_traversal : bool, default: True
            Turn on/off traversal across non-manifold edges. Changing
            this may prevent problems where the consistency of
            polygonal ordering is corrupted due to topological
            loops.

        feature_angle : float, default: 30.0
            The angle that defines a sharp edge. If the difference in
            angle across neighboring polygons is greater than this
            value, the shared edge is considered "sharp".

        inplace : bool, default: False
            Updates mesh in-place.

        progress_bar : bool, default: False
            Display a progress bar to indicate progress.

        Raises
        ------
        TypeError
            If the mesh contains only ``LINE`` or ``VERTEX`` cell types. Normals cannot be computed for these cells.

        Returns
        -------
        pyvista.PolyData
            Updated mesh with cell and point normals.

        See Also
        --------
        pyvista.PolyData.point_normals
            Returns the array of point normals.
        pyvista.PolyData.cell_normals
            Returns the array of cell normals.
        pyvista.PolyDataFilters.flip_normal_vectors
            Flip cell and point normals.
        pyvista.PolyDataFilters.flip_faces
            Flip the orientation of the faces.

        Examples
        --------
        Compute the point normals of the surface of a sphere.

        >>> import pyvista as pv
        >>> sphere = pv.Sphere()
        >>> sphere = sphere.compute_normals(cell_normals=False)
        >>> normals = sphere['Normals']
        >>> normals.shape
        (842, 3)

        Alternatively, create a new mesh when computing the normals
        and compute both cell and point normals.

        >>> import pyvista as pv
        >>> sphere = pv.Sphere()
        >>> sphere_with_norm = sphere.compute_normals()
        >>> sphere_with_norm.point_data['Normals'].shape
        (842, 3)
        >>> sphere_with_norm.cell_data['Normals'].shape
        (1680, 3)

        See :ref:`surface_normal_example` for more examples using this filter.

        """
        # track original point indices
        if split_vertices:
            self.point_data.set_array(  # type: ignore[attr-defined]
                np.arange(self.n_points, dtype=pyvista.ID_TYPE),  # type: ignore[attr-defined, arg-type]
                'pyvistaOriginalPointIds',
            )

        normal = _vtk.vtkPolyDataNormals()
        normal.SetComputeCellNormals(cell_normals)
        normal.SetComputePointNormals(point_normals)
        normal.SetSplitting(split_vertices)
        normal.SetFlipNormals(flip_normals)
        normal.SetConsistency(consistent_normals)
        normal.SetAutoOrientNormals(auto_orient_normals)
        normal.SetNonManifoldTraversal(non_manifold_traversal)
        normal.SetFeatureAngle(feature_angle)
        normal.SetInputData(self)
        _update_alg(normal, progress_bar, 'Computing Normals')

        mesh = _get_output(normal)
        try:
            mesh['Normals']
        except KeyError:
            if (self.n_verts + self.n_lines) == self.n_cells:  # type: ignore[attr-defined]
                msg = (
                    'Normals cannot be computed for PolyData containing only vertex cells (e.g. point clouds)\n'
                    'and/or line cells. The PolyData cells must be polygons (e.g. triangle cells).'
                )
                raise TypeError(msg)
            else:  # pragma: no cover
                msg = (
                    'Normals could not be computed for unknown reasons.\n'
                    'Please report the issue at https://github.com/pyvista/pyvista/issues.'
                )
                raise RuntimeError(msg)
        if point_normals:
            mesh.GetPointData().SetActiveNormals('Normals')
        if cell_normals:
            mesh.GetCellData().SetActiveNormals('Normals')

        if inplace:
            self.copy_from(mesh, deep=False)  # type: ignore[attr-defined]
            return self

        return mesh

    def clip_closed_surface(
        self,
        normal='x',
        origin=None,
        tolerance=1e-06,
        inplace: bool = False,
        progress_bar: bool = False,
    ):
        """Clip a closed polydata surface with a plane.

        This currently only supports one plane but could be
        implemented to handle a plane collection.

        It will produce a new closed surface by creating new polygonal
        faces where the input data was clipped.

        Non-manifold surfaces should not be used as input for this
        filter.  The input surface should have no open edges, and must
        not have any edges that are shared by more than two faces. In
        addition, the input surface should not self-intersect, meaning
        that the faces of the surface should only touch at their
        edges.

        Parameters
        ----------
        normal : str, list, optional
            Plane normal to clip with.  Plane is centered at
            ``origin``.  Normal can be either a 3 member list
            (e.g. ``[0, 0, 1]``) or one of the following strings:
            ``'x'``, ``'y'``, ``'z'``, ``'-x'``, ``'-y'``, or
            ``'-z'``.

        origin : list, optional
            Coordinate of the origin (e.g. ``[1, 0, 0]``).  Defaults
            to the center of the mesh.

        tolerance : float, optional
            The tolerance for creating new points while clipping.  If
            the tolerance is too small, then degenerate triangles
            might be produced.

        inplace : bool, default: False
            Updates mesh in-place.

        progress_bar : bool, default: False
            Display a progress bar to indicate progress.

        Returns
        -------
        pyvista.PolyData
            The clipped mesh.

        Examples
        --------
        Clip a sphere in the X direction centered at the origin.  This
        will leave behind half a sphere in the positive X direction.

        >>> import pyvista as pv
        >>> sphere = pv.Sphere()
        >>> clipped_mesh = sphere.clip_closed_surface('-z')
        >>> clipped_mesh.plot(show_edges=True, line_width=3)

        Clip the sphere at the XY plane and leave behind half the
        sphere in the positive Z direction.  Shift the clip upwards to
        leave a smaller mesh behind.

        >>> clipped_mesh = sphere.clip_closed_surface('z', origin=[0, 0, 0.3])
        >>> clipped_mesh.plot(show_edges=True, line_width=3)

        """
        # verify it is manifold
        if self.n_open_edges > 0:  # type: ignore[attr-defined]
            msg = 'This surface appears to be non-manifold.'
            raise ValueError(msg)
        if isinstance(normal, str):
            normal = NORMALS[normal.lower()]
        # find center of data if origin not specified
        if origin is None:
            origin = self.center  # type: ignore[attr-defined]

        # create the plane for clipping
        plane = generate_plane(normal, origin)
        collection = _vtk.vtkPlaneCollection()
        collection.AddItem(plane)

        alg = _vtk.vtkClipClosedSurface()
        alg.SetGenerateFaces(True)
        alg.SetInputDataObject(self)
        alg.SetTolerance(tolerance)
        alg.SetClippingPlanes(collection)
        _update_alg(alg, progress_bar, 'Clipping Closed Surface')
        result = _get_output(alg)

        if inplace:
            self.copy_from(result, deep=False)  # type: ignore[attr-defined]
            return self
        else:
            return result

    def fill_holes(
        self, hole_size, inplace: bool = False, progress_bar: bool = False
    ):  # pragma: no cover
        """Fill holes in a pyvista.PolyData or vtk.vtkPolyData object.

        Holes are identified by locating boundary edges, linking them
        together into loops, and then triangulating the resulting
        loops. Note that you can specify an approximate limit to the
        size of the hole that can be filled.

        .. warning::
           This method is known to segfault.  Use at your own risk.

        Parameters
        ----------
        hole_size : float
            Specifies the maximum hole size to fill. This is
            represented as a radius to the bounding circumsphere
            containing the hole. Note that this is an approximate
            area; the actual area cannot be computed without first
            triangulating the hole.

        inplace : bool, default: False
            Return new mesh or overwrite input.

        progress_bar : bool, default: False
            Display a progress bar to indicate progress.

        Returns
        -------
        pyvista.PolyData
            Mesh with holes filled if ``inplace=False``.

        Examples
        --------
        Create a partial sphere with a hole and then fill it.

        >>> import pyvista as pv
        >>> sphere_with_hole = pv.Sphere(end_theta=330)
        >>> sphere = sphere_with_hole.fill_holes(1000)  # doctest:+SKIP
        >>> edges = sphere.extract_feature_edges(
        ...     feature_edges=False, manifold_edges=False
        ... )  # doctest:+SKIP
        >>> assert edges.n_cells == 0  # doctest:+SKIP

        """
        alg = _vtk.vtkFillHolesFilter()
        alg.SetHoleSize(hole_size)
        alg.SetInputData(self)
        _update_alg(alg, progress_bar, 'Filling Holes')

        mesh = _get_output(alg)
        if inplace:
            self.copy_from(mesh, deep=False)  # type: ignore[attr-defined]
            return self
        return mesh

    def clean(
        self,
        point_merging: bool = True,
        tolerance=None,
        lines_to_points: bool = True,
        polys_to_lines: bool = True,
        strips_to_polys: bool = True,
        inplace: bool = False,
        absolute: bool = True,
        progress_bar: bool = False,
        **kwargs,
    ):
        """Clean the mesh.

        This merges duplicate points, removes unused points, and/or
        removes degenerate cells.

        Parameters
        ----------
        point_merging : bool, optional
            Enables point merging.  ``True`` by default.

        tolerance : float, optional
            Set merging tolerance.  When enabled merging is set to
            absolute distance. If ``absolute`` is ``False``, then the
            merging tolerance is a fraction of the bounding box
            length. The alias ``merge_tol`` is also excepted.

        lines_to_points : bool, optional
            Enable or disable the conversion of degenerate lines to
            points.  Enabled by default.

        polys_to_lines : bool, optional
            Enable or disable the conversion of degenerate polys to
            lines.  Enabled by default.

        strips_to_polys : bool, optional
            Enable or disable the conversion of degenerate strips to
            polys.

        inplace : bool, default: False
            Updates mesh in-place.

        absolute : bool, optional
            Control if ``tolerance`` is an absolute distance or a
            fraction.

        progress_bar : bool, default: False
            Display a progress bar to indicate progress.

        **kwargs : dict, optional
            Accepts for ``merge_tol`` to replace the ``tolerance``
            keyword argument.  This may be deprecated in future.

        Returns
        -------
        pyvista.PolyData
            Cleaned mesh.

        Examples
        --------
        Create a mesh with a degenerate face and then clean it,
        removing the degenerate face

        >>> import pyvista as pv
        >>> import numpy as np
        >>> points = np.array([[0, 0, 0], [0, 1, 0], [1, 0, 0]], dtype=np.float32)
        >>> faces = np.array([3, 0, 1, 2, 3, 0, 2, 2])
        >>> mesh = pv.PolyData(points, faces)
        >>> mout = mesh.clean()
        >>> mout.faces  # doctest:+SKIP
        array([3, 0, 1, 2])

        """
        if tolerance is None:
            tolerance = kwargs.pop('merge_tol', None)
        assert_empty_kwargs(**kwargs)
        alg = _vtk.vtkCleanPolyData()
        alg.SetPointMerging(point_merging)
        alg.SetConvertLinesToPoints(lines_to_points)
        alg.SetConvertPolysToLines(polys_to_lines)
        alg.SetConvertStripsToPolys(strips_to_polys)
        if isinstance(tolerance, (int, float)):
            if absolute:
                alg.ToleranceIsAbsoluteOn()
                alg.SetAbsoluteTolerance(tolerance)
            else:
                alg.SetTolerance(tolerance)
        alg.SetInputData(self)
        _update_alg(alg, progress_bar, 'Cleaning')
        output = _get_output(alg)

        # Check output so no segfaults occur
        if output.n_points < 1 and self.n_cells > 0:  # type: ignore[attr-defined]
            msg = 'Clean tolerance is too high. Empty mesh returned.'
            raise ValueError(msg)

        if inplace:
            self.copy_from(output, deep=False)  # type: ignore[attr-defined]
            return self
        return output

    def geodesic(
        self,
        start_vertex,
        end_vertex,
        inplace: bool = False,
        keep_order: bool = True,
        use_scalar_weights: bool = False,
        progress_bar: bool = False,
    ):
        """Calculate the geodesic path between two vertices using Dijkstra's algorithm.

        This will add an array titled ``'vtkOriginalPointIds'`` of the input
        mesh's point ids to the output mesh. The default behavior of the
        underlying ``vtkDijkstraGraphGeodesicPath`` filter is that the
        geodesic path is reversed in the resulting mesh. This is overridden
        in PyVista by default.

        Parameters
        ----------
        start_vertex : int
            Vertex index indicating the start point of the geodesic segment.

        end_vertex : int
            Vertex index indicating the end point of the geodesic segment.

        inplace : bool, default: False
            Whether the input mesh should be replaced with the path. The
            geodesic path is always returned.

        keep_order : bool, default: True
            If ``True``, the points of the returned path are guaranteed
            to start with the start vertex (as opposed to the end vertex).

            .. versionadded:: 0.32.0

        use_scalar_weights : bool, default: False
            If ``True``, use scalar values in the edge weight.
            This only works for point data.

        progress_bar : bool, default: False
            Display a progress bar to indicate progress.

        Returns
        -------
        pyvista.PolyData
            ``PolyData`` object consisting of the line segment between the
            two given vertices. If ``inplace`` is ``True`` this is the
            same object as the input mesh.

        Examples
        --------
        Plot the path between two points on the random hills mesh.

        >>> import pyvista as pv
        >>> from pyvista import examples
        >>> hills = examples.load_random_hills()
        >>> path = hills.geodesic(560, 5820)
        >>> pl = pv.Plotter()
        >>> _ = pl.add_mesh(hills)
        >>> _ = pl.add_mesh(path, line_width=5, color='k')
        >>> pl.show()

        See :ref:`geodesic_example` for more examples using this filter.

        """
        if not (0 <= start_vertex < self.n_points and 0 <= end_vertex < self.n_points):  # type: ignore[attr-defined]
            msg = 'Invalid point indices.'
            raise IndexError(msg)
        if not self.is_all_triangles:  # type: ignore[attr-defined]
            msg = 'Input mesh for geodesic path must be all triangles.'
            raise NotAllTrianglesError(msg)

        dijkstra = _vtk.vtkDijkstraGraphGeodesicPath()
        dijkstra.SetInputData(self)
        dijkstra.SetStartVertex(start_vertex)
        dijkstra.SetEndVertex(end_vertex)
        dijkstra.SetUseScalarWeights(use_scalar_weights)
        _update_alg(dijkstra, progress_bar, 'Calculating the Geodesic Path')
        original_ids = vtk_id_list_to_array(dijkstra.GetIdList())

        output = _get_output(dijkstra)
        if output.is_empty:
            msg = (
                f'There is no path between vertices {start_vertex} and {end_vertex}. '
                'It is likely the vertices belong to disconnected regions.'
            )
            raise ValueError(msg)

        output['vtkOriginalPointIds'] = original_ids

        # ensure proper order if requested
        if keep_order and original_ids[0] == end_vertex:
            output.points[...] = output.points[::-1, :]
            output['vtkOriginalPointIds'] = output['vtkOriginalPointIds'][::-1]

        if inplace:
            self.copy_from(output, deep=False)  # type: ignore[attr-defined]
            return self

        return output

    def geodesic_distance(
        self,
        start_vertex,
        end_vertex,
        use_scalar_weights: bool = False,
        progress_bar: bool = False,
    ):
        """Calculate the geodesic distance between two vertices using Dijkstra's algorithm.

        Parameters
        ----------
        start_vertex : int
            Vertex index indicating the start point of the geodesic segment.

        end_vertex : int
            Vertex index indicating the end point of the geodesic segment.

        use_scalar_weights : bool, default: False
            If ``True``, use scalar values in the edge weight.
            This only works for point data.

        progress_bar : bool, default: False
            Display a progress bar to indicate progress.

        Returns
        -------
        float
            Length of the geodesic segment.

        Examples
        --------
        >>> import pyvista as pv
        >>> sphere = pv.Sphere()
        >>> length = sphere.geodesic_distance(0, 100)
        >>> f'Length is {length:.3f}'
        'Length is 0.812'

        See :ref:`geodesic_example` for more examples using this filter.

        """
        path = self.geodesic(start_vertex, end_vertex, use_scalar_weights=use_scalar_weights)
        sizes = path.compute_cell_sizes(
            length=True,
            area=False,
            volume=False,
            progress_bar=progress_bar,
        )
        distance = np.sum(sizes['Length'])
        del path
        del sizes
        return distance

    def ray_trace(
        self, origin, end_point, first_point: bool = False, plot: bool = False, off_screen=None
    ):
        """Perform a single ray trace calculation.

        This requires a mesh and a line segment defined by an origin
        and end_point.

        Parameters
        ----------
        origin : sequence[float]
            Start of the line segment.

        end_point : sequence[float]
            End of the line segment.

        first_point : bool, default: False
            Returns intersection of first point only.

        plot : bool, default: False
            Whether to plot the ray trace results.

        off_screen : bool, optional
            Plots off screen when ``plot=True``.  Used for unit testing.

        Returns
        -------
        intersection_points : numpy.ndarray
            Location of the intersection points.  Empty array if no
            intersections.

        intersection_cells : numpy.ndarray
            Indices of the intersection cells.  Empty array if no
            intersections.

        Examples
        --------
        Compute the intersection between a ray from the origin to
        ``[1, 0, 0]`` and a sphere with radius 0.5 centered at the
        origin.

        >>> import pyvista as pv
        >>> sphere = pv.Sphere()
        >>> point, cell = sphere.ray_trace([0, 0, 0], [1, 0, 0], first_point=True)
        >>> f'Intersected at {point[0]:.3f} {point[1]:.3f} {point[2]:.3f}'
        'Intersected at 0.499 0.000 0.000'

        Show a plot of the ray trace.

        >>> point, cell = sphere.ray_trace([0, 0, 0], [1, 0, 0], plot=True)

        See :ref:`ray_trace_example` for more examples using this filter.

        """
        points = _vtk.vtkPoints()
        cell_ids = _vtk.vtkIdList()
        self.obbTree.IntersectWithLine(np.array(origin), np.array(end_point), points, cell_ids)  # type: ignore[attr-defined]

        intersection_points = _vtk.vtk_to_numpy(points.GetData())
        has_intersection = intersection_points.shape[0] >= 1
        if first_point and has_intersection:
            intersection_points = intersection_points[0]

        intersection_cells = []
        if has_intersection:
            ncells = 1 if first_point else cell_ids.GetNumberOfIds()
            intersection_cells = [cell_ids.GetId(i) for i in range(ncells)]
        intersection_cells = np.array(intersection_cells)  # type: ignore[assignment]

        if plot:
            plotter = pyvista.Plotter(off_screen=off_screen)
            plotter.add_mesh(self, label='Test Mesh')
            segment = np.array([origin, end_point])
            plotter.add_lines(segment, 'b', label='Ray Segment')
            plotter.add_mesh(intersection_points, 'r', point_size=10, label='Intersection Points')
            plotter.add_legend()  # type: ignore[call-arg]
            plotter.add_axes()  # type: ignore[call-arg]
            plotter.show()

        return intersection_points, intersection_cells

    def multi_ray_trace(
        self,
        origins,
        directions,
        first_point: bool = False,
        retry: bool = False,
    ):  # pragma: no cover
        """Perform multiple ray trace calculations.

        This requires a mesh with only triangular faces, an array of
        origin points and an equal sized array of direction vectors to
        trace along.

        The embree library used for vectorization of the ray traces is
        known to occasionally return no intersections where the VTK
        implementation would return an intersection.  If the result
        appears to be missing some intersection points, set
        ``retry=True`` to run a second pass over rays that returned no
        intersections, using :func:`PolyDataFilters.ray_trace`.

        Parameters
        ----------
        origins : array_like[float]
            Starting point for each trace.

        directions : array_like[float]
            Direction vector for each trace.

        first_point : bool, default: False
            Returns intersection of first point only.

        retry : bool, default: False
            Will retry rays that return no intersections using
            :func:`PolyDataFilters.ray_trace`.

        Returns
        -------
        intersection_points : numpy.ndarray
            Location of the intersection points.  Empty array if no
            intersections.

        intersection_rays : numpy.ndarray
            Indices of the ray for each intersection point. Empty array if no
            intersections.

        intersection_cells : numpy.ndarray
            Indices of the intersection cells.  Empty array if no
            intersections.

        Examples
        --------
        Compute the intersection between rays from the origin in
        directions ``[1, 0, 0]``, ``[0, 1, 0]`` and ``[0, 0, 1]``, and
        a sphere with radius 0.5 centered at the origin

        >>> import pyvista as pv  # doctest:+SKIP
        >>> sphere = pv.Sphere()  # doctest:+SKIP
        >>> points, rays, cells = sphere.multi_ray_trace(
        ...     [[0, 0, 0]] * 3,
        ...     [[1, 0, 0], [0, 1, 0], [0, 0, 1]],
        ...     first_point=True,
        ... )  # doctest:+SKIP
        >>> string = ', '.join(
        ...     [
        ...         f'({point[0]:.3f}, {point[1]:.3f}, {point[2]:.3f})'
        ...         for point in points
        ...     ]
        ... )  # doctest:+SKIP
        >>> f'Rays intersected at {string}'  # doctest:+SKIP
        'Rays intersected at (0.499, 0.000, 0.000), (0.000, 0.497, 0.000), (0.000, 0.000, 0.500)'

        """
        if not self.is_all_triangles:  # type: ignore[attr-defined]
            msg = 'Input mesh for multi_ray_trace must be all triangles.'
            raise NotAllTrianglesError(msg)

        try:
            import trimesh

            if not trimesh.ray.has_embree:
                raise ImportError
        except ImportError:
            msg = (
                'To use multi_ray_trace please install trimesh, embree (v2.17.7) and pyembree/embreex with:\n'
                '\tconda install embree=2 trimesh pyembree\nOR\n'
                '\tpip install trimesh embreex'
            )
            raise ImportError(msg)

        origins = np.asarray(origins)
        directions = np.asarray(directions)
        tmesh = trimesh.Trimesh(self.points, self.regular_faces)  # type: ignore[attr-defined]
        locations, index_ray, index_tri = tmesh.ray.intersects_location(
            origins,
            directions,
            multiple_hits=not first_point,
        )
        if retry:
            # gather intersecting rays in lists
            loc_lst = locations.tolist()
            ray_lst = index_ray.tolist()
            tri_lst = index_tri.tolist()

            # find indices that trimesh failed on
            all_ray_indices = np.arange(len(origins))
            retry_ray_indices = np.setdiff1d(all_ray_indices, index_ray, assume_unique=True)

            # compute ray points for all failed rays at once
            origins_retry = origins[retry_ray_indices, :]  # shape (n_retry, 3)
            directions_retry = directions[retry_ray_indices, :]
            unit_directions = directions_retry / np.linalg.norm(
                directions_retry,
                axis=1,
                keepdims=True,
            )

            origin_to_centre_vectors = self.center - origins_retry  # type: ignore[attr-defined] # shape (n_retry, 3)
            origin_to_centre_lengths = np.linalg.norm(
                origin_to_centre_vectors,
                axis=-1,
                keepdims=True,
            )
            second_points = origins_retry + unit_directions * (
                origin_to_centre_lengths + self.length  # type: ignore[attr-defined]
            )

            for id_r, origin, second_point in zip(retry_ray_indices, origins_retry, second_points):
                locs, indices = self.ray_trace(origin, second_point, first_point=first_point)
                if locs.any():
                    if first_point:
                        locs = locs.reshape([1, 3])
                    ray_lst.extend([id_r] * indices.size)
                    tri_lst.extend(indices)
                    loc_lst.extend(locs)

            # sort result arrays by ray index
            index_ray = np.array(ray_lst)
            sorting_inds = index_ray.argsort()
            index_ray = index_ray[sorting_inds]
            index_tri = np.array(tri_lst)[sorting_inds]
            locations = np.array(loc_lst)[sorting_inds]

        return locations, index_ray, index_tri

    def plot_boundaries(  # type: ignore[misc]
        self: PolyData, edge_color='red', line_width=None, progress_bar: bool = False, **kwargs
    ):
        """Plot boundaries of a mesh.

        Parameters
        ----------
        edge_color : ColorLike, default: "red"
            The color of the edges when they are added to the plotter.

        line_width : int, optional
            Width of the boundary lines.

        progress_bar : bool, default: False
            Display a progress bar to indicate progress.

        **kwargs : dict, optional
            All additional keyword arguments will be passed to
            :func:`pyvista.Plotter.add_mesh`.

        Returns
        -------
        pyvista.CameraPosition
            List of camera position, focal point, and view up.
            Returned when ``return_cpos`` is ``True``.

        Examples
        --------
        >>> from pyvista import examples
        >>> hills = examples.load_random_hills()
        >>> hills.plot_boundaries(line_width=10)

        """
        edges = DataSetFilters.extract_feature_edges(self, progress_bar=progress_bar)

        plotter = pyvista.Plotter(
            off_screen=kwargs.pop('off_screen', None),
            notebook=kwargs.pop('notebook', None),
        )
        plotter.add_mesh(
            edges,
            color=edge_color,
            style='wireframe',
            label='Edges',
            line_width=line_width,
        )
        plotter.add_mesh(self, label='Mesh', **kwargs)
        plotter.add_legend()  # type: ignore[call-arg]
        return plotter.show()

    def plot_normals(  # type: ignore[misc]
        self: PolyData,
        show_mesh: bool = True,
        mag=1.0,
        flip: bool = False,
        use_every=1,
        faces: bool = False,
        color=None,
        **kwargs,
    ):
        """Plot the point normals of a mesh.

        Parameters
        ----------
        show_mesh : bool, default: True
            Plot the mesh itself.

        mag : float, default: 1.0
            Size magnitude of the normal arrows.

        flip : bool, default: False
            Flip the normal direction when ``True``.

        use_every : int, default: 1
            Display every nth normal.  By default every normal is
            displayed.  Display every 10th normal by setting this
            parameter to 10.

        faces : bool, default: False
            Plot face normals instead of the default point normals.

        color : ColorLike, optional
            Color of the arrows.  Defaults to
            :attr:`pyvista.plotting.themes.Theme.edge_color`.

        **kwargs : dict, optional
            All additional keyword arguments will be passed to
            :func:`pyvista.Plotter.add_mesh`.

        Returns
        -------
        pyvista.CameraPosition
            List of camera position, focal point, and view up.
            Returned when ``return_cpos`` is ``True``.

        Examples
        --------
        Plot the point normals of a sphere.

        >>> import pyvista as pv
        >>> sphere = pv.Sphere(phi_resolution=10, theta_resolution=10)
        >>> sphere.plot_normals(mag=0.1, show_edges=True)

        Plot the face normals of a sphere.

        >>> import pyvista as pv
        >>> sphere = pv.Sphere(phi_resolution=10, theta_resolution=10)
        >>> sphere.plot_normals(mag=0.1, faces=True, show_edges=True)

        """
        plotter = pyvista.Plotter(
            off_screen=kwargs.pop('off_screen', None),
            notebook=kwargs.pop('notebook', None),
        )
        if show_mesh:
            plotter.add_mesh(self, **kwargs)

        color = pyvista.Color(color, default_color=pyvista.global_theme.edge_color)

        if faces:
            centers = self.cell_centers().points[::use_every]
            normals = self.cell_normals
        else:
            centers = self.points[::use_every]
            normals = self.point_normals

        if flip:
            normals *= -1  # type: ignore[misc]

        plotter.add_arrows(
            centers,
            normals[::use_every],
            mag=mag,
            color=color,
            show_scalar_bar=False,
        )

        return plotter.show()

    def remove_points(self, remove, mode='any', keep_scalars: bool = True, inplace: bool = False):
        """Rebuild a mesh by removing points.

        Only valid for all-triangle meshes.

        Parameters
        ----------
        remove : sequence[bool | int]
            If remove is a bool array, points that are ``True`` will
            be removed.  Otherwise, it is treated as a list of
            indices.

        mode : str, default: "any"
            When ``'all'``, only faces containing all points flagged
            for removal will be removed.

        keep_scalars : bool, default: True
            When ``True``, point and cell scalars will be passed on to
            the new mesh.

        inplace : bool, default: False
            Updates mesh in-place.

        Returns
        -------
        pyvista.PolyData
            Mesh without the points flagged for removal.

        numpy.ndarray
            Indices of new points relative to the original mesh.

        Examples
        --------
        Remove the first 100 points from a sphere.

        >>> import pyvista as pv
        >>> sphere = pv.Sphere()
        >>> reduced_sphere, ridx = sphere.remove_points(range(100, 250))
        >>> reduced_sphere.plot(show_edges=True, line_width=3)

        """
        remove = np.asarray(remove)

        # np.asarray will eat anything, so we have to weed out bogus inputs
        if not issubclass(remove.dtype.type, (np.bool_, np.integer)):
            msg = 'Remove must be either a mask or an integer array-like'
            raise TypeError(msg)

        if remove.dtype == np.bool_:
            if remove.size != self.n_points:  # type: ignore[attr-defined]
                msg = 'Mask different size than n_points'
                raise ValueError(msg)
            remove_mask = remove
        else:
            remove_mask = np.zeros(self.n_points, np.bool_)  # type: ignore[attr-defined]
            remove_mask[remove] = True

        if not self.is_all_triangles:  # type: ignore[attr-defined]
            raise NotAllTrianglesError

        f = self.faces.reshape(-1, 4)[:, 1:]  # type: ignore[attr-defined]
        vmask = remove_mask.take(f)
        fmask = ~vmask.all(1) if mode == 'all' else ~vmask.any(1)

        # Regenerate face and point arrays
        uni = np.unique(f.compress(fmask, 0), return_inverse=True)
        new_points = self.points.take(uni[0], 0)

        nfaces = fmask.sum()
        faces = np.empty((nfaces, 4), dtype=pyvista.ID_TYPE)
        faces[:, 0] = 3
        faces[:, 1:] = np.reshape(uni[1], (nfaces, 3))

        newmesh = pyvista.PolyData(new_points, faces, deep=True)
        ridx = uni[0]

        # Add scalars back to mesh if requested
        if keep_scalars:
            for key in self.point_data:  # type: ignore[attr-defined]
                newmesh.point_data[key] = self.point_data[key][ridx]  # type: ignore[attr-defined]

            for key in self.cell_data:  # type: ignore[attr-defined]
                try:
                    newmesh.cell_data[key] = self.cell_data[key][fmask]  # type: ignore[attr-defined]
                except:
                    warnings.warn(f'Unable to pass cell key {key} onto reduced mesh')

        # Return vtk surface and reverse indexing array
        if inplace:
            self.copy_from(newmesh, deep=False)  # type: ignore[attr-defined]
            return self, ridx
        return newmesh, ridx

    def flip_normals(self):
        """Flip normals of a triangular mesh by reversing the point ordering.

        .. deprecated:: 0.45

            This filter is deprecated. Use ``flip_faces(inplace=True)`` instead.

        Examples
        --------
        Flip the normals of a sphere and plot the normals before and
        after the flip.

        >>> import pyvista as pv
        >>> sphere = pv.Sphere()
        >>> sphere.plot_normals(mag=0.1)
        >>> sphere.flip_normals()  # doctest:+SKIP
        >>> sphere.plot_normals(mag=0.1, opacity=0.5)

        """
        # Deprecated on v0.45.0, estimated removal on v0.48.0
        warnings.warn(
            '`flip_normals` is deprecated. Use `flip_faces` instead. '
            'Note that `inplace` is now `False` by default for the new filter.',
            PyVistaDeprecationWarning,
        )
        if not self.is_all_triangles:  # type: ignore[attr-defined]
            msg = 'Can only flip normals on an all triangle mesh.'
            raise NotAllTrianglesError(msg)

        f = self._connectivity_array  # type: ignore[attr-defined]

        # swap first and last point index in-place
        # See: https://stackoverflow.com/a/33362288/
        f[::3], f[2::3] = f[2::3], f[::3].copy()

    def _reverse_sense(  # type: ignore[misc]
        self: PolyData,
        *,
        reverse_cells: bool,
        reverse_normals: bool,
        inplace: bool,
        progress_bar: bool,
    ):
        """Flip faces and/or normal vectors."""
        alg = _vtk.vtkReverseSense()
        alg.SetInputData(self)
        alg.SetReverseNormals(reverse_normals)
        alg.SetReverseCells(reverse_cells)
        _update_alg(alg, progress_bar)
        output = _get_output(alg)
        if inplace:
            self.copy_from(output, deep=False)
            return self
        return output

    def flip_faces(  # type: ignore[misc]
        self: PolyData,
        *,
        inplace: bool = False,
        progress_bar: bool = False,
    ):
        """Flip the orientation of the faces.

        The flip is performed by reversing the order of indices in the cell
        connectivity list. In other libraries, this operation is sometimes
        referred to as "flip orientation", "reverse cells", "reverse face
        orientations", or similar.

        .. note::

            Polygon cells have an implicitly-defined orientation, and reversing
            the ordering affects how normals are computed by filters like
            :meth:`~pyvista.PolyDataFilters.compute_normals`.

        .. note::
            This filter does not modify any existing normals which may be present
            in the dataset. Use :meth:`~pyvista.PolyDataFilters.flip_normal_vectors`
            to flip the normal vectors.

        .. warning::

            This filter does not produce the correct output for :attr:`~pyvista.CellType.TRIANGLE_STRIP`
            cells, see https://gitlab.kitware.com/vtk/vtk/-/issues/18634.
            Use :meth:`~pyvista.PolyDataFilters.triangulate` to triangulate the mesh
            first.

        .. versionadded:: 0.45

        Parameters
        ----------
        inplace : bool, default: False
            Overwrites the original mesh in-place.

        progress_bar : bool, default: False
            Display a progress bar to indicate progress.

        Returns
        -------
        pyvista.PolyData
            Mesh with flipped faces.

        See Also
        --------
        pyvista.PolyDataFilters.flip_normal_vectors
            Flip the direction of the point and cell normals.
        pyvista.PolyDataFilters.compute_normals
            Compute new normals. Includes the option to flip the normals.
        pyvista.PolyData.point_normals
            Returns the array of point normals.
        pyvista.PolyData.cell_normals
            Returns the array of cell normals.

        Examples
        --------
        Flip the faces of a sphere. Show the point ids of the first cell
        before and after the flip.

        >>> import pyvista as pv
        >>> sphere = pv.Sphere()
        >>> sphere.regular_faces[0]
        array([ 2, 30,  0])

        >>> sphere_flipped = sphere.flip_faces()
        >>> sphere_flipped.regular_faces[0]
        array([ 0, 30,  2])

        Note that the sphere also has pre-computed normals which have not been
        affected by this filter.

        >>> sphere.point_data['Normals'][0]
        pyvista_ndarray([0., 0., 1.], dtype=float32)

        >>> sphere_flipped.point_data['Normals'][0]
        pyvista_ndarray([0., 0., 1.], dtype=float32)

        See :ref:`boolean_example` for more examples using this filter.

        """
        return self._reverse_sense(
            reverse_cells=True, reverse_normals=False, inplace=inplace, progress_bar=progress_bar
        )

    def flip_normal_vectors(  # type: ignore[misc]
        self: PolyData,
        *,
        inplace: bool = False,
        progress_bar: bool = False,
    ):
        """Flip the direction of the mesh's point and cell normal vectors.

        This filter effectively multiplies the point and cell normals by ``-1``.
        It has no effect if no active normals are currently set.

        .. note::

            Polygon cells have an implicitly-defined orientation which may differ
            from the orientation of the normal vectors. To ensure that the normals
            are consistent with this implicit definition, consider also using
            :meth:`~pyvista.PolyDataFilters.flip_faces` or re-computing normals with
            :meth:`~pyvista.PolyDataFilters.compute_normals` and enabling the
            `flip_normals` option.

        .. versionadded:: 0.45

        Parameters
        ----------
        inplace : bool, default: False
            Overwrites the original mesh in-place.

        progress_bar : bool, default: False
            Display a progress bar to indicate progress.

        Returns
        -------
        pyvista.PolyData
            Mesh with point and cell normal directions flipped.

        See Also
        --------
        pyvista.PolyDataFilters.flip_faces
            Flip the orientation of the faces.
        pyvista.PolyDataFilters.compute_normals
            Compute new normals. Includes the option to flip the normals.
        pyvista.PolyData.point_normals
            Returns the array of point normals.
        pyvista.PolyData.cell_normals
            Returns the array of cell normals.

        Examples
        --------
        Flip the normal vectors of a sphere. Show one of the normal vectors
        before and after the flip.

        >>> import pyvista as pv
        >>> sphere = pv.Sphere()
        >>> sphere.point_data['Normals'][0]
        pyvista_ndarray([0., 0., 1.], dtype=float32)

        >>> sphere_flipped = sphere.flip_normal_vectors()
        >>> sphere_flipped.point_data['Normals'][0]
        pyvista_ndarray([-0., -0., -1.], dtype=float32)

        Note that the sphere's cell ordering has not been affected by this filter.

        >>> sphere.regular_faces[0]
        array([ 2, 30,  0])

        >>> sphere_flipped.regular_faces[0]
        array([ 2, 30,  0])

        """
        return self._reverse_sense(
            reverse_cells=False, reverse_normals=True, inplace=inplace, progress_bar=progress_bar
        )

    def delaunay_2d(
        self,
        tol=1e-05,
        alpha=0.0,
        offset=1.0,
        bound: bool = False,
        inplace: bool = False,
        edge_source=None,
        progress_bar: bool = False,
    ):
        """Apply a 2D Delaunay filter along the best fitting plane.

        This filter can be used to generate a 2d surface from a set of
        points on a plane.  If you want to create a surface from a
        point cloud, see :func:`pyvista.PolyDataFilters.reconstruct_surface`.

        Parameters
        ----------
        tol : float, default: 1e-05
            Specify a tolerance to control discarding of closely
            spaced points. This tolerance is specified as a fraction
            of the diagonal length of the bounding box of the points.

        alpha : float, default: 0.0
            Specify alpha (or distance) value to control output of
            this filter. For a non-zero alpha value, only edges or
            triangles contained within a sphere centered at mesh
            vertices will be output. Otherwise, only triangles will be
            output.

        offset : float, default: 1.0
            Specify a multiplier to control the size of the initial,
            bounding Delaunay triangulation.

        bound : bool, default: False
            Boolean controls whether bounding triangulation points
            and associated triangles are included in the
            output. These are introduced as an initial triangulation
            to begin the triangulation process. This feature is nice
            for debugging output.

        inplace : bool, default: False
            If ``True``, overwrite this mesh with the triangulated
            mesh.

        edge_source : pyvista.PolyData, optional
            Specify the source object used to specify constrained
            edges and loops. If set, and lines/polygons are defined, a
            constrained triangulation is created. The lines/polygons
            are assumed to reference points in the input point set
            (i.e. point ids are identical in the input and
            source).

        progress_bar : bool, default: False
            Display a progress bar to indicate progress.

        Returns
        -------
        pyvista.PolyData
            Mesh from the 2D delaunay filter.

        Examples
        --------
        First, generate 30 points on circle and plot them.

        >>> import pyvista as pv
        >>> points = pv.Polygon(n_sides=30).points
        >>> circle = pv.PolyData(points)
        >>> circle.plot(show_edges=True, point_size=15)

        Use :func:`delaunay_2d` to fill the interior of the circle.

        >>> filled_circle = circle.delaunay_2d()
        >>> filled_circle.plot(show_edges=True, line_width=5)

        Use the ``edge_source`` parameter to create a constrained delaunay
        triangulation and plot it.

        >>> squar = pv.Polygon(n_sides=4, radius=8, fill=False)
        >>> squar = squar.rotate_z(45, inplace=False)
        >>> circ0 = pv.Polygon(center=(2, 3, 0), n_sides=30, radius=1)
        >>> circ1 = pv.Polygon(center=(-2, -3, 0), n_sides=30, radius=1)
        >>> comb = circ0 + circ1 + squar
        >>> tess = comb.delaunay_2d(edge_source=comb)
        >>> tess.plot(cpos='xy', show_edges=True)

        See :ref:`triangulated_surface` for more examples using this filter.

        """
        alg = _vtk.vtkDelaunay2D()
        alg.SetProjectionPlaneMode(_vtk.VTK_BEST_FITTING_PLANE)
        alg.SetInputDataObject(self)
        alg.SetTolerance(tol)
        alg.SetAlpha(alpha)
        alg.SetOffset(offset)
        alg.SetBoundingTriangulation(bound)
        if edge_source is not None:
            alg.SetSourceData(edge_source)
        _update_alg(alg, progress_bar, 'Computing 2D Triangulation')

        # Sometimes lines are given in the output. The
        # `.triangulate()` filter cleans those
        mesh = _get_output(alg).triangulate()
        if inplace:
            self.copy_from(mesh, deep=False)  # type: ignore[attr-defined]
            return self
        return mesh

    def compute_arc_length(self, progress_bar: bool = False):
        """Compute the arc length over the length of the probed line.

        It adds a new point-data array named ``"arc_length"`` with the
        computed arc length for each of the polylines in the
        input. For all other cell types, the arc length is set to 0.

        Parameters
        ----------
        progress_bar : bool, default: False
            Display a progress bar to indicate progress.

        Returns
        -------
        float
            Arc length of the length of the probed line.

        Examples
        --------
        >>> import pyvista as pv
        >>> sphere = pv.Sphere()
        >>> path = sphere.geodesic(0, 100)
        >>> length = path.compute_arc_length()['arc_length'][-1]
        >>> f'Length is {length:.3f}'
        'Length is 0.812'

        This is identical to the geodesic_distance.

        >>> length = sphere.geodesic_distance(0, 100)
        >>> f'Length is {length:.3f}'
        'Length is 0.812'

        You can also plot the arc_length.

        >>> arc = path.compute_arc_length()
        >>> arc.plot(scalars='arc_length')

        """
        alg = _vtk.vtkAppendArcLength()
        alg.SetInputData(self)
        _update_alg(alg, progress_bar, 'Computing the Arc Length')
        return _get_output(alg)

    def project_points_to_plane(self, origin=None, normal=(0.0, 0.0, 1.0), inplace: bool = False):
        """Project points of this mesh to a plane.

        Parameters
        ----------
        origin : sequence[float], optional
            Plane origin.  Defaults to the approximate center of the
            input mesh minus half the length of the input mesh in the
            direction of the normal.

        normal : sequence[float], default: (0.0, 0.0, 1.0)
            Plane normal.  Defaults to +Z.

        inplace : bool, default: False
            Whether to overwrite the original mesh with the projected
            points.

        Returns
        -------
        pyvista.PolyData
            The points of this mesh projected onto a plane.

        Examples
        --------
        Flatten a sphere to the XY plane.

        >>> import pyvista as pv
        >>> sphere = pv.Sphere()
        >>> projected = sphere.project_points_to_plane()
        >>> projected.plot(show_edges=True, line_width=3)

        """
        if not isinstance(normal, (np.ndarray, Sequence)) or len(normal) != 3:
            msg = 'Normal must be a length three vector'
            raise TypeError(msg)
        if origin is None:
            origin = np.array(self.center) - np.array(normal) * self.length / 2.0  # type: ignore[attr-defined]
        # choose what mesh to use
        mesh = self.copy() if not inplace else self  # type: ignore[attr-defined]
        # Make plane
        plane = generate_plane(normal, origin)
        # Perform projection in place on the copied mesh
        f = lambda p: plane.ProjectPoint(p, p)
        np.apply_along_axis(f, 1, mesh.points)
        return mesh

    def ribbon(
        self,
        width=None,
        scalars=None,
        angle=0.0,
        factor=2.0,
        normal=None,
        tcoords: bool | str = False,
        preference='points',
        progress_bar: bool = False,
    ):
        """Create a ribbon of the lines in this dataset.

        .. note::
           If there are no lines in the input dataset, then the output
           will be an empty :class:`pyvista.PolyData` mesh.

        Parameters
        ----------
        width : float, optional
            Set the "half" width of the ribbon. If the width is
            allowed to vary, this is the minimum width. The default is
            10% the length.

        scalars : str, optional
            String name of the scalars array to use to vary the ribbon
            width.  This is only used if a scalars array is specified.

        angle : float, optional
            Angle in degrees of the offset angle of the ribbon from
            the line normal. The default is 0.0.

        factor : float, optional
            Set the maximum ribbon width in terms of a multiple of the
            minimum width. The default is 2.0.

        normal : sequence[float], optional
            Normal to use as default.

        tcoords : bool, str, optional
            If ``True``, generate texture coordinates along the
            ribbon. This can also be specified to generate the texture
            coordinates with either ``'length'`` or ``'normalized'``.

        preference : str, optional
            The field preference when searching for the scalars array by
            name.

        progress_bar : bool, default: False
            Display a progress bar to indicate progress.

        Returns
        -------
        pyvista.PolyData
            Ribbon mesh.  Empty if there are no lines in the input dataset.

        Examples
        --------
        Convert a line to a ribbon and plot it.

        >>> import numpy as np
        >>> import pyvista as pv
        >>> n = 1000
        >>> theta = np.linspace(-10 * np.pi, 10 * np.pi, n)
        >>> z = np.linspace(-2, 2, n)
        >>> r = z**2 + 1
        >>> x = r * np.sin(theta)
        >>> y = r * np.cos(theta)
        >>> points = np.column_stack((x, y, z))
        >>> pdata = pv.PolyData(points)
        >>> pdata.lines = np.hstack((n, range(n)))
        >>> pdata['distance'] = range(n)
        >>> ribbon = pdata.ribbon(width=0.2)
        >>> ribbon.plot(show_scalar_bar=False)

        """
        if scalars is not None:
            field = get_array_association(self, scalars, preference=preference)  # type: ignore[arg-type]
        if width is None:
            width = self.length * 0.1  # type: ignore[attr-defined]
        alg = _vtk.vtkRibbonFilter()
        alg.SetInputDataObject(self)
        alg.SetWidth(width)
        if normal is not None:
            alg.SetUseDefaultNormal(True)
            alg.SetDefaultNormal(normal)
        alg.SetAngle(angle)
        if scalars is not None:
            alg.SetVaryWidth(True)
            alg.SetInputArrayToProcess(
                0,
                0,
                0,
                field.value,
                scalars,
            )  # args: (idx, port, connection, field, name)
            alg.SetWidthFactor(factor)
        else:
            alg.SetVaryWidth(False)
        if tcoords:
            alg.SetGenerateTCoords(True)
            if isinstance(tcoords, str):
                if tcoords.lower() == 'length':
                    alg.SetGenerateTCoordsToUseLength()
                elif tcoords.lower() == 'normalized':
                    alg.SetGenerateTCoordsToNormalizedLength()
            else:
                alg.SetGenerateTCoordsToUseLength()
        else:
            alg.SetGenerateTCoordsToOff()
        _update_alg(alg, progress_bar, 'Creating a Ribbon')
        return _get_output(alg)

    def extrude(self, vector, capping=None, inplace: bool = False, progress_bar: bool = False):
        """Sweep polygonal data creating a "skirt" from free edges.

        This will create a line from vertices.

        This takes polygonal data as input and generates polygonal
        data on output. The input dataset is swept according to some
        extrusion function and creates new polygonal primitives. These
        primitives form a "skirt" or swept surface. For example,
        sweeping a line results in a quadrilateral, and sweeping a
        triangle creates a "wedge".

        The skirt is generated by locating certain topological
        features. Free edges (edges of polygons or triangle strips
        only used by one polygon or triangle strips) generate
        surfaces. This is true also of lines or polylines. Vertices
        generate lines.

        .. versionchanged:: 0.32.0
           The ``capping`` keyword was added with a default of ``False``.
           The previously used VTK default corresponds to ``capping=True``.
           In a future version the default will be changed to ``True`` to
           match the behavior of the underlying VTK filter.

        Parameters
        ----------
        vector : numpy.ndarray or sequence
            Direction and length to extrude the mesh in.

        capping : bool, optional
            Control if the sweep of a 2D object is capped. The default is
            ``False``, which differs from VTK's default.

            .. warning::
               The ``capping`` keyword was added in version 0.32.0 with a
               default value of ``False``. In a future version this default
               will be changed to ``True`` to match the behavior of the
               underlying VTK filter. It is recommended to explicitly pass
               a value for this keyword argument to prevent future changes
               in behavior and warnings.

        inplace : bool, default: False
            Overwrites the original mesh in-place.

        progress_bar : bool, default: False
            Display a progress bar to indicate progress.

        Returns
        -------
        pyvista.PolyData
            Extruded mesh.

        Examples
        --------
        Extrude a half circle arc.

        >>> import pyvista as pv
        >>> arc = pv.CircularArc([-1, 0, 0], [1, 0, 0], [0, 0, 0])
        >>> mesh = arc.extrude([0, 0, 1], capping=False)
        >>> mesh.plot(color='lightblue')

        Extrude and cap an 8 sided polygon.

        >>> poly = pv.Polygon(n_sides=8)
        >>> mesh = poly.extrude((0, 0, 1.5), capping=True)
        >>> mesh.plot(line_width=5, show_edges=True)

        """
        if capping is None:
            capping = False
            warnings.warn(
                'The default value of the ``capping`` keyword argument will change in '
                'a future version to ``True`` to match the behavior of VTK. We recommend '
                'passing the keyword explicitly to prevent future surprises.',
                PyVistaFutureWarning,
            )

        alg = _vtk.vtkLinearExtrusionFilter()
        alg.SetExtrusionTypeToVectorExtrusion()
        alg.SetVector(*vector)
        alg.SetInputData(self)
        alg.SetCapping(capping)
        _update_alg(alg, progress_bar, 'Extruding')
        output = _get_output(alg)
        if inplace:
            self.copy_from(output, deep=False)  # type: ignore[attr-defined]
            return self
        return output

    def extrude_rotate(
        self,
        resolution=30,
        inplace: bool = False,
        translation=0.0,
        dradius=0.0,
        angle=360.0,
        capping=None,
        rotation_axis=(0, 0, 1),
        progress_bar: bool = False,
    ):
        """Sweep polygonal data creating "skirt" from free edges and lines, and lines from vertices.

        This takes polygonal data as input and generates polygonal
        data on output. The input dataset is swept around the axis
        to create new polygonal primitives. These primitives form a
        "skirt" or swept surface. For example, sweeping a line results
        in a cylindrical shell, and sweeping a circle creates a torus.

        There are a number of control parameters for this filter.  You
        can control whether the sweep of a 2D object (i.e., polygon or
        triangle strip) is capped with the generating geometry via the
        ``capping`` parameter. Also, you can control the angle of
        rotation, and whether translation along the axis is
        performed along with the rotation.  (Translation is useful for
        creating "springs".) You also can adjust the radius of the
        generating geometry with the ``dradius`` parameter.

        The skirt is generated by locating certain topological
        features. Free edges (edges of polygons or triangle strips
        only used by one polygon or triangle strips) generate
        surfaces. This is true also of lines or polylines. Vertices
        generate lines.

        This filter can be used to model axisymmetric objects like
        cylinders, bottles, and wine glasses; or translational
        rotational symmetric objects like springs or corkscrews.

        .. versionchanged:: 0.32.0
           The ``capping`` keyword was added with a default of ``False``.
           The previously used VTK default corresponds to ``capping=True``.
           In a future version the default will be changed to ``True`` to
           match the behavior of the underlying VTK filter.

        Parameters
        ----------
        resolution : int, optional
            Number of pieces to divide line into.

        inplace : bool, default: False
            Overwrites the original mesh inplace.

        translation : float, optional
            Total amount of translation along the axis.

        dradius : float, optional
            Change in radius during sweep process.

        angle : float, optional
            The angle of rotation in degrees.

        capping : bool, optional
            Control if the sweep of a 2D object is capped. The default is
            ``False``, which differs from VTK's default.

            .. warning::
               The ``capping`` keyword was added in version 0.32.0 with a
               default value of ``False``. In a future version this default
               will be changed to ``True`` to match the behavior of the
               underlying VTK filter. It is recommended to explicitly pass
               a value for this keyword argument to prevent future changes
               in behavior and warnings.

        rotation_axis : numpy.ndarray or sequence, optional
            The direction vector of the axis around which the rotation is done.
            It requires vtk>=9.1.0.

        progress_bar : bool, default: False
            Display a progress bar to indicate progress.

        Returns
        -------
        pyvista.PolyData
            Rotationally extruded mesh.

        Examples
        --------
        Create a "spring" using the rotational extrusion filter.

        >>> import pyvista as pv
        >>> profile = pv.Polygon(
        ...     center=[1.25, 0.0, 0.0],
        ...     radius=0.2,
        ...     normal=(0, 1, 0),
        ...     n_sides=30,
        ... )
        >>> extruded = profile.extrude_rotate(
        ...     resolution=360,
        ...     translation=4.0,
        ...     dradius=0.5,
        ...     angle=1500.0,
        ...     capping=True,
        ... )
        >>> extruded.plot(smooth_shading=True)

        Create a "wine glass" using the rotational extrusion filter.

        >>> import numpy as np
        >>> points = np.array(
        ...     [
        ...         [-0.18, 0, 0],
        ...         [-0.18, 0, 0.01],
        ...         [-0.18, 0, 0.02],
        ...         [-0.01, 0, 0.03],
        ...         [-0.01, 0, 0.04],
        ...         [-0.02, 0, 0.5],
        ...         [-0.05, 0, 0.75],
        ...         [-0.1, 0, 0.8],
        ...         [-0.2, 0, 1.0],
        ...     ]
        ... )
        >>> spline = pv.Spline(points, 30)
        >>> extruded = spline.extrude_rotate(resolution=20, capping=False)
        >>> extruded.plot(color='lightblue')

        """
        if capping is None:
            capping = False
            warnings.warn(
                'The default value of the ``capping`` keyword argument will change in '
                'a future version to ``True`` to match the behavior of VTK. We recommend '
                'passing the keyword explicitly to prevent future surprises.',
                PyVistaFutureWarning,
            )

        if not isinstance(rotation_axis, (np.ndarray, Sequence)) or len(rotation_axis) != 3:
            msg = 'Vector must be a length three vector'
            raise ValueError(msg)

        if resolution <= 0:
            msg = '`resolution` should be positive'
            raise ValueError(msg)
        alg = _vtk.vtkRotationalExtrusionFilter()
        alg.SetInputData(self)
        alg.SetResolution(resolution)
        alg.SetTranslation(translation)
        alg.SetDeltaRadius(dradius)
        alg.SetCapping(capping)
        alg.SetAngle(angle)
        if pyvista.vtk_version_info >= (9, 1, 0):
            alg.SetRotationAxis(rotation_axis)  # type: ignore[arg-type]
        elif rotation_axis != (0, 0, 1):
            msg = (
                'The installed version of VTK does not support '
                'setting the direction vector of the axis around which the rotation is done.'
            )
            raise VTKVersionError(msg)

        _update_alg(alg, progress_bar, 'Extruding')
        output = wrap(alg.GetOutput())
        if inplace:
            self.copy_from(output, deep=False)  # type: ignore[attr-defined]
            return self
        return output

    def extrude_trim(
        self,
        direction,
        trim_surface,
        extrusion='boundary_edges',
        capping='intersection',
        inplace: bool = False,
        progress_bar: bool = False,
    ):
        """Extrude polygonal data trimmed by a surface.

        The input dataset is swept along a specified direction forming a
        "skirt" from the boundary edges 2D primitives (i.e., edges used
        by only one polygon); and/or from vertices and lines. The extent
        of the sweeping is defined where the sweep intersects a
        user-specified surface.

        Parameters
        ----------
        direction : numpy.ndarray or sequence
            Direction vector to extrude.

        trim_surface : pyvista.PolyData
            Surface which trims the surface.

        extrusion : str, default: "boundary_edges"
            Control the strategy of extrusion. One of the following:

            * ``"boundary_edges"``
            * ``"all_edges"``

            The default only generates faces on the boundary of the original
            input surface. When using ``"all_edges"``, faces are created along
            interior points as well.

        capping : str, default: "intersection"
            Control the strategy of capping. One of the following:

            * ``"intersection"``
            * ``"minimum_distance"``
            * ``"maximum_distance"``
            * ``"average_distance"``

        inplace : bool, default: False
            Overwrites the original mesh in-place.

        progress_bar : bool, default: False
            Display a progress bar to indicate progress.

        Returns
        -------
        pyvista.PolyData
            Extruded mesh trimmed by a surface.

        Examples
        --------
        Extrude a disc.

        >>> import pyvista as pv
        >>> import numpy as np
        >>> plane = pv.Plane(i_size=2, j_size=2, direction=[0, 0.8, 1])
        >>> disc = pv.Disc(center=(0, 0, -1), c_res=50)
        >>> direction = [0, 0, 1]
        >>> extruded_disc = disc.extrude_trim(direction, plane)
        >>> extruded_disc.plot(smooth_shading=True, split_sharp_edges=True)

        """
        if not isinstance(direction, (np.ndarray, Sequence)) or len(direction) != 3:
            msg = 'Vector must be a length three vector'
            raise TypeError(msg)

        extrusions = {'boundary_edges': 0, 'all_edges': 1}
        if isinstance(extrusion, str):
            if extrusion not in extrusions:
                msg = f'Invalid strategy of extrusion "{extrusion}".'
                raise ValueError(msg)
            extrusion = extrusions[extrusion]
        else:
            msg = 'Invalid type given to `extrusion`. Must be a string.'
            raise TypeError(msg)

        cappings = {
            'intersection': 0,
            'minimum_distance': 1,
            'maximum_distance': 2,
            'average_distance': 3,
        }
        if isinstance(capping, str):
            if capping not in cappings:
                msg = f'Invalid strategy of capping "{capping}".'
                raise ValueError(msg)
            capping = cappings[capping]
        else:
            msg = 'Invalid type given to `capping`. Must be a string.'
            raise TypeError(msg)

        alg = _vtk.vtkTrimmedExtrusionFilter()
        alg.SetInputData(self)
        alg.SetExtrusionDirection(*direction)
        alg.SetTrimSurfaceData(trim_surface)
        alg.SetExtrusionStrategy(extrusion)
        alg.SetCappingStrategy(capping)
        _update_alg(alg, progress_bar, 'Extruding with trimming')
        output = wrap(alg.GetOutput())
        if inplace:
            self.copy_from(output, deep=False)  # type: ignore[attr-defined]
            return self
        return output

    def strip(
        self,
        join: bool = False,
        max_length=1000,
        pass_cell_data: bool = False,
        pass_cell_ids: bool = False,
        pass_point_ids: bool = False,
        progress_bar: bool = False,
    ):
        """Strip poly data cells.

        Generates triangle strips and/or poly-lines from input
        polygons, triangle strips, and lines.

        Polygons are assembled into triangle strips only if they are
        triangles; other types of polygons are passed through to the
        output and not stripped. (Use ``triangulate`` filter to
        triangulate non-triangular polygons prior to running this
        filter if you need to strip all the data.) The filter will
        pass through (to the output) vertices if they are present in
        the input polydata.

        Also note that if triangle strips or polylines are defined in
        the input they are passed through and not joined nor
        extended. (If you wish to strip these use ``triangulate``
        filter to fragment the input into triangles and lines prior to
        running this filter.)

        This filter implements `vtkStripper
        <https://vtk.org/doc/nightly/html/classvtkStripper.html>`_

        Parameters
        ----------
        join : bool, default: False
            If ``True``, the output polygonal segments will be joined
            if they are contiguous. This is useful after slicing a
            surface.

        max_length : int, default: 1000
            Specify the maximum number of triangles in a triangle
            strip, and/or the maximum number of lines in a poly-line.

        pass_cell_data : bool, default: False
            Enable/Disable passing of the CellData in the input to the
            output as FieldData. Note the field data is transformed.

        pass_cell_ids : bool, default: False
            If ``True``, the output polygonal dataset will have a
            celldata array that holds the cell index of the original
            3D cell that produced each output cell. This is useful for
            picking. The default is ``False`` to conserve memory.

        pass_point_ids : bool, default: False
            If ``True``, the output polygonal dataset will have a
            pointdata array that holds the point index of the original
            vertex that produced each output vertex. This is useful
            for picking. The default is ``False`` to conserve memory.

        progress_bar : bool, default: False
            Display a progress bar to indicate progress.

        Returns
        -------
        pyvista.PolyData
            Stripped mesh.

        Examples
        --------
        >>> from pyvista import examples
        >>> mesh = examples.load_airplane()
        >>> slc = mesh.slice(normal='z', origin=(0, 0, -10))
        >>> stripped = slc.strip()
        >>> stripped.n_cells
        1
        >>> stripped.plot(show_edges=True, line_width=3)

        """
        alg = _vtk.vtkStripper()
        alg.SetInputDataObject(self)
        alg.SetJoinContiguousSegments(join)
        alg.SetMaximumLength(max_length)
        alg.SetPassCellDataAsFieldData(pass_cell_data)
        alg.SetPassThroughCellIds(pass_cell_ids)
        alg.SetPassThroughPointIds(pass_point_ids)
        _update_alg(alg, progress_bar, 'Stripping Mesh')
        return _get_output(alg)

    def collision(
        self,
        other_mesh,
        contact_mode=0,
        box_tolerance=0.001,
        cell_tolerance=0.0,
        n_cells_per_node=2,
        generate_scalars: bool = False,
        progress_bar: bool = False,
    ):
        """Perform collision determination between two polyhedral surfaces.

        If ``collision_mode`` is set to all contacts, the output will
        be lines of contact. If ``collision_mode`` is first contact or half
        contacts then the Contacts output will be vertices.

        .. warning::
            Currently only triangles are processed. Use
            :func:`PolyDataFilters.triangulate` to convert any strips
            or polygons to triangles.  Otherwise, the mesh will be
            converted for you within this method.

        Parameters
        ----------
        other_mesh : pyvista.DataSet
            Other mesh to test collision with.  If the other mesh is
            not a surface, its external surface will be extracted and
            triangulated.

        contact_mode : int, default: 0
            Contact mode.  One of the following:

            * 0 - All contacts. Find all the contacting cell pairs
              with two points per collision
            * 1 - First contact. Quickly find the first contact point.
            * 2 - Half contacts. Find all the contacting cell pairs
              with one point per collision.

        box_tolerance : float, default: 0.001
             Oriented bounding box (OBB) tree tolerance in world coordinates.

        cell_tolerance : float, default: 0.0
            Cell tolerance (squared value).

        n_cells_per_node : int, default: 2
            Number of cells in each OBB.

        generate_scalars : bool, default: False
            Flag to visualize the contact cells.  If ``True``, the
            contacting cells will be colored from red through blue,
            with collisions first determined colored red.  This array
            is stored as ``"collision_rgba"``.

            .. note::
               This will remove any other cell arrays in the mesh.

        progress_bar : bool, default: False
            Display a progress bar to indicate progress.

        Returns
        -------
        pyvista.PolyData
            Mesh containing collisions in the ``field_data``
            attribute named ``"ContactCells"``.  Array only exists
            when there are collisions.

        int
            Number of collisions.

        Notes
        -----
        Due to the nature of the `vtk.vtkCollisionDetectionFilter
        <https://vtk.org/doc/nightly/html/classvtkCollisionDetectionFilter.html>`_,
        repeated uses of this method will be slower that using the
        ``vtk.vtkCollisionDetectionFilter`` directly.  The first
        update of the filter creates two instances of `vtkOBBTree
        <https://vtk.org/doc/nightly/html/classvtkOBBTree.html>`_,
        which can be subsequently updated by modifying the transform or
        matrix of the input meshes.

        This method assumes no transform and is easier to use for
        single collision tests, but it is recommended to use a
        combination of ``pyvista`` and ``vtk`` for rapidly computing
        repeated collisions.  See the `Collision Detection Example
        <https://kitware.github.io/vtk-examples/site/Python/Visualization/CollisionDetection/>`_

        Examples
        --------
        Compute the collision between a sphere and the back faces of a
        cube and output the cell indices of the first 10 collisions.

        >>> import numpy as np
        >>> import pyvista as pv
        >>> mesh_a = pv.Sphere(radius=0.5)
        >>> mesh_b = pv.Cube((0.5, 0.5, 0.5)).extract_cells([0, 2, 4])
        >>> collision, ncol = mesh_a.collision(mesh_b, cell_tolerance=1)
        >>> collision['ContactCells'][:10]
        pyvista_ndarray([464,   0,   0,  29,  29,  27,  27,  28,  28,  23])

        Plot the collisions by creating a collision mask with the
        ``"ContactCells"`` field data.  Cells with a collision are
        colored red.

        >>> scalars = np.zeros(collision.n_cells, dtype=bool)
        >>> scalars[collision.field_data['ContactCells']] = True
        >>> pl = pv.Plotter()
        >>> _ = pl.add_mesh(
        ...     collision,
        ...     scalars=scalars,
        ...     show_scalar_bar=False,
        ...     cmap='bwr',
        ... )
        >>> _ = pl.add_mesh(
        ...     mesh_b,
        ...     color='lightblue',
        ...     line_width=5,
        ...     opacity=0.7,
        ...     show_edges=True,
        ... )
        >>> pl.show()

        Alternatively, simply plot the collisions using the default
        ``'collision_rgba'`` array after enabling ``generate_scalars``.

        >>> collision, ncol = mesh_a.collision(
        ...     mesh_b, cell_tolerance=1, generate_scalars=True
        ... )
        >>> collision.plot()

        See :ref:`collision_example` for more examples using this filter.

        """
        # other mesh must be a polydata
        if not isinstance(other_mesh, pyvista.PolyData):
            other_mesh = other_mesh.extract_surface()

        # according to VTK limitations
        poly_data = self
        if not poly_data.is_all_triangles:  # type: ignore[attr-defined]
            poly_data = poly_data.triangulate()
        if not other_mesh.is_all_triangles:
            other_mesh = other_mesh.triangulate()

        alg = _vtk.vtkCollisionDetectionFilter()
        alg.SetInputData(0, poly_data)
        alg.SetTransform(0, _vtk.vtkTransform())
        alg.SetInputData(1, other_mesh)
        alg.SetMatrix(1, _vtk.vtkMatrix4x4())
        alg.SetBoxTolerance(box_tolerance)
        alg.SetCellTolerance(cell_tolerance)
        alg.SetNumberOfCellsPerNode(n_cells_per_node)
        alg.SetCollisionMode(contact_mode)
        alg.SetGenerateScalars(generate_scalars)
        _update_alg(alg, progress_bar, 'Computing collisions')

        output = _get_output(alg)

        if generate_scalars:
            # must rename array as VTK sets the cell scalars array name to
            # a nullptr.
            # See https://github.com/pyvista/pyvista/pull/1540
            #
            # Note: Since all other cell arrays are destroyed when
            # generate_scalars is True, we can always index the first cell
            # array.
            output.cell_data.GetAbstractArray(0).SetName('collision_rgba')

        return output, alg.GetNumberOfContacts()

    def contour_banded(  # type: ignore[misc]
        self: PolyData,
        n_contours,
        rng=None,
        scalars=None,
        component=0,
        clip_tolerance=1e-6,
        generate_contour_edges: bool = True,
        scalar_mode='value',
        clipping: bool = True,
        progress_bar: bool = False,
    ):
        """Generate filled contours.

        Generates filled contours for vtkPolyData. Filled contours are
        bands of cells that all have the same cell scalar value, and can
        therefore be colored the same. The method is also referred to as
        filled contour generation.

        This filter implements `vtkBandedPolyDataContourFilter
        <https://vtk.org/doc/nightly/html/classvtkBandedPolyDataContourFilter.html>`_.

        Parameters
        ----------
        n_contours : int
            Number of contours.

        rng : Sequence, optional
            Range of the scalars. Optional and defaults to the minimum and
            maximum of the active scalars of ``scalars``.

        scalars : str, optional
            The name of the scalar array to use for contouring.  If ``None``,
            the active scalar array will be used.

        component : int, default: 0
            The component to use of an input scalars array with more than one
            component.

        clip_tolerance : float, default: 1e-6
            Set/Get the clip tolerance.  Warning: setting this too large will
            certainly cause numerical issues. Change from the default value at
            your own risk. The actual internal clip tolerance is computed by
            multiplying ``clip_tolerance`` by the scalar range.

        generate_contour_edges : bool, default: True
            Controls whether contour edges are generated.  Contour edges are
            the edges between bands. If enabled, they are generated from
            polygons/triangle strips and returned as a second output.

        scalar_mode : str, default: 'value'
            Control whether the cell scalars are output as an integer index or
            a scalar value.  If ``'index'``, the index refers to the bands
            produced by the clipping range. If ``'value'``, then a scalar value
            which is a value between clip values is used.

        clipping : bool, default: True
            Indicate whether to clip outside ``rng`` and only return cells with
            values within ``rng``.

        progress_bar : bool, default: False
            Display a progress bar to indicate progress.

        Returns
        -------
        output : pyvista.PolyData
            Surface containing the contour surface.

        edges : pyvista.PolyData
            Optional edges when ``generate_contour_edges`` is ``True``.

        Examples
        --------
        Plot the random hills dataset and with 8 contour lines. Note how we use 7
        colors here (``n_contours - 1``).

        >>> import pyvista as pv
        >>> from pyvista import examples

        >>> mesh = examples.load_random_hills()
        >>> n_contours = 8
        >>> _, edges = mesh.contour_banded(n_contours)

        >>> pl = pv.Plotter()
        >>> _ = pl.add_mesh(
        ...     edges,
        ...     line_width=5,
        ...     render_lines_as_tubes=True,
        ...     color='k',
        ... )
        >>> _ = pl.add_mesh(mesh, n_colors=n_contours - 1, cmap='Set3')
        >>> pl.show()

        Extract the surface from the uniform grid dataset and plot its contours
        alongside the output from the banded contour filter.

        >>> surf = examples.load_uniform().extract_surface()
        >>> n_contours = 5
        >>> rng = [200, 500]
        >>> output, edges = surf.contour_banded(n_contours, rng=rng)

        >>> dargs = dict(n_colors=n_contours - 1, clim=rng)
        >>> pl = pv.Plotter()
        >>> _ = pl.add_mesh(
        ...     edges,
        ...     line_width=5,
        ...     render_lines_as_tubes=True,
        ...     color='k',
        ... )
        >>> _ = pl.add_mesh(surf, opacity=0.3, **dargs)
        >>> _ = pl.add_mesh(output, **dargs)
        >>> pl.show()

        """
        if scalars is None:
            set_default_active_scalars(self)
            if self.point_data.active_scalars_name is None:
                msg = 'No point scalars to contour.'
                raise MissingDataError(msg)
            scalars = self.active_scalars_name
        arr = get_array(self, scalars, preference='point', err=False)
        if arr is None:
            msg = 'No arrays present to contour.'
            raise ValueError(msg)
        field = get_array_association(self, scalars, preference='point')
        if field != FieldAssociation.POINT:
            msg = 'Only point data can be contoured.'
            raise ValueError(msg)

        if rng is None:
            rng = self.get_data_range(self.active_scalars)

        alg = _vtk.vtkBandedPolyDataContourFilter()
        alg.SetInputArrayToProcess(
            0,
            0,
            0,
            field.value,
            scalars,
        )  # args: (idx, port, connection, field, name)
        alg.GenerateValues(n_contours, rng[0], rng[1])
        alg.SetInputDataObject(self)
        alg.SetClipping(clipping)
        if scalar_mode == 'value':
            alg.SetScalarModeToValue()
        elif scalar_mode == 'index':
            alg.SetScalarModeToIndex()
        else:
            msg = f'Invalid scalar mode "{scalar_mode}". Should be either "value" or "index".'
            raise ValueError(msg)
        alg.SetGenerateContourEdges(generate_contour_edges)
        alg.SetClipTolerance(clip_tolerance)
        alg.SetComponent(component)
        _update_alg(alg, progress_bar, 'Contouring Mesh')
        mesh = _get_output(alg)

        # Must rename array as VTK sets the active scalars array name to a nullptr.
        # Please note this was fixed upstream in https://gitlab.kitware.com/vtk/vtk/-/merge_requests/9840
        for i in range(mesh.GetPointData().GetNumberOfArrays()):
            array = mesh.GetPointData().GetAbstractArray(i)
            name = array.GetName()
            if name is None:
                array.SetName(self.point_data.active_scalars_name)
        for i in range(mesh.GetCellData().GetNumberOfArrays()):
            array = mesh.GetCellData().GetAbstractArray(i)
            name = array.GetName()
            if name is None:
                array.SetName(self.cell_data.active_scalars_name)

        if generate_contour_edges:
            return mesh, wrap(alg.GetContourEdgesOutput())
        return mesh

    def reconstruct_surface(self, nbr_sz=None, sample_spacing=None, progress_bar: bool = False):
        """Reconstruct a surface from the points in this dataset.

        This filter takes a list of points assumed to lie on the
        surface of a solid 3D object. A signed measure of the distance
        to the surface is computed and sampled on a regular grid. The
        grid can then be contoured at zero to extract the surface. The
        default values for neighborhood size and sample spacing should
        give reasonable results for most uses but can be set if
        desired.

        This is helpful when generating surfaces from point clouds and
        is more reliable than :func:`DataSetFilters.delaunay_3d`.

        Parameters
        ----------
        nbr_sz : int, optional
            Specify the number of neighbors each point has, used for
            estimating the local surface orientation.

            The default value of 20 should be fine for most
            applications, higher values can be specified if the spread
            of points is uneven. Values as low as 10 may yield
            adequate results for some surfaces. Higher values cause
            the algorithm to take longer and will cause
            errors on sharp boundaries.

        sample_spacing : float, optional
            The spacing of the 3D sampling grid.  If not set, a
            reasonable guess will be made.

        progress_bar : bool, default: False
            Display a progress bar to indicate progress.

        Returns
        -------
        pyvista.PolyData
            Reconstructed surface.

        Examples
        --------
        Create a point cloud out of a sphere and reconstruct a surface
        from it.

        >>> import pyvista as pv
        >>> points = pv.wrap(pv.Sphere().points)
        >>> surf = points.reconstruct_surface()

        >>> pl = pv.Plotter(shape=(1, 2))
        >>> _ = pl.add_mesh(points)
        >>> _ = pl.add_title('Point Cloud of 3D Surface')
        >>> pl.subplot(0, 1)
        >>> _ = pl.add_mesh(surf, color=True, show_edges=True)
        >>> _ = pl.add_title('Reconstructed Surface')
        >>> pl.show()

        See :ref:`surface_reconstruction_example` for more examples
        using this filter.

        """
        alg = _vtk.vtkSurfaceReconstructionFilter()
        alg.SetInputDataObject(self)
        if nbr_sz is not None:
            alg.SetNeighborhoodSize(nbr_sz)
        if sample_spacing is not None:
            alg.SetSampleSpacing(sample_spacing)

        # connect using ports as this will be slightly faster
        mc = _vtk.vtkMarchingCubes()
        mc.SetComputeNormals(False)
        mc.SetComputeScalars(False)
        mc.SetComputeGradients(False)
        mc.SetInputConnection(alg.GetOutputPort())
        mc.SetValue(0, 0.0)
        _update_alg(mc, progress_bar, 'Reconstructing surface')
        return wrap(mc.GetOutput())

    def triangulate_contours(self, display_errors: bool = False, progress_bar: bool = False):
        """Triangulate and fill all 2D contours to create polygons.

        .. versionadded:: 0.44.0

        This filter will generate triangles to fill all of the 2D contours
        in its input. The input to the filter is a set of lines (not polylines)
        which when joined form loops. The contours may be concave, and may even
        contain holes i.e. a contour may contain an internal contour that is
        wound in the opposite direction (as compared to the outer polygon
        normal) to indicate that it is a hole.

        .. note::

            This filter will assume that the input polygons lie in the same
            plane and will not perform any projection or transformation of the
            input data. You may need to project your data to a plane before
            using this filter.

        .. warning::

            The triangulation of is done in O(n) time for simple convex inputs,
            but for non-convex inputs the worst-case time is O(n^2*m^2) where n
            is the number of points and m is the number of holes. The best
            triangulation algorithms, in contrast, are O(n log n). The
            resulting triangles may be quite narrow, the algorithm does not
            attempt to produce high-quality triangles.

        Parameters
        ----------
        display_errors : bool, default: False
            Generate errors when the triangulation fails. Note that
            triangulation failures are often minor, because they involve tiny
            triangles that are too small to see.

        progress_bar : bool, default: False
            Display a progress bar to indicate progress.

        Returns
        -------
        pyvista.PolyData
            Triangulated mesh with the filled contours.

        Examples
        --------
        Create banded contour and fill.

        >>> import pyvista as pv
        >>> from pyvista import examples
        >>> image = examples.download_st_helens()
        >>> contours = image.contour([1302.3334, 1922.6666])
        >>> filled = contours.triangulate_contours()

        >>> pl = pv.Plotter(shape=(1, 2))
        >>> _ = pl.add_mesh(image, show_scalar_bar=False)
        >>> _ = pl.add_mesh(contours, color='black')
        >>> pl.subplot(0, 1)
        >>> _ = pl.add_mesh(contours, color='black')
        >>> _ = pl.add_mesh(filled, color='red')
        >>> pl.link_views()
        >>> pl.view_xy()
        >>> pl.show()

        """
        alg = _vtk.vtkContourTriangulator()
        alg.SetInputDataObject(self)
        alg.SetTriangulationErrorDisplay(display_errors)
        _update_alg(alg, progress_bar, 'Triangulating Contours')
        return _get_output(alg)

    def protein_ribbon(self, progress_bar: bool = False):
        """Generate protein ribbon.

        Parameters
        ----------
        progress_bar : bool, default: False
            Display a progress bar to indicate progress.

        Returns
        -------
        pyvista.PolyData
            Generated protein ribbon.

        Examples
        --------
        Generate protein ribbon.

        >>> import pyvista as pv
        >>> from pyvista import examples
        >>> tgqp = examples.download_3gqp()
        >>> ribbon = tgqp.protein_ribbon()
        >>> ribbon.plot()

        """
        alg = _vtk.vtkRibbonFilter()
        alg.SetInputData(self)
        _update_alg(alg, progress_bar, 'Generating Protein Ribbons')
        return _get_output(alg)

    def ruled_surface(
        self, *, resolution: VectorLike[int] | None = None, progress_bar: bool = False
    ):
        """Create a ruled surface from a polyline.

        .. versionadded:: 0.45.0

        This filter is a filter that generates a surface from
        a set of lines. The lines are assumed to be "parallel"
        in the sense that they do not intersect and remain
        somewhat close to one another. A surface is generated
        by connecting the points defining each pair of lines
        with straight lines. This creates a strip for each pair
        of lines (i.e., a triangulation is created from two
        generating lines). The filter can handle an arbitrary
        number of lines, with lines i and i+1 assumed
        connected. Note that there are several different
        approaches for creating the ruled surface, the method
        for creating the surface can either use the input points
        or resample from the polylines (using a user-specified
        resolution).

        This filter implements `vtkRuledSurfaceFilter
        <https://vtk.org/doc/nightly/html/classvtkRuledSurfaceFilter.html>`_.

        Parameters
        ----------
        resolution : int, default: (1, 1)
            Set the number of points in the output polyline.

        progress_bar : bool, default: False
            Display a progress bar to indicate progress.

        Returns
        -------
        pyvista.PolyData
            Ruled surface.

        Examples
        --------
        Create a ruled surface from a polyline.

        >>> import pyvista as pv
        >>> pl = pv.Plotter()
        >>> poly = pv.PolyData(
        ...     [[0, 0, 1], [1, 0, 0], [0, 1, 0], [1, 1, 1]],
        ...     lines=[[2, 0, 1], [2, 2, 3]],
        ...     force_float=False,
        ... )
        >>> surface = poly.ruled_surface(resolution=(21, 21))
        >>> _ = pl.add_mesh(surface, show_edges=True)
        >>> pl.show()

        """
        alg = _vtk.vtkRuledSurfaceFilter()
        alg.SetInputData(self)
        if resolution is not None:
            _validation.validate_array(resolution, must_have_shape=2, must_have_dtype=int)
            alg.SetResolution(resolution)  # type: ignore[arg-type]
        _update_alg(alg, progress_bar, 'Generating ruled surface')
        return _get_output(alg)<|MERGE_RESOLUTION|>--- conflicted
+++ resolved
@@ -92,14 +92,8 @@
     def _boolean(self, btype, other_mesh, tolerance, progress_bar: bool = False):
         """Perform boolean operation."""
         if self.n_points == other_mesh.n_points and np.allclose(self.points, other_mesh.points):  # type: ignore[attr-defined]
-<<<<<<< HEAD
-            raise ValueError(
-                'The input mesh contains identical points to the surface being operated on. Unable to perform boolean operations on an identical surface.',
-            )
-=======
             msg = 'The input mesh contains identical points to the surface being operated on. Unable to perform boolean operations on an identical surface.'
             raise ValueError(msg)
->>>>>>> 2f51bb1b
         if not isinstance(other_mesh, pyvista.PolyData):
             msg = 'Input mesh must be PolyData.'
             raise TypeError(msg)
