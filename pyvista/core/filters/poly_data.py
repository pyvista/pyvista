"""Filters module with a class to manage filters/algorithms for polydata datasets."""

from __future__ import annotations

from collections.abc import Sequence
from typing import TYPE_CHECKING
from typing import cast
import warnings

import numpy as np

import pyvista
from pyvista.core import _validation
from pyvista.core import _vtk_core as _vtk
from pyvista.core.errors import MissingDataError
from pyvista.core.errors import NotAllTrianglesError
from pyvista.core.errors import PyVistaDeprecationWarning
from pyvista.core.errors import PyVistaFutureWarning
from pyvista.core.errors import VTKVersionError
from pyvista.core.filters import _get_output
from pyvista.core.filters import _update_alg
from pyvista.core.filters.data_set import DataSetFilters
from pyvista.core.utilities.arrays import FieldAssociation
from pyvista.core.utilities.arrays import get_array
from pyvista.core.utilities.arrays import get_array_association
from pyvista.core.utilities.arrays import set_default_active_scalars
from pyvista.core.utilities.arrays import vtk_id_list_to_array
from pyvista.core.utilities.geometric_objects import NORMALS
from pyvista.core.utilities.helpers import generate_plane
from pyvista.core.utilities.helpers import wrap
from pyvista.core.utilities.misc import abstract_class
from pyvista.core.utilities.misc import assert_empty_kwargs

if TYPE_CHECKING:
    from pyvista import PolyData
    from pyvista.core._typing_core import NumpyArray
    from pyvista.core._typing_core import VectorLike


@abstract_class
class PolyDataFilters(DataSetFilters):
    """An internal class to manage filters/algorithms for polydata datasets."""

    def edge_mask(self, angle, progress_bar: bool = False):
        """Return a mask of the points of a surface mesh with a surface angle greater than angle.

        Parameters
        ----------
        angle : float
            Angle to consider an edge.

        progress_bar : bool, default: False
            Display a progress bar to indicate progress.

        Returns
        -------
        numpy.ndarray
            Mask of points with an angle greater than ``angle``.

        Examples
        --------
        Plot the mask of points that exceed 45 degrees.

        >>> import pyvista as pv
        >>> mesh = pv.Cube().triangulate().subdivide(4)
        >>> mask = mesh.edge_mask(45)
        >>> mesh.plot(scalars=mask)

        Show the array of masked points.

        >>> mask  # doctest:+SKIP
        array([ True,  True,  True, ..., False, False, False])

        """
        poly_data = self
        if not isinstance(poly_data, pyvista.PolyData):  # pragma: no cover
            poly_data = pyvista.PolyData(poly_data)  # type: ignore[arg-type]
        poly_data.point_data['point_ind'] = np.arange(poly_data.n_points)
        featureEdges = _vtk.vtkFeatureEdges()
        featureEdges.SetInputData(poly_data)
        featureEdges.FeatureEdgesOn()
        featureEdges.BoundaryEdgesOff()
        featureEdges.NonManifoldEdgesOff()
        featureEdges.ManifoldEdgesOff()
        featureEdges.SetFeatureAngle(angle)
        _update_alg(featureEdges, progress_bar, 'Computing Edges')
        edges = _get_output(featureEdges)
        orig_id = cast('NumpyArray[float]', pyvista.point_array(edges, 'point_ind'))

        return np.isin(poly_data.point_data['point_ind'], orig_id, assume_unique=True)

    def _boolean(self, btype, other_mesh, tolerance, progress_bar: bool = False):
        """Perform boolean operation."""
        if self.n_points == other_mesh.n_points and np.allclose(self.points, other_mesh.points):  # type: ignore[attr-defined]
            msg = (
                'The input mesh contains identical points to the surface being operated on. '
                'Unable to perform boolean operations on an identical surface.'
            )
            raise ValueError(msg)
        if not isinstance(other_mesh, pyvista.PolyData):
            msg = 'Input mesh must be PolyData.'
            raise TypeError(msg)
        if not self.is_all_triangles or not other_mesh.is_all_triangles:  # type: ignore[attr-defined]
            msg = 'Make sure both the input and output are triangulated.'
            raise NotAllTrianglesError(msg)

        bfilter = _vtk.vtkBooleanOperationPolyDataFilter()
        if btype == 'union':
            bfilter.SetOperationToUnion()
        elif btype == 'intersection':
            bfilter.SetOperationToIntersection()
        elif btype == 'difference':
            bfilter.SetOperationToDifference()
        else:  # pragma: no cover
            msg = f'Invalid btype {btype}'
            raise ValueError(msg)
        bfilter.SetInputData(0, self)
        bfilter.SetInputData(1, other_mesh)
        bfilter.ReorientDifferenceCellsOn()  # this is already default
        bfilter.SetTolerance(tolerance)
        _update_alg(bfilter, progress_bar, 'Performing Boolean Operation')

        return _get_output(bfilter)

    def boolean_union(self, other_mesh, tolerance=1e-5, progress_bar: bool = False):
        """Perform a boolean union operation on two meshes.

        Essentially, boolean union, difference, and intersection are
        all the same operation. Just different parts of the objects
        are kept at the end.

        The union of two manifold meshes ``A`` and ``B`` is the mesh
        which is in ``A``, in ``B``, or in both ``A`` and ``B``.

        .. note::
           If your boolean operations don't react the way you think they
           should (i.e. the wrong parts disappear), one of your meshes
           probably has its normals pointing inward. Use
           :func:`PolyDataFilters.plot_normals` to visualize the
           normals.

        .. note::
           The behavior of this filter varies from the
           :func:`PolyDataFilters.merge` filter.  This filter attempts
           to create a manifold mesh and will not include internal
           surfaces when two meshes overlap.

        .. note::
           Both meshes must be composed of all triangles.  Check with
           :attr:`PolyData.is_all_triangles` and convert with
           :func:`PolyDataFilters.triangulate`.

        .. versionchanged:: 0.32.0
           Behavior changed to match default VTK behavior.

        .. versionchanged:: 0.45.0
           Define ``|`` operator to perform boolean union.

        Parameters
        ----------
        other_mesh : pyvista.PolyData
            Mesh operating on the source mesh.

        tolerance : float, tolerance: 1e-5
            Tolerance used to determine when a point's absolute
            distance is considered to be zero.

        progress_bar : bool, default: False
            Display a progress bar to indicate progress.

        Returns
        -------
        pyvista.PolyData
            The result of the boolean operation.

        Examples
        --------
        Demonstrate a boolean union with two spheres.  Note how the
        final mesh includes both spheres.

        >>> import pyvista as pv
        >>> sphere_a = pv.Sphere()
        >>> sphere_b = pv.Sphere(center=(0.5, 0, 0))
        >>> result = sphere_a | sphere_b
        >>> pl = pv.Plotter()
        >>> _ = pl.add_mesh(sphere_a, color='r', style='wireframe', line_width=3)
        >>> _ = pl.add_mesh(sphere_b, color='b', style='wireframe', line_width=3)
        >>> _ = pl.add_mesh(result, color='lightblue')
        >>> pl.camera_position = 'xz'
        >>> pl.show()

        See :ref:`boolean_operations_example` for more examples using this filter.

        """
        return self._boolean('union', other_mesh, tolerance, progress_bar=progress_bar)

    def boolean_intersection(self, other_mesh, tolerance=1e-5, progress_bar: bool = False):
        """Perform a boolean intersection operation on two meshes.

        Essentially, boolean union, difference, and intersection are
        all the same operation. Just different parts of the objects
        are kept at the end.

        The intersection of two manifold meshes ``A`` and ``B`` is the mesh
        which is the volume of ``A`` that is also in ``B``.

        .. note::
           If your boolean operations don't react the way you think they
           should (i.e. the wrong parts disappear), one of your meshes
           probably has its normals pointing inward. Use
           :func:`PolyDataFilters.plot_normals` to visualize the
           normals.

        .. note::
           This method returns the "volume" intersection between two
           meshes whereas the :func:`PolyDataFilters.intersection`
           filter returns the surface intersection between two meshes
           (which often resolves as a line).


        .. note::
           Both meshes must be composed of all triangles.  Check with
           :attr:`PolyData.is_all_triangles` and convert with
           :func:`PolyDataFilters.triangulate`.

        .. versionadded:: 0.32.0

        .. versionchanged:: 0.45.0
           Define ``&`` operator to perform boolean intersection.

        Parameters
        ----------
        other_mesh : pyvista.PolyData
            Mesh operating on the source mesh.

        tolerance : float, default: 1e-5
            Tolerance used to determine when a point's absolute
            distance is considered to be zero.

        progress_bar : bool, default: False
            Display a progress bar to indicate progress.

        Returns
        -------
        pyvista.PolyData
            The result of the boolean operation.

        Examples
        --------
        Demonstrate a boolean intersection with two spheres.  Note how
        the final mesh only includes the intersection of the two.

        >>> import pyvista as pv
        >>> sphere_a = pv.Sphere()
        >>> sphere_b = pv.Sphere(center=(0.5, 0, 0))
        >>> result = sphere_a & sphere_b
        >>> pl = pv.Plotter()
        >>> _ = pl.add_mesh(sphere_a, color='r', style='wireframe', line_width=3)
        >>> _ = pl.add_mesh(sphere_b, color='b', style='wireframe', line_width=3)
        >>> _ = pl.add_mesh(result, color='lightblue')
        >>> pl.camera_position = 'xz'
        >>> pl.show()

        See :ref:`boolean_operations_example` for more examples using this filter.

        """
        bool_inter = self._boolean(
            'intersection', other_mesh, tolerance, progress_bar=progress_bar
        )

        # check if a polydata is completely contained within another
        if bool_inter.is_empty:
            inter, s1, s2 = self.intersection(other_mesh)
            if inter.is_empty and s1.is_empty and s2.is_empty:
                warnings.warn(
                    'Unable to compute boolean intersection when one PolyData is '
                    'contained within another and no faces intersect.',
                )
        return bool_inter

    def boolean_difference(self, other_mesh, tolerance=1e-5, progress_bar: bool = False):
        """Perform a boolean difference operation between two meshes.

        Essentially, boolean union, difference, and intersection are
        all the same operation. Just different parts of the objects
        are kept at the end.

        The difference of two manifold meshes ``A`` and ``B`` is the
        volume of the mesh in ``A`` not belonging to ``B``.

        .. note::
           If your boolean operations don't react the way you think they
           should (i.e. the wrong parts disappear), one of your meshes
           probably has its normals pointing inward. Use
           :func:`PolyDataFilters.plot_normals` to visualize the
           normals.

        .. note::
           Both meshes must be composed of all triangles.  Check with
           :attr:`PolyData.is_all_triangles` and convert with
           :func:`PolyDataFilters.triangulate`.

        .. versionchanged:: 0.32.0
           Behavior changed to match default VTK behavior.

        Parameters
        ----------
        other_mesh : pyvista.PolyData
            Mesh operating on the source mesh.

        tolerance : float, default: 1e-5
            Tolerance used to determine when a point's absolute
            distance is considered to be zero.

        progress_bar : bool, default: False
            Display a progress bar to indicate progress.

        Returns
        -------
        pyvista.PolyData
            The result of the boolean operation.

        Examples
        --------
        Demonstrate a boolean difference with two spheres.  Note how
        the final mesh only includes ``sphere_a``.

        >>> import pyvista as pv
        >>> sphere_a = pv.Sphere()
        >>> sphere_b = pv.Sphere(center=(0.5, 0, 0))
        >>> result = sphere_a - sphere_b
        >>> pl = pv.Plotter()
        >>> _ = pl.add_mesh(sphere_a, color='r', style='wireframe', line_width=3)
        >>> _ = pl.add_mesh(sphere_b, color='b', style='wireframe', line_width=3)
        >>> _ = pl.add_mesh(result, color='lightblue')
        >>> pl.camera_position = 'xz'
        >>> pl.show()

        See :ref:`boolean_operations_example` for more examples using this filter.

        """
        return self._boolean('difference', other_mesh, tolerance, progress_bar=progress_bar)

    def __add__(self: PolyData, dataset):  # type: ignore[misc]
        """Merge these two meshes."""
        return self.merge(dataset)

    def __iadd__(self: PolyData, dataset):  # type: ignore[misc]
        """Merge another mesh into this one if possible.

        "If possible" means that ``dataset`` is also a :class:`PolyData`.
        Otherwise we have to return a :class:`pyvista.UnstructuredGrid`,
        so the in-place merge attempt will raise.

        """
        return self.merge(dataset, inplace=True)

    def append_polydata(
        self,
        *meshes,
        inplace: bool = False,
        progress_bar: bool = False,
    ):
        """Append one or more PolyData into this one.

        Under the hood, the VTK :vtk:`vtkAppendPolyData`
        filter is used to perform the append operation.

        .. versionadded:: 0.40.0

        .. note::
            As stated in the VTK documentation of :vtk:`vtkAppendPolyData`,
            point and cell data are added to the output PolyData **only** if they
            are present across **all** input PolyData.

        .. seealso::
            :func:`pyvista.PolyDataFilters.merge`

        Parameters
        ----------
        *meshes : list[pyvista.PolyData]
            The PolyData(s) to append with the current one.

        inplace : bool, default: False
            Whether to update the mesh in-place.

        progress_bar : bool, default: False
            Display a progress bar to indicate progress.

        Returns
        -------
        pyvista.PolyData
            Appended PolyData(s).

        Examples
        --------
        >>> import pyvista as pv
        >>> sp0 = pv.Sphere()
        >>> sp1 = sp0.translate((1, 0, 0))
        >>> appended = sp0.append_polydata(sp1)
        >>> appended.plot()

        Append more than one PolyData.

        >>> sp2 = sp0.translate((-1, 0, 0))
        >>> appended = sp0.append_polydata(sp1, sp2)
        >>> appended.plot()

        """
        if not all(isinstance(mesh, pyvista.PolyData) for mesh in meshes):
            msg = 'All meshes need to be of PolyData type'
            raise TypeError(msg)

        append_filter = _vtk.vtkAppendPolyData()
        append_filter.AddInputData(self)
        for mesh in meshes:
            append_filter.AddInputData(mesh)

        _update_alg(append_filter, progress_bar, 'Append PolyData')
        merged = _get_output(append_filter)

        if inplace:
            self.deep_copy(merged)  # type: ignore[attr-defined]
            return self

        return merged

    def merge(  # type: ignore[override, misc]
        self: PolyData,
        dataset,
        merge_points: bool = True,
        tolerance=0.0,
        inplace: bool = False,
        main_has_priority: bool = True,
        progress_bar: bool = False,
    ):
        """Merge this mesh with one or more datasets.

        .. note::
           The behavior of this filter varies from the
           :func:`PolyDataFilters.boolean_union` filter.  This filter
           does not attempt to create a manifold mesh and will include
           internal surfaces when two meshes overlap.

        .. note::
           The ``+`` operator between two meshes uses this filter with
           the default parameters. When the other mesh is also a
           :class:`pyvista.PolyData`, in-place merging via ``+=`` is
           similarly possible.

        .. versionchanged:: 0.39.0
            Before version ``0.39.0``, if all input datasets were of type
            :class:`pyvista.PolyData`, the VTK :vtk:`vtkAppendPolyData` and
            :vtk:`vtkCleanPolyData` filters were used to perform merging.
            Otherwise, :func:`DataSetFilters.merge`, which uses the VTK
            :vtk:`vtkAppendFilter` filter, was called.
            To enhance performance and coherence with merging operations
            available for other datasets in pyvista, the merging operation
            has been delegated in ``0.39.0`` to :func:`DataSetFilters.merge`
            only, irrespectively of input datasets types.
            This induced that points ordering can be altered compared to
            previous pyvista versions when merging only PolyData together.
            To obtain similar results as before ``0.39.0`` for multiple PolyData, combine
            :func:`PolyDataFilters.append_polydata` and :func:`PolyDataFilters.clean`.

        .. seealso::
            :func:`PolyDataFilters.append_polydata`

        Parameters
        ----------
        dataset : pyvista.DataSet
            PyVista dataset to merge this mesh with.

        merge_points : bool, optional
            Merge equivalent points when ``True``.

        tolerance : float, default: 0.0
            The absolute tolerance to use to find coincident points when
            ``merge_points=True``.

        inplace : bool, default: False
            Updates grid inplace when ``True`` if the input type is a
            :class:`pyvista.PolyData`. For other input meshes the
            result is a :class:`pyvista.UnstructuredGrid` which makes
            in-place operation impossible.

        main_has_priority : bool, optional
            When this parameter is ``True`` and ``merge_points=True``,
            the arrays of the merging grids will be overwritten
            by the original main mesh.

        progress_bar : bool, default: False
            Display a progress bar to indicate progress.

        Returns
        -------
        pyvista.DataSet
            :class:`pyvista.PolyData` if ``dataset`` is a
            :class:`pyvista.PolyData`, otherwise a
            :class:`pyvista.UnstructuredGrid`.

        Examples
        --------
        >>> import pyvista as pv
        >>> sphere_a = pv.Sphere()
        >>> sphere_b = pv.Sphere(center=(0.5, 0, 0))
        >>> merged = sphere_a.merge(sphere_b)
        >>> merged.plot(style='wireframe', color='lightblue')

        """
        # check if dataset or datasets are not polydata
        if isinstance(dataset, (list, tuple, pyvista.MultiBlock)):
            is_polydata = all(isinstance(data, pyvista.PolyData) for data in dataset)
        else:
            is_polydata = isinstance(dataset, pyvista.PolyData)

        if inplace and not is_polydata:
            msg = 'In-place merge requires both input datasets to be PolyData.'
            raise TypeError(msg)

        merged = DataSetFilters.merge(
            self,
            dataset,
            merge_points=merge_points,
            tolerance=tolerance,
            main_has_priority=main_has_priority,
            inplace=False,
            progress_bar=progress_bar,
        )

        # convert back to a polydata if both inputs were polydata
        if is_polydata:
            # if either of the input datasets contained lines or strips, we
            # must use extract_geometry to ensure they get converted back
            # correctly. This incurrs a performance penalty, but is needed to
            # maintain data consistency.
            if isinstance(dataset, (list, tuple, pyvista.MultiBlock)):
                dataset_has_lines_strips = any(
                    ds.n_lines or ds.n_strips or ds.n_verts for ds in dataset
                )
            else:
                dataset_has_lines_strips = dataset.n_lines or dataset.n_strips or dataset.n_verts

            if self.n_lines or self.n_strips or self.n_verts or dataset_has_lines_strips:
                merged = merged.extract_geometry()
            else:
                polydata_merged = pyvista.PolyData(
                    merged.points,
                    faces=merged.GetCells(),
                    deep=False,
                )
                # Calling update() will modify the active scalars and normals in this
                # specific case. Store values to restore after updating.
                active_point_scalars_name = merged.point_data.active_scalars_name
                active_cell_scalars_name = merged.cell_data.active_scalars_name
                active_point_normals_name = merged.point_data._active_normals_name
                active_cell_normals_name = merged.cell_data._active_normals_name

                polydata_merged.point_data.update(merged.point_data)
                polydata_merged.cell_data.update(merged.cell_data)
                polydata_merged.field_data.update(merged.field_data)

                # restore active scalars and normals
                polydata_merged.point_data.active_scalars_name = active_point_scalars_name
                polydata_merged.cell_data.active_scalars_name = active_cell_scalars_name
                polydata_merged.point_data._active_normals_name = active_point_normals_name
                polydata_merged.cell_data._active_normals_name = active_cell_normals_name

                merged = polydata_merged

        if inplace:
            self.deep_copy(merged)
            return self

        return merged

    def intersection(
        self,
        mesh,
        split_first: bool = True,
        split_second: bool = True,
        progress_bar: bool = False,
    ):
        """Compute the intersection between two meshes.

        .. note::
           This method returns the surface intersection from two meshes
           (which often resolves as a line), whereas the
           :func:`PolyDataFilters.boolean_intersection` filter returns
           the "volume" intersection between two closed (manifold)
           meshes.

        Parameters
        ----------
        mesh : pyvista.PolyData
            The mesh to intersect with.

        split_first : bool, default: True
            If ``True``, return the first input mesh split by the
            intersection with the second input mesh.

        split_second : bool, default: True
            If ``True``, return the second input mesh split by the
            intersection with the first input mesh.

        progress_bar : bool, default: False
            Display a progress bar to indicate progress.

        Returns
        -------
        pyvista.PolyData
            The intersection line.

        pyvista.PolyData
            The first mesh split along the intersection. Returns the
            original first mesh if ``split_first=False``.

        pyvista.PolyData
            The second mesh split along the intersection. Returns the
            original second mesh if ``split_second=False``.

        Examples
        --------
        Intersect two spheres, returning the intersection and both spheres
        which have new points/cells along the intersection line.

        >>> import pyvista as pv
        >>> import numpy as np
        >>> s1 = pv.Sphere(phi_resolution=15, theta_resolution=15)
        >>> s2 = s1.copy()
        >>> s2.points += np.array([0.25, 0, 0])
        >>> intersection, s1_split, s2_split = s1.intersection(s2)
        >>> pl = pv.Plotter()
        >>> _ = pl.add_mesh(s1, style='wireframe')
        >>> _ = pl.add_mesh(s2, style='wireframe')
        >>> _ = pl.add_mesh(intersection, color='r', line_width=10)
        >>> pl.show()

        The mesh splitting takes additional time and can be turned
        off for either mesh individually.

        >>> intersection, _, s2_split = s1.intersection(
        ...     s2, split_first=False, split_second=True
        ... )

        """
        intfilter = _vtk.vtkIntersectionPolyDataFilter()
        intfilter.SetInputDataObject(0, self)
        intfilter.SetInputDataObject(1, mesh)
        intfilter.SetComputeIntersectionPointArray(True)
        intfilter.SetSplitFirstOutput(split_first)
        intfilter.SetSplitSecondOutput(split_second)
        _update_alg(intfilter, progress_bar, 'Computing the intersection between two meshes')

        intersection = _get_output(intfilter, oport=0)
        first = _get_output(intfilter, oport=1)
        second = _get_output(intfilter, oport=2)

        return intersection, first, second

    def curvature(self, curv_type='mean', progress_bar: bool = False):
        """Return the pointwise curvature of a mesh.

        See :ref:`connectivity_example` for more examples using this
        filter.

        Parameters
        ----------
        curv_type : str, default: "mean"
            Curvature type.  One of the following:

            * ``"mean"``
            * ``"gaussian"``
            * ``"maximum"``
            * ``"minimum"``

        progress_bar : bool, default: False
            Display a progress bar to indicate progress.

        Returns
        -------
        numpy.ndarray
            Array of curvature values.

        Examples
        --------
        Calculate the mean curvature of the hills example mesh and plot it.

        >>> from pyvista import examples
        >>> hills = examples.load_random_hills()
        >>> curv = hills.curvature()
        >>> hills.plot(scalars=curv)

        Show the curvature array.

        >>> curv  # doctest:+SKIP
        array([0.20587616, 0.06747695, ..., 0.11781171, 0.15988467])

        """
        curv_type = curv_type.lower()

        # Create curve filter and compute curvature
        curvefilter = _vtk.vtkCurvatures()
        curvefilter.SetInputData(self)
        if curv_type == 'mean':
            curvefilter.SetCurvatureTypeToMean()
        elif curv_type == 'gaussian':
            curvefilter.SetCurvatureTypeToGaussian()
        elif curv_type == 'maximum':
            curvefilter.SetCurvatureTypeToMaximum()
        elif curv_type == 'minimum':
            curvefilter.SetCurvatureTypeToMinimum()
        else:
            msg = '``curv_type`` must be either "Mean", "Gaussian", "Maximum", or "Minimum".'
            raise ValueError(msg)
        _update_alg(curvefilter, progress_bar, 'Computing Curvature')

        # Compute and return curvature
        curv = _get_output(curvefilter)
        return _vtk.vtk_to_numpy(curv.GetPointData().GetScalars())

    def plot_curvature(self, curv_type='mean', **kwargs):
        """Plot the curvature.

        Parameters
        ----------
        curv_type : str, default: "mean"
            One of the following strings indicating curvature type:

            * ``'mean'``
            * ``'gaussian'``
            * ``'maximum'``
            * ``'minimum'``

        **kwargs : dict, optional
            See :func:`pyvista.plot`.

        Returns
        -------
        pyvista.CameraPosition
            List of camera position, focal point, and view up.
            Returned when ``return_cpos`` is ``True``.

        Examples
        --------
        Plot the Gaussian curvature of an example mesh.  Override the
        default scalar bar range as the mesh edges report high
        curvature.

        >>> from pyvista import examples
        >>> hills = examples.load_random_hills()
        >>> hills.plot_curvature(
        ...     curv_type='gaussian', smooth_shading=True, clim=[0, 1]
        ... )

        """
        kwargs.setdefault('scalar_bar_args', {'title': f'{curv_type.capitalize()} Curvature'})
        return self.plot(scalars=self.curvature(curv_type), **kwargs)  # type: ignore[attr-defined]

    def triangulate(  # type: ignore[override]
        self,
        *,
        pass_verts: bool = False,
        pass_lines: bool = False,
        inplace: bool = False,
        progress_bar: bool = False,
    ):
        """Return an all triangle mesh.

        More complex polygons will be broken down into triangles.

        Parameters
        ----------
        pass_verts : bool, default: False
            Whether vertices cells are passed to the output PolyData.

            .. versionadded:: 0.45.0

        pass_lines : bool, default: False
            Whether lines cells are passed to the output PolyData.

            .. versionadded:: 0.45.0

        inplace : bool, default: False
            Whether to update the mesh in-place.

        progress_bar : bool, default: False
            Display a progress bar to indicate progress.

        Returns
        -------
        pyvista.PolyData
            Mesh containing only triangles.

        Examples
        --------
        Generate a mesh with quadrilateral faces.

        >>> import pyvista as pv
        >>> plane = pv.Plane()
        >>> plane.point_data.clear()
        >>> plane.plot(show_edges=True, line_width=5)

        Convert it to an all triangle mesh.

        >>> mesh = plane.triangulate()
        >>> mesh.plot(show_edges=True, line_width=5)

        """
        trifilter = _vtk.vtkTriangleFilter()
        trifilter.SetInputData(self)
        trifilter.SetPassVerts(pass_verts)
        trifilter.SetPassLines(pass_lines)
        _update_alg(trifilter, progress_bar, 'Computing Triangle Mesh')

        mesh = _get_output(trifilter)
        if inplace:
            self.copy_from(mesh, deep=False)  # type: ignore[attr-defined]
            return self
        return mesh

    def smooth(
        self,
        n_iter=20,
        relaxation_factor=0.01,
        convergence=0.0,
        edge_angle=15,
        feature_angle=45,
        boundary_smoothing: bool = True,
        feature_smoothing: bool = False,
        inplace: bool = False,
        progress_bar: bool = False,
    ):
        """Adjust point coordinates using Laplacian smoothing.

        The effect is to "relax" the mesh, making the cells better shaped and
        the vertices more evenly distributed.

        Parameters
        ----------
        n_iter : int, default: 20
            Number of iterations for Laplacian smoothing.

        relaxation_factor : float, default: 0.01
            Relaxation factor controls the amount of displacement in a single
            iteration. Generally a lower relaxation factor and higher number of
            iterations is numerically more stable.

        convergence : float, default: 0.0
            Convergence criterion for the iteration process. Smaller numbers
            result in more smoothing iterations. Range from (0 to 1).

        edge_angle : float, default: 15
            Edge angle to control smoothing along edges (either interior or boundary).

        feature_angle : float, default: 45
            Feature angle for sharp edge identification.

        boundary_smoothing : bool, default: True
            Flag to control smoothing of boundary edges. When ``True``,
            boundary edges remain fixed.

        feature_smoothing : bool, default: False
            Flag to control smoothing of feature edges.  When ``True``,
            boundary edges remain fixed as defined by ``feature_angle`` and
            ``edge_angle``.

        inplace : bool, default: False
            Updates mesh in-place.

        progress_bar : bool, default: False
            Display a progress bar to indicate progress.

        Returns
        -------
        pyvista.PolyData
            Smoothed mesh.

        Examples
        --------
        Smooth the edges of an all triangular cube

        >>> import pyvista as pv
        >>> cube = pv.Cube().triangulate().subdivide(5)
        >>> smooth_cube = cube.smooth(1000, feature_smoothing=False)
        >>> n_edge_cells = cube.extract_feature_edges().n_cells
        >>> n_smooth_cells = smooth_cube.extract_feature_edges().n_cells
        >>> f'Sharp Edges on Cube:        {n_edge_cells}'
        'Sharp Edges on Cube:        384'
        >>> f'Sharp Edges on Smooth Cube: {n_smooth_cells}'
        'Sharp Edges on Smooth Cube: 12'
        >>> smooth_cube.plot()

        See :ref:`surface_smoothing_example` for more examples using this filter.

        """
        alg = _vtk.vtkSmoothPolyDataFilter()
        alg.SetInputData(self)
        alg.SetNumberOfIterations(n_iter)
        alg.SetConvergence(convergence)
        alg.SetFeatureEdgeSmoothing(feature_smoothing)
        alg.SetFeatureAngle(feature_angle)
        alg.SetEdgeAngle(edge_angle)
        alg.SetBoundarySmoothing(boundary_smoothing)
        alg.SetRelaxationFactor(relaxation_factor)
        _update_alg(alg, progress_bar, 'Smoothing Mesh')

        mesh = _get_output(alg)
        if inplace:
            self.copy_from(mesh, deep=False)  # type: ignore[attr-defined]
            return self
        return mesh

    def smooth_taubin(
        self,
        n_iter=20,
        pass_band=0.1,
        edge_angle=15.0,
        feature_angle=45.0,
        boundary_smoothing: bool = True,
        feature_smoothing: bool = False,
        non_manifold_smoothing: bool = False,
        normalize_coordinates: bool = False,
        inplace: bool = False,
        progress_bar: bool = False,
    ):
        """Smooth a PolyData DataSet with Taubin smoothing.

        This filter allows you to smooth the mesh as in the Laplacian smoothing
        implementation in :func:`smooth() <PolyDataFilters.smooth>`. However,
        unlike Laplacian smoothing the surface does not "shrink" since this
        filter relies on an alternative approach to smoothing. This filter is
        more akin to a low pass filter where undesirable high frequency features
        are removed.

        This PyVista filter uses the VTK :vtk:`vtkWindowedSincPolyDataFilter`
        filter.

        Parameters
        ----------
        n_iter : int, default: 20
            This is the degree of the polynomial used to approximate the
            windowed sync function. This is generally much less than the number
            needed by :func:`smooth() <PolyDataFilters.smooth>`.

        pass_band : float, default: 0.1
            The passband value for the windowed sinc filter. This should be
            between 0 and 2, where lower values cause more smoothing.

        edge_angle : float, default: 15.0
            Edge angle to control smoothing along edges (either interior or
            boundary).

        feature_angle : float, default: 45.0
            Feature angle for sharp edge identification.

        boundary_smoothing : bool, default: True
            Flag to control smoothing of boundary edges. When ``True``,
            boundary edges remain fixed.

        feature_smoothing : bool, default: False
            Flag to control smoothing of feature edges.  When ``True``,
            boundary edges remain fixed as defined by ``feature_angle`` and
            ``edge_angle``.

        non_manifold_smoothing : bool, default: False
            Smooth non-manifold points.

        normalize_coordinates : bool, default: False
            Flag to control coordinate normalization. To improve the
            numerical stability of the solution and minimize the scaling of the
            translation effects, the algorithm can translate and scale the
            position coordinates to within the unit cube ``[-1, 1]``, perform the
            smoothing, and translate and scale the position coordinates back to
            the original coordinate frame.

        inplace : bool, default: False
            Updates mesh in-place.

        progress_bar : bool, default: False
            Display a progress bar to indicate progress.

        Returns
        -------
        pyvista.PolyData
            Smoothed mesh.

        Notes
        -----
        For maximum performance, do not enable ``feature_smoothing`` or
        ``boundary_smoothing``. ``feature_smoothing`` is especially expensive.

        References
        ----------
        See `Optimal Surface Smoothing as Filter Design
        <https://dl.acm.org/doi/pdf/10.1145/218380.218473>`_ for details
        regarding the implementation of Taubin smoothing.

        Examples
        --------
        Smooth the example bone mesh. Here, it's necessary to subdivide the
        mesh to increase the number of faces as the original mesh is so coarse.

        >>> import pyvista as pv
        >>> from pyvista import examples
        >>> mesh = examples.download_foot_bones().subdivide(2)
        >>> smoothed_mesh = mesh.smooth_taubin()
        >>> pl = pv.Plotter(shape=(1, 2))
        >>> _ = pl.add_mesh(mesh)
        >>> _ = pl.add_text('Original Mesh')
        >>> pl.subplot(0, 1)
        >>> _ = pl.add_mesh(smoothed_mesh)
        >>> _ = pl.add_text('Smoothed Mesh')
        >>> pl.show()

        See :ref:`surface_smoothing_example` for more examples using this filter.

        """
        alg = _vtk.vtkWindowedSincPolyDataFilter()
        alg.SetInputData(self)
        alg.SetNumberOfIterations(n_iter)
        alg.SetFeatureEdgeSmoothing(feature_smoothing)
        alg.SetNonManifoldSmoothing(non_manifold_smoothing)
        alg.SetFeatureAngle(feature_angle)
        alg.SetEdgeAngle(edge_angle)
        alg.SetBoundarySmoothing(boundary_smoothing)
        alg.SetPassBand(pass_band)
        alg.SetNormalizeCoordinates(normalize_coordinates)
        _update_alg(alg, progress_bar, 'Smoothing Mesh using Taubin Smoothing')

        mesh = _get_output(alg)
        if inplace:
            self.copy_from(mesh, deep=False)  # type: ignore[attr-defined]
            return self
        return mesh

    def decimate_pro(
        self,
        reduction,
        feature_angle=45.0,
        split_angle=75.0,
        splitting: bool = True,
        pre_split_mesh: bool = False,
        preserve_topology: bool = False,
        boundary_vertex_deletion: bool = True,
        max_degree=None,
        inplace: bool = False,
        progress_bar: bool = False,
    ):
        """Reduce the number of triangles in a triangular mesh.

        It forms a good approximation to the original geometry. Based
        on the algorithm originally described in "Decimation of
        Triangle Meshes", Proc Siggraph 92
        (https://doi.org/10.1145/133994.134010).

        Parameters
        ----------
        reduction : float
            Reduction factor. A value of 0.9 will leave 10% of the
            original number of vertices.

        feature_angle : float, default: 45.0
            Angle used to define what an edge is (i.e., if the surface
            normal between two adjacent triangles is >= ``feature_angle``,
            an edge exists).

        split_angle : float, default: 75.0
            Angle used to control the splitting of the mesh. A split
            line exists when the surface normals between two edge
            connected triangles are >= ``split_angle``.

        splitting : bool, default: True
            Controls the splitting of the mesh at corners, along
            edges, at non-manifold points, or anywhere else a split is
            required. Turning splitting off will better preserve the
            original topology of the mesh, but may not necessarily
            give the exact requested decimation.

        pre_split_mesh : bool, default: False
            Separates the mesh into semi-planar patches, which are
            disconnected from each other. This can give superior
            results in some cases. If ``pre_split_mesh`` is set to
            ``True``, the mesh is split with the specified
            ``split_angle``. Otherwise mesh splitting is deferred as
            long as possible.

        preserve_topology : bool, default: False
            Controls topology preservation. If on, mesh splitting and
            hole elimination will not occur. This may limit the
            maximum reduction that may be achieved.

        boundary_vertex_deletion : bool, default: True
            Allow deletion of vertices on the boundary of the mesh.
            Turning this off may limit the maximum reduction that may
            be achieved.

        max_degree : float, optional
            The maximum vertex degree. If the number of triangles
            connected to a vertex exceeds ``max_degree``, then the
            vertex will be split. The complexity of the triangulation
            algorithm is proportional to ``max_degree**2``. Setting ``max_degree``
            small can improve the performance of the algorithm.

        inplace : bool, default: False
            Whether to update the mesh in-place.

        progress_bar : bool, default: False
            Display a progress bar to indicate progress.

        Returns
        -------
        pyvista.PolyData
            Decimated mesh.

        See Also
        --------
        decimate
            Another option for triangular meshes.
        decimate_polyline
            For use with polylines.

        Examples
        --------
        Decimate a sphere.  First plot the sphere.

        >>> import pyvista as pv
        >>> sphere = pv.Sphere(phi_resolution=60, theta_resolution=60)
        >>> sphere.plot(show_edges=True, line_width=2)

        Now decimate it and plot it.

        >>> decimated = sphere.decimate_pro(0.75)
        >>> decimated.plot(show_edges=True, line_width=2)

        See :ref:`decimate_example` for more examples using this filter.

        """
        if not self.is_all_triangles:  # type: ignore[attr-defined]
            msg = 'Input mesh for decimation must be all triangles.'
            raise NotAllTrianglesError(msg)

        alg = _vtk.vtkDecimatePro()
        alg.SetInputData(self)
        alg.SetTargetReduction(reduction)
        alg.SetPreserveTopology(preserve_topology)
        alg.SetFeatureAngle(feature_angle)
        alg.SetSplitting(splitting)
        alg.SetSplitAngle(split_angle)
        alg.SetPreSplitMesh(pre_split_mesh)
        alg.SetBoundaryVertexDeletion(boundary_vertex_deletion)

        if max_degree is not None:
            alg.SetDegree(max_degree)

        _update_alg(alg, progress_bar, 'Decimating Mesh')

        mesh = _get_output(alg)
        if inplace:
            self.copy_from(mesh, deep=False)  # type: ignore[attr-defined]
            return self

        return mesh

    def decimate_polyline(
        self,
        reduction: float,
        *,
        maximum_error: float = 10.0,
        inplace: bool = False,
        progress_bar: bool = False,
    ):
        """Reduce the number of lines in a polyline mesh.

        This filter uses :vtk:`vtkDecimatePolylineFilter`.

        .. versionadded:: 0.45.0

        Parameters
        ----------
        reduction : float
            Reduction factor. A value of 0.9 will leave 10% of the
            original number of vertices.

        maximum_error : float, default: 10.
            Fraction of the maximum length of the input data bounding box
            to limit reduction.  This might prevent the full reduction from
            being achieved. Default of ``10.`` should not limit reduction.

        inplace : bool, default: False
            Whether to update the mesh in-place.

        progress_bar : bool, default: False
            Display a progress bar to indicate progress.

        Returns
        -------
        pyvista.PolyData
            Decimated mesh.

        Warnings
        --------
        From :vtk:`vtkDecimatePolylineFilter` documentation: this algorithm is a very
        simple implementation that overlooks some potential complexities.
        For example, if a vertex is multiply connected, meaning that it is
        used by multiple distinct polylines, then the extra topological
        constraints are ignored. This can produce less than optimal results.

        See Also
        --------
        decimate
            For use with triangular meshes.
        decimate_pro
            Another option for triangular meshes.

        Examples
        --------
        Generate a circle, builtin function returns a Polygon cell.

        >>> import pyvista as pv
        >>> circle = pv.Circle(resolution=30)

        Convert to a Polyline. A polyline requires duplicating reference
        to initial point to close the circle.

        >>> circle_polyline = pv.PolyData(
        ...     circle.points, lines=[31] + list(range(30)) + [0]
        ... )
        >>> circle_polyline.n_points
        30

        Decimate ~50% of points.

        >>> decimate_some = circle_polyline.decimate_polyline(0.5)
        >>> decimate_some.n_points
        14

        Decimate more points.

        >>> decimate_more = circle_polyline.decimate_polyline(0.75)
        >>> decimate_more.n_points
        6

        Compare decimated polylines.

        >>> pl = pv.Plotter()
        >>> _ = pl.add_mesh(circle_polyline, label='Circle', color='red', line_width=5)
        >>> _ = pl.add_mesh(
        ...     decimate_some,
        ...     label='Decimated some',
        ...     color='blue',
        ...     line_width=5,
        ... )
        >>> _ = pl.add_mesh(
        ...     decimate_more,
        ...     label='Decimated more',
        ...     color='black',
        ...     line_width=5,
        ... )
        >>> pl.view_xy()
        >>> _ = pl.add_legend(face='line', size=(0.25, 0.25))
        >>> pl.show()

        See :ref:`decimate_example` for more examples using this filter.

        """
        alg = _vtk.vtkDecimatePolylineFilter()
        alg.SetInputData(self)
        alg.SetTargetReduction(reduction)
        alg.SetMaximumError(maximum_error)

        _update_alg(alg, progress_bar, 'Decimating Mesh')

        mesh = _get_output(alg)
        if inplace:
            self.copy_from(mesh, deep=False)  # type: ignore[attr-defined]
            return self

        return mesh

    def tube(
        self,
        radius=None,
        scalars=None,
        capping: bool = True,
        n_sides=20,
        radius_factor=10.0,
        absolute: bool = False,
        preference='point',
        inplace: bool = False,
        progress_bar: bool = False,
    ):
        """Generate a tube around each input line.

        The radius of the tube can be set to linearly vary with a
        scalar value.

        Parameters
        ----------
        radius : float, optional
            Minimum tube radius (minimum because the tube radius may
            vary).

        scalars : str, optional
            Scalars array by which the radius varies.

        capping : bool, default: True
            Turn on/off whether to cap the ends with polygons.

        n_sides : int, default: 20
            Set the number of sides for the tube. Minimum of 3.

        radius_factor : float, default: 10.0
            Maximum tube radius in terms of a multiple of the minimum
            radius.

        absolute : bool, default: False
            Vary the radius with values from scalars in absolute units.

        preference : str, default: 'point'
            The field preference when searching for the scalars array by
            name.

        inplace : bool, default: False
            Whether to update the mesh in-place.

        progress_bar : bool, default: False
            Display a progress bar to indicate progress.

        Returns
        -------
        pyvista.PolyData
            Tube-filtered mesh.

        Examples
        --------
        Convert a single line to a tube.

        >>> import pyvista as pv
        >>> line = pv.Line()
        >>> tube = line.tube(radius=0.02)
        >>> f'Line Cells: {line.n_cells}'
        'Line Cells: 1'
        >>> f'Tube Cells: {tube.n_cells}'
        'Tube Cells: 22'
        >>> tube.plot(color='lightblue')

        See :ref:`create_spline_example` for more examples using this filter.

        """
        poly_data = self
        if not isinstance(poly_data, pyvista.PolyData):
            poly_data = pyvista.PolyData(poly_data)  # type: ignore[arg-type]
        n_sides = max(n_sides, 3)
        tube = _vtk.vtkTubeFilter()
        tube.SetInputDataObject(poly_data)
        # User Defined Parameters
        tube.SetCapping(capping)
        if radius is not None:
            tube.SetRadius(radius)
        tube.SetNumberOfSides(n_sides)
        tube.SetRadiusFactor(radius_factor)
        # Check if scalars array given
        if scalars is not None:
            if not isinstance(scalars, str):
                msg = 'scalars array must be given as a string name'
                raise TypeError(msg)
            field = poly_data.get_array_association(scalars, preference=preference)
            # args: (idx, port, connection, field, name)
            tube.SetInputArrayToProcess(0, 0, 0, field.value, scalars)
            if absolute:
                tube.SetVaryRadiusToVaryRadiusByAbsoluteScalar()
            else:
                tube.SetVaryRadiusToVaryRadiusByScalar()
        # Apply the filter
        _update_alg(tube, progress_bar, 'Creating Tube')

        mesh = _get_output(tube)
        if inplace:
            poly_data.copy_from(mesh, deep=False)
            return poly_data
        return mesh

    def subdivide(
        self,
        nsub,
        subfilter='linear',
        inplace: bool = False,
        progress_bar: bool = False,
    ):
        """Increase the number of triangles in a single, connected triangular mesh.

        Uses one of the following vtk subdivision filters to subdivide a mesh:

        * :vtk:`vtkButterflySubdivisionFilter`
        * :vtk:`vtkLoopSubdivisionFilter`
        * :vtk:`vtkLinearSubdivisionFilter`

        Linear subdivision results in the fastest mesh subdivision,
        but it does not smooth mesh edges, but rather splits each
        triangle into 4 smaller triangles.

        Butterfly and loop subdivision perform smoothing when
        dividing, and may introduce artifacts into the mesh when
        dividing.

        .. note::
           Subdivision filter sometimes fails for multiple part
           meshes.  The input should be one connected mesh.

        Parameters
        ----------
        nsub : int
            Number of subdivisions.  Each subdivision creates 4 new
            triangles, so the number of resulting triangles is
            ``nface*4**nsub`` where ``nface`` is the current number of
            faces.

        subfilter : str, default: "linear"
            Can be one of the following:

            * ``'butterfly'``
            * ``'loop'``
            * ``'linear'``

        inplace : bool, default: False
            Updates mesh in-place.

        progress_bar : bool, default: False
            Display a progress bar to indicate progress.

        Returns
        -------
        pyvista.PolyData
            Subdivided mesh.

        Examples
        --------
        First, create an example coarse sphere mesh and plot it.

        >>> from pyvista import examples
        >>> import pyvista as pv
        >>> mesh = pv.Sphere(phi_resolution=10, theta_resolution=10)
        >>> mesh.plot(show_edges=True, line_width=3)

        Subdivide the sphere mesh using linear subdivision.

        >>> submesh = mesh.subdivide(1, 'linear')
        >>> submesh.plot(show_edges=True, line_width=3)

        Subdivide the sphere mesh using loop subdivision.

        >>> submesh = mesh.subdivide(1, 'loop')
        >>> submesh.plot(show_edges=True, line_width=3)

        Subdivide the sphere mesh using butterfly subdivision.

        >>> submesh = mesh.subdivide(1, 'butterfly')
        >>> submesh.plot(show_edges=True, line_width=3)

        """
        if not self.is_all_triangles:  # type: ignore[attr-defined]
            msg = 'Input mesh for subdivision must be all triangles.'
            raise NotAllTrianglesError(msg)

        subfilter = subfilter.lower()
        if subfilter == 'linear':
            sfilter = _vtk.vtkLinearSubdivisionFilter()
        elif subfilter == 'butterfly':
            sfilter = _vtk.vtkButterflySubdivisionFilter()  # type: ignore[assignment]
        elif subfilter == 'loop':
            sfilter = _vtk.vtkLoopSubdivisionFilter()  # type: ignore[assignment]
        else:
            msg = (
                "Subdivision filter must be one of the following: 'butterfly', 'loop', or 'linear'"
            )
            raise ValueError(msg)

        # Subdivide
        sfilter.SetCheckForTriangles(False)  # we already check for this
        sfilter.SetNumberOfSubdivisions(nsub)
        sfilter.SetInputData(self)
        _update_alg(sfilter, progress_bar, 'Subdividing Mesh')

        submesh = _get_output(sfilter)
        if inplace:
            self.copy_from(submesh, deep=False)  # type: ignore[attr-defined]
            return self

        return submesh

    def subdivide_adaptive(
        self,
        max_edge_len=None,
        max_tri_area=None,
        max_n_tris=None,
        max_n_passes=None,
        inplace: bool = False,
        progress_bar: bool = False,
    ):
        """Increase the number of triangles in a triangular mesh based on edge and/or area metrics.

        This filter uses a simple case-based, multi-pass approach to
        repeatedly subdivide the input triangle mesh to meet the area
        and/or edge length criteria. New points may be inserted only
        on edges; depending on the number of edges to be subdivided a
        different number of triangles are inserted ranging from two
        (i.e., two triangles replace the original one) to four.

        Point and cell data is treated as follows: The cell data from
        a parent triangle is assigned to its subdivided
        children. Point data is interpolated along edges as the edges
        are subdivided.

        This filter retains mesh watertightness if the mesh was
        originally watertight; and the area and max triangles criteria
        are not used.

        Parameters
        ----------
        max_edge_len : float, optional
            The maximum edge length that a triangle may have. Edges
            longer than this value are split in half and the
            associated triangles are modified accordingly.

        max_tri_area : float, optional
            The maximum area that a triangle may have. Triangles
            larger than this value are subdivided to meet this
            threshold. Note that if this criterion is used it may
            produce non-watertight meshes as a result.

        max_n_tris : int, optional
            The maximum number of triangles that can be created. If
            the limit is hit, it may result in premature termination
            of the algorithm and the results may be less than
            satisfactory (for example non-watertight meshes may be
            created). By default, the limit is set to a very large
            number (i.e., no effective limit).

        max_n_passes : int, optional
            The maximum number of passes (i.e., levels of
            subdivision). If the limit is hit, then the subdivision
            process stops and additional passes (needed to meet other
            criteria) are aborted. The default limit is set to a very
            large number (i.e., no effective limit).

        inplace : bool, default: False
            Updates mesh in-place.

        progress_bar : bool, default: False
            Display a progress bar to indicate progress.

        Returns
        -------
        pyvista.PolyData
            Subdivided mesh.

        Examples
        --------
        First, load the example airplane mesh and plot it.

        >>> import pyvista as pv
        >>> from pyvista import examples
        >>> mesh = pv.PolyData(examples.planefile)
        >>> mesh.plot(show_edges=True, line_width=3)

        Subdivide the mesh

        >>> submesh = mesh.subdivide_adaptive(max_n_passes=2)
        >>> submesh.plot(show_edges=True)

        """
        if not self.is_all_triangles:  # type: ignore[attr-defined]
            msg = 'Input mesh for subdivision must be all triangles.'
            raise NotAllTrianglesError(msg)

        sfilter = _vtk.vtkAdaptiveSubdivisionFilter()
        if max_edge_len:
            sfilter.SetMaximumEdgeLength(max_edge_len)
        if max_tri_area:
            sfilter.SetMaximumTriangleArea(max_tri_area)
        if max_n_tris:
            sfilter.SetMaximumNumberOfTriangles(max_n_tris)
        if max_n_passes:
            sfilter.SetMaximumNumberOfPasses(max_n_passes)

        sfilter.SetInputData(self)
        _update_alg(sfilter, progress_bar, 'Adaptively Subdividing Mesh')
        submesh = _get_output(sfilter)

        if inplace:
            self.copy_from(submesh, deep=False)  # type: ignore[attr-defined]
            return self

        return submesh

    def decimate(
        self,
        target_reduction,
        volume_preservation: bool = False,
        attribute_error: bool | None = None,
        scalars: bool | None = None,
        vectors: bool | None = None,
        normals: bool | None = None,
        tcoords: bool | None = None,
        tensors: bool | None = None,
        scalars_weight=0.1,
        vectors_weight=0.1,
        normals_weight=0.1,
        tcoords_weight=0.1,
        tensors_weight=0.1,
        inplace: bool = False,
        progress_bar: bool = False,
        boundary_constraints: bool = False,
        boundary_weight: float = 1.0,
        enable_all_attribute_error: bool = False,
    ):
        """Reduce the number of triangles in a triangular mesh using :vtk:`vtkQuadricDecimation`.

        .. versionchanged:: 0.45
          ``scalars``, ``vectors``, ``normals``, ``tcoords`` and ``tensors`` are now disabled by
          default. They can be enabled all together using ``enable_all_attribute_error``.


        Parameters
        ----------
        target_reduction : float
            Fraction of the original mesh to remove.
            If ``target_reduction`` is set to 0.9, this filter will try
            to reduce the data set to 10% of its original size and will
            remove 90% of the input triangles.

        volume_preservation : bool, default: False
            Decide whether to activate volume preservation which greatly
            reduces errors in triangle normal direction. If ``False``,
            volume preservation is disabled and if ``attribute_error``
            is active, these errors can be large.

        attribute_error : bool, default: False
            Decide whether to include data attributes in the error metric. If
            ``False``, then only geometric error is used to control the
            decimation. If ``True``, the following flags are used to specify
            which attributes are to be included in the error calculation.

            .. deprecated:: 0.45.0

        scalars : bool, default: False
            This flags control specifically if the **scalar** attributes
            are to be included in the error calculation.

        vectors : bool, default: False
            See ``scalars`` parameter.

        normals : bool, default: False
            See ``scalars`` parameter.
            .. versionchanged:: 0.45.0

        tcoords : bool, default: False
            See ``scalars`` parameter.

        tensors : bool, default: False
            See ``scalars`` parameter.

        scalars_weight : float, default: 0.1
            The scaling weight contribution of the scalar attribute.
            These values are used to weight the contribution of the
            attributes towards the error metric.

        vectors_weight : float, default: 0.1
            See ``scalars_weight`` parameter.

        normals_weight : float, default: 0.1
            See ``scalars_weight`` parameter.

        tcoords_weight : float, default: 0.1
            See ``scalars_weight`` parameter.

        tensors_weight : float, default: 0.1
            See ``scalars_weight`` parameter.

        inplace : bool, default: False
            Whether to update the mesh in-place.

        progress_bar : bool, default: False
            Display a progress bar to indicate progress.

        boundary_constraints: bool, default: False
            Use the legacy weighting by boundary_edge_length instead of by
            boundary_edge_length^2 for backwards compatibility.
            It requires vtk>=9.3.0.

            .. versionadded:: 0.45.0

        boundary_weight: float, default: 1.0
            A floating point factor to weigh the boundary quadric constraints
            by: higher factors further constrain the boundary.
            It requires vtk>=9.3.0.

            .. versionadded:: 0.45.0

        enable_all_attribute_error: bool, default: False
            This flag control the default value of all attribute metrics to
            eventually include them in the error calculation

            .. versionadded:: 0.45.0

        Returns
        -------
        pyvista.PolyData
            Decimated mesh.

        See Also
        --------
        decimate_pro
            Another option for triangular meshes.
        decimate_polyline
            For use with polylines.

        Notes
        -----
        If you encounter a segmentation fault or other error, consider using
        :func:`pyvista.PolyDataFilters.clean` to remove any invalid cells
        before using this filter.

        Examples
        --------
        Decimate a sphere.  First plot the sphere.

        >>> import pyvista as pv
        >>> sphere = pv.Sphere(phi_resolution=60, theta_resolution=60)
        >>> sphere.plot(show_edges=True, line_width=2)

        Now decimate it by 75% and plot it.

        >>> decimated = sphere.decimate(0.75)
        >>> decimated.plot(show_edges=True, line_width=2)

        Decimate taking scalars attributes into account:

        >>> decimated = sphere.decimate(0.5, scalars=True)

        Decimate taking all attributes **except** normals into account:

        >>> decimated = sphere.decimate(
        ...     0.5, enable_all_attribute_error=True, normals=False
        ... )

        See :ref:`decimate_example` for more examples using this filter.

        """
        if not self.is_all_triangles:  # type: ignore[attr-defined]
            msg = 'Input mesh for decimation must be all triangles.'
            raise NotAllTrianglesError(msg)

        has_attribute_error = False if attribute_error is None else attribute_error
        if has_attribute_error:  # pragma: no cover
            warnings.warn(
                'Since 0.45, use of `attribute_error=True` is deprecated.'
                "Use 'enable_all_attribute_error' instead.",
                PyVistaDeprecationWarning,
            )
            enable_all_attribute_error = True
            if normals is None:
                normals = False

        # Get each attributes if defined, otherwise fallback to the
        # enable_all_attribute_error value
        use_scalars = enable_all_attribute_error if scalars is None else scalars
        use_vectors = enable_all_attribute_error if vectors is None else vectors
        use_normals = enable_all_attribute_error if normals is None else normals
        use_tcoords = enable_all_attribute_error if tcoords is None else tcoords
        use_tensors = enable_all_attribute_error if tensors is None else tensors
        use_attribute = use_scalars or use_vectors or use_normals or use_tcoords or use_tensors

        # create decimation filter
        alg = _vtk.vtkQuadricDecimation()

        alg.SetVolumePreservation(volume_preservation)
        alg.SetAttributeErrorMetric(use_attribute)
        alg.SetScalarsAttribute(use_scalars)
        alg.SetVectorsAttribute(use_vectors)
        alg.SetNormalsAttribute(use_normals)
        alg.SetTCoordsAttribute(use_tcoords)
        alg.SetTensorsAttribute(use_tensors)
        alg.SetScalarsWeight(scalars_weight)
        alg.SetVectorsWeight(vectors_weight)
        alg.SetNormalsWeight(normals_weight)
        alg.SetTCoordsWeight(tcoords_weight)
        alg.SetTensorsWeight(tensors_weight)
        alg.SetTargetReduction(target_reduction)
        if pyvista.vtk_version_info < (9, 3, 0):  # pragma: no cover
            if boundary_constraints:
                warnings.warn('`boundary_constraints` requires vtk >= 9.3.')
        else:
            alg.SetWeighBoundaryConstraintsByLength(boundary_constraints)
            alg.SetBoundaryWeightFactor(boundary_weight)

        alg.SetInputData(self)
        _update_alg(alg, progress_bar, 'Decimating Mesh')

        mesh = _get_output(alg)
        if inplace:
            self.copy_from(mesh, deep=False)  # type: ignore[attr-defined]
            return self

        return mesh

    def compute_normals(
        self,
        cell_normals: bool = True,
        point_normals: bool = True,
        split_vertices: bool = False,
        flip_normals: bool = False,
        consistent_normals: bool = True,
        auto_orient_normals: bool = False,
        non_manifold_traversal: bool = True,
        feature_angle=30.0,
        inplace: bool = False,
        progress_bar: bool = False,
    ):
        """Compute point and/or cell normals for a mesh.

        The filter can reorder polygons to insure consistent
        orientation across polygon neighbors. Sharp edges can be split
        and points duplicated with separate normals to give crisp
        (rendered) surface definition. It is also possible to globally
        flip the normal orientation.

        The algorithm works by determining normals for each polygon
        and then averaging them at shared points. When sharp edges are
        present, the edges are split and new points generated to
        prevent blurry edges (due to Phong shading).

        An array named ``"Normals"`` is stored with the mesh.

        .. warning::

           - Normals can only be computed for polygons and triangle strips.
             Point clouds are not supported.
           - Triangle strips are broken up into triangle polygons.
             You may want to restrip the triangles.
           - Previous arrays named ``"Normals"`` will be overwritten.

        Parameters
        ----------
        cell_normals : bool, default: True
            Calculation of cell normals.

        point_normals : bool, default: True
            Calculation of point normals.

        split_vertices : bool, default: False
            Splitting of sharp edges. Indices to the original points are
            tracked in the ``"pyvistaOriginalPointIds"`` array.

        flip_normals : bool, default: False
            Set global flipping of normal orientation. Flipping
            modifies both the normal direction and the order of a
            cell's points.

        consistent_normals : bool, default: True
            Enforcement of consistent polygon ordering.

        auto_orient_normals : bool, default: False
            Turn on/off the automatic determination of correct normal
            orientation. NOTE: This assumes a completely closed
            surface (i.e. no boundary edges) and no non-manifold
            edges. If these constraints do not hold, all bets are
            off. This option adds some computational complexity, and
            is useful if you do not want to have to inspect the
            rendered image to determine whether to turn on the
            ``flip_normals`` flag.  However, this flag can work with
            the ``flip_normals`` flag, and if both are set, all the
            normals in the output will point "inward".

        non_manifold_traversal : bool, default: True
            Turn on/off traversal across non-manifold edges. Changing
            this may prevent problems where the consistency of
            polygonal ordering is corrupted due to topological
            loops.

        feature_angle : float, default: 30.0
            The angle that defines a sharp edge. If the difference in
            angle across neighboring polygons is greater than this
            value, the shared edge is considered "sharp".

        inplace : bool, default: False
            Updates mesh in-place.

        progress_bar : bool, default: False
            Display a progress bar to indicate progress.

        Raises
        ------
        TypeError
            If the mesh contains only ``LINE`` or ``VERTEX`` cell types.
            Normals cannot be computed for these cells.

        Returns
        -------
        pyvista.PolyData
            Updated mesh with cell and point normals.

        See Also
        --------
        pyvista.PolyData.point_normals
            Returns the array of point normals.
        pyvista.PolyData.cell_normals
            Returns the array of cell normals.
        pyvista.PolyDataFilters.flip_normal_vectors
            Flip cell and point normals.
        pyvista.PolyDataFilters.flip_faces
            Flip the orientation of the faces.

        Examples
        --------
        Compute the point normals of the surface of a sphere.

        >>> import pyvista as pv
        >>> sphere = pv.Sphere()
        >>> sphere = sphere.compute_normals(cell_normals=False)
        >>> normals = sphere['Normals']
        >>> normals.shape
        (842, 3)

        Alternatively, create a new mesh when computing the normals
        and compute both cell and point normals.

        >>> import pyvista as pv
        >>> sphere = pv.Sphere()
        >>> sphere_with_norm = sphere.compute_normals()
        >>> sphere_with_norm.point_data['Normals'].shape
        (842, 3)
        >>> sphere_with_norm.cell_data['Normals'].shape
        (1680, 3)

        See :ref:`compute_normals_example` for more examples using this filter.

        """
        # track original point indices
        if split_vertices:
            self.point_data.set_array(  # type: ignore[attr-defined]
                np.arange(self.n_points, dtype=pyvista.ID_TYPE),  # type: ignore[attr-defined, arg-type]
                'pyvistaOriginalPointIds',
            )

        normal = _vtk.vtkPolyDataNormals()
        normal.SetComputeCellNormals(cell_normals)
        normal.SetComputePointNormals(point_normals)
        normal.SetSplitting(split_vertices)
        normal.SetFlipNormals(flip_normals)
        normal.SetConsistency(consistent_normals)
        normal.SetAutoOrientNormals(auto_orient_normals)
        normal.SetNonManifoldTraversal(non_manifold_traversal)
        normal.SetFeatureAngle(feature_angle)
        normal.SetInputData(self)
        _update_alg(normal, progress_bar, 'Computing Normals')

        mesh = _get_output(normal)
        try:
            mesh['Normals']
        except KeyError:
            if (self.n_verts + self.n_lines) == self.n_cells:  # type: ignore[attr-defined]
                msg = (
                    'Normals cannot be computed for PolyData containing only vertex cells '
                    '(e.g. point clouds)\n'
                    'and/or line cells. The PolyData cells must be polygons (e.g. triangle cells).'
                )
                raise TypeError(msg)
            else:  # pragma: no cover
                msg = (
                    'Normals could not be computed for unknown reasons.\n'
                    'Please report the issue at https://github.com/pyvista/pyvista/issues.'
                )
                raise RuntimeError(msg)
        if point_normals:
            mesh.GetPointData().SetActiveNormals('Normals')
        if cell_normals:
            mesh.GetCellData().SetActiveNormals('Normals')

        if inplace:
            self.copy_from(mesh, deep=False)  # type: ignore[attr-defined]
            return self

        return mesh

    def clip_closed_surface(
        self,
        normal='x',
        origin=None,
        tolerance=1e-06,
        inplace: bool = False,
        progress_bar: bool = False,
    ):
        """Clip a closed polydata surface with a plane.

        This currently only supports one plane but could be
        implemented to handle a plane collection.

        It will produce a new closed surface by creating new polygonal
        faces where the input data was clipped.

        Non-manifold surfaces should not be used as input for this
        filter.  The input surface should have no open edges, and must
        not have any edges that are shared by more than two faces. In
        addition, the input surface should not self-intersect, meaning
        that the faces of the surface should only touch at their
        edges.

        Parameters
        ----------
        normal : str, list, optional
            Plane normal to clip with.  Plane is centered at
            ``origin``.  Normal can be either a 3 member list
            (e.g. ``[0, 0, 1]``) or one of the following strings:
            ``'x'``, ``'y'``, ``'z'``, ``'-x'``, ``'-y'``, or
            ``'-z'``.

        origin : list, optional
            Coordinate of the origin (e.g. ``[1, 0, 0]``).  Defaults
            to the center of the mesh.

        tolerance : float, optional
            The tolerance for creating new points while clipping.  If
            the tolerance is too small, then degenerate triangles
            might be produced.

        inplace : bool, default: False
            Updates mesh in-place.

        progress_bar : bool, default: False
            Display a progress bar to indicate progress.

        Returns
        -------
        pyvista.PolyData
            The clipped mesh.

        Examples
        --------
        Clip a sphere in the X direction centered at the origin.  This
        will leave behind half a sphere in the positive X direction.

        >>> import pyvista as pv
        >>> sphere = pv.Sphere()
        >>> clipped_mesh = sphere.clip_closed_surface('-z')
        >>> clipped_mesh.plot(show_edges=True, line_width=3)

        Clip the sphere at the XY plane and leave behind half the
        sphere in the positive Z direction.  Shift the clip upwards to
        leave a smaller mesh behind.

        >>> clipped_mesh = sphere.clip_closed_surface('z', origin=[0, 0, 0.3])
        >>> clipped_mesh.plot(show_edges=True, line_width=3)

        """
        # verify it is manifold
        if self.n_open_edges > 0:  # type: ignore[attr-defined]
            msg = 'This surface appears to be non-manifold.'
            raise ValueError(msg)
        if isinstance(normal, str):
            normal = NORMALS[normal.lower()]
        # find center of data if origin not specified
        if origin is None:
            origin = self.center  # type: ignore[attr-defined]

        # create the plane for clipping
        plane = generate_plane(normal, origin)
        collection = _vtk.vtkPlaneCollection()
        collection.AddItem(plane)

        alg = _vtk.vtkClipClosedSurface()
        alg.SetGenerateFaces(True)
        alg.SetInputDataObject(self)
        alg.SetTolerance(tolerance)
        alg.SetClippingPlanes(collection)
        _update_alg(alg, progress_bar, 'Clipping Closed Surface')
        result = _get_output(alg)

        if inplace:
            self.copy_from(result, deep=False)  # type: ignore[attr-defined]
            return self
        else:
            return result

    def fill_holes(
        self, hole_size, inplace: bool = False, progress_bar: bool = False
    ):  # pragma: no cover
        """Fill holes in a :class:`pyvista.PolyData` or :vtk:`vtkPolyData` object.

        Holes are identified by locating boundary edges, linking them
        together into loops, and then triangulating the resulting
        loops. Note that you can specify an approximate limit to the
        size of the hole that can be filled.

        .. warning::
           This method is known to segfault.  Use at your own risk.

        Parameters
        ----------
        hole_size : float
            Specifies the maximum hole size to fill. This is
            represented as a radius to the bounding circumsphere
            containing the hole. Note that this is an approximate
            area; the actual area cannot be computed without first
            triangulating the hole.

        inplace : bool, default: False
            Return new mesh or overwrite input.

        progress_bar : bool, default: False
            Display a progress bar to indicate progress.

        Returns
        -------
        pyvista.PolyData
            Mesh with holes filled if ``inplace=False``.

        Examples
        --------
        Create a partial sphere with a hole and then fill it.

        >>> import pyvista as pv
        >>> sphere_with_hole = pv.Sphere(end_theta=330)
        >>> sphere = sphere_with_hole.fill_holes(1000)  # doctest:+SKIP
        >>> edges = sphere.extract_feature_edges(
        ...     feature_edges=False, manifold_edges=False
        ... )  # doctest:+SKIP
        >>> assert edges.n_cells == 0  # doctest:+SKIP

        """
        alg = _vtk.vtkFillHolesFilter()
        alg.SetHoleSize(hole_size)
        alg.SetInputData(self)
        _update_alg(alg, progress_bar, 'Filling Holes')

        mesh = _get_output(alg)
        if inplace:
            self.copy_from(mesh, deep=False)  # type: ignore[attr-defined]
            return self
        return mesh

    def clean(
        self,
        point_merging: bool = True,
        tolerance=None,
        lines_to_points: bool = True,
        polys_to_lines: bool = True,
        strips_to_polys: bool = True,
        inplace: bool = False,
        absolute: bool = True,
        progress_bar: bool = False,
        **kwargs,
    ):
        """Clean the mesh.

        This merges duplicate points, removes unused points, and/or
        removes degenerate cells.

        Parameters
        ----------
        point_merging : bool, optional
            Enables point merging.  ``True`` by default.

        tolerance : float, optional
            Set merging tolerance.  When enabled merging is set to
            absolute distance. If ``absolute`` is ``False``, then the
            merging tolerance is a fraction of the bounding box
            length. The alias ``merge_tol`` is also excepted.

        lines_to_points : bool, optional
            Enable or disable the conversion of degenerate lines to
            points.  Enabled by default.

        polys_to_lines : bool, optional
            Enable or disable the conversion of degenerate polys to
            lines.  Enabled by default.

        strips_to_polys : bool, optional
            Enable or disable the conversion of degenerate strips to
            polys.

        inplace : bool, default: False
            Updates mesh in-place.

        absolute : bool, optional
            Control if ``tolerance`` is an absolute distance or a
            fraction.

        progress_bar : bool, default: False
            Display a progress bar to indicate progress.

        **kwargs : dict, optional
            Accepts for ``merge_tol`` to replace the ``tolerance``
            keyword argument.  This may be deprecated in future.

        Returns
        -------
        pyvista.PolyData
            Cleaned mesh.

        Examples
        --------
        Create a mesh with a degenerate face and then clean it,
        removing the degenerate face

        >>> import pyvista as pv
        >>> import numpy as np
        >>> points = np.array([[0, 0, 0], [0, 1, 0], [1, 0, 0]], dtype=np.float32)
        >>> faces = np.array([3, 0, 1, 2, 3, 0, 2, 2])
        >>> mesh = pv.PolyData(points, faces)
        >>> mout = mesh.clean()
        >>> mout.faces  # doctest:+SKIP
        array([3, 0, 1, 2])

        """
        if tolerance is None:
            tolerance = kwargs.pop('merge_tol', None)
        assert_empty_kwargs(**kwargs)
        alg = _vtk.vtkCleanPolyData()
        alg.SetPointMerging(point_merging)
        alg.SetConvertLinesToPoints(lines_to_points)
        alg.SetConvertPolysToLines(polys_to_lines)
        alg.SetConvertStripsToPolys(strips_to_polys)
        if isinstance(tolerance, (int, float)):
            if absolute:
                alg.ToleranceIsAbsoluteOn()
                alg.SetAbsoluteTolerance(tolerance)
            else:
                alg.SetTolerance(tolerance)
        alg.SetInputData(self)
        _update_alg(alg, progress_bar, 'Cleaning')
        output = _get_output(alg)

        # Check output so no segfaults occur
        if output.n_points < 1 and self.n_cells > 0:  # type: ignore[attr-defined]
            msg = 'Clean tolerance is too high. Empty mesh returned.'
            raise ValueError(msg)

        if inplace:
            self.copy_from(output, deep=False)  # type: ignore[attr-defined]
            return self
        return output

    def geodesic(
        self,
        start_vertex,
        end_vertex,
        inplace: bool = False,
        keep_order: bool = True,
        use_scalar_weights: bool = False,
        progress_bar: bool = False,
    ):
        """Calculate the geodesic path between two vertices using Dijkstra's algorithm.

        This will add an array titled ``'vtkOriginalPointIds'`` of the input
        mesh's point ids to the output mesh. The default behavior of the
        underlying :vtk:`vtkDijkstraGraphGeodesicPath` filter is that the
        geodesic path is reversed in the resulting mesh. This is overridden
        in PyVista by default.

        Parameters
        ----------
        start_vertex : int
            Vertex index indicating the start point of the geodesic segment.

        end_vertex : int
            Vertex index indicating the end point of the geodesic segment.

        inplace : bool, default: False
            Whether the input mesh should be replaced with the path. The
            geodesic path is always returned.

        keep_order : bool, default: True
            If ``True``, the points of the returned path are guaranteed
            to start with the start vertex (as opposed to the end vertex).

            .. versionadded:: 0.32.0

        use_scalar_weights : bool, default: False
            If ``True``, use scalar values in the edge weight.
            This only works for point data.

        progress_bar : bool, default: False
            Display a progress bar to indicate progress.

        Returns
        -------
        pyvista.PolyData
            ``PolyData`` object consisting of the line segment between the
            two given vertices. If ``inplace`` is ``True`` this is the
            same object as the input mesh.

        Examples
        --------
        Plot the path between two points on the random hills mesh.

        >>> import pyvista as pv
        >>> from pyvista import examples
        >>> hills = examples.load_random_hills()
        >>> path = hills.geodesic(560, 5820)
        >>> pl = pv.Plotter()
        >>> _ = pl.add_mesh(hills)
        >>> _ = pl.add_mesh(path, line_width=5, color='k')
        >>> pl.show()

        See :ref:`geodesic_example` for more examples using this filter.

        """
        if not (0 <= start_vertex < self.n_points and 0 <= end_vertex < self.n_points):  # type: ignore[attr-defined]
            msg = 'Invalid point indices.'
            raise IndexError(msg)
        if not self.is_all_triangles:  # type: ignore[attr-defined]
            msg = 'Input mesh for geodesic path must be all triangles.'
            raise NotAllTrianglesError(msg)

        dijkstra = _vtk.vtkDijkstraGraphGeodesicPath()
        dijkstra.SetInputData(self)
        dijkstra.SetStartVertex(start_vertex)
        dijkstra.SetEndVertex(end_vertex)
        dijkstra.SetUseScalarWeights(use_scalar_weights)
        _update_alg(dijkstra, progress_bar, 'Calculating the Geodesic Path')
        original_ids = vtk_id_list_to_array(dijkstra.GetIdList())

        output = _get_output(dijkstra)
        if output.is_empty:
            msg = (
                f'There is no path between vertices {start_vertex} and {end_vertex}. '
                'It is likely the vertices belong to disconnected regions.'
            )
            raise ValueError(msg)

        output['vtkOriginalPointIds'] = original_ids

        # ensure proper order if requested
        if keep_order and original_ids[0] == end_vertex:
            output.points[...] = output.points[::-1, :]
            output['vtkOriginalPointIds'] = output['vtkOriginalPointIds'][::-1]

        if inplace:
            self.copy_from(output, deep=False)  # type: ignore[attr-defined]
            return self

        return output

    def geodesic_distance(
        self,
        start_vertex,
        end_vertex,
        use_scalar_weights: bool = False,
        progress_bar: bool = False,
    ):
        """Calculate the geodesic distance between two vertices using Dijkstra's algorithm.

        Parameters
        ----------
        start_vertex : int
            Vertex index indicating the start point of the geodesic segment.

        end_vertex : int
            Vertex index indicating the end point of the geodesic segment.

        use_scalar_weights : bool, default: False
            If ``True``, use scalar values in the edge weight.
            This only works for point data.

        progress_bar : bool, default: False
            Display a progress bar to indicate progress.

        Returns
        -------
        float
            Length of the geodesic segment.

        Examples
        --------
        >>> import pyvista as pv
        >>> sphere = pv.Sphere()
        >>> length = sphere.geodesic_distance(0, 100)
        >>> f'Length is {length:.3f}'
        'Length is 0.812'

        See :ref:`geodesic_example` for more examples using this filter.

        """
        path = self.geodesic(start_vertex, end_vertex, use_scalar_weights=use_scalar_weights)
        sizes = path.compute_cell_sizes(
            length=True,
            area=False,
            volume=False,
            progress_bar=progress_bar,
        )
        distance = np.sum(sizes['Length'])
        del path
        del sizes
        return distance

<<<<<<< HEAD
    def ray_trace(  # type: ignore[misc]
        self: PolyData,
=======
    def ray_trace(
        self,
>>>>>>> 8e1a9cc2
        origin,
        end_point,
        first_point: bool = False,
        plot: bool = False,
        off_screen=None,
    ):
        """Perform a single ray trace calculation.

        This requires a mesh and a line segment defined by an origin
        and end_point.

        Parameters
        ----------
        origin : sequence[float]
            Start of the line segment.

        end_point : sequence[float]
            End of the line segment.

        first_point : bool, default: False
            Returns intersection of first point only.

        plot : bool, default: False
            Whether to plot the ray trace results.

        off_screen : bool, optional
            Plots off screen when ``plot=True``.  Used for unit testing.

        Returns
        -------
        intersection_points : numpy.ndarray
            Location of the intersection points.  Empty array if no
            intersections.

        intersection_cells : numpy.ndarray
            Indices of the intersection cells.  Empty array if no
            intersections.

        See Also
        --------
        :ref:`ray_trace_moeller_example`
            Example of ray-tracing using the Moeller-Trumbore intersection algorithm.

        Examples
        --------
        Compute the intersection between a ray from the origin to
        ``[1, 0, 0]`` and a sphere with radius 0.5 centered at the
        origin.

        >>> import pyvista as pv
        >>> sphere = pv.Sphere()
        >>> point, cell = sphere.ray_trace([0, 0, 0], [1, 0, 0], first_point=True)
        >>> f'Intersected at {point[0]:.3f} {point[1]:.3f} {point[2]:.3f}'
        'Intersected at 0.499 0.000 0.000'

        Show a plot of the ray trace.

        >>> point, cell = sphere.ray_trace([0, 0, 0], [1, 0, 0], plot=True)

        See :ref:`ray_trace_example` for more examples using this filter.

        """
        points = _vtk.vtkPoints()
        cell_ids = _vtk.vtkIdList()
        self.obbTree.IntersectWithLine(np.array(origin), np.array(end_point), points, cell_ids)

        intersection_points = _vtk.vtk_to_numpy(points.GetData())
        has_intersection = intersection_points.shape[0] >= 1
        if first_point and has_intersection:
            intersection_points = intersection_points[0]

        intersection_cells = []
        if has_intersection:
            ncells = 1 if first_point else cell_ids.GetNumberOfIds()
            intersection_cells = [cell_ids.GetId(i) for i in range(ncells)]
        intersection_cells = np.array(intersection_cells)  # type: ignore[assignment]

        if plot:
            plotter = pyvista.Plotter(off_screen=off_screen)
            plotter.add_mesh(self, label='Test Mesh')
            segment = np.array([origin, end_point])
            plotter.add_lines(segment, 'b', label='Ray Segment')
            plotter.add_mesh(intersection_points, 'r', point_size=10, label='Intersection Points')
            plotter.add_legend()  # type: ignore[call-arg]
            plotter.add_axes()  # type: ignore[call-arg]
            plotter.show()

        return intersection_points, intersection_cells

    def multi_ray_trace(  # type:ignore[misc]
        self: PolyData,
        origins,
        directions,
        first_point: bool = False,
        retry: bool = False,
    ):  # pragma: no cover
        """Perform multiple ray trace calculations.

        This requires a mesh with only triangular faces, an array of
        origin points and an equal sized array of direction vectors to
        trace along.

        The embree library used for vectorization of the ray traces is
        known to occasionally return no intersections where the VTK
        implementation would return an intersection.  If the result
        appears to be missing some intersection points, set
        ``retry=True`` to run a second pass over rays that returned no
        intersections, using :func:`PolyDataFilters.ray_trace`.

        Parameters
        ----------
        origins : array_like[float]
            Starting point for each trace.

        directions : array_like[float]
            Direction vector for each trace.

        first_point : bool, default: False
            Returns intersection of first point only.

        retry : bool, default: False
            Will retry rays that return no intersections using
            :func:`PolyDataFilters.ray_trace`.

        Returns
        -------
        intersection_points : numpy.ndarray
            Location of the intersection points.  Empty array if no
            intersections.

        intersection_rays : numpy.ndarray
            Indices of the ray for each intersection point. Empty array if no
            intersections.

        intersection_cells : numpy.ndarray
            Indices of the intersection cells.  Empty array if no
            intersections.

        Examples
        --------
        Compute the intersection between rays from the origin in
        directions ``[1, 0, 0]``, ``[0, 1, 0]`` and ``[0, 0, 1]``, and
        a sphere with radius 0.5 centered at the origin

        >>> import pyvista as pv  # doctest:+SKIP
        >>> sphere = pv.Sphere()  # doctest:+SKIP
        >>> points, rays, cells = sphere.multi_ray_trace(
        ...     [[0, 0, 0]] * 3,
        ...     [[1, 0, 0], [0, 1, 0], [0, 0, 1]],
        ...     first_point=True,
        ... )  # doctest:+SKIP
        >>> string = ', '.join(
        ...     [
        ...         f'({point[0]:.3f}, {point[1]:.3f}, {point[2]:.3f})'
        ...         for point in points
        ...     ]
        ... )  # doctest:+SKIP
        >>> f'Rays intersected at {string}'  # doctest:+SKIP
        'Rays intersected at (0.499, 0.000, 0.000), (0.000, 0.497, 0.000), (0.000, 0.000, 0.500)'

        """
        if not self.is_all_triangles:
            msg = 'Input mesh for multi_ray_trace must be all triangles.'
            raise NotAllTrianglesError(msg)

        try:
            import trimesh

            if not trimesh.ray.has_embree:
                raise ImportError
        except ImportError:
            msg = (
                'To use multi_ray_trace please install trimesh, embree (v2.17.7) '
                'and pyembree/embreex with:\n'
                '\tconda install embree=2 trimesh pyembree\nOR\n'
                '\tpip install trimesh embreex'
            )
            raise ImportError(msg)

        origins = np.asarray(origins)
        directions = np.asarray(directions)
        tmesh = trimesh.Trimesh(self.points, self.regular_faces)
        locations, index_ray, index_tri = tmesh.ray.intersects_location(
            origins,
            directions,
            multiple_hits=not first_point,
        )
        if retry:
            # gather intersecting rays in lists
            loc_lst = locations.tolist()
            ray_lst = index_ray.tolist()
            tri_lst = index_tri.tolist()

            # find indices that trimesh failed on
            all_ray_indices = np.arange(len(origins))
            retry_ray_indices = np.setdiff1d(all_ray_indices, index_ray, assume_unique=True)

            # compute ray points for all failed rays at once
            origins_retry = origins[retry_ray_indices, :]  # shape (n_retry, 3)
            directions_retry = directions[retry_ray_indices, :]
            unit_directions = directions_retry / np.linalg.norm(
                directions_retry,
                axis=1,
                keepdims=True,
            )

            origin_to_centre_vectors = self.center - origins_retry  # shape (n_retry, 3)
            origin_to_centre_lengths = np.linalg.norm(
                origin_to_centre_vectors,
                axis=-1,
                keepdims=True,
            )
            second_points = origins_retry + unit_directions * (
                origin_to_centre_lengths + self.length
            )

            for id_r, origin, second_point in zip(retry_ray_indices, origins_retry, second_points):
                locs, indices = self.ray_trace(origin, second_point, first_point=first_point)
                if locs.any():
                    if first_point:
                        locs = locs.reshape([1, 3])
                    ray_lst.extend([id_r] * indices.size)
                    tri_lst.extend(indices)
                    loc_lst.extend(locs)

            # sort result arrays by ray index
            index_ray = np.array(ray_lst)
            sorting_inds = index_ray.argsort()
            index_ray = index_ray[sorting_inds]
            index_tri = np.array(tri_lst)[sorting_inds]
            locations = np.array(loc_lst)[sorting_inds]

        return locations, index_ray, index_tri

    def plot_boundaries(  # type: ignore[misc]
        self: PolyData,
        edge_color='red',
        line_width=None,
        progress_bar: bool = False,
        **kwargs,
    ):
        """Plot boundaries of a mesh.

        Parameters
        ----------
        edge_color : ColorLike, default: "red"
            The color of the edges when they are added to the plotter.

        line_width : int, optional
            Width of the boundary lines.

        progress_bar : bool, default: False
            Display a progress bar to indicate progress.

        **kwargs : dict, optional
            All additional keyword arguments will be passed to
            :func:`pyvista.Plotter.add_mesh`.

        Returns
        -------
        pyvista.CameraPosition
            List of camera position, focal point, and view up.
            Returned when ``return_cpos`` is ``True``.

        Examples
        --------
        >>> from pyvista import examples
        >>> hills = examples.load_random_hills()
        >>> hills.plot_boundaries(line_width=10)

        """
        edges = DataSetFilters.extract_feature_edges(self, progress_bar=progress_bar)

        plotter = pyvista.Plotter(
            off_screen=kwargs.pop('off_screen', None),
            notebook=kwargs.pop('notebook', None),
        )
        plotter.add_mesh(
            edges,
            color=edge_color,
            style='wireframe',
            label='Edges',
            line_width=line_width,
        )
        plotter.add_mesh(self, label='Mesh', **kwargs)
        plotter.add_legend()  # type: ignore[call-arg]
        return plotter.show()

    def plot_normals(  # type: ignore[misc]
        self: PolyData,
        show_mesh: bool = True,
        mag=1.0,
        flip: bool = False,
        use_every=1,
        faces: bool = False,
        color=None,
        **kwargs,
    ):
        """Plot the point normals of a mesh.

        Parameters
        ----------
        show_mesh : bool, default: True
            Plot the mesh itself.

        mag : float, default: 1.0
            Size magnitude of the normal arrows.

        flip : bool, default: False
            Flip the normal direction when ``True``.

        use_every : int, default: 1
            Display every nth normal.  By default every normal is
            displayed.  Display every 10th normal by setting this
            parameter to 10.

        faces : bool, default: False
            Plot face normals instead of the default point normals.

        color : ColorLike, optional
            Color of the arrows.  Defaults to
            :attr:`pyvista.plotting.themes.Theme.edge_color`.

        **kwargs : dict, optional
            All additional keyword arguments will be passed to
            :func:`pyvista.Plotter.add_mesh`.

        Returns
        -------
        pyvista.CameraPosition
            List of camera position, focal point, and view up.
            Returned when ``return_cpos`` is ``True``.

        Examples
        --------
        Plot the point normals of a sphere.

        >>> import pyvista as pv
        >>> sphere = pv.Sphere(phi_resolution=10, theta_resolution=10)
        >>> sphere.plot_normals(mag=0.1, show_edges=True)

        Plot the face normals of a sphere.

        >>> import pyvista as pv
        >>> sphere = pv.Sphere(phi_resolution=10, theta_resolution=10)
        >>> sphere.plot_normals(mag=0.1, faces=True, show_edges=True)

        """
        plotter = pyvista.Plotter(
            off_screen=kwargs.pop('off_screen', None),
            notebook=kwargs.pop('notebook', None),
        )
        if show_mesh:
            plotter.add_mesh(self, **kwargs)

        color = pyvista.Color(color, default_color=pyvista.global_theme.edge_color)

        if faces:
            centers = self.cell_centers().points[::use_every]
            normals = self.cell_normals
        else:
            centers = self.points[::use_every]
            normals = self.point_normals

        if flip:
            normals *= -1  # type: ignore[misc]

        plotter.add_arrows(
            centers,
            normals[::use_every],
            mag=mag,
            color=color,
            show_scalar_bar=False,
        )

        return plotter.show()

    def remove_points(self, remove, mode='any', keep_scalars: bool = True, inplace: bool = False):
        """Rebuild a mesh by removing points.

        Only valid for all-triangle meshes.

        Parameters
        ----------
        remove : sequence[bool | int]
            If remove is a bool array, points that are ``True`` will
            be removed.  Otherwise, it is treated as a list of
            indices.

        mode : str, default: "any"
            When ``'all'``, only faces containing all points flagged
            for removal will be removed.

        keep_scalars : bool, default: True
            When ``True``, point and cell scalars will be passed on to
            the new mesh.

        inplace : bool, default: False
            Updates mesh in-place.

        Returns
        -------
        pyvista.PolyData
            Mesh without the points flagged for removal.

        numpy.ndarray
            Indices of new points relative to the original mesh.

        Examples
        --------
        Remove the first 100 points from a sphere.

        >>> import pyvista as pv
        >>> sphere = pv.Sphere()
        >>> reduced_sphere, ridx = sphere.remove_points(range(100, 250))
        >>> reduced_sphere.plot(show_edges=True, line_width=3)

        """
        remove = np.asarray(remove)

        # np.asarray will eat anything, so we have to weed out bogus inputs
        if not issubclass(remove.dtype.type, (np.bool_, np.integer)):
            msg = 'Remove must be either a mask or an integer array-like'
            raise TypeError(msg)

        if remove.dtype == np.bool_:
            if remove.size != self.n_points:  # type: ignore[attr-defined]
                msg = 'Mask different size than n_points'
                raise ValueError(msg)
            remove_mask = remove
        else:
            remove_mask = np.zeros(self.n_points, np.bool_)  # type: ignore[attr-defined]
            remove_mask[remove] = True

        if not self.is_all_triangles:  # type: ignore[attr-defined]
            raise NotAllTrianglesError

        f = self.faces.reshape(-1, 4)[:, 1:]  # type: ignore[attr-defined]
        vmask = remove_mask.take(f)
        fmask = ~vmask.all(1) if mode == 'all' else ~vmask.any(1)

        # Regenerate face and point arrays
        uni = np.unique(f.compress(fmask, 0), return_inverse=True)
        new_points = self.points.take(uni[0], 0)

        nfaces = fmask.sum()
        faces = np.empty((nfaces, 4), dtype=pyvista.ID_TYPE)
        faces[:, 0] = 3
        faces[:, 1:] = np.reshape(uni[1], (nfaces, 3))

        newmesh = pyvista.PolyData(new_points, faces, deep=True)
        ridx = uni[0]

        # Add scalars back to mesh if requested
        if keep_scalars:
            for key in self.point_data:  # type: ignore[attr-defined]
                newmesh.point_data[key] = self.point_data[key][ridx]  # type: ignore[attr-defined]

            for key in self.cell_data:  # type: ignore[attr-defined]
                try:
                    newmesh.cell_data[key] = self.cell_data[key][fmask]  # type: ignore[attr-defined]
                except:
                    warnings.warn(f'Unable to pass cell key {key} onto reduced mesh')

        # Return vtk surface and reverse indexing array
        if inplace:
            self.copy_from(newmesh, deep=False)  # type: ignore[attr-defined]
            return self, ridx
        return newmesh, ridx

    def flip_normals(self):
        """Flip normals of a triangular mesh by reversing the point ordering.

        .. deprecated:: 0.45

            This filter is deprecated. Use ``flip_faces(inplace=True)`` instead.

        Examples
        --------
        Flip the normals of a sphere and plot the normals before and
        after the flip.

        >>> import pyvista as pv
        >>> sphere = pv.Sphere()
        >>> sphere.plot_normals(mag=0.1)
        >>> sphere.flip_normals()  # doctest:+SKIP
        >>> sphere.plot_normals(mag=0.1, opacity=0.5)

        """
        # Deprecated on v0.45.0, estimated removal on v0.48.0
        warnings.warn(
            '`flip_normals` is deprecated. Use `flip_faces` instead. '
            'Note that `inplace` is now `False` by default for the new filter.',
            PyVistaDeprecationWarning,
        )
        if not self.is_all_triangles:  # type: ignore[attr-defined]
            msg = 'Can only flip normals on an all triangle mesh.'
            raise NotAllTrianglesError(msg)

        f = self._connectivity_array  # type: ignore[attr-defined]

        # swap first and last point index in-place
        # See: https://stackoverflow.com/a/33362288/
        f[::3], f[2::3] = f[2::3], f[::3].copy()

    def _reverse_sense(  # type: ignore[misc]
        self: PolyData,
        *,
        reverse_cells: bool,
        reverse_normals: bool,
        inplace: bool,
        progress_bar: bool,
    ):
        """Flip faces and/or normal vectors."""
        alg = _vtk.vtkReverseSense()
        alg.SetInputData(self)
        alg.SetReverseNormals(reverse_normals)
        alg.SetReverseCells(reverse_cells)
        _update_alg(alg, progress_bar)
        output = _get_output(alg)
        if inplace:
            self.copy_from(output, deep=False)
            return self
        return output

    def flip_faces(  # type: ignore[misc]
        self: PolyData,
        *,
        inplace: bool = False,
        progress_bar: bool = False,
    ):
        """Flip the orientation of the faces.

        The flip is performed by reversing the order of indices in the cell
        connectivity list. In other libraries, this operation is sometimes
        referred to as "flip orientation", "reverse cells", "reverse face
        orientations", or similar.

        .. note::

            Polygon cells have an implicitly-defined orientation, and reversing
            the ordering affects how normals are computed by filters like
            :meth:`~pyvista.PolyDataFilters.compute_normals`.

        .. note::
            This filter does not modify any existing normals which may be present
            in the dataset. Use :meth:`~pyvista.PolyDataFilters.flip_normal_vectors`
            to flip the normal vectors.

        .. warning::

            This filter does not produce the correct output for
            :attr:`~pyvista.CellType.TRIANGLE_STRIP` cells,
            see https://gitlab.kitware.com/vtk/vtk/-/issues/18634.
            Use :meth:`~pyvista.PolyDataFilters.triangulate` to triangulate the mesh
            first.

        .. versionadded:: 0.45

        Parameters
        ----------
        inplace : bool, default: False
            Overwrites the original mesh in-place.

        progress_bar : bool, default: False
            Display a progress bar to indicate progress.

        Returns
        -------
        pyvista.PolyData
            Mesh with flipped faces.

        See Also
        --------
        pyvista.PolyDataFilters.flip_normal_vectors
            Flip the direction of the point and cell normals.
        pyvista.PolyDataFilters.compute_normals
            Compute new normals. Includes the option to flip the normals.
        pyvista.PolyData.point_normals
            Returns the array of point normals.
        pyvista.PolyData.cell_normals
            Returns the array of cell normals.

        Examples
        --------
        Flip the faces of a sphere. Show the point ids of the first cell
        before and after the flip.

        >>> import pyvista as pv
        >>> sphere = pv.Sphere()
        >>> sphere.regular_faces[0]
        array([ 2, 30,  0])

        >>> sphere_flipped = sphere.flip_faces()
        >>> sphere_flipped.regular_faces[0]
        array([ 0, 30,  2])

        Note that the sphere also has pre-computed normals which have not been
        affected by this filter.

        >>> sphere.point_data['Normals'][0]
        pyvista_ndarray([0., 0., 1.], dtype=float32)

        >>> sphere_flipped.point_data['Normals'][0]
        pyvista_ndarray([0., 0., 1.], dtype=float32)

        See :ref:`boolean_operations_example` for more examples using this filter.

        """
        return self._reverse_sense(
            reverse_cells=True,
            reverse_normals=False,
            inplace=inplace,
            progress_bar=progress_bar,
        )

    def flip_normal_vectors(  # type: ignore[misc]
        self: PolyData,
        *,
        inplace: bool = False,
        progress_bar: bool = False,
    ):
        """Flip the direction of the mesh's point and cell normal vectors.

        This filter effectively multiplies the point and cell normals by ``-1``.
        It has no effect if no active normals are currently set.

        .. note::

            Polygon cells have an implicitly-defined orientation which may differ
            from the orientation of the normal vectors. To ensure that the normals
            are consistent with this implicit definition, consider also using
            :meth:`~pyvista.PolyDataFilters.flip_faces` or re-computing normals with
            :meth:`~pyvista.PolyDataFilters.compute_normals` and enabling the
            `flip_normals` option.

        .. versionadded:: 0.45

        Parameters
        ----------
        inplace : bool, default: False
            Overwrites the original mesh in-place.

        progress_bar : bool, default: False
            Display a progress bar to indicate progress.

        Returns
        -------
        pyvista.PolyData
            Mesh with point and cell normal directions flipped.

        See Also
        --------
        pyvista.PolyDataFilters.flip_faces
            Flip the orientation of the faces.
        pyvista.PolyDataFilters.compute_normals
            Compute new normals. Includes the option to flip the normals.
        pyvista.PolyData.point_normals
            Returns the array of point normals.
        pyvista.PolyData.cell_normals
            Returns the array of cell normals.

        Examples
        --------
        Flip the normal vectors of a sphere. Show one of the normal vectors
        before and after the flip.

        >>> import pyvista as pv
        >>> sphere = pv.Sphere()
        >>> sphere.point_data['Normals'][0]
        pyvista_ndarray([0., 0., 1.], dtype=float32)

        >>> sphere_flipped = sphere.flip_normal_vectors()
        >>> sphere_flipped.point_data['Normals'][0]
        pyvista_ndarray([-0., -0., -1.], dtype=float32)

        Note that the sphere's cell ordering has not been affected by this filter.

        >>> sphere.regular_faces[0]
        array([ 2, 30,  0])

        >>> sphere_flipped.regular_faces[0]
        array([ 2, 30,  0])

        """
        return self._reverse_sense(
            reverse_cells=False,
            reverse_normals=True,
            inplace=inplace,
            progress_bar=progress_bar,
        )

    def delaunay_2d(
        self,
        tol=1e-05,
        alpha=0.0,
        offset=1.0,
        bound: bool = False,
        inplace: bool = False,
        edge_source=None,
        progress_bar: bool = False,
    ):
        """Apply a 2D Delaunay filter along the best fitting plane.

        This filter can be used to generate a 2d surface from a set of
        points on a plane.  If you want to create a surface from a
        point cloud, see :func:`pyvista.PolyDataFilters.reconstruct_surface`.

        Parameters
        ----------
        tol : float, default: 1e-05
            Specify a tolerance to control discarding of closely
            spaced points. This tolerance is specified as a fraction
            of the diagonal length of the bounding box of the points.

        alpha : float, default: 0.0
            Specify alpha (or distance) value to control output of
            this filter. For a non-zero alpha value, only edges or
            triangles contained within a sphere centered at mesh
            vertices will be output. Otherwise, only triangles will be
            output.

        offset : float, default: 1.0
            Specify a multiplier to control the size of the initial,
            bounding Delaunay triangulation.

        bound : bool, default: False
            Boolean controls whether bounding triangulation points
            and associated triangles are included in the
            output. These are introduced as an initial triangulation
            to begin the triangulation process. This feature is nice
            for debugging output.

        inplace : bool, default: False
            If ``True``, overwrite this mesh with the triangulated
            mesh.

        edge_source : pyvista.PolyData, optional
            Specify the source object used to specify constrained
            edges and loops. If set, and lines/polygons are defined, a
            constrained triangulation is created. The lines/polygons
            are assumed to reference points in the input point set
            (i.e. point ids are identical in the input and
            source).

        progress_bar : bool, default: False
            Display a progress bar to indicate progress.

        Returns
        -------
        pyvista.PolyData
            Mesh from the 2D delaunay filter.

        Examples
        --------
        First, generate 30 points on circle and plot them.

        >>> import pyvista as pv
        >>> points = pv.Polygon(n_sides=30).points
        >>> circle = pv.PolyData(points)
        >>> circle.plot(show_edges=True, point_size=15)

        Use :func:`delaunay_2d` to fill the interior of the circle.

        >>> filled_circle = circle.delaunay_2d()
        >>> filled_circle.plot(show_edges=True, line_width=5)

        Use the ``edge_source`` parameter to create a constrained delaunay
        triangulation and plot it.

        >>> squar = pv.Polygon(n_sides=4, radius=8, fill=False)
        >>> squar = squar.rotate_z(45, inplace=False)
        >>> circ0 = pv.Polygon(center=(2, 3, 0), n_sides=30, radius=1)
        >>> circ1 = pv.Polygon(center=(-2, -3, 0), n_sides=30, radius=1)
        >>> comb = circ0 + circ1 + squar
        >>> tess = comb.delaunay_2d(edge_source=comb)
        >>> tess.plot(cpos='xy', show_edges=True)

        See :ref:`create_tri_surface_example` for more examples using this filter.

        """
        alg = _vtk.vtkDelaunay2D()
        alg.SetProjectionPlaneMode(_vtk.VTK_BEST_FITTING_PLANE)
        alg.SetInputDataObject(self)
        alg.SetTolerance(tol)
        alg.SetAlpha(alpha)
        alg.SetOffset(offset)
        alg.SetBoundingTriangulation(bound)
        if edge_source is not None:
            alg.SetSourceData(edge_source)
        _update_alg(alg, progress_bar, 'Computing 2D Triangulation')

        # Sometimes lines are given in the output. The
        # `.triangulate()` filter cleans those
        mesh = _get_output(alg).triangulate()
        if inplace:
            self.copy_from(mesh, deep=False)  # type: ignore[attr-defined]
            return self
        return mesh

    def compute_arc_length(self, progress_bar: bool = False):
        """Compute the arc length over the length of the probed line.

        It adds a new point-data array named ``"arc_length"`` with the
        computed arc length for each of the polylines in the
        input. For all other cell types, the arc length is set to 0.

        Parameters
        ----------
        progress_bar : bool, default: False
            Display a progress bar to indicate progress.

        Returns
        -------
        float
            Arc length of the length of the probed line.

        Examples
        --------
        >>> import pyvista as pv
        >>> sphere = pv.Sphere()
        >>> path = sphere.geodesic(0, 100)
        >>> length = path.compute_arc_length()['arc_length'][-1]
        >>> f'Length is {length:.3f}'
        'Length is 0.812'

        This is identical to the geodesic_distance.

        >>> length = sphere.geodesic_distance(0, 100)
        >>> f'Length is {length:.3f}'
        'Length is 0.812'

        You can also plot the arc_length.

        >>> arc = path.compute_arc_length()
        >>> arc.plot(scalars='arc_length')

        """
        alg = _vtk.vtkAppendArcLength()
        alg.SetInputData(self)
        _update_alg(alg, progress_bar, 'Computing the Arc Length')
        return _get_output(alg)

    def project_points_to_plane(self, origin=None, normal=(0.0, 0.0, 1.0), inplace: bool = False):
        """Project points of this mesh to a plane.

        Parameters
        ----------
        origin : sequence[float], optional
            Plane origin.  Defaults to the approximate center of the
            input mesh minus half the length of the input mesh in the
            direction of the normal.

        normal : sequence[float], default: (0.0, 0.0, 1.0)
            Plane normal.  Defaults to +Z.

        inplace : bool, default: False
            Whether to overwrite the original mesh with the projected
            points.

        Returns
        -------
        pyvista.PolyData
            The points of this mesh projected onto a plane.

        See Also
        --------
        :ref:`project_plane_example`
        :ref:`project_points_tessellate_example`

        Examples
        --------
        Flatten a sphere to the XY plane.

        >>> import pyvista as pv
        >>> sphere = pv.Sphere()
        >>> projected = sphere.project_points_to_plane()
        >>> projected.plot(show_edges=True, line_width=3)

        """
        if not isinstance(normal, (np.ndarray, Sequence)) or len(normal) != 3:
            msg = 'Normal must be a length three vector'
            raise TypeError(msg)
        if origin is None:
            origin = np.array(self.center) - np.array(normal) * self.length / 2.0  # type: ignore[attr-defined]
        # choose what mesh to use
        mesh = self.copy() if not inplace else self  # type: ignore[attr-defined]
        # Make plane
        plane = generate_plane(normal, origin)
        # Perform projection in place on the copied mesh
        f = lambda p: plane.ProjectPoint(p, p)
        np.apply_along_axis(f, 1, mesh.points)
        return mesh

    def ribbon(
        self,
        width=None,
        scalars=None,
        angle=0.0,
        factor=2.0,
        normal=None,
        tcoords: bool | str = False,
        preference='points',
        progress_bar: bool = False,
    ):
        """Create a ribbon of the lines in this dataset.

        .. note::
           If there are no lines in the input dataset, then the output
           will be an empty :class:`pyvista.PolyData` mesh.

        Parameters
        ----------
        width : float, optional
            Set the "half" width of the ribbon. If the width is
            allowed to vary, this is the minimum width. The default is
            10% the length.

        scalars : str, optional
            String name of the scalars array to use to vary the ribbon
            width.  This is only used if a scalars array is specified.

        angle : float, optional
            Angle in degrees of the offset angle of the ribbon from
            the line normal. The default is 0.0.

        factor : float, optional
            Set the maximum ribbon width in terms of a multiple of the
            minimum width. The default is 2.0.

        normal : sequence[float], optional
            Normal to use as default.

        tcoords : bool, str, optional
            If ``True``, generate texture coordinates along the
            ribbon. This can also be specified to generate the texture
            coordinates with either ``'length'`` or ``'normalized'``.

        preference : str, optional
            The field preference when searching for the scalars array by
            name.

        progress_bar : bool, default: False
            Display a progress bar to indicate progress.

        Returns
        -------
        pyvista.PolyData
            Ribbon mesh.  Empty if there are no lines in the input dataset.

        Examples
        --------
        Convert a line to a ribbon and plot it.

        >>> import numpy as np
        >>> import pyvista as pv
        >>> n = 1000
        >>> theta = np.linspace(-10 * np.pi, 10 * np.pi, n)
        >>> z = np.linspace(-2, 2, n)
        >>> r = z**2 + 1
        >>> x = r * np.sin(theta)
        >>> y = r * np.cos(theta)
        >>> points = np.column_stack((x, y, z))
        >>> pdata = pv.PolyData(points)
        >>> pdata.lines = np.hstack((n, range(n)))
        >>> pdata['distance'] = range(n)
        >>> ribbon = pdata.ribbon(width=0.2)
        >>> ribbon.plot(show_scalar_bar=False)

        """
        if scalars is not None:
            field = get_array_association(self, scalars, preference=preference)  # type: ignore[arg-type]
        if width is None:
            width = self.length * 0.1  # type: ignore[attr-defined]
        alg = _vtk.vtkRibbonFilter()
        alg.SetInputDataObject(self)
        alg.SetWidth(width)
        if normal is not None:
            alg.SetUseDefaultNormal(True)
            alg.SetDefaultNormal(normal)
        alg.SetAngle(angle)
        if scalars is not None:
            alg.SetVaryWidth(True)
            alg.SetInputArrayToProcess(
                0,
                0,
                0,
                field.value,
                scalars,
            )  # args: (idx, port, connection, field, name)
            alg.SetWidthFactor(factor)
        else:
            alg.SetVaryWidth(False)
        if tcoords:
            alg.SetGenerateTCoords(True)
            if isinstance(tcoords, str):
                if tcoords.lower() == 'length':
                    alg.SetGenerateTCoordsToUseLength()
                elif tcoords.lower() == 'normalized':
                    alg.SetGenerateTCoordsToNormalizedLength()
            else:
                alg.SetGenerateTCoordsToUseLength()
        else:
            alg.SetGenerateTCoordsToOff()
        _update_alg(alg, progress_bar, 'Creating a Ribbon')
        return _get_output(alg)

    def extrude(self, vector, capping=None, inplace: bool = False, progress_bar: bool = False):
        """Sweep polygonal data creating a "skirt" from free edges.

        This will create a line from vertices.

        This takes polygonal data as input and generates polygonal
        data on output. The input dataset is swept according to some
        extrusion function and creates new polygonal primitives. These
        primitives form a "skirt" or swept surface. For example,
        sweeping a line results in a quadrilateral, and sweeping a
        triangle creates a "wedge".

        The skirt is generated by locating certain topological
        features. Free edges (edges of polygons or triangle strips
        only used by one polygon or triangle strips) generate
        surfaces. This is true also of lines or polylines. Vertices
        generate lines.

        .. versionchanged:: 0.32.0
           The ``capping`` keyword was added with a default of ``False``.
           The previously used VTK default corresponds to ``capping=True``.
           In a future version the default will be changed to ``True`` to
           match the behavior of the underlying VTK filter.

        Parameters
        ----------
        vector : numpy.ndarray or sequence
            Direction and length to extrude the mesh in.

        capping : bool, optional
            Control if the sweep of a 2D object is capped. The default is
            ``False``, which differs from VTK's default.

            .. warning::
               The ``capping`` keyword was added in version 0.32.0 with a
               default value of ``False``. In a future version this default
               will be changed to ``True`` to match the behavior of the
               underlying VTK filter. It is recommended to explicitly pass
               a value for this keyword argument to prevent future changes
               in behavior and warnings.

        inplace : bool, default: False
            Overwrites the original mesh in-place.

        progress_bar : bool, default: False
            Display a progress bar to indicate progress.

        Returns
        -------
        pyvista.PolyData
            Extruded mesh.

        Examples
        --------
        Extrude a half circle arc.

        >>> import pyvista as pv
        >>> arc = pv.CircularArc([-1, 0, 0], [1, 0, 0], [0, 0, 0])
        >>> mesh = arc.extrude([0, 0, 1], capping=False)
        >>> mesh.plot(color='lightblue')

        Extrude and cap an 8 sided polygon.

        >>> poly = pv.Polygon(n_sides=8)
        >>> mesh = poly.extrude((0, 0, 1.5), capping=True)
        >>> mesh.plot(line_width=5, show_edges=True)

        """
        if capping is None:
            capping = False
            warnings.warn(
                'The default value of the ``capping`` keyword argument will change in '
                'a future version to ``True`` to match the behavior of VTK. We recommend '
                'passing the keyword explicitly to prevent future surprises.',
                PyVistaFutureWarning,
            )

        alg = _vtk.vtkLinearExtrusionFilter()
        alg.SetExtrusionTypeToVectorExtrusion()
        alg.SetVector(*vector)
        alg.SetInputData(self)
        alg.SetCapping(capping)
        _update_alg(alg, progress_bar, 'Extruding')
        output = _get_output(alg)
        if inplace:
            self.copy_from(output, deep=False)  # type: ignore[attr-defined]
            return self
        return output

    def extrude_rotate(
        self,
        resolution=30,
        inplace: bool = False,
        translation=0.0,
        dradius=0.0,
        angle=360.0,
        capping=None,
        rotation_axis=(0, 0, 1),
        progress_bar: bool = False,
    ):
        """Sweep polygonal data creating "skirt" from free edges/lines, and lines from vertices.

        This takes polygonal data as input and generates polygonal
        data on output. The input dataset is swept around the axis
        to create new polygonal primitives. These primitives form a
        "skirt" or swept surface. For example, sweeping a line results
        in a cylindrical shell, and sweeping a circle creates a torus.

        There are a number of control parameters for this filter.  You
        can control whether the sweep of a 2D object (i.e., polygon or
        triangle strip) is capped with the generating geometry via the
        ``capping`` parameter. Also, you can control the angle of
        rotation, and whether translation along the axis is
        performed along with the rotation.  (Translation is useful for
        creating "springs".) You also can adjust the radius of the
        generating geometry with the ``dradius`` parameter.

        The skirt is generated by locating certain topological
        features. Free edges (edges of polygons or triangle strips
        only used by one polygon or triangle strips) generate
        surfaces. This is true also of lines or polylines. Vertices
        generate lines.

        This filter can be used to model axisymmetric objects like
        cylinders, bottles, and wine glasses; or translational
        rotational symmetric objects like springs or corkscrews.

        .. versionchanged:: 0.32.0
           The ``capping`` keyword was added with a default of ``False``.
           The previously used VTK default corresponds to ``capping=True``.
           In a future version the default will be changed to ``True`` to
           match the behavior of the underlying VTK filter.

        Parameters
        ----------
        resolution : int, optional
            Number of pieces to divide line into.

        inplace : bool, default: False
            Overwrites the original mesh inplace.

        translation : float, optional
            Total amount of translation along the axis.

        dradius : float, optional
            Change in radius during sweep process.

        angle : float, optional
            The angle of rotation in degrees.

        capping : bool, optional
            Control if the sweep of a 2D object is capped. The default is
            ``False``, which differs from VTK's default.

            .. warning::
               The ``capping`` keyword was added in version 0.32.0 with a
               default value of ``False``. In a future version this default
               will be changed to ``True`` to match the behavior of the
               underlying VTK filter. It is recommended to explicitly pass
               a value for this keyword argument to prevent future changes
               in behavior and warnings.

        rotation_axis : numpy.ndarray or sequence, optional
            The direction vector of the axis around which the rotation is done.
            It requires vtk>=9.1.0.

        progress_bar : bool, default: False
            Display a progress bar to indicate progress.

        Returns
        -------
        pyvista.PolyData
            Rotationally extruded mesh.

        See Also
        --------
        :ref:`extrude_rotate_example`

        Examples
        --------
        Create a "spring" using the rotational extrusion filter.

        >>> import pyvista as pv
        >>> profile = pv.Polygon(
        ...     center=[1.25, 0.0, 0.0],
        ...     radius=0.2,
        ...     normal=(0, 1, 0),
        ...     n_sides=30,
        ... )
        >>> extruded = profile.extrude_rotate(
        ...     resolution=360,
        ...     translation=4.0,
        ...     dradius=0.5,
        ...     angle=1500.0,
        ...     capping=True,
        ... )
        >>> extruded.plot(smooth_shading=True)

        Create a "wine glass" using the rotational extrusion filter.

        >>> import numpy as np
        >>> points = np.array(
        ...     [
        ...         [-0.18, 0, 0],
        ...         [-0.18, 0, 0.01],
        ...         [-0.18, 0, 0.02],
        ...         [-0.01, 0, 0.03],
        ...         [-0.01, 0, 0.04],
        ...         [-0.02, 0, 0.5],
        ...         [-0.05, 0, 0.75],
        ...         [-0.1, 0, 0.8],
        ...         [-0.2, 0, 1.0],
        ...     ]
        ... )
        >>> spline = pv.Spline(points, 30)
        >>> extruded = spline.extrude_rotate(resolution=20, capping=False)
        >>> extruded.plot(color='lightblue')

        """
        if capping is None:
            capping = False
            warnings.warn(
                'The default value of the ``capping`` keyword argument will change in '
                'a future version to ``True`` to match the behavior of VTK. We recommend '
                'passing the keyword explicitly to prevent future surprises.',
                PyVistaFutureWarning,
            )

        if not isinstance(rotation_axis, (np.ndarray, Sequence)) or len(rotation_axis) != 3:
            msg = 'Vector must be a length three vector'
            raise ValueError(msg)

        if resolution <= 0:
            msg = '`resolution` should be positive'
            raise ValueError(msg)
        alg = _vtk.vtkRotationalExtrusionFilter()
        alg.SetInputData(self)
        alg.SetResolution(resolution)
        alg.SetTranslation(translation)
        alg.SetDeltaRadius(dradius)
        alg.SetCapping(capping)
        alg.SetAngle(angle)
        if pyvista.vtk_version_info >= (9, 1, 0):
            alg.SetRotationAxis(rotation_axis)  # type: ignore[arg-type]
        elif rotation_axis != (0, 0, 1):
            msg = (
                'The installed version of VTK does not support '
                'setting the direction vector of the axis around which the rotation is done.'
            )
            raise VTKVersionError(msg)

        _update_alg(alg, progress_bar, 'Extruding')
        output = wrap(alg.GetOutput())
        if inplace:
            self.copy_from(output, deep=False)  # type: ignore[attr-defined]
            return self
        return output

    def extrude_trim(
        self,
        direction,
        trim_surface,
        extrusion='boundary_edges',
        capping='intersection',
        inplace: bool = False,
        progress_bar: bool = False,
    ):
        """Extrude polygonal data trimmed by a surface.

        The input dataset is swept along a specified direction forming a
        "skirt" from the boundary edges 2D primitives (i.e., edges used
        by only one polygon); and/or from vertices and lines. The extent
        of the sweeping is defined where the sweep intersects a
        user-specified surface.

        Parameters
        ----------
        direction : numpy.ndarray or sequence
            Direction vector to extrude.

        trim_surface : pyvista.PolyData
            Surface which trims the surface.

        extrusion : str, default: "boundary_edges"
            Control the strategy of extrusion. One of the following:

            * ``"boundary_edges"``
            * ``"all_edges"``

            The default only generates faces on the boundary of the original
            input surface. When using ``"all_edges"``, faces are created along
            interior points as well.

        capping : str, default: "intersection"
            Control the strategy of capping. One of the following:

            * ``"intersection"``
            * ``"minimum_distance"``
            * ``"maximum_distance"``
            * ``"average_distance"``

        inplace : bool, default: False
            Overwrites the original mesh in-place.

        progress_bar : bool, default: False
            Display a progress bar to indicate progress.

        Returns
        -------
        pyvista.PolyData
            Extruded mesh trimmed by a surface.

        See Also
        --------
        :ref:`extrude_trim_example`

        Examples
        --------
        Extrude a disc.

        >>> import pyvista as pv
        >>> import numpy as np
        >>> plane = pv.Plane(i_size=2, j_size=2, direction=[0, 0.8, 1])
        >>> disc = pv.Disc(center=(0, 0, -1), c_res=50)
        >>> direction = [0, 0, 1]
        >>> extruded_disc = disc.extrude_trim(direction, plane)
        >>> extruded_disc.plot(smooth_shading=True, split_sharp_edges=True)

        """
        if not isinstance(direction, (np.ndarray, Sequence)) or len(direction) != 3:
            msg = 'Vector must be a length three vector'
            raise TypeError(msg)

        extrusions = {'boundary_edges': 0, 'all_edges': 1}
        if isinstance(extrusion, str):
            if extrusion not in extrusions:
                msg = f'Invalid strategy of extrusion "{extrusion}".'
                raise ValueError(msg)
            extrusion = extrusions[extrusion]
        else:
            msg = 'Invalid type given to `extrusion`. Must be a string.'
            raise TypeError(msg)

        cappings = {
            'intersection': 0,
            'minimum_distance': 1,
            'maximum_distance': 2,
            'average_distance': 3,
        }
        if isinstance(capping, str):
            if capping not in cappings:
                msg = f'Invalid strategy of capping "{capping}".'
                raise ValueError(msg)
            capping = cappings[capping]
        else:
            msg = 'Invalid type given to `capping`. Must be a string.'
            raise TypeError(msg)

        alg = _vtk.vtkTrimmedExtrusionFilter()
        alg.SetInputData(self)
        alg.SetExtrusionDirection(*direction)
        alg.SetTrimSurfaceData(trim_surface)
        alg.SetExtrusionStrategy(extrusion)
        alg.SetCappingStrategy(capping)
        _update_alg(alg, progress_bar, 'Extruding with trimming')
        output = wrap(alg.GetOutput())
        if inplace:
            self.copy_from(output, deep=False)  # type: ignore[attr-defined]
            return self
        return output

    def strip(
        self,
        join: bool = False,
        max_length=1000,
        pass_cell_data: bool = False,
        pass_cell_ids: bool = False,
        pass_point_ids: bool = False,
        progress_bar: bool = False,
    ):
        """Strip poly data cells.

        Generates triangle strips and/or poly-lines from input
        polygons, triangle strips, and lines.

        Polygons are assembled into triangle strips only if they are
        triangles; other types of polygons are passed through to the
        output and not stripped. (Use ``triangulate`` filter to
        triangulate non-triangular polygons prior to running this
        filter if you need to strip all the data.) The filter will
        pass through (to the output) vertices if they are present in
        the input polydata.

        Also note that if triangle strips or polylines are defined in
        the input they are passed through and not joined nor
        extended. (If you wish to strip these use ``triangulate``
        filter to fragment the input into triangles and lines prior to
        running this filter.)

        This filter implements :vtk:`vtkStripper`.

        Parameters
        ----------
        join : bool, default: False
            If ``True``, the output polygonal segments will be joined
            if they are contiguous. This is useful after slicing a
            surface.

        max_length : int, default: 1000
            Specify the maximum number of triangles in a triangle
            strip, and/or the maximum number of lines in a poly-line.

        pass_cell_data : bool, default: False
            Enable/Disable passing of the CellData in the input to the
            output as FieldData. Note the field data is transformed.

        pass_cell_ids : bool, default: False
            If ``True``, the output polygonal dataset will have a
            celldata array that holds the cell index of the original
            3D cell that produced each output cell. This is useful for
            picking. The default is ``False`` to conserve memory.

        pass_point_ids : bool, default: False
            If ``True``, the output polygonal dataset will have a
            pointdata array that holds the point index of the original
            vertex that produced each output vertex. This is useful
            for picking. The default is ``False`` to conserve memory.

        progress_bar : bool, default: False
            Display a progress bar to indicate progress.

        Returns
        -------
        pyvista.PolyData
            Stripped mesh.

        Examples
        --------
        >>> from pyvista import examples
        >>> mesh = examples.load_airplane()
        >>> slc = mesh.slice(normal='z', origin=(0, 0, -10))
        >>> stripped = slc.strip()
        >>> stripped.n_cells
        1
        >>> stripped.plot(show_edges=True, line_width=3)

        """
        alg = _vtk.vtkStripper()
        alg.SetInputDataObject(self)
        alg.SetJoinContiguousSegments(join)
        alg.SetMaximumLength(max_length)
        alg.SetPassCellDataAsFieldData(pass_cell_data)
        alg.SetPassThroughCellIds(pass_cell_ids)
        alg.SetPassThroughPointIds(pass_point_ids)
        _update_alg(alg, progress_bar, 'Stripping Mesh')
        return _get_output(alg)

    def collision(
        self,
        other_mesh,
        contact_mode=0,
        box_tolerance=0.001,
        cell_tolerance=0.0,
        n_cells_per_node=2,
        generate_scalars: bool = False,
        progress_bar: bool = False,
    ):
        """Perform collision determination between two polyhedral surfaces.

        If ``collision_mode`` is set to all contacts, the output will
        be lines of contact. If ``collision_mode`` is first contact or half
        contacts then the Contacts output will be vertices.

        .. warning::
            Currently only triangles are processed. Use
            :func:`PolyDataFilters.triangulate` to convert any strips
            or polygons to triangles.  Otherwise, the mesh will be
            converted for you within this method.

        Parameters
        ----------
        other_mesh : pyvista.DataSet
            Other mesh to test collision with.  If the other mesh is
            not a surface, its external surface will be extracted and
            triangulated.

        contact_mode : int, default: 0
            Contact mode.  One of the following:

            * 0 - All contacts. Find all the contacting cell pairs
              with two points per collision
            * 1 - First contact. Quickly find the first contact point.
            * 2 - Half contacts. Find all the contacting cell pairs
              with one point per collision.

        box_tolerance : float, default: 0.001
             Oriented bounding box (OBB) tree tolerance in world coordinates.

        cell_tolerance : float, default: 0.0
            Cell tolerance (squared value).

        n_cells_per_node : int, default: 2
            Number of cells in each OBB.

        generate_scalars : bool, default: False
            Flag to visualize the contact cells.  If ``True``, the
            contacting cells will be colored from red through blue,
            with collisions first determined colored red.  This array
            is stored as ``"collision_rgba"``.

            .. note::
               This will remove any other cell arrays in the mesh.

        progress_bar : bool, default: False
            Display a progress bar to indicate progress.

        Returns
        -------
        pyvista.PolyData
            Mesh containing collisions in the ``field_data``
            attribute named ``"ContactCells"``.  Array only exists
            when there are collisions.

        int
            Number of collisions.

        Notes
        -----
        Due to the nature of the :vtk:`vtkCollisionDetectionFilter`,
        repeated uses of this method will be slower that using the
        :vtk:`vtkCollisionDetectionFilter` directly. The first
        update of the filter creates two instances of `:vtk:`vtkOBBTree`,
        which can be subsequently updated by modifying the transform or
        matrix of the input meshes.

        This method assumes no transform and is easier to use for
        single collision tests, but it is recommended to use a
        combination of ``pyvista`` and ``vtk`` for rapidly computing
        repeated collisions.  See the `Collision Detection Example
        <https://kitware.github.io/vtk-examples/site/Python/Visualization/CollisionDetection/>`_

        Examples
        --------
        Compute the collision between a sphere and the back faces of a
        cube and output the cell indices of the first 10 collisions.

        >>> import numpy as np
        >>> import pyvista as pv
        >>> mesh_a = pv.Sphere(radius=0.5)
        >>> mesh_b = pv.Cube((0.5, 0.5, 0.5)).extract_cells([0, 2, 4])
        >>> collision, ncol = mesh_a.collision(mesh_b, cell_tolerance=1)
        >>> collision['ContactCells'][:10]
        pyvista_ndarray([464,   0,   0,  29,  29,  27,  27,  28,  28,  23])

        Plot the collisions by creating a collision mask with the
        ``"ContactCells"`` field data.  Cells with a collision are
        colored red.

        >>> scalars = np.zeros(collision.n_cells, dtype=bool)
        >>> scalars[collision.field_data['ContactCells']] = True
        >>> pl = pv.Plotter()
        >>> _ = pl.add_mesh(
        ...     collision,
        ...     scalars=scalars,
        ...     show_scalar_bar=False,
        ...     cmap='bwr',
        ... )
        >>> _ = pl.add_mesh(
        ...     mesh_b,
        ...     color='lightblue',
        ...     line_width=5,
        ...     opacity=0.7,
        ...     show_edges=True,
        ... )
        >>> pl.show()

        Alternatively, simply plot the collisions using the default
        ``'collision_rgba'`` array after enabling ``generate_scalars``.

        >>> collision, ncol = mesh_a.collision(
        ...     mesh_b, cell_tolerance=1, generate_scalars=True
        ... )
        >>> collision.plot()

        See :ref:`collision_example` for more examples using this filter.

        """
        # other mesh must be a polydata
        if not isinstance(other_mesh, pyvista.PolyData):
            other_mesh = other_mesh.extract_surface()

        # according to VTK limitations
        poly_data = self
        if not poly_data.is_all_triangles:  # type: ignore[attr-defined]
            poly_data = poly_data.triangulate()
        if not other_mesh.is_all_triangles:
            other_mesh = other_mesh.triangulate()

        alg = _vtk.vtkCollisionDetectionFilter()
        alg.SetInputData(0, poly_data)
        alg.SetTransform(0, _vtk.vtkTransform())
        alg.SetInputData(1, other_mesh)
        alg.SetMatrix(1, _vtk.vtkMatrix4x4())
        alg.SetBoxTolerance(box_tolerance)
        alg.SetCellTolerance(cell_tolerance)
        alg.SetNumberOfCellsPerNode(n_cells_per_node)
        alg.SetCollisionMode(contact_mode)
        alg.SetGenerateScalars(generate_scalars)
        _update_alg(alg, progress_bar, 'Computing collisions')

        output = _get_output(alg)

        if generate_scalars:
            # must rename array as VTK sets the cell scalars array name to
            # a nullptr.
            # See https://github.com/pyvista/pyvista/pull/1540
            #
            # Note: Since all other cell arrays are destroyed when
            # generate_scalars is True, we can always index the first cell
            # array.
            output.cell_data.GetAbstractArray(0).SetName('collision_rgba')

        return output, alg.GetNumberOfContacts()

    def contour_banded(  # type: ignore[misc]
        self: PolyData,
        n_contours,
        rng=None,
        scalars=None,
        component=0,
        clip_tolerance=1e-6,
        generate_contour_edges: bool = True,
        scalar_mode='value',
        clipping: bool = True,
        progress_bar: bool = False,
    ):
        """Generate filled contours.

        Generates filled contours for :vtk:`vtkPolyData`. Filled contours are
        bands of cells that all have the same cell scalar value, and can
        therefore be colored the same. The method is also referred to as
        filled contour generation.

        This filter implements :vtk:`vtkBandedPolyDataContourFilter`.

        Parameters
        ----------
        n_contours : int
            Number of contours.

        rng : Sequence, optional
            Range of the scalars. Optional and defaults to the minimum and
            maximum of the active scalars of ``scalars``.

        scalars : str, optional
            The name of the scalar array to use for contouring.  If ``None``,
            the active scalar array will be used.

        component : int, default: 0
            The component to use of an input scalars array with more than one
            component.

        clip_tolerance : float, default: 1e-6
            Set/Get the clip tolerance.  Warning: setting this too large will
            certainly cause numerical issues. Change from the default value at
            your own risk. The actual internal clip tolerance is computed by
            multiplying ``clip_tolerance`` by the scalar range.

        generate_contour_edges : bool, default: True
            Controls whether contour edges are generated.  Contour edges are
            the edges between bands. If enabled, they are generated from
            polygons/triangle strips and returned as a second output.

        scalar_mode : str, default: 'value'
            Control whether the cell scalars are output as an integer index or
            a scalar value.  If ``'index'``, the index refers to the bands
            produced by the clipping range. If ``'value'``, then a scalar value
            which is a value between clip values is used.

        clipping : bool, default: True
            Indicate whether to clip outside ``rng`` and only return cells with
            values within ``rng``.

        progress_bar : bool, default: False
            Display a progress bar to indicate progress.

        Returns
        -------
        output : pyvista.PolyData
            Surface containing the contour surface.

        edges : pyvista.PolyData
            Optional edges when ``generate_contour_edges`` is ``True``.

        Examples
        --------
        Plot the random hills dataset and with 8 contour lines. Note how we use 7
        colors here (``n_contours - 1``).

        >>> import pyvista as pv
        >>> from pyvista import examples

        >>> mesh = examples.load_random_hills()
        >>> n_contours = 8
        >>> _, edges = mesh.contour_banded(n_contours)

        >>> pl = pv.Plotter()
        >>> _ = pl.add_mesh(
        ...     edges,
        ...     line_width=5,
        ...     render_lines_as_tubes=True,
        ...     color='k',
        ... )
        >>> _ = pl.add_mesh(mesh, n_colors=n_contours - 1, cmap='Set3')
        >>> pl.show()

        Extract the surface from the uniform grid dataset and plot its contours
        alongside the output from the banded contour filter.

        >>> surf = examples.load_uniform().extract_surface()
        >>> n_contours = 5
        >>> rng = [200, 500]
        >>> output, edges = surf.contour_banded(n_contours, rng=rng)

        >>> dargs = dict(n_colors=n_contours - 1, clim=rng)
        >>> pl = pv.Plotter()
        >>> _ = pl.add_mesh(
        ...     edges,
        ...     line_width=5,
        ...     render_lines_as_tubes=True,
        ...     color='k',
        ... )
        >>> _ = pl.add_mesh(surf, opacity=0.3, **dargs)
        >>> _ = pl.add_mesh(output, **dargs)
        >>> pl.show()

        """
        if scalars is None:
            set_default_active_scalars(self)
            if self.point_data.active_scalars_name is None:
                msg = 'No point scalars to contour.'
                raise MissingDataError(msg)
            scalars = self.active_scalars_name
        arr = get_array(self, scalars, preference='point', err=False)
        if arr is None:
            msg = 'No arrays present to contour.'
            raise ValueError(msg)
        field = get_array_association(self, scalars, preference='point')
        if field != FieldAssociation.POINT:
            msg = 'Only point data can be contoured.'
            raise ValueError(msg)

        if rng is None:
            rng = self.get_data_range(self.active_scalars)

        alg = _vtk.vtkBandedPolyDataContourFilter()
        alg.SetInputArrayToProcess(
            0,
            0,
            0,
            field.value,
            scalars,
        )  # args: (idx, port, connection, field, name)
        alg.GenerateValues(n_contours, rng[0], rng[1])
        alg.SetInputDataObject(self)
        alg.SetClipping(clipping)
        if scalar_mode == 'value':
            alg.SetScalarModeToValue()
        elif scalar_mode == 'index':
            alg.SetScalarModeToIndex()
        else:
            msg = f'Invalid scalar mode "{scalar_mode}". Should be either "value" or "index".'
            raise ValueError(msg)
        alg.SetGenerateContourEdges(generate_contour_edges)
        alg.SetClipTolerance(clip_tolerance)
        alg.SetComponent(component)
        _update_alg(alg, progress_bar, 'Contouring Mesh')
        mesh = _get_output(alg)

        # Must rename array as VTK sets the active scalars array name to a nullptr.
        # Please note this was fixed upstream in https://gitlab.kitware.com/vtk/vtk/-/merge_requests/9840
        for i in range(mesh.GetPointData().GetNumberOfArrays()):
            array = mesh.GetPointData().GetAbstractArray(i)
            name = array.GetName()
            if name is None:
                array.SetName(self.point_data.active_scalars_name)
        for i in range(mesh.GetCellData().GetNumberOfArrays()):
            array = mesh.GetCellData().GetAbstractArray(i)
            name = array.GetName()
            if name is None:
                array.SetName(self.cell_data.active_scalars_name)

        if generate_contour_edges:
            return mesh, wrap(alg.GetContourEdgesOutput())
        return mesh

    def reconstruct_surface(self, nbr_sz=None, sample_spacing=None, progress_bar: bool = False):
        """Reconstruct a surface from the points in this dataset.

        This filter takes a list of points assumed to lie on the
        surface of a solid 3D object. A signed measure of the distance
        to the surface is computed and sampled on a regular grid. The
        grid can then be contoured at zero to extract the surface. The
        default values for neighborhood size and sample spacing should
        give reasonable results for most uses but can be set if
        desired.

        This is helpful when generating surfaces from point clouds and
        is more reliable than :func:`DataSetFilters.delaunay_3d`.

        Parameters
        ----------
        nbr_sz : int, optional
            Specify the number of neighbors each point has, used for
            estimating the local surface orientation.

            The default value of 20 should be fine for most
            applications, higher values can be specified if the spread
            of points is uneven. Values as low as 10 may yield
            adequate results for some surfaces. Higher values cause
            the algorithm to take longer and will cause
            errors on sharp boundaries.

        sample_spacing : float, optional
            The spacing of the 3D sampling grid.  If not set, a
            reasonable guess will be made.

        progress_bar : bool, default: False
            Display a progress bar to indicate progress.

        Returns
        -------
        pyvista.PolyData
            Reconstructed surface.

        Examples
        --------
        Create a point cloud out of a sphere and reconstruct a surface
        from it.

        >>> import pyvista as pv
        >>> points = pv.wrap(pv.Sphere().points)
        >>> surf = points.reconstruct_surface()

        >>> pl = pv.Plotter(shape=(1, 2))
        >>> _ = pl.add_mesh(points)
        >>> _ = pl.add_title('Point Cloud of 3D Surface')
        >>> pl.subplot(0, 1)
        >>> _ = pl.add_mesh(surf, color=True, show_edges=True)
        >>> _ = pl.add_title('Reconstructed Surface')
        >>> pl.show()

        See :ref:`surface_reconstruction_example` for more examples
        using this filter.

        """
        alg = _vtk.vtkSurfaceReconstructionFilter()
        alg.SetInputDataObject(self)
        if nbr_sz is not None:
            alg.SetNeighborhoodSize(nbr_sz)
        if sample_spacing is not None:
            alg.SetSampleSpacing(sample_spacing)

        # connect using ports as this will be slightly faster
        mc = _vtk.vtkMarchingCubes()
        mc.SetComputeNormals(False)
        mc.SetComputeScalars(False)
        mc.SetComputeGradients(False)
        mc.SetInputConnection(alg.GetOutputPort())
        mc.SetValue(0, 0.0)
        _update_alg(mc, progress_bar, 'Reconstructing surface')
        return wrap(mc.GetOutput())

    def triangulate_contours(self, display_errors: bool = False, progress_bar: bool = False):
        """Triangulate and fill all 2D contours to create polygons.

        .. versionadded:: 0.44.0

        This filter will generate triangles to fill all of the 2D contours
        in its input. The input to the filter is a set of lines (not polylines)
        which when joined form loops. The contours may be concave, and may even
        contain holes i.e. a contour may contain an internal contour that is
        wound in the opposite direction (as compared to the outer polygon
        normal) to indicate that it is a hole.

        .. note::

            This filter will assume that the input polygons lie in the same
            plane and will not perform any projection or transformation of the
            input data. You may need to project your data to a plane before
            using this filter.

        .. warning::

            The triangulation of is done in O(n) time for simple convex inputs,
            but for non-convex inputs the worst-case time is O(n^2*m^2) where n
            is the number of points and m is the number of holes. The best
            triangulation algorithms, in contrast, are O(n log n). The
            resulting triangles may be quite narrow, the algorithm does not
            attempt to produce high-quality triangles.

        Parameters
        ----------
        display_errors : bool, default: False
            Generate errors when the triangulation fails. Note that
            triangulation failures are often minor, because they involve tiny
            triangles that are too small to see.

        progress_bar : bool, default: False
            Display a progress bar to indicate progress.

        Returns
        -------
        pyvista.PolyData
            Triangulated mesh with the filled contours.

        Examples
        --------
        Create banded contour and fill.

        >>> import pyvista as pv
        >>> from pyvista import examples
        >>> image = examples.download_st_helens()
        >>> contours = image.contour([1302.3334, 1922.6666])
        >>> filled = contours.triangulate_contours()

        >>> pl = pv.Plotter(shape=(1, 2))
        >>> _ = pl.add_mesh(image, show_scalar_bar=False)
        >>> _ = pl.add_mesh(contours, color='black')
        >>> pl.subplot(0, 1)
        >>> _ = pl.add_mesh(contours, color='black')
        >>> _ = pl.add_mesh(filled, color='red')
        >>> pl.link_views()
        >>> pl.view_xy()
        >>> pl.show()

        """
        alg = _vtk.vtkContourTriangulator()
        alg.SetInputDataObject(self)
        alg.SetTriangulationErrorDisplay(display_errors)
        _update_alg(alg, progress_bar, 'Triangulating Contours')
        return _get_output(alg)

    def protein_ribbon(self, progress_bar: bool = False):
        """Generate protein ribbon.

        Parameters
        ----------
        progress_bar : bool, default: False
            Display a progress bar to indicate progress.

        Returns
        -------
        pyvista.PolyData
            Generated protein ribbon.

        Examples
        --------
        Generate protein ribbon.

        >>> import pyvista as pv
        >>> from pyvista import examples
        >>> tgqp = examples.download_3gqp()
        >>> ribbon = tgqp.protein_ribbon()
        >>> ribbon.plot()

        """
        alg = _vtk.vtkRibbonFilter()
        alg.SetInputData(self)
        _update_alg(alg, progress_bar, 'Generating Protein Ribbons')
        return _get_output(alg)

    def ruled_surface(
        self, *, resolution: VectorLike[int] | None = None, progress_bar: bool = False
    ):
        """Create a ruled surface from a polyline.

        .. versionadded:: 0.45.0

        This filter is a filter that generates a surface from
        a set of lines. The lines are assumed to be "parallel"
        in the sense that they do not intersect and remain
        somewhat close to one another. A surface is generated
        by connecting the points defining each pair of lines
        with straight lines. This creates a strip for each pair
        of lines (i.e., a triangulation is created from two
        generating lines). The filter can handle an arbitrary
        number of lines, with lines i and i+1 assumed
        connected. Note that there are several different
        approaches for creating the ruled surface, the method
        for creating the surface can either use the input points
        or resample from the polylines (using a user-specified
        resolution).

        This filter implements :vtk:`vtkRuledSurfaceFilter`.

        Parameters
        ----------
        resolution : int, default: (1, 1)
            Set the number of points in the output polyline.

        progress_bar : bool, default: False
            Display a progress bar to indicate progress.

        Returns
        -------
        pyvista.PolyData
            Ruled surface.

        Examples
        --------
        Create a ruled surface from a polyline.

        >>> import pyvista as pv
        >>> pl = pv.Plotter()
        >>> poly = pv.PolyData(
        ...     [[0, 0, 1], [1, 0, 0], [0, 1, 0], [1, 1, 1]],
        ...     lines=[[2, 0, 1], [2, 2, 3]],
        ...     force_float=False,
        ... )
        >>> surface = poly.ruled_surface(resolution=(21, 21))
        >>> _ = pl.add_mesh(surface, show_edges=True)
        >>> pl.show()

        """
        alg = _vtk.vtkRuledSurfaceFilter()
        alg.SetInputData(self)
        if resolution is not None:
            _validation.validate_array(resolution, must_have_shape=2, must_have_dtype=int)
            alg.SetResolution(resolution)  # type: ignore[arg-type]
        _update_alg(alg, progress_bar, 'Generating ruled surface')
        return _get_output(alg)<|MERGE_RESOLUTION|>--- conflicted
+++ resolved
@@ -2395,13 +2395,8 @@
         del sizes
         return distance
 
-<<<<<<< HEAD
     def ray_trace(  # type: ignore[misc]
         self: PolyData,
-=======
-    def ray_trace(
-        self,
->>>>>>> 8e1a9cc2
         origin,
         end_point,
         first_point: bool = False,
