"""Filters module with a class to manage filters/algorithms for polydata datasets."""

import collections.abc
import warnings

import numpy as np

import pyvista
from pyvista.core import _vtk_core as _vtk
from pyvista.core.errors import (
    MissingDataError,
    NotAllTrianglesError,
    PyVistaFutureWarning,
    VTKVersionError,
)
from pyvista.core.filters import _get_output, _update_alg
from pyvista.core.filters.data_set import DataSetFilters
from pyvista.core.utilities.arrays import (
    FieldAssociation,
    get_array,
    get_array_association,
    set_default_active_scalars,
    vtk_id_list_to_array,
)
from pyvista.core.utilities.geometric_objects import NORMALS
from pyvista.core.utilities.helpers import generate_plane, wrap
from pyvista.core.utilities.misc import abstract_class, assert_empty_kwargs


@abstract_class
class PolyDataFilters(DataSetFilters):
    """An internal class to manage filters/algorithms for polydata datasets."""

    def edge_mask(self, angle, progress_bar=False):
        """Return a mask of the points of a surface mesh that has a surface angle greater than angle.

        Parameters
        ----------
        angle : float
            Angle to consider an edge.

        progress_bar : bool, default: False
            Display a progress bar to indicate progress.

        Returns
        -------
        numpy.ndarray
            Mask of points with an angle greater than ``angle``.

        Examples
        --------
        Plot the mask of points that exceed 45 degrees.

        >>> import pyvista as pv
        >>> mesh = pv.Cube().triangulate().subdivide(4)
        >>> mask = mesh.edge_mask(45)
        >>> mesh.plot(scalars=mask)

        Show the array of masked points.

        >>> mask  # doctest:+SKIP
        array([ True,  True,  True, ..., False, False, False])

        """
        poly_data = self
        if not isinstance(poly_data, pyvista.PolyData):  # pragma: no cover
            poly_data = pyvista.PolyData(poly_data)
        poly_data.point_data['point_ind'] = np.arange(poly_data.n_points)
        featureEdges = _vtk.vtkFeatureEdges()
        featureEdges.SetInputData(poly_data)
        featureEdges.FeatureEdgesOn()
        featureEdges.BoundaryEdgesOff()
        featureEdges.NonManifoldEdgesOff()
        featureEdges.ManifoldEdgesOff()
        featureEdges.SetFeatureAngle(angle)
        _update_alg(featureEdges, progress_bar, 'Computing Edges')
        edges = _get_output(featureEdges)
        orig_id = pyvista.point_array(edges, 'point_ind')

        return np.in1d(poly_data.point_data['point_ind'], orig_id, assume_unique=True)

    def _boolean(self, btype, other_mesh, tolerance, progress_bar=False):
        """Perform boolean operation."""
        if self.n_points == other_mesh.n_points:
            if np.allclose(self.points, other_mesh.points):
                raise ValueError(
                    "The input mesh contains identical points to the surface being operated on. Unable to perform boolean operations on an identical surface.",
                )
        if not isinstance(other_mesh, pyvista.PolyData):
            raise TypeError("Input mesh must be PolyData.")
        if not self.is_all_triangles or not other_mesh.is_all_triangles:
            raise NotAllTrianglesError("Make sure both the input and output are triangulated.")

        bfilter = _vtk.vtkBooleanOperationPolyDataFilter()
        if btype == 'union':
            bfilter.SetOperationToUnion()
        elif btype == 'intersection':
            bfilter.SetOperationToIntersection()
        elif btype == 'difference':
            bfilter.SetOperationToDifference()
        else:  # pragma: no cover
            raise ValueError(f'Invalid btype {btype}')
        bfilter.SetInputData(0, self)
        bfilter.SetInputData(1, other_mesh)
        bfilter.ReorientDifferenceCellsOn()  # this is already default
        bfilter.SetTolerance(tolerance)
        _update_alg(bfilter, progress_bar, 'Performing Boolean Operation')

        return _get_output(bfilter)

    def boolean_union(self, other_mesh, tolerance=1e-5, progress_bar=False):
        """Perform a boolean union operation on two meshes.

        Essentially, boolean union, difference, and intersection are
        all the same operation. Just different parts of the objects
        are kept at the end.

        The union of two manifold meshes ``A`` and ``B`` is the mesh
        which is in ``A``, in ``B``, or in both ``A`` and ``B``.

        .. note::
           If your boolean operations don't react the way you think they
           should (i.e. the wrong parts disappear), one of your meshes
           probably has its normals pointing inward. Use
           :func:`PolyDataFilters.plot_normals` to visualize the
           normals.

        .. note::
           The behavior of this filter varies from the
           :func:`PolyDataFilters.merge` filter.  This filter attempts
           to create a manifold mesh and will not include internal
           surfaces when two meshes overlap.

        .. note::
           Both meshes must be composed of all triangles.  Check with
           :attr:`PolyData.is_all_triangles` and convert with
           :func:`PolyDataFilters.triangulate`.

        .. versionchanged:: 0.32.0
           Behavior changed to match default VTK behavior.

        Parameters
        ----------
        other_mesh : pyvista.PolyData
            Mesh operating on the source mesh.

        tolerance : float, tolerance: 1e-5
            Tolerance used to determine when a point's absolute
            distance is considered to be zero.

        progress_bar : bool, default: False
            Display a progress bar to indicate progress.

        Returns
        -------
        pyvista.PolyData
            The result of the boolean operation.

        Examples
        --------
        Demonstrate a boolean union with two spheres.  Note how the
        final mesh includes both spheres.

        >>> import pyvista as pv
        >>> sphere_a = pv.Sphere()
        >>> sphere_b = pv.Sphere(center=(0.5, 0, 0))
        >>> result = sphere_a.boolean_union(sphere_b)
        >>> pl = pv.Plotter()
        >>> _ = pl.add_mesh(
        ...     sphere_a, color='r', style='wireframe', line_width=3
        ... )
        >>> _ = pl.add_mesh(
        ...     sphere_b, color='b', style='wireframe', line_width=3
        ... )
        >>> _ = pl.add_mesh(result, color='lightblue')
        >>> pl.camera_position = 'xz'
        >>> pl.show()

        See :ref:`boolean_example` for more examples using this filter.

        """
        return self._boolean('union', other_mesh, tolerance, progress_bar=progress_bar)

    def boolean_intersection(self, other_mesh, tolerance=1e-5, progress_bar=False):
        """Perform a boolean intersection operation on two meshes.

        Essentially, boolean union, difference, and intersection are
        all the same operation. Just different parts of the objects
        are kept at the end.

        The intersection of two manifold meshes ``A`` and ``B`` is the mesh
        which is the volume of ``A`` that is also in ``B``.

        .. note::
           If your boolean operations don't react the way you think they
           should (i.e. the wrong parts disappear), one of your meshes
           probably has its normals pointing inward. Use
           :func:`PolyDataFilters.plot_normals` to visualize the
           normals.

        .. note::
           This method returns the "volume" intersection between two
           meshes whereas the :func:`PolyDataFilters.intersection`
           filter returns the surface intersection between two meshes
           (which often resolves as a line).


        .. note::
           Both meshes must be composed of all triangles.  Check with
           :attr:`PolyData.is_all_triangles` and convert with
           :func:`PolyDataFilters.triangulate`.

        .. versionadded:: 0.32.0

        Parameters
        ----------
        other_mesh : pyvista.PolyData
            Mesh operating on the source mesh.

        tolerance : float, default: 1e-5
            Tolerance used to determine when a point's absolute
            distance is considered to be zero.

        progress_bar : bool, default: False
            Display a progress bar to indicate progress.

        Returns
        -------
        pyvista.PolyData
            The result of the boolean operation.

        Examples
        --------
        Demonstrate a boolean intersection with two spheres.  Note how
        the final mesh only includes the intersection of the two.

        >>> import pyvista as pv
        >>> sphere_a = pv.Sphere()
        >>> sphere_b = pv.Sphere(center=(0.5, 0, 0))
        >>> result = sphere_a.boolean_intersection(sphere_b)
        >>> pl = pv.Plotter()
        >>> _ = pl.add_mesh(
        ...     sphere_a, color='r', style='wireframe', line_width=3
        ... )
        >>> _ = pl.add_mesh(
        ...     sphere_b, color='b', style='wireframe', line_width=3
        ... )
        >>> _ = pl.add_mesh(result, color='lightblue')
        >>> pl.camera_position = 'xz'
        >>> pl.show()

        See :ref:`boolean_example` for more examples using this filter.

        """
        bool_inter = self._boolean('intersection', other_mesh, tolerance, progress_bar=progress_bar)

        # check if a polydata is completely contained within another
        if bool_inter.n_points == 0:
            inter, s1, s2 = self.intersection(other_mesh)
            if inter.n_points == 0 and s1.n_points == 0 and s2.n_points == 0:
                warnings.warn(
                    'Unable to compute boolean intersection when one PolyData is '
                    'contained within another and no faces intersect.',
                )
        return bool_inter

    def boolean_difference(self, other_mesh, tolerance=1e-5, progress_bar=False):
        """Perform a boolean difference operation between two meshes.

        Essentially, boolean union, difference, and intersection are
        all the same operation. Just different parts of the objects
        are kept at the end.

        The difference of two manifold meshes ``A`` and ``B`` is the
        volume of the mesh in ``A`` not belonging to ``B``.

        .. note::
           If your boolean operations don't react the way you think they
           should (i.e. the wrong parts disappear), one of your meshes
           probably has its normals pointing inward. Use
           :func:`PolyDataFilters.plot_normals` to visualize the
           normals.

        .. note::
           Both meshes must be composed of all triangles.  Check with
           :attr:`PolyData.is_all_triangles` and convert with
           :func:`PolyDataFilters.triangulate`.

        .. versionchanged:: 0.32.0
           Behavior changed to match default VTK behavior.

        Parameters
        ----------
        other_mesh : pyvista.PolyData
            Mesh operating on the source mesh.

        tolerance : float, default: 1e-5
            Tolerance used to determine when a point's absolute
            distance is considered to be zero.

        progress_bar : bool, default: False
            Display a progress bar to indicate progress.

        Returns
        -------
        pyvista.PolyData
            The result of the boolean operation.

        Examples
        --------
        Demonstrate a boolean difference with two spheres.  Note how
        the final mesh only includes ``sphere_a``.

        >>> import pyvista as pv
        >>> sphere_a = pv.Sphere()
        >>> sphere_b = pv.Sphere(center=(0.5, 0, 0))
        >>> result = sphere_a.boolean_difference(sphere_b)
        >>> pl = pv.Plotter()
        >>> _ = pl.add_mesh(
        ...     sphere_a, color='r', style='wireframe', line_width=3
        ... )
        >>> _ = pl.add_mesh(
        ...     sphere_b, color='b', style='wireframe', line_width=3
        ... )
        >>> _ = pl.add_mesh(result, color='lightblue')
        >>> pl.camera_position = 'xz'
        >>> pl.show()

        See :ref:`boolean_example` for more examples using this filter.

        """
        return self._boolean('difference', other_mesh, tolerance, progress_bar=progress_bar)

    def __add__(self, dataset):
        """Merge these two meshes."""
        return self.merge(dataset)

    def __iadd__(self, dataset):
        """Merge another mesh into this one if possible.

        "If possible" means that ``dataset`` is also a :class:`PolyData`.
        Otherwise we have to return a :class:`pyvista.UnstructuredGrid`,
        so the in-place merge attempt will raise.

        """
        return self.merge(dataset, inplace=True)

    def append_polydata(
        self,
        *meshes,
        inplace=False,
        progress_bar=False,
    ):
        """Append one or more PolyData into this one.

        Under the hood, the VTK `vtkAppendPolyDataFilter
        <https://vtk.org/doc/nightly/html/classvtkAppendPolyData.html#details>`_ filter is used to perform the
        append operation.

        .. versionadded:: 0.40.0

        .. note::
            As stated in the VTK documentation of `vtkAppendPolyDataFilter
            <https://vtk.org/doc/nightly/html/classvtkAppendPolyData.html#details>`_,
            point and cell data are added to the output PolyData **only** if they are present across **all**
            input PolyData.

        .. seealso::
            :func:`pyvista.PolyDataFilters.merge`

        Parameters
        ----------
        *meshes : list[pyvista.PolyData]
            The PolyData(s) to append with the current one.

        inplace : bool, default: False
            Whether to update the mesh in-place.

        progress_bar : bool, default: False
            Display a progress bar to indicate progress.

        Returns
        -------
        pyvista.PolyData
            Appended PolyData(s).

        Examples
        --------
        >>> import pyvista as pv
        >>> sp0 = pv.Sphere()
        >>> sp1 = sp0.translate((1, 0, 0))
        >>> appended = sp0.append_polydata(sp1)
        >>> appended.plot()

        Append more than one PolyData.

        >>> sp2 = sp0.translate((-1, 0, 0))
        >>> appended = sp0.append_polydata(sp1, sp2)
        >>> appended.plot()
        """
        if not all(isinstance(mesh, pyvista.PolyData) for mesh in meshes):
            raise TypeError("All meshes need to be of PolyData type")

        append_filter = _vtk.vtkAppendPolyData()
        append_filter.AddInputData(self)
        for mesh in meshes:
            append_filter.AddInputData(mesh)

        _update_alg(append_filter, progress_bar, 'Append PolyData')
        merged = _get_output(append_filter)

        if inplace:
            self.deep_copy(merged)
            return self

        return merged

    def merge(
        self,
        dataset,
        merge_points=True,
        tolerance=0.0,
        inplace=False,
        main_has_priority=True,
        progress_bar=False,
    ):
        """Merge this mesh with one or more datasets.

        .. note::
           The behavior of this filter varies from the
           :func:`PolyDataFilters.boolean_union` filter.  This filter
           does not attempt to create a manifold mesh and will include
           internal surfaces when two meshes overlap.

        .. note::
           The ``+`` operator between two meshes uses this filter with
           the default parameters. When the other mesh is also a
           :class:`pyvista.PolyData`, in-place merging via ``+=`` is
           similarly possible.

        .. versionchanged:: 0.39.0
            Before version ``0.39.0``, if all input datasets were of type :class:`pyvista.PolyData`,
            the VTK ``vtkAppendPolyDataFilter`` and ``vtkCleanPolyData`` filters were used to perform merging.
            Otherwise, :func:`DataSetFilters.merge`, which uses the VTK ``vtkAppendFilter`` filter,
            was called.
            To enhance performance and coherence with merging operations available for other datasets in pyvista,
            the merging operation has been delegated in ``0.39.0`` to :func:`DataSetFilters.merge` only,
            irrespectively of input datasets types.
            This induced that points ordering can be altered compared to previous pyvista versions when
            merging only PolyData together.
            To obtain similar results as before ``0.39.0`` for multiple PolyData, combine
            :func:`PolyDataFilters.append_polydata` and :func:`PolyDataFilters.clean`.

        .. seealso::
            :func:`PolyDataFilters.append_polydata`

        Parameters
        ----------
        dataset : pyvista.DataSet
            PyVista dataset to merge this mesh with.

        merge_points : bool, optional
            Merge equivalent points when ``True``.

        tolerance : float, default: 0.0
            The absolute tolerance to use to find coincident points when
            ``merge_points=True``.

        inplace : bool, default: False
            Updates grid inplace when ``True`` if the input type is a
            :class:`pyvista.PolyData`. For other input meshes the
            result is a :class:`pyvista.UnstructuredGrid` which makes
            in-place operation impossible.

        main_has_priority : bool, optional
            When this parameter is ``True`` and ``merge_points=True``,
            the arrays of the merging grids will be overwritten
            by the original main mesh.

        progress_bar : bool, default: False
            Display a progress bar to indicate progress.

        Returns
        -------
        pyvista.DataSet
            :class:`pyvista.PolyData` if ``dataset`` is a
            :class:`pyvista.PolyData`, otherwise a
            :class:`pyvista.UnstructuredGrid`.

        Examples
        --------
        >>> import pyvista as pv
        >>> sphere_a = pv.Sphere()
        >>> sphere_b = pv.Sphere(center=(0.5, 0, 0))
        >>> merged = sphere_a.merge(sphere_b)
        >>> merged.plot(style='wireframe', color='lightblue')

        """
        # check if dataset or datasets are not polydata
        if isinstance(dataset, (list, tuple, pyvista.MultiBlock)):
            is_polydata = all(isinstance(data, pyvista.PolyData) for data in dataset)
        else:
            is_polydata = isinstance(dataset, pyvista.PolyData)

        if inplace and not is_polydata:
            raise TypeError("In-place merge requires both input datasets to be PolyData.")

        merged = DataSetFilters.merge(
            self,
            dataset,
            merge_points=merge_points,
            tolerance=tolerance,
            main_has_priority=main_has_priority,
            inplace=False,
            progress_bar=progress_bar,
        )

        # convert back to a polydata if both inputs were polydata
        if is_polydata:
            # if either of the input datasets contained lines or strips, we
            # must use extract_geometry to ensure they get converted back
            # correctly. This incurrs a performance penalty, but is needed to
            # maintain data consistency.
            if isinstance(dataset, (list, tuple, pyvista.MultiBlock)):
                dataset_has_lines_strips = any(
                    ds.n_lines or ds.n_strips or ds.n_verts for ds in dataset
                )
            else:
                dataset_has_lines_strips = dataset.n_lines or dataset.n_strips or dataset.n_verts

            if self.n_lines or self.n_strips or self.n_verts or dataset_has_lines_strips:
                merged = merged.extract_geometry()
            else:
                polydata_merged = pyvista.PolyData(
                    merged.points,
                    faces=merged.GetCells(),
                    deep=False,
                )
                # Calling update() will modify the active scalars in this specific
                # case. Store values to restore after updating.
                active_point_scalars_name = merged.point_data.active_scalars_name
                active_cell_scalars_name = merged.cell_data.active_scalars_name

                polydata_merged.point_data.update(merged.point_data)
                polydata_merged.cell_data.update(merged.cell_data)
                polydata_merged.field_data.update(merged.field_data)

                # restore active scalars
                polydata_merged.point_data.active_scalars_name = active_point_scalars_name
                polydata_merged.cell_data.active_scalars_name = active_cell_scalars_name

                merged = polydata_merged

        if inplace:
            self.deep_copy(merged)
            return self

        return merged

    def intersection(self, mesh, split_first=True, split_second=True, progress_bar=False):
        """Compute the intersection between two meshes.

        .. note::
           This method returns the surface intersection from two meshes
           (which often resolves as a line), whereas the
           :func:`PolyDataFilters.boolean_intersection` filter returns
           the "volume" intersection between two closed (manifold)
           meshes.

        Parameters
        ----------
        mesh : pyvista.PolyData
            The mesh to intersect with.

        split_first : bool, default: True
            If ``True``, return the first input mesh split by the
            intersection with the second input mesh.

        split_second : bool, default: True
            If ``True``, return the second input mesh split by the
            intersection with the first input mesh.

        progress_bar : bool, default: False
            Display a progress bar to indicate progress.

        Returns
        -------
        pyvista.PolyData
            The intersection line.

        pyvista.PolyData
            The first mesh split along the intersection. Returns the
            original first mesh if ``split_first=False``.

        pyvista.PolyData
            The second mesh split along the intersection. Returns the
            original second mesh if ``split_second=False``.

        Examples
        --------
        Intersect two spheres, returning the intersection and both spheres
        which have new points/cells along the intersection line.

        >>> import pyvista as pv
        >>> import numpy as np
        >>> s1 = pv.Sphere(phi_resolution=15, theta_resolution=15)
        >>> s2 = s1.copy()
        >>> s2.points += np.array([0.25, 0, 0])
        >>> intersection, s1_split, s2_split = s1.intersection(s2)
        >>> pl = pv.Plotter()
        >>> _ = pl.add_mesh(s1, style='wireframe')
        >>> _ = pl.add_mesh(s2, style='wireframe')
        >>> _ = pl.add_mesh(intersection, color='r', line_width=10)
        >>> pl.show()

        The mesh splitting takes additional time and can be turned
        off for either mesh individually.

        >>> intersection, _, s2_split = s1.intersection(
        ...     s2, split_first=False, split_second=True
        ... )

        """
        intfilter = _vtk.vtkIntersectionPolyDataFilter()
        intfilter.SetInputDataObject(0, self)
        intfilter.SetInputDataObject(1, mesh)
        intfilter.SetComputeIntersectionPointArray(True)
        intfilter.SetSplitFirstOutput(split_first)
        intfilter.SetSplitSecondOutput(split_second)
        _update_alg(intfilter, progress_bar, 'Computing the intersection between two meshes')

        intersection = _get_output(intfilter, oport=0)
        first = _get_output(intfilter, oport=1)
        second = _get_output(intfilter, oport=2)

        return intersection, first, second

    def curvature(self, curv_type='mean', progress_bar=False):
        """Return the pointwise curvature of a mesh.

        See :ref:`connectivity_example` for more examples using this
        filter.

        Parameters
        ----------
        curv_type : str, default: "mean"
            Curvature type.  One of the following:

            * ``"mean"``
            * ``"gaussian"``
            * ``"maximum"``
            * ``"minimum"``

        progress_bar : bool, default: False
            Display a progress bar to indicate progress.

        Returns
        -------
        numpy.ndarray
            Array of curvature values.

        Examples
        --------
        Calculate the mean curvature of the hills example mesh and plot it.

        >>> from pyvista import examples
        >>> hills = examples.load_random_hills()
        >>> curv = hills.curvature()
        >>> hills.plot(scalars=curv)

        Show the curvature array.

        >>> curv  # doctest:+SKIP
        array([0.20587616, 0.06747695, ..., 0.11781171, 0.15988467])

        """
        curv_type = curv_type.lower()

        # Create curve filter and compute curvature
        curvefilter = _vtk.vtkCurvatures()
        curvefilter.SetInputData(self)
        if curv_type == 'mean':
            curvefilter.SetCurvatureTypeToMean()
        elif curv_type == 'gaussian':
            curvefilter.SetCurvatureTypeToGaussian()
        elif curv_type == 'maximum':
            curvefilter.SetCurvatureTypeToMaximum()
        elif curv_type == 'minimum':
            curvefilter.SetCurvatureTypeToMinimum()
        else:
            raise ValueError(
                '``curv_type`` must be either "Mean", "Gaussian", "Maximum", or "Minimum".',
            )
        _update_alg(curvefilter, progress_bar, 'Computing Curvature')

        # Compute and return curvature
        curv = _get_output(curvefilter)
        return _vtk.vtk_to_numpy(curv.GetPointData().GetScalars())

    def plot_curvature(self, curv_type='mean', **kwargs):
        """Plot the curvature.

        Parameters
        ----------
        curv_type : str, default: "mean"
            One of the following strings indicating curvature type:

            * ``'mean'``
            * ``'gaussian'``
            * ``'maximum'``
            * ``'minimum'``

        **kwargs : dict, optional
            See :func:`pyvista.plot`.

        Returns
        -------
        pyvista.CameraPosition
            List of camera position, focal point, and view up.
            Returned when ``return_cpos`` is ``True``.

        Examples
        --------
        Plot the Gaussian curvature of an example mesh.  Override the
        default scalar bar range as the mesh edges report high
        curvature.

        >>> from pyvista import examples
        >>> hills = examples.load_random_hills()
        >>> hills.plot_curvature(
        ...     curv_type='gaussian', smooth_shading=True, clim=[0, 1]
        ... )

        """
        kwargs.setdefault('scalar_bar_args', {'title': f'{curv_type.capitalize()} Curvature'})
        return self.plot(scalars=self.curvature(curv_type), **kwargs)

    def triangulate(self, inplace=False, progress_bar=False):
        """Return an all triangle mesh.

        More complex polygons will be broken down into triangles.

        Parameters
        ----------
        inplace : bool, default: False
            Whether to update the mesh in-place.

        progress_bar : bool, default: False
            Display a progress bar to indicate progress.

        Returns
        -------
        pyvista.PolyData
            Mesh containing only triangles.

        Examples
        --------
        Generate a mesh with quadrilateral faces.

        >>> import pyvista as pv
        >>> plane = pv.Plane()
        >>> plane.point_data.clear()
        >>> plane.plot(show_edges=True, line_width=5)

        Convert it to an all triangle mesh.

        >>> mesh = plane.triangulate()
        >>> mesh.plot(show_edges=True, line_width=5)

        """
        trifilter = _vtk.vtkTriangleFilter()
        trifilter.SetInputData(self)
        trifilter.PassVertsOff()
        trifilter.PassLinesOff()
        _update_alg(trifilter, progress_bar, 'Computing Triangle Mesh')

        mesh = _get_output(trifilter)
        if inplace:
            self.copy_from(mesh, deep=False)
            return self
        return mesh

    def smooth(
        self,
        n_iter=20,
        relaxation_factor=0.01,
        convergence=0.0,
        edge_angle=15,
        feature_angle=45,
        boundary_smoothing=True,
        feature_smoothing=False,
        inplace=False,
        progress_bar=False,
    ):
        """Adjust point coordinates using Laplacian smoothing.

        The effect is to "relax" the mesh, making the cells better shaped and
        the vertices more evenly distributed.

        Parameters
        ----------
        n_iter : int, default: 20
            Number of iterations for Laplacian smoothing.

        relaxation_factor : float, default: 0.01
            Relaxation factor controls the amount of displacement in a single
            iteration. Generally a lower relaxation factor and higher number of
            iterations is numerically more stable.

        convergence : float, default: 0.0
            Convergence criterion for the iteration process. Smaller numbers
            result in more smoothing iterations. Range from (0 to 1).

        edge_angle : float, default: 15
            Edge angle to control smoothing along edges (either interior or boundary).

        feature_angle : float, default: 45
            Feature angle for sharp edge identification.

        boundary_smoothing : bool, default: True
            Flag to control smoothing of boundary edges. When ``True``,
            boundary edges remain fixed.

        feature_smoothing : bool, default: False
            Flag to control smoothing of feature edges.  When ``True``,
            boundary edges remain fixed as defined by ``feature_angle`` and
            ``edge_angle``.

        inplace : bool, default: False
            Updates mesh in-place.

        progress_bar : bool, default: False
            Display a progress bar to indicate progress.

        Returns
        -------
        pyvista.PolyData
            Smoothed mesh.

        Examples
        --------
        Smooth the edges of an all triangular cube

        >>> import pyvista as pv
        >>> cube = pv.Cube().triangulate().subdivide(5)
        >>> smooth_cube = cube.smooth(1000, feature_smoothing=False)
        >>> n_edge_cells = cube.extract_feature_edges().n_cells
        >>> n_smooth_cells = smooth_cube.extract_feature_edges().n_cells
        >>> f'Sharp Edges on Cube:        {n_edge_cells}'
        'Sharp Edges on Cube:        384'
        >>> f'Sharp Edges on Smooth Cube: {n_smooth_cells}'
        'Sharp Edges on Smooth Cube: 12'
        >>> smooth_cube.plot()

        See :ref:`surface_smoothing_example` for more examples using this filter.

        """
        alg = _vtk.vtkSmoothPolyDataFilter()
        alg.SetInputData(self)
        alg.SetNumberOfIterations(n_iter)
        alg.SetConvergence(convergence)
        alg.SetFeatureEdgeSmoothing(feature_smoothing)
        alg.SetFeatureAngle(feature_angle)
        alg.SetEdgeAngle(edge_angle)
        alg.SetBoundarySmoothing(boundary_smoothing)
        alg.SetRelaxationFactor(relaxation_factor)
        _update_alg(alg, progress_bar, 'Smoothing Mesh')

        mesh = _get_output(alg)
        if inplace:
            self.copy_from(mesh, deep=False)
            return self
        return mesh

    def smooth_taubin(
        self,
        n_iter=20,
        pass_band=0.1,
        edge_angle=15.0,
        feature_angle=45.0,
        boundary_smoothing=True,
        feature_smoothing=False,
        non_manifold_smoothing=False,
        normalize_coordinates=False,
        inplace=False,
        progress_bar=False,
    ):
        """Smooth a PolyData DataSet with Taubin smoothing.

        This filter allows you to smooth the mesh as in the Laplacian smoothing
        implementation in :func:`smooth() <PolyDataFilters.smooth>`. However,
        unlike Laplacian smoothing the surface does not "shrink" since this
        filter relies on an alternative approach to smoothing. This filter is
        more akin to a low pass filter where undesirable high frequency features
        are removed.

        This PyVista filter uses the VTK `vtkWindowedSincPolyDataFilter
        <https://vtk.org/doc/nightly/html/classvtkWindowedSincPolyDataFilter.html>`_
        filter.

        Parameters
        ----------
        n_iter : int, default: 20
            This is the degree of the polynomial used to approximate the
            windowed sync function. This is generally much less than the number
            needed by :func:`smooth() <PolyDataFilters.smooth>`.

        pass_band : float, default: 0.1
            The passband value for the windowed sinc filter. This should be
            between 0 and 2, where lower values cause more smoothing.

        edge_angle : float, default: 15.0
            Edge angle to control smoothing along edges (either interior or
            boundary).

        feature_angle : float, default: 45.0
            Feature angle for sharp edge identification.

        boundary_smoothing : bool, default: True
            Flag to control smoothing of boundary edges. When ``True``,
            boundary edges remain fixed.

        feature_smoothing : bool, default: False
            Flag to control smoothing of feature edges.  When ``True``,
            boundary edges remain fixed as defined by ``feature_angle`` and
            ``edge_angle``.

        non_manifold_smoothing : bool, default: False
            Smooth non-manifold points.

        normalize_coordinates : bool, default: False
            Flag to control coordinate normalization. To improve the
            numerical stability of the solution and minimize the scaling of the
            translation effects, the algorithm can translate and scale the
            position coordinates to within the unit cube ``[-1, 1]``, perform the
            smoothing, and translate and scale the position coordinates back to
            the original coordinate frame.

        inplace : bool, default: False
            Updates mesh in-place.

        progress_bar : bool, default: False
            Display a progress bar to indicate progress.

        Returns
        -------
        pyvista.PolyData
            Smoothed mesh.

        Notes
        -----
        For maximum performance, do not enable ``feature_smoothing`` or
        ``boundary_smoothing``. ``feature_smoothing`` is especially expensive.

        References
        ----------
        See `Optimal Surface Smoothing as Filter Design
        <https://dl.acm.org/doi/pdf/10.1145/218380.218473>`_ for details
        regarding the implementation of Taubin smoothing.

        Examples
        --------
        Smooth the example bone mesh. Here, it's necessary to subdivide the
        mesh to increase the number of faces as the original mesh is so coarse.

        >>> import pyvista as pv
        >>> from pyvista import examples
        >>> mesh = examples.download_foot_bones().subdivide(2)
        >>> smoothed_mesh = mesh.smooth_taubin()
        >>> pl = pv.Plotter(shape=(1, 2))
        >>> _ = pl.add_mesh(mesh)
        >>> _ = pl.add_text('Original Mesh')
        >>> pl.subplot(0, 1)
        >>> _ = pl.add_mesh(smoothed_mesh)
        >>> _ = pl.add_text('Smoothed Mesh')
        >>> pl.show()

        See :ref:`surface_smoothing_example` for more examples using this filter.

        """
        alg = _vtk.vtkWindowedSincPolyDataFilter()
        alg.SetInputData(self)
        alg.SetNumberOfIterations(n_iter)
        alg.SetFeatureEdgeSmoothing(feature_smoothing)
        alg.SetNonManifoldSmoothing(non_manifold_smoothing)
        alg.SetFeatureAngle(feature_angle)
        alg.SetEdgeAngle(edge_angle)
        alg.SetBoundarySmoothing(boundary_smoothing)
        alg.SetPassBand(pass_band)
        alg.SetNormalizeCoordinates(normalize_coordinates)
        _update_alg(alg, progress_bar, 'Smoothing Mesh using Taubin Smoothing')

        mesh = _get_output(alg)
        if inplace:
            self.copy_from(mesh, deep=False)
            return self
        return mesh

    def decimate_pro(
        self,
        reduction,
        feature_angle=45.0,
        split_angle=75.0,
        splitting=True,
        pre_split_mesh=False,
        preserve_topology=False,
        boundary_vertex_deletion=True,
        max_degree=None,
        inplace=False,
        progress_bar=False,
    ):
        """Reduce the number of triangles in a triangular mesh.

        It forms a good approximation to the original geometry. Based
        on the algorithm originally described in "Decimation of
        Triangle Meshes", Proc Siggraph 92
        (https://doi.org/10.1145/133994.134010).

        Parameters
        ----------
        reduction : float
            Reduction factor. A value of 0.9 will leave 10% of the
            original number of vertices.

        feature_angle : float, default: 45.0
            Angle used to define what an edge is (i.e., if the surface
            normal between two adjacent triangles is >= ``feature_angle``,
            an edge exists).

        split_angle : float, default: 75.0
            Angle used to control the splitting of the mesh. A split
            line exists when the surface normals between two edge
            connected triangles are >= ``split_angle``.

        splitting : bool, default: True
            Controls the splitting of the mesh at corners, along
            edges, at non-manifold points, or anywhere else a split is
            required. Turning splitting off will better preserve the
            original topology of the mesh, but may not necessarily
            give the exact requested decimation.

        pre_split_mesh : bool, default: False
            Separates the mesh into semi-planar patches, which are
            disconnected from each other. This can give superior
            results in some cases. If ``pre_split_mesh`` is set to
            ``True``, the mesh is split with the specified
            ``split_angle``. Otherwise mesh splitting is deferred as
            long as possible.

        preserve_topology : bool, default: False
            Controls topology preservation. If on, mesh splitting and
            hole elimination will not occur. This may limit the
            maximum reduction that may be achieved.

        boundary_vertex_deletion : bool, default: True
            Allow deletion of vertices on the boundary of the mesh.
            Turning this off may limit the maximum reduction that may
            be achieved.

        max_degree : float, optional
            The maximum vertex degree. If the number of triangles
            connected to a vertex exceeds ``max_degree``, then the
            vertex will be split. The complexity of the triangulation
            algorithm is proportional to ``max_degree**2``. Setting ``max_degree``
            small can improve the performance of the algorithm.

        inplace : bool, default: False
            Whether to update the mesh in-place.

        progress_bar : bool, default: False
            Display a progress bar to indicate progress.

        Returns
        -------
        pyvista.PolyData
            Decimated mesh.

        Examples
        --------
        Decimate a sphere.  First plot the sphere.

        >>> import pyvista as pv
        >>> sphere = pv.Sphere(phi_resolution=60, theta_resolution=60)
        >>> sphere.plot(show_edges=True, line_width=2)

        Now decimate it and plot it.

        >>> decimated = sphere.decimate_pro(0.75)
        >>> decimated.plot(show_edges=True, line_width=2)

        See :ref:`decimate_example` for more examples using this filter.

        """
        if not self.is_all_triangles:
            raise NotAllTrianglesError("Input mesh for decimation must be all triangles.")

        alg = _vtk.vtkDecimatePro()
        alg.SetInputData(self)
        alg.SetTargetReduction(reduction)
        alg.SetPreserveTopology(preserve_topology)
        alg.SetFeatureAngle(feature_angle)
        alg.SetSplitting(splitting)
        alg.SetSplitAngle(split_angle)
        alg.SetPreSplitMesh(pre_split_mesh)
        alg.SetBoundaryVertexDeletion(boundary_vertex_deletion)

        if max_degree is not None:
            alg.SetDegree(max_degree)

        _update_alg(alg, progress_bar, 'Decimating Mesh')

        mesh = _get_output(alg)
        if inplace:
            self.copy_from(mesh, deep=False)
            return self

        return mesh

    def tube(
        self,
        radius=None,
        scalars=None,
        capping=True,
        n_sides=20,
        radius_factor=10.0,
        absolute=False,
        preference='point',
        inplace=False,
        progress_bar=False,
    ):
        """Generate a tube around each input line.

        The radius of the tube can be set to linearly vary with a
        scalar value.

        Parameters
        ----------
        radius : float, optional
            Minimum tube radius (minimum because the tube radius may
            vary).

        scalars : str, optional
            Scalars array by which the radius varies.

        capping : bool, default: True
            Turn on/off whether to cap the ends with polygons.

        n_sides : int, default: 20
            Set the number of sides for the tube. Minimum of 3.

        radius_factor : float, default: 10.0
            Maximum tube radius in terms of a multiple of the minimum
            radius.

        absolute : bool, default: False
            Vary the radius with values from scalars in absolute units.

        preference : str, default: 'point'
            The field preference when searching for the scalars array by
            name.

        inplace : bool, default: False
            Whether to update the mesh in-place.

        progress_bar : bool, default: False
            Display a progress bar to indicate progress.

        Returns
        -------
        pyvista.PolyData
            Tube-filtered mesh.

        Examples
        --------
        Convert a single line to a tube.

        >>> import pyvista as pv
        >>> line = pv.Line()
        >>> tube = line.tube(radius=0.02)
        >>> f'Line Cells: {line.n_cells}'
        'Line Cells: 1'
        >>> f'Tube Cells: {tube.n_cells}'
        'Tube Cells: 22'
        >>> tube.plot(color='lightblue')

        See :ref:`create_spline_example` for more examples using this filter.

        """
        poly_data = self
        if not isinstance(poly_data, pyvista.PolyData):
            poly_data = pyvista.PolyData(poly_data)
        if n_sides < 3:
            n_sides = 3
        tube = _vtk.vtkTubeFilter()
        tube.SetInputDataObject(poly_data)
        # User Defined Parameters
        tube.SetCapping(capping)
        if radius is not None:
            tube.SetRadius(radius)
        tube.SetNumberOfSides(n_sides)
        tube.SetRadiusFactor(radius_factor)
        # Check if scalars array given
        if scalars is not None:
            if not isinstance(scalars, str):
                raise TypeError('scalars array must be given as a string name')
            field = poly_data.get_array_association(scalars, preference=preference)
            # args: (idx, port, connection, field, name)
            tube.SetInputArrayToProcess(0, 0, 0, field.value, scalars)
            if absolute:
                tube.SetVaryRadiusToVaryRadiusByAbsoluteScalar()
            else:
                tube.SetVaryRadiusToVaryRadiusByScalar()
        # Apply the filter
        _update_alg(tube, progress_bar, 'Creating Tube')

        mesh = _get_output(tube)
        if inplace:
            poly_data.copy_from(mesh, deep=False)
            return poly_data
        return mesh

    def subdivide(self, nsub, subfilter='linear', inplace=False, progress_bar=False):
        """Increase the number of triangles in a single, connected triangular mesh.

        Uses one of the following vtk subdivision filters to subdivide a mesh:

        * ``vtkButterflySubdivisionFilter``
        * ``vtkLoopSubdivisionFilter``
        * ``vtkLinearSubdivisionFilter``

        Linear subdivision results in the fastest mesh subdivision,
        but it does not smooth mesh edges, but rather splits each
        triangle into 4 smaller triangles.

        Butterfly and loop subdivision perform smoothing when
        dividing, and may introduce artifacts into the mesh when
        dividing.

        .. note::
           Subdivision filter sometimes fails for multiple part
           meshes.  The input should be one connected mesh.

        Parameters
        ----------
        nsub : int
            Number of subdivisions.  Each subdivision creates 4 new
            triangles, so the number of resulting triangles is
            ``nface*4**nsub`` where ``nface`` is the current number of
            faces.

        subfilter : str, default: "linear"
            Can be one of the following:

            * ``'butterfly'``
            * ``'loop'``
            * ``'linear'``

        inplace : bool, default: False
            Updates mesh in-place.

        progress_bar : bool, default: False
            Display a progress bar to indicate progress.

        Returns
        -------
        pyvista.PolyData
            Subdivided mesh.

        Examples
        --------
        First, create an example coarse sphere mesh and plot it.

        >>> from pyvista import examples
        >>> import pyvista as pv
        >>> mesh = pv.Sphere(phi_resolution=10, theta_resolution=10)
        >>> mesh.plot(show_edges=True, line_width=3)

        Subdivide the sphere mesh using linear subdivision.

        >>> submesh = mesh.subdivide(1, 'linear')
        >>> submesh.plot(show_edges=True, line_width=3)

        Subdivide the sphere mesh using loop subdivision.

        >>> submesh = mesh.subdivide(1, 'loop')
        >>> submesh.plot(show_edges=True, line_width=3)

        Subdivide the sphere mesh using butterfly subdivision.

        >>> submesh = mesh.subdivide(1, 'butterfly')
        >>> submesh.plot(show_edges=True, line_width=3)

        """
        if not self.is_all_triangles:
            raise NotAllTrianglesError("Input mesh for subdivision must be all triangles.")

        subfilter = subfilter.lower()
        if subfilter == 'linear':
            sfilter = _vtk.vtkLinearSubdivisionFilter()
        elif subfilter == 'butterfly':
            sfilter = _vtk.vtkButterflySubdivisionFilter()
        elif subfilter == 'loop':
            sfilter = _vtk.vtkLoopSubdivisionFilter()
        else:
            raise ValueError(
                "Subdivision filter must be one of the following: "
                "'butterfly', 'loop', or 'linear'",
            )

        # Subdivide
        sfilter.SetCheckForTriangles(False)  # we already check for this
        sfilter.SetNumberOfSubdivisions(nsub)
        sfilter.SetInputData(self)
        _update_alg(sfilter, progress_bar, 'Subdividing Mesh')

        submesh = _get_output(sfilter)
        if inplace:
            self.copy_from(submesh, deep=False)
            return self

        return submesh

    def subdivide_adaptive(
        self,
        max_edge_len=None,
        max_tri_area=None,
        max_n_tris=None,
        max_n_passes=None,
        inplace=False,
        progress_bar=False,
    ):
        """Increase the number of triangles in a triangular mesh based on edge and/or area metrics.

        This filter uses a simple case-based, multi-pass approach to
        repeatedly subdivide the input triangle mesh to meet the area
        and/or edge length criteria. New points may be inserted only
        on edges; depending on the number of edges to be subdivided a
        different number of triangles are inserted ranging from two
        (i.e., two triangles replace the original one) to four.

        Point and cell data is treated as follows: The cell data from
        a parent triangle is assigned to its subdivided
        children. Point data is interpolated along edges as the edges
        are subdivided.

        This filter retains mesh watertightness if the mesh was
        originally watertight; and the area and max triangles criteria
        are not used.

        Parameters
        ----------
        max_edge_len : float, optional
            The maximum edge length that a triangle may have. Edges
            longer than this value are split in half and the
            associated triangles are modified accordingly.

        max_tri_area : float, optional
            The maximum area that a triangle may have. Triangles
            larger than this value are subdivided to meet this
            threshold. Note that if this criterion is used it may
            produce non-watertight meshes as a result.

        max_n_tris : int, optional
            The maximum number of triangles that can be created. If
            the limit is hit, it may result in premature termination
            of the algorithm and the results may be less than
            satisfactory (for example non-watertight meshes may be
            created). By default, the limit is set to a very large
            number (i.e., no effective limit).

        max_n_passes : int, optional
            The maximum number of passes (i.e., levels of
            subdivision). If the limit is hit, then the subdivision
            process stops and additional passes (needed to meet other
            criteria) are aborted. The default limit is set to a very
            large number (i.e., no effective limit).

        inplace : bool, default: False
            Updates mesh in-place.

        progress_bar : bool, default: False
            Display a progress bar to indicate progress.

        Returns
        -------
        pyvista.PolyData
            Subdivided mesh.

        Examples
        --------
        First, load the example airplane mesh and plot it.

        >>> import pyvista as pv
        >>> from pyvista import examples
        >>> mesh = pv.PolyData(examples.planefile)
        >>> mesh.plot(show_edges=True, line_width=3)

        Subdivide the mesh

        >>> submesh = mesh.subdivide_adaptive(max_n_passes=2)
        >>> submesh.plot(show_edges=True)

        """
        if not self.is_all_triangles:
            raise NotAllTrianglesError("Input mesh for subdivision must be all triangles.")

        sfilter = _vtk.vtkAdaptiveSubdivisionFilter()
        if max_edge_len:
            sfilter.SetMaximumEdgeLength(max_edge_len)
        if max_tri_area:
            sfilter.SetMaximumTriangleArea(max_tri_area)
        if max_n_tris:
            sfilter.SetMaximumNumberOfTriangles(max_n_tris)
        if max_n_passes:
            sfilter.SetMaximumNumberOfPasses(max_n_passes)

        sfilter.SetInputData(self)
        _update_alg(sfilter, progress_bar, 'Adaptively Subdividing Mesh')
        submesh = _get_output(sfilter)

        if inplace:
            self.copy_from(submesh, deep=False)
            return self

        return submesh

    def decimate(
        self,
        target_reduction,
        volume_preservation=False,
        attribute_error=False,
        scalars=True,
        vectors=True,
        normals=False,
        tcoords=True,
        tensors=True,
        scalars_weight=0.1,
        vectors_weight=0.1,
        normals_weight=0.1,
        tcoords_weight=0.1,
        tensors_weight=0.1,
        inplace=False,
        progress_bar=False,
    ):
        """Reduce the number of triangles in a triangular mesh using ``vtkQuadricDecimation``.

        Parameters
        ----------
        target_reduction : float
            Fraction of the original mesh to remove.
            If ``target_reduction`` is set to 0.9, this filter will try
            to reduce the data set to 10% of its original size and will
            remove 90% of the input triangles.

        volume_preservation : bool, default: False
            Decide whether to activate volume preservation which greatly
            reduces errors in triangle normal direction. If ``False``,
            volume preservation is disabled and if ``attribute_error``
            is active, these errors can be large.

        attribute_error : bool, default: False
            Decide whether to include data attributes in the error metric. If
            ``False``, then only geometric error is used to control the
            decimation. If ``True``, the following flags are used to specify
            which attributes are to be included in the error calculation.

        scalars : bool, default: True
            If attribute errors are to be included in the metric (i.e.,
            ``attribute_error`` is ``True``), then these flags control
            which attributes are to be included in the error
            calculation.

        vectors : bool, default: True
            See ``scalars`` parameter.

        normals : bool, default: False
            See ``scalars`` parameter.

        tcoords : bool, default: True
            See ``scalars`` parameter.

        tensors : bool, default: True
            See ``scalars`` parameter.

        scalars_weight : float, default: 0.1
            The scaling weight contribution of the scalar attribute.
            These values are used to weight the contribution of the
            attributes towards the error metric.

        vectors_weight : float, default: 0.1
            See ``scalars_weight`` parameter.

        normals_weight : float, default: 0.1
            See ``scalars_weight`` parameter.

        tcoords_weight : float, default: 0.1
            See ``scalars_weight`` parameter.

        tensors_weight : float, default: 0.1
            See ``scalars_weight`` parameter.

        inplace : bool, default: False
            Whether to update the mesh in-place.

        progress_bar : bool, default: False
            Display a progress bar to indicate progress.

        Returns
        -------
        pyvista.PolyData
            Decimated mesh.

        Notes
        -----
        If you encounter a segmentation fault or other error, consider using
        :func:`pyvista.PolyDataFilters.clean` to remove any invalid cells
        before using this filter.

        Examples
        --------
        Decimate a sphere.  First plot the sphere.

        >>> import pyvista as pv
        >>> sphere = pv.Sphere(phi_resolution=60, theta_resolution=60)
        >>> sphere.plot(show_edges=True, line_width=2)

        Now decimate it by 75% and plot it.

        >>> decimated = sphere.decimate(0.75)
        >>> decimated.plot(show_edges=True, line_width=2)

        See :ref:`decimate_example` for more examples using this filter.

        """
        if not self.is_all_triangles:
            raise NotAllTrianglesError("Input mesh for decimation must be all triangles.")

        # create decimation filter
        alg = _vtk.vtkQuadricDecimation()

        alg.SetVolumePreservation(volume_preservation)
        alg.SetAttributeErrorMetric(attribute_error)
        alg.SetScalarsAttribute(scalars)
        alg.SetVectorsAttribute(vectors)
        alg.SetNormalsAttribute(normals)
        alg.SetTCoordsAttribute(tcoords)
        alg.SetTensorsAttribute(tensors)
        alg.SetScalarsWeight(scalars_weight)
        alg.SetVectorsWeight(vectors_weight)
        alg.SetNormalsWeight(normals_weight)
        alg.SetTCoordsWeight(tcoords_weight)
        alg.SetTensorsWeight(tensors_weight)
        alg.SetTargetReduction(target_reduction)

        alg.SetInputData(self)
        _update_alg(alg, progress_bar, 'Decimating Mesh')

        mesh = _get_output(alg)
        if inplace:
            self.copy_from(mesh, deep=False)
            return self

        return mesh

    def compute_normals(
        self,
        cell_normals=True,
        point_normals=True,
        split_vertices=False,
        flip_normals=False,
        consistent_normals=True,
        auto_orient_normals=False,
        non_manifold_traversal=True,
        feature_angle=30.0,
        inplace=False,
        progress_bar=False,
    ):
        """Compute point and/or cell normals for a mesh.

        The filter can reorder polygons to insure consistent
        orientation across polygon neighbors. Sharp edges can be split
        and points duplicated with separate normals to give crisp
        (rendered) surface definition. It is also possible to globally
        flip the normal orientation.

        The algorithm works by determining normals for each polygon
        and then averaging them at shared points. When sharp edges are
        present, the edges are split and new points generated to
        prevent blurry edges (due to Phong shading).

        An array named ``"Normals"`` is stored with the mesh.

        .. warning::

           - Normals can only be computed for polygons and triangle strips. Point clouds are not supported.
           - Triangle strips are broken up into triangle polygons. You may want to restrip the triangles.
           - Previous arrays named ``"Normals"`` will be overwritten.

        Parameters
        ----------
        cell_normals : bool, default: True
            Calculation of cell normals.

        point_normals : bool, default: True
            Calculation of point normals.

        split_vertices : bool, default: False
            Splitting of sharp edges. Indices to the original points are
            tracked in the ``"pyvistaOriginalPointIds"`` array.

        flip_normals : bool, default: False
            Set global flipping of normal orientation. Flipping
            modifies both the normal direction and the order of a
            cell's points.

        consistent_normals : bool, default: True
            Enforcement of consistent polygon ordering.

        auto_orient_normals : bool, default: False
            Turn on/off the automatic determination of correct normal
            orientation. NOTE: This assumes a completely closed
            surface (i.e. no boundary edges) and no non-manifold
            edges. If these constraints do not hold, all bets are
            off. This option adds some computational complexity, and
            is useful if you do not want to have to inspect the
            rendered image to determine whether to turn on the
            ``flip_normals`` flag.  However, this flag can work with
            the ``flip_normals`` flag, and if both are set, all the
            normals in the output will point "inward".

        non_manifold_traversal : bool, default: True
            Turn on/off traversal across non-manifold edges. Changing
            this may prevent problems where the consistency of
            polygonal ordering is corrupted due to topological
            loops.

        feature_angle : float, default: 30.0
            The angle that defines a sharp edge. If the difference in
            angle across neighboring polygons is greater than this
            value, the shared edge is considered "sharp".

        inplace : bool, default: False
            Updates mesh in-place.

        progress_bar : bool, default: False
            Display a progress bar to indicate progress.

        Raises
        ------
        TypeError
            If the mesh contains only ``LINE`` or ``VERTEX`` cell types. Normals cannot be computed for these cells.

        Returns
        -------
        pyvista.PolyData
            Updated mesh with cell and point normals.

        See Also
        --------
        point_normals
            Returns the array of point normals.
        cell_normals
            Returns the array of cell normals.

        Examples
        --------
        Compute the point normals of the surface of a sphere.

        >>> import pyvista as pv
        >>> sphere = pv.Sphere()
        >>> sphere = sphere.compute_normals(cell_normals=False)
        >>> normals = sphere['Normals']
        >>> normals.shape
        (842, 3)

        Alternatively, create a new mesh when computing the normals
        and compute both cell and point normals.

        >>> import pyvista as pv
        >>> sphere = pv.Sphere()
        >>> sphere_with_norm = sphere.compute_normals()
        >>> sphere_with_norm.point_data['Normals'].shape
        (842, 3)
        >>> sphere_with_norm.cell_data['Normals'].shape
        (1680, 3)

        See :ref:`surface_normal_example` for more examples using this filter.

        """
        # track original point indices
        if split_vertices:
            self.point_data.set_array(
                np.arange(self.n_points, dtype=pyvista.ID_TYPE),
                'pyvistaOriginalPointIds',
            )

        normal = _vtk.vtkPolyDataNormals()
        normal.SetComputeCellNormals(cell_normals)
        normal.SetComputePointNormals(point_normals)
        normal.SetSplitting(split_vertices)
        normal.SetFlipNormals(flip_normals)
        normal.SetConsistency(consistent_normals)
        normal.SetAutoOrientNormals(auto_orient_normals)
        normal.SetNonManifoldTraversal(non_manifold_traversal)
        normal.SetFeatureAngle(feature_angle)
        normal.SetInputData(self)
        _update_alg(normal, progress_bar, 'Computing Normals')

        mesh = _get_output(normal)
        try:
            mesh['Normals']
        except KeyError:
            if (self.n_verts + self.n_lines) == self.n_cells:
                raise TypeError(
                    "Normals cannot be computed for PolyData containing only vertex cells (e.g. point clouds)\n"
                    "and/or line cells. The PolyData cells must be polygons (e.g. triangle cells).",
                )
            else:  # pragma: no cover
                raise RuntimeError(
                    'Normals could not be computed for unknown reasons.\n'
                    'Please report the issue at https://github.com/pyvista/pyvista/issues.',
                )
        if point_normals:
            mesh.GetPointData().SetActiveNormals('Normals')
        if cell_normals:
            mesh.GetCellData().SetActiveNormals('Normals')

        if inplace:
            self.copy_from(mesh, deep=False)
            return self

        return mesh

    def clip_closed_surface(
        self,
        normal='x',
        origin=None,
        tolerance=1e-06,
        inplace=False,
        progress_bar=False,
    ):
        """Clip a closed polydata surface with a plane.

        This currently only supports one plane but could be
        implemented to handle a plane collection.

        It will produce a new closed surface by creating new polygonal
        faces where the input data was clipped.

        Non-manifold surfaces should not be used as input for this
        filter.  The input surface should have no open edges, and must
        not have any edges that are shared by more than two faces. In
        addition, the input surface should not self-intersect, meaning
        that the faces of the surface should only touch at their
        edges.

        Parameters
        ----------
        normal : str, list, optional
            Plane normal to clip with.  Plane is centered at
            ``origin``.  Normal can be either a 3 member list
            (e.g. ``[0, 0, 1]``) or one of the following strings:
            ``'x'``, ``'y'``, ``'z'``, ``'-x'``, ``'-y'``, or
            ``'-z'``.

        origin : list, optional
            Coordinate of the origin (e.g. ``[1, 0, 0]``).  Defaults
            to the center of the mesh.

        tolerance : float, optional
            The tolerance for creating new points while clipping.  If
            the tolerance is too small, then degenerate triangles
            might be produced.

        inplace : bool, default: False
            Updates mesh in-place.

        progress_bar : bool, default: False
            Display a progress bar to indicate progress.

        Returns
        -------
        pyvista.PolyData
            The clipped mesh.

        Examples
        --------
        Clip a sphere in the X direction centered at the origin.  This
        will leave behind half a sphere in the positive X direction.

        >>> import pyvista as pv
        >>> sphere = pv.Sphere()
        >>> clipped_mesh = sphere.clip_closed_surface('-z')
        >>> clipped_mesh.plot(show_edges=True, line_width=3)

        Clip the sphere at the XY plane and leave behind half the
        sphere in the positive Z direction.  Shift the clip upwards to
        leave a smaller mesh behind.

        >>> clipped_mesh = sphere.clip_closed_surface(
        ...     'z', origin=[0, 0, 0.3]
        ... )
        >>> clipped_mesh.plot(show_edges=True, line_width=3)

        """
        # verify it is manifold
        if self.n_open_edges > 0:
            raise ValueError("This surface appears to be non-manifold.")
        if isinstance(normal, str):
            normal = NORMALS[normal.lower()]
        # find center of data if origin not specified
        if origin is None:
            origin = self.center

        # create the plane for clipping
        plane = generate_plane(normal, origin)
        collection = _vtk.vtkPlaneCollection()
        collection.AddItem(plane)

        alg = _vtk.vtkClipClosedSurface()
        alg.SetGenerateFaces(True)
        alg.SetInputDataObject(self)
        alg.SetTolerance(tolerance)
        alg.SetClippingPlanes(collection)
        _update_alg(alg, progress_bar, 'Clipping Closed Surface')
        result = _get_output(alg)

        if inplace:
            self.copy_from(result, deep=False)
            return self
        else:
            return result

    def fill_holes(self, hole_size, inplace=False, progress_bar=False):  # pragma: no cover
        """Fill holes in a pyvista.PolyData or vtk.vtkPolyData object.

        Holes are identified by locating boundary edges, linking them
        together into loops, and then triangulating the resulting
        loops. Note that you can specify an approximate limit to the
        size of the hole that can be filled.

        .. warning::
           This method is known to segfault.  Use at your own risk.

        Parameters
        ----------
        hole_size : float
            Specifies the maximum hole size to fill. This is
            represented as a radius to the bounding circumsphere
            containing the hole. Note that this is an approximate
            area; the actual area cannot be computed without first
            triangulating the hole.

        inplace : bool, default: False
            Return new mesh or overwrite input.

        progress_bar : bool, default: False
            Display a progress bar to indicate progress.

        Returns
        -------
        pyvista.PolyData
            Mesh with holes filled if ``inplace=False``.

        Examples
        --------
        Create a partial sphere with a hole and then fill it.

        >>> import pyvista as pv
        >>> sphere_with_hole = pv.Sphere(end_theta=330)
        >>> sphere = sphere_with_hole.fill_holes(1000)  # doctest:+SKIP
        >>> edges = sphere.extract_feature_edges(
        ...     feature_edges=False, manifold_edges=False
        ... )  # doctest:+SKIP
        >>> assert edges.n_cells == 0  # doctest:+SKIP

        """
        alg = _vtk.vtkFillHolesFilter()
        alg.SetHoleSize(hole_size)
        alg.SetInputData(self)
        _update_alg(alg, progress_bar, 'Filling Holes')

        mesh = _get_output(alg)
        if inplace:
            self.copy_from(mesh, deep=False)
            return self
        return mesh

    def clean(
        self,
        point_merging=True,
        tolerance=None,
        lines_to_points=True,
        polys_to_lines=True,
        strips_to_polys=True,
        inplace=False,
        absolute=True,
        progress_bar=False,
        **kwargs,
    ):
        """Clean the mesh.

        This merges duplicate points, removes unused points, and/or
        removes degenerate cells.

        Parameters
        ----------
        point_merging : bool, optional
            Enables point merging.  ``True`` by default.

        tolerance : float, optional
            Set merging tolerance.  When enabled merging is set to
            absolute distance. If ``absolute`` is ``False``, then the
            merging tolerance is a fraction of the bounding box
            length. The alias ``merge_tol`` is also excepted.

        lines_to_points : bool, optional
            Enable or disable the conversion of degenerate lines to
            points.  Enabled by default.

        polys_to_lines : bool, optional
            Enable or disable the conversion of degenerate polys to
            lines.  Enabled by default.

        strips_to_polys : bool, optional
            Enable or disable the conversion of degenerate strips to
            polys.

        inplace : bool, default: False
            Updates mesh in-place.

        absolute : bool, optional
            Control if ``tolerance`` is an absolute distance or a
            fraction.

        progress_bar : bool, default: False
            Display a progress bar to indicate progress.

        **kwargs : dict, optional
            Accepts for ``merge_tol`` to replace the ``tolerance``
            keyword argument.  This may be deprecated in future.

        Returns
        -------
        pyvista.PolyData
            Cleaned mesh.

        Examples
        --------
        Create a mesh with a degenerate face and then clean it,
        removing the degenerate face

        >>> import pyvista as pv
        >>> import numpy as np
        >>> points = np.array(
        ...     [[0, 0, 0], [0, 1, 0], [1, 0, 0]], dtype=np.float32
        ... )
        >>> faces = np.array([3, 0, 1, 2, 3, 0, 2, 2])
        >>> mesh = pv.PolyData(points, faces)
        >>> mout = mesh.clean()
        >>> mout.faces  # doctest:+SKIP
        array([3, 0, 1, 2])

        """
        if tolerance is None:
            tolerance = kwargs.pop('merge_tol', None)
        assert_empty_kwargs(**kwargs)
        alg = _vtk.vtkCleanPolyData()
        alg.SetPointMerging(point_merging)
        alg.SetConvertLinesToPoints(lines_to_points)
        alg.SetConvertPolysToLines(polys_to_lines)
        alg.SetConvertStripsToPolys(strips_to_polys)
        if isinstance(tolerance, (int, float)):
            if absolute:
                alg.ToleranceIsAbsoluteOn()
                alg.SetAbsoluteTolerance(tolerance)
            else:
                alg.SetTolerance(tolerance)
        alg.SetInputData(self)
        _update_alg(alg, progress_bar, 'Cleaning')
        output = _get_output(alg)

        # Check output so no segfaults occur
        if output.n_points < 1 and self.n_cells > 0:
            raise ValueError('Clean tolerance is too high. Empty mesh returned.')

        if inplace:
            self.copy_from(output, deep=False)
            return self
        return output

    def geodesic(
        self,
        start_vertex,
        end_vertex,
        inplace=False,
        keep_order=True,
        use_scalar_weights=False,
        progress_bar=False,
    ):
        """Calculate the geodesic path between two vertices using Dijkstra's algorithm.

        This will add an array titled ``'vtkOriginalPointIds'`` of the input
        mesh's point ids to the output mesh. The default behavior of the
        underlying ``vtkDijkstraGraphGeodesicPath`` filter is that the
        geodesic path is reversed in the resulting mesh. This is overridden
        in PyVista by default.

        Parameters
        ----------
        start_vertex : int
            Vertex index indicating the start point of the geodesic segment.

        end_vertex : int
            Vertex index indicating the end point of the geodesic segment.

        inplace : bool, default: False
            Whether the input mesh should be replaced with the path. The
            geodesic path is always returned.

        keep_order : bool, default: True
            If ``True``, the points of the returned path are guaranteed
            to start with the start vertex (as opposed to the end vertex).

            .. versionadded:: 0.32.0

        use_scalar_weights : bool, default: False
            If ``True``, use scalar values in the edge weight.
            This only works for point data.

        progress_bar : bool, default: False
            Display a progress bar to indicate progress.

        Returns
        -------
        pyvista.PolyData
            ``PolyData`` object consisting of the line segment between the
            two given vertices. If ``inplace`` is ``True`` this is the
            same object as the input mesh.

        Examples
        --------
        Plot the path between two points on the random hills mesh.

        >>> import pyvista as pv
        >>> from pyvista import examples
        >>> hills = examples.load_random_hills()
        >>> path = hills.geodesic(560, 5820)
        >>> pl = pv.Plotter()
        >>> _ = pl.add_mesh(hills)
        >>> _ = pl.add_mesh(path, line_width=5, color='k')
        >>> pl.show()

        See :ref:`geodesic_example` for more examples using this filter.

        """
        if not (0 <= start_vertex < self.n_points and 0 <= end_vertex < self.n_points):
            raise IndexError('Invalid point indices.')
        if not self.is_all_triangles:
            raise NotAllTrianglesError("Input mesh for geodesic path must be all triangles.")

        dijkstra = _vtk.vtkDijkstraGraphGeodesicPath()
        dijkstra.SetInputData(self)
        dijkstra.SetStartVertex(start_vertex)
        dijkstra.SetEndVertex(end_vertex)
        dijkstra.SetUseScalarWeights(use_scalar_weights)
        _update_alg(dijkstra, progress_bar, 'Calculating the Geodesic Path')
        original_ids = vtk_id_list_to_array(dijkstra.GetIdList())

        output = _get_output(dijkstra)
        if output.n_points == 0:
            raise ValueError(
                f"There is no path between vertices {start_vertex} and {end_vertex}. ",
                "It is likely the vertices belong to disconnected regions.",
            )

        output["vtkOriginalPointIds"] = original_ids

        # ensure proper order if requested
        if keep_order and original_ids[0] == end_vertex:
            output.points[...] = output.points[::-1, :]
            output["vtkOriginalPointIds"] = output["vtkOriginalPointIds"][::-1]

        if inplace:
            self.copy_from(output, deep=False)
            return self

        return output

    def geodesic_distance(
        self,
        start_vertex,
        end_vertex,
        use_scalar_weights=False,
        progress_bar=False,
    ):
        """Calculate the geodesic distance between two vertices using Dijkstra's algorithm.

        Parameters
        ----------
        start_vertex : int
            Vertex index indicating the start point of the geodesic segment.

        end_vertex : int
            Vertex index indicating the end point of the geodesic segment.

        use_scalar_weights : bool, default: False
            If ``True``, use scalar values in the edge weight.
            This only works for point data.

        progress_bar : bool, default: False
            Display a progress bar to indicate progress.

        Returns
        -------
        float
            Length of the geodesic segment.

        Examples
        --------
        >>> import pyvista as pv
        >>> sphere = pv.Sphere()
        >>> length = sphere.geodesic_distance(0, 100)
        >>> f'Length is {length:.3f}'
        'Length is 0.812'

        See :ref:`geodesic_example` for more examples using this filter.

        """
        path = self.geodesic(start_vertex, end_vertex, use_scalar_weights=use_scalar_weights)
        sizes = path.compute_cell_sizes(
            length=True,
            area=False,
            volume=False,
            progress_bar=progress_bar,
        )
        distance = np.sum(sizes['Length'])
        del path
        del sizes
        return distance

    def ray_trace(self, origin, end_point, first_point=False, plot=False, off_screen=None):
        """Perform a single ray trace calculation.

        This requires a mesh and a line segment defined by an origin
        and end_point.

        Parameters
        ----------
        origin : sequence[float]
            Start of the line segment.

        end_point : sequence[float]
            End of the line segment.

        first_point : bool, default: False
            Returns intersection of first point only.

        plot : bool, default: False
            Whether to plot the ray trace results.

        off_screen : bool, optional
            Plots off screen when ``plot=True``.  Used for unit testing.

        Returns
        -------
        intersection_points : numpy.ndarray
            Location of the intersection points.  Empty array if no
            intersections.

        intersection_cells : numpy.ndarray
            Indices of the intersection cells.  Empty array if no
            intersections.

        Examples
        --------
        Compute the intersection between a ray from the origin to
        ``[1, 0, 0]`` and a sphere with radius 0.5 centered at the
        origin.

        >>> import pyvista as pv
        >>> sphere = pv.Sphere()
        >>> point, cell = sphere.ray_trace(
        ...     [0, 0, 0], [1, 0, 0], first_point=True
        ... )
        >>> f'Intersected at {point[0]:.3f} {point[1]:.3f} {point[2]:.3f}'
        'Intersected at 0.499 0.000 0.000'

        Show a plot of the ray trace.

        >>> point, cell = sphere.ray_trace([0, 0, 0], [1, 0, 0], plot=True)

        See :ref:`ray_trace_example` for more examples using this filter.

        """
        points = _vtk.vtkPoints()
        cell_ids = _vtk.vtkIdList()
        self.obbTree.IntersectWithLine(np.array(origin), np.array(end_point), points, cell_ids)

        intersection_points = _vtk.vtk_to_numpy(points.GetData())
        has_intersection = intersection_points.shape[0] >= 1
        if first_point and has_intersection:
            intersection_points = intersection_points[0]

        intersection_cells = []
        if has_intersection:
            ncells = 1 if first_point else cell_ids.GetNumberOfIds()
            intersection_cells = [cell_ids.GetId(i) for i in range(ncells)]
        intersection_cells = np.array(intersection_cells)

        if plot:
            plotter = pyvista.Plotter(off_screen=off_screen)
            plotter.add_mesh(self, label='Test Mesh')
            segment = np.array([origin, end_point])
            plotter.add_lines(segment, 'b', label='Ray Segment')
            plotter.add_mesh(intersection_points, 'r', point_size=10, label='Intersection Points')
            plotter.add_legend()
            plotter.add_axes()
            plotter.show()

        return intersection_points, intersection_cells

    def multi_ray_trace(
        self,
        origins,
        directions,
        first_point=False,
        retry=False,
    ):  # pragma: no cover
        """Perform multiple ray trace calculations.

        This requires a mesh with only triangular faces, an array of
        origin points and an equal sized array of direction vectors to
        trace along.

        The embree library used for vectorization of the ray traces is
        known to occasionally return no intersections where the VTK
        implementation would return an intersection.  If the result
        appears to be missing some intersection points, set
        ``retry=True`` to run a second pass over rays that returned no
        intersections, using :func:`PolyDataFilters.ray_trace`.

        Parameters
        ----------
        origins : array_like[float]
            Starting point for each trace.

        directions : array_like[float]
            Direction vector for each trace.

        first_point : bool, default: False
            Returns intersection of first point only.

        retry : bool, default: False
            Will retry rays that return no intersections using
            :func:`PolyDataFilters.ray_trace`.

        Returns
        -------
        intersection_points : numpy.ndarray
            Location of the intersection points.  Empty array if no
            intersections.

        intersection_rays : numpy.ndarray
            Indices of the ray for each intersection point. Empty array if no
            intersections.

        intersection_cells : numpy.ndarray
            Indices of the intersection cells.  Empty array if no
            intersections.

        Examples
        --------
        Compute the intersection between rays from the origin in
        directions ``[1, 0, 0]``, ``[0, 1, 0]`` and ``[0, 0, 1]``, and
        a sphere with radius 0.5 centered at the origin

        >>> import pyvista as pv  # doctest:+SKIP
        >>> sphere = pv.Sphere()  # doctest:+SKIP
        >>> points, rays, cells = sphere.multi_ray_trace(
        ...     [[0, 0, 0]] * 3,
        ...     [[1, 0, 0], [0, 1, 0], [0, 0, 1]],
        ...     first_point=True,
        ... )  # doctest:+SKIP
        >>> string = ", ".join(
        ...     [
        ...         f"({point[0]:.3f}, {point[1]:.3f}, {point[2]:.3f})"
        ...         for point in points
        ...     ]
        ... )  # doctest:+SKIP
        >>> f'Rays intersected at {string}'  # doctest:+SKIP
        'Rays intersected at (0.499, 0.000, 0.000), (0.000, 0.497, 0.000), (0.000, 0.000, 0.500)'

        """
        if not self.is_all_triangles:
            raise NotAllTrianglesError("Input mesh for multi_ray_trace must be all triangles.")

        try:
            import trimesh

            if not trimesh.ray.has_embree:
                raise ImportError
        except ImportError:
            raise ImportError(
                "To use multi_ray_trace please install trimesh, embree (v2.17.7) and pyembree/embreex with:\n"
                "\tconda install embree=2 trimesh pyembree\nOR\n"
                "\tpip install trimesh embreex",
            )

        origins = np.asarray(origins)
        directions = np.asarray(directions)
        tmesh = trimesh.Trimesh(self.points, self.regular_faces)
        locations, index_ray, index_tri = tmesh.ray.intersects_location(
            origins,
            directions,
            multiple_hits=not first_point,
        )
        if retry:
            # gather intersecting rays in lists
            loc_lst = locations.tolist()
            ray_lst = index_ray.tolist()
            tri_lst = index_tri.tolist()

            # find indices that trimesh failed on
            all_ray_indices = np.arange(len(origins))
            retry_ray_indices = np.setdiff1d(all_ray_indices, index_ray, assume_unique=True)

            # compute ray points for all failed rays at once
            origins_retry = origins[retry_ray_indices, :]  # shape (n_retry, 3)
            directions_retry = directions[retry_ray_indices, :]
            unit_directions = directions_retry / np.linalg.norm(
                directions_retry,
                axis=1,
                keepdims=True,
            )

            origin_to_centre_vectors = self.center - origins_retry  # shape (n_retry, 3)
            origin_to_centre_lengths = np.linalg.norm(
                origin_to_centre_vectors,
                axis=-1,
                keepdims=True,
            )
            second_points = origins_retry + unit_directions * (
                origin_to_centre_lengths + self.length
            )

            for id_r, origin, second_point in zip(retry_ray_indices, origins_retry, second_points):
                locs, indices = self.ray_trace(origin, second_point, first_point=first_point)
                if locs.any():
                    if first_point:
                        locs = locs.reshape([1, 3])
                    ray_lst.extend([id_r] * indices.size)
                    tri_lst.extend(indices)
                    loc_lst.extend(locs)

            # sort result arrays by ray index
            index_ray = np.array(ray_lst)
            sorting_inds = index_ray.argsort()
            index_ray = index_ray[sorting_inds]
            index_tri = np.array(tri_lst)[sorting_inds]
            locations = np.array(loc_lst)[sorting_inds]

        return locations, index_ray, index_tri

    def plot_boundaries(self, edge_color="red", line_width=None, progress_bar=False, **kwargs):
        """Plot boundaries of a mesh.

        Parameters
        ----------
        edge_color : ColorLike, default: "red"
            The color of the edges when they are added to the plotter.

        line_width : int, optional
            Width of the boundary lines.

        progress_bar : bool, default: False
            Display a progress bar to indicate progress.

        **kwargs : dict, optional
            All additional keyword arguments will be passed to
            :func:`pyvista.Plotter.add_mesh`.

        Returns
        -------
        pyvista.CameraPosition
            List of camera position, focal point, and view up.
            Returned when ``return_cpos`` is ``True``.

        Examples
        --------
        >>> from pyvista import examples
        >>> hills = examples.load_random_hills()
        >>> hills.plot_boundaries(line_width=10)

        """
        edges = DataSetFilters.extract_feature_edges(self, progress_bar=progress_bar)

        plotter = pyvista.Plotter(
            off_screen=kwargs.pop('off_screen', None),
            notebook=kwargs.pop('notebook', None),
        )
        plotter.add_mesh(
            edges,
            color=edge_color,
            style='wireframe',
            label='Edges',
            line_width=line_width,
        )
        plotter.add_mesh(self, label='Mesh', **kwargs)
        plotter.add_legend()
        return plotter.show()

    def plot_normals(
        self,
        show_mesh=True,
        mag=1.0,
        flip=False,
        use_every=1,
        faces=False,
        color=None,
        **kwargs,
    ):
        """Plot the point normals of a mesh.

        Parameters
        ----------
        show_mesh : bool, default: true
            Plot the mesh itself.

        mag : float, default: 1.0
            Size magnitude of the normal arrows.

        flip : bool, default: False
            Flip the normal direction when ``True``.

        use_every : int, default: 1
            Display every nth normal.  By default every normal is
            displayed.  Display every 10th normal by setting this
            parameter to 10.

        faces : bool, default: False
            Plot face normals instead of the default point normals.

        color : ColorLike, optional
            Color of the arrows.  Defaults to
            :attr:`pyvista.plotting.themes.Theme.edge_color`.

        **kwargs : dict, optional
            All additional keyword arguments will be passed to
            :func:`pyvista.Plotter.add_mesh`.

        Returns
        -------
        pyvista.CameraPosition
            List of camera position, focal point, and view up.
            Returned when ``return_cpos`` is ``True``.

        Examples
        --------
        Plot the point normals of a sphere.

        >>> import pyvista as pv
        >>> sphere = pv.Sphere(phi_resolution=10, theta_resolution=10)
        >>> sphere.plot_normals(mag=0.1, show_edges=True)

        Plot the face normals of a sphere.

        >>> import pyvista as pv
        >>> sphere = pv.Sphere(phi_resolution=10, theta_resolution=10)
        >>> sphere.plot_normals(mag=0.1, faces=True, show_edges=True)

        """
        plotter = pyvista.Plotter(
            off_screen=kwargs.pop('off_screen', None),
            notebook=kwargs.pop('notebook', None),
        )
        if show_mesh:
            plotter.add_mesh(self, **kwargs)

        color = pyvista.Color(color, default_color=pyvista.global_theme.edge_color)

        if faces:
            centers = self.cell_centers().points[::use_every]
            normals = self.cell_normals
        else:
            centers = self.points[::use_every]
            normals = self.point_normals

        if flip:
            normals *= -1

        plotter.add_arrows(
            centers,
            normals[::use_every],
            mag=mag,
            color=color,
            show_scalar_bar=False,
        )

        return plotter.show()

    def remove_points(self, remove, mode='any', keep_scalars=True, inplace=False):
        """Rebuild a mesh by removing points.

        Only valid for all-triangle meshes.

        Parameters
        ----------
        remove : sequence[bool | int]
            If remove is a bool array, points that are ``True`` will
            be removed.  Otherwise, it is treated as a list of
            indices.

        mode : str, default: "any"
            When ``'all'``, only faces containing all points flagged
            for removal will be removed.

        keep_scalars : bool, default: True
            When ``True``, point and cell scalars will be passed on to
            the new mesh.

        inplace : bool, default: False
            Updates mesh in-place.

        Returns
        -------
        pyvista.PolyData
            Mesh without the points flagged for removal.

        numpy.ndarray
            Indices of new points relative to the original mesh.

        Examples
        --------
        Remove the first 100 points from a sphere.

        >>> import pyvista as pv
        >>> sphere = pv.Sphere()
        >>> reduced_sphere, ridx = sphere.remove_points(range(100, 250))
        >>> reduced_sphere.plot(show_edges=True, line_width=3)

        """
        remove = np.asarray(remove)

        # np.asarray will eat anything, so we have to weed out bogus inputs
        if not issubclass(remove.dtype.type, (np.bool_, np.integer)):
            raise TypeError('Remove must be either a mask or an integer array-like')

        if remove.dtype == np.bool_:
            if remove.size != self.n_points:
                raise ValueError('Mask different size than n_points')
            remove_mask = remove
        else:
            remove_mask = np.zeros(self.n_points, np.bool_)
            remove_mask[remove] = True

        if not self.is_all_triangles:
            raise NotAllTrianglesError

        f = self.faces.reshape(-1, 4)[:, 1:]
        vmask = remove_mask.take(f)
        fmask = ~vmask.all(1) if mode == 'all' else ~vmask.any(1)

        # Regenerate face and point arrays
        uni = np.unique(f.compress(fmask, 0), return_inverse=True)
        new_points = self.points.take(uni[0], 0)

        nfaces = fmask.sum()
        faces = np.empty((nfaces, 4), dtype=pyvista.ID_TYPE)
        faces[:, 0] = 3
        faces[:, 1:] = np.reshape(uni[1], (nfaces, 3))

        newmesh = pyvista.PolyData(new_points, faces, deep=True)
        ridx = uni[0]

        # Add scalars back to mesh if requested
        if keep_scalars:
            for key in self.point_data:
                newmesh.point_data[key] = self.point_data[key][ridx]

            for key in self.cell_data:
                try:
                    newmesh.cell_data[key] = self.cell_data[key][fmask]
                except:
                    warnings.warn(f'Unable to pass cell key {key} onto reduced mesh')

        # Return vtk surface and reverse indexing array
        if inplace:
            self.copy_from(newmesh, deep=False)
            return self, ridx
        return newmesh, ridx

    def flip_normals(self):
        """Flip normals of a triangular mesh by reversing the point ordering.

        Examples
        --------
        Flip the normals of a sphere and plot the normals before and
        after the flip.

        >>> import pyvista as pv
        >>> sphere = pv.Sphere()
        >>> sphere.plot_normals(mag=0.1)
        >>> sphere.flip_normals()
        >>> sphere.plot_normals(mag=0.1, opacity=0.5)

        """
        if not self.is_all_triangles:
            raise NotAllTrianglesError('Can only flip normals on an all triangle mesh.')

        f = self._connectivity_array

        # swap first and last point index in-place
        # See: https://stackoverflow.com/a/33362288/
        f[::3], f[2::3] = f[2::3], f[::3].copy()

    def delaunay_2d(
        self,
        tol=1e-05,
        alpha=0.0,
        offset=1.0,
        bound=False,
        inplace=False,
        edge_source=None,
        progress_bar=False,
    ):
        """Apply a 2D Delaunay filter along the best fitting plane.

        This filter can be used to generate a 2d surface from a set of
        points on a plane.  If you want to create a surface from a
        point cloud, see :func:`pyvista.PolyDataFilters.reconstruct_surface`.

        Parameters
        ----------
        tol : float, default: 1e-05
            Specify a tolerance to control discarding of closely
            spaced points. This tolerance is specified as a fraction
            of the diagonal length of the bounding box of the points.

        alpha : float, default: 0.0
            Specify alpha (or distance) value to control output of
            this filter. For a non-zero alpha value, only edges or
            triangles contained within a sphere centered at mesh
            vertices will be output. Otherwise, only triangles will be
            output.

        offset : float, default: 1.0
            Specify a multiplier to control the size of the initial,
            bounding Delaunay triangulation.

        bound : bool, default: False
            Boolean controls whether bounding triangulation points
            and associated triangles are included in the
            output. These are introduced as an initial triangulation
            to begin the triangulation process. This feature is nice
            for debugging output.

        inplace : bool, default: False
            If ``True``, overwrite this mesh with the triangulated
            mesh.

        edge_source : pyvista.PolyData, optional
            Specify the source object used to specify constrained
            edges and loops. If set, and lines/polygons are defined, a
            constrained triangulation is created. The lines/polygons
            are assumed to reference points in the input point set
            (i.e. point ids are identical in the input and
            source).

        progress_bar : bool, default: False
            Display a progress bar to indicate progress.

        Returns
        -------
        pyvista.PolyData
            Mesh from the 2D delaunay filter.

        Examples
        --------
        First, generate 30 points on circle and plot them.

        >>> import pyvista as pv
        >>> points = pv.Polygon(n_sides=30).points
        >>> circle = pv.PolyData(points)
        >>> circle.plot(show_edges=True, point_size=15)

        Use :func:`delaunay_2d` to fill the interior of the circle.

        >>> filled_circle = circle.delaunay_2d()
        >>> filled_circle.plot(show_edges=True, line_width=5)

        Use the ``edge_source`` parameter to create a constrained delaunay
        triangulation and plot it.

        >>> squar = pv.Polygon(n_sides=4, radius=8, fill=False)
        >>> squar = squar.rotate_z(45, inplace=False)
        >>> circ0 = pv.Polygon(center=(2, 3, 0), n_sides=30, radius=1)
        >>> circ1 = pv.Polygon(center=(-2, -3, 0), n_sides=30, radius=1)
        >>> comb = circ0 + circ1 + squar
        >>> tess = comb.delaunay_2d(edge_source=comb)
        >>> tess.plot(cpos='xy', show_edges=True)

        See :ref:`triangulated_surface` for more examples using this filter.

        """
        alg = _vtk.vtkDelaunay2D()
        alg.SetProjectionPlaneMode(_vtk.VTK_BEST_FITTING_PLANE)
        alg.SetInputDataObject(self)
        alg.SetTolerance(tol)
        alg.SetAlpha(alpha)
        alg.SetOffset(offset)
        alg.SetBoundingTriangulation(bound)
        if edge_source is not None:
            alg.SetSourceData(edge_source)
        _update_alg(alg, progress_bar, 'Computing 2D Triangulation')

        # Sometimes lines are given in the output. The
        # `.triangulate()` filter cleans those
        mesh = _get_output(alg).triangulate()
        if inplace:
            self.copy_from(mesh, deep=False)
            return self
        return mesh

    def compute_arc_length(self, progress_bar=False):
        """Compute the arc length over the length of the probed line.

        It adds a new point-data array named ``"arc_length"`` with the
        computed arc length for each of the polylines in the
        input. For all other cell types, the arc length is set to 0.

        Parameters
        ----------
        progress_bar : bool, default: False
            Display a progress bar to indicate progress.

        Returns
        -------
        float
            Arc length of the length of the probed line.

        Examples
        --------
        >>> import pyvista as pv
        >>> sphere = pv.Sphere()
        >>> path = sphere.geodesic(0, 100)
        >>> length = path.compute_arc_length()['arc_length'][-1]
        >>> f'Length is {length:.3f}'
        'Length is 0.812'

        This is identical to the geodesic_distance.

        >>> length = sphere.geodesic_distance(0, 100)
        >>> f'Length is {length:.3f}'
        'Length is 0.812'

        You can also plot the arc_length.

        >>> arc = path.compute_arc_length()
        >>> arc.plot(scalars="arc_length")

        """
        alg = _vtk.vtkAppendArcLength()
        alg.SetInputData(self)
        _update_alg(alg, progress_bar, 'Computing the Arc Length')
        return _get_output(alg)

    def project_points_to_plane(self, origin=None, normal=(0.0, 0.0, 1.0), inplace=False):
        """Project points of this mesh to a plane.

        Parameters
        ----------
        origin : sequence[float], optional
            Plane origin.  Defaults to the approximate center of the
            input mesh minus half the length of the input mesh in the
            direction of the normal.

        normal : sequence[float], default: (0.0, 0.0, 1.0)
            Plane normal.  Defaults to +Z.

        inplace : bool, default: False
            Whether to overwrite the original mesh with the projected
            points.

        Returns
        -------
        pyvista.PolyData
            The points of this mesh projected onto a plane.

        Examples
        --------
        Flatten a sphere to the XY plane.

        >>> import pyvista as pv
        >>> sphere = pv.Sphere()
        >>> projected = sphere.project_points_to_plane()
        >>> projected.plot(show_edges=True, line_width=3)

        """
        if not isinstance(normal, (np.ndarray, collections.abc.Sequence)) or len(normal) != 3:
            raise TypeError('Normal must be a length three vector')
        if origin is None:
            origin = np.array(self.center) - np.array(normal) * self.length / 2.0
        # choose what mesh to use
        mesh = self.copy() if not inplace else self
        # Make plane
        plane = generate_plane(normal, origin)
        # Perform projection in place on the copied mesh
        f = lambda p: plane.ProjectPoint(p, p)
        np.apply_along_axis(f, 1, mesh.points)
        return mesh

    def ribbon(
        self,
        width=None,
        scalars=None,
        angle=0.0,
        factor=2.0,
        normal=None,
        tcoords=False,
        preference='points',
        progress_bar=False,
    ):
        """Create a ribbon of the lines in this dataset.

        .. note::
           If there are no lines in the input dataset, then the output
           will be an empty :class:`pyvista.PolyData` mesh.

        Parameters
        ----------
        width : float, optional
            Set the "half" width of the ribbon. If the width is
            allowed to vary, this is the minimum width. The default is
            10% the length.

        scalars : str, optional
            String name of the scalars array to use to vary the ribbon
            width.  This is only used if a scalars array is specified.

        angle : float, optional
            Angle in degrees of the offset angle of the ribbon from
            the line normal. The default is 0.0.

        factor : float, optional
            Set the maximum ribbon width in terms of a multiple of the
            minimum width. The default is 2.0.

        normal : sequence[float], optional
            Normal to use as default.

        tcoords : bool, str, optional
            If ``True``, generate texture coordinates along the
            ribbon. This can also be specified to generate the texture
            coordinates with either ``'length'`` or ``'normalized'``.

        preference : str, optional
            The field preference when searching for the scalars array by
            name.

        progress_bar : bool, default: False
            Display a progress bar to indicate progress.

        Returns
        -------
        pyvista.PolyData
            Ribbon mesh.  Empty if there are no lines in the input dataset.

        Examples
        --------
        Convert a line to a ribbon and plot it.

        >>> import numpy as np
        >>> import pyvista as pv
        >>> n = 1000
        >>> theta = np.linspace(-10 * np.pi, 10 * np.pi, n)
        >>> z = np.linspace(-2, 2, n)
        >>> r = z**2 + 1
        >>> x = r * np.sin(theta)
        >>> y = r * np.cos(theta)
        >>> points = np.column_stack((x, y, z))
        >>> pdata = pv.PolyData(points)
        >>> pdata.lines = np.hstack((n, range(n)))
        >>> pdata['distance'] = range(n)
        >>> ribbon = pdata.ribbon(width=0.2)
        >>> ribbon.plot(show_scalar_bar=False)

        """
        if scalars is not None:
            field = get_array_association(self, scalars, preference=preference)
        if width is None:
            width = self.length * 0.1
        alg = _vtk.vtkRibbonFilter()
        alg.SetInputDataObject(self)
        alg.SetWidth(width)
        if normal is not None:
            alg.SetUseDefaultNormal(True)
            alg.SetDefaultNormal(normal)
        alg.SetAngle(angle)
        if scalars is not None:
            alg.SetVaryWidth(True)
            alg.SetInputArrayToProcess(
                0,
                0,
                0,
                field.value,
                scalars,
            )  # args: (idx, port, connection, field, name)
            alg.SetWidthFactor(factor)
        else:
            alg.SetVaryWidth(False)
        if tcoords:
            alg.SetGenerateTCoords(True)
            if isinstance(tcoords, str):
                if tcoords.lower() == 'length':
                    alg.SetGenerateTCoordsToUseLength()
                elif tcoords.lower() == 'normalized':
                    alg.SetGenerateTCoordsToNormalizedLength()
            else:
                alg.SetGenerateTCoordsToUseLength()
        else:
            alg.SetGenerateTCoordsToOff()
        _update_alg(alg, progress_bar, 'Creating a Ribbon')
        return _get_output(alg)

    def extrude(self, vector, capping=None, inplace=False, progress_bar=False):
        """Sweep polygonal data creating a "skirt" from free edges.

        This will create a line from vertices.

        This takes polygonal data as input and generates polygonal
        data on output. The input dataset is swept according to some
        extrusion function and creates new polygonal primitives. These
        primitives form a "skirt" or swept surface. For example,
        sweeping a line results in a quadrilateral, and sweeping a
        triangle creates a "wedge".

        The skirt is generated by locating certain topological
        features. Free edges (edges of polygons or triangle strips
        only used by one polygon or triangle strips) generate
        surfaces. This is true also of lines or polylines. Vertices
        generate lines.

        .. versionchanged:: 0.32.0
           The ``capping`` keyword was added with a default of ``False``.
           The previously used VTK default corresponds to ``capping=True``.
           In a future version the default will be changed to ``True`` to
           match the behavior of the underlying VTK filter.

        Parameters
        ----------
        vector : numpy.ndarray or sequence
            Direction and length to extrude the mesh in.

        capping : bool, optional
            Control if the sweep of a 2D object is capped. The default is
            ``False``, which differs from VTK's default.

            .. warning::
               The ``capping`` keyword was added in version 0.32.0 with a
               default value of ``False``. In a future version this default
               will be changed to ``True`` to match the behavior of the
               underlying VTK filter. It is recommended to explicitly pass
               a value for this keyword argument to prevent future changes
               in behavior and warnings.

        inplace : bool, default: False
            Overwrites the original mesh in-place.

        progress_bar : bool, default: False
            Display a progress bar to indicate progress.

        Returns
        -------
        pyvista.PolyData
            Extruded mesh.

        Examples
        --------
        Extrude a half circle arc.

        >>> import pyvista as pv
        >>> arc = pv.CircularArc([-1, 0, 0], [1, 0, 0], [0, 0, 0])
        >>> mesh = arc.extrude([0, 0, 1], capping=False)
        >>> mesh.plot(color='lightblue')

        Extrude and cap an 8 sided polygon.

        >>> poly = pv.Polygon(n_sides=8)
        >>> mesh = poly.extrude((0, 0, 1.5), capping=True)
        >>> mesh.plot(line_width=5, show_edges=True)

        """
        if capping is None:
            capping = False
            warnings.warn(
                'The default value of the ``capping`` keyword argument will change in '
                'a future version to ``True`` to match the behavior of VTK. We recommend '
                'passing the keyword explicitly to prevent future surprises.',
                PyVistaFutureWarning,
            )

        alg = _vtk.vtkLinearExtrusionFilter()
        alg.SetExtrusionTypeToVectorExtrusion()
        alg.SetVector(*vector)
        alg.SetInputData(self)
        alg.SetCapping(capping)
        _update_alg(alg, progress_bar, 'Extruding')
        output = _get_output(alg)
        if inplace:
            self.copy_from(output, deep=False)
            return self
        return output

    def extrude_rotate(
        self,
        resolution=30,
        inplace=False,
        translation=0.0,
        dradius=0.0,
        angle=360.0,
        capping=None,
        rotation_axis=(0, 0, 1),
        progress_bar=False,
    ):
        """Sweep polygonal data creating "skirt" from free edges and lines, and lines from vertices.

        This takes polygonal data as input and generates polygonal
        data on output. The input dataset is swept around the axis
        to create new polygonal primitives. These primitives form a
        "skirt" or swept surface. For example, sweeping a line results
        in a cylindrical shell, and sweeping a circle creates a torus.

        There are a number of control parameters for this filter.  You
        can control whether the sweep of a 2D object (i.e., polygon or
        triangle strip) is capped with the generating geometry via the
        ``capping`` parameter. Also, you can control the angle of
        rotation, and whether translation along the axis is
        performed along with the rotation.  (Translation is useful for
        creating "springs".) You also can adjust the radius of the
        generating geometry with the ``dradius`` parameter.

        The skirt is generated by locating certain topological
        features. Free edges (edges of polygons or triangle strips
        only used by one polygon or triangle strips) generate
        surfaces. This is true also of lines or polylines. Vertices
        generate lines.

        This filter can be used to model axisymmetric objects like
        cylinders, bottles, and wine glasses; or translational
        rotational symmetric objects like springs or corkscrews.

        .. versionchanged:: 0.32.0
           The ``capping`` keyword was added with a default of ``False``.
           The previously used VTK default corresponds to ``capping=True``.
           In a future version the default will be changed to ``True`` to
           match the behavior of the underlying VTK filter.

        Parameters
        ----------
        resolution : int, optional
            Number of pieces to divide line into.

        inplace : bool, default: False
            Overwrites the original mesh inplace.

        translation : float, optional
            Total amount of translation along the axis.

        dradius : float, optional
            Change in radius during sweep process.

        angle : float, optional
            The angle of rotation in degrees.

        capping : bool, optional
            Control if the sweep of a 2D object is capped. The default is
            ``False``, which differs from VTK's default.

            .. warning::
               The ``capping`` keyword was added in version 0.32.0 with a
               default value of ``False``. In a future version this default
               will be changed to ``True`` to match the behavior of the
               underlying VTK filter. It is recommended to explicitly pass
               a value for this keyword argument to prevent future changes
               in behavior and warnings.

        rotation_axis : numpy.ndarray or sequence, optional
            The direction vector of the axis around which the rotation is done.
            It requires vtk>=9.1.0.

        progress_bar : bool, default: False
            Display a progress bar to indicate progress.

        Returns
        -------
        pyvista.PolyData
            Rotationally extruded mesh.

        Examples
        --------
        Create a "spring" using the rotational extrusion filter.

        >>> import pyvista as pv
        >>> profile = pv.Polygon(
        ...     center=[1.25, 0.0, 0.0],
        ...     radius=0.2,
        ...     normal=(0, 1, 0),
        ...     n_sides=30,
        ... )
        >>> extruded = profile.extrude_rotate(
        ...     resolution=360,
        ...     translation=4.0,
        ...     dradius=0.5,
        ...     angle=1500.0,
        ...     capping=True,
        ... )
        >>> extruded.plot(smooth_shading=True)

        Create a "wine glass" using the rotational extrusion filter.

        >>> import numpy as np
        >>> points = np.array(
        ...     [
        ...         [-0.18, 0, 0],
        ...         [-0.18, 0, 0.01],
        ...         [-0.18, 0, 0.02],
        ...         [-0.01, 0, 0.03],
        ...         [-0.01, 0, 0.04],
        ...         [-0.02, 0, 0.5],
        ...         [-0.05, 0, 0.75],
        ...         [-0.1, 0, 0.8],
        ...         [-0.2, 0, 1.0],
        ...     ]
        ... )
        >>> spline = pv.Spline(points, 30)
        >>> extruded = spline.extrude_rotate(resolution=20, capping=False)
        >>> extruded.plot(color='lightblue')

        """
        if capping is None:
            capping = False
            warnings.warn(
                'The default value of the ``capping`` keyword argument will change in '
                'a future version to ``True`` to match the behavior of VTK. We recommend '
                'passing the keyword explicitly to prevent future surprises.',
                PyVistaFutureWarning,
            )

        if (
            not isinstance(rotation_axis, (np.ndarray, collections.abc.Sequence))
            or len(rotation_axis) != 3
        ):
            raise ValueError('Vector must be a length three vector')

        if resolution <= 0:
            raise ValueError('`resolution` should be positive')
        alg = _vtk.vtkRotationalExtrusionFilter()
        alg.SetInputData(self)
        alg.SetResolution(resolution)
        alg.SetTranslation(translation)
        alg.SetDeltaRadius(dradius)
        alg.SetCapping(capping)
        alg.SetAngle(angle)
        if pyvista.vtk_version_info >= (9, 1, 0):
            alg.SetRotationAxis(rotation_axis)
        else:  # pragma: no cover
            if rotation_axis != (0, 0, 1):
                raise VTKVersionError(
                    'The installed version of VTK does not support '
                    'setting the direction vector of the axis around which the rotation is done.',
                )

        _update_alg(alg, progress_bar, 'Extruding')
        output = wrap(alg.GetOutput())
        if inplace:
            self.copy_from(output, deep=False)
            return self
        return output

    def extrude_trim(
        self,
        direction,
        trim_surface,
        extrusion="boundary_edges",
        capping="intersection",
        inplace=False,
        progress_bar=False,
    ):
        """Extrude polygonal data trimmed by a surface.

        The input dataset is swept along a specified direction forming a
        "skirt" from the boundary edges 2D primitives (i.e., edges used
        by only one polygon); and/or from vertices and lines. The extent
        of the sweeping is defined where the sweep intersects a
        user-specified surface.

        Parameters
        ----------
        direction : numpy.ndarray or sequence
            Direction vector to extrude.

        trim_surface : pyvista.PolyData
            Surface which trims the surface.

        extrusion : str, default: "boundary_edges"
            Control the strategy of extrusion. One of the following:

            * ``"boundary_edges"``
            * ``"all_edges"``

            The default only generates faces on the boundary of the original
            input surface. When using ``"all_edges"``, faces are created along
            interior points as well.

        capping : str, default: "intersection"
            Control the strategy of capping. One of the following:

            * ``"intersection"``
            * ``"minimum_distance"``
            * ``"maximum_distance"``
            * ``"average_distance"``

        inplace : bool, default: False
            Overwrites the original mesh in-place.

        progress_bar : bool, default: False
            Display a progress bar to indicate progress.

        Returns
        -------
        pyvista.PolyData
            Extruded mesh trimmed by a surface.

        Examples
        --------
        Extrude a disc.

        >>> import pyvista as pv
        >>> import numpy as np
        >>> plane = pv.Plane(i_size=2, j_size=2, direction=[0, 0.8, 1])
        >>> disc = pv.Disc(center=(0, 0, -1), c_res=50)
        >>> direction = [0, 0, 1]
        >>> extruded_disc = disc.extrude_trim(direction, plane)
        >>> extruded_disc.plot(smooth_shading=True, split_sharp_edges=True)

        """
        if not isinstance(direction, (np.ndarray, collections.abc.Sequence)) or len(direction) != 3:
            raise TypeError('Vector must be a length three vector')

        extrusions = {"boundary_edges": 0, "all_edges": 1}
        if isinstance(extrusion, str):
            if extrusion not in extrusions:
                raise ValueError(f'Invalid strategy of extrusion "{extrusion}".')
            extrusion = extrusions[extrusion]
        else:
            raise TypeError('Invalid type given to `extrusion`. Must be a string.')

        cappings = {
            "intersection": 0,
            "minimum_distance": 1,
            "maximum_distance": 2,
            "average_distance": 3,
        }
        if isinstance(capping, str):
            if capping not in cappings:
                raise ValueError(f'Invalid strategy of capping "{capping}".')
            capping = cappings[capping]
        else:
            raise TypeError('Invalid type given to `capping`. Must be a string.')

        alg = _vtk.vtkTrimmedExtrusionFilter()
        alg.SetInputData(self)
        alg.SetExtrusionDirection(*direction)
        alg.SetTrimSurfaceData(trim_surface)
        alg.SetExtrusionStrategy(extrusion)
        alg.SetCappingStrategy(capping)
        _update_alg(alg, progress_bar, 'Extruding with trimming')
        output = wrap(alg.GetOutput())
        if inplace:
            self.copy_from(output, deep=False)
            return self
        return output

    def strip(
        self,
        join=False,
        max_length=1000,
        pass_cell_data=False,
        pass_cell_ids=False,
        pass_point_ids=False,
        progress_bar=False,
    ):
        """Strip poly data cells.

        Generates triangle strips and/or poly-lines from input
        polygons, triangle strips, and lines.

        Polygons are assembled into triangle strips only if they are
        triangles; other types of polygons are passed through to the
        output and not stripped. (Use ``triangulate`` filter to
        triangulate non-triangular polygons prior to running this
        filter if you need to strip all the data.) The filter will
        pass through (to the output) vertices if they are present in
        the input polydata.

        Also note that if triangle strips or polylines are defined in
        the input they are passed through and not joined nor
        extended. (If you wish to strip these use ``triangulate``
        filter to fragment the input into triangles and lines prior to
        running this filter.)

        This filter implements `vtkStripper
        <https://vtk.org/doc/nightly/html/classvtkStripper.html>`_

        Parameters
        ----------
        join : bool, default: False
            If ``True``, the output polygonal segments will be joined
            if they are contiguous. This is useful after slicing a
            surface.

        max_length : int, default: 1000
            Specify the maximum number of triangles in a triangle
            strip, and/or the maximum number of lines in a poly-line.

        pass_cell_data : bool, default: False
            Enable/Disable passing of the CellData in the input to the
            output as FieldData. Note the field data is transformed.

        pass_cell_ids : bool, default: False
            If ``True``, the output polygonal dataset will have a
            celldata array that holds the cell index of the original
            3D cell that produced each output cell. This is useful for
            picking. The default is ``False`` to conserve memory.

        pass_point_ids : bool, default: False
            If ``True``, the output polygonal dataset will have a
            pointdata array that holds the point index of the original
            vertex that produced each output vertex. This is useful
            for picking. The default is ``False`` to conserve memory.

        progress_bar : bool, default: False
            Display a progress bar to indicate progress.

        Returns
        -------
        pyvista.PolyData
            Stripped mesh.

        Examples
        --------
        >>> from pyvista import examples
        >>> mesh = examples.load_airplane()
        >>> slc = mesh.slice(normal='z', origin=(0, 0, -10))
        >>> stripped = slc.strip()
        >>> stripped.n_cells
        1
        >>> stripped.plot(show_edges=True, line_width=3)

        """
        alg = _vtk.vtkStripper()
        alg.SetInputDataObject(self)
        alg.SetJoinContiguousSegments(join)
        alg.SetMaximumLength(max_length)
        alg.SetPassCellDataAsFieldData(pass_cell_data)
        alg.SetPassThroughCellIds(pass_cell_ids)
        alg.SetPassThroughPointIds(pass_point_ids)
        _update_alg(alg, progress_bar, 'Stripping Mesh')
        return _get_output(alg)

    def collision(
        self,
        other_mesh,
        contact_mode=0,
        box_tolerance=0.001,
        cell_tolerance=0.0,
        n_cells_per_node=2,
        generate_scalars=False,
        progress_bar=False,
    ):
        """Perform collision determination between two polyhedral surfaces.

        If ``collision_mode`` is set to all contacts, the output will
        be lines of contact. If ``collision_mode`` is first contact or half
        contacts then the Contacts output will be vertices.

        .. warning::
            Currently only triangles are processed. Use
            :func:`PolyDataFilters.triangulate` to convert any strips
            or polygons to triangles.  Otherwise, the mesh will be
            converted for you within this method.

        Parameters
        ----------
        other_mesh : pyvista.DataSet
            Other mesh to test collision with.  If the other mesh is
            not a surface, its external surface will be extracted and
            triangulated.

        contact_mode : int, default: 0
            Contact mode.  One of the following:

            * 0 - All contacts. Find all the contacting cell pairs
              with two points per collision
            * 1 - First contact. Quickly find the first contact point.
            * 2 - Half contacts. Find all the contacting cell pairs
              with one point per collision.

        box_tolerance : float, default: 0.001
             Oriented bounding box (OBB) tree tolerance in world coordinates.

        cell_tolerance : float, default: 0.0
            Cell tolerance (squared value).

        n_cells_per_node : int, default: 2
            Number of cells in each OBB.

        generate_scalars : bool, default: False
            Flag to visualize the contact cells.  If ``True``, the
            contacting cells will be colored from red through blue,
            with collisions first determined colored red.  This array
            is stored as ``"collision_rgba"``.

            .. note::
               This will remove any other cell arrays in the mesh.

        progress_bar : bool, default: False
            Display a progress bar to indicate progress.

        Returns
        -------
        pyvista.PolyData
            Mesh containing collisions in the ``field_data``
            attribute named ``"ContactCells"``.  Array only exists
            when there are collisions.

        int
            Number of collisions.

        Notes
        -----
        Due to the nature of the `vtk.vtkCollisionDetectionFilter
        <https://vtk.org/doc/nightly/html/classvtkCollisionDetectionFilter.html>`_,
        repeated uses of this method will be slower that using the
        ``vtk.vtkCollisionDetectionFilter`` directly.  The first
        update of the filter creates two instances of `vtkOBBTree
        <https://vtk.org/doc/nightly/html/classvtkOBBTree.html>`_,
        which can be subsequently updated by modifying the transform or
        matrix of the input meshes.

        This method assumes no transform and is easier to use for
        single collision tests, but it is recommended to use a
        combination of ``pyvista`` and ``vtk`` for rapidly computing
        repeated collisions.  See the `Collision Detection Example
        <https://kitware.github.io/vtk-examples/site/Python/Visualization/CollisionDetection/>`_

        Examples
        --------
        Compute the collision between a sphere and the back faces of a
        cube and output the cell indices of the first 10 collisions.

        >>> import numpy as np
        >>> import pyvista as pv
        >>> mesh_a = pv.Sphere(radius=0.5)
        >>> mesh_b = pv.Cube((0.5, 0.5, 0.5)).extract_cells([0, 2, 4])
        >>> collision, ncol = mesh_a.collision(mesh_b, cell_tolerance=1)
        >>> collision['ContactCells'][:10]
        pyvista_ndarray([464,   0,   0,  29,  29,  27,  27,  28,  28,  23])

        Plot the collisions by creating a collision mask with the
        ``"ContactCells"`` field data.  Cells with a collision are
        colored red.

        >>> scalars = np.zeros(collision.n_cells, dtype=bool)
        >>> scalars[collision.field_data['ContactCells']] = True
        >>> pl = pv.Plotter()
        >>> _ = pl.add_mesh(
        ...     collision,
        ...     scalars=scalars,
        ...     show_scalar_bar=False,
        ...     cmap='bwr',
        ... )
        >>> _ = pl.add_mesh(
        ...     mesh_b,
        ...     color='lightblue',
        ...     line_width=5,
        ...     opacity=0.7,
        ...     show_edges=True,
        ... )
        >>> pl.show()

        Alternatively, simply plot the collisions using the default
        ``'collision_rgba'`` array after enabling ``generate_scalars``.

        >>> collision, ncol = mesh_a.collision(
        ...     mesh_b, cell_tolerance=1, generate_scalars=True
        ... )
        >>> collision.plot()

        See :ref:`collision_example` for more examples using this filter.

        """
        # other mesh must be a polydata
        if not isinstance(other_mesh, pyvista.PolyData):
            other_mesh = other_mesh.extract_surface()

        # according to VTK limitations
        poly_data = self
        if not poly_data.is_all_triangles:
            poly_data = poly_data.triangulate()
        if not other_mesh.is_all_triangles:
            other_mesh = other_mesh.triangulate()

        alg = _vtk.vtkCollisionDetectionFilter()
        alg.SetInputData(0, poly_data)
        alg.SetTransform(0, _vtk.vtkTransform())
        alg.SetInputData(1, other_mesh)
        alg.SetMatrix(1, _vtk.vtkMatrix4x4())
        alg.SetBoxTolerance(box_tolerance)
        alg.SetCellTolerance(cell_tolerance)
        alg.SetNumberOfCellsPerNode(n_cells_per_node)
        alg.SetCollisionMode(contact_mode)
        alg.SetGenerateScalars(generate_scalars)
        _update_alg(alg, progress_bar, 'Computing collisions')

        output = _get_output(alg)

        if generate_scalars:
            # must rename array as VTK sets the cell scalars array name to
            # a nullptr.
            # See https://github.com/pyvista/pyvista/pull/1540
            #
            # Note: Since all other cell arrays are destroyed when
            # generate_scalars is True, we can always index the first cell
            # array.
            output.cell_data.GetAbstractArray(0).SetName('collision_rgba')

        return output, alg.GetNumberOfContacts()

    def contour_banded(
        self,
        n_contours,
        rng=None,
        scalars=None,
        component=0,
        clip_tolerance=1e-6,
        generate_contour_edges=True,
        scalar_mode="value",
        clipping=True,
        progress_bar=False,
    ):
        """Generate filled contours.

        Generates filled contours for vtkPolyData. Filled contours are
        bands of cells that all have the same cell scalar value, and can
        therefore be colored the same. The method is also referred to as
        filled contour generation.

        This filter implements `vtkBandedPolyDataContourFilter
        <https://vtk.org/doc/nightly/html/classvtkBandedPolyDataContourFilter.html>`_.

        Parameters
        ----------
        n_contours : int
            Number of contours.

        rng : Sequence, optional
            Range of the scalars. Optional and defaults to the minimum and
            maximum of the active scalars of ``scalars``.

        scalars : str, optional
            The name of the scalar array to use for contouring.  If ``None``,
            the active scalar array will be used.

        component : int, default: 0
            The component to use of an input scalars array with more than one
            component.

        clip_tolerance : float, default: 1e-6
            Set/Get the clip tolerance.  Warning: setting this too large will
            certainly cause numerical issues. Change from the default value at
            your own risk. The actual internal clip tolerance is computed by
            multiplying ``clip_tolerance`` by the scalar range.

        generate_contour_edges : bool, default: True
            Controls whether contour edges are generated.  Contour edges are
            the edges between bands. If enabled, they are generated from
            polygons/triangle strips and returned as a second output.

        scalar_mode : str, default: 'value'
            Control whether the cell scalars are output as an integer index or
            a scalar value.  If ``'index'``, the index refers to the bands
            produced by the clipping range. If ``'value'``, then a scalar value
            which is a value between clip values is used.

        clipping : bool, default: True
            Indicate whether to clip outside ``rng`` and only return cells with
            values within ``rng``.

        progress_bar : bool, default: False
            Display a progress bar to indicate progress.

        Returns
        -------
        output : pyvista.PolyData
            Surface containing the contour surface.

        edges : pyvista.PolyData
            Optional edges when ``generate_contour_edges`` is ``True``.

        Examples
        --------
        Plot the random hills dataset and with 8 contour lines. Note how we use 7
        colors here (``n_contours - 1``).

        >>> import pyvista as pv
        >>> from pyvista import examples

        >>> mesh = examples.load_random_hills()
        >>> n_contours = 8
        >>> _, edges = mesh.contour_banded(n_contours)

        >>> pl = pv.Plotter()
        >>> _ = pl.add_mesh(
        ...     edges,
        ...     line_width=5,
        ...     render_lines_as_tubes=True,
        ...     color='k',
        ... )
        >>> _ = pl.add_mesh(mesh, n_colors=n_contours - 1, cmap='Set3')
        >>> pl.show()

        Extract the surface from the uniform grid dataset and plot its contours
        alongside the output from the banded contour filter.

        >>> surf = examples.load_uniform().extract_surface()
        >>> n_contours = 5
        >>> rng = [200, 500]
        >>> output, edges = surf.contour_banded(n_contours, rng=rng)

        >>> dargs = dict(n_colors=n_contours - 1, clim=rng)
        >>> pl = pv.Plotter()
        >>> _ = pl.add_mesh(
        ...     edges,
        ...     line_width=5,
        ...     render_lines_as_tubes=True,
        ...     color='k',
        ... )
        >>> _ = pl.add_mesh(surf, opacity=0.3, **dargs)
        >>> _ = pl.add_mesh(output, **dargs)
        >>> pl.show()

        """
        if scalars is None:
            set_default_active_scalars(self)
            if self.point_data.active_scalars_name is None:
                raise MissingDataError('No point scalars to contour.')
            scalars = self.active_scalars_name
        arr = get_array(self, scalars, preference='point', err=False)
        if arr is None:
            raise ValueError('No arrays present to contour.')
        field = get_array_association(self, scalars, preference='point')
        if field != FieldAssociation.POINT:
            raise ValueError('Only point data can be contoured.')

        if rng is None:
            rng = (self.active_scalars.min(), self.active_scalars.max())

        alg = _vtk.vtkBandedPolyDataContourFilter()
        alg.SetInputArrayToProcess(
            0,
            0,
            0,
            field.value,
            scalars,
        )  # args: (idx, port, connection, field, name)
        alg.GenerateValues(n_contours, rng[0], rng[1])
        alg.SetInputDataObject(self)
        alg.SetClipping(clipping)
        if scalar_mode == 'value':
            alg.SetScalarModeToValue()
        elif scalar_mode == 'index':
            alg.SetScalarModeToIndex()
        else:
            raise ValueError(
                f'Invalid scalar mode "{scalar_mode}". Should be either "value" or "index".',
            )
        alg.SetGenerateContourEdges(generate_contour_edges)
        alg.SetClipTolerance(clip_tolerance)
        alg.SetComponent(component)
        _update_alg(alg, progress_bar, 'Contouring Mesh')
        mesh = _get_output(alg)

        # Must rename array as VTK sets the active scalars array name to a nullptr.
        # Please note this was fixed upstream in https://gitlab.kitware.com/vtk/vtk/-/merge_requests/9840
        for i in range(mesh.GetPointData().GetNumberOfArrays()):
            array = mesh.GetPointData().GetAbstractArray(i)
            name = array.GetName()
            if name is None:
                array.SetName(self.point_data.active_scalars_name)
        for i in range(mesh.GetCellData().GetNumberOfArrays()):
            array = mesh.GetCellData().GetAbstractArray(i)
            name = array.GetName()
            if name is None:
                array.SetName(self.cell_data.active_scalars_name)

        if generate_contour_edges:
            return mesh, wrap(alg.GetContourEdgesOutput())
        return mesh

    def reconstruct_surface(self, nbr_sz=None, sample_spacing=None, progress_bar=False):
        """Reconstruct a surface from the points in this dataset.

        This filter takes a list of points assumed to lie on the
        surface of a solid 3D object. A signed measure of the distance
        to the surface is computed and sampled on a regular grid. The
        grid can then be contoured at zero to extract the surface. The
        default values for neighborhood size and sample spacing should
        give reasonable results for most uses but can be set if
        desired.

        This is helpful when generating surfaces from point clouds and
        is more reliable than :func:`DataSetFilters.delaunay_3d`.

        Parameters
        ----------
        nbr_sz : int, optional
            Specify the number of neighbors each point has, used for
            estimating the local surface orientation.

            The default value of 20 should be fine for most
            applications, higher values can be specified if the spread
            of points is uneven. Values as low as 10 may yield
            adequate results for some surfaces. Higher values cause
            the algorithm to take longer and will cause
            errors on sharp boundaries.

        sample_spacing : float, optional
            The spacing of the 3D sampling grid.  If not set, a
            reasonable guess will be made.

        progress_bar : bool, default: False
            Display a progress bar to indicate progress.

        Returns
        -------
        pyvista.PolyData
            Reconstructed surface.

        Examples
        --------
        Create a point cloud out of a sphere and reconstruct a surface
        from it.

        >>> import pyvista as pv
        >>> points = pv.wrap(pv.Sphere().points)
        >>> surf = points.reconstruct_surface()

        >>> pl = pv.Plotter(shape=(1, 2))
        >>> _ = pl.add_mesh(points)
        >>> _ = pl.add_title('Point Cloud of 3D Surface')
        >>> pl.subplot(0, 1)
        >>> _ = pl.add_mesh(surf, color=True, show_edges=True)
        >>> _ = pl.add_title('Reconstructed Surface')
        >>> pl.show()

        See :ref:`surface_reconstruction_example` for more examples
        using this filter.

        """
        alg = _vtk.vtkSurfaceReconstructionFilter()
        alg.SetInputDataObject(self)
        if nbr_sz is not None:
            alg.SetNeighborhoodSize(nbr_sz)
        if sample_spacing is not None:
            alg.SetSampleSpacing(sample_spacing)

        # connect using ports as this will be slightly faster
        mc = _vtk.vtkMarchingCubes()
        mc.SetComputeNormals(False)
        mc.SetComputeScalars(False)
        mc.SetComputeGradients(False)
        mc.SetInputConnection(alg.GetOutputPort())
        mc.SetValue(0, 0.0)
        _update_alg(mc, progress_bar, 'Reconstructing surface')
<<<<<<< HEAD
        return wrap(mc.GetOutput())
=======
        surf = wrap(mc.GetOutput())
        return surf

    def triangulate_contours(self, display_errors=False, progress_bar=False):
        """Triangulate and fill all 2D contours to create polygons.

        .. versionadded:: 0.44.0

        This filter will generate triangles to fill all of the 2D contours
        in its input. The input to the filter is a set of lines (not polylines)
        which when joined form loops. The contours may be concave, and may even
        contain holes i.e. a contour may contain an internal contour that is
        wound in the opposite direction (as compared to the outer polygon
        normal) to indicate that it is a hole.

        .. note::

            This filter will assume that the input polygons lie in the same
            plane and will not perform any projection or transformation of the
            input data. You may need to project your data to a plane before
            using this filter.

        .. warning::

            The triangulation of is done in O(n) time for simple convex inputs,
            but for non-convex inputs the worst-case time is O(n^2*m^2) where n
            is the number of points and m is the number of holes. The best
            triangulation algorithms, in contrast, are O(n log n). The
            resulting triangles may be quite narrow, the algorithm does not
            attempt to produce high-quality triangles.

        Parameters
        ----------
        display_errors : bool, default: False
            Generate errors when the triangulation fails. Note that
            triangulation failures are often minor, because they involve tiny
            triangles that are too small to see.

        progress_bar : bool, default: False
            Display a progress bar to indicate progress.

        Returns
        -------
        pyvista.PolyData
            Triangulated mesh with the filled contours.

        Examples
        --------
        Create banded contour and fill.

        >>> import pyvista as pv
        >>> from pyvista import examples
        >>> image = examples.download_st_helens()
        >>> contours = image.contour([1302.3334, 1922.6666])
        >>> filled = contours.triangulate_contours()

        >>> pl = pv.Plotter(shape=(1, 2))
        >>> _ = pl.add_mesh(image, show_scalar_bar=False)
        >>> _ = pl.add_mesh(contours, color='black')
        >>> pl.subplot(0, 1)
        >>> _ = pl.add_mesh(contours, color='black')
        >>> _ = pl.add_mesh(filled, color='red')
        >>> pl.link_views()
        >>> pl.view_xy()
        >>> pl.show()

        """
        alg = _vtk.vtkContourTriangulator()
        alg.SetInputDataObject(self)
        alg.SetTriangulationErrorDisplay(display_errors)
        _update_alg(alg, progress_bar, 'Triangulating Contours')
        return _get_output(alg)
>>>>>>> 1b60ecd4
<|MERGE_RESOLUTION|>--- conflicted
+++ resolved
@@ -3784,11 +3784,7 @@
         mc.SetInputConnection(alg.GetOutputPort())
         mc.SetValue(0, 0.0)
         _update_alg(mc, progress_bar, 'Reconstructing surface')
-<<<<<<< HEAD
         return wrap(mc.GetOutput())
-=======
-        surf = wrap(mc.GetOutput())
-        return surf
 
     def triangulate_contours(self, display_errors=False, progress_bar=False):
         """Triangulate and fill all 2D contours to create polygons.
@@ -3858,5 +3854,4 @@
         alg.SetInputDataObject(self)
         alg.SetTriangulationErrorDisplay(display_errors)
         _update_alg(alg, progress_bar, 'Triangulating Contours')
-        return _get_output(alg)
->>>>>>> 1b60ecd4
+        return _get_output(alg)