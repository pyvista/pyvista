--- conflicted
+++ resolved
@@ -688,11 +688,7 @@
 
     def __init__(
         self,
-<<<<<<< HEAD
-        var_inp: Union[_vtk.vtkPolyData, str, Matrix[float]] = None,
-=======
         var_inp: Union[_vtk.vtkPolyData, str, Matrix[float], None] = None,
->>>>>>> 1059a869
         faces: Optional[CellArrayLike] = None,
         n_faces: Optional[int] = None,
         lines: Optional[CellArrayLike] = None,
