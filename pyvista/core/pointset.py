--- conflicted
+++ resolved
@@ -43,13 +43,9 @@
 from .utilities.misc import abstract_class
 from .utilities.points import vtk_points
 
-<<<<<<< HEAD
-if TYPE_CHECKING:  # pragma: no cover
+if TYPE_CHECKING:
     from typing_extensions import Self
 
-=======
-if TYPE_CHECKING:
->>>>>>> b1956de4
     from ._typing_core import ArrayLike
     from ._typing_core import BoundsTuple
     from ._typing_core import CellArrayLike
