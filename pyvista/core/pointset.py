--- conflicted
+++ resolved
@@ -342,31 +342,15 @@
                 pdata.point_data[key] = value
         return pdata
 
-<<<<<<< HEAD
-    def cast_to_unstructured_grid(self, deep=True) -> pyvista.UnstructuredGrid:
-        """Cast this dataset to :class:`pyvista.UnstructuredGrid`.
-
-        Parameters
-        ----------
-        deep : bool, deep: True
-            Whether to copy the input points, or to create an UnstructuredGrid
-            without copying them.  Setting ``deep=True`` ensures that the input
-            points can be modified without affecting the returned mesh.
-=======
     def cast_to_unstructured_grid(self) -> pyvista.UnstructuredGrid:
         """Cast this dataset to :class:`pyvista.UnstructuredGrid`.
 
         A deep copy of the points and point data is made.
->>>>>>> b8c4dc4e
 
         Returns
         -------
         pyvista.UnstructuredGrid
-<<<<<<< HEAD
-            Dataset cast into a :class:`pyvista.UnstructuredGrid`.
-=======
             Dataset cast to a :class:`pyvista.UnstructuredGrid`.
->>>>>>> b8c4dc4e
 
         Examples
         --------
@@ -383,11 +367,7 @@
         <class 'pyvista.core.pointset.UnstructuredGrid'>
 
         """
-<<<<<<< HEAD
-        return self.cast_to_polydata(deep=deep).cast_to_unstructured_grid()
-=======
         return self.cast_to_polydata(deep=False).cast_to_unstructured_grid()
->>>>>>> b8c4dc4e
 
     @wraps(DataSet.plot)
     def plot(self, *args, **kwargs):
