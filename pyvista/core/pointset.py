--- conflicted
+++ resolved
@@ -1933,23 +1933,6 @@
         """Initialize the structured grid."""
         super().__init__()
 
-<<<<<<< HEAD
-        if len(args) == 1:
-            if isinstance(args[0], _vtk.vtkStructuredGrid):
-                self.deep_copy(args[0])
-            elif isinstance(args[0], (str, pathlib.Path)):
-                self._from_file(args[0], **kwargs)
-            elif isinstance(args[0], np.ndarray):
-                self.points = args[0]  # type: ignore
-
-        elif len(args) == 3:
-            arg0_is_arr = isinstance(args[0], np.ndarray)
-            arg1_is_arr = isinstance(args[1], np.ndarray)
-            arg2_is_arr = isinstance(args[2], np.ndarray)
-
-            if all([arg0_is_arr, arg1_is_arr, arg2_is_arr]):
-                self._from_arrays(args[0], args[1], args[2], **kwargs)
-=======
         if isinstance(uinput, _vtk.vtkStructuredGrid):
             self.deep_copy(uinput)
         elif isinstance(uinput, (str, pathlib.Path)):
@@ -1961,7 +1944,7 @@
         ):
             self._from_arrays(uinput, y, z, **kwargs)
         elif isinstance(uinput, np.ndarray) and y is None and z is None:
-            self.points = uinput
+            self.points = uinput  # type: ignore
         elif uinput is None:
             # do nothing, initialize as empty structured grid
             pass
@@ -1974,7 +1957,6 @@
                 " - Single `numpy.ndarray` as the only argument"
                 " - Three `numpy.ndarray` as the first three arguments"
             )
->>>>>>> 77b991a1
 
     def __repr__(self):
         """Return the standard representation."""
