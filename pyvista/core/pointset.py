--- conflicted
+++ resolved
@@ -425,11 +425,11 @@
     @editable.setter
     def editable(self, value: bool):
         self.SetEditable(value)
-        
+
 
     # @points.setter
     # def points(self, points: np.ndarray):
-    #     """Override points setter to 
+    #     """Override points setter to
 
     def cast_to_polydata(self, deep=True):
         """Cast this dataset to polydata.
@@ -2262,15 +2262,8 @@
         )
         for c in range(ncells):
             i, j, k = np.unravel_index(c, shape0, order='F')
-<<<<<<< HEAD
-            coord = (2*i + connectivity[0],
-                     2*j + connectivity[1],
-                     2*k + connectivity[2])
+            coord = (2 * i + connectivity[0], 2 * j + connectivity[1], 2 * k + connectivity[2])
             cinds = np.ravel_multi_index(coord, shape1, order='F')  # type: ignore
-=======
-            coord = (2 * i + connectivity[0], 2 * j + connectivity[1], 2 * k + connectivity[2])
-            cinds = np.ravel_multi_index(coord, shape1, order='F')
->>>>>>> c5b53307
             cells[c, 1:] = indices[cinds]
         cells = cells.flatten()
         points = pyvista.vtk_points(points)
