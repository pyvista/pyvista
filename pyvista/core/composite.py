--- conflicted
+++ resolved
@@ -880,11 +880,7 @@
         for i, name in enumerate(reversed(names)):
             self.set_block_name(i, name)
 
-<<<<<<< HEAD
-    def clean(self, empty=True) -> None:
-=======
-    def clean(self, empty: bool = True):
->>>>>>> 4f09401c
+    def clean(self, empty: bool = True) -> None:
         """Remove any null blocks in place.
 
         Parameters
