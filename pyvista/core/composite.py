--- conflicted
+++ resolved
@@ -61,6 +61,7 @@
     # Bind pyvista.plotting.plot to the object
     plot = pyvista.plot
     _READERS = dict.fromkeys(['.vtm', '.vtmb'], vtk.vtkXMLMultiBlockDataReader)
+    _READERS['.case'] = vtk.vtkGenericEnSightReader
     _WRITERS = dict.fromkeys(['.vtm', '.vtmb'], vtk.vtkXMLMultiBlockDataWriter)
 
     def __init__(self, *args, **kwargs):
@@ -104,77 +105,6 @@
                 self.SetBlock(i, pyvista.wrap(block))
         return
 
-<<<<<<< HEAD
-
-    def _load_file(self, filename):
-        """Load a vtkMultiBlockDataSet from a file.
-
-        The supported extensions are:  ``.vtm`` or ``.vtmb``.
-
-        """
-        filename = os.path.abspath(os.path.expanduser(filename))
-        # test if file exists
-        if not os.path.isfile(filename):
-            raise Exception('File %s does not exist' % filename)
-
-        # Get extension
-        ext = pyvista.get_ext(filename)
-        # Extensions: .vtm and .vtmb
-
-        # Select reader
-        if ext in ['.vtm', '.vtmb']:
-            reader = vtk.vtkXMLMultiBlockDataReader()
-            reader.SetFileName(filename)
-        elif ext in ['.case']:
-            reader = vtk.vtkGenericEnSightReader()
-            reader.SetCaseFileName(filename)
-        else:
-            raise IOError('File extension must be either "vtm", "vtmb" or ".case"')
-
-        # Load file
-        reader.Update()
-        self.shallow_copy(reader.GetOutput())
-
-
-    def save(self, filename, binary=True):
-        """Write a ``MultiBlock`` dataset to disk.
-
-        Written file may be an ASCII or binary vtm file.
-
-        Parameters
-        ----------
-        filename : str
-            Filename of mesh to be written.  File type is inferred from
-            the extension of the filename unless overridden with
-            ftype.  Can be one of the following types (.vtm or .vtmb)
-
-        binary : bool, optional
-            Writes the file as binary when True and ASCII when False.
-
-        Notes
-        -----
-        Binary files write much faster than ASCII and have a smaller
-        file size.
-
-        """
-        filename = os.path.abspath(os.path.expanduser(filename))
-        ext = pyvista.get_ext(filename)
-        if ext in ['.vtm', '.vtmb']:
-            writer = vtk.vtkXMLMultiBlockDataWriter()
-        else:
-            raise Exception('File extension must be either "vtm" or "vtmb"')
-
-        writer.SetFileName(filename)
-        writer.SetInputDataObject(self)
-        if binary:
-            writer.SetDataModeToBinary()
-        else:
-            writer.SetDataModeToAscii()
-        writer.Write()
-        return
-
-=======
->>>>>>> 9aebb88e
     @property
     def bounds(self):
         """Find min/max for bounds across blocks.
