--- conflicted
+++ resolved
@@ -13,13 +13,8 @@
 from vtk import vtkMultiBlockDataSet
 
 import pyvista
-<<<<<<< HEAD
-from pyvista.utilities import get_array, is_pyvista_dataset, wrap
+from pyvista.utilities import is_pyvista_dataset, wrap
 from .dataset import DataObject, DataSet
-=======
-from pyvista.utilities import is_pyvista_dataset, wrap
-from .common import DataObject, Common
->>>>>>> 37078c36
 from .filters import CompositeFilters
 
 log = logging.getLogger(__name__)
