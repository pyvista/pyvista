--- conflicted
+++ resolved
@@ -272,9 +272,11 @@
 
 
     def __getitem__(self, index):
-<<<<<<< HEAD
-        """Get a block by its index or name (if the name is non-unique then
-        returns the first occurrence)"""
+        """Get a block by its index or name.
+
+        If the name is non-unique then returns the first occurrence.
+
+        """
         if isinstance(index, slice):
             stop = index.stop if index.stop >= 0 else self.n_blocks + index.stop + 1
             step = index.step if isinstance(index.step, int) else 1
@@ -288,14 +290,6 @@
                 multi[-1, self.get_block_name(i)] = self[i]
             return multi
         elif isinstance(index, str):
-=======
-        """Get a block by its index or name.
-
-        If the name is non-unique then returns the first occurrence.
-
-        """
-        if isinstance(index, str):
->>>>>>> 1fff9141
             index = self.get_index_by_name(index)
         ############################
         if index < 0:
