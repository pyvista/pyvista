--- conflicted
+++ resolved
@@ -747,11 +747,7 @@
 
     def get_data_range(  # type: ignore[override]
         self: MultiBlock,
-<<<<<<< HEAD
-        name: str,
-=======
         name: str | None,
->>>>>>> 839ad297
         allow_missing: bool = False,
         preference: PointLiteral | CellLiteral | FieldLiteral = 'cell',
     ) -> tuple[float, float]:
@@ -771,11 +767,8 @@
             to search for in the dataset.  Must be either ``'point'``,
             ``'cell'``, or ``'field'``.
 
-<<<<<<< HEAD
-=======
             .. versionadded:: 0.45
 
->>>>>>> 839ad297
         Returns
         -------
         tuple
