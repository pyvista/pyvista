"""Container to mimic ``vtkMultiBlockDataSet`` objects.

These classes hold many VTK datasets in one object that can be passed
to VTK algorithms and PyVista filtering/plotting routines.
"""

import collections.abc
from itertools import zip_longest
import pathlib
from typing import Any, Iterable, List, Optional, Set, Tuple, Union, cast, overload

import numpy as np

import pyvista

from . import _vtk_core as _vtk
from ._typing_core import BoundsLike, NumpyArray
from .dataset import DataObject, DataSet
from .filters import CompositeFilters
from .pyvista_ndarray import pyvista_ndarray
from .utilities.arrays import FieldAssociation
from .utilities.geometric_objects import Box
from .utilities.helpers import is_pyvista_dataset, wrap

_TypeMultiBlockLeaf = Union['MultiBlock', DataSet]


class MultiBlock(
    _vtk.vtkMultiBlockDataSet, CompositeFilters, DataObject, collections.abc.MutableSequence  # type: ignore[type-arg]
):
    """A composite class to hold many data sets which can be iterated over.

    This wraps/extends the `vtkMultiBlockDataSet
    <https://vtk.org/doc/nightly/html/classvtkMultiBlockDataSet.html>`_ class
    so that we can easily plot these data sets and use the composite in a
    Pythonic manner.

    You can think of ``MultiBlock`` like a list as we
    can iterate over this data structure by index.  It has some dictionary
    features as we can also access blocks by their string name.

    .. versionchanged:: 0.36.0
       ``MultiBlock`` adheres more closely to being list like, and inherits
       from :class:`collections.abc.MutableSequence`.  Multiple nonconforming
       behaviors were removed or modified.

    Parameters
    ----------
    *args : dict, optional
        Data object dictionary.

    **kwargs : dict, optional
        See :func:`pyvista.read` for additional options.

    Examples
    --------
    >>> import pyvista as pv

    Create an empty composite dataset.

    >>> blocks = pv.MultiBlock()

    Add a dataset to the collection.

    >>> sphere = pv.Sphere()
    >>> blocks.append(sphere)

    Add a named block.

    >>> blocks["cube"] = pv.Cube()

    Instantiate from a list of objects.

    >>> data = [
    ...     pv.Sphere(center=(2, 0, 0)),
    ...     pv.Cube(center=(0, 2, 0)),
    ...     pv.Cone(),
    ... ]
    >>> blocks = pv.MultiBlock(data)
    >>> blocks.plot()

    Instantiate from a dictionary.

    >>> data = {
    ...     "cube": pv.Cube(),
    ...     "sphere": pv.Sphere(center=(2, 2, 0)),
    ... }
    >>> blocks = pv.MultiBlock(data)
    >>> blocks.plot()

    Iterate over the collection.

    >>> for name in blocks.keys():
    ...     block = blocks[name]
    ...

    >>> for block in blocks:
    ...     # Do something with each dataset
    ...     surf = block.extract_surface()
    ...

    """

    plot = pyvista._plot.plot

    _WRITERS = dict.fromkeys(['.vtm', '.vtmb'], _vtk.vtkXMLMultiBlockDataWriter)

    def __init__(self, *args, **kwargs) -> None:
        """Initialize multi block."""
        super().__init__()
        deep = kwargs.pop('deep', False)

        # keep a python reference to the dataset to avoid
        # unintentional garbage collections since python does not
        # add a reference to the dataset when it's added here in
        # MultiBlock.  See https://github.com/pyvista/pyvista/pull/1805
        self._refs: Any = {}

        if len(args) == 1:
            if isinstance(args[0], _vtk.vtkMultiBlockDataSet):
                if deep:
                    self.deep_copy(args[0])
                else:
                    self.shallow_copy(args[0])
            elif isinstance(args[0], (list, tuple)):
                for block in args[0]:
                    self.append(block)
            elif isinstance(args[0], (str, pathlib.Path)):
                self._from_file(args[0], **kwargs)
            elif isinstance(args[0], dict):
                for key, block in args[0].items():
                    self.append(block, key)
            else:
                raise TypeError(f'Type {type(args[0])} is not supported by pyvista.MultiBlock')

        elif len(args) > 1:
            raise ValueError(
                'Invalid number of arguments:\n``pyvista.MultiBlock``' 'supports 0 or 1 arguments.'
            )

        # Upon creation make sure all nested structures are wrapped
        self.wrap_nested()

    def wrap_nested(self):
        """Ensure that all nested data structures are wrapped as PyVista datasets.

        This is performed in place.

        """
        for i in range(self.n_blocks):
            block = self.GetBlock(i)
            if not is_pyvista_dataset(block):
                self.SetBlock(i, wrap(block))

    @property
    def bounds(self) -> BoundsLike:  # numpydoc ignore=RT01
        """Find min/max for bounds across blocks.

        Returns
        -------
        tuple[float, float, float, float, float, float]
            Length 6 tuple of floats containing min/max along each axis.

        Examples
        --------
        Return the bounds across blocks.

        >>> import pyvista as pv
        >>> data = [
        ...     pv.Sphere(center=(2, 0, 0)),
        ...     pv.Cube(center=(0, 2, 0)),
        ...     pv.Cone(),
        ... ]
        >>> blocks = pv.MultiBlock(data)
        >>> blocks.bounds
        (-0.5, 2.5, -0.5, 2.5, -0.5, 0.5)

        """
        # apply reduction of min and max over each block
        # (typing.cast necessary to make mypy happy with ufunc.reduce() later)
        all_bounds = [cast(List[float], block.bounds) for block in self if block]
        # edge case where block has no bounds
        if not all_bounds:  # pragma: no cover
            minima = np.array([0.0, 0.0, 0.0])
            maxima = np.array([0.0, 0.0, 0.0])
        else:
            minima = np.minimum.reduce(all_bounds)[::2]
            maxima = np.maximum.reduce(all_bounds)[1::2]

        # interleave minima and maxima for bounds
        the_bounds = np.stack([minima, maxima]).ravel('F')

        return cast(BoundsLike, tuple(the_bounds))

    @property
    def center(self) -> NumpyArray[float]:  # numpydoc ignore=RT01
        """Return the center of the bounding box.

        Returns
        -------
        np.ndarray
            Center of the bounding box.

        Examples
        --------
        >>> import pyvista as pv
        >>> data = [
        ...     pv.Sphere(center=(2, 0, 0)),
        ...     pv.Cube(center=(0, 2, 0)),
        ...     pv.Cone(),
        ... ]
        >>> blocks = pv.MultiBlock(data)
        >>> blocks.center  # doctest:+SKIP
        array([1., 1., 0.])

        """
        # (typing.cast necessary to make mypy happy with np.reshape())
        return np.reshape(cast(List[float], self.bounds), (3, 2)).mean(axis=1)

    @property
    def length(self) -> float:  # numpydoc ignore=RT01
        """Return the length of the diagonal of the bounding box.

        Returns
        -------
        float
            Length of the diagonal of the bounding box.

        Examples
        --------
        >>> import pyvista as pv
        >>> data = [
        ...     pv.Sphere(center=(2, 0, 0)),
        ...     pv.Cube(center=(0, 2, 0)),
        ...     pv.Cone(),
        ... ]
        >>> blocks = pv.MultiBlock(data)
        >>> blocks.length
        4.3584

        """
        return Box(self.bounds).length

    @property
    def n_blocks(self) -> int:  # numpydoc ignore=RT01
        """Return the total number of blocks set.

        Returns
        -------
        int
            Total number of blocks set.

        Examples
        --------
        >>> import pyvista as pv
        >>> data = [
        ...     pv.Sphere(center=(2, 0, 0)),
        ...     pv.Cube(center=(0, 2, 0)),
        ...     pv.Cone(),
        ... ]
        >>> blocks = pv.MultiBlock(data)
        >>> blocks.n_blocks
        3

        """
        return self.GetNumberOfBlocks()

    @n_blocks.setter
    def n_blocks(self, n):  # numpydoc ignore=GL08
        """Change the total number of blocks set.

        Parameters
        ----------
        n : int
            The total number of blocks set.

        """
        self.SetNumberOfBlocks(n)
        self.Modified()

    @property
    def volume(self) -> float:  # numpydoc ignore=RT01
        """Return the total volume of all meshes in this dataset.

        Returns
        -------
        float
            Total volume of the mesh.

        Examples
        --------
        >>> import pyvista as pv
        >>> data = [
        ...     pv.Sphere(center=(2, 0, 0)),
        ...     pv.Cube(center=(0, 2, 0)),
        ...     pv.Cone(),
        ... ]
        >>> blocks = pv.MultiBlock(data)
        >>> blocks.volume
        1.7348

        """
        return sum(block.volume for block in self if block)

    def get_data_range(self, name: str, allow_missing: bool = False) -> Tuple[float, float]:  # type: ignore
        """Get the min/max of an array given its name across all blocks.

        Parameters
        ----------
        name : str
            Name of the array.

        allow_missing : bool, default: False
            Allow a block to be missing the named array.

        Returns
        -------
        tuple
            ``(min, max)`` of the named array.

        """
        mini, maxi = np.inf, -np.inf
        for i in range(self.n_blocks):
            data = self[i]
            if data is None:
                continue
            # get the scalars if available - recursive
            try:
                tmi, tma = data.get_data_range(name)
            except KeyError as err:
                if allow_missing:
                    continue
                else:
                    raise err
            if not np.isnan(tmi) and tmi < mini:
                mini = tmi
            if not np.isnan(tma) and tma > maxi:
                maxi = tma
        return mini, maxi

    def get_index_by_name(self, name: str) -> int:
        """Find the index number by block name.

        Parameters
        ----------
        name : str
            Name of the block.

        Returns
        -------
        int
            Index of the block.

        Examples
        --------
        >>> import pyvista as pv
        >>> data = {
        ...     "cube": pv.Cube(),
        ...     "sphere": pv.Sphere(center=(2, 2, 0)),
        ... }
        >>> blocks = pv.MultiBlock(data)
        >>> blocks.get_index_by_name('sphere')
        1

        """
        for i in range(self.n_blocks):
            if self.get_block_name(i) == name:
                return i
        raise KeyError(f'Block name ({name}) not found')

    @overload
    def __getitem__(
        self, index: Union[int, str]
    ) -> Optional[_TypeMultiBlockLeaf]:  # noqa: D105  # numpydoc ignore=GL08
        ...  # pragma: no cover

    @overload
    def __getitem__(self, index: slice) -> 'MultiBlock':  # noqa: D105
        ...  # pragma: no cover

    def __getitem__(self, index):
        """Get a block by its index or name.

        If the name is non-unique then returns the first occurrence.

        """
        if isinstance(index, slice):
            multi = MultiBlock()
            for i in range(self.n_blocks)[index]:
                multi.append(self[i], self.get_block_name(i))
            return multi
        elif isinstance(index, str):
            index = self.get_index_by_name(index)
        ############################
        if index < -self.n_blocks or index >= self.n_blocks:
            raise IndexError(f'index ({index}) out of range for this dataset.')
        if index < 0:
            index = self.n_blocks + index

        return wrap(self.GetBlock(index))

    def append(self, dataset: Optional[_TypeMultiBlockLeaf], name: Optional[str] = None):
        """Add a data set to the next block index.

        Parameters
        ----------
        dataset : pyvista.DataSet or pyvista.MultiBlock
            Dataset to append to this multi-block.

        name : str, optional
            Block name to give to dataset.  A default name is given
            depending on the block index as ``'Block-{i:02}'``.

        Examples
        --------
        >>> import pyvista as pv
        >>> from pyvista import examples
        >>> data = {
        ...     "cube": pv.Cube(),
        ...     "sphere": pv.Sphere(center=(2, 2, 0)),
        ... }
        >>> blocks = pv.MultiBlock(data)
        >>> blocks.append(pv.Cone())
        >>> len(blocks)
        3
        >>> blocks.append(examples.load_uniform(), "uniform")
        >>> blocks.keys()
        ['cube', 'sphere', 'Block-02', 'uniform']

        """
        # do not allow to add self
        if dataset is self:
            raise ValueError("Cannot nest a composite dataset in itself.")

        index = self.n_blocks  # note off by one so use as index
        # always wrap since we may need to reference the VTK memory address
        wrapped = wrap(dataset)
        if isinstance(wrapped, pyvista_ndarray):
            raise TypeError('dataset should not be or contain an array')
        dataset = wrapped
        self.n_blocks += 1
        self[index] = dataset
        # No overwrite if name is None
        self.set_block_name(index, name)

    def extend(self, datasets: Iterable[_TypeMultiBlockLeaf]) -> None:
        """Extend MultiBlock with an Iterable.

        If another MultiBlock object is supplied, the key names will
        be preserved.

        Parameters
        ----------
        datasets : Iterable[pyvista.DataSet or pyvista.MultiBlock]
            Datasets to extend.

        Examples
        --------
        >>> import pyvista as pv
        >>> from pyvista import examples
        >>> data = {
        ...     "cube": pv.Cube(),
        ...     "sphere": pv.Sphere(center=(2, 2, 0)),
        ... }
        >>> blocks = pv.MultiBlock(data)
        >>> blocks_uniform = pv.MultiBlock(
        ...     {"uniform": examples.load_uniform()}
        ... )
        >>> blocks.extend(blocks_uniform)
        >>> len(blocks)
        3
        >>> blocks.keys()
        ['cube', 'sphere', 'uniform']

        """
        # Code based on collections.abc
        if isinstance(datasets, MultiBlock):
            for key, data in zip(datasets.keys(), datasets):
                self.append(data, key)
        else:
            for v in datasets:
                self.append(v)

    def get(
        self, index: str, default: Optional[_TypeMultiBlockLeaf] = None
    ) -> Optional[_TypeMultiBlockLeaf]:
        """Get a block by its name.

        If the name is non-unique then returns the first occurrence.
        Returns ``default`` if name isn't in the dataset.

        Parameters
        ----------
        index : str
            Index or name of the dataset within the multiblock.

        default : pyvista.DataSet or pyvista.MultiBlock, optional
            Default to return if index is not in the multiblock.

        Returns
        -------
        pyvista.DataSet or pyvista.MultiBlock or None
            Dataset from the given index if it exists.

        Examples
        --------
        >>> import pyvista as pv
        >>> from pyvista import examples
        >>> data = {"poly": pv.PolyData(), "img": pv.ImageData()}
        >>> blocks = pv.MultiBlock(data)
        >>> blocks.get("poly")
        PolyData ...
        >>> blocks.get("cone")

        """
        try:
            return self[index]
        except KeyError:
            return default

    def set_block_name(self, index: int, name: Optional[str]):
        """Set a block's string name at the specified index.

        Parameters
        ----------
        index : int
            Index or the dataset within the multiblock.

        name : str, optional
            Name to assign to the block at ``index``. If ``None``, no name is
            assigned to the block.

        Examples
        --------
        >>> import pyvista as pv
        >>> data = {
        ...     "cube": pv.Cube(),
        ...     "sphere": pv.Sphere(center=(2, 2, 0)),
        ... }
        >>> blocks = pv.MultiBlock(data)
        >>> blocks.append(pv.Cone())
        >>> blocks.set_block_name(2, 'cone')
        >>> blocks.keys()
        ['cube', 'sphere', 'cone']

        """
        if name is None:
            return
        index = range(self.n_blocks)[index]
        self.GetMetaData(index).Set(_vtk.vtkCompositeDataSet.NAME(), name)
        self.Modified()

    def get_block_name(self, index: int) -> Optional[str]:
        """Return the string name of the block at the given index.

        Parameters
        ----------
        index : int
            Index of the block to get the name of.

        Returns
        -------
        str
            Name of the block at the given index.

        Examples
        --------
        >>> import pyvista as pv
        >>> data = {
        ...     "cube": pv.Cube(),
        ...     "sphere": pv.Sphere(center=(2, 2, 0)),
        ... }
        >>> blocks = pv.MultiBlock(data)
        >>> blocks.get_block_name(0)
        'cube'

        """
        index = range(self.n_blocks)[index]
        meta = self.GetMetaData(index)
        if meta is not None:
            return meta.Get(_vtk.vtkCompositeDataSet.NAME())
        return None

    def keys(self) -> List[Optional[str]]:
        """Get all the block names in the dataset.

        Returns
        -------
        list
            List of block names.

        Examples
        --------
        >>> import pyvista as pv
        >>> data = {
        ...     "cube": pv.Cube(),
        ...     "sphere": pv.Sphere(center=(2, 2, 0)),
        ... }
        >>> blocks = pv.MultiBlock(data)
        >>> blocks.keys()
        ['cube', 'sphere']

        """
        return [self.get_block_name(i) for i in range(self.n_blocks)]

    def _ipython_key_completions_(self) -> List[Optional[str]]:
        return self.keys()

    def replace(self, index: int, dataset: Optional[_TypeMultiBlockLeaf]) -> None:
        """Replace dataset at index while preserving key name.

        Parameters
        ----------
        index : int
            Index of the block to replace.
        dataset : pyvista.DataSet or pyvista.MultiBlock
            Dataset for replacing the one at index.

        Examples
        --------
        >>> import pyvista as pv
        >>> import numpy as np
        >>> data = {
        ...     "cube": pv.Cube(),
        ...     "sphere": pv.Sphere(center=(2, 2, 0)),
        ... }
        >>> blocks = pv.MultiBlock(data)
        >>> blocks.replace(1, pv.Sphere(center=(10, 10, 10)))
        >>> blocks.keys()
        ['cube', 'sphere']
        >>> np.allclose(blocks[1].center, [10.0, 10.0, 10.0])
        True

        """
        name = self.get_block_name(index)
        self[index] = dataset
        self.set_block_name(index, name)

    @overload
    def __setitem__(
        self, index: Union[int, str], data: Optional[_TypeMultiBlockLeaf]
    ):  # noqa: D105  # numpydoc ignore=GL08
        ...  # pragma: no cover

    @overload
    def __setitem__(
        self, index: slice, data: Iterable[Optional[_TypeMultiBlockLeaf]]
    ):  # noqa: D105  # numpydoc ignore=GL08
        ...  # pragma: no cover

    def __setitem__(
        self,
        index,
        data,
    ):
        """Set a block with a VTK data object.

        To set the name simultaneously, pass a string name as the 2nd index.

        Examples
        --------
        >>> import pyvista as pv
        >>> multi = pv.MultiBlock()
        >>> multi.append(pv.PolyData())
        >>> multi[0] = pv.UnstructuredGrid()
        >>> multi.append(pv.PolyData(), 'poly')
        >>> multi.keys()
        ['Block-00', 'poly']
        >>> multi['bar'] = pv.PolyData()
        >>> multi.n_blocks
        3

        """
        i: int = 0
        name: Optional[str] = None
        if isinstance(index, str):
            try:
                i = self.get_index_by_name(index)
            except KeyError:
                self.append(data, index)
                return
            name = index
        elif isinstance(index, slice):
            index_iter = range(self.n_blocks)[index]
            for i, (idx, d) in enumerate(zip_longest(index_iter, data)):
                if idx is None:
                    self.insert(
                        index_iter[-1] + 1 + (i - len(index_iter)), d
                    )  # insert after last entry, increasing
                elif d is None:
                    del self[index_iter[-1] + 1]  # delete next entry
                else:
                    self[idx] = d  #
            return
        else:
            i = index

        # data, i, and name are a single value now
        data = cast(pyvista.DataSet, wrap(data))

        i = range(self.n_blocks)[i]

        # this is the only spot in the class where we actually add
        # data to the MultiBlock

        # check if we are overwriting a block
        existing_dataset = self.GetBlock(i)
        if existing_dataset is not None:
            self._remove_ref(i)
        self.SetBlock(i, data)
        if data is not None:
            self._refs[data.memory_address] = data

        if name is None:
            name = f'Block-{i:02}'
        self.set_block_name(i, name)  # Note that this calls self.Modified()

    def __delitem__(self, index: Union[int, str, slice]) -> None:
        """Remove a block at the specified index."""
        if isinstance(index, slice):
            if index.indices(self.n_blocks)[2] > 0:
                for i in reversed(range(*index.indices(self.n_blocks))):
                    self.__delitem__(i)
            else:
                for i in range(*index.indices(self.n_blocks)):
                    self.__delitem__(i)
            return
        if isinstance(index, str):
            index = self.get_index_by_name(index)
        self._remove_ref(index)
        self.RemoveBlock(index)

    def _remove_ref(self, index: int):
        """Remove python reference to the dataset."""
        dataset = self[index]
        if hasattr(dataset, 'memory_address'):
            self._refs.pop(dataset.memory_address, None)  # type: ignore

    def __iter__(self) -> 'MultiBlock':
        """Return the iterator across all blocks."""
        self._iter_n = 0
        return self

    def __eq__(self, other):
        """Equality comparison."""
        if not isinstance(other, MultiBlock):
            return False

        if self is other:
            return True

        if len(self) != len(other):
            return False

        if not self.keys() == other.keys():
            return False

        if any(self_mesh != other_mesh for self_mesh, other_mesh in zip(self, other)):
            return False

        return True

    def __next__(self) -> Optional[_TypeMultiBlockLeaf]:
        """Get the next block from the iterator."""
        if self._iter_n < self.n_blocks:
            result = self[self._iter_n]
            self._iter_n += 1
            return result
        raise StopIteration

    def insert(self, index: int, dataset: _TypeMultiBlockLeaf, name: Optional[str] = None) -> None:
        """Insert data before index.

        Parameters
        ----------
        index : int
            Index before which to insert data.
        dataset : pyvista.DataSet or pyvista.MultiBlock
            Data to insert.
        name : str, optional
            Name for key to give dataset.  A default name is given
            depending on the block index as ``'Block-{i:02}'``.

        Examples
        --------
        Insert a new :class:`pyvista.PolyData` at the start of the multiblock.

        >>> import pyvista as pv
        >>> data = {
        ...     "cube": pv.Cube(),
        ...     "sphere": pv.Sphere(center=(2, 2, 0)),
        ... }
        >>> blocks = pv.MultiBlock(data)
        >>> blocks.keys()
        ['cube', 'sphere']
        >>> blocks.insert(0, pv.Plane(), "plane")
        >>> blocks.keys()
        ['plane', 'cube', 'sphere']

        """
        index = range(self.n_blocks)[index]

        self.n_blocks += 1
        for i in reversed(range(index, self.n_blocks - 1)):
            self[i + 1] = self[i]
            self.set_block_name(i + 1, self.get_block_name(i))

        self[index] = dataset
        self.set_block_name(index, name)

    def pop(self, index: Union[int, str] = -1) -> Optional[_TypeMultiBlockLeaf]:
        """Pop off a block at the specified index.

        Parameters
        ----------
        index : int or str, default: -1
            Index or name of the dataset within the multiblock.  Defaults to
            last dataset.

        Returns
        -------
        pyvista.DataSet or pyvista.MultiBlock
            Dataset from the given index that was removed.

        Examples
        --------
        Pop the ``"cube"`` multiblock.

        >>> import pyvista as pv
        >>> data = {
        ...     "cube": pv.Cube(),
        ...     "sphere": pv.Sphere(center=(2, 2, 0)),
        ... }
        >>> blocks = pv.MultiBlock(data)
        >>> blocks.keys()
        ['cube', 'sphere']
        >>> cube = blocks.pop("cube")
        >>> blocks.keys()
        ['sphere']

        """
        if isinstance(index, int):
            index = range(self.n_blocks)[index]
        data = self[index]
        del self[index]
        return data

    def reverse(self):
        """Reverse MultiBlock in-place.

        Examples
        --------
        Reverse a multiblock.

        >>> import pyvista as pv
        >>> data = {
        ...     "cube": pv.Cube(),
        ...     "sphere": pv.Sphere(center=(2, 2, 0)),
        ... }
        >>> blocks = pv.MultiBlock(data)
        >>> blocks.keys()
        ['cube', 'sphere']
        >>> blocks.reverse()
        >>> blocks.keys()
        ['sphere', 'cube']

        """
        # Taken from implementation in collections.abc.MutableSequence
        names = self.keys()
        n = len(self)
        for i in range(n // 2):
            self[i], self[n - i - 1] = self[n - i - 1], self[i]
        for i, name in enumerate(reversed(names)):
            self.set_block_name(i, name)

    def clean(self, empty=True):
        """Remove any null blocks in place.

        Parameters
        ----------
        empty : bool, default: True
            Remove any meshes that are empty as well (have zero points).

        Examples
        --------
        >>> import pyvista as pv
        >>> data = {"cube": pv.Cube(), "empty": pv.PolyData()}
        >>> blocks = pv.MultiBlock(data)
        >>> blocks.clean(empty=True)
        >>> blocks.keys()
        ['cube']

        """
        null_blocks = []
        for i in range(self.n_blocks):
            if isinstance(self[i], MultiBlock):
                # Recursively move through nested structures
                self[i].clean()
                if self[i].n_blocks < 1:
                    null_blocks.append(i)
            elif self[i] is None:
                null_blocks.append(i)
            elif empty and self[i].n_points < 1:
                null_blocks.append(i)
        # Now remove the null/empty meshes
        null_blocks = np.array(null_blocks, dtype=int)
        for i in range(len(null_blocks)):
            # Cast as int because windows is super annoying
            del self[int(null_blocks[i])]
            null_blocks -= 1

    def _get_attrs(self):
        """Return the representation methods (internal helper)."""
        attrs = []
        attrs.append(("N Blocks", self.n_blocks, "{}"))
        bds = self.bounds
        attrs.append(("X Bounds", (bds[0], bds[1]), "{:.3f}, {:.3f}"))
        attrs.append(("Y Bounds", (bds[2], bds[3]), "{:.3f}, {:.3f}"))
        attrs.append(("Z Bounds", (bds[4], bds[5]), "{:.3f}, {:.3f}"))
        return attrs

    def _repr_html_(self) -> str:
        """Define a pretty representation for Jupyter notebooks."""
        fmt = ""
        fmt += "<table style='width: 100%;'>"
        fmt += "<tr><th>Information</th><th>Blocks</th></tr>"
        fmt += "<tr><td>"
        fmt += "\n"
        fmt += "<table>\n"
        fmt += f"<tr><th>{type(self).__name__}</th><th>Values</th></tr>\n"
        row = "<tr><td>{}</td><td>{}</td></tr>\n"

        # now make a call on the object to get its attributes as a list of len 2 tuples
        for attr in self._get_attrs():
            try:
                fmt += row.format(attr[0], attr[2].format(*attr[1]))
            except:
                fmt += row.format(attr[0], attr[2].format(attr[1]))

        fmt += "</table>\n"
        fmt += "\n"
        fmt += "</td><td>"
        fmt += "\n"
        fmt += "<table>\n"
        row = "<tr><th>{}</th><th>{}</th><th>{}</th></tr>\n"
        fmt += row.format("Index", "Name", "Type")

        for i in range(self.n_blocks):
            data = self[i]
            fmt += row.format(i, self.get_block_name(i), type(data).__name__)

        fmt += "</table>\n"
        fmt += "\n"
        fmt += "</td></tr> </table>"
        return fmt

    def __repr__(self) -> str:
        """Define an adequate representation."""
        # return a string that is Python console friendly
        fmt = f"{type(self).__name__} ({hex(id(self))})\n"
        # now make a call on the object to get its attributes as a list of len 2 tuples
        max_len = max(len(attr[0]) for attr in self._get_attrs()) + 4
        row = "  {:%ds}{}\n" % max_len
        for attr in self._get_attrs():
            try:
                fmt += row.format(attr[0], attr[2].format(*attr[1]))
            except:
                fmt += row.format(attr[0], attr[2].format(attr[1]))
        return fmt.strip()

    def __str__(self) -> str:
        """Return the str representation of the multi block."""
        return MultiBlock.__repr__(self)

    def __len__(self) -> int:
        """Return the number of blocks."""
        return self.n_blocks

    def copy_meta_from(self, ido, deep):  # numpydoc ignore=PR01
        """Copy pyvista meta data onto this object from another object."""
        # Note that `pyvista.MultiBlock` datasets currently don't have any meta.
        # This method is here for consistency with the rest of the API and
        # in case we add meta data to this pbject down the road.
        pass

    def copy(self, deep=True):
        """Return a copy of the multiblock.

        Parameters
        ----------
        deep : bool, default: True
            When ``True``, make a full copy of the object.

        Returns
        -------
        pyvista.MultiBlock
           Deep or shallow copy of the ``MultiBlock``.

        Examples
        --------
        >>> import pyvista as pv
        >>> data = [
        ...     pv.Sphere(center=(2, 0, 0)),
        ...     pv.Cube(center=(0, 2, 0)),
        ...     pv.Cone(),
        ... ]
        >>> blocks = pv.MultiBlock(data)
        >>> new_blocks = blocks.copy()
        >>> len(new_blocks)
        3

        """
        thistype = type(self)
        newobject = thistype()
        if deep:
            newobject.deep_copy(self)
        else:
            newobject.shallow_copy(self)
        newobject.copy_meta_from(self, deep)
        newobject.wrap_nested()
        return newobject

    def shallow_copy(self, to_copy: _vtk.vtkMultiBlockDataSet) -> None:
        """Shallow copy the given multiblock to this multiblock.

        Parameters
        ----------
        to_copy : pyvista.MultiBlock or vtk.vtkMultiBlockDataSet
            Data object to perform a shallow copy from.

        """
        if pyvista.vtk_version_info >= (9, 3):  # pragma: no cover
            self.CompositeShallowCopy(to_copy)
        else:
            self.ShallowCopy(to_copy)

    def set_active_scalars(
        self, name: Optional[str], preference: str = 'cell', allow_missing: bool = False
<<<<<<< HEAD
    ) -> Tuple[FieldAssociation, NumpyArray[float]]:  # type: ignore
=======
    ) -> Tuple[FieldAssociation, np.ndarray]:
>>>>>>> 7c4e6fe3
        """Find the scalars by name and appropriately set it as active.

        To deactivate any active scalars, pass ``None`` as the ``name``.

        Parameters
        ----------
        name : str or None
            Name of the scalars array to assign as active.  If
            ``None``, deactivates active scalars for both point and
            cell data.

        preference : str, default: "cell"
            If there are two arrays of the same name associated with
            points or cells, it will prioritize an array matching this
            type.  Can be either ``'cell'`` or ``'point'``.

        allow_missing : bool, default: False
            Allow missing scalars in part of the composite dataset. If all
            blocks are missing the array, it will raise a ``KeyError``.

        Returns
        -------
        pyvista.core.utilities.arrays.FieldAssociation
            Field association of the scalars activated.

        numpy.ndarray
            An array from the dataset matching ``name``.

        Notes
        -----
        The number of components of the data must match.

        """
        data_assoc: List[Tuple[FieldAssociation, NumpyArray[float], _TypeMultiBlockLeaf]] = []
        for block in self:
            if block is not None:
                if isinstance(block, MultiBlock):
                    field, scalars = block.set_active_scalars(
                        name, preference, allow_missing=allow_missing
                    )
                else:
                    try:
                        field, scalars_out = block.set_active_scalars(name, preference)
                        if scalars_out is None:
                            field, scalars = FieldAssociation.NONE, pyvista_ndarray([])
                        else:
                            scalars = scalars_out
                    except KeyError as err:
                        if not allow_missing:
                            raise err
                        block.set_active_scalars(None, preference)
                        field, scalars = FieldAssociation.NONE, pyvista_ndarray([])

                if field != FieldAssociation.NONE:
                    data_assoc.append((field, scalars, block))

        if name is None:
            return FieldAssociation.NONE, pyvista_ndarray([])

        if not data_assoc:
            raise KeyError(f'"{name}" is missing from all the blocks of this composite dataset.')

        field_asc = data_assoc[0][0]
        # set the field association to the preference if at least one occurrence
        # of it exists
        if field_asc.name.lower() != preference.lower():
            for field, _, _ in data_assoc:
                if field.name.lower() == preference:
                    field_asc = getattr(FieldAssociation, preference.upper())
                    break

        # Verify array consistency
        dims: Set[int] = set()
        dtypes: Set[np.dtype[Any]] = set()
        for _ in self:
            for field, scalars, _ in data_assoc:
                # only check for the active field association
                if field != field_asc:
                    continue
                dims.add(scalars.ndim)
                dtypes.add(scalars.dtype)

        if len(dims) > 1:
            raise ValueError(f'Inconsistent dimensions {dims} in active scalars.')

        # check complex mismatch
        is_complex = [np.issubdtype(dtype, np.complexfloating) for dtype in dtypes]
        if any(is_complex) and not all(is_complex):
            raise ValueError('Inconsistent complex and real data types in active scalars.')

        return field_asc, scalars

    def as_polydata_blocks(self, copy=False):
        """Convert all the datasets within this MultiBlock to :class:`pyvista.PolyData`.

        Parameters
        ----------
        copy : bool, default: False
            Option to create a shallow copy of any datasets that are already a
            :class:`pyvista.PolyData`. When ``False``, any datasets that are
            already PolyData will not be copied.

        Returns
        -------
        pyvista.MultiBlock
            MultiBlock containing only :class:`pyvista.PolyData` datasets.

        Notes
        -----
        Null blocks are converted to empty :class:`pyvista.PolyData`
        objects. Downstream filters that operate on PolyData cannot accept
        MultiBlocks with null blocks.

        """
        # we make a shallow copy here to avoid modifying the original dataset
        dataset = self.copy(deep=False)

        # Loop through the multiblock and convert to polydata
        for i, block in enumerate(dataset):
            if block is not None:
                if isinstance(block, MultiBlock):
                    dataset.replace(i, block.as_polydata_blocks(copy=copy))
                elif isinstance(block, pyvista.PointSet):
                    dataset.replace(i, block.cast_to_polydata(deep=True))
                elif not isinstance(block, pyvista.PolyData):
                    dataset.replace(i, block.extract_surface())
                elif copy:
                    # dataset is a PolyData
                    dataset.replace(i, block.copy(deep=False))
            else:
                # must have empty polydata within these datasets as some
                # downstream filters don't work on null pointers (i.e. None)
                dataset[i] = pyvista.PolyData()

        return dataset

    @property
    def is_all_polydata(self) -> bool:  # numpydoc ignore=RT01
        """Return ``True`` when all the blocks are :class:`pyvista.PolyData`.

        This method will recursively check if any internal blocks are also
        :class:`pyvista.PolyData`.

        Returns
        -------
        bool
            Return ``True`` when all blocks are :class:`pyvista.PolyData`.

        """
        for block in self:
            if isinstance(block, MultiBlock):
                if not block.is_all_polydata:
                    return False
            else:
                if not isinstance(block, pyvista.PolyData):
                    return False

        return True

    def _activate_plotting_scalars(self, scalars_name, preference, component, rgb):
        """Active a scalars for an instance of :class:`pyvista.Plotter`."""
        # set the active scalars
        field, scalars = self.set_active_scalars(
            scalars_name,
            preference,
            allow_missing=True,
        )

        data_attr = f'{field.name.lower()}_data'
        dtype = scalars.dtype
        if rgb:
            if scalars.ndim != 2 or scalars.shape[1] not in (3, 4):
                raise ValueError('RGB array must be n_points/n_cells by 3/4 in shape.')
        elif np.issubdtype(scalars.dtype, np.complexfloating):
            # Use only the real component if an array is complex
            scalars_name = self._convert_to_real_scalars(data_attr, scalars_name)
        elif scalars.dtype in (np.bool_, np.uint8):
            # bool and uint8 do not display properly, must convert to float
            self._convert_to_real_scalars(data_attr, scalars_name)
            if scalars.dtype == np.bool_:
                dtype = np.bool_
        elif scalars.ndim > 1:
            # multi-component
            if not isinstance(component, (int, type(None))):
                raise TypeError('`component` must be either None or an integer')
            if component is not None:
                if component >= scalars.shape[1] or component < 0:
                    raise ValueError(
                        'Component must be nonnegative and less than the '
                        f'dimensionality of the scalars array: {scalars.shape[1]}'
                    )
            scalars_name = self._convert_to_single_component(data_attr, scalars_name, component)

        return field, scalars_name, dtype

    def _convert_to_real_scalars(self, data_attr: str, scalars_name: str):
        """Extract the real component of the active scalars of this dataset."""
        for block in self:
            if isinstance(block, MultiBlock):
                block._convert_to_real_scalars(data_attr, scalars_name)
            elif block is not None:
                scalars = getattr(block, data_attr).get(scalars_name, None)
                if scalars is not None:
                    scalars = np.array(scalars.astype(float))
                    dattr = getattr(block, data_attr)
                    dattr[f'{scalars_name}-real'] = scalars
                    dattr.active_scalars_name = f'{scalars_name}-real'
        return f'{scalars_name}-real'

    def _convert_to_single_component(
        self, data_attr: str, scalars_name: str, component: Union[None, str]
    ) -> str:
        """Convert multi-component scalars to a single component."""
        if component is None:
            for block in self:
                if isinstance(block, MultiBlock):
                    block._convert_to_single_component(data_attr, scalars_name, component)
                elif block is not None:
                    scalars = getattr(block, data_attr).get(scalars_name, None)
                    if scalars is not None:
                        scalars = np.linalg.norm(scalars, axis=1)
                        dattr = getattr(block, data_attr)
                        dattr[f'{scalars_name}-normed'] = scalars
                        dattr.active_scalars_name = f'{scalars_name}-normed'
            return f'{scalars_name}-normed'

        for block in self:
            if isinstance(block, MultiBlock):
                block._convert_to_single_component(data_attr, scalars_name, component)
            elif block is not None:
                scalars = getattr(block, data_attr).get(scalars_name, None)
                if scalars is not None:
                    dattr = getattr(block, data_attr)
                    dattr[f'{scalars_name}-{component}'] = scalars[:, component]
                    dattr.active_scalars_name = f'{scalars_name}-{component}'
        return f'{scalars_name}-{component}'

    def _get_consistent_active_scalars(self):
        """Get if there are any consistent active scalars."""
        point_names = set()
        cell_names = set()
        for block in self:
            if isinstance(block, MultiBlock):
                point_name, cell_name = block._get_consistent_active_scalars()
            elif block is not None:
                point_name = block.point_data.active_scalars_name
                cell_name = block.cell_data.active_scalars_name
            point_names.add(point_name)
            cell_names.add(cell_name)

        point_name = point_names.pop() if len(point_names) == 1 else None
        cell_name = cell_names.pop() if len(cell_names) == 1 else None
        return point_name, cell_name<|MERGE_RESOLUTION|>--- conflicted
+++ resolved
@@ -1036,11 +1036,7 @@
 
     def set_active_scalars(
         self, name: Optional[str], preference: str = 'cell', allow_missing: bool = False
-<<<<<<< HEAD
-    ) -> Tuple[FieldAssociation, NumpyArray[float]]:  # type: ignore
-=======
-    ) -> Tuple[FieldAssociation, np.ndarray]:
->>>>>>> 7c4e6fe3
+    ) -> Tuple[FieldAssociation, NumpyArray[float]]:
         """Find the scalars by name and appropriately set it as active.
 
         To deactivate any active scalars, pass ``None`` as the ``name``.
