"""Container to mimic ``vtkMultiBlockDataSet`` objects.

These classes hold many VTK datasets in one object that can be passed
to VTK algorithms and PyVista filtering/plotting routines.
"""

from __future__ import annotations

from collections.abc import MutableSequence
from itertools import zip_longest
import pathlib
from typing import TYPE_CHECKING
from typing import Any
from typing import Union
from typing import cast
from typing import overload

import numpy as np

import pyvista
from pyvista.core import _validation

from . import _vtk_core as _vtk
from ._typing_core import BoundsTuple

if TYPE_CHECKING:  # pragma: no cover
    from ._typing_core import NumpyArray

from .dataset import DataObject
from .dataset import DataSet
from .filters import CompositeFilters
from .pyvista_ndarray import pyvista_ndarray
from .utilities.arrays import FieldAssociation
from .utilities.geometric_objects import Box
from .utilities.helpers import is_pyvista_dataset
from .utilities.helpers import wrap

if TYPE_CHECKING:  # pragma: no cover
    from collections.abc import Iterable

_TypeMultiBlockLeaf = Union['MultiBlock', DataSet]


class MultiBlock(
    CompositeFilters,
    DataObject,
    MutableSequence,  # type: ignore[type-arg]
    _vtk.vtkMultiBlockDataSet,
):
    """A composite class to hold many data sets which can be iterated over.

    This wraps/extends the `vtkMultiBlockDataSet
    <https://vtk.org/doc/nightly/html/classvtkMultiBlockDataSet.html>`_ class
    so that we can easily plot these data sets and use the composite in a
    Pythonic manner.

    You can think of ``MultiBlock`` like a list as we
    can iterate over this data structure by index.  It has some dictionary
    features as we can also access blocks by their string name.

    .. versionchanged:: 0.36.0
       ``MultiBlock`` adheres more closely to being list like, and inherits
       from :class:`collections.abc.MutableSequence`.  Multiple nonconforming
       behaviors were removed or modified.

    Parameters
    ----------
    *args : dict, optional
        Data object dictionary.

    **kwargs : dict, optional
        See :func:`pyvista.read` for additional options.

    Examples
    --------
    >>> import pyvista as pv

    Create an empty composite dataset.

    >>> blocks = pv.MultiBlock()

    Add a dataset to the collection.

    >>> sphere = pv.Sphere()
    >>> blocks.append(sphere)

    Add a named block.

    >>> blocks["cube"] = pv.Cube()

    Instantiate from a list of objects.

    >>> data = [
    ...     pv.Sphere(center=(2, 0, 0)),
    ...     pv.Cube(center=(0, 2, 0)),
    ...     pv.Cone(),
    ... ]
    >>> blocks = pv.MultiBlock(data)
    >>> blocks.plot()

    Instantiate from a dictionary.

    >>> data = {
    ...     "cube": pv.Cube(),
    ...     "sphere": pv.Sphere(center=(2, 2, 0)),
    ... }
    >>> blocks = pv.MultiBlock(data)
    >>> blocks.plot()

    Iterate over the collection.

    >>> for name in blocks.keys():
    ...     block = blocks[name]
    ...

    >>> for block in blocks:
    ...     # Do something with each dataset
    ...     surf = block.extract_surface()
    ...

    """

    plot = pyvista._plot.plot

    _WRITERS = dict.fromkeys(['.vtm', '.vtmb'], _vtk.vtkXMLMultiBlockDataWriter)

    def __init__(self, *args, **kwargs) -> None:
        """Initialize multi block."""
        super().__init__()
        deep = kwargs.pop('deep', False)

        # keep a python reference to the dataset to avoid
        # unintentional garbage collections since python does not
        # add a reference to the dataset when it's added here in
        # MultiBlock.  See https://github.com/pyvista/pyvista/pull/1805
        self._refs: Any = {}

        if len(args) == 1:
            if isinstance(args[0], _vtk.vtkMultiBlockDataSet):
                if deep:
                    self.deep_copy(args[0])
                else:
                    self.shallow_copy(args[0])
            elif isinstance(args[0], (list, tuple)):
                for block in args[0]:
                    self.append(block)
            elif isinstance(args[0], (str, pathlib.Path)):
                self._from_file(args[0], **kwargs)
            elif isinstance(args[0], dict):
                for key, block in args[0].items():
                    self.append(block, key)
            else:
                raise TypeError(f'Type {type(args[0])} is not supported by pyvista.MultiBlock')

        elif len(args) > 1:
            raise ValueError(
                'Invalid number of arguments:\n``pyvista.MultiBlock``supports 0 or 1 arguments.',
            )

        # Upon creation make sure all nested structures are wrapped
        self.wrap_nested()

    def wrap_nested(self) -> None:
        """Ensure that all nested data structures are wrapped as PyVista datasets.

        This is performed in place.

        """
        for i in range(self.n_blocks):
            block = self.GetBlock(i)
            if not is_pyvista_dataset(block):
                self.SetBlock(i, wrap(block))  # type: ignore[arg-type]

    @property
    def bounds(self) -> BoundsTuple:
        """Find min/max for bounds across blocks.

        Returns
        -------
        tuple[float, float, float, float, float, float]
            Length 6 tuple of floats containing min/max along each axis.

        Examples
        --------
        Return the bounds across blocks.

        >>> import pyvista as pv
        >>> data = [
        ...     pv.Sphere(center=(2, 0, 0)),
        ...     pv.Cube(center=(0, 2, 0)),
        ...     pv.Cone(),
        ... ]
        >>> blocks = pv.MultiBlock(data)
        >>> blocks.bounds
        BoundsTuple(x_min=-0.5, x_max=2.5, y_min=-0.5, y_max=2.5, z_min=-0.5, z_max=0.5)

        """
        # apply reduction of min and max over each block
        # (typing.cast necessary to make mypy happy with ufunc.reduce() later)
        all_bounds = [cast(list[float], block.bounds) for block in self if block]
        # edge case where block has no bounds
        if not all_bounds:  # pragma: no cover
            minima = (0.0, 0.0, 0.0)
            maxima = (0.0, 0.0, 0.0)
        else:
            minima = np.minimum.reduce(all_bounds)[::2].tolist()
            maxima = np.maximum.reduce(all_bounds)[1::2].tolist()

        # interleave minima and maxima for bounds
        return BoundsTuple(minima[0], maxima[0], minima[1], maxima[1], minima[2], maxima[2])

    @property
    def center(self) -> tuple[float, float, float]:
        """Return the center of the bounding box.

        Returns
        -------
        tuple[float, float, float]
            Center of the bounding box.

        Examples
        --------
        >>> import pyvista as pv
        >>> data = [
        ...     pv.Sphere(center=(2, 0, 0)),
        ...     pv.Cube(center=(0, 2, 0)),
        ...     pv.Cone(),
        ... ]
        >>> blocks = pv.MultiBlock(data)
        >>> blocks.center  # doctest:+SKIP
        array([1., 1., 0.])

        """
        return tuple(np.reshape(self.bounds, (3, 2)).mean(axis=1).tolist())

    @property
    def length(self) -> float:
        """Return the length of the diagonal of the bounding box.

        Returns
        -------
        float
            Length of the diagonal of the bounding box.

        Examples
        --------
        >>> import pyvista as pv
        >>> data = [
        ...     pv.Sphere(center=(2, 0, 0)),
        ...     pv.Cube(center=(0, 2, 0)),
        ...     pv.Cone(),
        ... ]
        >>> blocks = pv.MultiBlock(data)
        >>> blocks.length
        4.3584

        """
        return Box(self.bounds).length

    @property
    def n_blocks(self) -> int:
        """Return the total number of blocks set.

        Returns
        -------
        int
            Total number of blocks set.

        Examples
        --------
        >>> import pyvista as pv
        >>> data = [
        ...     pv.Sphere(center=(2, 0, 0)),
        ...     pv.Cube(center=(0, 2, 0)),
        ...     pv.Cone(),
        ... ]
        >>> blocks = pv.MultiBlock(data)
        >>> blocks.n_blocks
        3

        """
        return self.GetNumberOfBlocks()

    @n_blocks.setter
<<<<<<< HEAD
    def n_blocks(self, n):
=======
    def n_blocks(self, n) -> None:  # numpydoc ignore=GL08
>>>>>>> 5d458509
        """Change the total number of blocks set.

        Parameters
        ----------
        n : int
            The total number of blocks set.

        """
        self.SetNumberOfBlocks(n)
        self.Modified()

    @property
    def volume(self) -> float:
        """Return the total volume of all meshes in this dataset.

        Returns
        -------
        float
            Total volume of the mesh.

        Examples
        --------
        >>> import pyvista as pv
        >>> data = [
        ...     pv.Sphere(center=(2, 0, 0)),
        ...     pv.Cube(center=(0, 2, 0)),
        ...     pv.Cone(),
        ... ]
        >>> blocks = pv.MultiBlock(data)
        >>> blocks.volume
        1.7348

        """
        return sum(block.volume for block in self if block)

    def get_data_range(self, name: str, allow_missing: bool = False) -> tuple[float, float]:  # type: ignore[explicit-override, override]
        """Get the min/max of an array given its name across all blocks.

        Parameters
        ----------
        name : str
            Name of the array.

        allow_missing : bool, default: False
            Allow a block to be missing the named array.

        Returns
        -------
        tuple
            ``(min, max)`` of the named array.

        """
        mini, maxi = np.inf, -np.inf
        for i in range(self.n_blocks):
            data = self[i]
            if data is None:
                continue
            # get the scalars if available - recursive
            try:
                tmi, tma = data.get_data_range(name)
            except KeyError:
                if allow_missing:
                    continue
                else:
                    raise
            if not np.isnan(tmi) and tmi < mini:
                mini = tmi
            if not np.isnan(tma) and tma > maxi:
                maxi = tma
        return mini, maxi

    def get_index_by_name(self, name: str) -> int:
        """Find the index number by block name.

        Parameters
        ----------
        name : str
            Name of the block.

        Returns
        -------
        int
            Index of the block.

        Examples
        --------
        >>> import pyvista as pv
        >>> data = {
        ...     "cube": pv.Cube(),
        ...     "sphere": pv.Sphere(center=(2, 2, 0)),
        ... }
        >>> blocks = pv.MultiBlock(data)
        >>> blocks.get_index_by_name('sphere')
        1

        """
        for i in range(self.n_blocks):
            if self.get_block_name(i) == name:
                return i
        raise KeyError(f'Block name ({name}) not found')

    @overload
    def __getitem__(
        self,
        index: int | str,
    ) -> _TypeMultiBlockLeaf | None: ...  # pragma: no cover

    @overload
    def __getitem__(self, index: slice) -> MultiBlock: ...  # pragma: no cover

    def __getitem__(self, index):
        """Get a block by its index or name.

        If the name is non-unique then returns the first occurrence.

        """
        if isinstance(index, slice):
            multi = MultiBlock()
            for i in range(self.n_blocks)[index]:
                multi.append(self[i], self.get_block_name(i))
            return multi
        elif isinstance(index, str):
            index = self.get_index_by_name(index)
        ############################
        if index < -self.n_blocks or index >= self.n_blocks:
            raise IndexError(f'index ({index}) out of range for this dataset.')
        if index < 0:
            index = self.n_blocks + index

        return wrap(self.GetBlock(index))

    def append(self, dataset: _TypeMultiBlockLeaf | None, name: str | None = None):
        """Add a data set to the next block index.

        Parameters
        ----------
        dataset : pyvista.DataSet or pyvista.MultiBlock
            Dataset to append to this multi-block.

        name : str, optional
            Block name to give to dataset.  A default name is given
            depending on the block index as ``'Block-{i:02}'``.

        Examples
        --------
        >>> import pyvista as pv
        >>> from pyvista import examples
        >>> data = {
        ...     "cube": pv.Cube(),
        ...     "sphere": pv.Sphere(center=(2, 2, 0)),
        ... }
        >>> blocks = pv.MultiBlock(data)
        >>> blocks.append(pv.Cone())
        >>> len(blocks)
        3
        >>> blocks.append(examples.load_uniform(), "uniform")
        >>> blocks.keys()
        ['cube', 'sphere', 'Block-02', 'uniform']

        """
        # do not allow to add self
        if dataset is self:
            raise ValueError('Cannot nest a composite dataset in itself.')

        index = self.n_blocks  # note off by one so use as index
        # always wrap since we may need to reference the VTK memory address
        wrapped = wrap(dataset)
        if isinstance(wrapped, pyvista_ndarray):
            raise TypeError('dataset should not be or contain an array')
        dataset = wrapped
        self.n_blocks += 1
        self[index] = dataset
        # No overwrite if name is None
        self.set_block_name(index, name)

    def extend(self, datasets: Iterable[_TypeMultiBlockLeaf]) -> None:
        """Extend MultiBlock with an Iterable.

        If another MultiBlock object is supplied, the key names will
        be preserved.

        Parameters
        ----------
        datasets : Iterable[pyvista.DataSet or pyvista.MultiBlock]
            Datasets to extend.

        Examples
        --------
        >>> import pyvista as pv
        >>> from pyvista import examples
        >>> data = {
        ...     "cube": pv.Cube(),
        ...     "sphere": pv.Sphere(center=(2, 2, 0)),
        ... }
        >>> blocks = pv.MultiBlock(data)
        >>> blocks_uniform = pv.MultiBlock(
        ...     {"uniform": examples.load_uniform()}
        ... )
        >>> blocks.extend(blocks_uniform)
        >>> len(blocks)
        3
        >>> blocks.keys()
        ['cube', 'sphere', 'uniform']

        """
        # Code based on collections.abc
        if isinstance(datasets, MultiBlock):
            for key, data in zip(datasets.keys(), datasets):
                self.append(data, key)
        else:
            for v in datasets:
                self.append(v)

    def get(
        self,
        index: str,
        default: _TypeMultiBlockLeaf | None = None,
    ) -> _TypeMultiBlockLeaf | None:
        """Get a block by its name.

        If the name is non-unique then returns the first occurrence.
        Returns ``default`` if name isn't in the dataset.

        Parameters
        ----------
        index : str
            Index or name of the dataset within the multiblock.

        default : pyvista.DataSet or pyvista.MultiBlock, optional
            Default to return if index is not in the multiblock.

        Returns
        -------
        pyvista.DataSet or pyvista.MultiBlock or None
            Dataset from the given index if it exists.

        Examples
        --------
        >>> import pyvista as pv
        >>> from pyvista import examples
        >>> data = {"poly": pv.PolyData(), "img": pv.ImageData()}
        >>> blocks = pv.MultiBlock(data)
        >>> blocks.get("poly")
        PolyData ...
        >>> blocks.get("cone")

        """
        try:
            return self[index]
        except KeyError:
            return default

    def set_block_name(self, index: int, name: str | None) -> None:
        """Set a block's string name at the specified index.

        Parameters
        ----------
        index : int
            Index or the dataset within the multiblock.

        name : str, optional
            Name to assign to the block at ``index``. If ``None``, no name is
            assigned to the block.

        Examples
        --------
        >>> import pyvista as pv
        >>> data = {
        ...     "cube": pv.Cube(),
        ...     "sphere": pv.Sphere(center=(2, 2, 0)),
        ... }
        >>> blocks = pv.MultiBlock(data)
        >>> blocks.append(pv.Cone())
        >>> blocks.set_block_name(2, 'cone')
        >>> blocks.keys()
        ['cube', 'sphere', 'cone']

        """
        if name is None:
            return
        index = range(self.n_blocks)[index]
        self.GetMetaData(index).Set(_vtk.vtkCompositeDataSet.NAME(), name)
        self.Modified()

    def get_block_name(self, index: int) -> str | None:
        """Return the string name of the block at the given index.

        Parameters
        ----------
        index : int
            Index of the block to get the name of.

        Returns
        -------
        str
            Name of the block at the given index.

        Examples
        --------
        >>> import pyvista as pv
        >>> data = {
        ...     "cube": pv.Cube(),
        ...     "sphere": pv.Sphere(center=(2, 2, 0)),
        ... }
        >>> blocks = pv.MultiBlock(data)
        >>> blocks.get_block_name(0)
        'cube'

        """
        index = range(self.n_blocks)[index]
        meta = self.GetMetaData(index)
        if meta is not None:
            return meta.Get(_vtk.vtkCompositeDataSet.NAME())
        return None

    def keys(self) -> list[str | None]:
        """Get all the block names in the dataset.

        Returns
        -------
        list
            List of block names.

        Examples
        --------
        >>> import pyvista as pv
        >>> data = {
        ...     "cube": pv.Cube(),
        ...     "sphere": pv.Sphere(center=(2, 2, 0)),
        ... }
        >>> blocks = pv.MultiBlock(data)
        >>> blocks.keys()
        ['cube', 'sphere']

        """
        return [self.get_block_name(i) for i in range(self.n_blocks)]

    def _ipython_key_completions_(self) -> list[str | None]:
        return self.keys()

    def replace(self, index: int, dataset: _TypeMultiBlockLeaf | None) -> None:
        """Replace dataset at index while preserving key name.

        Parameters
        ----------
        index : int
            Index of the block to replace.
        dataset : pyvista.DataSet or pyvista.MultiBlock
            Dataset for replacing the one at index.

        Examples
        --------
        >>> import pyvista as pv
        >>> import numpy as np
        >>> data = {
        ...     "cube": pv.Cube(),
        ...     "sphere": pv.Sphere(center=(2, 2, 0)),
        ... }
        >>> blocks = pv.MultiBlock(data)
        >>> blocks.replace(1, pv.Sphere(center=(10, 10, 10)))
        >>> blocks.keys()
        ['cube', 'sphere']
        >>> np.allclose(blocks[1].center, [10.0, 10.0, 10.0])
        True

        """
        name = self.get_block_name(index)
        self[index] = dataset
        self.set_block_name(index, name)

    @overload
    def __setitem__(
        self,
        index: int | str,
        data: _TypeMultiBlockLeaf | None,
<<<<<<< HEAD
    ): ...  # pragma: no cover
=======
    ) -> None:  # numpydoc ignore=GL08
        ...  # pragma: no cover
>>>>>>> 5d458509

    @overload
    def __setitem__(
        self,
        index: slice,
        data: Iterable[_TypeMultiBlockLeaf | None],
<<<<<<< HEAD
    ): ...  # pragma: no cover
=======
    ) -> None:  # numpydoc ignore=GL08
        ...  # pragma: no cover
>>>>>>> 5d458509

    def __setitem__(
        self,
        index: int | str | slice,
        data,
    ) -> None:
        """Set a block with a VTK data object.

        To set the name simultaneously, pass a string name as the 2nd index.

        Examples
        --------
        >>> import pyvista as pv
        >>> multi = pv.MultiBlock()
        >>> multi.append(pv.PolyData())
        >>> multi[0] = pv.UnstructuredGrid()
        >>> multi.append(pv.PolyData(), 'poly')
        >>> multi.keys()
        ['Block-00', 'poly']
        >>> multi['bar'] = pv.PolyData()
        >>> multi.n_blocks
        3

        """
        i: int = 0
        name: str | None = None
        if isinstance(index, str):
            try:
                i = self.get_index_by_name(index)
            except KeyError:
                self.append(data, index)
                return
            name = index
        elif isinstance(index, slice):
            index_iter = range(self.n_blocks)[index]
            for i, (idx, d) in enumerate(zip_longest(index_iter, data)):
                if idx is None:
                    self.insert(
                        index_iter[-1] + 1 + (i - len(index_iter)),
                        d,
                    )  # insert after last entry, increasing
                elif d is None:
                    del self[index_iter[-1] + 1]  # delete next entry
                else:
                    self[idx] = d  #
            return
        else:
            i = index

        # data, i, and name are a single value now
        data = cast(pyvista.DataSet, wrap(data))

        i = range(self.n_blocks)[i]

        # this is the only spot in the class where we actually add
        # data to the MultiBlock

        # check if we are overwriting a block
        existing_dataset = self.GetBlock(i)
        if existing_dataset is not None:
            self._remove_ref(i)
        self.SetBlock(i, data)
        if data is not None:
            self._refs[data.memory_address] = data

        if name is None:
            name = f'Block-{i:02}'
        self.set_block_name(i, name)  # Note that this calls self.Modified()

    def __delitem__(self, index: int | str | slice) -> None:
        """Remove a block at the specified index."""
        if isinstance(index, slice):
            if index.indices(self.n_blocks)[2] > 0:
                for i in reversed(range(*index.indices(self.n_blocks))):
                    self.__delitem__(i)
            else:
                for i in range(*index.indices(self.n_blocks)):
                    self.__delitem__(i)
            return
        if isinstance(index, str):
            index = self.get_index_by_name(index)
        self._remove_ref(index)
        self.RemoveBlock(index)

    def _remove_ref(self, index: int) -> None:
        """Remove python reference to the dataset."""
        dataset = self[index]
        if hasattr(dataset, 'memory_address'):
            self._refs.pop(dataset.memory_address, None)  # type: ignore[union-attr]

    def __eq__(self, other) -> bool:
        """Equality comparison."""
        if not isinstance(other, MultiBlock):
            return False

        if self is other:
            return True

        if len(self) != len(other):
            return False

        if not self.keys() == other.keys():
            return False

        return not any(self_mesh != other_mesh for self_mesh, other_mesh in zip(self, other))

    def insert(self, index: int, dataset: _TypeMultiBlockLeaf, name: str | None = None) -> None:
        """Insert data before index.

        Parameters
        ----------
        index : int
            Index before which to insert data.
        dataset : pyvista.DataSet or pyvista.MultiBlock
            Data to insert.
        name : str, optional
            Name for key to give dataset.  A default name is given
            depending on the block index as ``'Block-{i:02}'``.

        Examples
        --------
        Insert a new :class:`pyvista.PolyData` at the start of the multiblock.

        >>> import pyvista as pv
        >>> data = {
        ...     "cube": pv.Cube(),
        ...     "sphere": pv.Sphere(center=(2, 2, 0)),
        ... }
        >>> blocks = pv.MultiBlock(data)
        >>> blocks.keys()
        ['cube', 'sphere']
        >>> blocks.insert(0, pv.Plane(), "plane")
        >>> blocks.keys()
        ['plane', 'cube', 'sphere']

        """
        index = range(self.n_blocks)[index]

        self.n_blocks += 1
        for i in reversed(range(index, self.n_blocks - 1)):
            self[i + 1] = self[i]
            self.set_block_name(i + 1, self.get_block_name(i))

        self[index] = dataset
        self.set_block_name(index, name)

    def pop(self, index: int | str = -1) -> _TypeMultiBlockLeaf | None:
        """Pop off a block at the specified index.

        Parameters
        ----------
        index : int or str, default: -1
            Index or name of the dataset within the multiblock.  Defaults to
            last dataset.

        Returns
        -------
        pyvista.DataSet or pyvista.MultiBlock
            Dataset from the given index that was removed.

        Examples
        --------
        Pop the ``"cube"`` multiblock.

        >>> import pyvista as pv
        >>> data = {
        ...     "cube": pv.Cube(),
        ...     "sphere": pv.Sphere(center=(2, 2, 0)),
        ... }
        >>> blocks = pv.MultiBlock(data)
        >>> blocks.keys()
        ['cube', 'sphere']
        >>> cube = blocks.pop("cube")
        >>> blocks.keys()
        ['sphere']

        """
        if isinstance(index, int):
            index = range(self.n_blocks)[index]
        data = self[index]
        del self[index]
        return data

    def reverse(self) -> None:
        """Reverse MultiBlock in-place.

        Examples
        --------
        Reverse a multiblock.

        >>> import pyvista as pv
        >>> data = {
        ...     "cube": pv.Cube(),
        ...     "sphere": pv.Sphere(center=(2, 2, 0)),
        ... }
        >>> blocks = pv.MultiBlock(data)
        >>> blocks.keys()
        ['cube', 'sphere']
        >>> blocks.reverse()
        >>> blocks.keys()
        ['sphere', 'cube']

        """
        # Taken from implementation in collections.abc.MutableSequence
        names = self.keys()
        n = len(self)
        for i in range(n // 2):
            self[i], self[n - i - 1] = self[n - i - 1], self[i]
        for i, name in enumerate(reversed(names)):
            self.set_block_name(i, name)

    def clean(self, empty: bool = True) -> None:
        """Remove any null blocks in place.

        Parameters
        ----------
        empty : bool, default: True
            Remove any meshes that are empty as well (have zero points).

        Examples
        --------
        >>> import pyvista as pv
        >>> data = {"cube": pv.Cube(), "empty": pv.PolyData()}
        >>> blocks = pv.MultiBlock(data)
        >>> blocks.clean(empty=True)
        >>> blocks.keys()
        ['cube']

        """
        null_blocks = []
        for i in range(self.n_blocks):
            if isinstance(self[i], MultiBlock):
                # Recursively move through nested structures
                self[i].clean()  # type: ignore[union-attr]
                if self[i].n_blocks < 1:  # type: ignore[union-attr]
                    null_blocks.append(i)
            elif self[i] is None or empty and self[i].n_points < 1:  # type: ignore[union-attr]
                null_blocks.append(i)
        # Now remove the null/empty meshes
        null_blocks = np.array(null_blocks, dtype=int)  # type: ignore[assignment]
        for i in range(len(null_blocks)):
            # Cast as int because windows is super annoying
            del self[int(null_blocks[i])]
            null_blocks -= 1  # type: ignore[assignment, operator]

    def _get_attrs(self):
        """Return the representation methods (internal helper)."""
        attrs = []
        attrs.append(('N Blocks:', self.n_blocks, '{}'))
        bds = self.bounds
        attrs.append(('X Bounds:', (bds[0], bds[1]), '{:.3e}, {:.3e}'))  # type: ignore[arg-type]
        attrs.append(('Y Bounds:', (bds[2], bds[3]), '{:.3e}, {:.3e}'))  # type: ignore[arg-type]
        attrs.append(('Z Bounds:', (bds[4], bds[5]), '{:.3e}, {:.3e}'))  # type: ignore[arg-type]
        return attrs

    def _repr_html_(self) -> str:
        """Define a pretty representation for Jupyter notebooks."""
        fmt = ''
        fmt += "<table style='width: 100%;'>"
        fmt += '<tr><th>Information</th><th>Blocks</th></tr>'
        fmt += '<tr><td>'
        fmt += '\n'
        fmt += '<table>\n'
        fmt += f'<tr><th>{type(self).__name__}</th><th>Values</th></tr>\n'
        row = '<tr><td>{}</td><td>{}</td></tr>\n'

        # now make a call on the object to get its attributes as a list of len 2 tuples
        for attr in self._get_attrs():
            try:
                fmt += row.format(attr[0], attr[2].format(*attr[1]))
            except:
                fmt += row.format(attr[0], attr[2].format(attr[1]))

        fmt += '</table>\n'
        fmt += '\n'
        fmt += '</td><td>'
        fmt += '\n'
        fmt += '<table>\n'
        row = '<tr><th>{}</th><th>{}</th><th>{}</th></tr>\n'
        fmt += row.format('Index', 'Name', 'Type')

        for i in range(self.n_blocks):
            data = self[i]
            fmt += row.format(i, self.get_block_name(i), type(data).__name__)

        fmt += '</table>\n'
        fmt += '\n'
        fmt += '</td></tr> </table>'
        return fmt

    def __repr__(self) -> str:
        """Define an adequate representation."""
        # return a string that is Python console friendly
        fmt = f'{type(self).__name__} ({hex(id(self))})\n'
        # now make a call on the object to get its attributes as a list of len 2 tuples
        max_len = max(len(attr[0]) for attr in self._get_attrs()) + 3
        row = '  {:%ds}{}\n' % max_len
        for attr in self._get_attrs():
            try:
                fmt += row.format(attr[0], attr[2].format(*attr[1]))
            except:
                fmt += row.format(attr[0], attr[2].format(attr[1]))
        return fmt.strip()

    def __str__(self) -> str:
        """Return the str representation of the multi block."""
        return MultiBlock.__repr__(self)

    def __len__(self) -> int:
        """Return the number of blocks."""
        return self.n_blocks

    def copy_meta_from(self, ido, deep) -> None:  # numpydoc ignore=PR01
        """Copy pyvista meta data onto this object from another object."""
        # Note that `pyvista.MultiBlock` datasets currently don't have any meta.
        # This method is here for consistency with the rest of the API and
        # in case we add meta data to this pbject down the road.

    def copy(self, deep: bool = True):
        """Return a copy of the multiblock.

        Parameters
        ----------
        deep : bool, default: True
            When ``True``, make a full copy of the object.

        Returns
        -------
        pyvista.MultiBlock
           Deep or shallow copy of the ``MultiBlock``.

        Examples
        --------
        >>> import pyvista as pv
        >>> data = [
        ...     pv.Sphere(center=(2, 0, 0)),
        ...     pv.Cube(center=(0, 2, 0)),
        ...     pv.Cone(),
        ... ]
        >>> blocks = pv.MultiBlock(data)
        >>> new_blocks = blocks.copy()
        >>> len(new_blocks)
        3

        """
        thistype = type(self)
        newobject = thistype()
        if deep:
            newobject.deep_copy(self)
        else:
            newobject.shallow_copy(self)
        newobject.copy_meta_from(self, deep)
        return newobject

    def shallow_copy(self, to_copy: _vtk.vtkMultiBlockDataSet, recursive: bool = False) -> None:  # type: ignore[override]
        """Shallow copy the given multiblock to this multiblock.

        Parameters
        ----------
        to_copy : pyvista.MultiBlock or vtk.vtkMultiBlockDataSet
            Data object to perform a shallow copy from.

        recursive : bool, default: False
            Also shallow-copy any nested :class:`~pyvista.MultiBlock` blocks. By
            default, only the root :class:`~pyvista.MultiBlock` is shallow-copied and
            any nested multi-blocks are not shallow-copied.

        """
        if pyvista.vtk_version_info >= (9, 3):  # pragma: no cover
            self.CompositeShallowCopy(to_copy)
        else:
            self.ShallowCopy(to_copy)
        self.wrap_nested()

        # Shallow copy creates new instances of nested multiblocks
        # Iterate through the blocks to fix this recursively
        def _replace_nested_multiblocks(this_object_, new_object) -> None:
            for i, this_block in enumerate(this_object_):
                if isinstance(this_block, _vtk.vtkMultiBlockDataSet):
                    block_to_copy = new_object.GetBlock(i)
                    this_object_.replace(i, block_to_copy)
                    _replace_nested_multiblocks(this_object_[i], block_to_copy)

        if not recursive:
            _replace_nested_multiblocks(self, to_copy)

    def deep_copy(self, to_copy: _vtk.vtkMultiBlockDataSet) -> None:  # type: ignore[override]
        """Overwrite this MultiBlock with another MultiBlock as a deep copy.

        Parameters
        ----------
        to_copy : pyvista.MultiBlock or vtk.vtkMultiBlockDataSet
            MultiBlock to perform a deep copy from.

        """
        super().deep_copy(to_copy)
        self.wrap_nested()

        # Deep copy will not copy the block name for None blocks (name is set to None instead)
        # Iterate through the blocks to fix this recursively
        def _set_name_for_none_blocks(this_object_, new_object_) -> None:
            new_object_ = pyvista.wrap(new_object_)
            for i, dataset in enumerate(new_object_):
                if dataset is None:
                    this_object_.set_block_name(i, new_object_.get_block_name(i))
                elif isinstance(dataset, MultiBlock):
                    _set_name_for_none_blocks(this_object_.GetBlock(i), dataset)

        _set_name_for_none_blocks(self, to_copy)

    def set_active_scalars(
        self,
        name: str | None,
        preference: str = 'cell',
        allow_missing: bool = False,
    ) -> tuple[FieldAssociation, NumpyArray[float]]:
        """Find the scalars by name and appropriately set it as active.

        To deactivate any active scalars, pass ``None`` as the ``name``.

        Parameters
        ----------
        name : str or None
            Name of the scalars array to assign as active.  If
            ``None``, deactivates active scalars for both point and
            cell data.

        preference : str, default: "cell"
            If there are two arrays of the same name associated with
            points or cells, it will prioritize an array matching this
            type.  Can be either ``'cell'`` or ``'point'``.

        allow_missing : bool, default: False
            Allow missing scalars in part of the composite dataset. If all
            blocks are missing the array, it will raise a ``KeyError``.

        Returns
        -------
        pyvista.core.utilities.arrays.FieldAssociation
            Field association of the scalars activated.

        numpy.ndarray
            An array from the dataset matching ``name``.

        Notes
        -----
        The number of components of the data must match.

        """
        data_assoc: list[tuple[FieldAssociation, NumpyArray[float], _TypeMultiBlockLeaf]] = []
        for block in self:
            if block is not None:
                if isinstance(block, MultiBlock):
                    field, scalars = block.set_active_scalars(
                        name,
                        preference,
                        allow_missing=allow_missing,
                    )
                else:
                    try:
                        field, scalars_out = block.set_active_scalars(name, preference)
                        if scalars_out is None:
                            field, scalars = FieldAssociation.NONE, pyvista_ndarray([])
                        else:
                            scalars = scalars_out
                    except KeyError:
                        if not allow_missing:
                            raise
                        block.set_active_scalars(None, preference)
                        field, scalars = FieldAssociation.NONE, pyvista_ndarray([])

                if field != FieldAssociation.NONE:
                    data_assoc.append((field, scalars, block))

        if name is None:
            return FieldAssociation.NONE, pyvista_ndarray([])

        if not data_assoc:
            raise KeyError(f'"{name}" is missing from all the blocks of this composite dataset.')

        field_asc = data_assoc[0][0]
        # set the field association to the preference if at least one occurrence
        # of it exists
        if field_asc.name.lower() != preference.lower():
            for field, _, _ in data_assoc:
                if field.name.lower() == preference:
                    field_asc = getattr(FieldAssociation, preference.upper())
                    break

        # Verify array consistency
        dims: set[int] = set()
        dtypes: set[np.dtype[Any]] = set()
        for _ in self:
            for field, scalars, _ in data_assoc:
                # only check for the active field association
                if field != field_asc:
                    continue
                dims.add(scalars.ndim)
                dtypes.add(scalars.dtype)

        if len(dims) > 1:
            raise ValueError(f'Inconsistent dimensions {dims} in active scalars.')

        # check complex mismatch
        is_complex = [np.issubdtype(dtype, np.complexfloating) for dtype in dtypes]
        if any(is_complex) and not all(is_complex):
            raise ValueError('Inconsistent complex and real data types in active scalars.')

        return field_asc, scalars

    def as_polydata_blocks(self, copy: bool = False):
        """Convert all the datasets within this MultiBlock to :class:`pyvista.PolyData`.

        Parameters
        ----------
        copy : bool, default: False
            Option to create a shallow copy of any datasets that are already a
            :class:`pyvista.PolyData`. When ``False``, any datasets that are
            already PolyData will not be copied.

        Returns
        -------
        pyvista.MultiBlock
            MultiBlock containing only :class:`pyvista.PolyData` datasets.

        Notes
        -----
        Null blocks are converted to empty :class:`pyvista.PolyData`
        objects. Downstream filters that operate on PolyData cannot accept
        MultiBlocks with null blocks.

        """
        # we make a shallow copy here to avoid modifying the original dataset
        dataset = self.copy(deep=False)

        # Loop through the multiblock and convert to polydata
        for i, block in enumerate(dataset):
            if block is not None:
                if isinstance(block, MultiBlock):
                    dataset.replace(i, block.as_polydata_blocks(copy=copy))
                elif isinstance(block, pyvista.PointSet):
                    dataset.replace(i, block.cast_to_polydata(deep=True))
                elif not isinstance(block, pyvista.PolyData):
                    dataset.replace(i, block.extract_surface())
                elif copy:
                    # dataset is a PolyData
                    dataset.replace(i, block.copy(deep=False))
            else:
                # must have empty polydata within these datasets as some
                # downstream filters don't work on null pointers (i.e. None)
                dataset[i] = pyvista.PolyData()

        return dataset

    @property
    def is_all_polydata(self) -> bool:
        """Return ``True`` when all the blocks are :class:`pyvista.PolyData`.

        This method will recursively check if any internal blocks are also
        :class:`pyvista.PolyData`.

        Returns
        -------
        bool
            Return ``True`` when all blocks are :class:`pyvista.PolyData`.

        """
        for block in self:
            if isinstance(block, MultiBlock):
                if not block.is_all_polydata:
                    return False
            else:
                if not isinstance(block, pyvista.PolyData):
                    return False

        return True

    def _activate_plotting_scalars(self, scalars_name, preference, component, rgb):
        """Active a scalars for an instance of :class:`pyvista.Plotter`."""
        # set the active scalars
        field, scalars = self.set_active_scalars(
            scalars_name,
            preference,
            allow_missing=True,
        )

        data_attr = f'{field.name.lower()}_data'
        dtype = scalars.dtype
        if rgb:
            if scalars.ndim != 2 or scalars.shape[1] not in (3, 4):
                raise ValueError('RGB array must be n_points/n_cells by 3/4 in shape.')
            if dtype != np.uint8:
                # uint8 is required by the mapper to display correctly
                _validation.check_subdtype(scalars, (np.floating, np.integer), name='rgb scalars')
                scalars_name = self._convert_to_uint8_rgb_scalars(data_attr, scalars_name)
        elif np.issubdtype(scalars.dtype, np.complexfloating):
            # Use only the real component if an array is complex
            scalars_name = self._convert_to_real_scalars(data_attr, scalars_name)
        elif scalars.dtype in (np.bool_, np.uint8):
            # bool and uint8 do not display properly, must convert to float
            self._convert_to_real_scalars(data_attr, scalars_name)
            if scalars.dtype == np.bool_:
                dtype = np.bool_  # type: ignore[assignment]
        elif scalars.ndim > 1:
            # multi-component
            if not isinstance(component, (int, type(None))):
                raise TypeError('`component` must be either None or an integer')
            if component is not None:
                if component >= scalars.shape[1] or component < 0:
                    raise ValueError(
                        'Component must be nonnegative and less than the '
                        f'dimensionality of the scalars array: {scalars.shape[1]}',
                    )
            scalars_name = self._convert_to_single_component(data_attr, scalars_name, component)

        return field, scalars_name, dtype

    def _convert_to_real_scalars(self, data_attr: str, scalars_name: str) -> str:
        """Extract the real component of the active scalars of this dataset."""
        for block in self:
            if isinstance(block, MultiBlock):
                block._convert_to_real_scalars(data_attr, scalars_name)
            elif block is not None:
                scalars = getattr(block, data_attr).get(scalars_name, None)
                if scalars is not None:
                    scalars = np.array(scalars.astype(float))
                    dattr = getattr(block, data_attr)
                    dattr[f'{scalars_name}-real'] = scalars
                    dattr.active_scalars_name = f'{scalars_name}-real'
        return f'{scalars_name}-real'

    def _convert_to_uint8_rgb_scalars(self, data_attr: str, scalars_name: str) -> str:
        """Convert rgb float or int scalars to uint8."""
        for block in self:
            if isinstance(block, MultiBlock):
                block._convert_to_uint8_rgb_scalars(data_attr, scalars_name)
            elif block is not None:
                scalars = getattr(block, data_attr).get(scalars_name, None)
                if scalars is not None:
                    if np.issubdtype(scalars.dtype, np.floating):
                        _validation.check_range(scalars, [0.0, 1.0], name='rgb float scalars')
                        scalars = np.array(scalars, dtype=np.uint8) * 255
                    elif np.issubdtype(scalars.dtype, np.integer):
                        _validation.check_range(scalars, [0, 255], name='rgb int scalars')
                        scalars = np.array(scalars, dtype=np.uint8)
                    dattr = getattr(block, data_attr)
                    dattr[f'{scalars_name}-uint8'] = scalars
                    dattr.active_scalars_name = f'{scalars_name}-uint8'
        return f'{scalars_name}-uint8'

    def _convert_to_single_component(
        self,
        data_attr: str,
        scalars_name: str,
        component: None | str,
    ) -> str:
        """Convert multi-component scalars to a single component."""
        if component is None:
            for block in self:
                if isinstance(block, MultiBlock):
                    block._convert_to_single_component(data_attr, scalars_name, component)
                elif block is not None:
                    scalars = getattr(block, data_attr).get(scalars_name, None)
                    if scalars is not None:
                        scalars = np.linalg.norm(scalars, axis=1)
                        dattr = getattr(block, data_attr)
                        dattr[f'{scalars_name}-normed'] = scalars
                        dattr.active_scalars_name = f'{scalars_name}-normed'
            return f'{scalars_name}-normed'

        for block in self:
            if isinstance(block, MultiBlock):
                block._convert_to_single_component(data_attr, scalars_name, component)
            elif block is not None:
                scalars = getattr(block, data_attr).get(scalars_name, None)
                if scalars is not None:
                    dattr = getattr(block, data_attr)
                    dattr[f'{scalars_name}-{component}'] = scalars[:, component]
                    dattr.active_scalars_name = f'{scalars_name}-{component}'
        return f'{scalars_name}-{component}'

    def _get_consistent_active_scalars(self):
        """Get if there are any consistent active scalars."""
        point_names = set()
        cell_names = set()
        for block in self:
            if isinstance(block, MultiBlock):
                point_name, cell_name = block._get_consistent_active_scalars()
            elif block is not None:
                point_name = block.point_data.active_scalars_name
                cell_name = block.cell_data.active_scalars_name
            point_names.add(point_name)
            cell_names.add(cell_name)

        point_name = point_names.pop() if len(point_names) == 1 else None
        cell_name = cell_names.pop() if len(cell_names) == 1 else None
        return point_name, cell_name

    def clear_all_data(self) -> None:
        """Clear all data from all blocks."""
        for block in self:
            if isinstance(block, MultiBlock):
                block.clear_all_data()
            elif block is not None:
                block.clear_data()

    def clear_all_point_data(self) -> None:
        """Clear all point data from all blocks."""
        for block in self:
            if isinstance(block, MultiBlock):
                block.clear_all_point_data()
            elif block is not None:
                block.clear_point_data()

    def clear_all_cell_data(self) -> None:
        """Clear all cell data from all blocks."""
        for block in self:
            if isinstance(block, MultiBlock):
                block.clear_all_cell_data()
            elif block is not None:
                block.clear_cell_data()<|MERGE_RESOLUTION|>--- conflicted
+++ resolved
@@ -282,11 +282,7 @@
         return self.GetNumberOfBlocks()
 
     @n_blocks.setter
-<<<<<<< HEAD
-    def n_blocks(self, n):
-=======
     def n_blocks(self, n) -> None:  # numpydoc ignore=GL08
->>>>>>> 5d458509
         """Change the total number of blocks set.
 
         Parameters
@@ -662,24 +658,16 @@
         self,
         index: int | str,
         data: _TypeMultiBlockLeaf | None,
-<<<<<<< HEAD
-    ): ...  # pragma: no cover
-=======
     ) -> None:  # numpydoc ignore=GL08
         ...  # pragma: no cover
->>>>>>> 5d458509
 
     @overload
     def __setitem__(
         self,
         index: slice,
         data: Iterable[_TypeMultiBlockLeaf | None],
-<<<<<<< HEAD
-    ): ...  # pragma: no cover
-=======
     ) -> None:  # numpydoc ignore=GL08
         ...  # pragma: no cover
->>>>>>> 5d458509
 
     def __setitem__(
         self,
