"""Container to mimic ``vtkMultiBlockDataSet`` objects.

These classes hold many VTK datasets in one object that can be passed
to VTK algorithms and PyVista filtering/plotting routines.
"""

from __future__ import annotations

from collections.abc import MutableSequence
from itertools import zip_longest
import pathlib
from typing import TYPE_CHECKING
from typing import Any
from typing import Union
from typing import cast
from typing import overload

import numpy as np

import pyvista
from pyvista.core import _validation

from . import _vtk_core as _vtk
from ._typing_core import BoundsTuple

if TYPE_CHECKING:  # pragma: no cover
    from ._typing_core import NumpyArray

from .dataset import DataObject
from .dataset import DataSet
from .filters import CompositeFilters
from .pyvista_ndarray import pyvista_ndarray
from .utilities.arrays import FieldAssociation
from .utilities.geometric_objects import Box
from .utilities.helpers import is_pyvista_dataset
from .utilities.helpers import wrap

if TYPE_CHECKING:  # pragma: no cover
    from collections.abc import Iterable

_TypeMultiBlockLeaf = Union['MultiBlock', DataSet]


class MultiBlock(
    CompositeFilters,
    DataObject,
    MutableSequence,  # type: ignore[type-arg]
    _vtk.vtkMultiBlockDataSet,
):
    """A composite class to hold many data sets which can be iterated over.

    This wraps/extends the `vtkMultiBlockDataSet
    <https://vtk.org/doc/nightly/html/classvtkMultiBlockDataSet.html>`_ class
    so that we can easily plot these data sets and use the composite in a
    Pythonic manner.

    You can think of ``MultiBlock`` like a list as we
    can iterate over this data structure by index.  It has some dictionary
    features as we can also access blocks by their string name.

    .. versionchanged:: 0.36.0
       ``MultiBlock`` adheres more closely to being list like, and inherits
       from :class:`collections.abc.MutableSequence`.  Multiple nonconforming
       behaviors were removed or modified.

    Parameters
    ----------
    *args : dict, optional
        Data object dictionary.

    **kwargs : dict, optional
        See :func:`pyvista.read` for additional options.

    Examples
    --------
    >>> import pyvista as pv

    Create an empty composite dataset.

    >>> blocks = pv.MultiBlock()

    Add a dataset to the collection.

    >>> sphere = pv.Sphere()
    >>> blocks.append(sphere)

    Add a named block.

    >>> blocks["cube"] = pv.Cube()

    Instantiate from a list of objects.

    >>> data = [
    ...     pv.Sphere(center=(2, 0, 0)),
    ...     pv.Cube(center=(0, 2, 0)),
    ...     pv.Cone(),
    ... ]
    >>> blocks = pv.MultiBlock(data)
    >>> blocks.plot()

    Instantiate from a dictionary.

    >>> data = {
    ...     "cube": pv.Cube(),
    ...     "sphere": pv.Sphere(center=(2, 2, 0)),
    ... }
    >>> blocks = pv.MultiBlock(data)
    >>> blocks.plot()

    Iterate over the collection.

    >>> for name in blocks.keys():
    ...     block = blocks[name]
    ...

    >>> for block in blocks:
    ...     # Do something with each dataset
    ...     surf = block.extract_surface()
    ...

    """

    plot = pyvista._plot.plot

    _WRITERS = dict.fromkeys(['.vtm', '.vtmb'], _vtk.vtkXMLMultiBlockDataWriter)

    def __init__(self, *args, **kwargs) -> None:
        """Initialize multi block."""
        super().__init__()
        deep = kwargs.pop('deep', False)

        # keep a python reference to the dataset to avoid
        # unintentional garbage collections since python does not
        # add a reference to the dataset when it's added here in
        # MultiBlock.  See https://github.com/pyvista/pyvista/pull/1805
        self._refs: Any = {}

        if len(args) == 1:
            if isinstance(args[0], _vtk.vtkMultiBlockDataSet):
                if deep:
                    self.deep_copy(args[0])
                else:
                    self.shallow_copy(args[0])
            elif isinstance(args[0], (list, tuple)):
                for block in args[0]:
                    self.append(block)
            elif isinstance(args[0], (str, pathlib.Path)):
                self._from_file(args[0], **kwargs)
            elif isinstance(args[0], dict):
                for key, block in args[0].items():
                    self.append(block, key)
            else:
                raise TypeError(f'Type {type(args[0])} is not supported by pyvista.MultiBlock')

        elif len(args) > 1:
            raise ValueError(
                'Invalid number of arguments:\n``pyvista.MultiBlock``supports 0 or 1 arguments.',
            )

        # Upon creation make sure all nested structures are wrapped
        self.wrap_nested()

    def wrap_nested(self) -> None:
        """Ensure that all nested data structures are wrapped as PyVista datasets.

        This is performed in place.

        """
        for i in range(self.n_blocks):
            block = self.GetBlock(i)
            if not is_pyvista_dataset(block):
                self.SetBlock(i, wrap(block))  # type: ignore[arg-type]

    @property
    def bounds(self) -> BoundsTuple:
        """Find min/max for bounds across blocks.

        Returns
        -------
        tuple[float, float, float, float, float, float]
            Length 6 tuple of floats containing min/max along each axis.

        Examples
        --------
        Return the bounds across blocks.

        >>> import pyvista as pv
        >>> data = [
        ...     pv.Sphere(center=(2, 0, 0)),
        ...     pv.Cube(center=(0, 2, 0)),
        ...     pv.Cone(),
        ... ]
        >>> blocks = pv.MultiBlock(data)
        >>> blocks.bounds
        BoundsTuple(x_min=-0.5, x_max=2.5, y_min=-0.5, y_max=2.5, z_min=-0.5, z_max=0.5)

        """
        # apply reduction of min and max over each block
        # (typing.cast necessary to make mypy happy with ufunc.reduce() later)
        all_bounds = [cast(list[float], block.bounds) for block in self if block]
        # edge case where block has no bounds
        if not all_bounds:  # pragma: no cover
            minima = (0.0, 0.0, 0.0)
            maxima = (0.0, 0.0, 0.0)
        else:
            minima = np.minimum.reduce(all_bounds)[::2].tolist()
            maxima = np.maximum.reduce(all_bounds)[1::2].tolist()

        # interleave minima and maxima for bounds
        return BoundsTuple(minima[0], maxima[0], minima[1], maxima[1], minima[2], maxima[2])

    @property
    def center(self) -> tuple[float, float, float]:
        """Return the center of the bounding box.

        Returns
        -------
        tuple[float, float, float]
            Center of the bounding box.

        Examples
        --------
        >>> import pyvista as pv
        >>> data = [
        ...     pv.Sphere(center=(2, 0, 0)),
        ...     pv.Cube(center=(0, 2, 0)),
        ...     pv.Cone(),
        ... ]
        >>> blocks = pv.MultiBlock(data)
        >>> blocks.center  # doctest:+SKIP
        array([1., 1., 0.])

        """
        return tuple(np.reshape(self.bounds, (3, 2)).mean(axis=1).tolist())

    @property
    def length(self) -> float:
        """Return the length of the diagonal of the bounding box.

        Returns
        -------
        float
            Length of the diagonal of the bounding box.

        Examples
        --------
        >>> import pyvista as pv
        >>> data = [
        ...     pv.Sphere(center=(2, 0, 0)),
        ...     pv.Cube(center=(0, 2, 0)),
        ...     pv.Cone(),
        ... ]
        >>> blocks = pv.MultiBlock(data)
        >>> blocks.length
        4.3584

        """
        return Box(self.bounds).length

    @property
    def n_blocks(self) -> int:
        """Return the total number of blocks set.

        Returns
        -------
        int
            Total number of blocks set.

        Examples
        --------
        >>> import pyvista as pv
        >>> data = [
        ...     pv.Sphere(center=(2, 0, 0)),
        ...     pv.Cube(center=(0, 2, 0)),
        ...     pv.Cone(),
        ... ]
        >>> blocks = pv.MultiBlock(data)
        >>> blocks.n_blocks
        3

        """
        return self.GetNumberOfBlocks()

    @n_blocks.setter
    def n_blocks(self, n) -> None:  # numpydoc ignore=GL08
        """Change the total number of blocks set.

        Parameters
        ----------
        n : int
            The total number of blocks set.

        """
        self.SetNumberOfBlocks(n)
        self.Modified()

    @property
    def volume(self) -> float:
        """Return the total volume of all meshes in this dataset.

        Returns
        -------
        float
            Total volume of the mesh.

        Examples
        --------
        >>> import pyvista as pv
        >>> data = [
        ...     pv.Sphere(center=(2, 0, 0)),
        ...     pv.Cube(center=(0, 2, 0)),
        ...     pv.Cone(),
        ... ]
        >>> blocks = pv.MultiBlock(data)
        >>> blocks.volume
        1.7348

        """
        return sum(block.volume for block in self if block)

    def get_data_range(self, name: str, allow_missing: bool = False) -> tuple[float, float]:  # type: ignore[explicit-override, override]
        """Get the min/max of an array given its name across all blocks.

        Parameters
        ----------
        name : str
            Name of the array.

        allow_missing : bool, default: False
            Allow a block to be missing the named array.

        Returns
        -------
        tuple
            ``(min, max)`` of the named array.

        """
        mini, maxi = np.inf, -np.inf
        for i in range(self.n_blocks):
            data = self[i]
            if data is None:
                continue
            # get the scalars if available - recursive
            try:
                tmi, tma = data.get_data_range(name)
            except KeyError:
                if allow_missing:
                    continue
                else:
                    raise
            if not np.isnan(tmi) and tmi < mini:
                mini = tmi
            if not np.isnan(tma) and tma > maxi:
                maxi = tma
        return mini, maxi

    def get_index_by_name(self, name: str) -> int:
        """Find the index number by block name.

        Parameters
        ----------
        name : str
            Name of the block.

        Returns
        -------
        int
            Index of the block.

        Examples
        --------
        >>> import pyvista as pv
        >>> data = {
        ...     "cube": pv.Cube(),
        ...     "sphere": pv.Sphere(center=(2, 2, 0)),
        ... }
        >>> blocks = pv.MultiBlock(data)
        >>> blocks.get_index_by_name('sphere')
        1

        """
        for i in range(self.n_blocks):
            if self.get_block_name(i) == name:
                return i
        raise KeyError(f'Block name ({name}) not found')

    @overload
    def __getitem__(
        self,
        index: int | str,
    ) -> _TypeMultiBlockLeaf | None:  # numpydoc ignore=GL08
        ...  # pragma: no cover

    @overload
    def __getitem__(self, index: slice) -> MultiBlock: ...  # pragma: no cover

    def __getitem__(self, index):
        """Get a block by its index or name.

        If the name is non-unique then returns the first occurrence.

        """
        if isinstance(index, slice):
            multi = MultiBlock()
            for i in range(self.n_blocks)[index]:
                multi.append(self[i], self.get_block_name(i))
            return multi
        elif isinstance(index, str):
            index = self.get_index_by_name(index)
        ############################
        if index < -self.n_blocks or index >= self.n_blocks:
            raise IndexError(f'index ({index}) out of range for this dataset.')
        if index < 0:
            index = self.n_blocks + index

        return wrap(self.GetBlock(index))

    def append(self, dataset: _TypeMultiBlockLeaf | None, name: str | None = None):
        """Add a data set to the next block index.

        Parameters
        ----------
        dataset : pyvista.DataSet or pyvista.MultiBlock
            Dataset to append to this multi-block.

        name : str, optional
            Block name to give to dataset.  A default name is given
            depending on the block index as ``'Block-{i:02}'``.

        Examples
        --------
        >>> import pyvista as pv
        >>> from pyvista import examples
        >>> data = {
        ...     "cube": pv.Cube(),
        ...     "sphere": pv.Sphere(center=(2, 2, 0)),
        ... }
        >>> blocks = pv.MultiBlock(data)
        >>> blocks.append(pv.Cone())
        >>> len(blocks)
        3
        >>> blocks.append(examples.load_uniform(), "uniform")
        >>> blocks.keys()
        ['cube', 'sphere', 'Block-02', 'uniform']

        """
        # do not allow to add self
        if dataset is self:
            raise ValueError('Cannot nest a composite dataset in itself.')

        index = self.n_blocks  # note off by one so use as index
        # always wrap since we may need to reference the VTK memory address
        wrapped = wrap(dataset)
        if isinstance(wrapped, pyvista_ndarray):
            raise TypeError('dataset should not be or contain an array')
        dataset = wrapped
        self.n_blocks += 1
        self[index] = dataset
        # No overwrite if name is None
        self.set_block_name(index, name)

    def extend(self, datasets: Iterable[_TypeMultiBlockLeaf]) -> None:
        """Extend MultiBlock with an Iterable.

        If another MultiBlock object is supplied, the key names will
        be preserved.

        Parameters
        ----------
        datasets : Iterable[pyvista.DataSet or pyvista.MultiBlock]
            Datasets to extend.

        Examples
        --------
        >>> import pyvista as pv
        >>> from pyvista import examples
        >>> data = {
        ...     "cube": pv.Cube(),
        ...     "sphere": pv.Sphere(center=(2, 2, 0)),
        ... }
        >>> blocks = pv.MultiBlock(data)
        >>> blocks_uniform = pv.MultiBlock(
        ...     {"uniform": examples.load_uniform()}
        ... )
        >>> blocks.extend(blocks_uniform)
        >>> len(blocks)
        3
        >>> blocks.keys()
        ['cube', 'sphere', 'uniform']

        """
        # Code based on collections.abc
        if isinstance(datasets, MultiBlock):
            for key, data in zip(datasets.keys(), datasets):
                self.append(data, key)
        else:
            for v in datasets:
                self.append(v)

    def get(
        self,
        index: str,
        default: _TypeMultiBlockLeaf | None = None,
    ) -> _TypeMultiBlockLeaf | None:
        """Get a block by its name.

        If the name is non-unique then returns the first occurrence.
        Returns ``default`` if name isn't in the dataset.

        Parameters
        ----------
        index : str
            Index or name of the dataset within the multiblock.

        default : pyvista.DataSet or pyvista.MultiBlock, optional
            Default to return if index is not in the multiblock.

        Returns
        -------
        pyvista.DataSet or pyvista.MultiBlock or None
            Dataset from the given index if it exists.

        Examples
        --------
        >>> import pyvista as pv
        >>> from pyvista import examples
        >>> data = {"poly": pv.PolyData(), "img": pv.ImageData()}
        >>> blocks = pv.MultiBlock(data)
        >>> blocks.get("poly")
        PolyData ...
        >>> blocks.get("cone")

        """
        try:
            return self[index]
        except KeyError:
            return default

    def set_block_name(self, index: int, name: str | None) -> None:
        """Set a block's string name at the specified index.

        Parameters
        ----------
        index : int
            Index or the dataset within the multiblock.

        name : str, optional
            Name to assign to the block at ``index``. If ``None``, no name is
            assigned to the block.

        Examples
        --------
        >>> import pyvista as pv
        >>> data = {
        ...     "cube": pv.Cube(),
        ...     "sphere": pv.Sphere(center=(2, 2, 0)),
        ... }
        >>> blocks = pv.MultiBlock(data)
        >>> blocks.append(pv.Cone())
        >>> blocks.set_block_name(2, 'cone')
        >>> blocks.keys()
        ['cube', 'sphere', 'cone']

        """
        if name is None:
            return
        index = range(self.n_blocks)[index]
        self.GetMetaData(index).Set(_vtk.vtkCompositeDataSet.NAME(), name)
        self.Modified()

    def get_block_name(self, index: int) -> str | None:
        """Return the string name of the block at the given index.

        Parameters
        ----------
        index : int
            Index of the block to get the name of.

        Returns
        -------
        str
            Name of the block at the given index.

        Examples
        --------
        >>> import pyvista as pv
        >>> data = {
        ...     "cube": pv.Cube(),
        ...     "sphere": pv.Sphere(center=(2, 2, 0)),
        ... }
        >>> blocks = pv.MultiBlock(data)
        >>> blocks.get_block_name(0)
        'cube'

        """
        index = range(self.n_blocks)[index]
        meta = self.GetMetaData(index)
        if meta is not None:
            return meta.Get(_vtk.vtkCompositeDataSet.NAME())
        return None

    def keys(self) -> list[str | None]:
        """Get all the block names in the dataset.

        Returns
        -------
        list
            List of block names.

        Examples
        --------
        >>> import pyvista as pv
        >>> data = {
        ...     "cube": pv.Cube(),
        ...     "sphere": pv.Sphere(center=(2, 2, 0)),
        ... }
        >>> blocks = pv.MultiBlock(data)
        >>> blocks.keys()
        ['cube', 'sphere']

        """
        return [self.get_block_name(i) for i in range(self.n_blocks)]

    def _ipython_key_completions_(self) -> list[str | None]:
        return self.keys()

    def replace(self, index: int, dataset: _TypeMultiBlockLeaf | None) -> None:
        """Replace dataset at index while preserving key name.

        Parameters
        ----------
        index : int
            Index of the block to replace.
        dataset : pyvista.DataSet or pyvista.MultiBlock
            Dataset for replacing the one at index.

        Examples
        --------
        >>> import pyvista as pv
        >>> import numpy as np
        >>> data = {
        ...     "cube": pv.Cube(),
        ...     "sphere": pv.Sphere(center=(2, 2, 0)),
        ... }
        >>> blocks = pv.MultiBlock(data)
        >>> blocks.replace(1, pv.Sphere(center=(10, 10, 10)))
        >>> blocks.keys()
        ['cube', 'sphere']
        >>> np.allclose(blocks[1].center, [10.0, 10.0, 10.0])
        True

        """
        name = self.get_block_name(index)
        self[index] = dataset
        self.set_block_name(index, name)

    @overload
    def __setitem__(
        self,
        index: int | str,
        data: _TypeMultiBlockLeaf | None,
    ) -> None:  # numpydoc ignore=GL08
        ...  # pragma: no cover

    @overload
    def __setitem__(
        self,
        index: slice,
        data: Iterable[_TypeMultiBlockLeaf | None],
    ) -> None:  # numpydoc ignore=GL08
        ...  # pragma: no cover

    def __setitem__(
        self,
        index: int | str | slice,
        data,
    ) -> None:
        """Set a block with a VTK data object.

        To set the name simultaneously, pass a string name as the 2nd index.

        Examples
        --------
        >>> import pyvista as pv
        >>> multi = pv.MultiBlock()
        >>> multi.append(pv.PolyData())
        >>> multi[0] = pv.UnstructuredGrid()
        >>> multi.append(pv.PolyData(), 'poly')
        >>> multi.keys()
        ['Block-00', 'poly']
        >>> multi['bar'] = pv.PolyData()
        >>> multi.n_blocks
        3

        """
        i: int = 0
        name: str | None = None
        if isinstance(index, str):
            try:
                i = self.get_index_by_name(index)
            except KeyError:
                self.append(data, index)
                return
            name = index
        elif isinstance(index, slice):
            index_iter = range(self.n_blocks)[index]
            for i, (idx, d) in enumerate(zip_longest(index_iter, data)):
                if idx is None:
                    self.insert(
                        index_iter[-1] + 1 + (i - len(index_iter)),
                        d,
                    )  # insert after last entry, increasing
                elif d is None:
                    del self[index_iter[-1] + 1]  # delete next entry
                else:
                    self[idx] = d  #
            return
        else:
            i = index

        # data, i, and name are a single value now
        data = cast(pyvista.DataSet, wrap(data))

        i = range(self.n_blocks)[i]

        # this is the only spot in the class where we actually add
        # data to the MultiBlock

        # check if we are overwriting a block
        existing_dataset = self.GetBlock(i)
        if existing_dataset is not None:
            self._remove_ref(i)
        self.SetBlock(i, data)
        if data is not None:
            self._refs[data.memory_address] = data

        if name is None:
            name = f'Block-{i:02}'
        self.set_block_name(i, name)  # Note that this calls self.Modified()

    def __delitem__(self, index: int | str | slice) -> None:
        """Remove a block at the specified index."""
        if isinstance(index, slice):
            if index.indices(self.n_blocks)[2] > 0:
                for i in reversed(range(*index.indices(self.n_blocks))):
                    self.__delitem__(i)
            else:
                for i in range(*index.indices(self.n_blocks)):
                    self.__delitem__(i)
            return
        if isinstance(index, str):
            index = self.get_index_by_name(index)
        self._remove_ref(index)
        self.RemoveBlock(index)

    def _remove_ref(self, index: int) -> None:
        """Remove python reference to the dataset."""
        dataset = self[index]
        if hasattr(dataset, 'memory_address'):
            self._refs.pop(dataset.memory_address, None)  # type: ignore[union-attr]

    def __eq__(self, other) -> bool:
        """Equality comparison."""
        if not isinstance(other, MultiBlock):
            return False

        if self is other:
            return True

        if len(self) != len(other):
            return False

        if not self.keys() == other.keys():
            return False

        return not any(self_mesh != other_mesh for self_mesh, other_mesh in zip(self, other))

    def insert(self, index: int, dataset: _TypeMultiBlockLeaf, name: str | None = None) -> None:
        """Insert data before index.

        Parameters
        ----------
        index : int
            Index before which to insert data.
        dataset : pyvista.DataSet or pyvista.MultiBlock
            Data to insert.
        name : str, optional
            Name for key to give dataset.  A default name is given
            depending on the block index as ``'Block-{i:02}'``.

        Examples
        --------
        Insert a new :class:`pyvista.PolyData` at the start of the multiblock.

        >>> import pyvista as pv
        >>> data = {
        ...     "cube": pv.Cube(),
        ...     "sphere": pv.Sphere(center=(2, 2, 0)),
        ... }
        >>> blocks = pv.MultiBlock(data)
        >>> blocks.keys()
        ['cube', 'sphere']
        >>> blocks.insert(0, pv.Plane(), "plane")
        >>> blocks.keys()
        ['plane', 'cube', 'sphere']

        """
        index = range(self.n_blocks)[index]

        self.n_blocks += 1
        for i in reversed(range(index, self.n_blocks - 1)):
            self[i + 1] = self[i]
            self.set_block_name(i + 1, self.get_block_name(i))

        self[index] = dataset
        self.set_block_name(index, name)

    def pop(self, index: int | str = -1) -> _TypeMultiBlockLeaf | None:
        """Pop off a block at the specified index.

        Parameters
        ----------
        index : int or str, default: -1
            Index or name of the dataset within the multiblock.  Defaults to
            last dataset.

        Returns
        -------
        pyvista.DataSet or pyvista.MultiBlock
            Dataset from the given index that was removed.

        Examples
        --------
        Pop the ``"cube"`` multiblock.

        >>> import pyvista as pv
        >>> data = {
        ...     "cube": pv.Cube(),
        ...     "sphere": pv.Sphere(center=(2, 2, 0)),
        ... }
        >>> blocks = pv.MultiBlock(data)
        >>> blocks.keys()
        ['cube', 'sphere']
        >>> cube = blocks.pop("cube")
        >>> blocks.keys()
        ['sphere']

        """
        if isinstance(index, int):
            index = range(self.n_blocks)[index]
        data = self[index]
        del self[index]
        return data

    def reverse(self) -> None:
        """Reverse MultiBlock in-place.

        Examples
        --------
        Reverse a multiblock.

        >>> import pyvista as pv
        >>> data = {
        ...     "cube": pv.Cube(),
        ...     "sphere": pv.Sphere(center=(2, 2, 0)),
        ... }
        >>> blocks = pv.MultiBlock(data)
        >>> blocks.keys()
        ['cube', 'sphere']
        >>> blocks.reverse()
        >>> blocks.keys()
        ['sphere', 'cube']

        """
        # Taken from implementation in collections.abc.MutableSequence
        names = self.keys()
        n = len(self)
        for i in range(n // 2):
            self[i], self[n - i - 1] = self[n - i - 1], self[i]
        for i, name in enumerate(reversed(names)):
            self.set_block_name(i, name)

<<<<<<< HEAD
    def clean(self, empty=True) -> None:
=======
    def clean(self, empty: bool = True) -> None:
>>>>>>> 5d458509
        """Remove any null blocks in place.

        Parameters
        ----------
        empty : bool, default: True
            Remove any meshes that are empty as well (have zero points).

        Examples
        --------
        >>> import pyvista as pv
        >>> data = {"cube": pv.Cube(), "empty": pv.PolyData()}
        >>> blocks = pv.MultiBlock(data)
        >>> blocks.clean(empty=True)
        >>> blocks.keys()
        ['cube']

        """
        null_blocks = []
        for i in range(self.n_blocks):
            if isinstance(self[i], MultiBlock):
                # Recursively move through nested structures
                self[i].clean()  # type: ignore[union-attr]
                if self[i].n_blocks < 1:  # type: ignore[union-attr]
                    null_blocks.append(i)
            elif self[i] is None or empty and self[i].n_points < 1:  # type: ignore[union-attr]
                null_blocks.append(i)
        # Now remove the null/empty meshes
        null_blocks = np.array(null_blocks, dtype=int)  # type: ignore[assignment]
        for i in range(len(null_blocks)):
            # Cast as int because windows is super annoying
            del self[int(null_blocks[i])]
            null_blocks -= 1  # type: ignore[assignment, operator]

    def _get_attrs(self):
        """Return the representation methods (internal helper)."""
        attrs = []
        attrs.append(('N Blocks:', self.n_blocks, '{}'))
        bds = self.bounds
        attrs.append(('X Bounds:', (bds[0], bds[1]), '{:.3e}, {:.3e}'))  # type: ignore[arg-type]
        attrs.append(('Y Bounds:', (bds[2], bds[3]), '{:.3e}, {:.3e}'))  # type: ignore[arg-type]
        attrs.append(('Z Bounds:', (bds[4], bds[5]), '{:.3e}, {:.3e}'))  # type: ignore[arg-type]
        return attrs

    def _repr_html_(self) -> str:
        """Define a pretty representation for Jupyter notebooks."""
        fmt = ''
        fmt += "<table style='width: 100%;'>"
        fmt += '<tr><th>Information</th><th>Blocks</th></tr>'
        fmt += '<tr><td>'
        fmt += '\n'
        fmt += '<table>\n'
        fmt += f'<tr><th>{type(self).__name__}</th><th>Values</th></tr>\n'
        row = '<tr><td>{}</td><td>{}</td></tr>\n'

        # now make a call on the object to get its attributes as a list of len 2 tuples
        for attr in self._get_attrs():
            try:
                fmt += row.format(attr[0], attr[2].format(*attr[1]))
            except:
                fmt += row.format(attr[0], attr[2].format(attr[1]))

        fmt += '</table>\n'
        fmt += '\n'
        fmt += '</td><td>'
        fmt += '\n'
        fmt += '<table>\n'
        row = '<tr><th>{}</th><th>{}</th><th>{}</th></tr>\n'
        fmt += row.format('Index', 'Name', 'Type')

        for i in range(self.n_blocks):
            data = self[i]
            fmt += row.format(i, self.get_block_name(i), type(data).__name__)

        fmt += '</table>\n'
        fmt += '\n'
        fmt += '</td></tr> </table>'
        return fmt

    def __repr__(self) -> str:
        """Define an adequate representation."""
        # return a string that is Python console friendly
        fmt = f'{type(self).__name__} ({hex(id(self))})\n'
        # now make a call on the object to get its attributes as a list of len 2 tuples
        max_len = max(len(attr[0]) for attr in self._get_attrs()) + 3
        row = '  {:%ds}{}\n' % max_len
        for attr in self._get_attrs():
            try:
                fmt += row.format(attr[0], attr[2].format(*attr[1]))
            except:
                fmt += row.format(attr[0], attr[2].format(attr[1]))
        return fmt.strip()

    def __str__(self) -> str:
        """Return the str representation of the multi block."""
        return MultiBlock.__repr__(self)

    def __len__(self) -> int:
        """Return the number of blocks."""
        return self.n_blocks

    def copy_meta_from(self, ido, deep) -> None:  # numpydoc ignore=PR01
        """Copy pyvista meta data onto this object from another object."""
        # Note that `pyvista.MultiBlock` datasets currently don't have any meta.
        # This method is here for consistency with the rest of the API and
        # in case we add meta data to this pbject down the road.

    def copy(self, deep: bool = True):
        """Return a copy of the multiblock.

        Parameters
        ----------
        deep : bool, default: True
            When ``True``, make a full copy of the object.

        Returns
        -------
        pyvista.MultiBlock
           Deep or shallow copy of the ``MultiBlock``.

        Examples
        --------
        >>> import pyvista as pv
        >>> data = [
        ...     pv.Sphere(center=(2, 0, 0)),
        ...     pv.Cube(center=(0, 2, 0)),
        ...     pv.Cone(),
        ... ]
        >>> blocks = pv.MultiBlock(data)
        >>> new_blocks = blocks.copy()
        >>> len(new_blocks)
        3

        """
        thistype = type(self)
        newobject = thistype()
        if deep:
            newobject.deep_copy(self)
        else:
            newobject.shallow_copy(self)
        newobject.copy_meta_from(self, deep)
        return newobject

    def shallow_copy(self, to_copy: _vtk.vtkMultiBlockDataSet, recursive: bool = False) -> None:  # type: ignore[override]
        """Shallow copy the given multiblock to this multiblock.

        Parameters
        ----------
        to_copy : pyvista.MultiBlock or vtk.vtkMultiBlockDataSet
            Data object to perform a shallow copy from.

        recursive : bool, default: False
            Also shallow-copy any nested :class:`~pyvista.MultiBlock` blocks. By
            default, only the root :class:`~pyvista.MultiBlock` is shallow-copied and
            any nested multi-blocks are not shallow-copied.

        """
        if pyvista.vtk_version_info >= (9, 3):  # pragma: no cover
            self.CompositeShallowCopy(to_copy)
        else:
            self.ShallowCopy(to_copy)
        self.wrap_nested()

        # Shallow copy creates new instances of nested multiblocks
        # Iterate through the blocks to fix this recursively
        def _replace_nested_multiblocks(this_object_, new_object) -> None:
            for i, this_block in enumerate(this_object_):
                if isinstance(this_block, _vtk.vtkMultiBlockDataSet):
                    block_to_copy = new_object.GetBlock(i)
                    this_object_.replace(i, block_to_copy)
                    _replace_nested_multiblocks(this_object_[i], block_to_copy)

        if not recursive:
            _replace_nested_multiblocks(self, to_copy)

    def deep_copy(self, to_copy: _vtk.vtkMultiBlockDataSet) -> None:  # type: ignore[override]
        """Overwrite this MultiBlock with another MultiBlock as a deep copy.

        Parameters
        ----------
        to_copy : pyvista.MultiBlock or vtk.vtkMultiBlockDataSet
            MultiBlock to perform a deep copy from.

        """
        super().deep_copy(to_copy)
        self.wrap_nested()

        # Deep copy will not copy the block name for None blocks (name is set to None instead)
        # Iterate through the blocks to fix this recursively
        def _set_name_for_none_blocks(this_object_, new_object_) -> None:
            new_object_ = pyvista.wrap(new_object_)
            for i, dataset in enumerate(new_object_):
                if dataset is None:
                    this_object_.set_block_name(i, new_object_.get_block_name(i))
                elif isinstance(dataset, MultiBlock):
                    _set_name_for_none_blocks(this_object_.GetBlock(i), dataset)

        _set_name_for_none_blocks(self, to_copy)

    def set_active_scalars(
        self,
        name: str | None,
        preference: str = 'cell',
        allow_missing: bool = False,
    ) -> tuple[FieldAssociation, NumpyArray[float]]:
        """Find the scalars by name and appropriately set it as active.

        To deactivate any active scalars, pass ``None`` as the ``name``.

        Parameters
        ----------
        name : str or None
            Name of the scalars array to assign as active.  If
            ``None``, deactivates active scalars for both point and
            cell data.

        preference : str, default: "cell"
            If there are two arrays of the same name associated with
            points or cells, it will prioritize an array matching this
            type.  Can be either ``'cell'`` or ``'point'``.

        allow_missing : bool, default: False
            Allow missing scalars in part of the composite dataset. If all
            blocks are missing the array, it will raise a ``KeyError``.

        Returns
        -------
        pyvista.core.utilities.arrays.FieldAssociation
            Field association of the scalars activated.

        numpy.ndarray
            An array from the dataset matching ``name``.

        Notes
        -----
        The number of components of the data must match.

        """
        data_assoc: list[tuple[FieldAssociation, NumpyArray[float], _TypeMultiBlockLeaf]] = []
        for block in self:
            if block is not None:
                if isinstance(block, MultiBlock):
                    field, scalars = block.set_active_scalars(
                        name,
                        preference,
                        allow_missing=allow_missing,
                    )
                else:
                    try:
                        field, scalars_out = block.set_active_scalars(name, preference)
                        if scalars_out is None:
                            field, scalars = FieldAssociation.NONE, pyvista_ndarray([])
                        else:
                            scalars = scalars_out
                    except KeyError:
                        if not allow_missing:
                            raise
                        block.set_active_scalars(None, preference)
                        field, scalars = FieldAssociation.NONE, pyvista_ndarray([])

                if field != FieldAssociation.NONE:
                    data_assoc.append((field, scalars, block))

        if name is None:
            return FieldAssociation.NONE, pyvista_ndarray([])

        if not data_assoc:
            raise KeyError(f'"{name}" is missing from all the blocks of this composite dataset.')

        field_asc = data_assoc[0][0]
        # set the field association to the preference if at least one occurrence
        # of it exists
        if field_asc.name.lower() != preference.lower():
            for field, _, _ in data_assoc:
                if field.name.lower() == preference:
                    field_asc = getattr(FieldAssociation, preference.upper())
                    break

        # Verify array consistency
        dims: set[int] = set()
        dtypes: set[np.dtype[Any]] = set()
        for _ in self:
            for field, scalars, _ in data_assoc:
                # only check for the active field association
                if field != field_asc:
                    continue
                dims.add(scalars.ndim)
                dtypes.add(scalars.dtype)

        if len(dims) > 1:
            raise ValueError(f'Inconsistent dimensions {dims} in active scalars.')

        # check complex mismatch
        is_complex = [np.issubdtype(dtype, np.complexfloating) for dtype in dtypes]
        if any(is_complex) and not all(is_complex):
            raise ValueError('Inconsistent complex and real data types in active scalars.')

        return field_asc, scalars

    def as_polydata_blocks(self, copy: bool = False):
        """Convert all the datasets within this MultiBlock to :class:`pyvista.PolyData`.

        Parameters
        ----------
        copy : bool, default: False
            Option to create a shallow copy of any datasets that are already a
            :class:`pyvista.PolyData`. When ``False``, any datasets that are
            already PolyData will not be copied.

        Returns
        -------
        pyvista.MultiBlock
            MultiBlock containing only :class:`pyvista.PolyData` datasets.

        Notes
        -----
        Null blocks are converted to empty :class:`pyvista.PolyData`
        objects. Downstream filters that operate on PolyData cannot accept
        MultiBlocks with null blocks.

        """
        # we make a shallow copy here to avoid modifying the original dataset
        dataset = self.copy(deep=False)

        # Loop through the multiblock and convert to polydata
        for i, block in enumerate(dataset):
            if block is not None:
                if isinstance(block, MultiBlock):
                    dataset.replace(i, block.as_polydata_blocks(copy=copy))
                elif isinstance(block, pyvista.PointSet):
                    dataset.replace(i, block.cast_to_polydata(deep=True))
                elif not isinstance(block, pyvista.PolyData):
                    dataset.replace(i, block.extract_surface())
                elif copy:
                    # dataset is a PolyData
                    dataset.replace(i, block.copy(deep=False))
            else:
                # must have empty polydata within these datasets as some
                # downstream filters don't work on null pointers (i.e. None)
                dataset[i] = pyvista.PolyData()

        return dataset

    @property
    def is_all_polydata(self) -> bool:
        """Return ``True`` when all the blocks are :class:`pyvista.PolyData`.

        This method will recursively check if any internal blocks are also
        :class:`pyvista.PolyData`.

        Returns
        -------
        bool
            Return ``True`` when all blocks are :class:`pyvista.PolyData`.

        """
        for block in self:
            if isinstance(block, MultiBlock):
                if not block.is_all_polydata:
                    return False
            else:
                if not isinstance(block, pyvista.PolyData):
                    return False

        return True

    def _activate_plotting_scalars(self, scalars_name, preference, component, rgb):
        """Active a scalars for an instance of :class:`pyvista.Plotter`."""
        # set the active scalars
        field, scalars = self.set_active_scalars(
            scalars_name,
            preference,
            allow_missing=True,
        )

        data_attr = f'{field.name.lower()}_data'
        dtype = scalars.dtype
        if rgb:
            if scalars.ndim != 2 or scalars.shape[1] not in (3, 4):
                raise ValueError('RGB array must be n_points/n_cells by 3/4 in shape.')
            if dtype != np.uint8:
                # uint8 is required by the mapper to display correctly
                _validation.check_subdtype(scalars, (np.floating, np.integer), name='rgb scalars')
                scalars_name = self._convert_to_uint8_rgb_scalars(data_attr, scalars_name)
        elif np.issubdtype(scalars.dtype, np.complexfloating):
            # Use only the real component if an array is complex
            scalars_name = self._convert_to_real_scalars(data_attr, scalars_name)
        elif scalars.dtype in (np.bool_, np.uint8):
            # bool and uint8 do not display properly, must convert to float
            self._convert_to_real_scalars(data_attr, scalars_name)
            if scalars.dtype == np.bool_:
                dtype = np.bool_  # type: ignore[assignment]
        elif scalars.ndim > 1:
            # multi-component
            if not isinstance(component, (int, type(None))):
                raise TypeError('`component` must be either None or an integer')
            if component is not None:
                if component >= scalars.shape[1] or component < 0:
                    raise ValueError(
                        'Component must be nonnegative and less than the '
                        f'dimensionality of the scalars array: {scalars.shape[1]}',
                    )
            scalars_name = self._convert_to_single_component(data_attr, scalars_name, component)

        return field, scalars_name, dtype

    def _convert_to_real_scalars(self, data_attr: str, scalars_name: str) -> str:
        """Extract the real component of the active scalars of this dataset."""
        for block in self:
            if isinstance(block, MultiBlock):
                block._convert_to_real_scalars(data_attr, scalars_name)
            elif block is not None:
                scalars = getattr(block, data_attr).get(scalars_name, None)
                if scalars is not None:
                    scalars = np.array(scalars.astype(float))
                    dattr = getattr(block, data_attr)
                    dattr[f'{scalars_name}-real'] = scalars
                    dattr.active_scalars_name = f'{scalars_name}-real'
        return f'{scalars_name}-real'

    def _convert_to_uint8_rgb_scalars(self, data_attr: str, scalars_name: str) -> str:
        """Convert rgb float or int scalars to uint8."""
        for block in self:
            if isinstance(block, MultiBlock):
                block._convert_to_uint8_rgb_scalars(data_attr, scalars_name)
            elif block is not None:
                scalars = getattr(block, data_attr).get(scalars_name, None)
                if scalars is not None:
                    if np.issubdtype(scalars.dtype, np.floating):
                        _validation.check_range(scalars, [0.0, 1.0], name='rgb float scalars')
                        scalars = np.array(scalars, dtype=np.uint8) * 255
                    elif np.issubdtype(scalars.dtype, np.integer):
                        _validation.check_range(scalars, [0, 255], name='rgb int scalars')
                        scalars = np.array(scalars, dtype=np.uint8)
                    dattr = getattr(block, data_attr)
                    dattr[f'{scalars_name}-uint8'] = scalars
                    dattr.active_scalars_name = f'{scalars_name}-uint8'
        return f'{scalars_name}-uint8'

    def _convert_to_single_component(
        self,
        data_attr: str,
        scalars_name: str,
        component: None | str,
    ) -> str:
        """Convert multi-component scalars to a single component."""
        if component is None:
            for block in self:
                if isinstance(block, MultiBlock):
                    block._convert_to_single_component(data_attr, scalars_name, component)
                elif block is not None:
                    scalars = getattr(block, data_attr).get(scalars_name, None)
                    if scalars is not None:
                        scalars = np.linalg.norm(scalars, axis=1)
                        dattr = getattr(block, data_attr)
                        dattr[f'{scalars_name}-normed'] = scalars
                        dattr.active_scalars_name = f'{scalars_name}-normed'
            return f'{scalars_name}-normed'

        for block in self:
            if isinstance(block, MultiBlock):
                block._convert_to_single_component(data_attr, scalars_name, component)
            elif block is not None:
                scalars = getattr(block, data_attr).get(scalars_name, None)
                if scalars is not None:
                    dattr = getattr(block, data_attr)
                    dattr[f'{scalars_name}-{component}'] = scalars[:, component]
                    dattr.active_scalars_name = f'{scalars_name}-{component}'
        return f'{scalars_name}-{component}'

    def _get_consistent_active_scalars(self):
        """Get if there are any consistent active scalars."""
        point_names = set()
        cell_names = set()
        for block in self:
            if isinstance(block, MultiBlock):
                point_name, cell_name = block._get_consistent_active_scalars()
            elif block is not None:
                point_name = block.point_data.active_scalars_name
                cell_name = block.cell_data.active_scalars_name
            point_names.add(point_name)
            cell_names.add(cell_name)

        point_name = point_names.pop() if len(point_names) == 1 else None
        cell_name = cell_names.pop() if len(cell_names) == 1 else None
        return point_name, cell_name

    def clear_all_data(self) -> None:
        """Clear all data from all blocks."""
        for block in self:
            if isinstance(block, MultiBlock):
                block.clear_all_data()
            elif block is not None:
                block.clear_data()

    def clear_all_point_data(self) -> None:
        """Clear all point data from all blocks."""
        for block in self:
            if isinstance(block, MultiBlock):
                block.clear_all_point_data()
            elif block is not None:
                block.clear_point_data()

    def clear_all_cell_data(self) -> None:
        """Clear all cell data from all blocks."""
        for block in self:
            if isinstance(block, MultiBlock):
                block.clear_all_cell_data()
            elif block is not None:
                block.clear_cell_data()<|MERGE_RESOLUTION|>--- conflicted
+++ resolved
@@ -880,11 +880,7 @@
         for i, name in enumerate(reversed(names)):
             self.set_block_name(i, name)
 
-<<<<<<< HEAD
-    def clean(self, empty=True) -> None:
-=======
     def clean(self, empty: bool = True) -> None:
->>>>>>> 5d458509
         """Remove any null blocks in place.
 
         Parameters
