--- conflicted
+++ resolved
@@ -532,17 +532,14 @@
 from vtkmodules.vtkIOXML import vtkXMLWriter as vtkXMLWriter
 
 with contextlib.suppress(ImportError):
-<<<<<<< HEAD
+    # Suppress for ParaView shell https://github.com/pyvista/pyvista/issues/3224
+    from vtkmodules.vtkImagingMorphological import vtkImageDilateErode3D as vtkImageDilateErode3D
     from vtkmodules.vtkImagingMorphological import (
         vtkImageContinuousDilate3D as vtkImageContinuousDilate3D,
     )
     from vtkmodules.vtkImagingMorphological import (
         vtkImageContinuousErode3D as vtkImageContinuousErode3D,
     )
-=======
-    # Suppress for ParaView shell https://github.com/pyvista/pyvista/issues/3224
->>>>>>> d48e5162
-    from vtkmodules.vtkImagingMorphological import vtkImageDilateErode3D as vtkImageDilateErode3D
 
 try:
     from vtkmodules.vtkPythonContext2D import vtkPythonItem as vtkPythonItem
