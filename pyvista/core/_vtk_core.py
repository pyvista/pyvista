"""Limited imports from VTK (excludes any GL-dependent).

These are the modules within VTK that must be loaded across pyvista's
core API. Here, we attempt to import modules using the ``vtkmodules``
package, which lets us only have to import from select modules and not
the entire library.

"""

from __future__ import annotations

import contextlib
import sys
from typing import NamedTuple
import warnings

from vtkmodules.vtkCommonCore import vtkInformation as vtkInformation
from vtkmodules.vtkCommonCore import vtkVersion as vtkVersion
from vtkmodules.vtkImagingSources import vtkImageEllipsoidSource as vtkImageEllipsoidSource
from vtkmodules.vtkImagingSources import vtkImageGaussianSource as vtkImageGaussianSource
from vtkmodules.vtkImagingSources import vtkImageGridSource as vtkImageGridSource
from vtkmodules.vtkImagingSources import vtkImageMandelbrotSource as vtkImageMandelbrotSource
from vtkmodules.vtkImagingSources import vtkImageNoiseSource as vtkImageNoiseSource
from vtkmodules.vtkImagingSources import vtkImageSinusoidSource as vtkImageSinusoidSource

# vtkExtractEdges moved from vtkFiltersExtraction to vtkFiltersCore in
# VTK commit d9981b9aeb93b42d1371c6e295d76bfdc18430bd
try:
    from vtkmodules.vtkFiltersCore import vtkExtractEdges as vtkExtractEdges
except ImportError:
    from vtkmodules.vtkFiltersExtraction import (  # type: ignore[attr-defined, no-redef]
        vtkExtractEdges as vtkExtractEdges,
    )

# vtkCellTreeLocator moved from vtkFiltersGeneral to vtkCommonDataModel in
# VTK commit 4a29e6f7dd9acb460644fe487d2e80aac65f7be9
try:
    from vtkmodules.vtkCommonDataModel import vtkCellTreeLocator as vtkCellTreeLocator
except ImportError:
    from vtkmodules.vtkFiltersGeneral import (  # type: ignore[attr-defined, no-redef]
        vtkCellTreeLocator as vtkCellTreeLocator,
    )

from vtkmodules.numpy_interface.dataset_adapter import VTKArray as VTKArray
from vtkmodules.numpy_interface.dataset_adapter import VTKObjectWrapper as VTKObjectWrapper
from vtkmodules.numpy_interface.dataset_adapter import numpyTovtkDataArray as numpyTovtkDataArray
from vtkmodules.util.numpy_support import get_vtk_array_type as get_vtk_array_type
from vtkmodules.util.numpy_support import numpy_to_vtk as numpy_to_vtk
from vtkmodules.util.numpy_support import numpy_to_vtkIdTypeArray as numpy_to_vtkIdTypeArray
from vtkmodules.util.numpy_support import vtk_to_numpy as vtk_to_numpy

with contextlib.suppress(ImportError):
    from vtkmodules.util.pickle_support import (
        serialize_VTK_data_object as serialize_VTK_data_object,
    )

from vtkmodules.util.vtkAlgorithm import VTKPythonAlgorithmBase as VTKPythonAlgorithmBase
from vtkmodules.vtkCommonComputationalGeometry import vtkKochanekSpline as vtkKochanekSpline
from vtkmodules.vtkCommonComputationalGeometry import (
    vtkParametricBohemianDome as vtkParametricBohemianDome,
)
from vtkmodules.vtkCommonComputationalGeometry import vtkParametricBour as vtkParametricBour
from vtkmodules.vtkCommonComputationalGeometry import vtkParametricBoy as vtkParametricBoy
from vtkmodules.vtkCommonComputationalGeometry import (
    vtkParametricCatalanMinimal as vtkParametricCatalanMinimal,
)
from vtkmodules.vtkCommonComputationalGeometry import (
    vtkParametricConicSpiral as vtkParametricConicSpiral,
)
from vtkmodules.vtkCommonComputationalGeometry import (
    vtkParametricCrossCap as vtkParametricCrossCap,
)
from vtkmodules.vtkCommonComputationalGeometry import vtkParametricDini as vtkParametricDini
from vtkmodules.vtkCommonComputationalGeometry import (
    vtkParametricEllipsoid as vtkParametricEllipsoid,
)
from vtkmodules.vtkCommonComputationalGeometry import vtkParametricEnneper as vtkParametricEnneper
from vtkmodules.vtkCommonComputationalGeometry import (
    vtkParametricFigure8Klein as vtkParametricFigure8Klein,
)
from vtkmodules.vtkCommonComputationalGeometry import (
    vtkParametricFunction as vtkParametricFunction,
)
from vtkmodules.vtkCommonComputationalGeometry import (
    vtkParametricHenneberg as vtkParametricHenneberg,
)
from vtkmodules.vtkCommonComputationalGeometry import vtkParametricKlein as vtkParametricKlein
from vtkmodules.vtkCommonComputationalGeometry import vtkParametricKuen as vtkParametricKuen
from vtkmodules.vtkCommonComputationalGeometry import vtkParametricMobius as vtkParametricMobius
from vtkmodules.vtkCommonComputationalGeometry import (
    vtkParametricPluckerConoid as vtkParametricPluckerConoid,
)
from vtkmodules.vtkCommonComputationalGeometry import (
    vtkParametricPseudosphere as vtkParametricPseudosphere,
)
from vtkmodules.vtkCommonComputationalGeometry import (
    vtkParametricRandomHills as vtkParametricRandomHills,
)
from vtkmodules.vtkCommonComputationalGeometry import vtkParametricRoman as vtkParametricRoman
from vtkmodules.vtkCommonComputationalGeometry import vtkParametricSpline as vtkParametricSpline
from vtkmodules.vtkCommonComputationalGeometry import (
    vtkParametricSuperEllipsoid as vtkParametricSuperEllipsoid,
)
from vtkmodules.vtkCommonComputationalGeometry import (
    vtkParametricSuperToroid as vtkParametricSuperToroid,
)
from vtkmodules.vtkCommonComputationalGeometry import vtkParametricTorus as vtkParametricTorus
from vtkmodules.vtkCommonCore import VTK_ARIAL as VTK_ARIAL
from vtkmodules.vtkCommonCore import VTK_BIT as VTK_BIT
from vtkmodules.vtkCommonCore import VTK_CHAR as VTK_CHAR
from vtkmodules.vtkCommonCore import VTK_COURIER as VTK_COURIER
from vtkmodules.vtkCommonCore import VTK_DOUBLE as VTK_DOUBLE
from vtkmodules.vtkCommonCore import VTK_FLOAT as VTK_FLOAT
from vtkmodules.vtkCommonCore import VTK_FONT_FILE as VTK_FONT_FILE
from vtkmodules.vtkCommonCore import VTK_ID_TYPE as VTK_ID_TYPE
from vtkmodules.vtkCommonCore import VTK_INT as VTK_INT
from vtkmodules.vtkCommonCore import VTK_LONG as VTK_LONG
from vtkmodules.vtkCommonCore import VTK_LONG_LONG as VTK_LONG_LONG
from vtkmodules.vtkCommonCore import VTK_SHORT as VTK_SHORT
from vtkmodules.vtkCommonCore import VTK_SIGNED_CHAR as VTK_SIGNED_CHAR
from vtkmodules.vtkCommonCore import VTK_STRING as VTK_STRING
from vtkmodules.vtkCommonCore import VTK_TIMES as VTK_TIMES
from vtkmodules.vtkCommonCore import VTK_UNSIGNED_CHAR as VTK_UNSIGNED_CHAR
from vtkmodules.vtkCommonCore import VTK_UNSIGNED_INT as VTK_UNSIGNED_INT
from vtkmodules.vtkCommonCore import VTK_UNSIGNED_LONG as VTK_UNSIGNED_LONG
from vtkmodules.vtkCommonCore import VTK_UNSIGNED_LONG_LONG as VTK_UNSIGNED_LONG_LONG
from vtkmodules.vtkCommonCore import VTK_UNSIGNED_SHORT as VTK_UNSIGNED_SHORT
from vtkmodules.vtkCommonCore import buffer_shared as buffer_shared  # type: ignore[attr-defined]
from vtkmodules.vtkCommonCore import mutable as mutable
from vtkmodules.vtkCommonCore import reference as reference
from vtkmodules.vtkCommonCore import vtkAbstractArray as vtkAbstractArray
from vtkmodules.vtkCommonCore import vtkBitArray as vtkBitArray
from vtkmodules.vtkCommonCore import vtkCharArray as vtkCharArray
from vtkmodules.vtkCommonCore import vtkCommand as vtkCommand
from vtkmodules.vtkCommonCore import vtkDataArray as vtkDataArray
from vtkmodules.vtkCommonCore import vtkDoubleArray as vtkDoubleArray
from vtkmodules.vtkCommonCore import vtkFileOutputWindow as vtkFileOutputWindow
from vtkmodules.vtkCommonCore import vtkFloatArray as vtkFloatArray
from vtkmodules.vtkCommonCore import vtkIdList as vtkIdList
from vtkmodules.vtkCommonCore import vtkIdTypeArray as vtkIdTypeArray
from vtkmodules.vtkCommonCore import vtkIntArray as vtkIntArray
from vtkmodules.vtkCommonCore import vtkLogger as vtkLogger
from vtkmodules.vtkCommonCore import vtkLongArray as vtkLongArray
from vtkmodules.vtkCommonCore import vtkLongLongArray as vtkLongLongArray
from vtkmodules.vtkCommonCore import vtkLookupTable as vtkLookupTable
from vtkmodules.vtkCommonCore import vtkMath as vtkMath
from vtkmodules.vtkCommonCore import vtkOutputWindow as vtkOutputWindow
from vtkmodules.vtkCommonCore import vtkPoints as vtkPoints
from vtkmodules.vtkCommonCore import vtkShortArray as vtkShortArray
from vtkmodules.vtkCommonCore import vtkSignedCharArray as vtkSignedCharArray
from vtkmodules.vtkCommonCore import vtkStringArray as vtkStringArray
from vtkmodules.vtkCommonCore import vtkStringOutputWindow as vtkStringOutputWindow
from vtkmodules.vtkCommonCore import vtkTypeInt32Array as vtkTypeInt32Array
from vtkmodules.vtkCommonCore import vtkTypeInt64Array as vtkTypeInt64Array
from vtkmodules.vtkCommonCore import vtkTypeUInt32Array as vtkTypeUInt32Array
from vtkmodules.vtkCommonCore import vtkUnsignedCharArray as vtkUnsignedCharArray
from vtkmodules.vtkCommonCore import vtkUnsignedIntArray as vtkUnsignedIntArray
from vtkmodules.vtkCommonCore import vtkUnsignedLongArray as vtkUnsignedLongArray
from vtkmodules.vtkCommonCore import vtkUnsignedLongLongArray as vtkUnsignedLongLongArray
from vtkmodules.vtkCommonCore import vtkUnsignedShortArray as vtkUnsignedShortArray
from vtkmodules.vtkCommonCore import vtkWeakReference as vtkWeakReference
from vtkmodules.vtkCommonDataModel import VTK_BEZIER_CURVE as VTK_BEZIER_CURVE
from vtkmodules.vtkCommonDataModel import VTK_BEZIER_HEXAHEDRON as VTK_BEZIER_HEXAHEDRON
from vtkmodules.vtkCommonDataModel import VTK_BEZIER_PYRAMID as VTK_BEZIER_PYRAMID
from vtkmodules.vtkCommonDataModel import VTK_BEZIER_QUADRILATERAL as VTK_BEZIER_QUADRILATERAL
from vtkmodules.vtkCommonDataModel import VTK_BEZIER_TETRAHEDRON as VTK_BEZIER_TETRAHEDRON
from vtkmodules.vtkCommonDataModel import VTK_BEZIER_TRIANGLE as VTK_BEZIER_TRIANGLE
from vtkmodules.vtkCommonDataModel import VTK_BEZIER_WEDGE as VTK_BEZIER_WEDGE
from vtkmodules.vtkCommonDataModel import VTK_BIQUADRATIC_QUAD as VTK_BIQUADRATIC_QUAD
from vtkmodules.vtkCommonDataModel import (
    VTK_BIQUADRATIC_QUADRATIC_HEXAHEDRON as VTK_BIQUADRATIC_QUADRATIC_HEXAHEDRON,
)
from vtkmodules.vtkCommonDataModel import (
    VTK_BIQUADRATIC_QUADRATIC_WEDGE as VTK_BIQUADRATIC_QUADRATIC_WEDGE,
)
from vtkmodules.vtkCommonDataModel import VTK_BIQUADRATIC_TRIANGLE as VTK_BIQUADRATIC_TRIANGLE
from vtkmodules.vtkCommonDataModel import VTK_CONVEX_POINT_SET as VTK_CONVEX_POINT_SET
from vtkmodules.vtkCommonDataModel import VTK_CUBIC_LINE as VTK_CUBIC_LINE
from vtkmodules.vtkCommonDataModel import VTK_EMPTY_CELL as VTK_EMPTY_CELL
from vtkmodules.vtkCommonDataModel import VTK_HEXAGONAL_PRISM as VTK_HEXAGONAL_PRISM
from vtkmodules.vtkCommonDataModel import VTK_HEXAHEDRON as VTK_HEXAHEDRON
from vtkmodules.vtkCommonDataModel import VTK_HIGHER_ORDER_EDGE as VTK_HIGHER_ORDER_EDGE
from vtkmodules.vtkCommonDataModel import (
    VTK_HIGHER_ORDER_HEXAHEDRON as VTK_HIGHER_ORDER_HEXAHEDRON,
)
from vtkmodules.vtkCommonDataModel import VTK_HIGHER_ORDER_POLYGON as VTK_HIGHER_ORDER_POLYGON
from vtkmodules.vtkCommonDataModel import VTK_HIGHER_ORDER_PYRAMID as VTK_HIGHER_ORDER_PYRAMID
from vtkmodules.vtkCommonDataModel import VTK_HIGHER_ORDER_QUAD as VTK_HIGHER_ORDER_QUAD
from vtkmodules.vtkCommonDataModel import (
    VTK_HIGHER_ORDER_TETRAHEDRON as VTK_HIGHER_ORDER_TETRAHEDRON,
)
from vtkmodules.vtkCommonDataModel import VTK_HIGHER_ORDER_TRIANGLE as VTK_HIGHER_ORDER_TRIANGLE
from vtkmodules.vtkCommonDataModel import VTK_HIGHER_ORDER_WEDGE as VTK_HIGHER_ORDER_WEDGE
from vtkmodules.vtkCommonDataModel import VTK_LAGRANGE_CURVE as VTK_LAGRANGE_CURVE
from vtkmodules.vtkCommonDataModel import VTK_LAGRANGE_HEXAHEDRON as VTK_LAGRANGE_HEXAHEDRON
from vtkmodules.vtkCommonDataModel import VTK_LAGRANGE_PYRAMID as VTK_LAGRANGE_PYRAMID
from vtkmodules.vtkCommonDataModel import VTK_LAGRANGE_QUADRILATERAL as VTK_LAGRANGE_QUADRILATERAL
from vtkmodules.vtkCommonDataModel import VTK_LAGRANGE_TETRAHEDRON as VTK_LAGRANGE_TETRAHEDRON
from vtkmodules.vtkCommonDataModel import VTK_LAGRANGE_TRIANGLE as VTK_LAGRANGE_TRIANGLE
from vtkmodules.vtkCommonDataModel import VTK_LAGRANGE_WEDGE as VTK_LAGRANGE_WEDGE
from vtkmodules.vtkCommonDataModel import VTK_LINE as VTK_LINE
from vtkmodules.vtkCommonDataModel import VTK_PARAMETRIC_CURVE as VTK_PARAMETRIC_CURVE
from vtkmodules.vtkCommonDataModel import VTK_PARAMETRIC_HEX_REGION as VTK_PARAMETRIC_HEX_REGION
from vtkmodules.vtkCommonDataModel import (
    VTK_PARAMETRIC_QUAD_SURFACE as VTK_PARAMETRIC_QUAD_SURFACE,
)
from vtkmodules.vtkCommonDataModel import VTK_PARAMETRIC_SURFACE as VTK_PARAMETRIC_SURFACE
from vtkmodules.vtkCommonDataModel import (
    VTK_PARAMETRIC_TETRA_REGION as VTK_PARAMETRIC_TETRA_REGION,
)
from vtkmodules.vtkCommonDataModel import VTK_PARAMETRIC_TRI_SURFACE as VTK_PARAMETRIC_TRI_SURFACE
from vtkmodules.vtkCommonDataModel import VTK_PENTAGONAL_PRISM as VTK_PENTAGONAL_PRISM
from vtkmodules.vtkCommonDataModel import VTK_PIXEL as VTK_PIXEL
from vtkmodules.vtkCommonDataModel import VTK_POLY_LINE as VTK_POLY_LINE
from vtkmodules.vtkCommonDataModel import VTK_POLY_VERTEX as VTK_POLY_VERTEX
from vtkmodules.vtkCommonDataModel import VTK_POLYGON as VTK_POLYGON
from vtkmodules.vtkCommonDataModel import VTK_POLYHEDRON as VTK_POLYHEDRON
from vtkmodules.vtkCommonDataModel import VTK_PYRAMID as VTK_PYRAMID
from vtkmodules.vtkCommonDataModel import VTK_QUAD as VTK_QUAD
from vtkmodules.vtkCommonDataModel import VTK_QUADRATIC_EDGE as VTK_QUADRATIC_EDGE
from vtkmodules.vtkCommonDataModel import VTK_QUADRATIC_HEXAHEDRON as VTK_QUADRATIC_HEXAHEDRON
from vtkmodules.vtkCommonDataModel import VTK_QUADRATIC_LINEAR_QUAD as VTK_QUADRATIC_LINEAR_QUAD
from vtkmodules.vtkCommonDataModel import VTK_QUADRATIC_LINEAR_WEDGE as VTK_QUADRATIC_LINEAR_WEDGE
from vtkmodules.vtkCommonDataModel import VTK_QUADRATIC_POLYGON as VTK_QUADRATIC_POLYGON
from vtkmodules.vtkCommonDataModel import VTK_QUADRATIC_PYRAMID as VTK_QUADRATIC_PYRAMID
from vtkmodules.vtkCommonDataModel import VTK_QUADRATIC_QUAD as VTK_QUADRATIC_QUAD
from vtkmodules.vtkCommonDataModel import VTK_QUADRATIC_TETRA as VTK_QUADRATIC_TETRA
from vtkmodules.vtkCommonDataModel import VTK_QUADRATIC_TRIANGLE as VTK_QUADRATIC_TRIANGLE
from vtkmodules.vtkCommonDataModel import VTK_QUADRATIC_WEDGE as VTK_QUADRATIC_WEDGE
from vtkmodules.vtkCommonDataModel import VTK_TETRA as VTK_TETRA
from vtkmodules.vtkCommonDataModel import VTK_TRIANGLE as VTK_TRIANGLE
from vtkmodules.vtkCommonDataModel import VTK_TRIANGLE_STRIP as VTK_TRIANGLE_STRIP
from vtkmodules.vtkCommonDataModel import (
    VTK_TRIQUADRATIC_HEXAHEDRON as VTK_TRIQUADRATIC_HEXAHEDRON,
)
from vtkmodules.vtkCommonDataModel import VTK_VERTEX as VTK_VERTEX
from vtkmodules.vtkCommonDataModel import VTK_VOXEL as VTK_VOXEL
from vtkmodules.vtkCommonDataModel import VTK_WEDGE as VTK_WEDGE
from vtkmodules.vtkCommonDataModel import vtkAbstractCellLocator as vtkAbstractCellLocator
from vtkmodules.vtkCommonDataModel import vtkBiQuadraticQuad as vtkBiQuadraticQuad
from vtkmodules.vtkCommonDataModel import (
    vtkBiQuadraticQuadraticHexahedron as vtkBiQuadraticQuadraticHexahedron,
)
from vtkmodules.vtkCommonDataModel import (
    vtkBiQuadraticQuadraticWedge as vtkBiQuadraticQuadraticWedge,
)
from vtkmodules.vtkCommonDataModel import vtkBiQuadraticTriangle as vtkBiQuadraticTriangle
from vtkmodules.vtkCommonDataModel import vtkCell as vtkCell
from vtkmodules.vtkCommonDataModel import vtkCellArray as vtkCellArray
from vtkmodules.vtkCommonDataModel import vtkCellLocator as vtkCellLocator
from vtkmodules.vtkCommonDataModel import vtkColor3ub as vtkColor3ub
from vtkmodules.vtkCommonDataModel import vtkCompositeDataSet as vtkCompositeDataSet
from vtkmodules.vtkCommonDataModel import vtkConvexPointSet as vtkConvexPointSet
from vtkmodules.vtkCommonDataModel import vtkCubicLine as vtkCubicLine
from vtkmodules.vtkCommonDataModel import vtkDataObject as vtkDataObject
from vtkmodules.vtkCommonDataModel import vtkDataSet as vtkDataSet
from vtkmodules.vtkCommonDataModel import vtkDataSetAttributes as vtkDataSetAttributes
from vtkmodules.vtkCommonDataModel import vtkEmptyCell as vtkEmptyCell
from vtkmodules.vtkCommonDataModel import vtkExplicitStructuredGrid as vtkExplicitStructuredGrid
from vtkmodules.vtkCommonDataModel import vtkFieldData as vtkFieldData
from vtkmodules.vtkCommonDataModel import vtkGenericCell as vtkGenericCell
from vtkmodules.vtkCommonDataModel import vtkHexagonalPrism as vtkHexagonalPrism
from vtkmodules.vtkCommonDataModel import vtkHexahedron as vtkHexahedron
from vtkmodules.vtkCommonDataModel import vtkImageData as vtkImageData
from vtkmodules.vtkCommonDataModel import vtkImplicitFunction as vtkImplicitFunction
from vtkmodules.vtkCommonDataModel import (
    vtkIterativeClosestPointTransform as vtkIterativeClosestPointTransform,
)
from vtkmodules.vtkCommonDataModel import vtkLine as vtkLine
from vtkmodules.vtkCommonDataModel import vtkMultiBlockDataSet as vtkMultiBlockDataSet
from vtkmodules.vtkCommonDataModel import vtkNonMergingPointLocator as vtkNonMergingPointLocator
from vtkmodules.vtkCommonDataModel import vtkPartitionedDataSet as vtkPartitionedDataSet
from vtkmodules.vtkCommonDataModel import vtkPentagonalPrism as vtkPentagonalPrism
from vtkmodules.vtkCommonDataModel import vtkPerlinNoise as vtkPerlinNoise
from vtkmodules.vtkCommonDataModel import vtkPiecewiseFunction as vtkPiecewiseFunction
from vtkmodules.vtkCommonDataModel import vtkPixel as vtkPixel
from vtkmodules.vtkCommonDataModel import vtkPlane as vtkPlane
from vtkmodules.vtkCommonDataModel import vtkPlaneCollection as vtkPlaneCollection
from vtkmodules.vtkCommonDataModel import vtkPlanes as vtkPlanes
from vtkmodules.vtkCommonDataModel import vtkPointLocator as vtkPointLocator
from vtkmodules.vtkCommonDataModel import vtkPointSet as vtkPointSet
from vtkmodules.vtkCommonDataModel import vtkPolyData as vtkPolyData
from vtkmodules.vtkCommonDataModel import vtkPolygon as vtkPolygon
from vtkmodules.vtkCommonDataModel import vtkPolyhedron as vtkPolyhedron
from vtkmodules.vtkCommonDataModel import vtkPolyLine as vtkPolyLine
from vtkmodules.vtkCommonDataModel import vtkPolyPlane as vtkPolyPlane
from vtkmodules.vtkCommonDataModel import vtkPolyVertex as vtkPolyVertex
from vtkmodules.vtkCommonDataModel import vtkPyramid as vtkPyramid
from vtkmodules.vtkCommonDataModel import vtkQuad as vtkQuad
from vtkmodules.vtkCommonDataModel import vtkQuadraticEdge as vtkQuadraticEdge
from vtkmodules.vtkCommonDataModel import vtkQuadraticHexahedron as vtkQuadraticHexahedron
from vtkmodules.vtkCommonDataModel import vtkQuadraticLinearQuad as vtkQuadraticLinearQuad
from vtkmodules.vtkCommonDataModel import vtkQuadraticLinearWedge as vtkQuadraticLinearWedge
from vtkmodules.vtkCommonDataModel import vtkQuadraticPolygon as vtkQuadraticPolygon
from vtkmodules.vtkCommonDataModel import vtkQuadraticPyramid as vtkQuadraticPyramid
from vtkmodules.vtkCommonDataModel import vtkQuadraticQuad as vtkQuadraticQuad
from vtkmodules.vtkCommonDataModel import vtkQuadraticTetra as vtkQuadraticTetra
from vtkmodules.vtkCommonDataModel import vtkQuadraticTriangle as vtkQuadraticTriangle
from vtkmodules.vtkCommonDataModel import vtkQuadraticWedge as vtkQuadraticWedge
from vtkmodules.vtkCommonDataModel import vtkRectf as vtkRectf
from vtkmodules.vtkCommonDataModel import vtkRectilinearGrid as vtkRectilinearGrid
from vtkmodules.vtkCommonDataModel import vtkSelection as vtkSelection
from vtkmodules.vtkCommonDataModel import vtkSelectionNode as vtkSelectionNode
from vtkmodules.vtkCommonDataModel import vtkStaticCellLocator as vtkStaticCellLocator
from vtkmodules.vtkCommonDataModel import vtkStaticPointLocator as vtkStaticPointLocator
from vtkmodules.vtkCommonDataModel import vtkStructuredGrid as vtkStructuredGrid
from vtkmodules.vtkCommonDataModel import vtkStructuredPoints as vtkStructuredPoints
from vtkmodules.vtkCommonDataModel import vtkTable as vtkTable
from vtkmodules.vtkCommonDataModel import vtkTetra as vtkTetra
from vtkmodules.vtkCommonDataModel import vtkTriangle as vtkTriangle
from vtkmodules.vtkCommonDataModel import vtkTriangleStrip as vtkTriangleStrip
from vtkmodules.vtkCommonDataModel import vtkTriQuadraticHexahedron as vtkTriQuadraticHexahedron
from vtkmodules.vtkCommonDataModel import vtkUnstructuredGrid as vtkUnstructuredGrid
from vtkmodules.vtkCommonDataModel import vtkVertex as vtkVertex
from vtkmodules.vtkCommonDataModel import vtkVoxel as vtkVoxel
from vtkmodules.vtkCommonDataModel import vtkWedge as vtkWedge

with contextlib.suppress(ImportError):  # Introduced prior to VTK 9.2
    from vtkmodules.vtkCommonDataModel import VTK_TRIQUADRATIC_PYRAMID as VTK_TRIQUADRATIC_PYRAMID
    from vtkmodules.vtkCommonDataModel import vtkTriQuadraticPyramid as vtkTriQuadraticPyramid

from vtkmodules.vtkCommonExecutionModel import vtkAlgorithm as vtkAlgorithm
from vtkmodules.vtkCommonExecutionModel import vtkAlgorithmOutput as vtkAlgorithmOutput
from vtkmodules.vtkCommonExecutionModel import vtkCompositeDataPipeline as vtkCompositeDataPipeline
from vtkmodules.vtkCommonExecutionModel import vtkImageToStructuredGrid as vtkImageToStructuredGrid
from vtkmodules.vtkCommonMath import vtkMatrix3x3 as vtkMatrix3x3
from vtkmodules.vtkCommonMath import vtkMatrix4x4 as vtkMatrix4x4
from vtkmodules.vtkCommonTransforms import vtkTransform as vtkTransform
from vtkmodules.vtkDomainsChemistry import vtkProteinRibbonFilter as vtkProteinRibbonFilter
from vtkmodules.vtkFiltersCore import VTK_BEST_FITTING_PLANE as VTK_BEST_FITTING_PLANE
from vtkmodules.vtkFiltersCore import vtkAppendArcLength as vtkAppendArcLength
from vtkmodules.vtkFiltersCore import vtkAppendFilter as vtkAppendFilter
from vtkmodules.vtkFiltersCore import vtkAppendPolyData as vtkAppendPolyData
from vtkmodules.vtkFiltersCore import vtkCellCenters as vtkCellCenters
from vtkmodules.vtkFiltersCore import vtkCellDataToPointData as vtkCellDataToPointData
from vtkmodules.vtkFiltersCore import vtkCenterOfMass as vtkCenterOfMass
from vtkmodules.vtkFiltersCore import vtkCleanPolyData as vtkCleanPolyData
from vtkmodules.vtkFiltersCore import vtkClipPolyData as vtkClipPolyData
from vtkmodules.vtkFiltersCore import vtkConnectivityFilter as vtkConnectivityFilter
from vtkmodules.vtkFiltersCore import vtkContourFilter as vtkContourFilter
from vtkmodules.vtkFiltersCore import vtkCutter as vtkCutter
from vtkmodules.vtkFiltersCore import vtkDecimatePolylineFilter as vtkDecimatePolylineFilter
from vtkmodules.vtkFiltersCore import vtkDecimatePro as vtkDecimatePro
from vtkmodules.vtkFiltersCore import vtkDelaunay2D as vtkDelaunay2D
from vtkmodules.vtkFiltersCore import vtkDelaunay3D as vtkDelaunay3D
from vtkmodules.vtkFiltersCore import vtkElevationFilter as vtkElevationFilter
from vtkmodules.vtkFiltersCore import (
    vtkExplicitStructuredGridToUnstructuredGrid as vtkExplicitStructuredGridToUnstructuredGrid,
)
from vtkmodules.vtkFiltersCore import vtkFeatureEdges as vtkFeatureEdges
from vtkmodules.vtkFiltersCore import vtkFlyingEdges3D as vtkFlyingEdges3D
from vtkmodules.vtkFiltersCore import vtkGlyph3D as vtkGlyph3D
from vtkmodules.vtkFiltersCore import vtkImplicitPolyDataDistance as vtkImplicitPolyDataDistance
from vtkmodules.vtkFiltersCore import vtkMarchingCubes as vtkMarchingCubes
from vtkmodules.vtkFiltersCore import vtkMassProperties as vtkMassProperties
from vtkmodules.vtkFiltersCore import vtkPointDataToCellData as vtkPointDataToCellData
from vtkmodules.vtkFiltersCore import vtkPolyDataNormals as vtkPolyDataNormals
from vtkmodules.vtkFiltersCore import vtkQuadricDecimation as vtkQuadricDecimation
from vtkmodules.vtkFiltersCore import vtkResampleWithDataSet as vtkResampleWithDataSet
from vtkmodules.vtkFiltersCore import vtkReverseSense as vtkReverseSense
from vtkmodules.vtkFiltersCore import vtkSmoothPolyDataFilter as vtkSmoothPolyDataFilter
from vtkmodules.vtkFiltersCore import vtkStripper as vtkStripper
from vtkmodules.vtkFiltersCore import vtkThreshold as vtkThreshold
from vtkmodules.vtkFiltersCore import vtkTriangleFilter as vtkTriangleFilter
from vtkmodules.vtkFiltersCore import vtkTubeFilter as vtkTubeFilter
from vtkmodules.vtkFiltersCore import (
    vtkUnstructuredGridToExplicitStructuredGrid as vtkUnstructuredGridToExplicitStructuredGrid,
)
from vtkmodules.vtkFiltersCore import (
    vtkWindowedSincPolyDataFilter as vtkWindowedSincPolyDataFilter,
)
from vtkmodules.vtkFiltersExtraction import vtkExtractCellsByType as vtkExtractCellsByType
from vtkmodules.vtkFiltersExtraction import vtkExtractGeometry as vtkExtractGeometry
from vtkmodules.vtkFiltersExtraction import vtkExtractGrid as vtkExtractGrid
from vtkmodules.vtkFiltersExtraction import vtkExtractSelection as vtkExtractSelection
from vtkmodules.vtkFiltersFlowPaths import (
    vtkEvenlySpacedStreamlines2D as vtkEvenlySpacedStreamlines2D,
)
from vtkmodules.vtkFiltersFlowPaths import vtkStreamTracer as vtkStreamTracer

with contextlib.suppress(ImportError):  # Introduced VTK v9.1.0
    from vtkmodules.vtkFiltersGeneral import vtkRemovePolyData as vtkRemovePolyData

from vtkmodules.vtkFiltersGeneral import vtkAxes as vtkAxes
from vtkmodules.vtkFiltersGeneral import (
    vtkBooleanOperationPolyDataFilter as vtkBooleanOperationPolyDataFilter,
)
from vtkmodules.vtkFiltersGeneral import vtkBoxClipDataSet as vtkBoxClipDataSet
from vtkmodules.vtkFiltersGeneral import vtkClipClosedSurface as vtkClipClosedSurface
from vtkmodules.vtkFiltersGeneral import vtkContourTriangulator as vtkContourTriangulator
from vtkmodules.vtkFiltersGeneral import vtkCursor3D as vtkCursor3D
from vtkmodules.vtkFiltersGeneral import vtkCurvatures as vtkCurvatures
from vtkmodules.vtkFiltersGeneral import vtkDataSetTriangleFilter as vtkDataSetTriangleFilter
from vtkmodules.vtkFiltersGeneral import vtkGradientFilter as vtkGradientFilter
from vtkmodules.vtkFiltersGeneral import (
    vtkIntersectionPolyDataFilter as vtkIntersectionPolyDataFilter,
)
from vtkmodules.vtkFiltersGeneral import vtkOBBTree as vtkOBBTree
from vtkmodules.vtkFiltersGeneral import (
    vtkRectilinearGridToPointSet as vtkRectilinearGridToPointSet,
)
from vtkmodules.vtkFiltersGeneral import (
    vtkRectilinearGridToTetrahedra as vtkRectilinearGridToTetrahedra,
)
from vtkmodules.vtkFiltersGeneral import vtkShrinkFilter as vtkShrinkFilter
from vtkmodules.vtkFiltersGeneral import vtkTableBasedClipDataSet as vtkTableBasedClipDataSet
from vtkmodules.vtkFiltersGeneral import vtkTableToPolyData as vtkTableToPolyData
from vtkmodules.vtkFiltersGeneral import vtkTessellatorFilter as vtkTessellatorFilter
from vtkmodules.vtkFiltersGeneral import vtkTransformFilter as vtkTransformFilter
from vtkmodules.vtkFiltersGeneral import vtkWarpScalar as vtkWarpScalar
from vtkmodules.vtkFiltersGeneral import vtkWarpVector as vtkWarpVector
from vtkmodules.vtkFiltersGeometry import (
    vtkCompositeDataGeometryFilter as vtkCompositeDataGeometryFilter,
)
from vtkmodules.vtkFiltersGeometry import vtkDataSetSurfaceFilter as vtkDataSetSurfaceFilter
from vtkmodules.vtkFiltersGeometry import vtkGeometryFilter as vtkGeometryFilter
from vtkmodules.vtkFiltersGeometry import (
    vtkStructuredGridGeometryFilter as vtkStructuredGridGeometryFilter,
)
from vtkmodules.vtkFiltersHybrid import vtkPolyDataSilhouette as vtkPolyDataSilhouette
from vtkmodules.vtkFiltersModeling import (
    vtkAdaptiveSubdivisionFilter as vtkAdaptiveSubdivisionFilter,
)
from vtkmodules.vtkFiltersModeling import (
    vtkBandedPolyDataContourFilter as vtkBandedPolyDataContourFilter,
)
from vtkmodules.vtkFiltersModeling import (
    vtkButterflySubdivisionFilter as vtkButterflySubdivisionFilter,
)
from vtkmodules.vtkFiltersModeling import (
    vtkCollisionDetectionFilter as vtkCollisionDetectionFilter,
)
from vtkmodules.vtkFiltersModeling import (
    vtkDijkstraGraphGeodesicPath as vtkDijkstraGraphGeodesicPath,
)
from vtkmodules.vtkFiltersModeling import vtkFillHolesFilter as vtkFillHolesFilter
from vtkmodules.vtkFiltersModeling import vtkLinearExtrusionFilter as vtkLinearExtrusionFilter
from vtkmodules.vtkFiltersModeling import vtkLinearSubdivisionFilter as vtkLinearSubdivisionFilter
from vtkmodules.vtkFiltersModeling import vtkLoopSubdivisionFilter as vtkLoopSubdivisionFilter
from vtkmodules.vtkFiltersModeling import vtkOutlineFilter as vtkOutlineFilter
from vtkmodules.vtkFiltersModeling import vtkRibbonFilter as vtkRibbonFilter
from vtkmodules.vtkFiltersModeling import (
    vtkRotationalExtrusionFilter as vtkRotationalExtrusionFilter,
)
from vtkmodules.vtkFiltersModeling import vtkRuledSurfaceFilter as vtkRuledSurfaceFilter
from vtkmodules.vtkFiltersModeling import vtkSelectEnclosedPoints as vtkSelectEnclosedPoints
from vtkmodules.vtkFiltersModeling import vtkSubdivideTetra as vtkSubdivideTetra
from vtkmodules.vtkFiltersModeling import vtkTrimmedExtrusionFilter as vtkTrimmedExtrusionFilter
from vtkmodules.vtkFiltersParallel import vtkIntegrateAttributes as vtkIntegrateAttributes

with contextlib.suppress(ImportError):
    # `vtkmodules.vtkFiltersParallelDIY2` is unavailable in some versions of `vtk` from conda-forge
    from vtkmodules.vtkFiltersParallelDIY2 import (
        vtkRedistributeDataSetFilter as vtkRedistributeDataSetFilter,
    )

from vtkmodules.vtkFiltersPoints import vtkGaussianKernel as vtkGaussianKernel
from vtkmodules.vtkFiltersPoints import vtkPointInterpolator as vtkPointInterpolator
from vtkmodules.vtkFiltersSources import vtkArcSource as vtkArcSource
from vtkmodules.vtkFiltersSources import vtkArrowSource as vtkArrowSource

<<<<<<< HEAD
try:
    from vtkmodules.vtkFiltersSources import vtkCapsuleSource as vtkCapsuleSource
except ImportError:
    # vtkCapsuleSource was deprecated in VTK 9.3 and removed in 9.4+
    pass
=======
with contextlib.suppress(ImportError):
    # Deprecated in 9.3
    from vtkmodules.vtkFiltersSources import (  # type: ignore[attr-defined]
        vtkCapsuleSource as vtkCapsuleSource,
    )

>>>>>>> 5b739537
from vtkmodules.vtkFiltersSources import vtkConeSource as vtkConeSource
from vtkmodules.vtkFiltersSources import vtkCubeSource as vtkCubeSource
from vtkmodules.vtkFiltersSources import vtkCylinderSource as vtkCylinderSource
from vtkmodules.vtkFiltersSources import vtkDiskSource as vtkDiskSource
from vtkmodules.vtkFiltersSources import vtkFrustumSource as vtkFrustumSource
from vtkmodules.vtkFiltersSources import vtkLineSource as vtkLineSource
from vtkmodules.vtkFiltersSources import vtkOutlineCornerFilter as vtkOutlineCornerFilter
from vtkmodules.vtkFiltersSources import vtkOutlineCornerSource as vtkOutlineCornerSource
from vtkmodules.vtkFiltersSources import vtkParametricFunctionSource as vtkParametricFunctionSource
from vtkmodules.vtkFiltersSources import vtkPlaneSource as vtkPlaneSource
from vtkmodules.vtkFiltersSources import vtkPlatonicSolidSource as vtkPlatonicSolidSource
from vtkmodules.vtkFiltersSources import vtkPointSource as vtkPointSource
from vtkmodules.vtkFiltersSources import vtkRegularPolygonSource as vtkRegularPolygonSource
from vtkmodules.vtkFiltersSources import vtkSphereSource as vtkSphereSource
from vtkmodules.vtkFiltersSources import vtkSuperquadricSource as vtkSuperquadricSource
from vtkmodules.vtkFiltersSources import vtkTessellatedBoxSource as vtkTessellatedBoxSource
from vtkmodules.vtkFiltersStatistics import vtkComputeQuartiles as vtkComputeQuartiles

with contextlib.suppress(ImportError):
    from vtkmodules.vtkFiltersStatistics import vtkLengthDistribution as vtkLengthDistribution
from vtkmodules.vtkFiltersTexture import vtkTextureMapToPlane as vtkTextureMapToPlane
from vtkmodules.vtkFiltersTexture import vtkTextureMapToSphere as vtkTextureMapToSphere
from vtkmodules.vtkFiltersVerdict import vtkCellQuality as vtkCellQuality
from vtkmodules.vtkFiltersVerdict import vtkCellSizeFilter as vtkCellSizeFilter
from vtkmodules.vtkFiltersVerdict import vtkMeshQuality as vtkMeshQuality

with contextlib.suppress(ImportError):
    from vtkmodules.vtkFiltersVerdict import vtkBoundaryMeshQuality as vtkBoundaryMeshQuality

from vtkmodules.vtkImagingCore import vtkAbstractImageInterpolator as vtkAbstractImageInterpolator
from vtkmodules.vtkImagingCore import vtkExtractVOI as vtkExtractVOI
from vtkmodules.vtkImagingCore import vtkImageConstantPad as vtkImageConstantPad
from vtkmodules.vtkImagingCore import vtkImageDifference as vtkImageDifference
from vtkmodules.vtkImagingCore import vtkImageExtractComponents as vtkImageExtractComponents
from vtkmodules.vtkImagingCore import vtkImageFlip as vtkImageFlip
from vtkmodules.vtkImagingCore import vtkImageInterpolator as vtkImageInterpolator
from vtkmodules.vtkImagingCore import vtkImageMirrorPad as vtkImageMirrorPad
from vtkmodules.vtkImagingCore import vtkImageResize as vtkImageResize
from vtkmodules.vtkImagingCore import vtkImageSincInterpolator as vtkImageSincInterpolator
from vtkmodules.vtkImagingCore import vtkImageThreshold as vtkImageThreshold
from vtkmodules.vtkImagingCore import vtkImageWrapPad as vtkImageWrapPad
from vtkmodules.vtkImagingCore import vtkRTAnalyticSource as vtkRTAnalyticSource
from vtkmodules.vtkImagingGeneral import vtkImageGaussianSmooth as vtkImageGaussianSmooth
from vtkmodules.vtkImagingGeneral import vtkImageMedian3D as vtkImageMedian3D
from vtkmodules.vtkImagingHybrid import vtkGaussianSplatter as vtkGaussianSplatter
from vtkmodules.vtkImagingHybrid import vtkSampleFunction as vtkSampleFunction
from vtkmodules.vtkImagingHybrid import (
    vtkSurfaceReconstructionFilter as vtkSurfaceReconstructionFilter,
)
from vtkmodules.vtkImagingMorphological import (
    vtkImageConnectivityFilter as vtkImageConnectivityFilter,
)
from vtkmodules.vtkImagingStencil import vtkImageStencil as vtkImageStencil
from vtkmodules.vtkImagingStencil import vtkPolyDataToImageStencil as vtkPolyDataToImageStencil
from vtkmodules.vtkIOGeometry import vtkHoudiniPolyDataWriter as vtkHoudiniPolyDataWriter
from vtkmodules.vtkIOGeometry import vtkIVWriter as vtkIVWriter
from vtkmodules.vtkIOGeometry import vtkOBJWriter as vtkOBJWriter
from vtkmodules.vtkIOGeometry import vtkProStarReader as vtkProStarReader
from vtkmodules.vtkIOGeometry import vtkSTLWriter as vtkSTLWriter

with contextlib.suppress(ImportError):  # Introduced VTK v9.4.0
    from vtkmodules.vtkIOHDF import vtkHDFWriter as vtkHDFWriter

from vtkmodules.vtkIOInfovis import vtkDelimitedTextReader as vtkDelimitedTextReader
from vtkmodules.vtkIOLegacy import vtkDataReader as vtkDataReader
from vtkmodules.vtkIOLegacy import vtkDataSetReader as vtkDataSetReader
from vtkmodules.vtkIOLegacy import vtkDataSetWriter as vtkDataSetWriter
from vtkmodules.vtkIOLegacy import vtkDataWriter as vtkDataWriter
from vtkmodules.vtkIOLegacy import vtkPolyDataReader as vtkPolyDataReader
from vtkmodules.vtkIOLegacy import vtkPolyDataWriter as vtkPolyDataWriter
from vtkmodules.vtkIOLegacy import vtkRectilinearGridReader as vtkRectilinearGridReader
from vtkmodules.vtkIOLegacy import vtkRectilinearGridWriter as vtkRectilinearGridWriter
from vtkmodules.vtkIOLegacy import vtkSimplePointsWriter as vtkSimplePointsWriter
from vtkmodules.vtkIOLegacy import vtkStructuredGridReader as vtkStructuredGridReader
from vtkmodules.vtkIOLegacy import vtkStructuredGridWriter as vtkStructuredGridWriter
from vtkmodules.vtkIOLegacy import vtkUnstructuredGridReader as vtkUnstructuredGridReader
from vtkmodules.vtkIOLegacy import vtkUnstructuredGridWriter as vtkUnstructuredGridWriter
from vtkmodules.vtkIOPLY import vtkPLYReader as vtkPLYReader
from vtkmodules.vtkIOPLY import vtkPLYWriter as vtkPLYWriter
from vtkmodules.vtkIOXML import vtkXMLImageDataReader as vtkXMLImageDataReader
from vtkmodules.vtkIOXML import vtkXMLImageDataWriter as vtkXMLImageDataWriter
from vtkmodules.vtkIOXML import vtkXMLMultiBlockDataReader as vtkXMLMultiBlockDataReader
from vtkmodules.vtkIOXML import vtkXMLMultiBlockDataWriter as vtkXMLMultiBlockDataWriter
from vtkmodules.vtkIOXML import vtkXMLPartitionedDataSetReader as vtkXMLPartitionedDataSetReader
from vtkmodules.vtkIOXML import vtkXMLPImageDataReader as vtkXMLPImageDataReader
from vtkmodules.vtkIOXML import vtkXMLPolyDataReader as vtkXMLPolyDataReader
from vtkmodules.vtkIOXML import vtkXMLPolyDataWriter as vtkXMLPolyDataWriter
from vtkmodules.vtkIOXML import vtkXMLPRectilinearGridReader as vtkXMLPRectilinearGridReader
from vtkmodules.vtkIOXML import vtkXMLPUnstructuredGridReader as vtkXMLPUnstructuredGridReader
from vtkmodules.vtkIOXML import vtkXMLReader as vtkXMLReader
from vtkmodules.vtkIOXML import vtkXMLRectilinearGridReader as vtkXMLRectilinearGridReader
from vtkmodules.vtkIOXML import vtkXMLRectilinearGridWriter as vtkXMLRectilinearGridWriter
from vtkmodules.vtkIOXML import vtkXMLStructuredGridReader as vtkXMLStructuredGridReader
from vtkmodules.vtkIOXML import vtkXMLStructuredGridWriter as vtkXMLStructuredGridWriter
from vtkmodules.vtkIOXML import vtkXMLTableReader as vtkXMLTableReader
from vtkmodules.vtkIOXML import vtkXMLTableWriter as vtkXMLTableWriter
from vtkmodules.vtkIOXML import vtkXMLUnstructuredGridReader as vtkXMLUnstructuredGridReader
from vtkmodules.vtkIOXML import vtkXMLUnstructuredGridWriter as vtkXMLUnstructuredGridWriter
from vtkmodules.vtkIOXML import vtkXMLWriter as vtkXMLWriter

with contextlib.suppress(ImportError):
    from vtkmodules.vtkImagingMorphological import vtkImageDilateErode3D as vtkImageDilateErode3D

try:
    from vtkmodules.vtkPythonContext2D import vtkPythonItem as vtkPythonItem
except ImportError:  # pragma: no cover
    # `vtkmodules.vtkPythonContext2D` is unavailable in some versions of `vtk` (see #3224)

    class vtkPythonItem:  # type: ignore[no-redef]  # noqa: N801
        """Empty placeholder."""

        def __init__(self):  # pragma: no cover
            """Raise version error on init."""
            from pyvista.core.errors import VTKVersionError

            msg = 'Chart backgrounds require the vtkPythonContext2D module'
            raise VTKVersionError(msg)


from vtkmodules.vtkImagingFourier import vtkImageButterworthHighPass as vtkImageButterworthHighPass
from vtkmodules.vtkImagingFourier import vtkImageButterworthLowPass as vtkImageButterworthLowPass
from vtkmodules.vtkImagingFourier import vtkImageFFT as vtkImageFFT
from vtkmodules.vtkImagingFourier import vtkImageRFFT as vtkImageRFFT

# 9.1+ imports
with contextlib.suppress(ImportError):
    from vtkmodules.vtkFiltersPoints import vtkConvertToPointCloud as vtkConvertToPointCloud

with contextlib.suppress(ImportError):  # Introduced prior to VTK 9.3
    from vtkmodules.vtkRenderingCore import vtkViewport as vtkViewport

# 9.3+ imports
with contextlib.suppress(ImportError):
    from vtkmodules.vtkFiltersCore import vtkPackLabels as vtkPackLabels
    from vtkmodules.vtkFiltersCore import vtkSurfaceNets3D as vtkSurfaceNets3D

# 9.1+ imports
with contextlib.suppress(ImportError):
    from vtkmodules.vtkIOParallelXML import (
        vtkXMLPartitionedDataSetWriter as vtkXMLPartitionedDataSetWriter,
    )


class VersionInfo(NamedTuple):
    """Version information as a named tuple."""

    major: int
    minor: int
    micro: int

    def __str__(self):
        return str((self.major, self.minor, self.micro))


def VTKVersionInfo():  # noqa: N802
    """Return the vtk version as a namedtuple.

    Returns
    -------
    VersionInfo
        Version information as a named tuple.

    """
    try:
        ver = vtkVersion()
        major = ver.GetVTKMajorVersion()
        minor = ver.GetVTKMinorVersion()
        micro = ver.GetVTKBuildVersion()
    except AttributeError:  # pragma: no cover
        warnings.warn('Unable to detect VTK version. Defaulting to v4.0.0')
        major, minor, micro = (4, 0, 0)

    return VersionInfo(major, minor, micro)


vtk_version_info = VTKVersionInfo()


class vtkPyVistaOverride:  # noqa: N801
    """Base class to automatically override VTK classes with PyVista classes."""

    def __init_subclass__(cls, **kwargs):
        if vtk_version_info >= (9, 4):
            # Check for VTK base classes and call the override method
            for base in cls.__bases__:
                if (
                    hasattr(base, '__module__')
                    and base.__module__.startswith('vtkmodules.')
                    and hasattr(base, 'override')
                ):
                    # For now, just remove any overrides for these classes
                    # There are clear issues with the current implementation
                    # of overriding these classes upstream and until they are
                    # resolved, we will entirely remove the overrides.
                    # See https://gitlab.kitware.com/vtk/vtk/-/merge_requests/11698
                    # See https://gitlab.kitware.com/vtk/vtk/-/issues/19550#note_1598883
                    base.override(None)
                    break

        return cls


class DisableVtkSnakeCase:
    """Base class to raise error if using VTK's `snake_case` API."""

    @staticmethod
    def check_attribute(target, attr):
        # Check sys.meta_path to avoid dynamic imports when Python is shutting down
        if vtk_version_info >= (9, 4) and sys.meta_path is not None:
            # Raise error if accessing attributes from VTK's pythonic snake_case API

            import pyvista as pv

            state = pv._VTK_SNAKE_CASE_STATE
            if state != 'allow':
                if (
                    attr not in ['__class__', '__init__']
                    and attr[0].islower()
                    and is_vtk_attribute(target, attr)
                ):
                    msg = (
                        f'The attribute {attr!r} is defined by VTK and is not part of the '
                        f'PyVista API'
                    )
                    if state == 'error':
                        raise pv.PyVistaAttributeError(msg)
                    else:
                        warnings.warn(msg, RuntimeWarning)

    def __getattribute__(self, item):
        DisableVtkSnakeCase.check_attribute(self, item)
        return object.__getattribute__(self, item)


def is_vtk_attribute(obj: object, attr: str):  # numpydoc ignore=RT01
    """Return True if the attribute is defined by a vtk class.

    Parameters
    ----------
    obj : object
        Class or instance to check.

    attr : str
        Name of the attribute to check.

    """

    def _find_defining_class(cls, attr):
        """Find the class that defines a given attribute."""
        for base in cls.__mro__:
            if attr in base.__dict__:
                return base
        return None

    cls = _find_defining_class(obj if isinstance(obj, type) else obj.__class__, attr)
    return cls is not None and cls.__module__.startswith('vtkmodules')<|MERGE_RESOLUTION|>--- conflicted
+++ resolved
@@ -459,20 +459,12 @@
 from vtkmodules.vtkFiltersSources import vtkArcSource as vtkArcSource
 from vtkmodules.vtkFiltersSources import vtkArrowSource as vtkArrowSource
 
-<<<<<<< HEAD
-try:
-    from vtkmodules.vtkFiltersSources import vtkCapsuleSource as vtkCapsuleSource
-except ImportError:
-    # vtkCapsuleSource was deprecated in VTK 9.3 and removed in 9.4+
-    pass
-=======
 with contextlib.suppress(ImportError):
     # Deprecated in 9.3
     from vtkmodules.vtkFiltersSources import (  # type: ignore[attr-defined]
         vtkCapsuleSource as vtkCapsuleSource,
     )
 
->>>>>>> 5b739537
 from vtkmodules.vtkFiltersSources import vtkConeSource as vtkConeSource
 from vtkmodules.vtkFiltersSources import vtkCubeSource as vtkCubeSource
 from vtkmodules.vtkFiltersSources import vtkCylinderSource as vtkCylinderSource
