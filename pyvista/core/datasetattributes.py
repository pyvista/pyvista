"""Implements DataSetAttributes, which represents and manipulates datasets."""

from typing import Any, Dict, Iterator, List, Optional, Sequence, Tuple, Union
import warnings

import numpy as np

from pyvista import _vtk
import pyvista.utilities.helpers as helpers
from pyvista.utilities.helpers import FieldAssociation
from pyvista.utilities.misc import PyvistaDeprecationWarning, copy_vtk_array

from .._typing import Number
from .pyvista_ndarray import pyvista_ndarray

# from https://vtk.org/doc/nightly/html/vtkDataSetAttributes_8h_source.html
attr_type = [
    'SCALARS',  # 0
    'VECTORS',  # 1
    'NORMALS',  # 2
    'TCOORDS',  # 3
    'TENSORS',  # 4
    'GLOBALIDS',  # 5
    'PEDIGREEIDS',  # 6
    'EDGEFLAG',  # 7
    'TANGENTS',  # 8
    'RATIONALWEIGHTS',  # 9
    'HIGHERORDERDEGREES',  # 10
    '',  # 11  (not an attribute)
]

# used to check if default args have changed in pop
_SENTINEL = pyvista_ndarray([])


class DataSetAttributes(_vtk.VTKObjectWrapper):
    """Python friendly wrapper of ``vtk.DataSetAttributes``.

    This class provides the ability to pick one of the present arrays as the
    currently active array for each attribute type by implementing a
    ``dict`` like interface.

    When adding data arrays but not desiring to set them as active
    scalars or vectors, use :func:`DataSetAttributes.set_array`.

    When adding directional data (such as velocity vectors), use
    :func:`DataSetAttributes.set_vectors`.

    When adding non-directional data (such as temperature values or
    multi-component scalars like RGBA values), use
    :func:`DataSetAttributes.set_scalars`.

    .. versionchanged:: 0.32.0
        The ``[]`` operator no longer allows integers.  Use
        :func:`DataSetAttributes.get_array` to retrieve an array
        using an index.

    Parameters
    ----------
    vtkobject : vtkFieldData
        The vtk object to wrap as a DataSetAttribute, usually an
        instance of ``vtk.vtkCellData``, ``vtk.vtkPointData``, or
        ``vtk.vtkFieldData``.

    dataset : vtkDataSet
        The vtkDataSet containing the vtkobject.

    association : FieldAssociation
        The array association type of the vtkobject.

    Notes
    -----
    When printing out the point arrays, you can see which arrays are
    the active scalars, vectors, normals, and texture coordinates.
    In the arrays list, ``SCALARS`` denotes that these are the active
    scalars, ``VECTORS`` denotes that these arrays are tagged as the
    active vectors data (i.e. data with magnitude and direction) and
    so on.

    Examples
    --------
    Store data with point association in a DataSet.

    >>> import pyvista
    >>> mesh = pyvista.Cube()
    >>> mesh.point_data['my_data'] = range(mesh.n_points)
    >>> data = mesh.point_data['my_data']
    >>> data
    pyvista_ndarray([0, 1, 2, 3, 4, 5, 6, 7])

    Change the data array and show that this is reflected in the DataSet.

    >>> data[:] = 0
    >>> mesh.point_data['my_data']
    pyvista_ndarray([0, 0, 0, 0, 0, 0, 0, 0])

    Remove the array.

    >>> del mesh.point_data['my_data']
    >>> 'my_data' in mesh.point_data
    False

    Print the available arrays from dataset attributes.

    >>> import numpy as np
    >>> mesh = pyvista.Plane(i_resolution=1, j_resolution=1)
    >>> mesh.point_data.set_array(range(4), 'my-data')
    >>> mesh.point_data.set_array(range(5, 9), 'my-other-data')
    >>> vectors0 = np.random.random((4, 3))
    >>> mesh.point_data.set_vectors(vectors0, 'vectors0')
    >>> vectors1 = np.random.random((4, 3))
    >>> mesh.point_data.set_vectors(vectors1, 'vectors1')
    >>> mesh.point_data
    pyvista DataSetAttributes
    Association     : POINT
    Active Scalars  : None
    Active Vectors  : vectors1
    Active Texture  : TextureCoordinates
    Active Normals  : Normals
    Contains arrays :
        Normals                 float32    (4, 3)               NORMALS
        TextureCoordinates      float32    (4, 2)               TCOORDS
        my-data                 int64      (4,)
        my-other-data           int64      (4,)
        vectors1                float64    (4, 3)               VECTORS
        vectors0                float64    (4, 3)

    """

    def __init__(
        self, vtkobject: _vtk.vtkFieldData, dataset: _vtk.vtkDataSet, association: FieldAssociation
    ):
        """Initialize DataSetAttributes."""
        super().__init__(vtkobject=vtkobject)
        self.dataset = dataset
        self.association = association

    def __repr__(self) -> str:
        """Printable representation of DataSetAttributes."""
        info = ['pyvista DataSetAttributes']
        array_info = ' None'
        if self:
            lines = []
            for i, (name, array) in enumerate(self.items()):
                if len(name) > 23:
                    name = f'{name[:20]}...'
                try:
                    arr_type = attr_type[self.IsArrayAnAttribute(i)]
                except (IndexError, TypeError, AttributeError):  # pragma: no cover
                    arr_type = ''

                # special treatment for vector data
                if self.association in [FieldAssociation.POINT, FieldAssociation.CELL]:
                    if name == self.active_vectors_name:
                        arr_type = 'VECTORS'

                line = f'{name[:23]:<24}{str(array.dtype):<11}{str(array.shape):<20} {arr_type}'.strip()
                lines.append(line)
            array_info = '\n    ' + '\n    '.join(lines)

        info.append(f'Association     : {self.association.name}')
        if self.association in [FieldAssociation.POINT, FieldAssociation.CELL]:
            info.append(f'Active Scalars  : {self.active_scalars_name}')
            info.append(f'Active Vectors  : {self.active_vectors_name}')
            info.append(f'Active Texture  : {self.active_t_coords_name}')
            info.append(f'Active Normals  : {self.active_normals_name}')

        info.append(f'Contains arrays :{array_info}')
        return '\n'.join(info)

    def get(self, key: str, value: Optional[Any] = None) -> Optional[pyvista_ndarray]:
        """Return the value of the item with the specified key.

        Parameters
        ----------
        key : str
            Name of the array item you want to return the value from.

        value : anything, optional
            A value to return if the key does not exist.  Default
            is ``None``.

        Returns
        -------
        Any
            Array if the ``key`` exists in the dataset, otherwise
            ``value``.

        Examples
        --------
        Show that the default return value for a non-existent key is
        ``None``.

        >>> import pyvista
        >>> mesh = pyvista.Cube()
        >>> mesh.point_data['my_data'] = range(mesh.n_points)
        >>> mesh.point_data.get('my-other-data')

        """
        if key in self:
            return self[key]
        return value

    def __bool__(self) -> bool:
        """Return ``True`` when there are arrays present."""
        return bool(self.GetNumberOfArrays())

    def __getitem__(self, key: str) -> pyvista_ndarray:
        """Implement ``[]`` operator.

        Accepts an array name.
        """
        if not isinstance(key, str):
            raise TypeError('Only strings are valid keys for DataSetAttributes.')
        return self.get_array(key)

    def __setitem__(self, key: str, value: np.ndarray):
        """Implement setting with the ``[]`` operator."""
        if not isinstance(key, str):
            raise TypeError('Only strings are valid keys for DataSetAttributes.')

        has_arr = key in self
        self.set_array(value, name=key)

        # do not make array active if it already exists.  This covers
        # an inplace update like self.point_data[key] += 1
        if has_arr:
            return

        # make active if not field data
        if self.association in [FieldAssociation.POINT, FieldAssociation.CELL]:
            self.active_scalars_name = key

    def __delitem__(self, key: str):
        """Implement del with array name or index."""
        if not isinstance(key, str):
            raise TypeError('Only strings are valid keys for DataSetAttributes.')

        self.remove(key)

    def __contains__(self, name: str) -> bool:
        """Implement the ``in`` operator."""
        return name in self.keys()

    def __iter__(self) -> Iterator[str]:
        """Implement for loop iteration."""
        for array in self.keys():
            yield array

    def __len__(self) -> int:
        """Return the number of arrays."""
        return self.VTKObject.GetNumberOfArrays()

    @property
    def active_scalars(self) -> Optional[pyvista_ndarray]:
        """Return the active scalars.

        .. versionchanged:: 0.32.0
            Can no longer be used to set the active scalars.  Either use
            :func:`DataSetAttributes.set_scalars` or if the array
            already exists, assign to
            :attr:`DataSetAttribute.active_scalars_name`.

        Examples
        --------
        Associate point data to a simple cube mesh and show that the
        active scalars in the point array are the most recently added
        array.

        >>> import pyvista
        >>> import numpy as np
        >>> mesh = pyvista.Cube()
        >>> mesh.point_data['data0'] = np.arange(mesh.n_points)
        >>> mesh.point_data.active_scalars
        pyvista_ndarray([0, 1, 2, 3, 4, 5, 6, 7])

        """
        self._raise_field_data_no_scalars_vectors()
        if self.GetScalars() is not None:
            return pyvista_ndarray(
                self.GetScalars(), dataset=self.dataset, association=self.association
            )
        return None

    @active_scalars.setter
    def active_scalars(self, name: str):  # pragma: no cover
        warnings.warn(
            "\n\nUsing active_scalars to set the active scalars has been "
            "deprecated.  Use:\n\n"
            "  - `DataSetAttributes.set_scalars`\n"
            "  - `DataSetAttributes.active_scalars_name`\n"
            "  - The [] operator",
            PyvistaDeprecationWarning,
        )
        self.active_scalars_name = name

    @property
    def active_vectors(self) -> Optional[np.ndarray]:
        """Return the active vectors as a pyvista_ndarray.

        .. versionchanged:: 0.32.0
            Can no longer be used to set the active vectors.  Either use
            :func:`DataSetAttributes.set_vectors` or if the array
            already exists, assign to
            :attr:`DataSetAttribute.active_vectors_name`.

        Examples
        --------
        Associate point data to a simple cube mesh and show that the
        active vectors in the point array are the most recently added
        array.

        >>> import pyvista
        >>> import numpy as np
        >>> mesh = pyvista.Cube()
        >>> vectors = np.random.random((mesh.n_points, 3))
        >>> mesh.point_data.set_vectors(vectors, 'my-vectors')
        >>> vectors_out = mesh.point_data.active_vectors
        >>> vectors_out.shape
        (8, 3)

        """
        self._raise_field_data_no_scalars_vectors()
        vectors = self.GetVectors()
        if vectors is not None:
            return pyvista_ndarray(vectors, dataset=self.dataset, association=self.association)
        return None

    @active_vectors.setter
    def active_vectors(self, name: str):  # pragma: no cover
        warnings.warn(
            "\n\nUsing active_vectors to set the active vectors has been "
            "deprecated.  Use:\n\n"
            "  - `DataSetAttributes.set_vectors`\n"
            "  - `DataSetAttributes.active_vectors_name`\n",
            PyvistaDeprecationWarning,
        )
        self.active_vectors_name = name

    @property
    def valid_array_len(self) -> Optional[int]:
        """Return the length data should be when added to the dataset.

        If there are no restrictions, returns ``None``.

        Examples
        --------
        Show that valid array lengths match the number of points and
        cells for point and cell arrays, and there is no length limit
        for field data.

        >>> import pyvista
        >>> mesh = pyvista.Cube()
        >>> mesh.n_points, mesh.n_cells
        (8, 6)
        >>> mesh.point_data.valid_array_len
        8
        >>> mesh.cell_data.valid_array_len
        6
        >>> mesh.field_data.valid_array_len is None
        True

        """
        if self.association == FieldAssociation.POINT:
            return self.dataset.GetNumberOfPoints()
        if self.association == FieldAssociation.CELL:
            return self.dataset.GetNumberOfCells()
        return None

    @property
    def t_coords(self) -> Optional[pyvista_ndarray]:  # pragma: no cover
        """Return the active texture coordinates.

        .. deprecated:: 0.32.0
            Use :attr:`DataSetAttributes.active_t_coords` to return the
            active texture coordinates.

        """
        warnings.warn(
            "Use of `DataSetAttributes.t_coords` is deprecated. "
            "Use `DataSetAttributes.active_t_coords` instead.",
            PyvistaDeprecationWarning,
        )
        return self.active_t_coords

    @t_coords.setter
    def t_coords(self, t_coords: np.ndarray):  # pragma: no cover
        warnings.warn(
            "Use of `DataSetAttributes.t_coords` is deprecated. "
            "Use `DataSetAttributes.active_t_coords` instead.",
            PyvistaDeprecationWarning,
        )
        self.active_t_coords = t_coords  # type: ignore

    @property
    def active_t_coords(self) -> Optional[pyvista_ndarray]:
        """Return or set the active texture coordinates array.

        Returns
        -------
        pyvista.pyvista_ndarray
            Array of the active texture coordinates.

        Examples
        --------
        >>> import pyvista
        >>> mesh = pyvista.Cube()
        >>> mesh.point_data.active_t_coords
        pyvista_ndarray([[ 0.,  0.],
                         [ 1.,  0.],
                         [ 1.,  1.],
                         [ 0.,  1.],
                         [-0.,  0.],
                         [-0.,  1.],
                         [-1.,  1.],
                         [-1.,  0.]], dtype=float32)

        """
        self._raise_no_t_coords()
        t_coords = self.GetTCoords()
        if t_coords is not None:
            return pyvista_ndarray(t_coords, dataset=self.dataset, association=self.association)
        return None

    @active_t_coords.setter
    def active_t_coords(self, t_coords: np.ndarray):
        self._raise_no_t_coords()
        if not isinstance(t_coords, np.ndarray):
            raise TypeError('Texture coordinates must be a numpy array')
        if t_coords.ndim != 2:
            raise ValueError('Texture coordinates must be a 2-dimensional array')
        valid_length = self.valid_array_len
        if t_coords.shape[0] != valid_length:
            raise ValueError(
                f'Number of texture coordinates ({t_coords.shape[0]}) must match number of points ({valid_length})'
            )
        if t_coords.shape[1] != 2:
            raise ValueError(
                f'Texture coordinates must only have 2 components, not ({t_coords.shape[1]})'
            )
        vtkarr = _vtk.numpyTovtkDataArray(t_coords, name='Texture Coordinates')
        self.SetTCoords(vtkarr)
        self.Modified()

    @property
    def active_texture_name(self) -> Optional[str]:  # pragma: no cover
        """Name of the active texture coordinates array.

        .. deprecated:: 0.32.0
            Use :attr:`DataSetAttributes.active_t_coords_name` to
            return the name of the active texture coordinates array.

        """
        warnings.warn(
            "Use of `active_texture_name` is deprecated. Use `active_t_coords_name` instead.",
            PyvistaDeprecationWarning,
        )
        return self.active_t_coords_name

    @property
    def active_t_coords_name(self) -> Optional[str]:
        """Name of the active texture coordinates array.

        Examples
        --------
        >>> import pyvista
        >>> mesh = pyvista.Cube()
        >>> mesh.point_data.active_t_coords_name
        'TCoords'

        """
        self._raise_no_t_coords()
        if self.GetTCoords() is not None:
            return str(self.GetTCoords().GetName())
        return None

    @active_t_coords_name.setter
    def active_t_coords_name(self, name: str) -> None:
        self._raise_no_t_coords()
        dtype = self[name].dtype
        # only vtkDataArray subclasses can be set as active attributes
        if np.issubdtype(dtype, np.number) or dtype == bool:
            self.SetActiveScalars(name)

    def get_array(self, key: Union[str, int]) -> pyvista_ndarray:
        """Get an array in this object.

        Parameters
        ----------
        key : str, int
            The name or index of the array to return.  Arrays are
            ordered within VTK DataSetAttributes, and this feature is
            mirrored here.

        Returns
        -------
        pyvista.pyvista_ndarray
            Returns a :class:`pyvista.pyvista_ndarray`.

        Raises
        ------
        KeyError
            If the key does not exist.

        Notes
        -----
        This is provided since arrays are ordered within VTK and can
        be indexed via an int.  When getting an array, you can just
        use the key of the array with the ``[]`` operator with the
        name of the array.

        Examples
        --------
        Store data with point association in a DataSet.

        >>> import pyvista
        >>> mesh = pyvista.Cube()
        >>> mesh.clear_data()
        >>> mesh.point_data['my_data'] = range(mesh.n_points)

        Access using an index.

        >>> mesh.point_data.get_array(0)
        pyvista_ndarray([0, 1, 2, 3, 4, 5, 6, 7])

        Access using a key.

        >>> mesh.point_data.get_array('my_data')
        pyvista_ndarray([0, 1, 2, 3, 4, 5, 6, 7])

        """
        self._raise_index_out_of_bounds(index=key)
        vtk_arr = self.GetArray(key)
        if vtk_arr is None:
            vtk_arr = self.GetAbstractArray(key)
            if vtk_arr is None:
                raise KeyError(f'{key}')
        narray = pyvista_ndarray(vtk_arr, dataset=self.dataset, association=self.association)

        # check if array needs to be represented as a different type
        name = vtk_arr.GetName()
        if name in self.dataset._association_bitarray_names[self.association.name]:
            narray = narray.view(np.bool_)  # type: ignore
        elif name in self.dataset._association_complex_names[self.association.name]:
            narray = narray.view(np.complex128)  # type: ignore
            # remove singleton dimensions to match the behavior of the rest of 1D
            # VTK arrays
            narray = narray.squeeze()

        return narray

    def set_array(
        self, data: Union[Sequence[Number], Number, np.ndarray], name: str, deep_copy=False
    ) -> None:
        """Add an array to this object.

        Use this method when adding arrays to the DataSet.  If
        needed, these arrays can later be assigned to become the
        active scalars, vectors, normals, or texture coordinates with:

        * :attr:`active_scalars_name <DataSetAttributes.active_scalars_name>`
        * :attr:`active_vectors_name <DataSetAttributes.active_vectors_name>`
        * :attr:`active_normals_name <DataSetAttributes.active_normals_name>`
        * :attr:`active_t_coords_name <DataSetAttributes.active_t_coords_name>`

        Parameters
        ----------
        data : sequence
            A ``pyvista_ndarray``, ``numpy.ndarray``, ``list``,
            ``tuple`` or scalar value.

        name : str
            Name to assign to the data.  If this name already exists,
            it will be overwritten.

        deep_copy : bool, optional
            When ``True`` makes a full copy of the array.

        Notes
        -----
        You can simply use the ``[]`` operator to add an array to the
        dataset.  Note that this will automatically become the active
        scalars.

        Examples
        --------
        Add a point array to a mesh.

        >>> import pyvista
        >>> mesh = pyvista.Cube()
        >>> data = range(mesh.n_points)
        >>> mesh.point_data.set_array(data, 'my-data')
        >>> mesh.point_data['my-data']
        pyvista_ndarray([0, 1, 2, 3, 4, 5, 6, 7])

        Add a cell array to a mesh.

        >>> cell_data = range(mesh.n_cells)
        >>> mesh.cell_data.set_array(cell_data, 'my-data')
        >>> mesh.cell_data['my-data']
        pyvista_ndarray([0, 1, 2, 3, 4, 5])

        Add field data to a mesh.

        >>> field_data = range(3)
        >>> mesh.field_data.set_array(field_data, 'my-data')
        >>> mesh.field_data['my-data']
        pyvista_ndarray([0, 1, 2])

        """
        if not isinstance(name, str):
            raise TypeError('`name` must be a string')

        vtk_arr = self._prepare_array(data, name, deep_copy)
        self.VTKObject.AddArray(vtk_arr)
        self.VTKObject.Modified()

    def set_scalars(
        self, scalars: Union[Sequence[Number], Number, np.ndarray], name='scalars', deep_copy=False
    ):
        """Set the active scalars of the dataset with an array.

        In VTK and PyVista, scalars are a quantity that has no
        direction.  This can include data with multiple components
        (such as RGBA values) or just one component (such as
        temperature data).

        See :func:`DataSetAttributes.set_vectors` when adding arrays
        that contain magnitude and direction.

        Parameters
        ----------
        scalars : sequence
            A ``pyvista_ndarray``, ``numpy.ndarray``, ``list``,
            ``tuple`` or scalar value.

        name : str
            Name to assign the scalars.

        deep_copy : bool, optional
            When ``True`` makes a full copy of the array.

        Notes
        -----
        When adding directional data (such as velocity vectors), use
        :func:`DataSetAttributes.set_vectors`.

        Complex arrays will be represented internally as a 2 component float64
        array. This is due to limitations of VTK's native datatypes.

        Examples
        --------
        >>> import pyvista
        >>> mesh = pyvista.Cube()
        >>> mesh.clear_data()
        >>> scalars = range(mesh.n_points)
        >>> mesh.point_data.set_scalars(scalars, 'my-scalars')
        >>> mesh.point_data
        pyvista DataSetAttributes
        Association     : POINT
        Active Scalars  : my-scalars
        Active Vectors  : None
        Active Texture  : None
        Active Normals  : None
        Contains arrays :
            my-scalars              int64      (8,)                 SCALARS

        """
        vtk_arr = self._prepare_array(scalars, name, deep_copy)
        self.VTKObject.SetScalars(vtk_arr)
        self.VTKObject.Modified()

    def set_vectors(
        self, vectors: Union[Sequence[Number], Number, np.ndarray], name: str, deep_copy=False
    ):
        """Set the active vectors of this data attribute.

        Vectors are a quantity that has magnitude and direction, such
        as normal vectors or a velocity field.

        The vectors data must contain three components per cell or
        point.  Use :func:`DataSetAttributes.set_scalars` when
        adding non-directional data.

        Parameters
        ----------
        vectors : sequence
            A ``pyvista_ndarray``, ``numpy.ndarray``, ``list``, or
            ``tuple``.  Must match the number of cells or points of
            the dataset.

        name : str
            Name of the vectors.

        deep_copy : bool, optional
            When ``True`` makes a full copy of the array.  When
            ``False``, the data references the original array
            without copying it.

        Notes
        -----
        PyVista and VTK treats vectors and scalars differently when
        performing operations. Vector data, unlike scalar data, is
        rotated along with the geometry when the DataSet is passed
        through a transformation filter.

        When adding non-directional data (such temperature values or
        multi-component scalars like RGBA values), you can also use
        :func:`DataSetAttributes.set_scalars`.

        Examples
        --------
        Add random vectors to a mesh as point data.

        >>> import pyvista
        >>> import numpy as np
        >>> mesh = pyvista.Cube()
        >>> mesh.clear_data()
        >>> vectors = np.random.random((mesh.n_points, 3))
        >>> mesh.point_data.set_vectors(vectors, 'my-vectors')
        >>> mesh.point_data
        pyvista DataSetAttributes
        Association     : POINT
        Active Scalars  : None
        Active Vectors  : my-vectors
        Active Texture  : None
        Active Normals  : None
        Contains arrays :
            my-vectors              float64    (8, 3)               VECTORS

        """
        # prepare the array and add an attribute so that we can track this as a vector
        vtk_arr = self._prepare_array(vectors, name, deep_copy)

        n_comp = vtk_arr.GetNumberOfComponents()
        if n_comp != 3:
            raise ValueError(f'Vector array should contain 3 components, got {n_comp}')

        # check if there are current vectors, if so, we need to keep
        # this array around since setting active vectors will remove
        # this array.
        current_vectors = self.GetVectors()

        # now we can set the active vectors and add back in the old vectors as an array
        self.VTKObject.SetVectors(vtk_arr)
        if current_vectors is not None:
            self.VTKObject.AddArray(current_vectors)

        self.VTKObject.Modified()

    def _prepare_array(
        self, data: Union[Sequence[Number], Number, np.ndarray], name: str, deep_copy: bool
    ) -> _vtk.vtkDataSet:
        """Prepare an array to be added to this dataset.

        Notes
        -----
        This method also adds metadata necessary for VTK to support non-VTK
        compatible datatypes like ``numpy.complex128`` or ``numpy.bool_`` to
        the underlying dataset.

        """
        if data is None:
            raise TypeError('``data`` cannot be None.')

        # attempt to reuse the existing pointer to underlying VTK data
        if isinstance(data, pyvista_ndarray):
            # pyvista_ndarray already contains the reference to the vtk object
            # pyvista needs to use the copy of this object rather than wrapping
            # the array (which leaves a C++ pointer uncollected.
            if data.VTKObject is not None:
                # VTK doesn't support strides, therefore we can't directly
                # point to the underlying object
<<<<<<< HEAD
                if data.__array_interface__['strides'] is None:
                    vtk_arr = copy_vtk_array(data.VTKObject, deep=deep_copy)
                    if isinstance(name, str):
                        vtk_arr.SetName(name)
                        return vtk_arr

        # convert to numpy type
        if not isinstance(data, np.ndarray):
            data = np.asarray(data)
=======
                if data.flags.c_contiguous:
                    vtk_arr = copy_vtk_array(data.VTKObject, deep=deep_copy)
                    if isinstance(name, str):
                        vtk_arr.SetName(name)
                    return vtk_arr

        # convert to numpy type if necessary
        data = np.asanyarray(data)
>>>>>>> ffba268b

        if self.association == FieldAssociation.POINT:
            array_len = self.dataset.GetNumberOfPoints()
        elif self.association == FieldAssociation.CELL:
            array_len = self.dataset.GetNumberOfCells()
        else:
            array_len = data.shape[0] if isinstance(data, np.ndarray) else 1

        # Fixup input array length for scalar input
        if not isinstance(data, np.ndarray) or np.ndim(data) == 0:
            tmparray = np.empty(array_len)
            tmparray.fill(data)
            data = tmparray
        if data.shape[0] != array_len:
            raise ValueError(f'data length of ({data.shape[0]}) != required length ({array_len})')

        # reset data association
        if name in self.dataset._association_bitarray_names[self.association.name]:
            self.dataset._association_bitarray_names[self.association.name].remove(name)
        if name in self.dataset._association_complex_names[self.association.name]:
            self.dataset._association_complex_names[self.association.name].remove(name)

        if data.dtype == np.bool_:
            self.dataset._association_bitarray_names[self.association.name].add(name)
            data = data.view(np.uint8)
        elif np.issubdtype(data.dtype, np.complexfloating):
            if data.dtype != np.complex128:
                raise ValueError(
                    'Only numpy.complex128 is supported when setting dataset attributes'
                )

            if data.ndim != 1:
                if data.shape[1] != 1:
                    raise ValueError('Complex data must be single dimensional.')
            self.dataset._association_complex_names[self.association.name].add(name)

            # complex data is stored internally as a contiguous 2 component
            # float64 array
            data = data.view(np.float64).reshape(-1, 2)

        shape = data.shape
        if data.ndim == 3:
            # Array of matrices. We need to make sure the order in
            # memory is right.  If row major (C/C++),
            # transpose. VTK wants column major (Fortran order). The deep
            # copy later will make sure that the array is contiguous.
            # If column order but not contiguous, transpose so that the
            # deep copy below does not happen.
            size = data.dtype.itemsize
            if (data.strides[1] / size == 3 and data.strides[2] / size == 1) or (
                data.strides[1] / size == 1
                and data.strides[2] / size == 3
                and not data.flags.contiguous
            ):
                data = data.transpose(0, 2, 1)

        # If array is not contiguous, make a deep copy that is contiguous
        if not data.flags.contiguous:
            data = np.ascontiguousarray(data)

        # Flatten array of matrices to array of vectors
        if len(shape) == 3:
            data = data.reshape(shape[0], shape[1] * shape[2])

        # Swap bytes from big to little endian.
        if data.dtype.byteorder == '>':
            data = data.byteswap(inplace=True)

        # this handles the case when an input array is directly added to the
        # output. We want to make sure that the array added to the output is not
        # referring to the input dataset.
        copy = pyvista_ndarray(data)

        return helpers.convert_array(copy, name, deep=deep_copy)

    def append(
        self,
        narray: Union[Sequence[Number], Number, np.ndarray],
        name: str,
        deep_copy=False,
        active_vectors=False,
        active_scalars=True,
    ) -> None:  # pragma: no cover
        """Add an array to this object.

        .. deprecated:: 0.32.0
            Use one of the following instead:

            * :func:`DataSetAttributes.set_array`
            * :func:`DataSetAttributes.set_scalars`
            * :func:`DataSetAttributes.set_vectors`
            * The ``[]`` operator

        """
        warnings.warn(
            "\n\n`DataSetAttributes.append` is deprecated.\n\n"
            "Use one of the following instead:\n"
            "  - `DataSetAttributes.set_array`\n"
            "  - `DataSetAttributes.set_scalars`\n"
            "  - `DataSetAttributes.set_vectors`\n"
            "  - The [] operator",
            PyvistaDeprecationWarning,
        )
        if active_vectors:  # pragma: no cover
            raise ValueError('Use set_vectors to set vector data')

        self.set_array(narray, name, deep_copy)
        if active_scalars:
            self.active_scalars_name = name

    def remove(self, key: str) -> None:
        """Remove an array.

        Parameters
        ----------
        key : str
            The name of the array to remove.

        Notes
        -----
        You can also use the ``del`` statement.

        Examples
        --------
        Add a point data array to a DataSet and then remove it.

        >>> import pyvista
        >>> mesh = pyvista.Cube()
        >>> mesh.point_data['my_data'] = range(mesh.n_points)
        >>> mesh.point_data.remove('my_data')

        Show that the array no longer exists in ``point_data``.

        >>> 'my_data' in mesh.point_data
        False

        """
        if not isinstance(key, str):
            raise TypeError('Only strings are valid keys for DataSetAttributes.')

        if key not in self:
            raise KeyError(f'{key} not present.')

        try:
            self.dataset._association_bitarray_names[self.association.name].remove(key)
        except KeyError:
            pass
        self.VTKObject.RemoveArray(key)
        self.VTKObject.Modified()

    def pop(self, key: str, default=_SENTINEL) -> pyvista_ndarray:
        """Remove an array and return it.

        Parameters
        ----------
        key : str
            The name of the array to remove and return.

        default : anything, optional
            If default is not given and key is not in the dictionary,
            a KeyError is raised.

        Returns
        -------
        pyvista_ndarray
            Requested array.

        Examples
        --------
        Add a point data array to a DataSet and then remove it.

        >>> import pyvista
        >>> mesh = pyvista.Cube()
        >>> mesh.point_data['my_data'] = range(mesh.n_points)
        >>> mesh.point_data.pop('my_data')
        pyvista_ndarray([0, 1, 2, 3, 4, 5, 6, 7])

        Show that the array no longer exists in ``point_data``.

        >>> 'my_data' in mesh.point_data
        False

        """
        if not isinstance(key, str):
            raise TypeError('Only strings are valid keys for DataSetAttributes.')

        if key not in self:
            if default is _SENTINEL:
                raise KeyError(f'{key} not present.')
            return default

        narray = self.get_array(key)

        self.remove(key)
        return narray

    def items(self) -> List[Tuple[str, pyvista_ndarray]]:
        """Return a list of (array name, array value) tuples.

        Returns
        -------
        list
            List of keys and values.

        Examples
        --------
        >>> import pyvista
        >>> mesh = pyvista.Cube()
        >>> mesh.clear_data()
        >>> mesh.cell_data['data0'] = [0]*mesh.n_cells
        >>> mesh.cell_data['data1'] = range(mesh.n_cells)
        >>> mesh.cell_data.items()
        [('data0', pyvista_ndarray([0, 0, 0, 0, 0, 0])), ('data1', pyvista_ndarray([0, 1, 2, 3, 4, 5]))]

        """
        return list(zip(self.keys(), self.values()))

    def keys(self) -> List[str]:
        """Return the names of the arrays as a list.

        Returns
        -------
        list
            List of keys.

        Examples
        --------
        >>> import pyvista
        >>> mesh = pyvista.Sphere()
        >>> mesh.clear_data()
        >>> mesh.point_data['data0'] = [0]*mesh.n_points
        >>> mesh.point_data['data1'] = range(mesh.n_points)
        >>> mesh.point_data.keys()
        ['data0', 'data1']

        """
        keys = []
        for i in range(self.GetNumberOfArrays()):
            array = self.VTKObject.GetAbstractArray(i)
            name = array.GetName()
            if name:
                keys.append(name)
            else:  # pragma: no cover
                # Assign this array a name
                name = f'Unnamed_{i}'
                array.SetName(name)
                keys.append(name)
        return keys

    def values(self) -> List[pyvista_ndarray]:
        """Return the arrays as a list.

        Returns
        -------
        list
            List of arrays.

        Examples
        --------
        >>> import pyvista
        >>> mesh = pyvista.Cube()
        >>> mesh.clear_data()
        >>> mesh.cell_data['data0'] = [0]*mesh.n_cells
        >>> mesh.cell_data['data1'] = range(mesh.n_cells)
        >>> mesh.cell_data.values()
        [pyvista_ndarray([0, 0, 0, 0, 0, 0]), pyvista_ndarray([0, 1, 2, 3, 4, 5])]

        """
        return [self.get_array(name) for name in self.keys()]

    def clear(self):
        """Remove all arrays in this object.

        Examples
        --------
        Add an array to ``point_data`` to a DataSet and then clear the
        point_data.

        >>> import pyvista
        >>> mesh = pyvista.Cube()
        >>> mesh.clear_data()
        >>> mesh.point_data['my_data'] = range(mesh.n_points)
        >>> len(mesh.point_data)
        1
        >>> mesh.point_data.clear()
        >>> len(mesh.point_data)
        0

        """
        for array_name in self.keys():
            self.remove(key=array_name)

    def update(self, array_dict: Union[Dict[str, np.ndarray], 'DataSetAttributes']):
        """Update arrays in this object.

        For each key, value given, add the pair. If it already exists,
        update it.

        Parameters
        ----------
        array_dict : dict
            A dictionary of ``(array name, numpy.ndarray)``.

        Examples
        --------
        Add two arrays using ``update``.

        >>> import numpy as np
        >>> from pyvista import examples
        >>> mesh = examples.load_uniform()
        >>> n = len(mesh.point_data)
        >>> arrays = {
        ...     'foo': np.arange(mesh.n_points),
        ...     'rand': np.random.random(mesh.n_points),
        ... }
        >>> mesh.point_data.update(arrays)
        >>> mesh.point_data
        pyvista DataSetAttributes
        Association     : POINT
        Active Scalars  : rand
        Active Vectors  : None
        Active Texture  : None
        Active Normals  : None
        Contains arrays :
            Spatial Point Data      float64    (1000,)
            foo                     int64      (1000,)
            rand                    float64    (1000,)              SCALARS

        """
        for name, array in array_dict.items():
            self[name] = array.copy()

    def _raise_index_out_of_bounds(self, index: Any):
        if isinstance(index, int):
            max_index = self.VTKObject.GetNumberOfArrays()
            if not 0 <= index < max_index:
                raise KeyError(f'Array index ({index}) out of range [0, {max_index - 1}]')

    def _raise_field_data_no_scalars_vectors(self):
        """Raise a TypeError if FieldData."""
        if self.association == FieldAssociation.NONE:
            raise TypeError('FieldData does not have active scalars or vectors.')

    @property
    def active_scalars_name(self) -> Optional[str]:
        """Name of the active scalars.

        Examples
        --------
        Add two arrays to the mesh point data.

        >>> import pyvista
        >>> mesh = pyvista.Sphere()
        >>> mesh.point_data['my_data'] = range(mesh.n_points)
        >>> mesh.point_data['my_other_data'] = range(mesh.n_points)
        >>> mesh.point_data.active_scalars_name
        'my_other_data'

        Set the name of the active scalars.

        >>> mesh.point_data.active_scalars_name = 'my_data'
        >>> mesh.point_data.active_scalars_name
        'my_data'

        """
        if self.GetScalars() is not None:
            return str(self.GetScalars().GetName())
        return None

    @active_scalars_name.setter
    def active_scalars_name(self, name: str) -> None:
        self._raise_field_data_no_scalars_vectors()
        dtype = self[name].dtype
        # only vtkDataArray subclasses can be set as active attributes
        if np.issubdtype(dtype, np.number) or dtype == bool:
            self.SetActiveScalars(name)

    @property
    def active_vectors_name(self) -> Optional[str]:
        """Name of the active vectors.

        Examples
        --------
        >>> import pyvista
        >>> import numpy as np
        >>> mesh = pyvista.Sphere()
        >>> mesh.point_data.set_vectors(np.random.random((mesh.n_points, 3)),
        ...                             'my-vectors')
        >>> mesh.point_data.active_vectors_name
        'my-vectors'

        """
        if self.GetVectors() is not None:
            return str(self.GetVectors().GetName())
        return None

    @active_vectors_name.setter
    def active_vectors_name(self, name: str) -> None:
        self._raise_field_data_no_scalars_vectors()
        if name not in self:
            raise KeyError(f'DataSetAttribute does not contain "{name}"')
        # verify that the array has the correct number of components
        n_comp = self.GetArray(name).GetNumberOfComponents()
        if n_comp != 3:
            raise ValueError(f'{name} needs 3 components, has ({n_comp})')
        self.SetActiveVectors(name)

    def __eq__(self, other: Any) -> bool:
        """Test dict-like equivalency."""
        # here we check if other is the same class or a subclass of self.
        if not isinstance(other, type(self)):
            return False

        if set(self.keys()) != set(other.keys()):
            return False

        # verify the value of the arrays
        for key, value in other.items():
            if not np.array_equal(value, self[key]):
                return False

        # check the name of the active attributes
        if self.association != FieldAssociation.NONE:
            for name in ['scalars', 'vectors', 't_coords', 'normals']:
                attr = f'active_{name}_name'
                if getattr(other, attr) != getattr(self, attr):
                    return False

        return True

    @property
    def active_normals(self) -> Optional[pyvista_ndarray]:
        """Return or set the normals.

        Returns
        -------
        pyvista_ndarray
            Normals of this dataset attribute.  ``None`` if no
            normals have been set.

        Notes
        -----
        Field data will have no normals.

        Examples
        --------
        First, compute cell normals.

        >>> import pyvista
        >>> mesh = pyvista.Plane(i_resolution=1, j_resolution=1)
        >>> mesh.point_data
        pyvista DataSetAttributes
        Association     : POINT
        Active Scalars  : None
        Active Vectors  : None
        Active Texture  : TextureCoordinates
        Active Normals  : Normals
        Contains arrays :
            Normals                 float32    (4, 3)               NORMALS
            TextureCoordinates      float32    (4, 2)               TCOORDS

        >>> mesh.point_data.active_normals
        pyvista_ndarray([[0.000000e+00,  0.000000e+00, -1.000000e+00],
                         [0.000000e+00,  0.000000e+00, -1.000000e+00],
                         [0.000000e+00,  0.000000e+00, -1.000000e+00],
                         [0.000000e+00,  0.000000e+00, -1.000000e+00]],
                        dtype=float32)

        Assign normals to the cell arrays.  An array will be added
        named ``"Normals"``.

        >>> mesh.cell_data.active_normals = [[0.0, 0.0, 1.0]]
        >>> mesh.cell_data
        pyvista DataSetAttributes
        Association     : CELL
        Active Scalars  : None
        Active Vectors  : None
        Active Texture  : None
        Active Normals  : Normals
        Contains arrays :
            Normals                 float64    (1, 3)               NORMALS

        """
        self._raise_no_normals()
        vtk_normals = self.GetNormals()
        if vtk_normals is not None:
            return pyvista_ndarray(vtk_normals, dataset=self.dataset, association=self.association)
        return None

    @active_normals.setter
    def active_normals(self, normals: Union[Sequence[Number], np.ndarray]):
        self._raise_no_normals()
        normals = np.asarray(normals)
        if normals.ndim != 2:
            raise ValueError('Normals must be a 2-dimensional array')
        valid_length = self.valid_array_len
        if normals.shape[0] != valid_length:
            raise ValueError(
                f'Number of normals ({normals.shape[0]}) must match number of points ({valid_length})'
            )
        if normals.shape[1] != 3:
            raise ValueError(f'Normals must have exactly 3 components, not ({normals.shape[1]})')

        vtkarr = _vtk.numpyTovtkDataArray(normals, name='Normals')
        self.SetNormals(vtkarr)
        self.Modified()

    @property
    def active_normals_name(self) -> Optional[str]:
        """Return or set the name of the normals array.

        Returns
        -------
        str
            Name of the active normals array.

        Examples
        --------
        First, compute cell normals.

        >>> import pyvista
        >>> mesh = pyvista.Plane(i_resolution=1, j_resolution=1)
        >>> mesh_w_normals = mesh.compute_normals()
        >>> mesh_w_normals.point_data.active_normals_name
        'Normals'

        """
        self._raise_no_normals()
        if self.GetNormals() is not None:
            return str(self.GetNormals().GetName())
        return None

    @active_normals_name.setter
    def active_normals_name(self, name: str) -> None:
        self._raise_no_normals()
        self.SetActiveNormals(name)

    def _raise_no_normals(self):
        """Raise AttributeError when attempting access normals for field data."""
        if self.association == FieldAssociation.NONE:
            raise AttributeError('FieldData does not have active normals.')

    def _raise_no_t_coords(self):
        """Raise AttributeError when attempting access t_coords for field data."""
        if self.association == FieldAssociation.NONE:
            raise AttributeError('FieldData does not have active texture coordinates.')<|MERGE_RESOLUTION|>--- conflicted
+++ resolved
@@ -771,17 +771,6 @@
             if data.VTKObject is not None:
                 # VTK doesn't support strides, therefore we can't directly
                 # point to the underlying object
-<<<<<<< HEAD
-                if data.__array_interface__['strides'] is None:
-                    vtk_arr = copy_vtk_array(data.VTKObject, deep=deep_copy)
-                    if isinstance(name, str):
-                        vtk_arr.SetName(name)
-                        return vtk_arr
-
-        # convert to numpy type
-        if not isinstance(data, np.ndarray):
-            data = np.asarray(data)
-=======
                 if data.flags.c_contiguous:
                     vtk_arr = copy_vtk_array(data.VTKObject, deep=deep_copy)
                     if isinstance(name, str):
@@ -790,7 +779,6 @@
 
         # convert to numpy type if necessary
         data = np.asanyarray(data)
->>>>>>> ffba268b
 
         if self.association == FieldAssociation.POINT:
             array_len = self.dataset.GetNumberOfPoints()
