"""Implements DataSetAttributes, which represents and manipulates datasets."""

from __future__ import annotations

import contextlib
import copy as copylib
from typing import TYPE_CHECKING
from typing import Any
from typing import TypeVar
import warnings

import numpy as np
import numpy.typing as npt

from . import _vtk_core as _vtk
from .errors import PyVistaDeprecationWarning
from .pyvista_ndarray import pyvista_ndarray
from .utilities.arrays import FieldAssociation
from .utilities.arrays import convert_array
from .utilities.arrays import copy_vtk_array

T = TypeVar('T')

if TYPE_CHECKING:
    from collections.abc import Iterator

    from typing_extensions import Self

    from pyvista import DataSet

    from ._typing_core import ArrayLike
    from ._typing_core import MatrixLike
    from ._typing_core import NumpyArray

# from https://vtk.org/doc/nightly/html/vtkDataSetAttributes_8h_source.html
attr_type = [
    'SCALARS',  # 0
    'VECTORS',  # 1
    'NORMALS',  # 2
    'TCOORDS',  # 3
    'TENSORS',  # 4
    'GLOBALIDS',  # 5
    'PEDIGREEIDS',  # 6
    'EDGEFLAG',  # 7
    'TANGENTS',  # 8
    'RATIONALWEIGHTS',  # 9
    'HIGHERORDERDEGREES',  # 10
    '',  # 11  (not an attribute)
]

# used to check if default args have changed in pop
_SENTINEL = pyvista_ndarray([])


class DataSetAttributes(_vtk.VTKObjectWrapper):
    """Python friendly wrapper of ``vtk.DataSetAttributes``.

    This class provides the ability to pick one of the present arrays as the
    currently active array for each attribute type by implementing a
    ``dict`` like interface.

    When adding data arrays but not desiring to set them as active
    scalars or vectors, use :func:`DataSetAttributes.set_array`.

    When adding directional data (such as velocity vectors), use
    :func:`DataSetAttributes.set_vectors`.

    When adding non-directional data (such as temperature values or
    multi-component scalars like RGBA values), use
    :func:`DataSetAttributes.set_scalars`.

    .. versionchanged:: 0.32.0
        The ``[]`` operator no longer allows integers.  Use
        :func:`DataSetAttributes.get_array` to retrieve an array
        using an index.

    Parameters
    ----------
    vtkobject : vtkFieldData
        The vtk object to wrap as a DataSetAttribute, usually an
        instance of ``vtk.vtkCellData``, ``vtk.vtkPointData``, or
        ``vtk.vtkFieldData``.

    dataset : vtkDataSet
        The vtkDataSet containing the vtkobject.

    association : FieldAssociation
        The array association type of the vtkobject.

    Notes
    -----
    When printing out the point arrays, you can see which arrays are
    the active scalars, vectors, normals, and texture coordinates.
    In the arrays list, ``SCALARS`` denotes that these are the active
    scalars, ``VECTORS`` denotes that these arrays are tagged as the
    active vectors data (i.e. data with magnitude and direction) and
    so on.

    Examples
    --------
    Store data with point association in a DataSet.

    >>> import pyvista as pv
    >>> mesh = pv.Cube()
    >>> mesh.point_data['my_data'] = range(mesh.n_points)
    >>> data = mesh.point_data['my_data']
    >>> data
    pyvista_ndarray([0, 1, 2, 3, 4, 5, 6, 7])

    Change the data array and show that this is reflected in the DataSet.

    >>> data[:] = 0
    >>> mesh.point_data['my_data']
    pyvista_ndarray([0, 0, 0, 0, 0, 0, 0, 0])

    Remove the array.

    >>> del mesh.point_data['my_data']
    >>> 'my_data' in mesh.point_data
    False

    Print the available arrays from dataset attributes.

    >>> import numpy as np
    >>> mesh = pv.Plane(i_resolution=1, j_resolution=1)
    >>> mesh.point_data.set_array(range(4), 'my-data')
    >>> mesh.point_data.set_array(range(5, 9), 'my-other-data')
    >>> vectors0 = np.random.default_rng().random((4, 3))
    >>> mesh.point_data.set_vectors(vectors0, 'vectors0')
    >>> vectors1 = np.random.default_rng().random((4, 3))
    >>> mesh.point_data.set_vectors(vectors1, 'vectors1')
    >>> mesh.point_data
    pyvista DataSetAttributes
    Association     : POINT
    Active Scalars  : None
    Active Vectors  : vectors1
    Active Texture  : TextureCoordinates
    Active Normals  : Normals
    Contains arrays :
        Normals                 float32    (4, 3)               NORMALS
        TextureCoordinates      float32    (4, 2)               TCOORDS
        my-data                 int64      (4,)
        my-other-data           int64      (4,)
        vectors1                float64    (4, 3)               VECTORS
        vectors0                float64    (4, 3)

    """

    def __init__(
        self: Self,
        vtkobject: _vtk.vtkFieldData,
        dataset: _vtk.vtkDataSet | DataSet,
        association: FieldAssociation,
    ) -> None:  # numpydoc ignore=PR01,RT01
        """Initialize DataSetAttributes."""
        super().__init__(vtkobject=vtkobject)
        self.dataset = dataset
        self.association = association

    def __repr__(self: Self) -> str:
        """Printable representation of DataSetAttributes."""
        info = ['pyvista DataSetAttributes']
        array_info = ' None'
        if self:
            lines = []
            for i, (name, array) in enumerate(self.items()):
                if len(name) > 23:
                    name = f'{name[:20]}...'
                try:
                    arr_type = attr_type[self.IsArrayAnAttribute(i)]
                except (IndexError, TypeError, AttributeError):  # pragma: no cover
                    arr_type = ''

                # special treatment for vector data
                if self.association in [FieldAssociation.POINT, FieldAssociation.CELL]:
                    if name == self.active_vectors_name:
                        arr_type = 'VECTORS'
                # special treatment for string field data
                if self.association == FieldAssociation.NONE and isinstance(array, str):  # type: ignore[unreachable]
                    dtype = 'str'  # type: ignore[unreachable]
                    # Show the string value itself with a max of 20 characters, 18 for string and 2 for quotes
                    val = f'{array[:15]}...' if len(array) > 18 else array
                    line = f'{name[:23]:<24}{dtype!s:<11}"{val}"'
                else:
                    line = (
                        f'{name[:23]:<24}{array.dtype!s:<11}{array.shape!s:<20} {arr_type}'.strip()
                    )
                lines.append(line)
            array_info = '\n    ' + '\n    '.join(lines)

        info.append(f'Association     : {self.association.name}')
        if self.association in [FieldAssociation.POINT, FieldAssociation.CELL]:
            info.append(f'Active Scalars  : {self.active_scalars_name}')
            info.append(f'Active Vectors  : {self.active_vectors_name}')
            info.append(f'Active Texture  : {self.active_texture_coordinates_name}')
            info.append(f'Active Normals  : {self.active_normals_name}')

        info.append(f'Contains arrays :{array_info}')
        return '\n'.join(info)

    def get(self: Self, key: str, value: Any | None = None) -> pyvista_ndarray | None:
        """Return the value of the item with the specified key.

        Parameters
        ----------
        key : str
            Name of the array item you want to return the value from.

        value : Any, optional
            A value to return if the key does not exist.  Default
            is ``None``.

        Returns
        -------
        Any
            Array if the ``key`` exists in the dataset, otherwise
            ``value``.

        Examples
        --------
        Show that the default return value for a non-existent key is
        ``None``.

        >>> import pyvista as pv
        >>> mesh = pv.Cube()
        >>> mesh.point_data['my_data'] = range(mesh.n_points)
        >>> mesh.point_data.get('my-other-data')

        """
        if key in self:
            return self[key]
        return value

    def __bool__(self: Self) -> bool:
        """Return ``True`` when there are arrays present."""
        return bool(self.GetNumberOfArrays())

    def __getitem__(self: Self, key: str) -> pyvista_ndarray:
        """Implement ``[]`` operator.

        Accepts an array name.
        """
        if not isinstance(key, str):
            msg = 'Only strings are valid keys for DataSetAttributes.'
            raise TypeError(msg)
        return self.get_array(key)

    def __setitem__(
        self: Self, key: str, value: ArrayLike[Any]
    ) -> None:  # numpydoc ignore=PR01,RT01
        """Implement setting with the ``[]`` operator."""
        if not isinstance(key, str):
            msg = 'Only strings are valid keys for DataSetAttributes.'
            raise TypeError(msg)

        has_arr = key in self
        self.set_array(value, name=key)

        # do not make array active if it already exists.  This covers
        # an inplace update like self.point_data[key] += 1
        if has_arr:
            return

        # make active if not field data and there isn't already an active scalar
        if (
            self.association
            in [
                FieldAssociation.POINT,
                FieldAssociation.CELL,
            ]
            and self.active_scalars_name is None
        ):
            self.active_scalars_name = key

    def __delitem__(self: Self, key: str) -> None:
        """Implement del with array name or index."""
        if not isinstance(key, str):
            msg = 'Only strings are valid keys for DataSetAttributes.'
            raise TypeError(msg)

        self.remove(key)

    def __contains__(self: Self, name: str) -> bool:
        """Implement the ``in`` operator."""
        return name in self.keys()

    def __iter__(self: Self) -> Iterator[str]:
        """Implement for loop iteration."""
        yield from self.keys()

    def __len__(self: Self) -> int:
        """Return the number of arrays."""
        return self.VTKObject.GetNumberOfArrays()

    @property
    def active_scalars(self: Self) -> pyvista_ndarray | None:
        """Return the active scalars.

        .. versionchanged:: 0.32.0
            Can no longer be used to set the active scalars.  Either use
            :func:`DataSetAttributes.set_scalars` or if the array
            already exists, assign to
            :attr:`pyvista.DataSetAttributes.active_scalars_name`.

        Returns
        -------
        Optional[pyvista_ndarray]
            Active scalars.

        Examples
        --------
        Associate point data to a simple cube mesh and show that the
        active scalars in the point array are the most recently added
        array.

        >>> import pyvista as pv
        >>> import numpy as np
        >>> mesh = pv.Cube()
        >>> mesh.point_data['data0'] = np.arange(mesh.n_points)
        >>> mesh.point_data.active_scalars
        pyvista_ndarray([0, 1, 2, 3, 4, 5, 6, 7])

        """
        self._raise_field_data_no_scalars_vectors_normals()
        if self.GetScalars() is not None:
            array = pyvista_ndarray(
                self.GetScalars(),
                dataset=self.dataset,
                association=self.association,
            )
            return self._patch_type(array)
        return None

    @property
    def active_vectors(self: Self) -> NumpyArray[float] | None:
        """Return the active vectors as a pyvista_ndarray.

        .. versionchanged:: 0.32.0
            Can no longer be used to set the active vectors.  Either use
            :func:`DataSetAttributes.set_vectors` or if the array
            already exists, assign to
            :attr:`pyvista.DataSetAttributes.active_vectors_name`.

        Returns
        -------
        Optional[np.ndarray]
            Active vectors as a pyvista_ndarray.

        Examples
        --------
        Associate point data to a simple cube mesh and show that the
        active vectors in the point array are the most recently added
        array.

        >>> import pyvista as pv
        >>> import numpy as np
        >>> mesh = pv.Cube()
        >>> vectors = np.random.default_rng().random((mesh.n_points, 3))
        >>> mesh.point_data.set_vectors(vectors, 'my-vectors')
        >>> vectors_out = mesh.point_data.active_vectors
        >>> vectors_out.shape
        (8, 3)

        """
        self._raise_field_data_no_scalars_vectors_normals()
        vectors = self.GetVectors()
        if vectors is not None:
            return pyvista_ndarray(vectors, dataset=self.dataset, association=self.association)
        return None

    @property
    def valid_array_len(self: Self) -> int | None:
        """Return the length data should be when added to the dataset.

        If there are no restrictions, returns ``None``.

        Returns
        -------
        Optional[int]
            Length data should be when added to the dataset.

        Examples
        --------
        Show that valid array lengths match the number of points and
        cells for point and cell arrays, and there is no length limit
        for field data.

        >>> import pyvista as pv
        >>> mesh = pv.Cube()
        >>> mesh.n_points, mesh.n_cells
        (8, 6)
        >>> mesh.point_data.valid_array_len
        8
        >>> mesh.cell_data.valid_array_len
        6
        >>> mesh.field_data.valid_array_len is None
        True

        """
        if self.association == FieldAssociation.POINT:
            return self.dataset.GetNumberOfPoints()
        if self.association == FieldAssociation.CELL:
            return self.dataset.GetNumberOfCells()
        return None

    @property
    def active_t_coords(self: Self) -> pyvista_ndarray | None:
        """Return the active texture coordinates array.

        .. deprecated:: 0.43.0
            Use :func:`DataSetAttributes.active_texture_coordinates` instead.

        Returns
        -------
        pyvista.pyvista_ndarray
            Array of the active texture coordinates.

        """
        warnings.warn(
            'Use of `DataSetAttributes.active_t_coords` is deprecated. Use `DataSetAttributes.active_texture_coordinates` instead.',
            PyVistaDeprecationWarning,
        )
        return self.active_texture_coordinates

    @active_t_coords.setter
    def active_t_coords(self: Self, t_coords: NumpyArray[float]) -> None:
        """Set the active texture coordinates array.

        .. deprecated:: 0.43.0
            Use :func:`DataSetAttributes.active_texture_coordinates` instead.

        Parameters
        ----------
        t_coords : np.ndarray
            Array of the active texture coordinates.

        """
        warnings.warn(
            'Use of `DataSetAttributes.active_t_coords` is deprecated. Use `DataSetAttributes.active_texture_coordinates` instead.',
            PyVistaDeprecationWarning,
        )
        self.active_texture_coordinates = t_coords  # type: ignore[assignment]

    @property
    def active_t_coords_name(self: Self) -> str | None:
        """Return the name of the active texture coordinates array.

        .. deprecated:: 0.43.0
            Use :func:`DataSetAttributes.active_texture_coordinates_name` instead.

        Returns
        -------
        Optional[str]
            Name of the active texture coordinates array.

        """
        warnings.warn(
            'Use of `DataSetAttributes.active_t_coords_name` is deprecated. Use `DataSetAttributes.active_texture_coordinates_name` instead.',
            PyVistaDeprecationWarning,
        )
        return self.active_texture_coordinates_name

    @active_t_coords_name.setter
    def active_t_coords_name(self: Self, name: str) -> None:
        """Set the name of the active texture coordinates array.

        .. deprecated:: 0.43.0
            Use :func:`DataSetAttributes.active_texture_coordinates_name` instead.

        Parameters
        ----------
        name : str
            Name of the active texture coordinates array.

        """
        warnings.warn(
            'Use of `DataSetAttributes.active_t_coords_name` is deprecated. Use `DataSetAttributes.active_texture_coordinates_name` instead.',
            PyVistaDeprecationWarning,
        )
        self.active_texture_coordinates_name = name

    def get_array(self: Self, key: str | int) -> pyvista_ndarray:
        """Get an array in this object.

        Parameters
        ----------
        key : str | int
            The name or index of the array to return.  Arrays are
            ordered within VTK DataSetAttributes, and this feature is
            mirrored here.

        Returns
        -------
        pyvista.pyvista_ndarray
            Returns a :class:`pyvista.pyvista_ndarray`.

        Raises
        ------
        KeyError
            If the key does not exist.

        Notes
        -----
        This is provided since arrays are ordered within VTK and can
        be indexed via an int.  When getting an array, you can just
        use the key of the array with the ``[]`` operator with the
        name of the array.

        Examples
        --------
        Store data with point association in a DataSet.

        >>> import pyvista as pv
        >>> mesh = pv.Cube()
        >>> mesh.clear_data()
        >>> mesh.point_data['my_data'] = range(mesh.n_points)

        Access using an index.

        >>> mesh.point_data.get_array(0)
        pyvista_ndarray([0, 1, 2, 3, 4, 5, 6, 7])

        Access using a key.

        >>> mesh.point_data.get_array('my_data')
        pyvista_ndarray([0, 1, 2, 3, 4, 5, 6, 7])

        """
        self._raise_index_out_of_bounds(index=key)
        vtk_arr = self.GetArray(key)
        if vtk_arr is None:
            vtk_arr = self.GetAbstractArray(key)
            if vtk_arr is None:
                msg = f'{key}'
                raise KeyError(msg)
        narray = pyvista_ndarray(vtk_arr, dataset=self.dataset, association=self.association)
        return self._patch_type(narray)

    def _patch_type(self: Self, narray: pyvista_ndarray) -> pyvista_ndarray:
        """Check if array needs to be represented as a different type."""
        if hasattr(narray, 'VTKObject') and isinstance(narray.VTKObject, _vtk.vtkAbstractArray):
            name = narray.VTKObject.GetName()
            if name in self.dataset._association_bitarray_names[self.association.name]:  # type: ignore[union-attr]
                narray = narray.view(np.bool_)  # type: ignore[assignment]
            elif name in self.dataset._association_complex_names[self.association.name]:  # type: ignore[union-attr]
                if narray.dtype == np.float32:
                    narray = narray.view(np.complex64)  # type: ignore[assignment]
                if narray.dtype == np.float64:
                    narray = narray.view(np.complex128)  # type: ignore[assignment]
                # remove singleton dimensions to match the behavior of the rest of 1D
                # VTK arrays
                narray = narray.squeeze()  # type: ignore[assignment]
            elif (
                narray.association == FieldAssociation.NONE
                and np.issubdtype(narray.dtype, np.str_)
                and narray.ndim == 0
            ):
                # For field data with a string scalar, return the string itself instead of a scalar array
                narray = narray.tolist()
        return narray

    def set_array(self: Self, data: ArrayLike[float], name: str, deep_copy: bool = False) -> None:
        """Add an array to this object.

        Use this method when adding arrays to the DataSet.  If
        needed, these arrays can later be assigned to become the
        active scalars, vectors, normals, or texture coordinates with:

        * :attr:`active_scalars_name <DataSetAttributes.active_scalars_name>`
        * :attr:`active_vectors_name <DataSetAttributes.active_vectors_name>`
        * :attr:`active_normals_name <DataSetAttributes.active_normals_name>`
        * :attr:`active_texture_coordinates_name <DataSetAttributes.active_texture_coordinates_name>`

        Parameters
        ----------
        data : ArrayLike[float]
            Array of data.

        name : str
            Name to assign to the data.  If this name already exists,
            it will be overwritten.

        deep_copy : bool, optional
            When ``True`` makes a full copy of the array.

        Notes
        -----
        You can simply use the ``[]`` operator to add an array to the
        dataset.  Note that this will automatically become the active
        scalars.

        Examples
        --------
        Add a point array to a mesh.

        >>> import pyvista as pv
        >>> mesh = pv.Cube()
        >>> data = range(mesh.n_points)
        >>> mesh.point_data.set_array(data, 'my-data')
        >>> mesh.point_data['my-data']
        pyvista_ndarray([0, 1, 2, 3, 4, 5, 6, 7])

        Add a cell array to a mesh.

        >>> cell_data = range(mesh.n_cells)
        >>> mesh.cell_data.set_array(cell_data, 'my-data')
        >>> mesh.cell_data['my-data']
        pyvista_ndarray([0, 1, 2, 3, 4, 5])

        Add field data to a mesh.

        >>> field_data = range(3)
        >>> mesh.field_data.set_array(field_data, 'my-data')
        >>> mesh.field_data['my-data']
        pyvista_ndarray([0, 1, 2])

        """
        if not isinstance(name, str):
            msg = '`name` must be a string'
            raise TypeError(msg)

        vtk_arr = self._prepare_array(data, name, deep_copy)
        self.VTKObject.AddArray(vtk_arr)
        self.VTKObject.Modified()

    def set_scalars(
        self: Self,
        scalars: ArrayLike[float],
        name: str = 'scalars',
        deep_copy: bool = False,
    ) -> None:
        """Set the active scalars of the dataset with an array.

        In VTK and PyVista, scalars are a quantity that has no
        direction.  This can include data with multiple components
        (such as RGBA values) or just one component (such as
        temperature data).

        See :func:`DataSetAttributes.set_vectors` when adding arrays
        that contain magnitude and direction.

        Parameters
        ----------
        scalars : ArrayLike[float]
            Array of data.

        name : str, default: 'scalars'
            Name to assign the scalars.

        deep_copy : bool, default: False
            When ``True`` makes a full copy of the array.

        Notes
        -----
        When adding directional data (such as velocity vectors), use
        :func:`DataSetAttributes.set_vectors`.

        Complex arrays will be represented internally as a 2 component float64
        array. This is due to limitations of VTK's native datatypes.

        Examples
        --------
        >>> import pyvista as pv
        >>> mesh = pv.Cube()
        >>> mesh.clear_data()
        >>> scalars = range(mesh.n_points)
        >>> mesh.point_data.set_scalars(scalars, 'my-scalars')
        >>> mesh.point_data
        pyvista DataSetAttributes
        Association     : POINT
        Active Scalars  : my-scalars
        Active Vectors  : None
        Active Texture  : None
        Active Normals  : None
        Contains arrays :
            my-scalars              int64      (8,)                 SCALARS

        """
        vtk_arr = self._prepare_array(scalars, name, deep_copy)
        self.VTKObject.SetScalars(vtk_arr)
        self.VTKObject.Modified()

    def set_vectors(
        self: Self, vectors: MatrixLike[float], name: str, deep_copy: bool = False
    ) -> None:
        """Set the active vectors of this data attribute.

        Vectors are a quantity that has magnitude and direction, such
        as normal vectors or a velocity field.

        The vectors data must contain three components per cell or point.  Use
        :func:`DataSetAttributes.set_scalars` when adding non-directional data.

        Parameters
        ----------
        vectors : MatrixLike
            Data shaped ``(n, 3)`` where n matches the number of points or cells.

        name : str
            Name of the vectors.

        deep_copy : bool, default: False
            When ``True`` makes a full copy of the array.  When ``False``, the
            data references the original array without copying it.

        Notes
        -----
        PyVista and VTK treats vectors and scalars differently when performing
        operations. Vector data, unlike scalar data, is rotated along with the
        geometry when the DataSet is passed through a transformation filter.

        When adding non-directional data (such temperature values or
        multi-component scalars like RGBA values), you can also use
        :func:`DataSetAttributes.set_scalars`.

        Examples
        --------
        Add random vectors to a mesh as point data.

        >>> import pyvista as pv
        >>> import numpy as np
        >>> mesh = pv.Cube()
        >>> mesh.clear_data()
        >>> vectors = np.random.default_rng().random((mesh.n_points, 3))
        >>> mesh.point_data.set_vectors(vectors, 'my-vectors')
        >>> mesh.point_data
        pyvista DataSetAttributes
        Association     : POINT
        Active Scalars  : None
        Active Vectors  : my-vectors
        Active Texture  : None
        Active Normals  : None
        Contains arrays :
            my-vectors              float64    (8, 3)               VECTORS

        """
        # prepare the array and add an attribute so that we can track this as a vector
        vtk_arr = self._prepare_array(vectors, name, deep_copy)

        n_comp = vtk_arr.GetNumberOfComponents()
        if n_comp != 3:
            msg = f'Vector array should contain 3 components, got {n_comp}'
            raise ValueError(msg)

        # check if there are current vectors, if so, we need to keep
        # this array around since setting active vectors will remove
        # this array.
        current_vectors = self.GetVectors()

        # now we can set the active vectors and add back in the old vectors as an array
        self.VTKObject.SetVectors(vtk_arr)
        if current_vectors is not None:
            self.VTKObject.AddArray(current_vectors)

        self.VTKObject.Modified()

    def _prepare_array(
        self: Self,
        data: npt.ArrayLike,
        name: str,
        deep_copy: bool,
    ) -> _vtk.vtkAbstractArray:  # numpydoc ignore=PR01,RT01
        """Prepare an array to be added to this dataset.

        Notes
        -----
        This method also adds metadata necessary for VTK to support non-VTK
        compatible datatypes like ``numpy.complex128`` or ``numpy.bool_`` to
        the underlying dataset.

        """
        if data is None:
            msg = '``data`` cannot be None.'
            raise TypeError(msg)

        # convert to numpy type if necessary
        data = np.asanyarray(data)

        if self.association == FieldAssociation.POINT:
            array_len = self.dataset.GetNumberOfPoints()
        elif self.association == FieldAssociation.CELL:
            array_len = self.dataset.GetNumberOfCells()
        else:
            array_len = 1 if data.ndim == 0 else data.shape[0]

        if np.issubdtype(data.dtype, np.str_) and data.ndim == 0:
            pass  # Do not reshape string scalars
        else:
            # Fixup input array length for scalar input
            if np.ndim(data) == 0:
                tmparray = np.empty(array_len, dtype=data.dtype)
                tmparray.fill(data)
                data = tmparray
            if data.shape[0] != array_len:
<<<<<<< HEAD
                msg = f'data length of ({data.shape[0]}) != required length ({array_len})'
                raise ValueError(msg)

=======
                raise ValueError(
                    f"Invalid array shape. Array '{name}' has length ({data.shape[0]}) but a length of ({array_len}) was expected.",
                )
            if any(data.shape) and data.size == 0:
                raise ValueError(
                    f"Invalid array shape. Empty arrays are not allowed. Array '{name}' cannot have shape {data.shape}."
                )
>>>>>>> f1eaf171
        # attempt to reuse the existing pointer to underlying VTK data
        if isinstance(data, pyvista_ndarray):
            # pyvista_ndarray already contains the reference to the vtk object
            # pyvista needs to use the copy of this object rather than wrapping
            # the array (which leaves a C++ pointer uncollected.
            if data.VTKObject is not None:
                # VTK doesn't support strides, therefore we can't directly
                # point to the underlying object
                if data.flags.c_contiguous:
                    # no reason to return a shallow copy if the array and name
                    # are identical, just return the underlying array name
                    if not deep_copy and data.VTKObject.GetName() == name:
                        return data.VTKObject

                    vtk_arr = copy_vtk_array(data.VTKObject, deep=deep_copy)
                    if isinstance(name, str):
                        vtk_arr.SetName(name)
                    return vtk_arr

        # reset data association
        if name in self.dataset._association_bitarray_names[self.association.name]:  # type: ignore[union-attr]
            self.dataset._association_bitarray_names[self.association.name].remove(name)  # type: ignore[union-attr]
        if name in self.dataset._association_complex_names[self.association.name]:  # type: ignore[union-attr]
            self.dataset._association_complex_names[self.association.name].remove(name)  # type: ignore[union-attr]

        if data.dtype == np.bool_:
            self.dataset._association_bitarray_names[self.association.name].add(name)  # type: ignore[union-attr]
            data = data.view(np.uint8)
        elif np.issubdtype(data.dtype, np.complexfloating):
            if data.dtype not in (np.complex64, np.complex128):
                msg = (
                    'Only numpy.complex64 or numpy.complex128 is supported when '
                    'setting dataset attributes'
                )
                raise ValueError(msg)

            if data.ndim != 1:
                if data.shape[1] != 1:
                    msg = 'Complex data must be single dimensional.'
                    raise ValueError(msg)
            self.dataset._association_complex_names[self.association.name].add(name)  # type: ignore[union-attr]

            # complex data is stored internally as a contiguous 2 component
            # float arrays
            if data.dtype == np.complex64:
                data = data.view(np.float32).reshape(-1, 2)
            else:
                data = data.view(np.float64).reshape(-1, 2)

        shape = data.shape
        if data.ndim == 3:
            # Array of matrices. We need to make sure the order in
            # memory is right.  If row major (C/C++),
            # transpose. VTK wants column major (Fortran order). The deep
            # copy later will make sure that the array is contiguous.
            # If column order but not contiguous, transpose so that the
            # deep copy below does not happen.
            size = data.dtype.itemsize
            if (data.strides[1] / size == 3 and data.strides[2] / size == 1) or (
                data.strides[1] / size == 1
                and data.strides[2] / size == 3
                and not data.flags.contiguous
            ):
                data = data.transpose(0, 2, 1)

        # If array is not contiguous, make a deep copy that is contiguous
        if not data.flags.contiguous:
            data = np.ascontiguousarray(data)

        # Flatten array of matrices to array of vectors
        if len(shape) == 3:
            data = data.reshape(shape[0], shape[1] * shape[2])

        # Swap bytes from big to little endian.
        if data.dtype.byteorder == '>':
            data = data.byteswap(inplace=True)

        # this handles the case when an input array is directly added to the
        # output. We want to make sure that the array added to the output is not
        # referring to the input dataset.
        copy = pyvista_ndarray(data)

        return convert_array(copy, name, deep=deep_copy)

    def remove(self: Self, key: str) -> None:
        """Remove an array.

        Parameters
        ----------
        key : str
            The name of the array to remove.

        Notes
        -----
        You can also use the ``del`` statement.

        Examples
        --------
        Add a point data array to a DataSet and then remove it.

        >>> import pyvista as pv
        >>> mesh = pv.Cube()
        >>> mesh.point_data['my_data'] = range(mesh.n_points)
        >>> mesh.point_data.remove('my_data')

        Show that the array no longer exists in ``point_data``.

        >>> 'my_data' in mesh.point_data
        False

        """
        if not isinstance(key, str):
            msg = 'Only strings are valid keys for DataSetAttributes.'
            raise TypeError(msg)

        if key not in self:
            msg = f'{key} not present.'
            raise KeyError(msg)

        with contextlib.suppress(KeyError):
            self.dataset._association_bitarray_names[self.association.name].remove(key)  # type: ignore[union-attr]
        self.VTKObject.RemoveArray(key)
        self.VTKObject.Modified()

    def pop(self: Self, key: str, default: pyvista_ndarray | T = _SENTINEL) -> pyvista_ndarray | T:
        """Remove an array and return it.

        Parameters
        ----------
        key : str
            The name of the array to remove and return.

        default : Any, optional
            If default is not given and key is not in the dictionary,
            a KeyError is raised.

        Returns
        -------
        pyvista_ndarray
            Requested array.

        Examples
        --------
        Add a point data array to a DataSet and then remove it.

        >>> import pyvista as pv
        >>> mesh = pv.Cube()
        >>> mesh.point_data['my_data'] = range(mesh.n_points)
        >>> mesh.point_data.pop('my_data')
        pyvista_ndarray([0, 1, 2, 3, 4, 5, 6, 7])

        Show that the array no longer exists in ``point_data``.

        >>> 'my_data' in mesh.point_data
        False

        """
        if not isinstance(key, str):
            msg = 'Only strings are valid keys for DataSetAttributes.'
            raise TypeError(msg)

        if key not in self:
            if default is _SENTINEL:
                msg = f'{key} not present.'
                raise KeyError(msg)
            return default

        narray = self.get_array(key)

        self.remove(key)
        return narray

    def items(self: Self) -> list[tuple[str, pyvista_ndarray]]:
        """Return a list of (array name, array value) tuples.

        Returns
        -------
        list
            List of keys and values.

        Examples
        --------
        >>> import pyvista as pv
        >>> mesh = pv.Cube()
        >>> mesh.clear_data()
        >>> mesh.cell_data['data0'] = [0] * mesh.n_cells
        >>> mesh.cell_data['data1'] = range(mesh.n_cells)
        >>> mesh.cell_data.items()
        [('data0', pyvista_ndarray([0, 0, 0, 0, 0, 0])), ('data1', pyvista_ndarray([0, 1, 2, 3, 4, 5]))]

        """
        return list(zip(self.keys(), self.values()))

    def keys(self: Self) -> list[str]:
        """Return the names of the arrays as a list.

        Returns
        -------
        list
            List of keys.

        Examples
        --------
        >>> import pyvista as pv
        >>> mesh = pv.Sphere()
        >>> mesh.clear_data()
        >>> mesh.point_data['data0'] = [0] * mesh.n_points
        >>> mesh.point_data['data1'] = range(mesh.n_points)
        >>> mesh.point_data.keys()
        ['data0', 'data1']

        """
        keys = []
        for i in range(self.GetNumberOfArrays()):
            array = self.VTKObject.GetAbstractArray(i)
            name = array.GetName()
            if name:
                keys.append(name)
            else:  # pragma: no cover
                # Assign this array a name
                name = f'Unnamed_{i}'
                array.SetName(name)
                keys.append(name)
        return keys

    def values(self: Self) -> list[pyvista_ndarray]:
        """Return the arrays as a list.

        Returns
        -------
        list
            List of arrays.

        Examples
        --------
        >>> import pyvista as pv
        >>> mesh = pv.Cube()
        >>> mesh.clear_data()
        >>> mesh.cell_data['data0'] = [0] * mesh.n_cells
        >>> mesh.cell_data['data1'] = range(mesh.n_cells)
        >>> mesh.cell_data.values()
        [pyvista_ndarray([0, 0, 0, 0, 0, 0]), pyvista_ndarray([0, 1, 2, 3, 4, 5])]

        """
        return [self.get_array(name) for name in self.keys()]

    def clear(self: Self) -> None:
        """Remove all arrays in this object.

        Examples
        --------
        Add an array to ``point_data`` to a DataSet and then clear the
        point_data.

        >>> import pyvista as pv
        >>> mesh = pv.Cube()
        >>> mesh.clear_data()
        >>> mesh.point_data['my_data'] = range(mesh.n_points)
        >>> len(mesh.point_data)
        1
        >>> mesh.point_data.clear()
        >>> len(mesh.point_data)
        0

        """
        for array_name in self.keys():
            self.remove(key=array_name)

    def update(
        self: Self,
        array_dict: dict[str, NumpyArray[float]] | DataSetAttributes,
        copy: bool = True,
    ) -> None:
        """Update arrays in this object from another dictionary or dataset attributes.

        For each key, value given, add the pair. If it already exists, replace
        it with the new array. These arrays will be copied.

        Parameters
        ----------
        array_dict : dict, DataSetAttributes
            A dictionary of ``(array name, :class:`numpy.ndarray`)`` or a
            :class:`pyvista.DataSetAttributes`.

        copy : bool, default: True
            If ``True``, arrays from ``array_dict`` are copied to this object.

        Examples
        --------
        Add two arrays to ``point_data`` using ``update``.

        >>> import numpy as np
        >>> from pyvista import examples
        >>> mesh = examples.load_uniform()
        >>> n = len(mesh.point_data)
        >>> arrays = {
        ...     'foo': np.arange(mesh.n_points),
        ...     'rand': np.random.default_rng().random(mesh.n_points),
        ... }
        >>> mesh.point_data.update(arrays)
        >>> mesh.point_data
        pyvista DataSetAttributes
        Association     : POINT
        Active Scalars  : Spatial Point Data
        Active Vectors  : None
        Active Texture  : None
        Active Normals  : None
        Contains arrays :
            Spatial Point Data      float64    (1000,)              SCALARS
            foo                     int64      (1000,)
            rand                    float64    (1000,)

        """
        for name, array in array_dict.items():
            if copy:
                self[name] = array.copy() if hasattr(array, 'copy') else copylib.copy(array)
            else:
                self[name] = array

    def _raise_index_out_of_bounds(self: Self, index: Any) -> None:
        """Raise a KeyError if array index is out of bounds."""
        if isinstance(index, int):
            max_index = self.VTKObject.GetNumberOfArrays()
            if not 0 <= index < max_index:
                msg = f'Array index ({index}) out of range [0, {max_index - 1}]'
                raise KeyError(msg)

    def _raise_field_data_no_scalars_vectors_normals(self: Self) -> None:
        """Raise a ``TypeError`` if FieldData."""
        if self.association == FieldAssociation.NONE:
            msg = 'FieldData does not have active scalars or vectors or normals.'
            raise TypeError(msg)

    @property
    def active_scalars_name(self: Self) -> str | None:
        """Return name of the active scalars.

        Returns
        -------
        Optional[str]
            Name of the active scalars.

        Examples
        --------
        Add two arrays to the mesh point data. Note how the first array becomes
        the active scalars since the ``mesh`` contained no scalars.

        >>> import pyvista as pv
        >>> mesh = pv.Sphere()
        >>> mesh.point_data['my_data'] = range(mesh.n_points)
        >>> mesh.point_data['my_other_data'] = range(mesh.n_points)
        >>> mesh.point_data.active_scalars_name
        'my_data'

        Set the name of the active scalars.

        >>> mesh.point_data.active_scalars_name = 'my_other_data'
        >>> mesh.point_data.active_scalars_name
        'my_other_data'

        """
        if self.GetScalars() is not None:
            name = self.GetScalars().GetName()
            if name is None:
                # Getting the keys has the side effect of naming "unnamed" arrays
                self.keys()
                name = self.GetScalars().GetName()
            return str(name)
        return None

    @active_scalars_name.setter
    def active_scalars_name(self: Self, name: str | None) -> None:
        """Set name of the active scalars.

        Parameters
        ----------
        name : str
            Name of the active scalars.

        """
        # permit setting no active scalars
        if name is None:
            self.SetActiveScalars(None)
            return
        self._raise_field_data_no_scalars_vectors_normals()
        dtype = self[name].dtype
        # only vtkDataArray subclasses can be set as active attributes
        if np.issubdtype(dtype, np.number) or np.issubdtype(dtype, bool):
            self.SetActiveScalars(name)

    @property
    def _active_normals_name(self: Self) -> str | None:
        """Return name of the active normals.

        Returns
        -------
        Optional[str]
            Name of the active normals.

        Examples
        --------
        Create a mesh add a new point array with normals.

        >>> import pyvista as pv
        >>> import numpy as np
        >>> mesh = pv.Sphere()
        >>> normals = np.random.default_rng().random((mesh.n_points, 3))
        >>> mesh.point_data['my-normals'] = normals

        Set the active normals.

        >>> mesh.point_data._active_normals_name = 'my-normals'
        >>> mesh.point_data._active_normals_name
        'my-normals'

        """
        if self.GetNormals() is not None:
            return str(self.GetNormals().GetName())
        return None

    @_active_normals_name.setter
    def _active_normals_name(self: Self, name: str | None) -> None:
        """Set name of the active normals.

        Parameters
        ----------
        name : str
            Name of the active normals.

        """
        # permit setting no active
        if name is None:
            self.SetActiveNormals(None)
            return
        self._raise_field_data_no_scalars_vectors_normals()
        if name not in self:
            msg = f'DataSetAttribute does not contain "{name}"'
            raise KeyError(msg)
        # verify that the array has the correct number of components
        n_comp = self.GetArray(name).GetNumberOfComponents()
        if n_comp != 3:
            msg = f'{name} needs 3 components, has ({n_comp})'
            raise ValueError(msg)
        self.SetActiveNormals(name)

    @property
    def active_vectors_name(self: Self) -> str | None:
        """Return name of the active vectors.

        Returns
        -------
        Optional[str]
            Name of the active vectors.

        Examples
        --------
        >>> import pyvista as pv
        >>> import numpy as np
        >>> mesh = pv.Sphere()
        >>> mesh.point_data.set_vectors(
        ...     np.random.default_rng().random((mesh.n_points, 3)),
        ...     'my-vectors',
        ... )
        >>> mesh.point_data.active_vectors_name
        'my-vectors'

        """
        if self.GetVectors() is not None:
            return str(self.GetVectors().GetName())
        return None

    @active_vectors_name.setter
    def active_vectors_name(self: Self, name: str | None) -> None:
        """Set name of the active vectors.

        Parameters
        ----------
        name : str
            Name of the active vectors.

        """
        # permit setting no active
        if name is None:
            self.SetActiveVectors(None)
            return
        self._raise_field_data_no_scalars_vectors_normals()
        if name not in self:
            msg = f'DataSetAttribute does not contain "{name}"'
            raise KeyError(msg)
        # verify that the array has the correct number of components
        n_comp = self.GetArray(name).GetNumberOfComponents()
        if n_comp != 3:
            msg = f'{name} needs 3 components, has ({n_comp})'
            raise ValueError(msg)
        self.SetActiveVectors(name)

    def __eq__(self: Self, other: object) -> bool:
        """Test dict-like equivalency."""
        # here we check if other is the same class or a subclass of self.
        if not isinstance(other, type(self)):
            return False

        if set(self.keys()) != set(other.keys()):
            return False

        # verify the value of the arrays
        for key, value in other.items():
            if not np.array_equal(value, self[key]):
                return False

        # check the name of the active attributes
        if self.association != FieldAssociation.NONE:
            for name in ['scalars', 'vectors', 'texture_coordinates', 'normals']:
                attr = f'active_{name}_name'
                if getattr(other, attr) != getattr(self, attr):
                    return False

        return True

    @property
    def active_normals(self: Self) -> pyvista_ndarray | None:
        """Return the normals.

        Returns
        -------
        pyvista_ndarray
            Normals of this dataset attribute. ``None`` if no normals have been
            set.

        Notes
        -----
        Field data will have no normals.

        Examples
        --------
        First, compute cell normals.

        >>> import pyvista as pv
        >>> mesh = pv.Plane(i_resolution=1, j_resolution=1)
        >>> mesh.point_data
        pyvista DataSetAttributes
        Association     : POINT
        Active Scalars  : None
        Active Vectors  : None
        Active Texture  : TextureCoordinates
        Active Normals  : Normals
        Contains arrays :
            Normals                 float32    (4, 3)               NORMALS
            TextureCoordinates      float32    (4, 2)               TCOORDS

        >>> mesh.point_data.active_normals
        pyvista_ndarray([[0., 0., 1.],
                         [0., 0., 1.],
                         [0., 0., 1.],
                         [0., 0., 1.]], dtype=float32)

        Assign normals to the cell arrays.  An array will be added
        named ``"Normals"``.

        >>> mesh.cell_data.active_normals = [[0.0, 0.0, 1.0]]
        >>> mesh.cell_data
        pyvista DataSetAttributes
        Association     : CELL
        Active Scalars  : None
        Active Vectors  : None
        Active Texture  : None
        Active Normals  : Normals
        Contains arrays :
            Normals                 float64    (1, 3)               NORMALS

        """
        self._raise_no_normals()
        vtk_normals = self.GetNormals()
        if vtk_normals is not None:
            return pyvista_ndarray(vtk_normals, dataset=self.dataset, association=self.association)
        return None

    @active_normals.setter
    def active_normals(self: Self, normals: MatrixLike[float]) -> None:
        """Set the normals.

        Parameters
        ----------
        normals : MatrixLike
            Normals of this dataset attribute.

        """
        self._raise_no_normals()
        normals = np.asarray(normals)
        if normals.ndim != 2:
            msg = 'Normals must be a 2-dimensional array'
            raise ValueError(msg)
        valid_length = self.valid_array_len
        if normals.shape[0] != valid_length:
            msg = f'Number of normals ({normals.shape[0]}) must match number of points ({valid_length})'
            raise ValueError(msg)
        if normals.shape[1] != 3:
            msg = f'Normals must have exactly 3 components, not ({normals.shape[1]})'
            raise ValueError(msg)

        vtkarr = _vtk.numpyTovtkDataArray(normals, name='Normals')
        self.SetNormals(vtkarr)
        self.Modified()

    @property
    def active_normals_name(self: Self) -> str | None:
        """Return the name of the normals array.

        Returns
        -------
        str
            Name of the active normals array.

        Examples
        --------
        First, compute cell normals.

        >>> import pyvista as pv
        >>> mesh = pv.Plane(i_resolution=1, j_resolution=1)
        >>> mesh_w_normals = mesh.compute_normals()
        >>> mesh_w_normals.point_data.active_normals_name
        'Normals'

        """
        self._raise_no_normals()
        if self.GetNormals() is not None:
            return str(self.GetNormals().GetName())
        return None

    @active_normals_name.setter
    def active_normals_name(self: Self, name: str | None) -> None:
        """Set the name of the normals array.

        Parameters
        ----------
        name : str
            Name of the active normals array.

        """
        # permit setting no active
        if name is None:
            self.SetActiveNormals(None)
            return
        self._raise_no_normals()
        self.SetActiveNormals(name)

    def _raise_no_normals(self: Self) -> None:
        """Raise AttributeError when attempting access normals for field data."""
        if self.association == FieldAssociation.NONE:
            msg = 'FieldData does not have active normals.'
            raise AttributeError(msg)

    def _raise_no_texture_coordinates(self: Self) -> None:
        """Raise AttributeError when attempting access texture_coordinates for field data."""
        if self.association == FieldAssociation.NONE:
            msg = 'FieldData does not have active texture coordinates.'
            raise AttributeError(msg)

    @property
    def active_texture_coordinates(self: Self) -> pyvista_ndarray | None:
        """Return the active texture coordinates array.

        Returns
        -------
        pyvista.pyvista_ndarray
            Array of the active texture coordinates.

        Examples
        --------
        >>> import pyvista as pv
        >>> mesh = pv.Cube()
        >>> mesh.point_data.active_texture_coordinates
        pyvista_ndarray([[ 0.,  0.],
                         [ 1.,  0.],
                         [ 1.,  1.],
                         [ 0.,  1.],
                         [-0.,  0.],
                         [-0.,  1.],
                         [-1.,  1.],
                         [-1.,  0.]], dtype=float32)

        """
        self._raise_no_texture_coordinates()
        texture_coordinates = self.GetTCoords()
        if texture_coordinates is not None:
            return pyvista_ndarray(
                texture_coordinates,
                dataset=self.dataset,
                association=self.association,
            )
        return None

    @active_texture_coordinates.setter
    def active_texture_coordinates(
        self: Self,
        texture_coordinates: NumpyArray[float],
    ) -> None:
        """Set the active texture coordinates array.

        Parameters
        ----------
        texture_coordinates : np.ndarray
            Array of the active texture coordinates.

        """
        self._raise_no_texture_coordinates()
        if not isinstance(texture_coordinates, np.ndarray):
            msg = 'Texture coordinates must be a numpy array'
            raise TypeError(msg)
        if texture_coordinates.ndim != 2:
            msg = 'Texture coordinates must be a 2-dimensional array'
            raise ValueError(msg)
        valid_length = self.valid_array_len
        if texture_coordinates.shape[0] != valid_length:
            msg = f'Number of texture coordinates ({texture_coordinates.shape[0]}) must match number of points ({valid_length})'
            raise ValueError(msg)
        if texture_coordinates.shape[1] != 2:
            msg = f'Texture coordinates must only have 2 components, not ({texture_coordinates.shape[1]})'
            raise ValueError(msg)
        vtkarr = _vtk.numpyTovtkDataArray(texture_coordinates, name='Texture Coordinates')
        self.SetTCoords(vtkarr)
        self.Modified()

    @property
    def active_texture_coordinates_name(self: Self) -> str | None:
        """Return the name of the active texture coordinates array.

        Returns
        -------
        Optional[str]
            Name of the active texture coordinates array.

        Examples
        --------
        >>> import pyvista as pv
        >>> mesh = pv.Cube()
        >>> mesh.point_data.active_texture_coordinates_name
        'TCoords'

        """
        self._raise_no_texture_coordinates()
        if self.GetTCoords() is not None:
            return str(self.GetTCoords().GetName())
        return None

    @active_texture_coordinates_name.setter
    def active_texture_coordinates_name(self: Self, name: str | None) -> None:
        """Set the name of the active texture coordinates array.

        Parameters
        ----------
        name : str
            Name of the active texture coordinates array.

        """
        if name is None:
            self.SetActiveTCoords(None)
            return

        self._raise_no_texture_coordinates()
        dtype = self[name].dtype
        # only vtkDataArray subclasses can be set as active attributes
        if np.issubdtype(dtype, np.number) or np.issubdtype(dtype, bool):
            self.SetActiveTCoords(name)<|MERGE_RESOLUTION|>--- conflicted
+++ resolved
@@ -792,11 +792,6 @@
                 tmparray.fill(data)
                 data = tmparray
             if data.shape[0] != array_len:
-<<<<<<< HEAD
-                msg = f'data length of ({data.shape[0]}) != required length ({array_len})'
-                raise ValueError(msg)
-
-=======
                 raise ValueError(
                     f"Invalid array shape. Array '{name}' has length ({data.shape[0]}) but a length of ({array_len}) was expected.",
                 )
@@ -804,7 +799,6 @@
                 raise ValueError(
                     f"Invalid array shape. Empty arrays are not allowed. Array '{name}' cannot have shape {data.shape}."
                 )
->>>>>>> f1eaf171
         # attempt to reuse the existing pointer to underlying VTK data
         if isinstance(data, pyvista_ndarray):
             # pyvista_ndarray already contains the reference to the vtk object
