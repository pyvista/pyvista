"""Implements DataSetAttributes, which represents and manipulates datasets."""

from typing import Any, Dict, Iterator, List, Optional, Sequence, Tuple, Union

import numpy as np

from . import _vtk_core as _vtk
from ._typing_core import Number
from .pyvista_ndarray import pyvista_ndarray
from .utilities.arrays import FieldAssociation, convert_array, copy_vtk_array

# from https://vtk.org/doc/nightly/html/vtkDataSetAttributes_8h_source.html
attr_type = [
    'SCALARS',  # 0
    'VECTORS',  # 1
    'NORMALS',  # 2
    'TCOORDS',  # 3
    'TENSORS',  # 4
    'GLOBALIDS',  # 5
    'PEDIGREEIDS',  # 6
    'EDGEFLAG',  # 7
    'TANGENTS',  # 8
    'RATIONALWEIGHTS',  # 9
    'HIGHERORDERDEGREES',  # 10
    '',  # 11  (not an attribute)
]

# used to check if default args have changed in pop
_SENTINEL = pyvista_ndarray([])


class DataSetAttributes(_vtk.VTKObjectWrapper):
    """Python friendly wrapper of ``vtk.DataSetAttributes``.

    This class provides the ability to pick one of the present arrays as the
    currently active array for each attribute type by implementing a
    ``dict`` like interface.

    When adding data arrays but not desiring to set them as active
    scalars or vectors, use :func:`DataSetAttributes.set_array`.

    When adding directional data (such as velocity vectors), use
    :func:`DataSetAttributes.set_vectors`.

    When adding non-directional data (such as temperature values or
    multi-component scalars like RGBA values), use
    :func:`DataSetAttributes.set_scalars`.

    .. versionchanged:: 0.32.0
        The ``[]`` operator no longer allows integers.  Use
        :func:`DataSetAttributes.get_array` to retrieve an array
        using an index.

    Parameters
    ----------
    vtkobject : vtkFieldData
        The vtk object to wrap as a DataSetAttribute, usually an
        instance of ``vtk.vtkCellData``, ``vtk.vtkPointData``, or
        ``vtk.vtkFieldData``.

    dataset : vtkDataSet
        The vtkDataSet containing the vtkobject.

    association : FieldAssociation
        The array association type of the vtkobject.

    Notes
    -----
    When printing out the point arrays, you can see which arrays are
    the active scalars, vectors, normals, and texture coordinates.
    In the arrays list, ``SCALARS`` denotes that these are the active
    scalars, ``VECTORS`` denotes that these arrays are tagged as the
    active vectors data (i.e. data with magnitude and direction) and
    so on.

    Examples
    --------
    Store data with point association in a DataSet.

    >>> import pyvista
    >>> mesh = pyvista.Cube()
    >>> mesh.point_data['my_data'] = range(mesh.n_points)
    >>> data = mesh.point_data['my_data']
    >>> data
    pyvista_ndarray([0, 1, 2, 3, 4, 5, 6, 7])

    Change the data array and show that this is reflected in the DataSet.

    >>> data[:] = 0
    >>> mesh.point_data['my_data']
    pyvista_ndarray([0, 0, 0, 0, 0, 0, 0, 0])

    Remove the array.

    >>> del mesh.point_data['my_data']
    >>> 'my_data' in mesh.point_data
    False

    Print the available arrays from dataset attributes.

    >>> import numpy as np
    >>> mesh = pyvista.Plane(i_resolution=1, j_resolution=1)
    >>> mesh.point_data.set_array(range(4), 'my-data')
    >>> mesh.point_data.set_array(range(5, 9), 'my-other-data')
    >>> vectors0 = np.random.random((4, 3))
    >>> mesh.point_data.set_vectors(vectors0, 'vectors0')
    >>> vectors1 = np.random.random((4, 3))
    >>> mesh.point_data.set_vectors(vectors1, 'vectors1')
    >>> mesh.point_data
    pyvista DataSetAttributes
    Association     : POINT
    Active Scalars  : None
    Active Vectors  : vectors1
    Active Texture  : TextureCoordinates
    Active Normals  : Normals
    Contains arrays :
        Normals                 float32    (4, 3)               NORMALS
        TextureCoordinates      float32    (4, 2)               TCOORDS
        my-data                 int64      (4,)
        my-other-data           int64      (4,)
        vectors1                float64    (4, 3)               VECTORS
        vectors0                float64    (4, 3)

    """

    def __init__(
        self, vtkobject: _vtk.vtkFieldData, dataset: _vtk.vtkDataSet, association: FieldAssociation
    ):  # numpydoc ignore=PR01,RT01
        """Initialize DataSetAttributes."""
        super().__init__(vtkobject=vtkobject)
        self.dataset = dataset
        self.association = association

    def __repr__(self) -> str:
        """Printable representation of DataSetAttributes."""
        info = ['pyvista DataSetAttributes']
        array_info = ' None'
        if self:
            lines = []
            for i, (name, array) in enumerate(self.items()):
                if len(name) > 23:
                    name = f'{name[:20]}...'
                try:
                    arr_type = attr_type[self.IsArrayAnAttribute(i)]
                except (IndexError, TypeError, AttributeError):  # pragma: no cover
                    arr_type = ''

                # special treatment for vector data
                if self.association in [FieldAssociation.POINT, FieldAssociation.CELL]:
                    if name == self.active_vectors_name:
                        arr_type = 'VECTORS'

                line = f'{name[:23]:<24}{str(array.dtype):<11}{str(array.shape):<20} {arr_type}'.strip()
                lines.append(line)
            array_info = '\n    ' + '\n    '.join(lines)

        info.append(f'Association     : {self.association.name}')
        if self.association in [FieldAssociation.POINT, FieldAssociation.CELL]:
            info.append(f'Active Scalars  : {self.active_scalars_name}')
            info.append(f'Active Vectors  : {self.active_vectors_name}')
            info.append(f'Active Texture  : {self.active_t_coords_name}')
            info.append(f'Active Normals  : {self.active_normals_name}')

        info.append(f'Contains arrays :{array_info}')
        return '\n'.join(info)

    def get(self, key: str, value: Optional[Any] = None) -> Optional[pyvista_ndarray]:
        """Return the value of the item with the specified key.

        Parameters
        ----------
        key : str
            Name of the array item you want to return the value from.

        value : Any, optional
            A value to return if the key does not exist.  Default
            is ``None``.

        Returns
        -------
        Any
            Array if the ``key`` exists in the dataset, otherwise
            ``value``.

        Examples
        --------
        Show that the default return value for a non-existent key is
        ``None``.

        >>> import pyvista
        >>> mesh = pyvista.Cube()
        >>> mesh.point_data['my_data'] = range(mesh.n_points)
        >>> mesh.point_data.get('my-other-data')

        """
        if key in self:
            return self[key]
        return value

    def __bool__(self) -> bool:
        """Return ``True`` when there are arrays present."""
        return bool(self.GetNumberOfArrays())

    def __getitem__(self, key: str) -> pyvista_ndarray:
        """Implement ``[]`` operator.

        Accepts an array name.
        """
        if not isinstance(key, str):
            raise TypeError('Only strings are valid keys for DataSetAttributes.')
        return self.get_array(key)

<<<<<<< HEAD
    def __setitem__(self, key: str, value: Union[np.ndarray, Sequence, float]):
=======
    def __setitem__(
        self, key: str, value: Union[np.ndarray, Sequence]
    ):  # numpydoc ignore=PR01,RT01
>>>>>>> 74bb2864
        """Implement setting with the ``[]`` operator."""
        if not isinstance(key, str):
            raise TypeError('Only strings are valid keys for DataSetAttributes.')

        has_arr = key in self
        self.set_array(value, name=key)

        # do not make array active if it already exists.  This covers
        # an inplace update like self.point_data[key] += 1
        if has_arr:
            return

        # make active if not field data and there isn't already an active scalar
        if (
            self.association
            in [
                FieldAssociation.POINT,
                FieldAssociation.CELL,
            ]
            and self.active_scalars_name is None
        ):
            self.active_scalars_name = key

    def __delitem__(self, key: str):
        """Implement del with array name or index."""
        if not isinstance(key, str):
            raise TypeError('Only strings are valid keys for DataSetAttributes.')

        self.remove(key)

    def __contains__(self, name: str) -> bool:
        """Implement the ``in`` operator."""
        return name in self.keys()

    def __iter__(self) -> Iterator[str]:
        """Implement for loop iteration."""
        yield from self.keys()

    def __len__(self) -> int:
        """Return the number of arrays."""
        return self.VTKObject.GetNumberOfArrays()

    @property
    def active_scalars(self) -> Optional[pyvista_ndarray]:  # numpydoc ignore=RT01
        """Return the active scalars.

        .. versionchanged:: 0.32.0
            Can no longer be used to set the active scalars.  Either use
            :func:`DataSetAttributes.set_scalars` or if the array
            already exists, assign to
            :attr:`pyvista.DataSetAttributes.active_scalars_name`.

        Returns
        -------
        Optional[pyvista_ndarray]
            Active scalars.

        Examples
        --------
        Associate point data to a simple cube mesh and show that the
        active scalars in the point array are the most recently added
        array.

        >>> import pyvista
        >>> import numpy as np
        >>> mesh = pyvista.Cube()
        >>> mesh.point_data['data0'] = np.arange(mesh.n_points)
        >>> mesh.point_data.active_scalars
        pyvista_ndarray([0, 1, 2, 3, 4, 5, 6, 7])

        """
        self._raise_field_data_no_scalars_vectors()
        if self.GetScalars() is not None:
            array = pyvista_ndarray(
                self.GetScalars(), dataset=self.dataset, association=self.association
            )
            return self._patch_type(array)
        return None

    @property
    def active_vectors(self) -> Optional[np.ndarray]:  # numpydoc ignore=RT01
        """Return the active vectors as a pyvista_ndarray.

        .. versionchanged:: 0.32.0
            Can no longer be used to set the active vectors.  Either use
            :func:`DataSetAttributes.set_vectors` or if the array
            already exists, assign to
            :attr:`pyvista.DataSetAttributes.active_vectors_name`.

        Returns
        -------
        Optional[np.ndarray]
            Active vectors as a pyvista_ndarray.

        Examples
        --------
        Associate point data to a simple cube mesh and show that the
        active vectors in the point array are the most recently added
        array.

        >>> import pyvista
        >>> import numpy as np
        >>> mesh = pyvista.Cube()
        >>> vectors = np.random.random((mesh.n_points, 3))
        >>> mesh.point_data.set_vectors(vectors, 'my-vectors')
        >>> vectors_out = mesh.point_data.active_vectors
        >>> vectors_out.shape
        (8, 3)

        """
        self._raise_field_data_no_scalars_vectors()
        vectors = self.GetVectors()
        if vectors is not None:
            return pyvista_ndarray(vectors, dataset=self.dataset, association=self.association)
        return None

    @property
    def valid_array_len(self) -> Optional[int]:  # numpydoc ignore=RT01
        """Return the length data should be when added to the dataset.

        If there are no restrictions, returns ``None``.

        Returns
        -------
        Optional[int]
            Length data should be when added to the dataset.

        Examples
        --------
        Show that valid array lengths match the number of points and
        cells for point and cell arrays, and there is no length limit
        for field data.

        >>> import pyvista
        >>> mesh = pyvista.Cube()
        >>> mesh.n_points, mesh.n_cells
        (8, 6)
        >>> mesh.point_data.valid_array_len
        8
        >>> mesh.cell_data.valid_array_len
        6
        >>> mesh.field_data.valid_array_len is None
        True

        """
        if self.association == FieldAssociation.POINT:
            return self.dataset.GetNumberOfPoints()
        if self.association == FieldAssociation.CELL:
            return self.dataset.GetNumberOfCells()
        return None

    @property
    def active_t_coords(self) -> Optional[pyvista_ndarray]:  # numpydoc ignore=RT01
        """Return the active texture coordinates array.

        Returns
        -------
        pyvista.pyvista_ndarray
            Array of the active texture coordinates.

        Examples
        --------
        >>> import pyvista
        >>> mesh = pyvista.Cube()
        >>> mesh.point_data.active_t_coords
        pyvista_ndarray([[ 0.,  0.],
                         [ 1.,  0.],
                         [ 1.,  1.],
                         [ 0.,  1.],
                         [-0.,  0.],
                         [-0.,  1.],
                         [-1.,  1.],
                         [-1.,  0.]], dtype=float32)

        """
        self._raise_no_t_coords()
        t_coords = self.GetTCoords()
        if t_coords is not None:
            return pyvista_ndarray(t_coords, dataset=self.dataset, association=self.association)
        return None

    @active_t_coords.setter
    def active_t_coords(self, t_coords: np.ndarray):  # numpydoc ignore=GL08
        """Set the active texture coordinates array.

        Parameters
        ----------
        t_coords : np.ndarray
            Array of the active texture coordinates.

        """
        self._raise_no_t_coords()
        if not isinstance(t_coords, np.ndarray):
            raise TypeError('Texture coordinates must be a numpy array')
        if t_coords.ndim != 2:
            raise ValueError('Texture coordinates must be a 2-dimensional array')
        valid_length = self.valid_array_len
        if t_coords.shape[0] != valid_length:
            raise ValueError(
                f'Number of texture coordinates ({t_coords.shape[0]}) must match number of points ({valid_length})'
            )
        if t_coords.shape[1] != 2:
            raise ValueError(
                f'Texture coordinates must only have 2 components, not ({t_coords.shape[1]})'
            )
        vtkarr = _vtk.numpyTovtkDataArray(t_coords, name='Texture Coordinates')
        self.SetTCoords(vtkarr)
        self.Modified()

    @property
    def active_t_coords_name(self) -> Optional[str]:  # numpydoc ignore=RT01
        """Return the name of the active texture coordinates array.

        Returns
        -------
        Optional[str]
            Name of the active texture coordinates array.

        Examples
        --------
        >>> import pyvista
        >>> mesh = pyvista.Cube()
        >>> mesh.point_data.active_t_coords_name
        'TCoords'

        """
        self._raise_no_t_coords()
        if self.GetTCoords() is not None:
            return str(self.GetTCoords().GetName())
        return None

    @active_t_coords_name.setter
    def active_t_coords_name(self, name: str) -> None:  # numpydoc ignore=GL08
        """Set the name of the active texture coordinates array.

        Parameters
        ----------
        name : str
            Name of the active texture coordinates array.

        """
        if name is None:
            self.SetActiveTCoords(None)
            return

        self._raise_no_t_coords()
        dtype = self[name].dtype
        # only vtkDataArray subclasses can be set as active attributes
        if np.issubdtype(dtype, np.number) or dtype == bool:
            self.SetActiveTCoords(name)

    def get_array(self, key: Union[str, int]) -> pyvista_ndarray:
        """Get an array in this object.

        Parameters
        ----------
        key : str | int
            The name or index of the array to return.  Arrays are
            ordered within VTK DataSetAttributes, and this feature is
            mirrored here.

        Returns
        -------
        pyvista.pyvista_ndarray
            Returns a :class:`pyvista.pyvista_ndarray`.

        Raises
        ------
        KeyError
            If the key does not exist.

        Notes
        -----
        This is provided since arrays are ordered within VTK and can
        be indexed via an int.  When getting an array, you can just
        use the key of the array with the ``[]`` operator with the
        name of the array.

        Examples
        --------
        Store data with point association in a DataSet.

        >>> import pyvista
        >>> mesh = pyvista.Cube()
        >>> mesh.clear_data()
        >>> mesh.point_data['my_data'] = range(mesh.n_points)

        Access using an index.

        >>> mesh.point_data.get_array(0)
        pyvista_ndarray([0, 1, 2, 3, 4, 5, 6, 7])

        Access using a key.

        >>> mesh.point_data.get_array('my_data')
        pyvista_ndarray([0, 1, 2, 3, 4, 5, 6, 7])

        """
        self._raise_index_out_of_bounds(index=key)
        vtk_arr = self.GetArray(key)
        if vtk_arr is None:
            vtk_arr = self.GetAbstractArray(key)
            if vtk_arr is None:
                raise KeyError(f'{key}')
        narray = pyvista_ndarray(vtk_arr, dataset=self.dataset, association=self.association)
        return self._patch_type(narray)

    def _patch_type(self, narray):
        """Check if array needs to be represented as a different type."""
        name = narray.VTKObject.GetName()
        if name in self.dataset._association_bitarray_names[self.association.name]:
            narray = narray.view(np.bool_)  # type: ignore
        elif name in self.dataset._association_complex_names[self.association.name]:
            if narray.dtype == np.float32:
                narray = narray.view(np.complex64)  # type: ignore
            if narray.dtype == np.float64:
                narray = narray.view(np.complex128)  # type: ignore
            # remove singleton dimensions to match the behavior of the rest of 1D
            # VTK arrays
            narray = narray.squeeze()
        return narray

    def set_array(
        self, data: Union[Sequence[Number], Number, np.ndarray], name: str, deep_copy=False
    ) -> None:
        """Add an array to this object.

        Use this method when adding arrays to the DataSet.  If
        needed, these arrays can later be assigned to become the
        active scalars, vectors, normals, or texture coordinates with:

        * :attr:`active_scalars_name <DataSetAttributes.active_scalars_name>`
        * :attr:`active_vectors_name <DataSetAttributes.active_vectors_name>`
        * :attr:`active_normals_name <DataSetAttributes.active_normals_name>`
        * :attr:`active_t_coords_name <DataSetAttributes.active_t_coords_name>`

        Parameters
        ----------
        data : float | array_like[float]
            A :class:`pyvista.pyvista_ndarray`, :class:`numpy.ndarray`,
            ``list``, ``tuple`` or scalar value.

        name : str
            Name to assign to the data.  If this name already exists,
            it will be overwritten.

        deep_copy : bool, optional
            When ``True`` makes a full copy of the array.

        Notes
        -----
        You can simply use the ``[]`` operator to add an array to the
        dataset.  Note that this will automatically become the active
        scalars.

        Examples
        --------
        Add a point array to a mesh.

        >>> import pyvista
        >>> mesh = pyvista.Cube()
        >>> data = range(mesh.n_points)
        >>> mesh.point_data.set_array(data, 'my-data')
        >>> mesh.point_data['my-data']
        pyvista_ndarray([0, 1, 2, 3, 4, 5, 6, 7])

        Add a cell array to a mesh.

        >>> cell_data = range(mesh.n_cells)
        >>> mesh.cell_data.set_array(cell_data, 'my-data')
        >>> mesh.cell_data['my-data']
        pyvista_ndarray([0, 1, 2, 3, 4, 5])

        Add field data to a mesh.

        >>> field_data = range(3)
        >>> mesh.field_data.set_array(field_data, 'my-data')
        >>> mesh.field_data['my-data']
        pyvista_ndarray([0, 1, 2])

        """
        if not isinstance(name, str):
            raise TypeError('`name` must be a string')

        vtk_arr = self._prepare_array(data, name, deep_copy)
        self.VTKObject.AddArray(vtk_arr)
        self.VTKObject.Modified()

    def set_scalars(
        self, scalars: Union[Sequence[Number], Number, np.ndarray], name='scalars', deep_copy=False
    ):
        """Set the active scalars of the dataset with an array.

        In VTK and PyVista, scalars are a quantity that has no
        direction.  This can include data with multiple components
        (such as RGBA values) or just one component (such as
        temperature data).

        See :func:`DataSetAttributes.set_vectors` when adding arrays
        that contain magnitude and direction.

        Parameters
        ----------
        scalars : float | array_like[float]
            A :class:`pyvista.pyvista_ndarray`, :class:`numpy.ndarray`, ``list``,
            ``tuple`` or scalar value.

        name : str, default: 'scalars'
            Name to assign the scalars.

        deep_copy : bool, default: False
            When ``True`` makes a full copy of the array.

        Notes
        -----
        When adding directional data (such as velocity vectors), use
        :func:`DataSetAttributes.set_vectors`.

        Complex arrays will be represented internally as a 2 component float64
        array. This is due to limitations of VTK's native datatypes.

        Examples
        --------
        >>> import pyvista
        >>> mesh = pyvista.Cube()
        >>> mesh.clear_data()
        >>> scalars = range(mesh.n_points)
        >>> mesh.point_data.set_scalars(scalars, 'my-scalars')
        >>> mesh.point_data
        pyvista DataSetAttributes
        Association     : POINT
        Active Scalars  : my-scalars
        Active Vectors  : None
        Active Texture  : None
        Active Normals  : None
        Contains arrays :
            my-scalars              int64      (8,)                 SCALARS

        """
        vtk_arr = self._prepare_array(scalars, name, deep_copy)
        self.VTKObject.SetScalars(vtk_arr)
        self.VTKObject.Modified()

    def set_vectors(
        self, vectors: Union[Sequence[Number], Number, np.ndarray], name: str, deep_copy=False
    ):
        """Set the active vectors of this data attribute.

        Vectors are a quantity that has magnitude and direction, such
        as normal vectors or a velocity field.

        The vectors data must contain three components per cell or
        point.  Use :func:`DataSetAttributes.set_scalars` when
        adding non-directional data.

        Parameters
        ----------
        vectors : float | array_like[float]
            A :class:`pyvista.pyvista_ndarray`, :class:`numpy.ndarray`,
            ``list``, or ``tuple``.  Must match the number of cells or points
            of the dataset.

        name : str
            Name of the vectors.

        deep_copy : bool, default: False
            When ``True`` makes a full copy of the array.  When
            ``False``, the data references the original array
            without copying it.

        Notes
        -----
        PyVista and VTK treats vectors and scalars differently when
        performing operations. Vector data, unlike scalar data, is
        rotated along with the geometry when the DataSet is passed
        through a transformation filter.

        When adding non-directional data (such temperature values or
        multi-component scalars like RGBA values), you can also use
        :func:`DataSetAttributes.set_scalars`.

        Examples
        --------
        Add random vectors to a mesh as point data.

        >>> import pyvista
        >>> import numpy as np
        >>> mesh = pyvista.Cube()
        >>> mesh.clear_data()
        >>> vectors = np.random.random((mesh.n_points, 3))
        >>> mesh.point_data.set_vectors(vectors, 'my-vectors')
        >>> mesh.point_data
        pyvista DataSetAttributes
        Association     : POINT
        Active Scalars  : None
        Active Vectors  : my-vectors
        Active Texture  : None
        Active Normals  : None
        Contains arrays :
            my-vectors              float64    (8, 3)               VECTORS

        """
        # prepare the array and add an attribute so that we can track this as a vector
        vtk_arr = self._prepare_array(vectors, name, deep_copy)

        n_comp = vtk_arr.GetNumberOfComponents()
        if n_comp != 3:
            raise ValueError(f'Vector array should contain 3 components, got {n_comp}')

        # check if there are current vectors, if so, we need to keep
        # this array around since setting active vectors will remove
        # this array.
        current_vectors = self.GetVectors()

        # now we can set the active vectors and add back in the old vectors as an array
        self.VTKObject.SetVectors(vtk_arr)
        if current_vectors is not None:
            self.VTKObject.AddArray(current_vectors)

        self.VTKObject.Modified()

    def _prepare_array(
        self, data: Union[Sequence[Number], Number, np.ndarray], name: str, deep_copy: bool
    ) -> _vtk.vtkDataSet:  # numpydoc ignore=PR01,RT01
        """Prepare an array to be added to this dataset.

        Notes
        -----
        This method also adds metadata necessary for VTK to support non-VTK
        compatible datatypes like ``numpy.complex128`` or ``numpy.bool_`` to
        the underlying dataset.

        """
        if data is None:
            raise TypeError('``data`` cannot be None.')

        # convert to numpy type if necessary
        data = np.asanyarray(data)

        if self.association == FieldAssociation.POINT:
            array_len = self.dataset.GetNumberOfPoints()
        elif self.association == FieldAssociation.CELL:
            array_len = self.dataset.GetNumberOfCells()
        else:
            array_len = 1 if data.ndim == 0 else data.shape[0]

        # Fixup input array length for scalar input
        if not isinstance(data, np.ndarray) or np.ndim(data) == 0:
            tmparray = np.empty(array_len)
            tmparray.fill(data)
            data = tmparray
        if data.shape[0] != array_len:
            raise ValueError(f'data length of ({data.shape[0]}) != required length ({array_len})')

        # attempt to reuse the existing pointer to underlying VTK data
        if isinstance(data, pyvista_ndarray):
            # pyvista_ndarray already contains the reference to the vtk object
            # pyvista needs to use the copy of this object rather than wrapping
            # the array (which leaves a C++ pointer uncollected.
            if data.VTKObject is not None:
                # VTK doesn't support strides, therefore we can't directly
                # point to the underlying object
                if data.flags.c_contiguous:
                    # no reason to return a shallow copy if the array and name
                    # are identical, just return the underlying array name
                    if not deep_copy and isinstance(name, str) and data.VTKObject.GetName() == name:
                        return data.VTKObject

                    vtk_arr = copy_vtk_array(data.VTKObject, deep=deep_copy)
                    if isinstance(name, str):
                        vtk_arr.SetName(name)
                    return vtk_arr

        # reset data association
        if name in self.dataset._association_bitarray_names[self.association.name]:
            self.dataset._association_bitarray_names[self.association.name].remove(name)
        if name in self.dataset._association_complex_names[self.association.name]:
            self.dataset._association_complex_names[self.association.name].remove(name)

        if data.dtype == np.bool_:
            self.dataset._association_bitarray_names[self.association.name].add(name)
            data = data.view(np.uint8)
        elif np.issubdtype(data.dtype, np.complexfloating):
            if data.dtype not in (np.complex64, np.complex128):
                raise ValueError(
                    'Only numpy.complex64 or numpy.complex128 is supported when '
                    'setting dataset attributes'
                )

            if data.ndim != 1:
                if data.shape[1] != 1:
                    raise ValueError('Complex data must be single dimensional.')
            self.dataset._association_complex_names[self.association.name].add(name)

            # complex data is stored internally as a contiguous 2 component
            # float arrays
            if data.dtype == np.complex64:
                data = data.view(np.float32).reshape(-1, 2)
            else:
                data = data.view(np.float64).reshape(-1, 2)

        shape = data.shape
        if data.ndim == 3:
            # Array of matrices. We need to make sure the order in
            # memory is right.  If row major (C/C++),
            # transpose. VTK wants column major (Fortran order). The deep
            # copy later will make sure that the array is contiguous.
            # If column order but not contiguous, transpose so that the
            # deep copy below does not happen.
            size = data.dtype.itemsize
            if (data.strides[1] / size == 3 and data.strides[2] / size == 1) or (
                data.strides[1] / size == 1
                and data.strides[2] / size == 3
                and not data.flags.contiguous
            ):
                data = data.transpose(0, 2, 1)

        # If array is not contiguous, make a deep copy that is contiguous
        if not data.flags.contiguous:
            data = np.ascontiguousarray(data)

        # Flatten array of matrices to array of vectors
        if len(shape) == 3:
            data = data.reshape(shape[0], shape[1] * shape[2])

        # Swap bytes from big to little endian.
        if data.dtype.byteorder == '>':
            data = data.byteswap(inplace=True)

        # this handles the case when an input array is directly added to the
        # output. We want to make sure that the array added to the output is not
        # referring to the input dataset.
        copy = pyvista_ndarray(data)

        return convert_array(copy, name, deep=deep_copy)

    def remove(self, key: str) -> None:
        """Remove an array.

        Parameters
        ----------
        key : str
            The name of the array to remove.

        Notes
        -----
        You can also use the ``del`` statement.

        Examples
        --------
        Add a point data array to a DataSet and then remove it.

        >>> import pyvista
        >>> mesh = pyvista.Cube()
        >>> mesh.point_data['my_data'] = range(mesh.n_points)
        >>> mesh.point_data.remove('my_data')

        Show that the array no longer exists in ``point_data``.

        >>> 'my_data' in mesh.point_data
        False

        """
        if not isinstance(key, str):
            raise TypeError('Only strings are valid keys for DataSetAttributes.')

        if key not in self:
            raise KeyError(f'{key} not present.')

        try:
            self.dataset._association_bitarray_names[self.association.name].remove(key)
        except KeyError:
            pass
        self.VTKObject.RemoveArray(key)
        self.VTKObject.Modified()

    def pop(self, key: str, default=_SENTINEL) -> pyvista_ndarray:
        """Remove an array and return it.

        Parameters
        ----------
        key : str
            The name of the array to remove and return.

        default : Any, optional
            If default is not given and key is not in the dictionary,
            a KeyError is raised.

        Returns
        -------
        pyvista_ndarray
            Requested array.

        Examples
        --------
        Add a point data array to a DataSet and then remove it.

        >>> import pyvista
        >>> mesh = pyvista.Cube()
        >>> mesh.point_data['my_data'] = range(mesh.n_points)
        >>> mesh.point_data.pop('my_data')
        pyvista_ndarray([0, 1, 2, 3, 4, 5, 6, 7])

        Show that the array no longer exists in ``point_data``.

        >>> 'my_data' in mesh.point_data
        False

        """
        if not isinstance(key, str):
            raise TypeError('Only strings are valid keys for DataSetAttributes.')

        if key not in self:
            if default is _SENTINEL:
                raise KeyError(f'{key} not present.')
            return default

        narray = self.get_array(key)

        self.remove(key)
        return narray

    def items(self) -> List[Tuple[str, pyvista_ndarray]]:
        """Return a list of (array name, array value) tuples.

        Returns
        -------
        list
            List of keys and values.

        Examples
        --------
        >>> import pyvista
        >>> mesh = pyvista.Cube()
        >>> mesh.clear_data()
        >>> mesh.cell_data['data0'] = [0] * mesh.n_cells
        >>> mesh.cell_data['data1'] = range(mesh.n_cells)
        >>> mesh.cell_data.items()
        [('data0', pyvista_ndarray([0, 0, 0, 0, 0, 0])), ('data1', pyvista_ndarray([0, 1, 2, 3, 4, 5]))]

        """
        return list(zip(self.keys(), self.values()))

    def keys(self) -> List[str]:
        """Return the names of the arrays as a list.

        Returns
        -------
        list
            List of keys.

        Examples
        --------
        >>> import pyvista
        >>> mesh = pyvista.Sphere()
        >>> mesh.clear_data()
        >>> mesh.point_data['data0'] = [0] * mesh.n_points
        >>> mesh.point_data['data1'] = range(mesh.n_points)
        >>> mesh.point_data.keys()
        ['data0', 'data1']

        """
        keys = []
        for i in range(self.GetNumberOfArrays()):
            array = self.VTKObject.GetAbstractArray(i)
            name = array.GetName()
            if name:
                keys.append(name)
            else:  # pragma: no cover
                # Assign this array a name
                name = f'Unnamed_{i}'
                array.SetName(name)
                keys.append(name)
        return keys

    def values(self) -> List[pyvista_ndarray]:
        """Return the arrays as a list.

        Returns
        -------
        list
            List of arrays.

        Examples
        --------
        >>> import pyvista
        >>> mesh = pyvista.Cube()
        >>> mesh.clear_data()
        >>> mesh.cell_data['data0'] = [0] * mesh.n_cells
        >>> mesh.cell_data['data1'] = range(mesh.n_cells)
        >>> mesh.cell_data.values()
        [pyvista_ndarray([0, 0, 0, 0, 0, 0]), pyvista_ndarray([0, 1, 2, 3, 4, 5])]

        """
        return [self.get_array(name) for name in self.keys()]

    def clear(self):
        """Remove all arrays in this object.

        Examples
        --------
        Add an array to ``point_data`` to a DataSet and then clear the
        point_data.

        >>> import pyvista
        >>> mesh = pyvista.Cube()
        >>> mesh.clear_data()
        >>> mesh.point_data['my_data'] = range(mesh.n_points)
        >>> len(mesh.point_data)
        1
        >>> mesh.point_data.clear()
        >>> len(mesh.point_data)
        0

        """
        for array_name in self.keys():
            self.remove(key=array_name)

    def update(self, array_dict: Union[Dict[str, np.ndarray], 'DataSetAttributes']):
        """Update arrays in this object from another dictionary or dataset attributes.

        For each key, value given, add the pair. If it already exists, replace
        it with the new array. These arrays will be copied.

        Parameters
        ----------
        array_dict : dict, DataSetAttributes
            A dictionary of ``(array name, :class:`numpy.ndarray`)`` or a
            :class:`pyvista.DataSetAttributes`.

        Examples
        --------
        Add two arrays to ``point_data`` using ``update``.

        >>> import numpy as np
        >>> from pyvista import examples
        >>> mesh = examples.load_uniform()
        >>> n = len(mesh.point_data)
        >>> arrays = {
        ...     'foo': np.arange(mesh.n_points),
        ...     'rand': np.random.random(mesh.n_points),
        ... }
        >>> mesh.point_data.update(arrays)
        >>> mesh.point_data
        pyvista DataSetAttributes
        Association     : POINT
        Active Scalars  : Spatial Point Data
        Active Vectors  : None
        Active Texture  : None
        Active Normals  : None
        Contains arrays :
            Spatial Point Data      float64    (1000,)              SCALARS
            foo                     int64      (1000,)
            rand                    float64    (1000,)

        """
        for name, array in array_dict.items():
            self[name] = array.copy()

    def _raise_index_out_of_bounds(self, index: Any):
        """Raise a KeyError if array index is out of bounds."""
        if isinstance(index, int):
            max_index = self.VTKObject.GetNumberOfArrays()
            if not 0 <= index < max_index:
                raise KeyError(f'Array index ({index}) out of range [0, {max_index - 1}]')

    def _raise_field_data_no_scalars_vectors(self):
        """Raise a TypeError if FieldData."""
        if self.association == FieldAssociation.NONE:
            raise TypeError('FieldData does not have active scalars or vectors.')

    @property
    def active_scalars_name(self) -> Optional[str]:  # numpydoc ignore=RT01
        """Return name of the active scalars.

        Returns
        -------
        Optional[str]
            Name of the active scalars.

        Examples
        --------
        Add two arrays to the mesh point data. Note how the first array becomes
        the active scalars since the ``mesh`` contained no scalars.

        >>> import pyvista
        >>> mesh = pyvista.Sphere()
        >>> mesh.point_data['my_data'] = range(mesh.n_points)
        >>> mesh.point_data['my_other_data'] = range(mesh.n_points)
        >>> mesh.point_data.active_scalars_name
        'my_data'

        Set the name of the active scalars.

        >>> mesh.point_data.active_scalars_name = 'my_other_data'
        >>> mesh.point_data.active_scalars_name
        'my_other_data'

        """
        if self.GetScalars() is not None:
            name = self.GetScalars().GetName()
            if name is None:
                # Getting the keys has the side effect of naming "unnamed" arrays
                self.keys()
                name = self.GetScalars().GetName()
            return str(name)
        return None

    @active_scalars_name.setter
    def active_scalars_name(self, name: str) -> None:  # numpydoc ignore=GL08
        """Set name of the active scalars.

        Parameters
        ----------
        name : str
            Name of the active scalars.

        """
        # permit setting no active scalars
        if name is None:
            self.SetActiveScalars(None)
            return
        self._raise_field_data_no_scalars_vectors()
        dtype = self[name].dtype
        # only vtkDataArray subclasses can be set as active attributes
        if np.issubdtype(dtype, np.number) or dtype == bool:
            self.SetActiveScalars(name)

    @property
    def active_vectors_name(self) -> Optional[str]:  # numpydoc ignore=RT01
        """Return name of the active vectors.

        Returns
        -------
        Optional[str]
            Name of the active vectors.

        Examples
        --------
        >>> import pyvista
        >>> import numpy as np
        >>> mesh = pyvista.Sphere()
        >>> mesh.point_data.set_vectors(
        ...     np.random.random((mesh.n_points, 3)), 'my-vectors'
        ... )
        >>> mesh.point_data.active_vectors_name
        'my-vectors'

        """
        if self.GetVectors() is not None:
            return str(self.GetVectors().GetName())
        return None

    @active_vectors_name.setter
    def active_vectors_name(self, name: str) -> None:  # numpydoc ignore=GL08
        """Set name of the active vectors.

        Parameters
        ----------
        name : str
            Name of the active vectors.

        """
        # permit setting no active
        if name is None:
            self.SetActiveVectors(None)
            return
        self._raise_field_data_no_scalars_vectors()
        if name not in self:
            raise KeyError(f'DataSetAttribute does not contain "{name}"')
        # verify that the array has the correct number of components
        n_comp = self.GetArray(name).GetNumberOfComponents()
        if n_comp != 3:
            raise ValueError(f'{name} needs 3 components, has ({n_comp})')
        self.SetActiveVectors(name)

    def __eq__(self, other: Any) -> bool:
        """Test dict-like equivalency."""
        # here we check if other is the same class or a subclass of self.
        if not isinstance(other, type(self)):
            return False

        if set(self.keys()) != set(other.keys()):
            return False

        # verify the value of the arrays
        for key, value in other.items():
            if not np.array_equal(value, self[key]):
                return False

        # check the name of the active attributes
        if self.association != FieldAssociation.NONE:
            for name in ['scalars', 'vectors', 't_coords', 'normals']:
                attr = f'active_{name}_name'
                if getattr(other, attr) != getattr(self, attr):
                    return False

        return True

    @property
    def active_normals(self) -> Optional[pyvista_ndarray]:  # numpydoc ignore=RT01
        """Return the normals.

        Returns
        -------
        pyvista_ndarray
            Normals of this dataset attribute.  ``None`` if no
            normals have been set.

        Notes
        -----
        Field data will have no normals.

        Examples
        --------
        First, compute cell normals.

        >>> import pyvista
        >>> mesh = pyvista.Plane(i_resolution=1, j_resolution=1)
        >>> mesh.point_data
        pyvista DataSetAttributes
        Association     : POINT
        Active Scalars  : None
        Active Vectors  : None
        Active Texture  : TextureCoordinates
        Active Normals  : Normals
        Contains arrays :
            Normals                 float32    (4, 3)               NORMALS
            TextureCoordinates      float32    (4, 2)               TCOORDS

        >>> mesh.point_data.active_normals
        pyvista_ndarray([[0., 0., 1.],
                         [0., 0., 1.],
                         [0., 0., 1.],
                         [0., 0., 1.]], dtype=float32)

        Assign normals to the cell arrays.  An array will be added
        named ``"Normals"``.

        >>> mesh.cell_data.active_normals = [[0.0, 0.0, 1.0]]
        >>> mesh.cell_data
        pyvista DataSetAttributes
        Association     : CELL
        Active Scalars  : None
        Active Vectors  : None
        Active Texture  : None
        Active Normals  : Normals
        Contains arrays :
            Normals                 float64    (1, 3)               NORMALS

        """
        self._raise_no_normals()
        vtk_normals = self.GetNormals()
        if vtk_normals is not None:
            return pyvista_ndarray(vtk_normals, dataset=self.dataset, association=self.association)
        return None

    @active_normals.setter
    def active_normals(self, normals: Union[Sequence[Number], np.ndarray]):  # numpydoc ignore=GL08
        """Set the normals.

        Parameters
        ----------
        normals : Union[Sequence[Number], np.ndarray]
            Normals of this dataset attribute.

        """
        self._raise_no_normals()
        normals = np.asarray(normals)
        if normals.ndim != 2:
            raise ValueError('Normals must be a 2-dimensional array')
        valid_length = self.valid_array_len
        if normals.shape[0] != valid_length:
            raise ValueError(
                f'Number of normals ({normals.shape[0]}) must match number of points ({valid_length})'
            )
        if normals.shape[1] != 3:
            raise ValueError(f'Normals must have exactly 3 components, not ({normals.shape[1]})')

        vtkarr = _vtk.numpyTovtkDataArray(normals, name='Normals')
        self.SetNormals(vtkarr)
        self.Modified()

    @property
    def active_normals_name(self) -> Optional[str]:  # numpydoc ignore=RT01
        """Return the name of the normals array.

        Returns
        -------
        str
            Name of the active normals array.

        Examples
        --------
        First, compute cell normals.

        >>> import pyvista
        >>> mesh = pyvista.Plane(i_resolution=1, j_resolution=1)
        >>> mesh_w_normals = mesh.compute_normals()
        >>> mesh_w_normals.point_data.active_normals_name
        'Normals'

        """
        self._raise_no_normals()
        if self.GetNormals() is not None:
            return str(self.GetNormals().GetName())
        return None

    @active_normals_name.setter
    def active_normals_name(self, name: str) -> None:  # numpydoc ignore=GL08
        """Set the name of the normals array.

        Parameters
        ----------
        name : str
            Name of the active normals array.

        """
        # permit setting no active
        if name is None:
            self.SetActiveNormals(None)
            return
        self._raise_no_normals()
        self.SetActiveNormals(name)

    def _raise_no_normals(self):
        """Raise AttributeError when attempting access normals for field data."""
        if self.association == FieldAssociation.NONE:
            raise AttributeError('FieldData does not have active normals.')

    def _raise_no_t_coords(self):
        """Raise AttributeError when attempting access t_coords for field data."""
        if self.association == FieldAssociation.NONE:
            raise AttributeError('FieldData does not have active texture coordinates.')<|MERGE_RESOLUTION|>--- conflicted
+++ resolved
@@ -210,13 +210,9 @@
             raise TypeError('Only strings are valid keys for DataSetAttributes.')
         return self.get_array(key)
 
-<<<<<<< HEAD
-    def __setitem__(self, key: str, value: Union[np.ndarray, Sequence, float]):
-=======
     def __setitem__(
-        self, key: str, value: Union[np.ndarray, Sequence]
+        self, key: str, value: Union[np.ndarray, Sequence, float]
     ):  # numpydoc ignore=PR01,RT01
->>>>>>> 74bb2864
         """Implement setting with the ``[]`` operator."""
         if not isinstance(key, str):
             raise TypeError('Only strings are valid keys for DataSetAttributes.')
