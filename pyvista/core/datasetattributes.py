--- conflicted
+++ resolved
@@ -412,11 +412,7 @@
         return self.active_texture_coordinates
 
     @active_t_coords.setter
-<<<<<<< HEAD
-    def active_t_coords(self, t_coords: NumpyArray[float]):
-=======
     def active_t_coords(self, t_coords: NumpyArray[float]) -> None:  # numpydoc ignore=GL08
->>>>>>> 5d458509
         """Set the active texture coordinates array.
 
         .. deprecated:: 0.43.0
