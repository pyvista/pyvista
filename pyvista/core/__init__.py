--- conflicted
+++ resolved
@@ -3,13 +3,8 @@
 from .common import Common, DataObject
 from .composite import MultiBlock
 from .datasetattributes import DataSetAttributes
-<<<<<<< HEAD
-from .polydatafilters import (CompositeFilters, DataSetFilters, PolyDataFilters,
-                              UnstructuredGridFilters, UniformGridFilters)
-=======
-from .unstructuredgridfilters import (CompositeFilters, DataSetFilters, PolyDataFilters,
-                                      UnstructuredGridFilters, UniformGridFilters)
->>>>>>> d97fc82a
+from .polydatafilters import PolyDataFilters
+from .unstructuredgridfilters import UnstructuredGridFilters
 from .grid import Grid, RectilinearGrid, UniformGrid
 from .objects import Table, Texture
 from .pointset import PointGrid, PolyData, StructuredGrid, UnstructuredGrid
