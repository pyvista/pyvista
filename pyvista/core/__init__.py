--- conflicted
+++ resolved
@@ -1,10 +1,6 @@
 """Core routines."""
 
-<<<<<<< HEAD
-from .dataset import DataSet, DataObject
-=======
 from .common import Common, DataObject
->>>>>>> e5f9d6c9
 from .composite import MultiBlock
 from .datasetattributes import DataSetAttributes
 from .filters import (CompositeFilters, DataSetFilters, PolyDataFilters, StructuredGridFilters,
