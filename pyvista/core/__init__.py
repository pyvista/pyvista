"""Core routines."""

<<<<<<< HEAD
from .dataset import DataSet, DataObject
=======
from pyvista.core.filters import (CompositeFilters, DataSetFilters, PolyDataFilters, StructuredGridFilters,
                                  UniformGridFilters, UnstructuredGridFilters)
from .common import Common, DataObject
>>>>>>> 37078c36
from .composite import MultiBlock
from .datasetattributes import DataSetAttributes
from .grid import Grid, RectilinearGrid, UniformGrid
from .objects import Table, Texture
from .pointset import PointGrid, PolyData, StructuredGrid, UnstructuredGrid
from .pyvista_ndarray import pyvista_ndarray<|MERGE_RESOLUTION|>--- conflicted
+++ resolved
@@ -1,12 +1,8 @@
 """Core routines."""
 
-<<<<<<< HEAD
-from .dataset import DataSet, DataObject
-=======
 from pyvista.core.filters import (CompositeFilters, DataSetFilters, PolyDataFilters, StructuredGridFilters,
                                   UniformGridFilters, UnstructuredGridFilters)
-from .common import Common, DataObject
->>>>>>> 37078c36
+from .dataset import DataSet, DataObject
 from .composite import MultiBlock
 from .datasetattributes import DataSetAttributes
 from .grid import Grid, RectilinearGrid, UniformGrid
