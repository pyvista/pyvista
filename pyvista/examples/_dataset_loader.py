--- conflicted
+++ resolved
@@ -34,14 +34,12 @@
 from abc import abstractmethod
 import functools
 import os
+from pathlib import Path
 from typing import (
     Any,
     Callable,
     Dict,
-<<<<<<< HEAD
     Generic,
-=======
->>>>>>> b812a012
     List,
     Optional,
     Protocol,
@@ -60,14 +58,6 @@
 from pyvista.core._typing_core import NumpyArray
 from pyvista.core.utilities.fileio import get_ext
 
-<<<<<<< HEAD
-=======
-DatasetType = Union[pv.DataSet, pv.DataSet, pv.Texture, NumpyArray[Any], pv.MultiBlock]
-DatasetTypeType = Union[
-    Type[pv.DataSet], Type[pv.Texture], Type[NumpyArray[Any]], Type[pv.MultiBlock]
-]
-
->>>>>>> b812a012
 # Define TypeVars for two main class definitions used by this module:
 #   1. classes for single file inputs: T -> T
 #   2. classes for multi-file inputs: (T, ...) -> (T, ...)
@@ -127,17 +117,104 @@
         """Return the base file reader(s) used to read the files."""
 
     @property
-<<<<<<< HEAD
-=======
-    def dataset(self) -> Optional[Union[DatasetType, Tuple[DatasetType, ...]]]:
-        """Return the dataset."""
-        return None
-
-    @property
-    def dataset_iterable(self) -> Tuple[Any, ...]:
+    def unique_reader_type(
+        self,
+    ) -> Optional[Union[Type[pv.BaseReader], Tuple[Type[pv.BaseReader], ...]]]:
+        """Return unique reader type(s) from all file readers."""
+        return _get_unique_reader_type(self._reader)
+
+
+class _SingleFilePropsProtocol(_BaseFilePropsProtocol[str, int]):
+    """Define file properties of a single file."""
+
+
+class _MultiFilePropsProtocol(_BaseFilePropsProtocol[Tuple[str, ...], Tuple[int, ...]]):
+    """Define file properties of multiple files."""
+
+
+@runtime_checkable
+class _Downloadable(Protocol[_FilePropStrType_co]):
+    """Class which downloads file(s) from a source."""
+
+    @property
+    @abstractmethod
+    def source_name(self) -> _FilePropStrType_co:
+        """Return the name of the download relative to the base url."""
+
+    @property
+    @abstractmethod
+    def base_url(self) -> _FilePropStrType_co:
+        """Return the base url of the download."""
+
+    @property
+    def source_url_raw(self) -> _FilePropStrType_co:
+        """Return the raw source of the download.
+
+        This is the full URL used to download the data directly.
+        """
+        name_iter = [name] if isinstance(name := self.source_name, str) else name
+        base_url_iter = [url] if isinstance(url := self.base_url, str) else url
+        url_raw = [os.path.join(base_url, name) for base_url, name in zip(base_url_iter, name_iter)]
+        return url_raw[0] if isinstance(name, str) else tuple(url_raw)
+
+    @property
+    def source_url_blob(self) -> _FilePropStrType_co:
+        """Return the blob source of the download.
+
+        This URL is useful for linking to the source webpage for
+        a human to open on a browser.
+        """
+        # Make single urls iterable and replace 'raw' with 'blob'
+        url_iter = [url_raw] if isinstance(url_raw := self.source_url_raw, str) else url_raw
+        url_blob = [url.replace('/raw/', '/blob/') for url in url_iter]
+        return url_blob[0] if isinstance(url_raw, str) else tuple(url_blob)
+
+    @property
+    @abstractmethod
+    def path(self) -> _FilePropStrType_co:
+        """Return the file path of downloaded file."""
+
+    @abstractmethod
+    def download(self) -> _FilePropStrType_co:
+        """Download and return the file path(s)."""
+
+
+class _DatasetLoader:
+    """Load a dataset."""
+
+    def __init__(self, load_func: Callable[..., DatasetObject]):
+        self._load_func = load_func
+        self._dataset: Optional[DatasetObject] = None
+
+    @property
+    @final
+    def dataset(self) -> Optional[DatasetObject]:
+        """Return the loaded dataset object(s)."""
+        return self._dataset
+
+    def load(self, *args, **kwargs) -> DatasetObject:
+        """Load and return the dataset."""
+        # Subclasses should override this as needed
+        return self._load_func(*args, **kwargs)
+
+    @final
+    def load_and_store_dataset(self) -> DatasetObject:
+        """Load the dataset and store it."""
+        dataset = self.load()
+        self._dataset = dataset
+        return dataset
+
+    @final
+    def clear_dataset(self):
+        """Clear the stored dataset object from memory."""
+        del self._dataset
+
+    @property
+    @final
+    def dataset_iterable(self) -> Tuple[DatasetObject, ...]:
         """Return a tuple of all dataset object(s), including any nested objects.
 
-        If the dataset is a MultiBlock, the block itself is also returned as the first
+        If the dataset is a MultiBlock, the MultiBlock itself is also returned as the first
         item. Any nested MultiBlocks are not included, only their datasets.
 
         E.g. for a composite dataset:
@@ -166,207 +243,12 @@
         return tuple(flat)
 
     @property
-    def unique_dataset_type(
-        self,
-    ) -> Optional[Union[DatasetTypeType, Tuple[DatasetTypeType, ...]]]:
-        """Return unique dataset type(s) from all datasets."""
-        return _get_unique_dataset_type(self.dataset_iterable)
-
-    @property
->>>>>>> b812a012
-    def unique_reader_type(
-        self,
-    ) -> Optional[Union[Type[pv.BaseReader], Tuple[Type[pv.BaseReader], ...]]]:
-        """Return unique reader type(s) from all file readers."""
-        return _get_unique_reader_type(self._reader)
-
-<<<<<<< HEAD
-
-class _SingleFilePropsProtocol(_BaseFilePropsProtocol[str, int]):
-    """Define file properties of a single file."""
-
-
-class _MultiFilePropsProtocol(_BaseFilePropsProtocol[Tuple[str, ...], Tuple[int, ...]]):
-    """Define file properties of multiple files."""
-=======
-    @property
-    def unique_cell_types(
-        self,
-    ) -> Tuple[pv.CellType, ...]:
-        """Return unique cell types from all datasets."""
-        cell_types: Dict[pv.CellType, None] = {}
-        for data in self.dataset_iterable:
-            # Get the underlying dataset for the texture
-            if isinstance(data, pv.Texture):
-                data = pv.wrap(data.GetInput())
-            try:
-                for cell_type in pv.CellType:
-                    extracted = data.extract_cells_by_type(cell_type)
-                    if extracted.n_cells > 0:
-                        cell_types[cell_type] = None
-            except AttributeError:
-                continue
-        return tuple(sorted(cell_types.keys()))
->>>>>>> b812a012
-
-
-@runtime_checkable
-class _Downloadable(Protocol[_FilePropStrType_co]):
-<<<<<<< HEAD
-    """Class which downloads file(s) from a source."""
-=======
-    """Class which downloads a file  a 'download' method."""
->>>>>>> b812a012
-
-    @property
-    @abstractmethod
-    def source_name(self) -> _FilePropStrType_co:
-<<<<<<< HEAD
-        """Return the name of the download relative to the base url."""
-
-    @property
-    @abstractmethod
-    def base_url(self) -> _FilePropStrType_co:
-        """Return the base url of the download."""
-=======
-        """Return the name of the download file relative to the source repository."""
->>>>>>> b812a012
-
-    @property
-    def source_url_raw(self) -> _FilePropStrType_co:
-        """Return the raw source of the download.
-
-        This is the full URL used to download the data directly.
-        """
-<<<<<<< HEAD
-        name_iter = [name] if isinstance(name := self.source_name, str) else name
-        base_url_iter = [url] if isinstance(url := self.base_url, str) else url
-        url_raw = [os.path.join(base_url, name) for base_url, name in zip(base_url_iter, name_iter)]
-=======
-        from pyvista.examples.downloads import SOURCE
-
-        # Make single urls iterable and replace 'raw' with 'blob'
-        name_iter = [name] if isinstance(name := self.source_name, str) else name
-        url_raw = [os.path.join(SOURCE, name) for name in name_iter]
->>>>>>> b812a012
-        return url_raw[0] if isinstance(name, str) else tuple(url_raw)
-
-    @property
-    def source_url_blob(self) -> _FilePropStrType_co:
-        """Return the blob source of the download.
-
-        This URL is useful for linking to the source webpage for
-        a human to open on a browser.
-        """
-        # Make single urls iterable and replace 'raw' with 'blob'
-        url_iter = [url_raw] if isinstance(url_raw := self.source_url_raw, str) else url_raw
-        url_blob = [url.replace('/raw/', '/blob/') for url in url_iter]
-        return url_blob[0] if isinstance(url_raw, str) else tuple(url_blob)
-
-    @property
-    @abstractmethod
-    def path(self) -> _FilePropStrType_co:
-        """Return the file path of downloaded file."""
-
-    @abstractmethod
-    def download(self) -> _FilePropStrType_co:
-        """Download and return the file path(s)."""
-
-
-<<<<<<< HEAD
-class _DatasetLoader:
-    """Load a dataset."""
-
-    def __init__(self, load_func: Callable[..., DatasetObject]):
-        self._load_func = load_func
-        self._dataset: Optional[DatasetObject] = None
-
-    @property
-    @final
-    def dataset(self) -> Optional[DatasetObject]:
-        """Return the loaded dataset object(s)."""
-        return self._dataset
-
-    def load(self, *args, **kwargs) -> DatasetObject:
-        """Load and return the dataset."""
-        # Subclasses should override this as needed
-        return self._load_func(*args, **kwargs)
-
-    @final
-    def load_and_store_dataset(self) -> DatasetObject:
-        """Load the dataset and store it."""
-        dataset = self.load()
-        self._dataset = dataset
-        return dataset
-
-    @final
-    def clear_dataset(self):
-        """Clear the stored dataset object from memory."""
-        del self._dataset
-
-    @property
-    @final
-    def dataset_iterable(self) -> Tuple[DatasetObject, ...]:
-        """Return a tuple of all dataset object(s), including any nested objects.
-
-        If the dataset is a MultiBlock, the MultiBlock itself is also returned as the first
-        item. Any nested MultiBlocks are not included, only their datasets.
-
-        E.g. for a composite dataset:
-            MultiBlock -> (MultiBlock, Block0, Block1, ...)
-        """
-        dataset = self.dataset
-
-        def _flat(obj):
-            if isinstance(obj, Sequence):
-                output_list = []
-                for item in obj:
-                    (
-                        output_list.extend(item)
-                        if isinstance(item, Sequence)
-                        else output_list.append(item)
-                    )
-                    if any(isinstance(item, Sequence) for item in output_list):
-                        return _flat(output_list)
-                return output_list
-            else:
-                return [obj]
-
-        flat = _flat(dataset)
-        if isinstance(dataset, pv.MultiBlock):
-            flat.insert(0, dataset)
-        return tuple(flat)
-
-    @property
     @final
     def unique_dataset_type(
         self,
     ) -> Optional[Union[DatasetType, Tuple[DatasetType, ...]]]:
         """Return unique dataset type(s) from all datasets."""
         return _get_unique_dataset_type(self.dataset_iterable)
-=======
-@runtime_checkable
-class _Loadable(Protocol[_FilePropStrType_co]):
-    """Class which loads a dataset from file."""
-
-    @property
-    @abstractmethod
-    def dataset(self) -> Optional[Union[DatasetType, Tuple[DatasetType, ...]]]:
-        """Return the loaded dataset object(s)."""
-
-    @abstractmethod
-    def load(self) -> DatasetType:
-        """Load the dataset."""
-
-    def unload(self) -> None:
-        """Clear the loaded dataset object from memory."""
-        if isinstance(dataset := self.dataset, Sequence):
-            for data in dataset:
-                del data
-        else:
-            del dataset
-
->>>>>>> b812a012
 
     @property
     @final
@@ -401,13 +283,9 @@
     def __init__(self, path):
         from pyvista.examples.downloads import USER_DATA_PATH
 
-<<<<<<< HEAD
         self._path = (
             path if path is None or os.path.isabs(path) else os.path.join(USER_DATA_PATH, path)
         )
-=======
-        self._path = path if os.path.isabs(path) else os.path.join(USER_DATA_PATH, path)
->>>>>>> b812a012
 
     @property
     def path(self) -> str:
@@ -434,11 +312,7 @@
         return None
 
 
-<<<<<<< HEAD
 class _SingleFileDatasetLoader(_SingleFile, _DatasetLoader):
-=======
-class _SingleFileLoadable(_SingleFile, _Loadable[str]):
->>>>>>> b812a012
     """Wrap a single file for loading.
 
     Specify the read function and/or load functions for reading and processing the
@@ -470,7 +344,6 @@
     def __init__(
         self,
         path: str,
-<<<<<<< HEAD
         read_func: Optional[Callable[[str], DatasetObject]] = None,
         load_func: Optional[Callable[[pv.DataSet], Any]] = None,
     ):
@@ -479,21 +352,6 @@
         self._read_func = pv.read if path and read_func is None else read_func
 
     @property
-=======
-        read_func: Optional[Callable[[str], DatasetType]] = None,
-        load_func: Optional[Callable[[pv.DataSet], Any]] = None,
-    ):
-        _SingleFile.__init__(self, path)
-        self._read_func = pv.read if read_func is None else read_func
-        self._load_func = load_func
-        self._dataset = None
-
-    @property
-    def dataset(self) -> Optional[DatasetType]:
-        return self._dataset
-
-    @property
->>>>>>> b812a012
     def _reader(self) -> Optional[pv.BaseReader]:
         # TODO: return the actual reader used, and not just a lookup
         #       (this will require an update to the 'read_func' API)
@@ -505,22 +363,13 @@
 
     def load(self):
         try:
-<<<<<<< HEAD
             return (
-=======
-            self._dataset = (
->>>>>>> b812a012
                 self._read_func(self.path)
                 if self._load_func is None
                 else self._load_func(self._read_func(self.path))
             )
         except Exception:
             raise RuntimeError(f'Error loading dataset from path:\n\t{self.path}')
-<<<<<<< HEAD
-=======
-
-        return self.dataset
->>>>>>> b812a012
 
 
 class _DownloadableFile(_SingleFile, _Downloadable[str]):
@@ -565,12 +414,6 @@
             self._download_func = download_file
             self._source_name = Path(path).name if Path(path).is_absolute() else path
 
-<<<<<<< HEAD
-=======
-        self._download_source = path
-        self._download_func = download_file
-
->>>>>>> b812a012
         target_file = '' if target_file is None and (get_ext(path) == '.zip') else target_file
         if target_file is not None:
             # download from archive
@@ -595,7 +438,6 @@
 
     @property
     def source_name(self) -> str:
-<<<<<<< HEAD
         return self._source_name
 
     @property
@@ -604,12 +446,6 @@
 
     def download(self) -> str:
         path = self._download_func(self._source_name)
-=======
-        return self._download_source
-
-    def download(self) -> str:
-        path = self._download_func(self._download_source)
->>>>>>> b812a012
         assert os.path.isfile(path) or os.path.isdir(path)
         # Reset the path since the full path for archive files
         # isn't known until after downloading
@@ -630,7 +466,6 @@
     def __init__(
         self,
         path: str,
-<<<<<<< HEAD
         read_func: Optional[Callable[[str], DatasetObject]] = None,
         load_func: Optional[Callable[[pv.DataSet], Any]] = None,
         target_file: Optional[str] = None,
@@ -640,21 +475,6 @@
 
 
 class _MultiFileDatasetLoader(_DatasetLoader, _MultiFilePropsProtocol):
-=======
-        read_func: Optional[Callable[[str], DatasetType]] = None,
-        load_func: Optional[Callable[[pv.DataSet], Any]] = None,
-        target_file: Optional[str] = None,
-    ):
-        _SingleFileLoadable.__init__(self, path, read_func=read_func, load_func=load_func)
-        _SingleFileDownloadable.__init__(self, path, target_file=target_file)
-
-
-class _MultiFile(_FileProps[Tuple[str, ...], Tuple[int, ...]]):
-    """Wrap multiple files."""
-
-
-class _MultiFileLoadable(_MultiFile, _Loadable[Tuple[str, ...]]):
->>>>>>> b812a012
     """Wrap multiple files for loading.
 
     Some use cases for loading multi-file examples include:
@@ -692,15 +512,9 @@
         self._files_func = files_func
         self._file_loaders_ = None
         if load_func is None:
-<<<<<<< HEAD
             load_func = _load_as_dataset_or_multiblock
 
         _DatasetLoader.__init__(self, load_func)
-=======
-            load_func = _load_all
-        self._load_func = load_func
-        self._dataset = None
->>>>>>> b812a012
 
     @property
     def _file_objects(self):
@@ -716,11 +530,7 @@
     def path_loadable(self) -> Tuple[str, ...]:
 
         return tuple(
-<<<<<<< HEAD
             [file.path for file in self._file_objects if isinstance(file, _SingleFileDatasetLoader)]
-=======
-            [file.path for file in self._file_objects if isinstance(file, _SingleFileLoadable)]
->>>>>>> b812a012
         )
 
     @property
@@ -753,20 +563,9 @@
         for r in reader:
             reader_out.extend(r) if isinstance(r, Sequence) else reader_out.append(r)
         return tuple(reader_out)
-<<<<<<< HEAD
 
     def load(self):
         return self._load_func(self._file_objects)
-=======
-
-    @property
-    def dataset(self) -> Optional[DatasetType]:
-        return self._dataset
-
-    def load(self):
-        self._dataset = self._load_func(self._file_objects)
-        return self.dataset
->>>>>>> b812a012
 
 
 class _MultiFileDownloadableDatasetLoader(_MultiFileDatasetLoader, _Downloadable[Tuple[str, ...]]):
@@ -777,14 +576,11 @@
         name = [file.source_name for file in self._file_objects if isinstance(file, _Downloadable)]
         return tuple(_flatten_nested_sequence(name))
 
-<<<<<<< HEAD
     @property
     def base_url(self) -> Tuple[str, ...]:
         url = [file.base_url for file in self._file_objects if isinstance(file, _Downloadable)]
         return tuple(_flatten_nested_sequence(url))
 
-=======
->>>>>>> b812a012
     def download(self) -> Tuple[str, ...]:
         path = [file.download() for file in self._file_objects if isinstance(file, _Downloadable)]
         # flatten paths in case any loaders have multiple files
@@ -808,13 +604,9 @@
 
 
 def _download_dataset(
-<<<<<<< HEAD
     dataset_loader: Union[
         _SingleFileDownloadableDatasetLoader, _MultiFileDownloadableDatasetLoader
     ],
-=======
-    dataset: Union[_SingleFileDownloadableLoadable, _MultiFileDownloadableLoadable],
->>>>>>> b812a012
     load: bool = True,
     metafiles: bool = False,
 ):
@@ -822,11 +614,7 @@
 
     Parameters
     ----------
-<<<<<<< HEAD
     dataset_loader
-=======
-    dataset
->>>>>>> b812a012
         SingleFile or MultiFile object(s) of the dataset(s) to download or load.
 
     load
@@ -851,7 +639,6 @@
 
     """
     # Download all files for the dataset, include any metafiles
-<<<<<<< HEAD
     path = dataset_loader.download()
 
     # Exclude non-loadable metafiles from result (if any)
@@ -865,21 +652,6 @@
 
 def _load_as_multiblock(
     files: Sequence[Union[_SingleFileDatasetLoader, _MultiFileDatasetLoader]],
-=======
-    path = dataset.download()
-
-    # Exclude non-loadable metafiles from result (if any)
-    if not metafiles and isinstance(dataset, _MultiFileDownloadableLoadable):
-        path = dataset.path_loadable
-        # Return scalar if only one loadable file
-        path = path[0] if len(path) == 1 else path
-
-    return dataset.load() if load else path
-
-
-def _load_as_multiblock(
-    files: Sequence[Union[_SingleFileLoadable, _MultiFileLoadable]],
->>>>>>> b812a012
     names: Optional[Sequence[str]] = None,
 ) -> pv.MultiBlock:
     """Load multiple files as a MultiBlock.
@@ -888,11 +660,7 @@
     If the use of the ``names`` parameter is needed, use :class:`functools.partial`
     to partially specify the names parameter before passing it as loading function.
     """
-<<<<<<< HEAD
     multi = pv.MultiBlock()
-=======
-    block = pv.MultiBlock()
->>>>>>> b812a012
     try:
         names = (
             [os.path.splitext(os.path.basename(file.path))[0] for file in files]  # type: ignore[misc, type-var]
@@ -939,14 +707,10 @@
 
 
 def _load_and_merge(files: Sequence[_SingleFile]):
-<<<<<<< HEAD
     """Load all loadable files as separate datasets and merge them."""
     loaded = [file.load() for file in files if isinstance(file, _DatasetLoader)]
     assert len(loaded) > 0
     return pv.merge(loaded)
-=======
-    return pv.merge(_load_all(files))
->>>>>>> b812a012
 
 
 def _get_file_or_folder_size(filepath) -> int:
@@ -984,11 +748,7 @@
     """
     assert os.path.isfile(filepath) or os.path.isdir(filepath)
     condition = lambda name: True if not exclude_readme else not name.lower().startswith('readme')
-<<<<<<< HEAD
-    return [
-=======
     return next(
->>>>>>> b812a012
         [os.path.join(path, name) for name in files if condition(name)]
         for path, _, files in os.walk(filepath)
     )
@@ -1031,17 +791,10 @@
 
 
 def _get_unique_dataset_type(
-<<<<<<< HEAD
     dataset_iterable: Tuple[DatasetObject, ...],
 ) -> Union[DatasetType, Tuple[DatasetType, ...]]:
     """Return a dataset type or tuple of unique dataset types."""
     dataset_types: Dict[DatasetType, None] = {}  # use dict as an ordered set
-=======
-    dataset_iterable: Tuple[DatasetType, ...],
-) -> Union[DatasetTypeType, Tuple[DatasetTypeType, ...]]:
-    """Return a dataset type or tuple of unique dataset types."""
-    dataset_types: Dict[DatasetTypeType, None] = {}  # use dict as an ordered set
->>>>>>> b812a012
     for dataset in dataset_iterable:
         dataset_types[type(dataset)] = None
     output = tuple(dataset_types.keys())
