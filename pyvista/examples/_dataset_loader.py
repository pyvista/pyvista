--- conflicted
+++ resolved
@@ -163,14 +163,7 @@
         name_iter = [name] if isinstance(name, str) else name
         url = self.base_url
         base_url_iter = [url] if isinstance(url, str) else url
-<<<<<<< HEAD
-        url_raw = [
-            os.path.join(base_url, name)
-            for base_url, name in zip(base_url_iter, name_iter, strict=False)
-        ]
-=======
         url_raw = list(map(os.path.join, base_url_iter, name_iter))
->>>>>>> f074ede4
         return url_raw[0] if isinstance(name, str) else tuple(url_raw)
 
     @property
