"""Abstraction layer for downloading, reading, and loading dataset files.

The classes and methods in this module define an API for working with either
a single file or multiple files which may be downloaded and/or loaded as an
example dataset.

Many datasets have a straightforward input to output mapping:
    file -> read -> dataset

However, some file formats require multiple input files for reading (e.g.
separate data and header files):
    (file1, file1) -> read -> dataset

Or, a dataset may be combination of two separate datasets:
    file1 -> read -> dataset1 ┬─> combined_dataset
    file2 -> read -> dataset2 ┘

In some cases, the input may be a folder instead of a file (e.g. DICOM):
    folder -> read -> dataset

In addition, there may be a need to customize the reading function to read
files with specific options enabled (e.g. set a time value), or perform
post-read processing to modify the dataset (e.g. set active scalars).

This module aims to serve these use cases and provide a flexible way of
downloading, reading, and processing files with a generic mapping:
    file or files or folder -> fully processed dataset(s) in any form

"""

# ruff: noqa: PTH102,PTH103,PTH107,PTH112,PTH113,PTH117,PTH118,PTH119,PTH122,PTH123,PTH202
from __future__ import annotations

from abc import abstractmethod
import functools
import os
from pathlib import Path
from typing import (
    Any,
    Callable,
    Dict,
    Generic,
    List,
    Optional,
    Protocol,
    Sequence,
    Set,
    Tuple,
    Type,
    TypeVar,
    Union,
    cast,
    final,
    runtime_checkable,
)

import pyvista as pv
from pyvista.core._typing_core import NumpyArray
from pyvista.core.utilities.fileio import get_ext

# Define TypeVars for two main class definitions used by this module:
#   1. classes for single file inputs: T -> T
#   2. classes for multi-file inputs: (T, ...) -> (T, ...)
# Any properties with these typevars should have a one-to-one mapping for all files
_FilePropStrType_co = TypeVar('_FilePropStrType_co', str, Tuple[str, ...], covariant=True)
_FilePropIntType_co = TypeVar('_FilePropIntType_co', int, Tuple[int, ...], covariant=True)

DatasetObject = Union[pv.DataSet, pv.Texture, NumpyArray[Any], pv.MultiBlock]
DatasetType = Union[Type[pv.DataSet], Type[pv.Texture], Type[NumpyArray[Any]], Type[pv.MultiBlock]]


class _BaseFilePropsProtocol(Generic[_FilePropStrType_co, _FilePropIntType_co]):
    @property
    @abstractmethod
    def path(self) -> _FilePropStrType_co:
        """Return the path(s) of all files."""

    @property
    def num_files(self) -> int:
        """Return the number of files from path or paths.

        If a path is a folder, the number of files contained in the folder is returned.
        """
        path = [path] if isinstance(path := self.path, str) else path
        return sum([1 if os.path.isfile(p) else len(_get_all_nested_filepaths(p)) for p in path])

    @property
    def unique_extension(self) -> Union[str, Tuple[str, ...]]:
        """Return the unique file extension(s) from all files."""
        return _get_unique_extension(self.path)

    @property
    @abstractmethod
    def _filesize_bytes(self) -> _FilePropIntType_co:
        """Return the file size(s) of all files in bytes."""

    @property
    @abstractmethod
    def _filesize_format(self) -> _FilePropStrType_co:
        """Return the formatted size of all file(s)."""

    @property
    @abstractmethod
    def _total_size_bytes(self) -> int:
        """Return the total size of all files in bytes."""

    @property
    @abstractmethod
    def total_size(self) -> str:
        """Return the total size of all files formatted as a string."""

    @property
    @abstractmethod
    def _reader(
        self,
    ) -> Optional[Union[pv.BaseReader, Tuple[Optional[pv.BaseReader], ...]]]:
        """Return the base file reader(s) used to read the files."""

    @property
    def unique_reader_type(
        self,
    ) -> Optional[Union[Type[pv.BaseReader], Tuple[Type[pv.BaseReader], ...]]]:
        """Return unique reader type(s) from all file readers."""
        return _get_unique_reader_type(self._reader)


class _SingleFilePropsProtocol(_BaseFilePropsProtocol[str, int]):
    """Define file properties of a single file."""


class _MultiFilePropsProtocol(_BaseFilePropsProtocol[Tuple[str, ...], Tuple[int, ...]]):
    """Define file properties of multiple files."""


@runtime_checkable
class _Downloadable(Protocol[_FilePropStrType_co]):
    """Class which downloads file(s) from a source."""

    @property
    @abstractmethod
    def source_name(self) -> _FilePropStrType_co:
        """Return the name of the download relative to the base url."""

    @property
    @abstractmethod
    def base_url(self) -> _FilePropStrType_co:
        """Return the base url of the download."""

    @property
    def source_url_raw(self) -> _FilePropStrType_co:
        """Return the raw source of the download.

        This is the full URL used to download the data directly.
        """
        name_iter = [name] if isinstance(name := self.source_name, str) else name
        base_url_iter = [url] if isinstance(url := self.base_url, str) else url
        url_raw = [os.path.join(base_url, name) for base_url, name in zip(base_url_iter, name_iter)]
        return url_raw[0] if isinstance(name, str) else tuple(url_raw)

    @property
    def source_url_blob(self) -> _FilePropStrType_co:
        """Return the blob source of the download.

        This URL is useful for linking to the source webpage for
        a human to open on a browser.
        """
        # Make single urls iterable and replace 'raw' with 'blob'
        url_iter = [url_raw] if isinstance(url_raw := self.source_url_raw, str) else url_raw
        url_blob = [url.replace('/raw/', '/blob/') for url in url_iter]
        return url_blob[0] if isinstance(url_raw, str) else tuple(url_blob)

    @property
    @abstractmethod
    def path(self) -> _FilePropStrType_co:
        """Return the file path of downloaded file."""

    @abstractmethod
    def download(self) -> _FilePropStrType_co:
        """Download and return the file path(s)."""


class _DatasetLoader:
    """Load a dataset."""

    def __init__(self, load_func: Callable[..., DatasetObject]):
        self._load_func = load_func
        self._dataset: Optional[DatasetObject] = None

    @property
    @final
    def dataset(self) -> Optional[DatasetObject]:
        """Return the loaded dataset object(s)."""
        return self._dataset

    def load(self, *args, **kwargs) -> DatasetObject:
        """Load and return the dataset."""
        # Subclasses should override this as needed
        return self._load_func(*args, **kwargs)

    @final
    def load_and_store_dataset(self) -> DatasetObject:
        """Load the dataset and store it."""
        dataset = self.load()
        self._dataset = dataset
        return dataset

    @final
    def clear_dataset(self):
        """Clear the stored dataset object from memory."""
        del self._dataset

    @property
    @final
    def dataset_iterable(self) -> Tuple[DatasetObject, ...]:
        """Return a tuple of all dataset object(s), including any nested objects.

        If the dataset is a MultiBlock, the MultiBlock itself is also returned as the first
        item. Any nested MultiBlocks are not included, only their datasets.

        E.g. for a composite dataset:
            MultiBlock -> (MultiBlock, Block0, Block1, ...)
        """
        dataset = self.dataset

        def _flat(obj):
            if isinstance(obj, Sequence):
                output_list = []
                for item in obj:
                    (
                        output_list.extend(item)
                        if isinstance(item, Sequence)
                        else output_list.append(item)
                    )
                    if any(isinstance(item, Sequence) for item in output_list):
                        return _flat(output_list)
                return output_list
            else:
                return [obj]

        flat = _flat(dataset)
        if isinstance(dataset, pv.MultiBlock):
            flat.insert(0, dataset)
        return tuple(flat)

    @property
    @final
    def unique_dataset_type(
        self,
    ) -> Optional[Union[DatasetType, Tuple[DatasetType, ...]]]:
        """Return unique dataset type(s) from all datasets."""
        return _get_unique_dataset_type(self.dataset_iterable)

    @property
    @final
    def unique_cell_types(
        self,
    ) -> Tuple[pv.CellType, ...]:
        """Return unique cell types from all datasets."""
        cell_types: Dict[pv.CellType, None] = {}
        for data in self.dataset_iterable:
            # Get the underlying dataset for the texture
            if isinstance(data, pv.Texture):
                data = cast(pv.ImageData, pv.wrap(data.GetInput()))
            try:
                if isinstance(data, pv.ExplicitStructuredGrid):
                    # extract_cells_by_type does not support this datatype
                    # so get cells manually
                    cells = (c.type for c in data.cell)
                    [cell_types.update({cell_type: None}) for cell_type in cells]
                else:
                    for cell_type in pv.CellType:
                        extracted = data.extract_cells_by_type(cell_type)  # type: ignore[union-attr]
                        if extracted.n_cells > 0:
                            cell_types[cell_type] = None
            except AttributeError:
                continue
        return tuple(sorted(cell_types.keys()))


class _SingleFile(_SingleFilePropsProtocol):
    """Wrap a single file."""

    def __init__(self, path):
        from pyvista.examples.downloads import USER_DATA_PATH

        self._path = (
            path if path is None or os.path.isabs(path) else os.path.join(USER_DATA_PATH, path)
        )

    @property
    def path(self) -> str:
        return self._path

    @property
    def _filesize_bytes(self) -> int:
        return _get_file_or_folder_size(self.path)

    @property
    def _filesize_format(self) -> str:
        return _format_file_size(self._filesize_bytes)

    @property
    def _total_size_bytes(self) -> int:
        return self._filesize_bytes

    @property
    def total_size(self) -> str:
        return self._filesize_format

    @property
    def _reader(self) -> Optional[pv.BaseReader]:
        return None


class _SingleFileDatasetLoader(_SingleFile, _DatasetLoader):
    """Wrap a single file for loading.

    Specify the read function and/or load functions for reading and processing the
    dataset. The read function is called on the file path first, then, if a load
    function is specified, the load function is called on the output from the read
    function.

    Parameters
    ----------
    path
        Path of the file to be loaded.

    read_func
        Specify the function used to read the file. Defaults to :func:`pyvista.read`.
        This can be used for customizing the reader's properties, or using another
        read function (e.g. :func:`pyvista.read_texture` for textures). The function
        must have the file path as the first argument and should return a dataset.
        If default arguments are required by your desired read function, consider
        using :class:`functools.partial` to pre-set the arguments before passing it
        as an argument to the loader.

    load_func
        Specify the function used to load the file. Defaults to `None`. This is typically
        used to specify any processing of the dataset after reading. The load function
        typically will accept a dataset as an input and return a dataset.

    """

    def __init__(
        self,
        path: str,
<<<<<<< HEAD
        read_func: Optional[Callable[[str], DatasetType]] = None,
        load_func: Optional[Callable[[DatasetType], Any]] = None,
=======
        read_func: Optional[Callable[[str], DatasetObject]] = None,
        load_func: Optional[Callable[[pv.DataSet], Any]] = None,
>>>>>>> ffce8feb
    ):
        _SingleFile.__init__(self, path)
        _DatasetLoader.__init__(self, load_func)  # type: ignore[arg-type]
        self._read_func = pv.read if path and read_func is None else read_func

    @property
    def _reader(self) -> Optional[pv.BaseReader]:
        # TODO: return the actual reader used, and not just a lookup
        #       (this will require an update to the 'read_func' API)
        try:
            return pv.get_reader(self.path)
        except ValueError:
            # Cannot be read directly (requires custom reader)
            return None

    def load(self):
        path = self.path
        read_func = self._read_func
        load_func = self._load_func
        try:
<<<<<<< HEAD
            # Read and load normally
            return read_func(path) if load_func is None else load_func(read_func(path))
        except OSError:
            # Handle error generated by pv.read if reading a directory
            if read_func is pv.read and Path(path).is_dir():
                # Re-define read function to read all files in a directory as a multiblock
                read_func = lambda path: _load_as_multiblock(
                    [
                        _SingleFileLoadable(str(Path(path, fname)))
                        for fname in sorted(os.listdir(path))
                    ]
                )
                return read_func(path) if load_func is None else load_func(read_func(path))
            else:
                raise RuntimeError(f'Error loading dataset from path:\n\t{self.path}')
=======
            return (
                self._read_func(self.path)
                if self._load_func is None
                else self._load_func(self._read_func(self.path))
            )
        except Exception:
            raise RuntimeError(f'Error loading dataset from path:\n\t{self.path}')

>>>>>>> ffce8feb

class _DownloadableFile(_SingleFile, _Downloadable[str]):
    """Wrap a single file which must be downloaded.

    If downloading a file from an archive, set the filepath of the zip as
    ``path`` and set ``target_file`` as the file to extract. If the path is
    a zip file and no target file is specified, the entire archive is downloaded
    and extracted and the root directory of the path is returned.

    """

    def __init__(
        self,
        path: str,
        target_file: Optional[str] = None,
    ):
        _SingleFile.__init__(self, path)

        from pyvista.examples.downloads import (
            SOURCE,
            USER_DATA_PATH,
            _download_archive_file_or_folder,
            download_file,
            file_from_files,
        )
        from pyvista.examples.examples import dir_path

        if Path(path).is_absolute():
            # Absolute path must point to a built-in dataset
            assert Path(path).parent == Path(
                dir_path
            ), "Absolute path must point to a built-in dataset."
            self._base_url = "https://github.com/pyvista/pyvista/raw/main/pyvista/examples/"
            self._source_name = Path(path).name
            # the dataset is already downloaded (it's built-in)
            # so make download() simply return the local filepath
            self._download_func = lambda source: path
        else:
            # Relative path, use vars from downloads.py
            self._base_url = SOURCE
            self._download_func = download_file
            self._source_name = Path(path).name if Path(path).is_absolute() else path

        target_file = '' if target_file is None and (get_ext(path) == '.zip') else target_file
        if target_file is not None:
            # download from archive
            self._download_func = functools.partial(
                _download_archive_file_or_folder, target_file=target_file
            )
            # The file path currently points to the archive, not the target file itself
            # Try to resolve the full path to the target file (without downloading) if
            # the archive already exists in the cache
            fullpath = None
            if os.path.isfile(self.path):
                try:
                    # Get file path
                    fullpath = file_from_files(target_file, self.path)
                except (FileNotFoundError, RuntimeError):
                    # Get folder path
                    fullpath = os.path.join(USER_DATA_PATH, path + '.unzip', target_file)
                    fullpath = fullpath if os.path.isdir(fullpath) else None
            # set the file path as the relative path of the target file if
            # the fullpath could not be resolved (i.e. not yet downloaded)
            self._path = target_file if fullpath is None else fullpath

    @property
    def source_name(self) -> str:
        return self._source_name

    @property
    def base_url(self) -> str:
        return self._base_url

    def download(self) -> str:
        path = self._download_func(self._source_name)
        assert os.path.isfile(path) or os.path.isdir(path)
        # Reset the path since the full path for archive files
        # isn't known until after downloading
        self._path = path
        return path


class _SingleFileDownloadableDatasetLoader(_SingleFileDatasetLoader, _DownloadableFile):
    """Wrap a single file which must first be downloaded and which can also be loaded.

    .. warning::

       ``download()`` should be called before accessing other attributes. Otherwise,
       calling ``load()`` or ``path`` may fail or produce unexpected results.

    """

    def __init__(
        self,
        path: str,
<<<<<<< HEAD
        read_func: Optional[Callable[[str], DatasetType]] = None,
        load_func: Optional[Callable[[DatasetType], DatasetType]] = None,
=======
        read_func: Optional[Callable[[str], DatasetObject]] = None,
        load_func: Optional[Callable[[pv.DataSet], Any]] = None,
>>>>>>> ffce8feb
        target_file: Optional[str] = None,
    ):
        _SingleFileDatasetLoader.__init__(self, path, read_func=read_func, load_func=load_func)
        _DownloadableFile.__init__(self, path, target_file=target_file)


class _MultiFileDatasetLoader(_DatasetLoader, _MultiFilePropsProtocol):
    """Wrap multiple files for loading.

    Some use cases for loading multi-file examples include:

    1. Multiple input files, and each file is read/loaded independently
       E.g.: loading two separate datasets for the example
       See ``download_bolt_nut`` for a reference implementation.

    2. Multiple input files, but only one is read or loaded directly
       E.g.: loading a single dataset from a file format where data and metadata are
       stored in separate files, such as ``.raw`` and ``.mhd``.
       See ``download_frog`` for a reference implementation.

    3. Multiple input files, all of which make up part of the loaded dataset
       E.g.: loading six separate image files for cubemaps
       See ``download_sky_box_cube_map`` for a reference implementation.

    Parameters
    ----------
    files_func
        Specify the function which will return a sequence of :class:`_SingleFile`
        objects required for loading the dataset. Alternatively, a directory can be
        specified, in which case a separate single-file dataset loader is created
        for each file with a default reader.

    load_func
        Specify the function used to load the files. By default, :meth:`load()` is called
        on all the files (if loadable) and a tuple containing the loaded datasets is returned.

    """

    def __init__(
        self,
<<<<<<< HEAD
        files_func: Union[
            str, Callable[[], Sequence[Union[_SingleFileLoadable, _SingleFileDownloadable]]]
        ],
        load_func: Optional[Callable[[Sequence[_SingleFileLoadable]], Any]] = None,
=======
        files_func: Callable[[], Sequence[Union[_SingleFileDatasetLoader, _DownloadableFile]]],
        load_func: Optional[Callable[[Sequence[_SingleFileDatasetLoader]], Any]] = None,
>>>>>>> ffce8feb
    ):
        self._files_func = files_func
        self._file_loaders_ = None
        if load_func is None:
            load_func = _load_as_dataset_or_multiblock

        _DatasetLoader.__init__(self, load_func)

    @property
    def _file_objects(self):
        if self._file_loaders_ is None:
            if isinstance(self._files_func, str):
                assert Path(
                    self._files_func
                ).is_dir(), (
                    f"Files func for {self} must be a directory when it is provided as a string."
                )
                self._file_loaders_ = [
                    _SingleFileLoadable(file) for file in os.listdir(self._files_func)
                ]
            else:
                self._file_loaders_ = self._files_func()
        return self._file_loaders_

    @property
    def path(self) -> Tuple[str, ...]:
        return tuple(_flatten_nested_sequence([file.path for file in self._file_objects]))

    @property
    def path_loadable(self) -> Tuple[str, ...]:

        return tuple(
            [file.path for file in self._file_objects if isinstance(file, _SingleFileDatasetLoader)]
        )

    @property
    def _filesize_bytes(self) -> Tuple[int, ...]:
        return tuple(
            _flatten_nested_sequence([file._filesize_bytes for file in self._file_objects])
        )

    @property
    def _filesize_format(self) -> Tuple[str, ...]:
        return tuple([_format_file_size(size) for size in self._filesize_bytes])

    @property
    def _total_size_bytes(self) -> int:
        return sum([file._total_size_bytes for file in self._file_objects])

    @property
    def total_size(self) -> str:
        return _format_file_size(self._total_size_bytes)

    @property
    def _reader(
        self,
    ) -> Optional[Union[pv.BaseReader, Tuple[Optional[pv.BaseReader], ...]]]:
        # TODO: return the actual reader used, and not just a lookup
        #       (this will require an update to the 'read_func' API)
        reader = _flatten_nested_sequence([file._reader for file in self._file_objects])
        # flatten in case any file objects themselves are multifiles
        reader_out: List[pv.BaseReader] = []
        for r in reader:
            reader_out.extend(r) if isinstance(r, Sequence) else reader_out.append(r)
        return tuple(reader_out)

    def load(self):
        return self._load_func(self._file_objects)


class _MultiFileDownloadableDatasetLoader(_MultiFileDatasetLoader, _Downloadable[Tuple[str, ...]]):
    """Wrap multiple files for downloading and loading."""

    @property
    def source_name(self) -> Tuple[str, ...]:
        name = [file.source_name for file in self._file_objects if isinstance(file, _Downloadable)]
        return tuple(_flatten_nested_sequence(name))

    @property
    def base_url(self) -> Tuple[str, ...]:
        url = [file.base_url for file in self._file_objects if isinstance(file, _Downloadable)]
        return tuple(_flatten_nested_sequence(url))

    def download(self) -> Tuple[str, ...]:
        path = [file.download() for file in self._file_objects if isinstance(file, _Downloadable)]
        # flatten paths in case any loaders have multiple files
        path_out = _flatten_nested_sequence(path)
        assert all(os.path.isfile(p) or os.path.isdir(p) for p in path_out)
        return tuple(path_out)


_ScalarType = TypeVar('_ScalarType', int, str, pv.BaseReader)


def _flatten_nested_sequence(nested: Sequence[Union[_ScalarType, Sequence[_ScalarType]]]):
    """Flatten nested sequences of objects."""
    flat: List[_ScalarType] = []
    for item in nested:
        if isinstance(item, Sequence) and not isinstance(item, str):
            flat.extend(item)
        else:
            flat.append(item)
    return flat


def _download_dataset(
    dataset_loader: Union[
        _SingleFileDownloadableDatasetLoader, _MultiFileDownloadableDatasetLoader
    ],
    load: bool = True,
    metafiles: bool = False,
):
    """Download and load a dataset file or files.

    Parameters
    ----------
    dataset_loader
        SingleFile or MultiFile object(s) of the dataset(s) to download or load.

    load
        Read and load the file after downloading. When ``False``,
        return the path or paths to the example's file(s).

    metafiles
        When ``load`` is ``False``, set this value to ``True`` to
        return all files required to load the example, including any metafiles.
        If ``False``, only the paths of files which are explicitly loaded are
        returned. E.g if a file format uses two files to specify the header info
        and file data separately, setting ``metafiles=True`` will return a tuple
        with both file paths, whereas setting ``metafiles=False`` will only return
        the single path of the header file as a string.

    Returns
    -------
    Any
        Loaded dataset or path(s) to the example's files depending on the ``load``
        parameter. Dataset may be a texture, mesh, multiblock, array, tuple of meshes,
        or any other output loaded by the example.

    """
    # Download all files for the dataset, include any metafiles
    path = dataset_loader.download()

    # Exclude non-loadable metafiles from result (if any)
    if not metafiles and isinstance(dataset_loader, _MultiFileDownloadableDatasetLoader):
        path = dataset_loader.path_loadable
        # Return scalar if only one loadable file
        path = path[0] if len(path) == 1 else path

    return dataset_loader.load() if load else path


def _load_as_multiblock(
    files: Sequence[Union[_SingleFileDatasetLoader, _MultiFileDatasetLoader]],
    names: Optional[Sequence[str]] = None,
) -> pv.MultiBlock:
    """Load multiple files as a MultiBlock.

    This function can be used as a loading function for :class:`MultiFileLoadable`
    If the use of the ``names`` parameter is needed, use :class:`functools.partial`
    to partially specify the names parameter before passing it as loading function.
    """
    multi = pv.MultiBlock()
    try:
        if names is None:
            # set names, use filename without ext by default or dirname
            paths = _flatten_nested_sequence([file.path for file in files])
            paths = [Path(path) for path in paths]
            names = [
                path.stem[: -len(get_ext(path.stem))] if path.is_file() else path.stem
                for path in paths
            ]

    except TypeError:
        names = [f'dataset{num}' for num in range(len(files))]
    assert len(names) == len(files)

    for file, name in zip(files, names):
        if not isinstance(file, _DatasetLoader):
            continue
        loaded = file.load()
        assert isinstance(
            loaded, (pv.MultiBlock, pv.DataSet)
        ), f"Only MultiBlock or DataSet objects can be loaded as a MultiBlock. Got {type(loaded)}.'"
        multi.append(loaded, name)
    return multi


def _load_as_cubemap(files: Union[str, _SingleFile, Sequence[_SingleFile]]) -> pv.Texture:
    """Load multiple files as a cubemap.

    Input may be a single directory with 6 cubemap files, or a sequence
    of 6 files
    """
    path = (
        files
        if isinstance(files, str)
        else (files.path if isinstance(files, _SingleFile) else [file.path for file in files])
    )

    return (
        pv.cubemap(path)
        if isinstance(files, str) and os.path.isdir(files)
        else pv.cubemap_from_filenames(path)
    )


def _load_as_dataset_or_multiblock(files):
    multiblock = _load_as_multiblock(files)
    return multiblock[0] if len(multiblock) == 1 else multiblock


def _load_and_merge(files: Sequence[_SingleFile]):
    """Load all loadable files as separate datasets and merge them."""
    loaded = [file.load() for file in files if isinstance(file, _DatasetLoader)]
    assert len(loaded) > 0
    return pv.merge(loaded)


def _get_file_or_folder_size(filepath) -> int:
    if os.path.isfile(filepath):
        return os.path.getsize(filepath)
    assert os.path.isdir(filepath), 'Expected a file or folder path.'
    all_filepaths = _get_all_nested_filepaths(filepath)
    return sum(os.path.getsize(file) for file in all_filepaths)


def _format_file_size(size: int) -> str:
    size_flt = float(size)
    for unit in ('B', 'KB', 'MB'):
        if round(size_flt * 10) / 10 < 1000.0:
            return f"{int(size_flt)} {unit}" if unit == 'B' else f"{size_flt:3.1f} {unit}"
        size_flt /= 1000.0
    return f"{size_flt:.1f} GB"


def _get_file_or_folder_ext(path: str):
    """Wrap the `get_ext` function to handle special cases for directories."""
    if os.path.isfile(path):
        return get_ext(path)
    assert os.path.isdir(path), 'Expected a file or folder path.'
    all_paths = _get_all_nested_filepaths(path)
    ext = [get_ext(file) for file in all_paths]
    assert len(ext) != 0, f'No files with extensions were found in"\n\t{path}'
    return ext


def _get_all_nested_filepaths(filepath, exclude_readme=True):
    """Walk through directory and get all file paths.

    Optionally exclude any readme files (if any).
    """
    assert os.path.isfile(filepath) or os.path.isdir(filepath)
    condition = lambda name: True if not exclude_readme else not name.lower().startswith('readme')
    return next(
        [os.path.join(path, name) for name in files if condition(name)]
        for path, _, files in os.walk(filepath)
    )


def _get_unique_extension(path: Union[str, Sequence[str]]):
    """Return a file extension or unique set of file extensions from a path or paths."""
    ext_set = set()
    fname_sequence = [path] if isinstance(path, str) else path

    # Add all file extensions to the set
    for file in fname_sequence:
        ext = _get_file_or_folder_ext(file)
        ext_set.add(ext) if isinstance(ext, str) else ext_set.update(ext)

    # Format output
    ext_output = tuple(ext_set)
    return ext_output[0] if len(ext_output) == 1 else tuple(sorted(ext_output))


def _get_unique_reader_type(
    reader: Optional[Union[pv.BaseReader, Tuple[Optional[pv.BaseReader], ...]]]
) -> Optional[Union[Type[pv.BaseReader], Tuple[Type[pv.BaseReader], ...]]]:
    """Return a reader type or tuple of unique reader types."""
    if reader is None or (isinstance(reader, Sequence) and all(r is None for r in reader)):
        return None
    reader_set: Set[Type[pv.BaseReader]] = set()
    reader_type = (
        [type(reader)]
        if not isinstance(reader, Sequence)
        else [type(r) for r in reader if r is not None]
    )

    # Add all reader types to the set
    reader_set.update(reader_type)

    # Format output
    reader_output = tuple(reader_set)
    return reader_output[0] if len(reader_output) == 1 else tuple(reader_output)


def _get_unique_dataset_type(
    dataset_iterable: Tuple[DatasetObject, ...],
) -> Union[DatasetType, Tuple[DatasetType, ...]]:
    """Return a dataset type or tuple of unique dataset types."""
    dataset_types: Dict[DatasetType, None] = {}  # use dict as an ordered set
    for dataset in dataset_iterable:
        dataset_types[type(dataset)] = None
    output = tuple(dataset_types.keys())
    return output[0] if len(output) == 1 else output<|MERGE_RESOLUTION|>--- conflicted
+++ resolved
@@ -344,13 +344,8 @@
     def __init__(
         self,
         path: str,
-<<<<<<< HEAD
         read_func: Optional[Callable[[str], DatasetType]] = None,
         load_func: Optional[Callable[[DatasetType], Any]] = None,
-=======
-        read_func: Optional[Callable[[str], DatasetObject]] = None,
-        load_func: Optional[Callable[[pv.DataSet], Any]] = None,
->>>>>>> ffce8feb
     ):
         _SingleFile.__init__(self, path)
         _DatasetLoader.__init__(self, load_func)  # type: ignore[arg-type]
@@ -371,7 +366,6 @@
         read_func = self._read_func
         load_func = self._load_func
         try:
-<<<<<<< HEAD
             # Read and load normally
             return read_func(path) if load_func is None else load_func(read_func(path))
         except OSError:
@@ -380,23 +374,26 @@
                 # Re-define read function to read all files in a directory as a multiblock
                 read_func = lambda path: _load_as_multiblock(
                     [
-                        _SingleFileLoadable(str(Path(path, fname)))
+                        _SingleFileDatasetLoader(str(Path(path, fname)))
                         for fname in sorted(os.listdir(path))
                     ]
                 )
                 return read_func(path) if load_func is None else load_func(read_func(path))
             else:
                 raise RuntimeError(f'Error loading dataset from path:\n\t{self.path}')
-=======
-            return (
-                self._read_func(self.path)
-                if self._load_func is None
-                else self._load_func(self._read_func(self.path))
-            )
-        except Exception:
-            raise RuntimeError(f'Error loading dataset from path:\n\t{self.path}')
-
->>>>>>> ffce8feb
+
+
+# =======
+#             return (
+#                 self._read_func(self.path)
+#                 if self._load_func is None
+#                 else self._load_func(self._read_func(self.path))
+#             )
+#         except Exception:
+#             raise RuntimeError(f'Error loading dataset from path:\n\t{self.path}')
+#
+# >>>>>>>
+
 
 class _DownloadableFile(_SingleFile, _Downloadable[str]):
     """Wrap a single file which must be downloaded.
@@ -492,13 +489,8 @@
     def __init__(
         self,
         path: str,
-<<<<<<< HEAD
         read_func: Optional[Callable[[str], DatasetType]] = None,
         load_func: Optional[Callable[[DatasetType], DatasetType]] = None,
-=======
-        read_func: Optional[Callable[[str], DatasetObject]] = None,
-        load_func: Optional[Callable[[pv.DataSet], Any]] = None,
->>>>>>> ffce8feb
         target_file: Optional[str] = None,
     ):
         _SingleFileDatasetLoader.__init__(self, path, read_func=read_func, load_func=load_func)
@@ -539,15 +531,10 @@
 
     def __init__(
         self,
-<<<<<<< HEAD
         files_func: Union[
-            str, Callable[[], Sequence[Union[_SingleFileLoadable, _SingleFileDownloadable]]]
+            str, Callable[[], Sequence[Union[_SingleFileDatasetLoader, _DownloadableFile]]]
         ],
-        load_func: Optional[Callable[[Sequence[_SingleFileLoadable]], Any]] = None,
-=======
-        files_func: Callable[[], Sequence[Union[_SingleFileDatasetLoader, _DownloadableFile]]],
         load_func: Optional[Callable[[Sequence[_SingleFileDatasetLoader]], Any]] = None,
->>>>>>> ffce8feb
     ):
         self._files_func = files_func
         self._file_loaders_ = None
@@ -566,7 +553,7 @@
                     f"Files func for {self} must be a directory when it is provided as a string."
                 )
                 self._file_loaders_ = [
-                    _SingleFileLoadable(file) for file in os.listdir(self._files_func)
+                    _SingleFileDatasetLoader(file) for file in os.listdir(self._files_func)
                 ]
             else:
                 self._file_loaders_ = self._files_func()
