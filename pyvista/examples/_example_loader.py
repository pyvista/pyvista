--- conflicted
+++ resolved
@@ -91,35 +91,24 @@
 
 
 @runtime_checkable
-<<<<<<< HEAD
 class _Downloadable(Protocol[_FilePropStrType_co]):
+    """Class which implements a 'download' method."""
+
     @abstractmethod
     def download(self) -> _FilePropStrType_co:
         """Download and return the file path(s)."""
-=======
-class _Downloadable(Protocol[_FilePropStrType]):
-    """...."""
-
-    @abstractmethod
-    def download(self) -> _FilePropStrType:
-        """...."""
->>>>>>> 99eb3c7b
 
 
 @runtime_checkable
 class _Loadable(Protocol):
-    """...."""
+    """Class which implements a 'load' method."""
 
     @abstractmethod
     def load(self) -> Any:
-<<<<<<< HEAD
         """Load the dataset."""
 
-=======
-        """...."""
->>>>>>> 99eb3c7b
-
-class _SingleFilename(_FileProps[str, int]):
+
+class _SingleFile(_FileProps[str, int]):
     """Wrap a single file."""
 
     def __init__(self, filename):
@@ -150,7 +139,7 @@
         return None
 
 
-class _SingleFileLoadable(_SingleFilename, _Loadable):
+class _SingleFileLoadable(_SingleFile, _Loadable):
     """Wrap a single file for loading.
 
     Specify the read function and/or load functions for reading and processing the
@@ -187,7 +176,7 @@
         ] = None,
         load_func: Optional[Callable[[pyvista.DataSet], Any]] = None,
     ):
-        _SingleFilename.__init__(self, filename)
+        _SingleFile.__init__(self, filename)
         self._read_func = pyvista.read if read_func is None else read_func
         self._load_func = load_func
 
@@ -207,7 +196,7 @@
         return self._load_func(self._read_func(self.filename))
 
 
-class _SingleFileDownloadable(_SingleFilename, _Downloadable[str]):
+class _SingleFileDownloadable(_SingleFile, _Downloadable[str]):
     """Wrap a single file which must be downloaded.
 
     If downloading a file from an archive, set the `.zip` as the filename
@@ -222,7 +211,7 @@
         filename: str,
         target_file: Optional[str] = None,
     ):
-        _SingleFilename.__init__(self, filename)
+        _SingleFile.__init__(self, filename)
 
         from pyvista.examples.downloads import (
             USER_DATA_PATH,
@@ -292,15 +281,11 @@
         return filename
 
 
-<<<<<<< HEAD
-class _MultiFilename(_FileProps[Tuple[str, ...], Tuple[int, ...]]): ...
-=======
-class _MultiFilename(_FileProps[Tuple[str, ...]]):
-    """..."""
->>>>>>> 99eb3c7b
-
-
-class _MultiFileLoadable(_MultiFilename, _Loadable):
+class _MultiFile(_FileProps[Tuple[str, ...], Tuple[int, ...]]):
+    """Wrap multiple files."""
+
+
+class _MultiFileLoadable(_MultiFile, _Loadable):
     """Wrap multiple files for loading.
 
     Some use cases for loading multi-file examples include:
@@ -435,7 +420,7 @@
 
 
 def _load_as_multiblock(
-    files: Sequence[_SingleFilename], names: Optional[Sequence[str]] = None
+    files: Sequence[_SingleFile], names: Optional[Sequence[str]] = None
 ) -> pyvista.MultiBlock:
     """Load multiple files as a MultiBlock.
 
@@ -458,9 +443,7 @@
     return block
 
 
-def _load_as_cubemap(
-    files: Union[str, _SingleFilename, Sequence[_SingleFilename]]
-) -> pyvista.Texture:
+def _load_as_cubemap(files: Union[str, _SingleFile, Sequence[_SingleFile]]) -> pyvista.Texture:
     """Load multiple files as a cubemap.
 
     Input may be a single directory with 6 cubemap files, or a sequence
@@ -470,9 +453,7 @@
         files
         if isinstance(files, str)
         else (
-            files.filename
-            if isinstance(files, _SingleFilename)
-            else [file.filename for file in files]
+            files.filename if isinstance(files, _SingleFile) else [file.filename for file in files]
         )
     )
 
@@ -483,7 +464,7 @@
     )
 
 
-def _load_all(files: Sequence[_SingleFilename]):
+def _load_all(files: Sequence[_SingleFile]):
     """Load all loadable files."""
     loaded = [file.load() for file in files if isinstance(file, _Loadable)]
     assert len(loaded) > 0
