--- conflicted
+++ resolved
@@ -7293,7 +7293,6 @@
 )
 
 
-<<<<<<< HEAD
 def download_reservoir(load=True):  # pragma: no cover
     """Download the UNISIM-II-D reservoir model.
 
@@ -7303,55 +7302,20 @@
     See more at https://www.unisim.cepetro.unicamp.br/benchmarks/br/unisim-ii/overview
 
     This dataset is licenced under the Database Contents License: http://opendatacommons.org/licenses/dbcl/1.0/
-=======
-def download_whole_body_ct_male(load=True):  # pragma: no cover
-    r"""Download a CT image of a male subject with 117 segmented anatomic structures.
-
-    This dataset is subject ``'s1397'`` from the TotalSegmentator dataset, version 2.0.1,
-    available from `zenodo <https://zenodo.org/records/10047292>`_. See the
-    original paper for details:
-
-    Jakob Wasserthal et al., “TotalSegmentator: Robust Segmentation of 104 Anatomic
-    Structures in CT Images,” Radiology, Jul. 2023, doi: https://doi.org/10.1148/ryai.230024.
-
-    The dataset is loaded as a :class:`~pyvista.MultiBlock` with three blocks:
-
-    -   ``'ct'``: :class:`~pyvista.ImageData` with CT data.
-
-    -   ``'segmentations'``: :class:`~pyvista.MultiBlock` with 117 :class:`~pyvista.ImageData`
-        blocks, each containing a binary segmentation label. The blocks are named by
-        their anatomic structure (e.g. ``'heart'``) and are sorted alphabetically. See the
-        examples below for a complete list label names.
-
-    -   ``'label_map'``: :class:`~pyvista.ImageData` with a label map array. The
-        label map is an alternative representation of the segmentation where
-        the masks are combined into a single scalar array.
-
-        .. note::
-
-            The label map is not part of the original data source.
-
-    Licensed under Creative Commons Attribution 4.0 International.
->>>>>>> 56037ca2
-
-    Parameters
-    ----------
-    load : bool, default: True
-        Load the dataset after downloading it when ``True``.  Set this
-        to ``False`` and only the filename will be returned.
-
-    Returns
-    -------
-<<<<<<< HEAD
+
+    Parameters
+    ----------
+    load : bool, default: True
+        Load the dataset after downloading it when ``True``.  Set this
+        to ``False`` and only the filename will be returned.
+
+    Returns
+    -------
     pyvista.ExplicitStructuredGrid or str
-=======
-    pyvista.MultiBlock or str
->>>>>>> 56037ca2
-        DataSet or filename depending on ``load``.
-
-    Examples
-    --------
-<<<<<<< HEAD
+        DataSet or filename depending on ``load``.
+
+    Examples
+    --------
     Load and plot dataset.
 
     >>> from pyvista import examples
@@ -7406,7 +7370,51 @@
     target_file='UNISIM-II-D.vtu',
     read_func=pyvista.ExplicitStructuredGrid,
     load_func=_reservoir_load_func,
-=======
+)
+
+
+def download_whole_body_ct_male(load=True):  # pragma: no cover
+    r"""Download a CT image of a male subject with 117 segmented anatomic structures.
+
+    This dataset is subject ``'s1397'`` from the TotalSegmentator dataset, version 2.0.1,
+    available from `zenodo <https://zenodo.org/records/10047292>`_. See the
+    original paper for details:
+
+    Jakob Wasserthal et al., “TotalSegmentator: Robust Segmentation of 104 Anatomic
+    Structures in CT Images,” Radiology, Jul. 2023, doi: https://doi.org/10.1148/ryai.230024.
+
+    The dataset is loaded as a :class:`~pyvista.MultiBlock` with three blocks:
+
+    -   ``'ct'``: :class:`~pyvista.ImageData` with CT data.
+
+    -   ``'segmentations'``: :class:`~pyvista.MultiBlock` with 117 :class:`~pyvista.ImageData`
+        blocks, each containing a binary segmentation label. The blocks are named by
+        their anatomic structure (e.g. ``'heart'``) and are sorted alphabetically. See the
+        examples below for a complete list label names.
+
+    -   ``'label_map'``: :class:`~pyvista.ImageData` with a label map array. The
+        label map is an alternative representation of the segmentation where
+        the masks are combined into a single scalar array.
+
+        .. note::
+
+            The label map is not part of the original data source.
+
+    Licensed under Creative Commons Attribution 4.0 International.
+
+    Parameters
+    ----------
+    load : bool, default: True
+        Load the dataset after downloading it when ``True``.  Set this
+        to ``False`` and only the filename will be returned.
+
+    Returns
+    -------
+    pyvista.MultiBlock or str
+        DataSet or filename depending on ``load``.
+
+    Examples
+    --------
     Load the dataset and get some of its properties.
 
     >>> from pyvista import examples
@@ -7622,5 +7630,4 @@
     'whole_body_ct/s1380.zip',
     target_file='s1380',
     load_func=_whole_body_ct_load_func,
->>>>>>> 56037ca2
 )