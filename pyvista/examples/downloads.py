--- conflicted
+++ resolved
@@ -2237,12 +2237,8 @@
         :ref:`Frog Dataset <frog_dataset>`
             See this dataset in the Dataset Gallery for more info.
 
-<<<<<<< HEAD
-=======
         :ref:`Frog Tissues Dataset <frog_tissues_dataset>`
             Segmentation labels associated with this dataset.
-
->>>>>>> f4ed6530
         :ref:`medical_dataset_gallery`
             Browse other medical datasets.
 
@@ -2264,10 +2260,6 @@
 
 
 @_deprecate_positional_args
-<<<<<<< HEAD
-@_deprecate_positional_args
-=======
->>>>>>> f4ed6530
 def download_chest(load=True):  # noqa: FBT002
     """Download chest dataset.
 
