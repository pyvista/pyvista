--- conflicted
+++ resolved
@@ -7215,16 +7215,9 @@
     --------
     >>> from pyvista import examples
     >>> texture = examples.download_dikhololo_night()
-<<<<<<< HEAD
     >>> texture.mipmap = True  # Recommended for use as environment texture
     >>> texture.interpolate = True  # Recommended for use as environment texture
-    >>> pl = pv.Plotter()
-    >>> pl.import_gltf(gltf_file)
-    >>> pl.set_environment_texture(texture)
-    >>> pl.show()
-=======
     >>> texture.plot()
->>>>>>> 13935cf3
 
     .. seealso::
 
