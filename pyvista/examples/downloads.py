"""Downloadable datasets collected from various sources.

Once downloaded, these datasets are stored locally allowing for the
rapid reuse of these datasets.

Files are all hosted in https://github.com/pyvista/vtk-data/ and are downloaded
using the ``download_file`` function. If you add a file to the example data
repository, you should add a ``download-<dataset>`` method here which will
rendered on this page.

Notes
-----
See the downloads metadata page for detailed information about the examples,
including the size of the downloads, file format(s), and dataset info.

.. toctree::

    ../metadata

Examples
--------
>>> from pyvista import examples
>>> mesh = examples.download_saddle_surface()
>>> mesh.plot()

"""

import functools
import logging
import os
from pathlib import PureWindowsPath
import shutil
from typing import Union
import warnings

import numpy as np
import pooch
from pooch import Unzip
from pooch.utils import get_logger

import pyvista
from pyvista.core import _vtk_core as _vtk
from pyvista.core.errors import VTKVersionError
from pyvista.core.utilities.fileio import get_ext, read, read_texture
from pyvista.examples._example_loader import (
    _download_example,
    _load_and_merge,
    _load_as_cubemap,
    _load_as_multiblock,
    _MultiFileDownloadableLoadable,
    _SingleFileDownloadable,
    _SingleFileDownloadableLoadable,
)

# disable pooch verbose logging
POOCH_LOGGER = get_logger()
POOCH_LOGGER.setLevel(logging.CRITICAL)


CACHE_VERSION = 3

# If available, a local vtk-data instance will be used for examples
if 'PYVISTA_VTK_DATA' in os.environ:  # pragma: no cover
    _path = os.environ['PYVISTA_VTK_DATA']

    if not os.path.basename(_path) == 'Data':
        # append 'Data' if user does not provide it
        _path = os.path.join(_path, 'Data')

    # pooch assumes this is a URL so we have to take care of this
    if not _path.endswith('/'):
        _path = _path + '/'
    SOURCE = _path
    _FILE_CACHE = True

else:
    SOURCE = "https://github.com/pyvista/vtk-data/raw/master/Data/"
    _FILE_CACHE = False

# allow user to override the local path
if 'PYVISTA_USERDATA_PATH' in os.environ:  # pragma: no cover
    if not os.path.isdir(os.environ['PYVISTA_USERDATA_PATH']):
        warnings.warn('Ignoring invalid {PYVISTA_USERDATA_PATH')
    else:
        USER_DATA_PATH = os.environ['PYVISTA_USERDATA_PATH']
else:
    # use default pooch path
    USER_DATA_PATH = str(pooch.os_cache(f'pyvista_{CACHE_VERSION}'))

    # provide helpful message if pooch path is inaccessible
    if not os.path.isdir(USER_DATA_PATH):  # pragma: no cover
        try:
            os.makedirs(USER_DATA_PATH, exist_ok=True)
            if not os.access(USER_DATA_PATH, os.W_OK):
                raise OSError
        except (PermissionError, OSError):
            # Warn, don't raise just in case there's an environment issue.
            warnings.warn(
                f'Unable to access {USER_DATA_PATH}. Manually specify the PyVista'
                'examples cache with the PYVISTA_USERDATA_PATH environment variable.'
            )

# Note that our fetcher doesn't have a registry (or we have an empty registry)
# with hashes because we don't want to have to add in all of them individually
# to the registry since we're not (at the moment) concerned about hashes.
FETCHER = pooch.create(
    path=USER_DATA_PATH,
    base_url=SOURCE,
    registry={},
    retry_if_failed=3,
)


def file_from_files(target_path, fnames):
    """Return the full path of a single file within a list of files.

    Parameters
    ----------
    target_path : str
        Path of the file to match the end of. If you need to match a file
        relative to the root directory of the archive, start the path with
        ``"unzip"``. Path must be a posix-like path.

    fnames : list
        List of filenames.

    Returns
    -------
    str
        Entry in ``fnames`` matching ``filename``.

    """
    found_fnames = []
    for fname in fnames:
        # always convert windows paths
        if os.name == 'nt':  # pragma: no cover
            fname = PureWindowsPath(fname).as_posix()
        # ignore mac hidden directories
        if '/__MACOSX/' in fname:
            continue
        if fname.endswith(target_path):
            found_fnames.append(fname)

    if len(found_fnames) == 1:
        return found_fnames[0]

    if len(found_fnames) > 1:
        files_str = '\n'.join(found_fnames)
        raise RuntimeError(f'Ambiguous "{target_path}". Multiple matches found:\n{files_str}')

    files_str = '\n'.join(fnames)
    raise FileNotFoundError(f'Missing "{target_path}" from archive. Archive contains:\n{files_str}')


def _file_copier(input_file, output_file, *args, **kwargs):
    """Copy a file from a local directory to the output path."""
    if not os.path.isfile(input_file):
        raise FileNotFoundError(f"'{input_file}' not found within PYVISTA_VTK_DATA '{SOURCE}'")
    shutil.copy(input_file, output_file)


def download_file(filename):
    """Download a single file from the PyVista vtk-data repository.

    You can add an example file at `pyvista/vtk_data
    <https://github.com/pyvista/vtk-data>`_.

    Parameters
    ----------
    filename : str
        Filename relative to the ``Data`` directory.

    Returns
    -------
    str | list
        A single path if the file is not an archive. A ``list`` of paths if the
        file is an archive.

    Examples
    --------
    Download the ``'puppy.jpg'`` image.

    >>> from pyvista import examples
    >>> path = examples.download_file('puppy.jpg')  # doctest:+SKIP
    >>> path  # doctest:+SKIP
    '/home/user/.cache/pyvista_3/puppy.jpg'

    """
    try:  # should the file already exist within fetcher's registry
        return _download_file(filename)
    except ValueError:  # otherwise simply add the file to the registry
        FETCHER.registry[filename] = None
        return _download_file(filename)


def _download_file(filename):
    """Download a file using pooch."""
    return FETCHER.fetch(
        filename,
        processor=Unzip() if filename.endswith('.zip') else None,
        downloader=_file_copier if _FILE_CACHE else None,
    )


def _download_archive(filename, target_file=None):  # pragma: no cover
    """Download an archive.

    Return the path to a single file when set.

    Parameters
    ----------
    filename : str
        Relative path to the archive file. The entire archive will be
        downloaded and unarchived.

    target_file : str, optional
        Target file to return within the archive.

    Returns
    -------
    list | str
        List of files when ``target_file`` is ``None``. Otherwise, a single path.

    """
    fnames = download_file(filename)
    if target_file is not None:
        return file_from_files(target_file, fnames)
    return fnames


def _download_archive_file_or_folder(filename, target_file=None):
    """Download an archive.

    This function is similar to _download_archive, but also allows
    setting `target_file` as a folder. The target folder path must be
    fully specified relative to the root path of the archive.

    Set ``target_file=''`` (empty string) to download the entire
    archive and return the directory path to the entire extracted
    archive.

    """
    try:
        # Return file(s)
        return _download_archive(filename, target_file=target_file)
    except (FileNotFoundError, RuntimeError):
        pass
    # Return folder, or re-raise error by calling function again
    folder = os.path.join(USER_DATA_PATH, filename + '.unzip', target_file)
    return folder if os.path.isdir(folder) else _download_archive(filename, target_file=target_file)


def delete_downloads():
    """Delete all downloaded examples to free space or update the files.

    Examples
    --------
    Delete all local downloads.

    >>> from pyvista import examples
    >>> examples.delete_downloads()  # doctest:+SKIP

    """
    if os.path.isdir(USER_DATA_PATH):
        shutil.rmtree(USER_DATA_PATH)
    os.makedirs(USER_DATA_PATH)


def _download_and_read(filename, texture=False, file_format=None, load=True):
    """Download and read a file.

    Parameters
    ----------
    filename : str
        Path to the filename. This cannot be a zip file.

    texture : bool, default: False
        ``True`` when file being read is a texture.

    file_format : str, optional
        Override the file format with a different extension.

    load : bool, default: True
        Read the file. When ``False``, return the path to the
        file.

    Returns
    -------
    pyvista.DataSet | str
        Dataset or path to the file depending on the ``load`` parameter.

    """
    if get_ext(filename) == '.zip':  # pragma: no cover
        raise ValueError('Cannot download and read an archive file')

    saved_file = download_file(filename)
    if not load:
        return saved_file
    if texture:
        return read_texture(saved_file)
    return read(saved_file, file_format=file_format)


def download_masonry_texture(load=True):  # pragma: no cover
    """Download masonry texture.

    Parameters
    ----------
    load : bool, default: True
        Load the dataset after downloading it when ``True``.  Set this
        to ``False`` and only the filename will be returned.

    Returns
    -------
    pyvista.DataSet | str
        DataSet or filename depending on ``load``.

    Examples
    --------
    Create plot the masonry testure on a surface.

    >>> import pyvista as pv
    >>> from pyvista import examples
    >>> texture = examples.download_masonry_texture()
    >>> surf = pv.Cylinder()
    >>> surf.plot(texture=texture)

    See :ref:`texture_example` for an example using this
    dataset.

    """
    return _download_example(_example_masonry_texture, load=load)


_example_masonry_texture = _SingleFileDownloadableLoadable('masonry.bmp', read_func=read_texture)


def download_usa_texture(load=True):  # pragma: no cover
    """Download USA texture.

    Parameters
    ----------
    load : bool, default: True
        Load the dataset after downloading it when ``True``.  Set this
        to ``False`` and only the filename will be returned.

    Returns
    -------
    pyvista.DataSet | str
        DataSet or filename depending on ``load``.

    See Also
    --------
    download_usa

    Examples
    --------
    >>> import pyvista as pv
    >>> from pyvista import examples
    >>> dataset = examples.download_usa_texture()
    >>> dataset.plot(cpos="xy")

    """
    return _download_example(_example_usa_texture, load=load)


_example_usa_texture = _SingleFileDownloadableLoadable('usa_image.jpg', read_func=read_texture)


def download_puppy_texture(load=True):  # pragma: no cover
    """Download puppy texture.

    Parameters
    ----------
    load : bool, default: True
        Load the dataset after downloading it when ``True``.  Set this
        to ``False`` and only the filename will be returned.

    Returns
    -------
    pyvista.DataSet | str
        DataSet or filename depending on ``load``.

    See Also
    --------
    download_puppy

    Examples
    --------
    >>> from pyvista import examples
    >>> dataset = examples.download_puppy_texture()
    >>> dataset.plot(cpos="xy")

    See :ref:`texture_example` for an example using this
    dataset.

    """
    return _download_example(_example_puppy_texture, load=load)


_example_puppy_texture = _SingleFileDownloadableLoadable('puppy.jpg', read_func=read_texture)


def download_puppy(load=True):  # pragma: no cover
    """Download puppy dataset.

    Parameters
    ----------
    load : bool, default: True
        Load the dataset after downloading it when ``True``.  Set this
        to ``False`` and only the filename will be returned.

    Returns
    -------
    pyvista.ImageData | str
        DataSet or filename depending on ``load``.

    See Also
    --------
    download_puppy_texture

    Examples
    --------
    >>> from pyvista import examples
    >>> dataset = examples.download_puppy()
    >>> dataset.plot(cpos='xy', rgba=True)

    """
    return _download_example(_example_puppy, load=load)


_example_puppy = _SingleFileDownloadableLoadable('puppy.jpg')


def download_usa(load=True):  # pragma: no cover
    """Download usa dataset.

    Parameters
    ----------
    load : bool, default: True
        Load the dataset after downloading it when ``True``.  Set this
        to ``False`` and only the filename will be returned.

    Returns
    -------
    pyvista.DataSet | str
        DataSet or filename depending on ``load``.

    See Also
    --------
    download_usa_texture

    Examples
    --------
    >>> from pyvista import examples
    >>> dataset = examples.download_usa()
    >>> dataset.plot(style="wireframe", cpos="xy")

    """
    return _download_example(_example_usa, load=load)


_example_usa = _SingleFileDownloadableLoadable('usa.vtk')


def download_st_helens(load=True):  # pragma: no cover
    """Download Saint Helens dataset.

    Parameters
    ----------
    load : bool, default: True
        Load the dataset after downloading it when ``True``.  Set this
        to ``False`` and only the filename will be returned.

    Returns
    -------
    pyvista.ImageData | str
        DataSet or filename depending on ``load``.

    Examples
    --------
    >>> from pyvista import examples
    >>> dataset = examples.download_st_helens()
    >>> dataset.plot(cmap="gist_earth")

    This dataset is used in the following examples:

    * :ref:`colormap_example`
    * :ref:`lighting_properties_example`
    * :ref:`plot_opacity_example`
    * :ref:`orbiting_example`
    * :ref:`plot_over_line_example`
    * :ref:`plotter_lighting_example`
    * :ref:`themes_example`

    """
    return _download_example(_example_st_helens, load=load)


_example_st_helens = _SingleFileDownloadableLoadable('SainteHelens.dem')


def download_bunny(load=True):  # pragma: no cover
    """Download bunny dataset.

    Parameters
    ----------
    load : bool, default: True
        Load the dataset after downloading it when ``True``.  Set this
        to ``False`` and only the filename will be returned.

    Returns
    -------
    pyvista.PolyData | str
        DataSet or filename depending on ``load``.

    See Also
    --------
    download_bunny_coarse

    Examples
    --------
    >>> from pyvista import examples
    >>> dataset = examples.download_bunny()
    >>> dataset.plot(cpos="xy")

    This dataset is used in the following examples:

    * :ref:`read_file_example`
    * :ref:`clip_with_surface_example`
    * :ref:`extract_edges_example`
    * :ref:`subdivide_example`
    * :ref:`silhouette_example`
    * :ref:`light_types_example`

    """
    return _download_example(_example_bunny, load=load)


_example_bunny = _SingleFileDownloadableLoadable('bunny.ply')


def download_bunny_coarse(load=True):  # pragma: no cover
    """Download coarse bunny dataset.

    Parameters
    ----------
    load : bool, default: True
        Load the dataset after downloading it when ``True``.  Set this
        to ``False`` and only the filename will be returned.

    Returns
    -------
    pyvista.PolyData | str
        DataSet or filename depending on ``load``.

    See Also
    --------
    download_bunny

    Examples
    --------
    >>> from pyvista import examples
    >>> dataset = examples.download_bunny_coarse()
    >>> dataset.plot(cpos="xy")

    * :ref:`read_file_example`
    * :ref:`clip_with_surface_example`
    * :ref:`subdivide_example`

    """
    return _download_example(_example_bunny_coarse, load=load)


def _bunny_coarse_load_func(mesh):
    mesh.verts = np.array([], dtype=np.int32)
    return mesh


_example_bunny_coarse = _SingleFileDownloadableLoadable(
    'Bunny.vtp', load_func=_bunny_coarse_load_func
)


def download_cow(load=True):  # pragma: no cover
    """Download cow dataset.

    Parameters
    ----------
    load : bool, default: True
        Load the dataset after downloading it when ``True``.  Set this
        to ``False`` and only the filename will be returned.

    Returns
    -------
    pyvista.PolyData | str
        DataSet or filename depending on ``load``.

    Examples
    --------
    >>> from pyvista import examples
    >>> dataset = examples.download_cow()
    >>> dataset.plot(cpos="xy")

    This dataset is used in the following examples:

    * :ref:`extract_edges_example`
    * :ref:`mesh_quality_example`
    * :ref:`rotate_example`
    * :ref:`linked_views_example`
    * :ref:`light_actors_example`

    """
    return _download_example(_example_cow, load=load)


_example_cow = _SingleFileDownloadableLoadable('cow.vtp')


def download_cow_head(load=True):  # pragma: no cover
    """Download cow head dataset.

    Parameters
    ----------
    load : bool, default: True
        Load the dataset after downloading it when ``True``.  Set this
        to ``False`` and only the filename will be returned.

    Returns
    -------
    pyvista.PolyData | str
        DataSet or filename depending on ``load``.

    Examples
    --------
    >>> from pyvista import examples
    >>> dataset = examples.download_cow_head()
    >>> dataset.plot(cpos="xy")

    """
    return _download_example(_example_cow_head, load=load)


_example_cow_head = _SingleFileDownloadableLoadable('cowHead.vtp')


def download_faults(load=True):  # pragma: no cover
    """Download faults dataset.

    Parameters
    ----------
    load : bool, default: True
        Load the dataset after downloading it when ``True``.  Set this
        to ``False`` and only the filename will be returned.

    Returns
    -------
    pyvista.PolyData | str
        DataSet or filename depending on ``load``.

    Examples
    --------
    >>> from pyvista import examples
    >>> dataset = examples.download_faults()
    >>> dataset.plot(line_width=4)

    """
    return _download_example(_example_faults, load=load)


_example_faults = _SingleFileDownloadableLoadable('faults.vtk')


def download_tensors(load=True):  # pragma: no cover
    """Download tensors dataset.

    Parameters
    ----------
    load : bool, default: True
        Load the dataset after downloading it when ``True``.  Set this
        to ``False`` and only the filename will be returned.

    Returns
    -------
    pyvista.UnstructuredGrid | str
        DataSet or filename depending on ``load``.

    Examples
    --------
    >>> from pyvista import examples
    >>> dataset = examples.download_tensors()
    >>> dataset.plot()

    """
    return _download_example(_example_tensors, load=load)


_example_tensors = _SingleFileDownloadableLoadable('tensors.vtk')


def download_head(load=True):  # pragma: no cover
    """Download head dataset.

    Parameters
    ----------
    load : bool, default: True
        Load the dataset after downloading it when ``True``.  Set this
        to ``False`` and only the filename will be returned.

    Returns
    -------
    pyvista.ImageData | str
        DataSet or filename depending on ``load``.

    Examples
    --------
    >>> import pyvista as pv
    >>> from pyvista import examples
    >>> dataset = examples.download_head()
    >>> pl = pv.Plotter()
    >>> _ = pl.add_volume(dataset, cmap="cool", opacity="sigmoid_6")
    >>> pl.camera_position = [
    ...     (-228.0, -418.0, -158.0),
    ...     (94.0, 122.0, 82.0),
    ...     (-0.2, -0.3, 0.9),
    ... ]
    >>> pl.show()

    See :ref:`volume_rendering_example` for an example using this
    dataset.

    """
    return _download_example(_example_head, load=load)


def _head_files_func():
    # Multiple files needed for read, but only one gets loaded
    head_raw = _SingleFileDownloadable('HeadMRVolume.raw')
    head_mhd = _SingleFileDownloadableLoadable('HeadMRVolume.mhd')
    return head_mhd, head_raw


_example_head = _MultiFileDownloadableLoadable(_head_files_func)


def download_head_2(load=True):  # pragma: no cover
    """Download head dataset.

    Parameters
    ----------
    load : bool, default: True
        Load the dataset after downloading it when ``True``.  Set this
        to ``False`` and only the filename will be returned.

    Returns
    -------
    pyvista.ImageData | str
        DataSet or filename depending on ``load``.

    Examples
    --------
    >>> import pyvista as pv
    >>> from pyvista import examples
    >>> dataset = examples.download_head_2()
    >>> pl = pv.Plotter()
    >>> _ = pl.add_volume(dataset, cmap="cool", opacity="sigmoid_6")
    >>> pl.show()

    """
    return _download_example(_example_head_2, load=load)


_example_head_2 = _SingleFileDownloadableLoadable('head.vti')


def download_bolt_nut(load=True):  # pragma: no cover
    """Download bolt nut dataset.

    Parameters
    ----------
    load : bool, default: True
        Load the dataset after downloading it when ``True``.  Set this
        to ``False`` and only the filename will be returned.

    Returns
    -------
    pyvista.MultiBlock or tuple
        DataSet or tuple of filenames depending on ``load``.

    Examples
    --------
    >>> import pyvista as pv
    >>> from pyvista import examples
    >>> dataset = examples.download_bolt_nut()
    >>> pl = pv.Plotter()
    >>> _ = pl.add_volume(
    ...     dataset,
    ...     cmap="coolwarm",
    ...     opacity="sigmoid_5",
    ...     show_scalar_bar=False,
    ... )
    >>> pl.camera_position = [
    ...     (194.6, -141.8, 182.0),
    ...     (34.5, 61.0, 32.5),
    ...     (-0.229, 0.45, 0.86),
    ... ]
    >>> pl.show()

    See :ref:`volume_rendering_example` for an example using this
    dataset.

    """
    return _download_example(_example_bolt_nut, load=load)


<<<<<<< HEAD
def _bolt_nut_files_func():
=======
def _bolt_nut_files_func():  # pragma: no cover
>>>>>>> 8c1f943f
    # Multiple mesh files are loaded for this example
    bolt = _SingleFileDownloadableLoadable('bolt.slc')
    nut = _SingleFileDownloadableLoadable('nut.slc')
    return bolt, nut


_example_bolt_nut = _MultiFileDownloadableLoadable(
    _bolt_nut_files_func, load_func=_load_as_multiblock
)


def download_clown(load=True):  # pragma: no cover
    """Download clown dataset.

    Parameters
    ----------
    load : bool, default: True
        Load the dataset after downloading it when ``True``.  Set this
        to ``False`` and only the filename will be returned.

    Returns
    -------
    pyvista.PolyData | str
        DataSet or filename depending on ``load``.

    Examples
    --------
    >>> from pyvista import examples
    >>> dataset = examples.download_clown()
    >>> dataset.plot()

    """
    return _download_example(_example_clown, load=load)


_example_clown = _SingleFileDownloadableLoadable('clown.facet')


def download_topo_global(load=True):  # pragma: no cover
    """Download topo dataset.

    Parameters
    ----------
    load : bool, default: True
        Load the dataset after downloading it when ``True``.  Set this
        to ``False`` and only the filename will be returned.

    Returns
    -------
    pyvista.PolyData | str
        DataSet or filename depending on ``load``.

    Examples
    --------
    >>> from pyvista import examples
    >>> dataset = examples.download_topo_global()
    >>> dataset.plot(cmap="gist_earth")

    This dataset is used in the following examples:

    * :ref:`surface_normal_example`
    * :ref:`background_image_example`

    """
    return _download_example(_example_topo_global, load=load)


_example_topo_global = _SingleFileDownloadableLoadable('EarthModels/ETOPO_10min_Ice.vtp')


def download_topo_land(load=True):  # pragma: no cover
    """Download topo land dataset.

    Parameters
    ----------
    load : bool, default: True
        Load the dataset after downloading it when ``True``.  Set this
        to ``False`` and only the filename will be returned.

    Returns
    -------
    pyvista.PolyData | str
        DataSet or filename depending on ``load``.

    Examples
    --------
    >>> from pyvista import examples
    >>> dataset = examples.download_topo_land()
    >>> dataset.plot(
    ...     clim=[-2000, 3000], cmap="gist_earth", show_scalar_bar=False
    ... )

    This dataset is used in the following examples:

    * :ref:`geodesic_example`
    * :ref:`background_image_example`

    """
    return _download_example(_example_topo_land, load=load)


_example_topo_land = _SingleFileDownloadableLoadable('EarthModels/ETOPO_10min_Ice_only-land.vtp')


def download_coastlines(load=True):  # pragma: no cover
    """Download coastlines dataset.

    Parameters
    ----------
    load : bool, default: True
        Load the dataset after downloading it when ``True``.  Set this
        to ``False`` and only the filename will be returned.

    Returns
    -------
    pyvista.PolyData | str
        DataSet or filename depending on ``load``.

    Examples
    --------
    >>> from pyvista import examples
    >>> dataset = examples.download_coastlines()
    >>> dataset.plot()

    """
    return _download_example(_example_coastlines, load=load)


_example_coastlines = _SingleFileDownloadableLoadable('EarthModels/Coastlines_Los_Alamos.vtp')


def download_knee(load=True):  # pragma: no cover
    """Download knee dataset.

    Parameters
    ----------
    load : bool, default: True
        Load the dataset after downloading it when ``True``.  Set this
        to ``False`` and only the filename will be returned.

    Returns
    -------
    pyvista.ImageData | str
        DataSet or filename depending on ``load``.

    Examples
    --------
    >>> from pyvista import examples
    >>> dataset = examples.download_knee()
    >>> dataset.plot(cpos="xy", show_scalar_bar=False)

    This dataset is used in the following examples:

    * :ref:`plot_opacity_example`
    * :ref:`volume_rendering_example`
    * :ref:`slider_bar_widget_example`

    """
    return _download_example(_example_knee, load=load)


_example_knee = _SingleFileDownloadableLoadable('DICOM_KNEE.dcm')


def download_knee_full(load=True):  # pragma: no cover
    """Download full knee dataset.

    Parameters
    ----------
    load : bool, default: True
        Load the dataset after downloading it when ``True``.  Set this
        to ``False`` and only the filename will be returned.

    Returns
    -------
    pyvista.ImageData | str
        DataSet or filename depending on ``load``.

    Examples
    --------
    >>> from pyvista import examples
    >>> dataset = examples.download_knee_full()
    >>> cpos = [
    ...     (-381.74, -46.02, 216.54),
    ...     (74.8305, 89.2905, 100.0),
    ...     (0.23, 0.072, 0.97),
    ... ]
    >>> dataset.plot(
    ...     volume=True, cmap="bone", cpos=cpos, show_scalar_bar=False
    ... )

    This dataset is used in the following examples:

    * :ref:`volume_rendering_example`
    * :ref:`slider_bar_widget_example`

    """
    return _download_example(_example_knee_full, load=load)


_example_knee_full = _SingleFileDownloadableLoadable('vw_knee.slc')


def download_lidar(load=True):  # pragma: no cover
    """Download lidar dataset.

    Parameters
    ----------
    load : bool, default: True
        Load the dataset after downloading it when ``True``.  Set this
        to ``False`` and only the filename will be returned.

    Returns
    -------
    pyvista.PolyData | str
        DataSet or filename depending on ``load``.

    Examples
    --------
    >>> from pyvista import examples
    >>> dataset = examples.download_lidar()
    >>> dataset.plot(cmap="gist_earth")

    This dataset is used in the following examples:

    * :ref:`create_point_cloud`
    * :ref:`edl`

    """
    return _download_example(_example_lidar, load=load)


_example_lidar = _SingleFileDownloadableLoadable('kafadar-lidar-interp.vtp')


def download_exodus(load=True):  # pragma: no cover
    """Sample ExodusII data file.

    Parameters
    ----------
    load : bool, default: True
        Load the dataset after downloading it when ``True``.  Set this
        to ``False`` and only the filename will be returned.

    Returns
    -------
    pyvista.MultiBlock | str
        DataSet or filename depending on ``load``.

    Examples
    --------
    >>> from pyvista import examples
    >>> dataset = examples.download_exodus()
    >>> dataset.plot()

    """
    return _download_example(_example_exodus, load=load)


_example_exodus = _SingleFileDownloadableLoadable('mesh_fs8.exo')


def download_nefertiti(load=True):  # pragma: no cover
    """Download mesh of Queen Nefertiti.

    Parameters
    ----------
    load : bool, default: True
        Load the dataset after downloading it when ``True``.  Set this
        to ``False`` and only the filename will be returned.

    Returns
    -------
    pyvista.PolyData | str
        DataSet or filename depending on ``load``.

    Examples
    --------
    >>> from pyvista import examples
    >>> dataset = examples.download_nefertiti()
    >>> dataset.plot(cpos="xz")

    This dataset is used in the following examples:

    * :ref:`surface_normal_example`
    * :ref:`extract_edges_example`
    * :ref:`show_edges_example`
    * :ref:`edl`
    * :ref:`pbr_example`
    * :ref:`box_widget_example`

    """
    return _download_example(_example_nefertiti, load=load)


_example_nefertiti = _SingleFileDownloadableLoadable(
    'nefertiti.ply.zip', target_file='nefertiti.ply'
)


def download_blood_vessels(load=True):  # pragma: no cover
    """Download data representing the bifurcation of blood vessels.

    Parameters
    ----------
    load : bool, default: True
        Load the dataset after downloading it when ``True``.  Set this
        to ``False`` and only the filename will be returned.

    Returns
    -------
    pyvista.UnstructuredGrid | str
        DataSet or filename depending on ``load``.

    Examples
    --------
    >>> from pyvista import examples
    >>> dataset = examples.download_blood_vessels()
    >>> dataset.plot()

    This dataset is used in the following examples:

    * :ref:`read_parallel_example`
    * :ref:`streamlines_example`
    * :ref:`integrate_example`

    """
    return _download_example(_example_blood_vessels, load=load)


def _blood_vessels_load_func(obj):  # pragma: no cover
    obj.set_active_vectors('velocity')
    return obj


_example_blood_vessels = _SingleFileDownloadableLoadable(
    'pvtu_blood_vessels/blood_vessels.zip',
    target_file='T0000000500.pvtu',
    load_func=_blood_vessels_load_func,
)


def download_iron_protein(load=True):  # pragma: no cover
    """Download iron protein dataset.

    Parameters
    ----------
    load : bool, default: True
        Load the dataset after downloading it when ``True``.  Set this
        to ``False`` and only the filename will be returned.

    Returns
    -------
    pyvista.ImageData | str
        DataSet or filename depending on ``load``.

    Examples
    --------
    >>> from pyvista import examples
    >>> dataset = examples.download_iron_protein()
    >>> dataset.plot(volume=True, cmap='blues')

    """
    return _download_example(_example_iron_protein, load=load)


_example_iron_protein = _SingleFileDownloadableLoadable('ironProt.vtk')


def download_tetrahedron(load=True):  # pragma: no cover
    """Download tetrahedron dataset.

    Parameters
    ----------
    load : bool, default: True
        Load the dataset after downloading it when ``True``.  Set this
        to ``False`` and only the filename will be returned.

    Returns
    -------
    pyvista.UnstructuredGrid | str
        DataSet or filename depending on ``load``.

    Examples
    --------
    Shrink and plot the dataset to show it is composed of several
    tetrahedrons.

    >>> from pyvista import examples
    >>> dataset = examples.download_tetrahedron()
    >>> dataset.shrink(0.85).plot()

    """
    return _download_example(_example_tetrahedron, load=load)


_example_tetrahedron = _SingleFileDownloadableLoadable('Tetrahedron.vtu')


def download_saddle_surface(load=True):  # pragma: no cover
    """Download saddle surface dataset.

    Parameters
    ----------
    load : bool, default: True
        Load the dataset after downloading it when ``True``.  Set this
        to ``False`` and only the filename will be returned.

    Returns
    -------
    pyvista.PolyData | str
        DataSet or filename depending on ``load``.

    Examples
    --------
    >>> from pyvista import examples
    >>> dataset = examples.download_saddle_surface()
    >>> dataset.plot()

    See :ref:`interpolate_example` for an example using this
    dataset.

    """
    return _download_example(_example_saddle_surface, load=load)


_example_saddle_surface = _SingleFileDownloadableLoadable('InterpolatingOnSTL_final.stl')


def download_sparse_points(load=True):  # pragma: no cover
    """Download sparse points data.

    Used with :func:`download_saddle_surface`.

    Parameters
    ----------
    load : bool, default: True
        Load the dataset after downloading it when ``True``.  Set this
        to ``False`` and only the filename will be returned.

    Returns
    -------
    pyvista.PolyData | str
        DataSet or filename depending on ``load``.

    Examples
    --------
    >>> from pyvista import examples
    >>> dataset = examples.download_sparse_points()
    >>> dataset.plot(
    ...     scalars="val", render_points_as_spheres=True, point_size=50
    ... )

    See :ref:`interpolate_example` for an example using this
    dataset.

    """
    return _download_example(_example_sparse_points, load=load)


def _sparse_points_reader(saved_file):  # pragma: no cover
    points_reader = _vtk.vtkDelimitedTextReader()
    points_reader.SetFileName(saved_file)
    points_reader.DetectNumericColumnsOn()
    points_reader.SetFieldDelimiterCharacters('\t')
    points_reader.SetHaveHeaders(True)
    table_points = _vtk.vtkTableToPolyData()
    table_points.SetInputConnection(points_reader.GetOutputPort())
    table_points.SetXColumn('x')
    table_points.SetYColumn('y')
    table_points.SetZColumn('z')
    table_points.Update()
    return pyvista.wrap(table_points.GetOutput())


_example_sparse_points = _SingleFileDownloadableLoadable(
    'sparsePoints.txt', read_func=_sparse_points_reader
)


def download_foot_bones(load=True):  # pragma: no cover
    """Download foot bones dataset.

    Parameters
    ----------
    load : bool, default: True
        Load the dataset after downloading it when ``True``.  Set this
        to ``False`` and only the filename will be returned.

    Returns
    -------
    pyvista.PolyData | str
        DataSet or filename depending on ``load``.

    Examples
    --------
    >>> from pyvista import examples
    >>> dataset = examples.download_foot_bones()
    >>> dataset.plot()

    See :ref:`voxelize_surface_mesh_example` for an example using this
    dataset.

    """
    return _download_example(_example_foot_bones, load=load)


_example_foot_bones = _SingleFileDownloadableLoadable('fsu/footbones.ply')


def download_guitar(load=True):  # pragma: no cover
    """Download guitar dataset.

    Parameters
    ----------
    load : bool, default: True
        Load the dataset after downloading it when ``True``.  Set this
        to ``False`` and only the filename will be returned.

    Returns
    -------
    pyvista.PolyData | str
        DataSet or filename depending on ``load``.

    Examples
    --------
    >>> from pyvista import examples
    >>> dataset = examples.download_guitar()
    >>> dataset.plot()

    """
    return _download_example(_example_guitar, load=load)


_example_guitar = _SingleFileDownloadableLoadable('fsu/stratocaster.ply')


def download_quadratic_pyramid(load=True):  # pragma: no cover
    """Download quadratic pyramid dataset.

    Parameters
    ----------
    load : bool, default: True
        Load the dataset after downloading it when ``True``.  Set this
        to ``False`` and only the filename will be returned.

    Returns
    -------
    pyvista.UnstructuredGrid | str
        DataSet or filename depending on ``load``.

    Examples
    --------
    Shrink and plot the dataset to show it is composed of several
    pyramids.

    >>> from pyvista import examples
    >>> dataset = examples.download_quadratic_pyramid()
    >>> dataset.shrink(0.4).plot()

    """
    return _download_example(_example_quadratic_pyramid, load=load)


_example_quadratic_pyramid = _SingleFileDownloadableLoadable('QuadraticPyramid.vtu')


def download_bird(load=True):  # pragma: no cover
    """Download bird dataset.

    Parameters
    ----------
    load : bool, default: True
        Load the dataset after downloading it when ``True``.  Set this
        to ``False`` and only the filename will be returned.

    Returns
    -------
    pyvista.ImageData | str
        DataSet or filename depending on ``load``.

    See Also
    --------
    download_bird_texture

    Examples
    --------
    >>> from pyvista import examples
    >>> dataset = examples.download_bird()
    >>> dataset.plot(rgba=True, cpos="xy")

    """
    return _download_example(_example_bird, load=load)


_example_bird = _SingleFileDownloadableLoadable('Pileated.jpg')


def download_bird_texture(load=True):  # pragma: no cover
    """Download bird texture.

    Parameters
    ----------
    load : bool, default: True
        Load the dataset after downloading it when ``True``.  Set this
        to ``False`` and only the filename will be returned.

    Returns
    -------
    pyvista.Texture | str
        DataSet or filename depending on ``load``.

    See Also
    --------
    download_bird

    Examples
    --------
    >>> from pyvista import examples
    >>> dataset = examples.download_bird_texture()
    >>> dataset.plot(cpos="xy")

    """
    return _download_example(_example_bird_texture, load=load)


_example_bird_texture = _SingleFileDownloadableLoadable('Pileated.jpg', read_func=read_texture)


def download_office(load=True):  # pragma: no cover
    """Download office dataset.

    Parameters
    ----------
    load : bool, default: True
        Load the dataset after downloading it when ``True``.  Set this
        to ``False`` and only the filename will be returned.

    Returns
    -------
    pyvista.StructuredGrid | str
        DataSet or filename depending on ``load``.

    Examples
    --------
    >>> from pyvista import examples
    >>> dataset = examples.download_office()
    >>> dataset.contour().plot()

    See :ref:`clip_with_plane_box_example` for an example using this
    dataset.

    """
    return _download_example(_example_office, load=load)


_example_office = _SingleFileDownloadableLoadable('office.binary.vtk')


def download_horse_points(load=True):  # pragma: no cover
    """Download horse points dataset.

    Parameters
    ----------
    load : bool, default: True
        Load the dataset after downloading it when ``True``.  Set this
        to ``False`` and only the filename will be returned.

    Returns
    -------
    pyvista.PolyData | str
        DataSet or filename depending on ``load``.

    Examples
    --------
    >>> from pyvista import examples
    >>> dataset = examples.download_horse_points()
    >>> dataset.plot(point_size=1)

    """
    return _download_example(_example_horse_points, load=load)


_example_horse_points = _SingleFileDownloadableLoadable('horsePoints.vtp')


def download_horse(load=True):  # pragma: no cover
    """Download horse dataset.

    Parameters
    ----------
    load : bool, default: True
        Load the dataset after downloading it when ``True``.  Set this
        to ``False`` and only the filename will be returned.

    Returns
    -------
    pyvista.DataSet | str
        DataSet or filename depending on ``load``.

    Examples
    --------
    >>> from pyvista import examples
    >>> dataset = examples.download_horse()
    >>> dataset.plot(smooth_shading=True)

    See :ref:`disabling_mesh_lighting_example` for an example using
    this dataset.

    """
    return _download_example(_example_horse, load=load)


_example_horse = _SingleFileDownloadableLoadable('horse.vtp')


def download_cake_easy(load=True):  # pragma: no cover
    """Download cake dataset.

    Parameters
    ----------
    load : bool, default: True
        Load the dataset after downloading it when ``True``.  Set this
        to ``False`` and only the filename will be returned.

    Returns
    -------
    pyvista.ImageData | str
        DataSet or filename depending on ``load``.

    See Also
    --------
    download_cake_easy_texture

    Examples
    --------
    >>> from pyvista import examples
    >>> dataset = examples.download_cake_easy()
    >>> dataset.plot(rgba=True, cpos="xy")

    """
    return _download_example(_example_cake_easy, load=load)


_example_cake_easy = _SingleFileDownloadableLoadable('cake_easy.jpg')


def download_cake_easy_texture(load=True):  # pragma: no cover
    """Download cake texture.

    Parameters
    ----------
    load : bool, default: True
        Load the dataset after downloading it when ``True``.  Set this
        to ``False`` and only the filename will be returned.

    Returns
    -------
    pyvista.Texture | str
        DataSet or filename depending on ``load``.

    See Also
    --------
    download_cake_easy

    Examples
    --------
    >>> from pyvista import examples
    >>> dataset = examples.download_cake_easy_texture()
    >>> dataset.plot(cpos="xy")

    """
    return _download_example(_example_cake_easy_texture, load=load)


_example_cake_easy_texture = _SingleFileDownloadableLoadable(
    'cake_easy.jpg', read_func=read_texture
)


def download_rectilinear_grid(load=True):  # pragma: no cover
    """Download rectilinear grid dataset.

    Parameters
    ----------
    load : bool, default: True
        Load the dataset after downloading it when ``True``.  Set this
        to ``False`` and only the filename will be returned.

    Returns
    -------
    pyvista.RectilinearGrid | str
        DataSet or filename depending on ``load``.

    Examples
    --------
    Compute the threshold of this dataset.

    >>> from pyvista import examples
    >>> dataset = examples.download_rectilinear_grid()
    >>> dataset.threshold(0.0001).plot()

    """
    return _download_example(_example_rectilinear_grid, load=load)


_example_rectilinear_grid = _SingleFileDownloadableLoadable('RectilinearGrid.vtr')


def download_gourds(zoom=False, load=True):  # pragma: no cover
    """Download gourds dataset.

    Parameters
    ----------
    zoom : bool, default: False
        When ``True``, return the zoomed picture of the gourds.

    load : bool, default: True
        Load the dataset after downloading it when ``True``.  Set this
        to ``False`` and only the filename will be returned.

    Returns
    -------
    pyvista.ImageData | str
        DataSet or filename depending on ``load``.

    See Also
    --------
    download_gourds_pnm
    download_gourds_texture

    Examples
    --------
    >>> from pyvista import examples
    >>> dataset = examples.download_gourds()
    >>> dataset.plot(rgba=True, cpos="xy")

    See :ref:`gaussian_smoothing_example` for an example using
    this dataset.

    """
    example = __gourds2 if zoom else _example_gourds
    return _download_example(example, load=load)


# Two loadable files, but only one example
# Name variables such that non-zoomed version is the 'representative' example
# Use '__' on the zoomed version to label it as private
_example_gourds = _SingleFileDownloadableLoadable('Gourds.png')
__gourds2 = _SingleFileDownloadableLoadable('Gourds2.jpg')


def download_gourds_texture(zoom=False, load=True):  # pragma: no cover
    """Download gourds texture.

    Parameters
    ----------
    zoom : bool, default: False
        When ``True``, return the zoomed picture of the gourds.

    load : bool, default: True
        Load the dataset after downloading it when ``True``.  Set this
        to ``False`` and only the filename will be returned.

    Returns
    -------
    pyvista.DataSet | str
        DataSet or filename depending on ``load``.

    See Also
    --------
    download_gourds
    download_gourds_pnm

    Examples
    --------
    >>> from pyvista import examples
    >>> dataset = examples.download_gourds_texture()
    >>> dataset.plot(cpos="xy")

    """
    example = __gourds2_texture if zoom else _example_gourds_texture
    return _download_example(example, load=load)


# Two loadable files, but only one example
# Name variables such that non-zoomed version is the 'representative' example
# Use '__' on the zoomed version to label it as private
_example_gourds_texture = _SingleFileDownloadableLoadable('Gourds.png', read_func=read_texture)
__gourds2_texture = _SingleFileDownloadableLoadable('Gourds2.jpg', read_func=read_texture)


def download_gourds_pnm(load=True):  # pragma: no cover
    """Download gourds dataset from pnm file.

    Parameters
    ----------
    load : bool, default: True
        Load the dataset after downloading it when ``True``.  Set this
        to ``False`` and only the filename will be returned.

    Returns
    -------
    pyvista.ImageData | str
        DataSet or filename depending on ``load``.

    See Also
    --------
    download_gourds
    download_gourds_texture

    Examples
    --------
    >>> from pyvista import examples
    >>> dataset = examples.download_gourds_pnm()
    >>> dataset.plot(rgba=True, cpos="xy")

    """
    return _download_example(_example_gourds_pnm, load=load)


_example_gourds_pnm = _SingleFileDownloadableLoadable('Gourds.pnm')


def download_unstructured_grid(load=True):  # pragma: no cover
    """Download unstructured grid dataset.

    Parameters
    ----------
    load : bool, default: True
        Load the dataset after downloading it when ``True``.  Set this
        to ``False`` and only the filename will be returned.

    Returns
    -------
    pyvista.UnstructuredGrid | str
        DataSet or filename depending on ``load``.

    Examples
    --------
    >>> from pyvista import examples
    >>> dataset = examples.download_unstructured_grid()
    >>> dataset.plot(show_edges=True)

    """
    return _download_example(_example_unstructured_grid, load=load)


_example_unstructured_grid = _SingleFileDownloadableLoadable('uGridEx.vtk')


def download_letter_k(load=True):  # pragma: no cover
    """Download letter k dataset.

    Parameters
    ----------
    load : bool, default: True
        Load the dataset after downloading it when ``True``.  Set this
        to ``False`` and only the filename will be returned.

    Returns
    -------
    pyvista.PolyData | str
        DataSet or filename depending on ``load``.

    Examples
    --------
    >>> from pyvista import examples
    >>> dataset = examples.download_letter_k()
    >>> dataset.plot(cpos="xy")

    """
    return _download_example(_example_letter_k, load=load)


_example_letter_k = _SingleFileDownloadableLoadable('k.vtk')


def download_letter_a(load=True):  # pragma: no cover
    """Download letter a dataset.

    Parameters
    ----------
    load : bool, default: True
        Load the dataset after downloading it when ``True``.  Set this
        to ``False`` and only the filename will be returned.

    Returns
    -------
    pyvista.UnstructuredGrid | str
        DataSet or filename depending on ``load``.

    Examples
    --------
    >>> from pyvista import examples
    >>> dataset = examples.download_letter_a()
    >>> dataset.plot(cpos="xy", show_edges=True)

    See :ref:`cell_centers_example` for an example using
    this dataset.

    """
    return _download_example(_example_letter_a, load=load)


_example_letter_a = _SingleFileDownloadableLoadable('a_grid.vtk')


def download_poly_line(load=True):  # pragma: no cover
    """Download polyline dataset.

    Parameters
    ----------
    load : bool, default: True
        Load the dataset after downloading it when ``True``.  Set this
        to ``False`` and only the filename will be returned.

    Returns
    -------
    pyvista.PolyData | str
        DataSet or filename depending on ``load``.

    Examples
    --------
    >>> from pyvista import examples
    >>> dataset = examples.download_poly_line()
    >>> dataset.plot(line_width=5)

    """
    return _download_example(_example_poly_line, load=load)


_example_poly_line = _SingleFileDownloadableLoadable('polyline.vtk')


def download_cad_model(load=True):  # pragma: no cover
    """Download cad dataset.

    Parameters
    ----------
    load : bool, default: True
        Load the dataset after downloading it when ``True``.  Set this
        to ``False`` and only the filename will be returned.

    Returns
    -------
    pyvista.PolyData | str
        DataSet or filename depending on ``load``.

    Examples
    --------
    >>> from pyvista import examples
    >>> dataset = examples.download_cad_model()
    >>> dataset.plot()

    See :ref:`read_file_example` for an example using
    this dataset.

    """
    return _download_example(_example_cad_model, load=load)


_example_cad_model = _SingleFileDownloadableLoadable('42400-IDGH.stl')


def download_frog(load=True):  # pragma: no cover
    """Download frog dataset.

    Parameters
    ----------
    load : bool, default: True
        Load the dataset after downloading it when ``True``.  Set this
        to ``False`` and only the filename will be returned.

    Returns
    -------
    pyvista.ImageData | str
        DataSet or filename depending on ``load``.

    Examples
    --------
    >>> from pyvista import examples
    >>> cpos = [
    ...     [8.4287e02, -5.7418e02, -4.4085e02],
    ...     [2.4950e02, 2.3450e02, 1.0125e02],
    ...     [-3.2000e-01, 3.5000e-01, -8.8000e-01],
    ... ]
    >>> dataset = examples.download_frog()
    >>> dataset.plot(volume=True, cpos=cpos)

    See :func:`download_frog_tissue` for segmentation labels associated
    with this dataset.

    See :ref:`volume_rendering_example` for an example using this dataset.

    """
    return _download_example(_example_frog, load=load)


<<<<<<< HEAD
def _frog_files_func():
=======
def _frog_files_func():  # pragma: no cover
>>>>>>> 8c1f943f
    # Multiple files needed for read, but only one gets loaded
    frog_zraw = _SingleFileDownloadable('froggy/frog.zraw')
    frog_mhd = _SingleFileDownloadableLoadable('froggy/frog.mhd')
    return frog_mhd, frog_zraw


_example_frog = _MultiFileDownloadableLoadable(_frog_files_func)


def download_frog_tissue(load=True):  # pragma: no cover
    """Download frog tissue dataset.

    This dataset contains tissue segmentation labels for the frog dataset
    (see :func:`download_frog`).

    Parameters
    ----------
    load : bool, default: True
        Load the dataset after downloading it when ``True``.  Set this
        to ``False`` and only the filename will be returned.

    Returns
    -------
    pyvista.ImageData | str
        DataSet or filename depending on ``load``.

    Examples
    --------
    Load data

    >>> import numpy as np
    >>> import pyvista as pv
    >>> from pyvista import examples
    >>> data = examples.download_frog_tissue()

    Plot tissue labels as a volume

    First, define plotting parameters

    >>> # Configure colors / color bar
    >>> clim = data.get_data_range()  # Set color bar limits to match data
    >>> cmap = 'glasbey'  # Use a categorical colormap
    >>> categories = True  # Ensure n_colors matches number of labels
    >>> opacity = (
    ...     'foreground'  # Make foreground opaque, background transparent
    ... )
    >>> opacity_unit_distance = 1

    Set plotting resolution to half the image's spacing

    >>> res = np.array(data.spacing) / 2

    Define rendering parameters

    >>> mapper = 'gpu'
    >>> shade = True
    >>> ambient = 0.3
    >>> diffuse = 0.6
    >>> specular = 0.5
    >>> specular_power = 40

    Make and show plot

    >>> p = pv.Plotter()
    >>> _ = p.add_volume(
    ...     data,
    ...     clim=clim,
    ...     ambient=ambient,
    ...     shade=shade,
    ...     diffuse=diffuse,
    ...     specular=specular,
    ...     specular_power=specular_power,
    ...     mapper=mapper,
    ...     opacity=opacity,
    ...     opacity_unit_distance=opacity_unit_distance,
    ...     categories=categories,
    ...     cmap=cmap,
    ...     resolution=res,
    ... )
    >>> p.camera_position = 'yx'  # Set camera to provide a dorsal view
    >>> p.show()

    """
    return _download_example(_example_frog_tissue, load=load)


def _frog_tissue_files_func():
    # Multiple files needed for read, but only one gets loaded
    frog_tissue_zraw = _SingleFileDownloadable('froggy/frogtissue.zraw')
    frog_tissue_mhd = _SingleFileDownloadableLoadable('froggy/frogtissue.mhd')
    return frog_tissue_mhd, frog_tissue_zraw


_example_frog_tissue = _MultiFileDownloadableLoadable(_frog_tissue_files_func)


def download_chest(load=True):  # pragma: no cover
    """Download chest dataset.

    Parameters
    ----------
    load : bool, default: True
        Load the dataset after downloading it when ``True``.  Set this
        to ``False`` and only the filename will be returned.

    Returns
    -------
    pyvista.ImageData | str
        DataSet or filename depending on ``load``.

    Examples
    --------
    >>> from pyvista import examples
    >>> dataset = examples.download_chest()
    >>> dataset.plot(cpos="xy")

    See :ref:`volume_rendering_example` for an example using
    this dataset.

    """
    return _download_example(_example_chest, load=load)


_example_chest = _SingleFileDownloadableLoadable('MetaIO/ChestCT-SHORT.mha')


def download_brain_atlas_with_sides(load=True):  # pragma: no cover
    """Download an image of an averaged brain with a right-left label.

    Parameters
    ----------
    load : bool, default: True
        Load the dataset after downloading it when ``True``.  Set this
        to ``False`` and only the filename will be returned.

    Returns
    -------
    pyvista.ImageData | str
        DataSet or filename depending on ``load``.

    Examples
    --------
    >>> from pyvista import examples
    >>> dataset = examples.download_brain_atlas_with_sides()
    >>> dataset.slice(normal='z').plot(cpos='xy')

    """
    return _download_example(_example_brain_atlas_with_sides, load=load)


_example_brain_atlas_with_sides = _SingleFileDownloadableLoadable('avg152T1_RL_nifti.nii.gz')


def download_prostate(load=True):  # pragma: no cover
    """Download prostate dataset.

    Parameters
    ----------
    load : bool, default: True
        Load the dataset after downloading it when ``True``.  Set this
        to ``False`` and only the filename will be returned.

    Returns
    -------
    pyvista.ImageData | str
        DataSet or filename depending on ``load``.

    Examples
    --------
    >>> from pyvista import examples
    >>> dataset = examples.download_prostate()
    >>> dataset.plot(cpos="xy")

    """
    return _download_example(_example_prostate, load=load)


_example_prostate = _SingleFileDownloadableLoadable('prostate.img')


def download_filled_contours(load=True):  # pragma: no cover
    """Download filled contours dataset.

    Parameters
    ----------
    load : bool, default: True
        Load the dataset after downloading it when ``True``.  Set this
        to ``False`` and only the filename will be returned.

    Returns
    -------
    pyvista.PolyData | str
        DataSet or filename depending on ``load``.

    Examples
    --------
    >>> from pyvista import examples
    >>> dataset = examples.download_filled_contours()
    >>> dataset.plot(cpos="xy")

    """
    return _download_example(_example_filled_contours, load=load)


_example_filled_contours = _SingleFileDownloadableLoadable('filledContours.vtp')


def download_doorman(load=True):  # pragma: no cover
    """Download doorman dataset.

    Parameters
    ----------
    load : bool, default: True
        Load the dataset after downloading it when ``True``.  Set this
        to ``False`` and only the filename will be returned.

    Returns
    -------
    pyvista.PolyData | str
        DataSet or filename depending on ``load``.

    Examples
    --------
    >>> from pyvista import examples
    >>> dataset = examples.download_doorman()
    >>> dataset.plot(cpos="xy")

    See :ref:`read_file_example` for an example using
    this dataset.

    """
    # TODO: download textures as well
    return _download_example(_example_doorman, load=load)


_example_doorman = _SingleFileDownloadableLoadable('doorman/doorman.obj')


def download_mug(load=True):  # pragma: no cover
    """Download mug dataset.

    Parameters
    ----------
    load : bool, default: True
        Load the dataset after downloading it when ``True``.  Set this
        to ``False`` and only the filename will be returned.

    Returns
    -------
    pyvista.MultiBlock | str
        DataSet or filename depending on ``load``.

    Examples
    --------
    >>> from pyvista import examples
    >>> dataset = examples.download_mug()
    >>> dataset.plot()

    """
    return _download_example(_example_mug, load=load)


_example_mug = _SingleFileDownloadableLoadable('mug.e')


def download_oblique_cone(load=True):  # pragma: no cover
    """Download oblique cone dataset.

    Parameters
    ----------
    load : bool, default: True
        Load the dataset after downloading it when ``True``.  Set this
        to ``False`` and only the filename will be returned.

    Returns
    -------
    pyvista.PolyData | str
        DataSet or filename depending on ``load``.

    Examples
    --------
    >>> from pyvista import examples
    >>> dataset = examples.download_oblique_cone()
    >>> dataset.plot()

    """
    return _download_example(_example_oblique_cone, load=load)


_example_oblique_cone = _SingleFileDownloadableLoadable('ObliqueCone.vtp')


def download_emoji(load=True):  # pragma: no cover
    """Download emoji dataset.

    Parameters
    ----------
    load : bool, default: True
        Load the dataset after downloading it when ``True``.  Set this
        to ``False`` and only the filename will be returned.

    Returns
    -------
    pyvista.ImageData | str
        DataSet or filename depending on ``load``.

    See Also
    --------
    download_emoji_texture

    Examples
    --------
    >>> from pyvista import examples
    >>> dataset = examples.download_emoji()
    >>> dataset.plot(rgba=True, cpos="xy")

    """
    return _download_example(_example_emoji, load=load)


_example_emoji = _SingleFileDownloadableLoadable('emote.jpg')


def download_emoji_texture(load=True):  # pragma: no cover
    """Download emoji texture.

    Parameters
    ----------
    load : bool, default: True
        Load the dataset after downloading it when ``True``.  Set this
        to ``False`` and only the filename will be returned.

    Returns
    -------
    pyvista.Texture | str
        DataSet or filename depending on ``load``.

    See Also
    --------
    download_emoji

    Examples
    --------
    >>> from pyvista import examples
    >>> dataset = examples.download_emoji_texture()
    >>> dataset.plot(cpos="xy")

    """
    return _download_example(_example_emoji_texture, load=load)


_example_emoji_texture = _SingleFileDownloadableLoadable('emote.jpg', read_func=read_texture)


def download_teapot(load=True):  # pragma: no cover
    """Download teapot dataset.

    Parameters
    ----------
    load : bool, default: True
        Load the dataset after downloading it when ``True``.  Set this
        to ``False`` and only the filename will be returned.

    Returns
    -------
    pyvista.PolyData | str
        DataSet or filename depending on ``load``.

    Examples
    --------
    >>> from pyvista import examples
    >>> dataset = examples.download_teapot()
    >>> dataset.plot(cpos="xy")

    This dataset is used in the following examples:

    * :ref:`read_file_example`
    * :ref:`cell_centers_example`

    """
    return _download_example(_example_teapot, load=load)


_example_teapot = _SingleFileDownloadableLoadable('teapot.g')


def download_brain(load=True):  # pragma: no cover
    """Download brain dataset.

    Parameters
    ----------
    load : bool, default: True
        Load the dataset after downloading it when ``True``.  Set this
        to ``False`` and only the filename will be returned.

    Returns
    -------
    pyvista.ImageData | str
        DataSet or filename depending on ``load``.

    Examples
    --------
    >>> from pyvista import examples
    >>> dataset = examples.download_brain()
    >>> dataset.plot(volume=True)

    This dataset is used in the following examples:

    * :ref:`gaussian_smoothing_example`
    * :ref:`slice_example`
    * :ref:`depth_peeling_example`
    * :ref:`moving_isovalue_example`
    * :ref:`plane_widget_example`

    """
    return _download_example(_example_brain, load=load)


_example_brain = _SingleFileDownloadableLoadable('brain.vtk')


def download_structured_grid(load=True):  # pragma: no cover
    """Download structured grid dataset.

    Parameters
    ----------
    load : bool, default: True
        Load the dataset after downloading it when ``True``.  Set this
        to ``False`` and only the filename will be returned.

    Returns
    -------
    pyvista.StructuredGrid | str
        DataSet or filename depending on ``load``.

    See Also
    --------
    download_structured_grid_two

    Examples
    --------
    >>> from pyvista import examples
    >>> dataset = examples.download_structured_grid()
    >>> dataset.plot(show_edges=True)

    """
    return _download_example(_example_structured_grid, load=load)


_example_structured_grid = _SingleFileDownloadableLoadable('StructuredGrid.vts')


def download_structured_grid_two(load=True):  # pragma: no cover
    """Download structured grid two dataset.

    Parameters
    ----------
    load : bool, default: True
        Load the dataset after downloading it when ``True``.  Set this
        to ``False`` and only the filename will be returned.

    Returns
    -------
    pyvista.StructuredGrid | str
        DataSet or filename depending on ``load``.

    See Also
    --------
    download_structured_grid

    Examples
    --------
    >>> from pyvista import examples
    >>> dataset = examples.download_structured_grid_two()
    >>> dataset.plot(show_edges=True)

    """
    return _download_example(_example_structured_grid_two, load=load)


_example_structured_grid_two = _SingleFileDownloadableLoadable('SampleStructGrid.vtk')


def download_trumpet(load=True):  # pragma: no cover
    """Download trumpet dataset.

    Parameters
    ----------
    load : bool, default: True
        Load the dataset after downloading it when ``True``.  Set this
        to ``False`` and only the filename will be returned.

    Returns
    -------
    pyvista.PolyData | str
        DataSet or filename depending on ``load``.

    Examples
    --------
    >>> from pyvista import examples
    >>> dataset = examples.download_trumpet()
    >>> dataset.plot()

    """
    return _download_example(_example_trumpet, load=load)


_example_trumpet = _SingleFileDownloadableLoadable('trumpet.obj')


def download_face(load=True):  # pragma: no cover
    """Download face dataset.

    Parameters
    ----------
    load : bool, default: True
        Load the dataset after downloading it when ``True``.  Set this
        to ``False`` and only the filename will be returned.

    Returns
    -------
    pyvista.PolyData | str
        DataSet or filename depending on ``load``.

    Examples
    --------
    >>> from pyvista import examples
    >>> dataset = examples.download_face()
    >>> dataset.plot()

    See :ref:`decimate_example` for an example using
    this dataset.


    """
    # TODO: there is a texture with this
    return _download_example(_example_face, load=load)


_example_face = _SingleFileDownloadableLoadable('fran_cut.vtk')


def download_sky_box_nz(load=True):  # pragma: no cover
    """Download skybox-nz dataset.

    Parameters
    ----------
    load : bool, default: True
        Load the dataset after downloading it when ``True``.  Set this
        to ``False`` and only the filename will be returned.

    Returns
    -------
    pyvista.ImageData | str
        DataSet or filename depending on ``load``.

    See Also
    --------
    download_sky_box_nz_texture

    Examples
    --------
    >>> from pyvista import examples
    >>> dataset = examples.download_sky_box_nz()
    >>> dataset.plot(rgba=True, cpos="xy")

    """
    return _download_example(_example_sky_box_nz, load=load)


_example_sky_box_nz = _SingleFileDownloadableLoadable('skybox-nz.jpg')


def download_sky_box_nz_texture(load=True):  # pragma: no cover
    """Download skybox-nz texture.

    Parameters
    ----------
    load : bool, default: True
        Load the dataset after downloading it when ``True``.  Set this
        to ``False`` and only the filename will be returned.

    Returns
    -------
    pyvista.Texture | str
        DataSet or filename depending on ``load``.

    See Also
    --------
    download_sky_box_nz

    Examples
    --------
    >>> from pyvista import examples
    >>> dataset = examples.download_sky_box_nz_texture()
    >>> dataset.plot(cpos="xy")

    """
    return _download_example(_example_sky_box_nz_texture, load=load)


_example_sky_box_nz_texture = _SingleFileDownloadableLoadable(
    'skybox-nz.jpg', read_func=read_texture
)


def download_disc_quads(load=True):  # pragma: no cover
    """Download disc quads dataset.

    Parameters
    ----------
    load : bool, default: True
        Load the dataset after downloading it when ``True``.  Set this
        to ``False`` and only the filename will be returned.

    Returns
    -------
    pyvista.UnstructuredGrid | str
        DataSet or filename depending on ``load``.

    Examples
    --------
    >>> from pyvista import examples
    >>> dataset = examples.download_disc_quads()
    >>> dataset.plot(show_edges=True)

    """
    return _download_example(_example_disc_quads, load=load)


_example_disc_quads = _SingleFileDownloadableLoadable('Disc_BiQuadraticQuads_0_0.vtu')


def download_honolulu(load=True):  # pragma: no cover
    """Download honolulu dataset.

    Parameters
    ----------
    load : bool, default: True
        Load the dataset after downloading it when ``True``.  Set this
        to ``False`` and only the filename will be returned.

    Returns
    -------
    pyvista.PolyData | str
        DataSet or filename depending on ``load``.

    Examples
    --------
    >>> from pyvista import examples
    >>> dataset = examples.download_honolulu()
    >>> dataset.plot(
    ...     scalars=dataset.points[:, 2],
    ...     show_scalar_bar=False,
    ...     cmap="gist_earth",
    ...     clim=[-50, 800],
    ... )

    """
    return _download_example(_example_honolulu, load=load)


_example_honolulu = _SingleFileDownloadableLoadable('honolulu.vtk')


def download_motor(load=True):  # pragma: no cover
    """Download motor dataset.

    Parameters
    ----------
    load : bool, default: True
        Load the dataset after downloading it when ``True``.  Set this
        to ``False`` and only the filename will be returned.

    Returns
    -------
    pyvista.PolyData | str
        DataSet or filename depending on ``load``.

    Examples
    --------
    >>> from pyvista import examples
    >>> dataset = examples.download_motor()
    >>> dataset.plot()

    """
    return _download_example(_example_motor, load=load)


_example_motor = _SingleFileDownloadableLoadable('motor.g')


def download_tri_quadratic_hexahedron(load=True):  # pragma: no cover
    """Download tri quadratic hexahedron dataset.

    Parameters
    ----------
    load : bool, default: True
        Load the dataset after downloading it when ``True``.  Set this
        to ``False`` and only the filename will be returned.

    Returns
    -------
    pyvista.UnstructuredGrid | str
        DataSet or filename depending on ``load``.

    Examples
    --------
    >>> from pyvista import examples
    >>> dataset = examples.download_tri_quadratic_hexahedron()
    >>> dataset.plot()

    Show non-linear subdivision.

    >>> surf = dataset.extract_surface(nonlinear_subdivision=5)
    >>> surf.plot(smooth_shading=True)

    """
    return _download_example(_example_tri_quadratic_hexahedron, load=load)


def _tri_quadratic_hexahedron_load_func(dataset):  # pragma: no cover
    dataset.clear_data()
    return dataset


_example_tri_quadratic_hexahedron = _SingleFileDownloadableLoadable(
    'TriQuadraticHexahedron.vtu', load_func=_tri_quadratic_hexahedron_load_func
)


def download_human(load=True):  # pragma: no cover
    """Download human dataset.

    Parameters
    ----------
    load : bool, default: True
        Load the dataset after downloading it when ``True``.  Set this
        to ``False`` and only the filename will be returned.

    Returns
    -------
    pyvista.PolyData | str
        DataSet or filename depending on ``load``.

    Examples
    --------
    >>> from pyvista import examples
    >>> dataset = examples.download_human()
    >>> dataset.plot()

    """
    return _download_example(_example_human, load=load)


_example_human = _SingleFileDownloadableLoadable('Human.vtp')


def download_vtk(load=True):  # pragma: no cover
    """Download vtk dataset.

    Parameters
    ----------
    load : bool, default: True
        Load the dataset after downloading it when ``True``.  Set this
        to ``False`` and only the filename will be returned.

    Returns
    -------
    pyvista.PolyData | str
        DataSet or filename depending on ``load``.

    Examples
    --------
    >>> from pyvista import examples
    >>> dataset = examples.download_vtk()
    >>> dataset.plot(cpos="xy", line_width=5)

    """
    return _download_example(_example_vtk, load=load)


_example_vtk = _SingleFileDownloadableLoadable('vtk.vtp')


def download_spider(load=True):  # pragma: no cover
    """Download spider dataset.

    Parameters
    ----------
    load : bool, default: True
        Load the dataset after downloading it when ``True``.  Set this
        to ``False`` and only the filename will be returned.

    Returns
    -------
    pyvista.PolyData | str
        DataSet or filename depending on ``load``.

    Examples
    --------
    >>> from pyvista import examples
    >>> dataset = examples.download_spider()
    >>> dataset.plot()

    """
    return _download_example(_example_spider, load=load)


_example_spider = _SingleFileDownloadableLoadable('spider.ply')


def download_carotid(load=True):  # pragma: no cover
    """Download carotid dataset.

    Parameters
    ----------
    load : bool, default: True
        Load the dataset after downloading it when ``True``.  Set this
        to ``False`` and only the filename will be returned.

    Returns
    -------
    pyvista.ImageData | str
        DataSet or filename depending on ``load``.

    Examples
    --------
    >>> from pyvista import examples
    >>> cpos = [
    ...     [220.96, -24.38, -69.96],
    ...     [135.86, 106.55, 17.72],
    ...     [-0.25, 0.42, -0.87],
    ... ]
    >>> dataset = examples.download_carotid()
    >>> dataset.plot(volume=True, cpos=cpos)

    This dataset is used in the following examples:

    * :ref:`glyph_example`
    * :ref:`gradients_example`
    * :ref:`streamlines_example`
    * :ref:`plane_widget_example`

    """
    return _download_example(_example_carotid, load=load)


def _carotid_load_func(mesh):  # pragma: no cover
    mesh.set_active_scalars('scalars')
    mesh.set_active_vectors('vectors')
    return mesh


_example_carotid = _SingleFileDownloadableLoadable('carotid.vtk', load_func=_carotid_load_func)


def download_blow(load=True):  # pragma: no cover
    """Download blow dataset.

    Parameters
    ----------
    load : bool, default: True
        Load the dataset after downloading it when ``True``.  Set this
        to ``False`` and only the filename will be returned.

    Returns
    -------
    pyvista.UnstructuredGrid | str
        DataSet or filename depending on ``load``.

    Examples
    --------
    >>> from pyvista import examples
    >>> cpos = [
    ...     [71.96, 86.1, 28.45],
    ...     [3.5, 12.0, 1.0],
    ...     [-0.18, -0.19, 0.96],
    ... ]
    >>> dataset = examples.download_blow()
    >>> dataset.plot(
    ...     scalars='displacement1',
    ...     component=1,
    ...     cpos=cpos,
    ...     show_scalar_bar=False,
    ...     smooth_shading=True,
    ... )

    """
    return _download_example(_example_blow, load=load)


_example_blow = _SingleFileDownloadableLoadable('blow.vtk')


def download_shark(load=True):  # pragma: no cover
    """Download shark dataset.

    Parameters
    ----------
    load : bool, default: True
        Load the dataset after downloading it when ``True``.  Set this
        to ``False`` and only the filename will be returned.

    Returns
    -------
    pyvista.PolyData | str
        DataSet or filename depending on ``load``.

    Examples
    --------
    >>> from pyvista import examples
    >>> cpos = [
    ...     [-2.3195e02, -3.3930e01, 1.2981e02],
    ...     [-8.7100e00, 1.9000e-01, -1.1740e01],
    ...     [-1.4000e-01, 9.9000e-01, 2.0000e-02],
    ... ]
    >>> dataset = examples.download_shark()
    >>> dataset.plot(cpos=cpos, smooth_shading=True)

    """
    return _download_example(_example_shark, load=load)


_example_shark = _SingleFileDownloadableLoadable('shark.ply')


def download_dragon(load=True):  # pragma: no cover
    """Download dragon dataset.

    Parameters
    ----------
    load : bool, default: True
        Load the dataset after downloading it when ``True``.  Set this
        to ``False`` and only the filename will be returned.

    Returns
    -------
    pyvista.PolyData | str
        DataSet or filename depending on ``load``.

    Examples
    --------
    >>> from pyvista import examples
    >>> dataset = examples.download_dragon()
    >>> dataset.plot(cpos="xy")

    This dataset is used in the following examples:

    * :ref:`floors_example`
    * :ref:`orbiting_example`
    * :ref:`silhouette_example`
    * :ref:`light_shadows_example`

    """
    return _download_example(_example_dragon, load=load)


_example_dragon = _SingleFileDownloadableLoadable('dragon.ply')


def download_armadillo(load=True):  # pragma: no cover
    """Download armadillo dataset.

    Parameters
    ----------
    load : bool, default: True
        Load the dataset after downloading it when ``True``.  Set this
        to ``False`` and only the filename will be returned.

    Returns
    -------
    pyvista.PolyData | str
        DataSet or filename depending on ``load``.

    Examples
    --------
    Plot the armadillo dataset. Use a custom camera position.

    >>> from pyvista import examples
    >>> cpos = [
    ...     (161.5, 82.1, -330.2),
    ...     (-4.3, 24.5, -1.6),
    ...     (-0.1, 1, 0.12),
    ... ]
    >>> dataset = examples.download_armadillo()
    >>> dataset.plot(cpos=cpos)

    """
    return _download_example(_example_armadillo, load=load)


_example_armadillo = _SingleFileDownloadableLoadable('Armadillo.ply')


def download_gears(load=True):  # pragma: no cover
    """Download gears dataset.

    Parameters
    ----------
    load : bool, default: True
        Load the dataset after downloading it when ``True``.  Set this
        to ``False`` and only the filename will be returned.

    Returns
    -------
    pyvista.PolyData | str
        DataSet or filename depending on ``load``.

    Examples
    --------
    Download the dataset, split the bodies, and color each one.

    >>> import numpy as np
    >>> from pyvista import examples
    >>> dataset = examples.download_gears()
    >>> bodies = dataset.split_bodies()
    >>> for i, body in enumerate(bodies):  # pragma: no cover
    ...     bid = np.empty(body.n_points)
    ...     bid[:] = i
    ...     body.point_data["Body ID"] = bid
    ...
    >>> bodies.plot(cmap='jet')
    """
    return _download_example(_example_gears, load=load)


_example_gears = _SingleFileDownloadableLoadable('gears.stl')


def download_torso(load=True):  # pragma: no cover
    """Download torso dataset.

    Parameters
    ----------
    load : bool, default: True
        Load the dataset after downloading it when ``True``.  Set this
        to ``False`` and only the filename will be returned.

    Returns
    -------
    pyvista.PolyData | str
        DataSet or filename depending on ``load``.

    Examples
    --------
    >>> from pyvista import examples
    >>> dataset = examples.download_torso()
    >>> dataset.plot(cpos="xz")

    """
    return _download_example(_example_torso, load=load)


_example_torso = _SingleFileDownloadableLoadable('Torso.vtp')


def download_kitchen(split=False, load=True):  # pragma: no cover
    """Download structured grid of kitchen with velocity field.

    Use the ``split`` argument to extract all of the furniture in the
    kitchen.

    Parameters
    ----------
    split : bool, default: False
        Optionally split the furniture and return a
        :class:`pyvista.MultiBlock`.

    load : bool, default: True
        Load the dataset after downloading it when ``True``.  Set this
        to ``False`` and only the filename will be returned.

    Returns
    -------
    pyvista.StructuredGrid | str
        DataSet or filename depending on ``load``.

    Examples
    --------
    >>> from pyvista import examples
    >>> dataset = examples.download_kitchen()
    >>> dataset.streamlines(n_points=5).plot()

    This dataset is used in the following examples:

    * :ref:`plot_over_line_example`
    * :ref:`line_widget_example`

    """
    if load and split:
        return _download_example(__kitchen_split, load=load)
    else:
        return _download_example(_example_kitchen, load=load)


def _kitchen_split_load_func(mesh):  # pragma: no cover
    extents = {
        'door': (27, 27, 14, 18, 0, 11),
        'window1': (0, 0, 9, 18, 6, 12),
        'window2': (5, 12, 23, 23, 6, 12),
        'klower1': (17, 17, 0, 11, 0, 6),
        'klower2': (19, 19, 0, 11, 0, 6),
        'klower3': (17, 19, 0, 0, 0, 6),
        'klower4': (17, 19, 11, 11, 0, 6),
        'klower5': (17, 19, 0, 11, 0, 0),
        'klower6': (17, 19, 0, 7, 6, 6),
        'klower7': (17, 19, 9, 11, 6, 6),
        'hood1': (17, 17, 0, 11, 11, 16),
        'hood2': (19, 19, 0, 11, 11, 16),
        'hood3': (17, 19, 0, 0, 11, 16),
        'hood4': (17, 19, 11, 11, 11, 16),
        'hood5': (17, 19, 0, 11, 16, 16),
        'cookingPlate': (17, 19, 7, 9, 6, 6),
        'furniture': (17, 19, 7, 9, 11, 11),
    }
    kitchen = pyvista.MultiBlock()
    for key, extent in extents.items():  # pragma: no cover
        alg = _vtk.vtkStructuredGridGeometryFilter()
        alg.SetInputDataObject(mesh)
        alg.SetExtent(extent)
        alg.Update()
        result = pyvista.core.filters._get_output(alg)
        kitchen[key] = result
    return kitchen


_example_kitchen = _SingleFileDownloadableLoadable('kitchen.vtk')
__kitchen_split = _SingleFileDownloadableLoadable('kitchen.vtk', load_func=_kitchen_split_load_func)


def download_tetra_dc_mesh():  # pragma: no cover
    """Download two meshes defining an electrical inverse problem.

    This contains a high resolution forward modeled mesh and a coarse
    inverse modeled mesh.

    Returns
    -------
    pyvista.MultiBlock
        DataSet containing the high resolution forward modeled mesh
        and a coarse inverse modeled mesh.

    Examples
    --------
    >>> from pyvista import examples
    >>> fine, coarse = examples.download_tetra_dc_mesh()
    >>> coarse.plot()

    """
    # TODO: add `load` parameter
    return _download_example(_example_tetra_dc_mesh)


def _tetra_dc_mesh_files_func():  # pragma: no cover
    def _fwd_load_func(mesh):
        mesh.set_active_scalars('Resistivity(log10)-fwd')
        return mesh

    def _inv_load_func(mesh):
        mesh.set_active_scalars('Resistivity(log10)')
        return mesh

    fwd = _SingleFileDownloadableLoadable(
        'dc-inversion.zip', target_file='mesh-forward.vtu', load_func=_fwd_load_func
    )
    inv = _SingleFileDownloadableLoadable(
        'dc-inversion.zip', target_file='mesh-inverse.vtu', load_func=_inv_load_func
    )
    return fwd, inv


_example_tetra_dc_mesh = _MultiFileDownloadableLoadable(
    _tetra_dc_mesh_files_func,
    load_func=functools.partial(_load_as_multiblock, names=['forward', 'inverse']),
)


def download_model_with_variance(load=True):  # pragma: no cover
    """Download model with variance dataset.

    Parameters
    ----------
    load : bool, default: True
        Load the dataset after downloading it when ``True``.  Set this
        to ``False`` and only the filename will be returned.

    Returns
    -------
    pyvista.UnstructuredGrid | str
        DataSet or filename depending on ``load``.

    Examples
    --------
    >>> from pyvista import examples
    >>> dataset = examples.download_model_with_variance()
    >>> dataset.plot()

    See :ref:`plot_opacity_example` for an example using this dataset.

    """
    return _download_example(_example_model_with_variance, load=load)


_example_model_with_variance = _SingleFileDownloadableLoadable('model_with_variance.vtu')


def download_thermal_probes(load=True):  # pragma: no cover
    """Download thermal probes dataset.

    Parameters
    ----------
    load : bool, default: True
        Load the dataset after downloading it when ``True``.  Set this
        to ``False`` and only the filename will be returned.

    Returns
    -------
    pyvista.PolyData | str
        DataSet or filename depending on ``load``.

    Examples
    --------
    >>> from pyvista import examples
    >>> dataset = examples.download_thermal_probes()
    >>> dataset.plot(
    ...     render_points_as_spheres=True, point_size=5, cpos="xy"
    ... )

    See :ref:`interpolate_example` for an example using this dataset.

    """
    return _download_example(_example_thermal_probes, load=load)


_example_thermal_probes = _SingleFileDownloadableLoadable('probes.vtp')


def download_carburetor(load=True):  # pragma: no cover
    """Download scan of a carburetor.

    Parameters
    ----------
    load : bool, default: True
        Load the dataset after downloading it when ``True``.  Set this
        to ``False`` and only the filename will be returned.

    Returns
    -------
    pyvista.PolyData | str
        DataSet or filename depending on ``load``.

    Examples
    --------
    >>> from pyvista import examples
    >>> dataset = examples.download_carburetor()
    >>> dataset.plot()

    """
    return _download_example(_example_carburetor, load=load)


_example_carburetor = _SingleFileDownloadableLoadable('carburetor.ply')


def download_turbine_blade(load=True):  # pragma: no cover
    """Download scan of a turbine blade.

    Parameters
    ----------
    load : bool, default: True
        Load the dataset after downloading it when ``True``.  Set this
        to ``False`` and only the filename will be returned.

    Returns
    -------
    pyvista.PolyData | str
        DataSet or filename depending on ``load``.

    Examples
    --------
    >>> from pyvista import examples
    >>> dataset = examples.download_turbine_blade()
    >>> dataset.plot()

    """
    return _download_example(_example_turbine_blade, load=load)


_example_turbine_blade = _SingleFileDownloadableLoadable('turbineblade.ply')


def download_pine_roots(load=True):  # pragma: no cover
    """Download pine roots dataset.

    Parameters
    ----------
    load : bool, default: True
        Load the dataset after downloading it when ``True``.  Set this
        to ``False`` and only the filename will be returned.

    Returns
    -------
    pyvista.PolyData | str
        DataSet or filename depending on ``load``.

    Examples
    --------
    >>> from pyvista import examples
    >>> dataset = examples.download_pine_roots()
    >>> dataset.plot()

    See :ref:`connectivity_example` for an example using this dataset.

    """
    return _download_example(_example_pine_roots, load=load)


_example_pine_roots = _SingleFileDownloadableLoadable('pine_root.tri')


def download_crater_topo(load=True):  # pragma: no cover
    """Download crater dataset.

    Parameters
    ----------
    load : bool, default: True
        Load the dataset after downloading it when ``True``.  Set this
        to ``False`` and only the filename will be returned.

    Returns
    -------
    pyvista.ImageData | str
        DataSet or filename depending on ``load``.

    Examples
    --------
    >>> from pyvista import examples
    >>> dataset = examples.download_crater_topo()
    >>> dataset.plot(cmap="gist_earth", cpos="xy")

    This dataset is used in the following examples:

    * :ref:`terrain_following_mesh_example`
    * :ref:`topo_map_example`

    """
    return _download_example(_example_crater_topo, load=load)


_example_crater_topo = _SingleFileDownloadableLoadable('Ruapehu_mag_dem_15m_NZTM.vtk')


def download_crater_imagery(load=True):  # pragma: no cover
    """Download crater texture.

    Parameters
    ----------
    load : bool, default: True
        Load the dataset after downloading it when ``True``.  Set this
        to ``False`` and only the filename will be returned.

    Returns
    -------
    pyvista.Texture | str
        DataSet or filename depending on ``load``.

    Examples
    --------
    >>> from pyvista import examples
    >>> cpos = [
    ...     [66.0, 73.0, -382.6],
    ...     [66.0, 73.0, 0.0],
    ...     [-0.0, -1.0, 0.0],
    ... ]
    >>> texture = examples.download_crater_imagery()
    >>> texture.plot(cpos=cpos)

    See :ref:`topo_map_example` for an example using this dataset.

    """
    return _download_example(_example_crater_imagery, load=load)


_example_crater_imagery = _SingleFileDownloadableLoadable(
    'BJ34_GeoTifv1-04_crater_clip.tif', read_func=read_texture
)


def download_dolfin(load=True):  # pragma: no cover
    """Download dolfin mesh.

    Parameters
    ----------
    load : bool, default: True
        Load the dataset after downloading it when ``True``.  Set this
        to ``False`` and only the filename will be returned.

    Returns
    -------
    pyvista.UnstructuredGrid | str
        DataSet or filename depending on ``load``.

    Examples
    --------
    >>> from pyvista import examples
    >>> dataset = examples.download_dolfin()
    >>> dataset.plot(cpos="xy", show_edges=True)

    """
    return _download_example(_example_dolfin, load=load)


_example_dolfin = _SingleFileDownloadableLoadable(
    'dolfin_fine.xml', read_func=functools.partial(read, file_format='dolfin-xml')
)


def download_damavand_volcano(load=True):  # pragma: no cover
    """Download damavand volcano model.

    Parameters
    ----------
    load : bool, default: True
        Load the dataset after downloading it when ``True``.  Set this
        to ``False`` and only the filename will be returned.

    Returns
    -------
    pyvista.ImageData | str
        DataSet or filename depending on ``load``.

    Examples
    --------
    >>> from pyvista import examples
    >>> cpos = [
    ...     [4.66316700e04, 4.32796241e06, -3.82467050e05],
    ...     [5.52532740e05, 3.98017300e06, -2.47450000e04],
    ...     [4.10000000e-01, -2.90000000e-01, -8.60000000e-01],
    ... ]
    >>> dataset = examples.download_damavand_volcano()
    >>> dataset.plot(
    ...     cpos=cpos, cmap="reds", show_scalar_bar=False, volume=True
    ... )

    See :ref:`volume_rendering_example` for an example using this dataset.

    """
    return _download_example(_example_damavand_volcano, load=load)


def _damavand_volcano_load_func(volume):  # pragma: no cover
    volume.rename_array("None", "data")
    return volume


_example_damavand_volcano = _SingleFileDownloadableLoadable(
    'damavand-volcano.vtk', load_func=_damavand_volcano_load_func
)


def download_delaunay_example(load=True):  # pragma: no cover
    """Download a pointset for the Delaunay example.

    Parameters
    ----------
    load : bool, default: True
        Load the dataset after downloading it when ``True``.  Set this
        to ``False`` and only the filename will be returned.

    Returns
    -------
    pyvista.PolyData | str
        DataSet or filename depending on ``load``.

    Examples
    --------
    >>> from pyvista import examples
    >>> dataset = examples.download_delaunay_example()
    >>> dataset.plot(show_edges=True)

    """
    return _download_example(_example_delaunay_example, load=load)


_example_delaunay_example = _SingleFileDownloadableLoadable('250.vtk')


def download_embryo(load=True):  # pragma: no cover
    """Download a volume of an embryo.

    Parameters
    ----------
    load : bool, default: True
        Load the dataset after downloading it when ``True``.  Set this
        to ``False`` and only the filename will be returned.

    Returns
    -------
    pyvista.ImageData | str
        DataSet or filename depending on ``load``.

    Examples
    --------
    >>> from pyvista import examples
    >>> dataset = examples.download_embryo()
    >>> dataset.plot(volume=True)

    This dataset is used in the following examples:

    * :ref:`contouring_example`
    * :ref:`resampling_example`
    * :ref:`orthogonal_slices_example`

    """
    return _download_example(_example_embryo, load=load)


def _embryo_load_func(dataset):  # pragma: no cover
    # cleanup artifact
    mask = dataset['SLCImage'] == 255
    dataset['SLCImage'][mask] = 0
    return dataset


_example_embryo = _SingleFileDownloadableLoadable('embryo.slc', load_func=_embryo_load_func)


def download_antarctica_velocity(load=True):  # pragma: no cover
    """Download the antarctica velocity simulation results.

    Parameters
    ----------
    load : bool, default: True
        Load the dataset after downloading it when ``True``.  Set this
        to ``False`` and only the filename will be returned.

    Returns
    -------
    pyvista.PolyData | str
        DataSet or filename depending on ``load``.

    Examples
    --------
    >>> from pyvista import examples
    >>> dataset = examples.download_antarctica_velocity()
    >>> dataset.plot(
    ...     cpos='xy', clim=[1e-3, 1e4], cmap='Blues', log_scale=True
    ... )

    See :ref:`antarctica_example` for an example using this dataset.

    """
    return _download_example(_example_antarctica_velocity, load=load)


_example_antarctica_velocity = _SingleFileDownloadableLoadable('antarctica_velocity.vtp')


def download_room_surface_mesh(load=True):  # pragma: no cover
    """Download the room surface mesh.

    This mesh is for demonstrating the difference that depth peeling can
    provide when rendering translucent geometries.

    This mesh is courtesy of `Sam Potter <https://github.com/sampotter>`_.

    Parameters
    ----------
    load : bool, default: True
        Load the dataset after downloading it when ``True``.  Set this
        to ``False`` and only the filename will be returned.

    Returns
    -------
    pyvista.PolyData | str
        DataSet or filename depending on ``load``.

    Examples
    --------
    >>> from pyvista import examples
    >>> dataset = examples.download_room_surface_mesh()
    >>> dataset.plot()

    See :ref:`depth_peeling_example` for an example using this dataset.

    """
    return _download_example(_example_room_surface_mesh, load=load)


_example_room_surface_mesh = _SingleFileDownloadableLoadable('room_surface_mesh.obj')


def download_beach(load=True):  # pragma: no cover
    """Download the beach NRRD image.

    Parameters
    ----------
    load : bool, default: True
        Load the dataset after downloading it when ``True``.  Set this
        to ``False`` and only the filename will be returned.

    Returns
    -------
    pyvista.ImageData | str
        DataSet or filename depending on ``load``.

    Examples
    --------
    >>> from pyvista import examples
    >>> dataset = examples.download_beach()
    >>> dataset.plot(rgba=True, cpos="xy")

    """
    return _download_example(_example_beach, load=load)


_example_beach = _SingleFileDownloadableLoadable('beach.nrrd')


def download_rgba_texture(load=True):  # pragma: no cover
    """Download a texture with an alpha channel.

    Parameters
    ----------
    load : bool, default: True
        Load the dataset after downloading it when ``True``.  Set this
        to ``False`` and only the filename will be returned.

    Returns
    -------
    pyvista.Texture | str
        DataSet or filename depending on ``load``.

    Examples
    --------
    >>> from pyvista import examples
    >>> dataset = examples.download_rgba_texture()
    >>> dataset.plot(cpos="xy")

    See :ref:`texture_example` for an example using this dataset.

    """
    return _download_example(_example_rgba_texture, load=load)


_example_rgba_texture = _SingleFileDownloadableLoadable('alphachannel.png', read_func=read_texture)


def download_vtk_logo(load=True):  # pragma: no cover
    """Download a texture of the VTK logo.

    Parameters
    ----------
    load : bool, default: True
        Load the dataset after downloading it when ``True``.  Set this
        to ``False`` and only the filename will be returned.

    Returns
    -------
    pyvista.Texture | str
        DataSet or filename depending on ``load``.

    Examples
    --------
    >>> from pyvista import examples
    >>> dataset = examples.download_vtk_logo()
    >>> dataset.plot(cpos="xy")

    """
    return _download_example(_example_vtk_logo, load=load)


_example_vtk_logo = _SingleFileDownloadableLoadable('vtk.png', read_func=read_texture)


def download_sky_box_cube_map():  # pragma: no cover
    """Download a skybox cube map texture.

    Returns
    -------
    pyvista.Texture
        Texture containing a skybox.

    Examples
    --------
    >>> from pyvista import examples
    >>> import pyvista as pv
    >>> pl = pv.Plotter()
    >>> dataset = examples.download_sky_box_cube_map()
    >>> _ = pl.add_actor(dataset.to_skybox())
    >>> pl.set_environment_texture(dataset)
    >>> pl.show()

    See :ref:`pbr_example` for an example using this dataset.

    """
    # TODO: add `load` parameter
    return _download_example(_example_sky_box_cube_map)


def _sky_box_cube_map_files_func():
    posx = _SingleFileDownloadable(
        'skybox2-posx.jpg',
    )
    negx = _SingleFileDownloadable('skybox2-negx.jpg')
    posy = _SingleFileDownloadable('skybox2-posy.jpg')
    negy = _SingleFileDownloadable('skybox2-negy.jpg')
    posz = _SingleFileDownloadable('skybox2-posz.jpg')
    negz = _SingleFileDownloadable('skybox2-negz.jpg')
    return posx, negx, posy, negy, posz, negz


_example_sky_box_cube_map = _MultiFileDownloadableLoadable(
    files_func=_sky_box_cube_map_files_func, load_func=_load_as_cubemap
)


def download_cubemap_park():  # pragma: no cover
    """Download a cubemap of a park.

    Downloaded from http://www.humus.name/index.php?page=Textures
    by David Eck, and converted to a smaller 512x512 size for use
    with WebGL in his free, on-line textbook at
    http://math.hws.edu/graphicsbook

    This work is licensed under a Creative Commons Attribution 3.0 Unported
    License.

    Returns
    -------
    pyvista.Texture
        Texture containing a skybox.

    Examples
    --------
    >>> from pyvista import examples
    >>> import pyvista as pv
    >>> pl = pv.Plotter(lighting=None)
    >>> dataset = examples.download_cubemap_park()
    >>> _ = pl.add_actor(dataset.to_skybox())
    >>> pl.set_environment_texture(dataset, True)
    >>> pl.camera_position = 'xy'
    >>> pl.camera.zoom(0.4)
    >>> _ = pl.add_mesh(pv.Sphere(), pbr=True, roughness=0.1, metallic=0.5)
    >>> pl.show()

    """
    # TODO: add `load` parameter
    return _download_example(_example_cubemap_park)


_example_cubemap_park = _SingleFileDownloadableLoadable(
    'cubemap_park/cubemap_park.zip', target_file='', read_func=_load_as_cubemap
)


def download_cubemap_space_4k():  # pragma: no cover
    """Download the 4k space cubemap.

    This cubemap was generated by downloading the 4k image from: `Deep Star
    Maps 2020 <https://svs.gsfc.nasa.gov/4851>`_ and converting it using
    https://jaxry.github.io/panorama-to-cubemap/

    See `vtk-data/cubemap_space
    <https://github.com/pyvista/vtk-data/tree/master/Data/cubemap_space#readme>`_
    for more details.

    Returns
    -------
    pyvista.Texture
        Texture containing a skybox.

    Examples
    --------
    Display the cubemap as both an environment texture and an actor.

    >>> import pyvista as pv
    >>> from pyvista import examples
    >>> cubemap = examples.download_cubemap_space_4k()
    >>> pl = pv.Plotter(lighting=None)
    >>> _ = pl.add_actor(cubemap.to_skybox())
    >>> pl.set_environment_texture(cubemap, True)
    >>> pl.camera.zoom(0.4)
    >>> _ = pl.add_mesh(
    ...     pv.Sphere(), pbr=True, roughness=0.24, metallic=1.0
    ... )
    >>> pl.show()

    """
    # TODO: add `load` parameter
    return _download_example(_example_cubemap_space_4k)


_example_cubemap_space_4k = _SingleFileDownloadableLoadable(
    'cubemap_space/4k.zip', target_file='', read_func=_load_as_cubemap
)


def download_cubemap_space_16k():  # pragma: no cover
    """Download the 16k space cubemap.

    This cubemap was generated by downloading the 16k image from: `Deep Star
    Maps 2020 <https://svs.gsfc.nasa.gov/4851>`_ and converting it using
    https://jaxry.github.io/panorama-to-cubemap/

    See `vtk-data/cubemap_space
    <https://github.com/pyvista/vtk-data/tree/master/Data/cubemap_space#readme>`_ for
    more details.

    Returns
    -------
    pyvista.Texture
        Texture containing a skybox.

    Notes
    -----
    This is a 38MB file and may take a while to download.

    Examples
    --------
    Display the cubemap as both an environment texture and an actor. Note that
    here we're displaying the 4k as the 16k is a bit too expensive to display
    in the documentation.

    >>> import pyvista as pv
    >>> from pyvista import examples
    >>> cubemap = examples.download_cubemap_space_4k()
    >>> pl = pv.Plotter(lighting=None)
    >>> _ = pl.add_actor(cubemap.to_skybox())
    >>> pl.set_environment_texture(cubemap, True)
    >>> pl.camera.zoom(0.4)
    >>> _ = pl.add_mesh(
    ...     pv.Sphere(), pbr=True, roughness=0.24, metallic=1.0
    ... )
    >>> pl.show()

    """
    # TODO: add `load` parameter
    return _download_example(_example_cubemap_space_16k)


_example_cubemap_space_16k = _SingleFileDownloadableLoadable(
    'cubemap_space/16k.zip', target_file='', read_func=_load_as_cubemap
)


def download_backward_facing_step(load=True):  # pragma: no cover
    """Download an ensight gold case of a fluid simulation.

    Parameters
    ----------
    load : bool, default: True
        Load the dataset after downloading it when ``True``.  Set this
        to ``False`` and only the filename will be returned.

    Returns
    -------
    pyvista.MultiBlock | str
        DataSet or filename depending on ``load``.

    Examples
    --------
    >>> from pyvista import examples
    >>> dataset = examples.download_backward_facing_step()
    >>> dataset.plot()

    """
    return _download_example(_example_backward_facing_step, load=load)


_example_backward_facing_step = _SingleFileDownloadableLoadable(
    'EnSight.zip', target_file='foam_case_0_0_0_0.case'
)


def download_gpr_data_array(load=True):  # pragma: no cover
    """Download GPR example data array.

    Parameters
    ----------
    load : bool, default: True
        Load the dataset after downloading it when ``True``.  Set this
        to ``False`` and only the filename will be returned.

    Returns
    -------
    numpy.ndarray | str
        Array or filename depending on ``load``.

    Examples
    --------
    >>> from pyvista import examples
    >>> dataset = examples.download_gpr_data_array()  # doctest:+SKIP
    >>> dataset  # doctest:+SKIP
    array([[nan, nan, nan, ..., nan, nan, nan],
           [nan, nan, nan, ..., nan, nan, nan],
           [nan, nan, nan, ..., nan, nan, nan],
           ...,
           [ 0.,  0.,  0., ...,  0.,  0.,  0.],
           [ 0.,  0.,  0., ...,  0.,  0.,  0.],
           [ 0.,  0.,  0., ...,  0.,  0.,  0.]])

    See :ref:`create_draped_surf_example` for an example using this dataset.

    """
    return _download_example(_example_gpr_data_array, load=load)


_example_gpr_data_array = _SingleFileDownloadableLoadable('gpr-example/data.npy', read_func=np.load)


def download_gpr_path(load=True):  # pragma: no cover
    """Download GPR example path.

    Parameters
    ----------
    load : bool, default: True
        Load the dataset after downloading it when ``True``.  Set this
        to ``False`` and only the filename will be returned.

    Returns
    -------
    pyvista.PolyData | str
        DataSet or filename depending on ``load``.

    Examples
    --------
    >>> from pyvista import examples
    >>> dataset = examples.download_gpr_path()
    >>> dataset.plot()

    See :ref:`create_draped_surf_example` for an example using this dataset.

    """
    return _download_example(_example_gpr_path, load=load)


_example_gpr_path = _SingleFileDownloadableLoadable(
    'gpr-example/path.txt',
    read_func=functools.partial(np.loadtxt, skiprows=1),
    load_func=pyvista.PolyData,
)


def download_woman(load=True):  # pragma: no cover
    """Download scan of a woman.

    Originally obtained from Laser Design.

    Parameters
    ----------
    load : bool, default: True
        Load the dataset after downloading it when ``True``.  Set this
        to ``False`` and only the filename will be returned.

    Returns
    -------
    pyvista.PolyData | str
        DataSet or filename depending on ``load``.

    Examples
    --------
    >>> from pyvista import examples
    >>> dataset = examples.download_woman()
    >>> cpos = [
    ...     (-2600.0, 1970.6, 1836.9),
    ...     (48.5, -20.3, 843.9),
    ...     (0.23, -0.168, 0.958),
    ... ]
    >>> dataset.plot(cpos=cpos)

    """
    return _download_example(_example_woman, load=load)


_example_woman = _SingleFileDownloadableLoadable('woman.stl')


def download_lobster(load=True):  # pragma: no cover
    """Download scan of a lobster.

    Originally obtained from Laser Design.

    Parameters
    ----------
    load : bool, default: True
        Load the dataset after downloading it when ``True``.  Set this
        to ``False`` and only the filename will be returned.

    Returns
    -------
    pyvista.PolyData | str
        DataSet or filename depending on ``load``.

    Examples
    --------
    >>> from pyvista import examples
    >>> dataset = examples.download_lobster()
    >>> dataset.plot()

    """
    return _download_example(_example_lobster, load=load)


_example_lobster = _SingleFileDownloadableLoadable('lobster.ply')


def download_face2(load=True):  # pragma: no cover
    """Download scan of a man's face.

    Originally obtained from Laser Design.

    Parameters
    ----------
    load : bool, default: True
        Load the dataset after downloading it when ``True``.  Set this
        to ``False`` and only the filename will be returned.

    Returns
    -------
    pyvista.PolyData | str
        DataSet or filename depending on ``load``.

    Examples
    --------
    >>> from pyvista import examples
    >>> dataset = examples.download_face2()
    >>> dataset.plot()

    """
    return _download_example(_example_face2, load=load)


_example_face2 = _SingleFileDownloadableLoadable('man_face.stl')


def download_urn(load=True):  # pragma: no cover
    """Download scan of a burial urn.

    Originally obtained from Laser Design.

    Parameters
    ----------
    load : bool, default: True
        Load the dataset after downloading it when ``True``.  Set this
        to ``False`` and only the filename will be returned.

    Returns
    -------
    pyvista.PolyData | str
        DataSet or filename depending on ``load``.

    Examples
    --------
    >>> from pyvista import examples
    >>> cpos = [
    ...     [-7.123e02, 5.715e02, 8.601e02],
    ...     [4.700e00, 2.705e02, -1.010e01],
    ...     [2.000e-01, 1.000e00, -2.000e-01],
    ... ]
    >>> dataset = examples.download_urn()
    >>> dataset.plot(cpos=cpos)

    """
    return _download_example(_example_urn, load=load)


_example_urn = _SingleFileDownloadableLoadable('urn.stl')


def download_pepper(load=True):  # pragma: no cover
    """Download scan of a pepper (capsicum).

    Originally obtained from Laser Design.

    Parameters
    ----------
    load : bool, default: True
        Load the dataset after downloading it when ``True``.  Set this
        to ``False`` and only the filename will be returned.

    Returns
    -------
    pyvista.PolyData | str
        DataSet or filename depending on ``load``.

    Examples
    --------
    >>> from pyvista import examples
    >>> dataset = examples.download_pepper()
    >>> dataset.plot()

    """
    return _download_example(_example_pepper, load=load)


_example_pepper = _SingleFileDownloadableLoadable('pepper.ply')


def download_drill(load=True):  # pragma: no cover
    """Download scan of a power drill.

    Originally obtained from Laser Design.

    Parameters
    ----------
    load : bool, default: True
        Load the dataset after downloading it when ``True``.  Set this
        to ``False`` and only the filename will be returned.

    Returns
    -------
    pyvista.PolyData | str
        DataSet or filename depending on ``load``.

    Examples
    --------
    >>> from pyvista import examples
    >>> dataset = examples.download_drill()
    >>> dataset.plot()

    """
    return _download_example(_example_drill, load=load)


_example_drill = _SingleFileDownloadableLoadable('drill.obj')


def download_action_figure(load=True):  # pragma: no cover
    """Download scan of an action figure.

    Originally obtained from Laser Design.

    Parameters
    ----------
    load : bool, default: True
        Load the dataset after downloading it when ``True``.  Set this
        to ``False`` and only the filename will be returned.

    Returns
    -------
    pyvista.PolyData | str
        DataSet or filename depending on ``load``.

    Examples
    --------
    Show the action figure example. This also demonstrates how to use
    physically based rendering and lighting to make a good looking
    plot.

    >>> import pyvista as pv
    >>> from pyvista import examples
    >>> dataset = examples.download_action_figure()
    >>> _ = dataset.clean(inplace=True)
    >>> pl = pv.Plotter(lighting=None)
    >>> pl.add_light(pv.Light((30, 10, 10)))
    >>> _ = pl.add_mesh(
    ...     dataset,
    ...     color='w',
    ...     smooth_shading=True,
    ...     pbr=True,
    ...     metallic=0.3,
    ...     roughness=0.5,
    ... )
    >>> pl.camera_position = [
    ...     (32.3, 116.3, 220.6),
    ...     (-0.05, 3.8, 33.8),
    ...     (-0.017, 0.86, -0.51),
    ... ]
    >>> pl.show()

    """
    return _download_example(_example_action_figure, load=load)


_example_action_figure = _SingleFileDownloadableLoadable('tigerfighter.obj')


def download_notch_stress(load=True):  # pragma: no cover
    """Download the FEA stress result from a notched beam.

    Parameters
    ----------
    load : bool, default: True
        Load the dataset after downloading it when ``True``.  Set this
        to ``False`` and only the filename will be returned.

    Returns
    -------
    pyvista.UnstructuredGrid | str
        DataSet or filename depending on ``load``.

    Examples
    --------
    >>> from pyvista import examples
    >>> dataset = examples.download_notch_stress()
    >>> dataset.plot(cmap='bwr')

    """
    return _download_example(_example_notch_stress, load=load)


_example_notch_stress = _SingleFileDownloadableLoadable('notch_stress.vtk')


def download_notch_displacement(load=True):  # pragma: no cover
    """Download the FEA displacement result from a notched beam.

    Parameters
    ----------
    load : bool, default: True
        Load the dataset after downloading it when ``True``.  Set this
        to ``False`` and only the filename will be returned.

    Returns
    -------
    pyvista.UnstructuredGrid | str
        DataSet or filename depending on ``load``.

    Examples
    --------
    >>> from pyvista import examples
    >>> dataset = examples.download_notch_displacement()
    >>> dataset.plot(cmap='bwr')

    """
    return _download_example(_example_notch_displacement, load=load)


_example_notch_displacement = _SingleFileDownloadableLoadable('notch_disp.vtu')


def download_louis_louvre(load=True):  # pragma: no cover
    """Download the Louis XIV de France statue at the Louvre, Paris.

    Statue found in the Napoléon Courtyard of Louvre Palace. It is a
    copy in plomb of the original statue in Versailles, made by
    Bernini and Girardon.

    Originally downloaded from `sketchfab <https://sketchfab.com/3d-models/louis-xiv-de-france-louvre-paris-a0cc0e7eee384c99838dff2857b8158c>`_

    Parameters
    ----------
    load : bool, default: True
        Load the dataset after downloading it when ``True``.  Set this
        to ``False`` and only the filename will be returned.

    Returns
    -------
    pyvista.PolyData | str
        DataSet or filename depending on ``load``.

    Examples
    --------
    Plot the Louis XIV statue with custom lighting and camera angle.

    >>> from pyvista import examples
    >>> import pyvista as pv
    >>> dataset = examples.download_louis_louvre()
    >>> pl = pv.Plotter(lighting=None)
    >>> _ = pl.add_mesh(dataset, smooth_shading=True)
    >>> pl.add_light(pv.Light((10, -10, 10)))
    >>> pl.camera_position = [
    ...     [-6.71, -14.55, 15.17],
    ...     [1.44, 2.54, 9.84],
    ...     [0.16, 0.22, 0.96],
    ... ]
    >>> pl.show()

    See :ref:`pbr_example` for an example using this dataset.

    """
    return _download_example(_example_louis_louvre, load=load)


_example_louis_louvre = _SingleFileDownloadableLoadable('louis.ply')


def download_cylinder_crossflow(load=True):  # pragma: no cover
    """Download CFD result for cylinder in cross flow at Re=35.

    Parameters
    ----------
    load : bool, default: True
        Load the dataset after downloading it when ``True``.  Set this
        to ``False`` and only the filename will be returned.

    Returns
    -------
    pyvista.MultiBlock | str
        DataSet or filename depending on ``load``.

    Examples
    --------
    >>> from pyvista import examples
    >>> dataset = examples.download_cylinder_crossflow()
    >>> dataset.plot(cpos='xy', cmap='blues', rng=[-200, 500])

    See :ref:`2d_streamlines_example` for an example using this dataset.

    """
    return _download_example(_example_cylinder_crossflow, load=load)


<<<<<<< HEAD
def _cylinder_crossflow_files_func():
=======
def _cylinder_crossflow_files_func():  # pragma: no cover
>>>>>>> 8c1f943f
    case = _SingleFileDownloadableLoadable('EnSight/CylinderCrossflow/cylinder_Re35.case')
    geo = _SingleFileDownloadable('EnSight/CylinderCrossflow/cylinder_Re35.geo')
    scl1 = _SingleFileDownloadable('EnSight/CylinderCrossflow/cylinder_Re35.scl1')
    scl2 = _SingleFileDownloadable('EnSight/CylinderCrossflow/cylinder_Re35.scl2')
    vel = _SingleFileDownloadable('EnSight/CylinderCrossflow/cylinder_Re35.vel')
    return case, geo, scl1, scl2, vel


_example_cylinder_crossflow = _MultiFileDownloadableLoadable(
    files_func=_cylinder_crossflow_files_func
)


def download_naca(load=True):  # pragma: no cover
    """Download NACA airfoil dataset in EnSight format.

    Parameters
    ----------
    load : bool, default: True
        Load the dataset after downloading it when ``True``.  Set this
        to ``False`` and only the filename will be returned.

    Returns
    -------
    pyvista.MultiBlock | str
        DataSet or filename depending on ``load``.

    Examples
    --------
    Plot the density of the air surrounding the NACA airfoil using the
    ``"jet"`` color map.

    >>> from pyvista import examples
    >>> cpos = [[-0.22, 0.0, 2.52], [0.43, 0.0, 0.0], [0.0, 1.0, 0.0]]
    >>> dataset = examples.download_naca()
    >>> dataset.plot(cpos=cpos, cmap="jet")

    See :ref:`reader_example` for an example using this dataset.

    """
    return _download_example(_example_naca, load=load)


def _naca_files_func():
    case = _SingleFileDownloadableLoadable('EnSight/naca.bin.case')
    dens1 = _SingleFileDownloadable('EnSight/naca.gold.bin.DENS_1')
    dens3 = _SingleFileDownloadable('EnSight/naca.gold.bin.DENS_3')
    geo = _SingleFileDownloadable('EnSight/naca.gold.bin.geo')
    return case, dens1, dens3, geo


_example_naca = _MultiFileDownloadableLoadable(files_func=_naca_files_func)


def download_lshape(load=True):  # pragma: no cover
    """Download LShape dataset in EnSight format.

    Parameters
    ----------
    load : bool, default: True
        Load the dataset after downloading it when ``True``.  Set this
        to ``False`` and only the filename will be returned.

    Returns
    -------
    pyvista.MultiBlock | str
        DataSet or filename depending on ``load``.

    Examples
    --------
    Load and plot the dataset.

    >>> from pyvista import examples
    >>> mesh = examples.download_lshape()["all"]
    >>> warped = mesh.warp_by_vector(factor=30)
    >>> warped.plot(scalars="displacement")

    """
    return _download_example(_example_lshape, load=load)


def _lshape_files_func():  # pragma: no cover
    def read_func(filename):
        reader = pyvista.get_reader(filename)
        reader.set_active_time_set(1)
        reader.set_active_time_value(1.0)
        return reader.read()

    case = _SingleFileDownloadableLoadable('EnSight/LShape.case', read_func=read_func)
    geo = _SingleFileDownloadable('EnSight/LShape_geometry.geo')
    var = _SingleFileDownloadable('EnSight/LShape_displacement.var')
    return case, geo, var


_example_lshape = _MultiFileDownloadableLoadable(files_func=_lshape_files_func)


def download_wavy(load=True):  # pragma: no cover
    """Download PVD file of a 2D wave.

    Parameters
    ----------
    load : bool, default: True
        Load the dataset after downloading it when ``True``.  Set this
        to ``False`` and only the filename will be returned.

    Returns
    -------
    pyvista.MultiBlock | str
        DataSet or filename depending on ``load``.

    Examples
    --------
    >>> from pyvista import examples
    >>> dataset = examples.download_wavy()
    >>> dataset.plot()

    See :ref:`reader_example` for an example using this dataset.

    """
    return _download_example(_example_wavy, load=load)


_example_wavy = _SingleFileDownloadableLoadable('PVD/wavy.zip', target_file='unzip/wavy.pvd')


def download_single_sphere_animation(load=True):  # pragma: no cover
    """Download PVD file for single sphere.

    Parameters
    ----------
    load : bool, default: True
        Load the dataset after downloading it when ``True``.  Set this
        to ``False`` and only the filename will be returned.

    Returns
    -------
    pyvista.MultiBlock | str
        DataSet or filename depending on ``load``.

    Examples
    --------
    >>> import os
    >>> from tempfile import mkdtemp
    >>> import pyvista as pv
    >>> from pyvista import examples
    >>> filename = examples.download_single_sphere_animation(load=False)
    >>> reader = pv.PVDReader(filename)

    Write the gif to a temporary directory. Normally you would write to a local
    path.

    >>> gif_filename = os.path.join(mkdtemp(), 'single_sphere.gif')

    Generate the animation.

    >>> plotter = pv.Plotter()
    >>> plotter.open_gif(gif_filename)
    >>> for time_value in reader.time_values:
    ...     reader.set_active_time_value(time_value)
    ...     mesh = reader.read()
    ...     _ = plotter.add_mesh(mesh, smooth_shading=True)
    ...     _ = plotter.add_text(f"Time: {time_value:.0f}", color="black")
    ...     plotter.write_frame()
    ...     plotter.clear()
    ...     plotter.enable_lightkit()
    ...
    >>> plotter.close()

    """
    return _download_example(_example_single_sphere_animation, load=load)


_example_single_sphere_animation = _SingleFileDownloadableLoadable(
    'PVD/paraview/singleSphereAnimation.zip', target_file='singleSphereAnimation.pvd'
)


def download_dual_sphere_animation(load=True):  # pragma: no cover
    """Download PVD file for double sphere.

    Parameters
    ----------
    load : bool, default: True
        Load the dataset after downloading it when ``True``.  Set this
        to ``False`` and only the filename will be returned.

    Returns
    -------
    pyvista.MultiBlock | str
        DataSet or filename depending on ``load``.

    Examples
    --------
    >>> import os
    >>> from tempfile import mkdtemp
    >>> import pyvista as pv
    >>> from pyvista import examples
    >>> filename = examples.download_dual_sphere_animation(load=False)
    >>> reader = pv.PVDReader(filename)

    Write the gif to a temporary directory. Normally you would write to a local
    path.

    >>> gif_filename = os.path.join(mkdtemp(), 'dual_sphere.gif')

    Generate the animation.

    >>> plotter = pv.Plotter()
    >>> plotter.open_gif(gif_filename)
    >>> for time_value in reader.time_values:
    ...     reader.set_active_time_value(time_value)
    ...     mesh = reader.read()
    ...     _ = plotter.add_mesh(mesh, smooth_shading=True)
    ...     _ = plotter.add_text(f"Time: {time_value:.0f}", color="black")
    ...     plotter.write_frame()
    ...     plotter.clear()
    ...     plotter.enable_lightkit()
    ...
    >>> plotter.close()

    """
    return _download_example(_example_dual_sphere_animation, load=load)


_example_dual_sphere_animation = _SingleFileDownloadableLoadable(
    'PVD/paraview/dualSphereAnimation.zip', target_file='dualSphereAnimation.pvd'
)


def download_osmnx_graph():  # pragma: no cover
    """Load a simple street map from Open Street Map.

    Generated from:

    .. code:: python

        >>> import osmnx as ox  # doctest:+SKIP
        >>> address = 'Holzgerlingen DE'  # doctest:+SKIP
        >>> graph = ox.graph_from_address(
        ...     address, dist=500, network_type='drive'
        ... )  # doctest:+SKIP
        >>> pickle.dump(
        ...     graph, open('osmnx_graph.p', 'wb')
        ... )  # doctest:+SKIP

    Returns
    -------
    networkx.classes.multidigraph.MultiDiGraph
        An osmnx graph of the streets of Holzgerlingen, Germany.

    Examples
    --------
    >>> from pyvista import examples
    >>> graph = examples.download_osmnx_graph()  # doctest:+SKIP

    See :ref:`open_street_map_example` for a full example using this dataset.

    """
    try:
        import osmnx  # noqa: F401
    except ImportError:
        raise ImportError('Install `osmnx` to use this example')
    # TODO: add `load` parameter
    return _download_example(_example_osmnx_graph)


def _osmnx_graph_read_func(filename):  # pragma: no cover
    import pickle

    return pickle.load(open(filename, 'rb'))


_example_osmnx_graph = _SingleFileDownloadableLoadable(
    'osmnx_graph.p', read_func=_osmnx_graph_read_func
)


def download_cavity(load=True):  # pragma: no cover
    """Download cavity OpenFOAM example.

    Retrieved from
    `Kitware VTK Data <https://data.kitware.com/#collection/55f17f758d777f6ddc7895b7/folder/5afd932e8d777f15ebe1b183>`_.

    Parameters
    ----------
    load : bool, default: True
        Load the dataset after downloading it when ``True``.  Set this
        to ``False`` and only the filename will be returned.

    Returns
    -------
    pyvista.MultiBlock | str
        DataSet or filename depending on ``load``.

    Examples
    --------
    >>> from pyvista import examples
    >>> dataset = examples.download_cavity()  # doctest:+SKIP

    See :ref:`openfoam_example` for a full example using this dataset.

    """
    return _download_example(_example_cavity, load=load)


_example_cavity = _SingleFileDownloadableLoadable('OpenFOAM.zip', target_file='cavity/case.foam')


def download_openfoam_tubes(load=True):  # pragma: no cover
    """Download tubes OpenFOAM example.

    Data generated from public SimScale examples at `SimScale Project Library -
    Turbo <https://www.simscale.com/projects/ayarnoz/turbo/>`_.

    Licensing for this dataset is granted to freely and without restriction
    reproduce, distribute, publish according to the `SimScale Terms and
    Conditions <https://www.simscale.com/terms-and-conditions/>`_.

    Parameters
    ----------
    load : bool, default: True
        Load the dataset after downloading it when ``True``.  Set this
        to ``False`` and only the filename will be returned.

    Returns
    -------
    pyvista.MultiBlock | str
        DataSet or filename depending on ``load``.

    Examples
    --------
    Plot the outline of the dataset along with a cross section of the flow velocity.

    >>> import pyvista as pv
    >>> from pyvista import examples
    >>> dataset = examples.download_openfoam_tubes()
    >>> air = dataset[0]
    >>> y_slice = air.slice('y')
    >>> pl = pv.Plotter()
    >>> _ = pl.add_mesh(
    ...     y_slice,
    ...     scalars='U',
    ...     lighting=False,
    ...     scalar_bar_args={'title': 'Flow Velocity'},
    ... )
    >>> _ = pl.add_mesh(air, color='w', opacity=0.25)
    >>> pl.enable_anti_aliasing()
    >>> pl.show()

    See :ref:`openfoam_tubes_example` for a full example using this dataset.

    """
    return _download_example(_example_openfoam_tubes, load=load)


def _openfoam_tubes_read_func(filename):  # pragma: no cover
    reader = pyvista.OpenFOAMReader(filename)
    reader.set_active_time_value(1000)
    return reader.read()


_example_openfoam_tubes = _SingleFileDownloadableLoadable(
    'fvm/turbo_incompressible/Turbo-Incompressible_3-Run_1-SOLUTION_FIELDS.zip',
    target_file='case.foam',
)


def download_lucy(load=True):  # pragma: no cover
    """Download the lucy angel mesh.

    Original downloaded from the `The Stanford 3D Scanning Repository
    <http://graphics.stanford.edu/data/3Dscanrep/>`_ and decimated to
    approximately 100k triangle.

    Parameters
    ----------
    load : bool, default: True
        Load the dataset after downloading it when ``True``.  Set this
        to ``False`` and only the filename will be returned.

    Returns
    -------
    pyvista.PolyData | str
        DataSet or filename depending on ``load``.

    Examples
    --------
    Plot the Lucy Angel dataset with custom lighting.

    >>> from pyvista import examples
    >>> import pyvista as pv
    >>> dataset = examples.download_lucy()

    Create a light at the "flame".

    >>> flame_light = pv.Light(
    ...     color=[0.886, 0.345, 0.133],
    ...     position=[550, 140, 950],
    ...     intensity=1.5,
    ...     positional=True,
    ...     cone_angle=90,
    ...     attenuation_values=(0.001, 0.005, 0),
    ... )

    Create a scene light.

    >>> scene_light = pv.Light(intensity=0.2)

    >>> pl = pv.Plotter(lighting=None)
    >>> _ = pl.add_mesh(dataset, smooth_shading=True)
    >>> pl.add_light(flame_light)
    >>> pl.add_light(scene_light)
    >>> pl.background_color = 'k'
    >>> pl.show()

    See :ref:`jupyter_plotting` for another example using this dataset.

    """
    return _download_example(_example_lucy, load=load)


_example_lucy = _SingleFileDownloadableLoadable('lucy.ply')


def download_pump_bracket(load=True):  # pragma: no cover
    """Download the pump bracket example dataset.

    Data generated from public SimScale examples at `SimScale Project Library -
    Turbo <https://www.simscale.com/projects/STR/bracket/>`_.

    Licensing for this dataset is granted freely and without restriction to
    reproduce, distribute, and publish according to the `SimScale Terms and
    Conditions <https://www.simscale.com/terms-and-conditions/>`_.

    Parameters
    ----------
    load : bool, default: True
        Load the dataset after downloading it when ``True``.  Set this
        to ``False`` and only the filename will be returned.

    Returns
    -------
    UnstructuredGrid | str
        DataSet or filename depending on ``load``.

    Examples
    --------
    Load the dataset.

    >>> import pyvista as pv
    >>> from pyvista import examples
    >>> dataset = examples.download_pump_bracket()
    >>> dataset
    UnstructuredGrid (...)
      N Cells:    124806
      N Points:   250487
      X Bounds:   -5.000e-01, 5.000e-01
      Y Bounds:   -4.000e-01, 0.000e+00
      Z Bounds:   -2.500e-02, 2.500e-02
      N Arrays:   10

    Plot the displacement of the 4th mode shape as scalars.

    >>> cpos = [
    ...     (0.744, -0.502, -0.830),
    ...     (0.0520, -0.160, 0.0743),
    ...     (-0.180, -0.958, 0.224),
    ... ]
    >>> dataset.plot(
    ...     scalars='disp_3',
    ...     cpos=cpos,
    ...     show_scalar_bar=False,
    ...     ambient=0.2,
    ...     anti_aliasing='fxaa',
    ... )

    See :ref:`pump_bracket_example` for a full example using this dataset.

    """
    return _download_example(_example_pump_bracket, load=load)


_example_pump_bracket = _SingleFileDownloadableLoadable(
    'fea/pump_bracket/pump_bracket.zip', target_file='pump_bracket.vtk'
)


def download_electronics_cooling(load=True):  # pragma: no cover
    """Download the electronics cooling example datasets.

    Data generated from public SimScale examples at `SimScale Project Library -
    Turbo <https://www.simscale.com/projects/ayarnoz/turbo/>`_.

    Licensing for this dataset is granted to freely and without restriction
    reproduce, distribute, publish according to the `SimScale Terms and
    Conditions <https://www.simscale.com/terms-and-conditions/>`_.

    Parameters
    ----------
    load : bool, default: True
        Load the dataset after downloading it when ``True``.  Set this
        to ``False`` and only the filename will be returned.

    Returns
    -------
    tuple[PolyData, UnstructuredGrid] | list[str]
        DataSets or filenames depending on ``load``.

    Examples
    --------
    Load the datasets and plot the air velocity through the electronics.

    >>> import pyvista as pv
    >>> from pyvista import examples
    >>> structure, air = examples.download_electronics_cooling()
    >>> structure, air
    (PolyData (...)
      N Cells:    344270
      N Points:   187992
      N Strips:   0
      X Bounds:   -3.000e-03, 1.530e-01
      Y Bounds:   -3.000e-03, 2.030e-01
      Z Bounds:   -9.000e-03, 4.200e-02
      N Arrays:   4, UnstructuredGrid (...)
      N Cells:    1749992
      N Points:   610176
      X Bounds:   -1.388e-18, 1.500e-01
      Y Bounds:   -3.000e-03, 2.030e-01
      Z Bounds:   -6.000e-03, 4.400e-02
      N Arrays:   10)

    >>> z_slice = air.clip('z', value=-0.005)
    >>> pl = pv.Plotter()
    >>> pl.enable_ssao(radius=0.01)
    >>> _ = pl.add_mesh(
    ...     z_slice,
    ...     scalars='U',
    ...     lighting=False,
    ...     scalar_bar_args={'title': 'Velocity'},
    ... )
    >>> _ = pl.add_mesh(
    ...     structure,
    ...     color='w',
    ...     smooth_shading=True,
    ...     split_sharp_edges=True,
    ... )
    >>> pl.camera_position = 'xy'
    >>> pl.camera.roll = 90
    >>> pl.enable_anti_aliasing('fxaa')
    >>> pl.show()

    Show the type and bounds of the datasets.

    See :ref:`openfoam_cooling_example` for a full example using this dataset.

    """
    return _download_example(_example_electronics_cooling, load=load)


<<<<<<< HEAD
def _electronics_cooling_files_func():
=======
def _electronics_cooling_files_func():  # pragma: no cover
>>>>>>> 8c1f943f
    _structure = _SingleFileDownloadableLoadable(
        'fvm/cooling_electronics/datasets.zip', target_file='structure.vtp'
    )
    _air = _SingleFileDownloadableLoadable(
        'fvm/cooling_electronics/datasets.zip', target_file='air.vtu'
    )
    return _structure, _air


_example_electronics_cooling = _MultiFileDownloadableLoadable(
    _electronics_cooling_files_func, load_func=_load_as_multiblock
)


def download_can(partial=False, load=True):  # pragma: no cover
    """Download the can dataset mesh.

    File obtained from `Kitware <https://www.kitware.com/>`_. Used
    for testing hdf files.

    Parameters
    ----------
    partial : bool, default: False
        Load part of the dataset.

    load : bool, default: True
        Load the dataset after downloading it when ``True``.  Set this
        to ``False`` and only the filename will be returned.

    Returns
    -------
    pyvista.PolyData, str, or List[str]
        The example ParaView can DataSet or file path(s).

    Examples
    --------
    Plot the can dataset.

    >>> from pyvista import examples
    >>> import pyvista as pv
    >>> dataset = examples.download_can()  # doctest:+SKIP
    >>> dataset.plot(scalars='VEL', smooth_shading=True)  # doctest:+SKIP

    """
    if partial:
        return _download_example(__can_partial, load=load)
    else:
        return _download_example(_example_can, load=load)


def _example_can_files_func():  # pragma: no cover
    if pyvista.vtk_version_info > (9, 1):
        raise VTKVersionError(
            'This example file is deprecated for VTK v9.2.0 and newer. '
            'Use `download_can_crushed_hdf` instead.'
        )
    can_0 = _SingleFileDownloadableLoadable('hdf/can_0.hdf')
    can_1 = _SingleFileDownloadableLoadable('hdf/can_1.hdf')
    can_2 = _SingleFileDownloadableLoadable('hdf/can_2.hdf')
    return can_0, can_1, can_2


_example_can = _MultiFileDownloadableLoadable(
    files_func=_example_can_files_func, load_func=_load_and_merge
)
__can_partial = _SingleFileDownloadableLoadable('hdf/can_0.hdf')


def download_can_crushed_hdf(load=True):  # pragma: no cover
    """Download the crushed can dataset.

    File obtained from `Kitware <https://www.kitware.com/>`_. Used
    for testing hdf files.

    Originally built using VTK v9.2.0rc from:

    ``VTK/build/ExternalTesting/can-vtu.hdf``

    Parameters
    ----------
    load : bool, default: True
        Load the dataset after downloading it when ``True``.  Set this
        to ``False`` and only the filename will be returned.

    Returns
    -------
    pyvista.UnstructuredGrid | str
        Crushed can dataset or path depending on the value of ``load``.

    Examples
    --------
    Plot the crushed can dataset.

    >>> from pyvista import examples
    >>> import pyvista as pv
    >>> dataset = examples.download_can_crushed_hdf()
    >>> dataset.plot(smooth_shading=True)

    """
    return _download_example(_example_can_crushed_hdf, load=load)


_example_can_crushed_hdf = _SingleFileDownloadableLoadable('hdf/can-vtu.hdf')


def download_can_crushed_vtu(load=True):  # pragma: no cover
    """Download the crushed can dataset.

    File obtained from `Kitware <https://www.kitware.com/>`_. Used
    for testing vtu files.

    Originally from VTKDataFiles-9.3.0.tar.gz.

    Parameters
    ----------
    load : bool, default: True
        Load the dataset after downloading it when ``True``.  Set this
        to ``False`` and only the filename will be returned.

    Returns
    -------
    pyvista.UnstructuredGrid | str
        Crushed can dataset or path depending on the value of ``load``.

    Examples
    --------
    Plot the crushed can dataset.

    >>> from pyvista import examples
    >>> import pyvista as pv
    >>> dataset = examples.download_can_crushed_vtu()
    >>> dataset.plot(smooth_shading=True)

    """
    return _download_example(_example_can_crushed_vtu, load=load)


_example_can_crushed_vtu = _SingleFileDownloadableLoadable('can.vtu')


def download_cgns_structured(load=True):  # pragma: no cover
    """Download the structured CGNS dataset mesh.

    Originally downloaded from `CFD General Notation System Example Files
    <https://cgns.github.io/CGNSFiles.html>`_

    Parameters
    ----------
    load : bool, default: True
        Load the dataset after downloading it when ``True``.  Set this
        to ``False`` and only the filename will be returned.

    Returns
    -------
    pyvista.MultiBlock | str
        Structured, 12 block, 3-D constricting channel, with example use of
        Family_t for BCs (ADF type). If ``load`` is ``False``, then the path of the
        example CGNS file is returned.

    Examples
    --------
    Plot the example CGNS dataset.

    >>> from pyvista import examples
    >>> import pyvista as pv
    >>> dataset = examples.download_cgns_structured()
    >>> dataset[0].plot(scalars='Density')

    """
    return _download_example(_example_cgns_structured, load=load)


_example_cgns_structured = _SingleFileDownloadableLoadable('cgns/sqnz_s.adf.cgns')


def download_tecplot_ascii(load=True):  # pragma: no cover
    """Download the single block ASCII Tecplot dataset.

    Originally downloaded from Paul Bourke's
    `Sample file <http://paulbourke.net/dataformats/tp/sample.tp>`_

    Parameters
    ----------
    load : bool, default: True
        Load the dataset after downloading it when ``True``.  Set this
        to ``False`` and only the filename will be returned.

    Returns
    -------
    pyvista.MultiBlock | str
        Multiblock format with only 1 data block, simple geometric shape.
        If ``load`` is ``False``, then the path of the example Tecplot file
        is returned.

    Examples
    --------
    Plot the example Tecplot dataset.

    >>> from pyvista import examples
    >>> import pyvista as pv
    >>> dataset = examples.download_tecplot_ascii()
    >>> dataset.plot()

    """
    return _download_example(_example_tecplot_ascii, load=load)


_example_tecplot_ascii = _SingleFileDownloadableLoadable('tecplot_ascii.dat')


def download_cgns_multi(load=True):  # pragma: no cover
    """Download a multielement airfoil with a cell centered solution.

    Originally downloaded from `CFD General Notation System Example Files
    <https://cgns.github.io/CGNSFiles.html>`_

    Parameters
    ----------
    load : bool, default: True
        Load the dataset after downloading it when ``True``.  Set this
        to ``False`` and only the filename will be returned.

    Returns
    -------
    pyvista.MultiBlock | str
        Structured, 4 blocks, 2D (2 planes in third dimension) multielement
        airfoil, with cell centered solution. If ``load`` is ``False``, then the path of the
        example CGNS file is returned.

    Examples
    --------
    Plot the airfoil dataset. Merge the multi-block and then plot the airfoil's
    ``"ViscosityEddy"``. Convert the cell data to point data as in this
    dataset, the solution is stored within the cells.

    >>> from pyvista import examples
    >>> import pyvista as pv
    >>> dataset = examples.download_cgns_multi()
    >>> ugrid = dataset.combine()
    >>> ugrid = ugrid = ugrid.cell_data_to_point_data()
    >>> ugrid.plot(
    ...     cmap='bwr',
    ...     scalars='ViscosityEddy',
    ...     zoom=4,
    ...     cpos='xz',
    ...     show_scalar_bar=False,
    ... )

    """
    return _download_example(_example_cgns_multi, load=load)


def _cgns_multi_read_func(filename):  # pragma: no cover
    reader = pyvista.get_reader(filename)
    # disable reading the boundary patch. As of VTK 9.1.0 this generates
    # messages like "Skipping BC_t node: BC_t type 'BCFarfield' not supported
    # yet."
    reader.load_boundary_patch = False
    return reader.read()


_example_cgns_multi = _SingleFileDownloadableLoadable(
    'cgns/multi.cgns', read_func=_cgns_multi_read_func
)


def download_dicom_stack(load: bool = True) -> Union[pyvista.ImageData, str]:  # pragma: no cover
    """Download TCIA DICOM stack volume.

    Original download from the `The Cancer Imaging Archive (TCIA)
    <https://www.cancerimagingarchive.net/>`_. This is part of the
    Clinical Proteomic Tumor Analysis Consortium Sarcomas (CPTAC-SAR)
    collection.

    Parameters
    ----------
    load : bool, default: True
        Load the dataset after downloading it when ``True``.  Set this
        to ``False`` and only the filename will be returned.

    Returns
    -------
    pyvista.ImageData | str
        DataSet or path depending on ``load``.

    References
    ----------
    * **Data Citation**

        National Cancer Institute Clinical Proteomic Tumor Analysis Consortium
        (CPTAC). (2018).  Radiology Data from the Clinical Proteomic Tumor
        Analysis Consortium Sarcomas [CPTAC-SAR] collection [Data set]. The
        Cancer Imaging Archive.  DOI: 10.7937/TCIA.2019.9bt23r95

    * **Acknowledgement**

        Data used in this publication were generated by the National Cancer Institute Clinical
        Proteomic Tumor Analysis Consortium (CPTAC).

    * **TCIA Citation**

        Clark K, Vendt B, Smith K, Freymann J, Kirby J, Koppel P, Moore S, Phillips S,
        Maffitt D, Pringle M, Tarbox L, Prior F. The Cancer Imaging Archive (TCIA):  # pragma: no cover
        Maintaining and Operating a Public Information Repository, Journal of Digital Imaging,
        Volume 26, Number 6, December, 2013, pp 1045-1057. doi: 10.1007/s10278-013-9622-7

    Examples
    --------
    >>> from pyvista import examples
    >>> dataset = examples.download_dicom_stack()
    >>> dataset.plot(volume=True, zoom=3, show_scalar_bar=False)

    """
    return _download_example(_example_dicom_stack, load=load)


_example_dicom_stack = _SingleFileDownloadableLoadable('DICOM_Stack/data.zip', target_file='data')


def download_parched_canal_4k(load=True):  # pragma: no cover
    """Download parched canal 4k dataset.

    Parameters
    ----------
    load : bool, default: True
        Load the dataset after downloading it when ``True``.  Set this
        to ``False`` and only the filename will be returned.

    Returns
    -------
    pyvista.Texture | str
        DataSet or filename depending on ``load``.

    Examples
    --------
    >>> from pyvista import examples
    >>> dataset = examples.download_parched_canal_4k()
    >>> dataset.plot(cpos="xy")

    """
    return _download_example(_example_parched_canal_4k, load=load)


_example_parched_canal_4k = _SingleFileDownloadableLoadable(
    'parched_canal_4k.hdr', read_func=read_texture
)


def download_cells_nd(load=True):  # pragma: no cover
    """Download example AVS UCD dataset.

    Parameters
    ----------
    load : bool, default: True
        Load the dataset after downloading it when ``True``.  Set this
        to ``False`` and only the filename will be returned.

    Returns
    -------
    pyvista.UnstructuredGrid | str
        DataSet or filename depending on ``load``.

    Examples
    --------
    >>> from pyvista import examples
    >>> dataset = examples.download_cells_nd()
    >>> dataset.plot(cpos="xy")

    """
    return _download_example(_example_cells_nd, load=load)


_example_cells_nd = _SingleFileDownloadableLoadable('cellsnd.ascii.inp')


def download_moonlanding_image(load=True):  # pragma: no cover
    """Download the Moon landing image.

    This is a noisy image originally obtained from `Scipy Lecture Notes
    <https://scipy-lectures.org/index.html>`_ and can be used to demonstrate a
    low pass filter.

    See the `scipy-lectures license
    <http://scipy-lectures.org/preface.html#license>`_ for more details
    regarding this image's use and distribution.

    Parameters
    ----------
    load : bool, default: True
        Load the dataset after downloading it when ``True``.  Set this
        to ``False`` and only the filename will be returned.

    Returns
    -------
    pyvista.ImageData | str
        ``DataSet`` or filename depending on ``load``.

    Examples
    --------
    >>> from pyvista import examples
    >>> dataset = examples.download_moonlanding_image()
    >>> dataset.plot(
    ...     cpos='xy',
    ...     cmap='gray',
    ...     background='w',
    ...     show_scalar_bar=False,
    ... )

    See :ref:`image_fft_example` for a full example using this dataset.

    """
    return _download_example(_example_moonlanding_image, load=load)


_example_moonlanding_image = _SingleFileDownloadableLoadable('moonlanding.png')


def download_angular_sector(load=True):  # pragma: no cover
    """Download the angular sector dataset.

    Parameters
    ----------
    load : bool, default: True
        Load the dataset after downloading it when ``True``.  Set this
        to ``False`` and only the filename will be returned.

    Returns
    -------
    pyvista.UnstructuredGrid | str
        DataSet or filename depending on ``load``.

    Examples
    --------
    >>> from pyvista import examples
    >>> dataset = examples.download_angular_sector()
    >>> dataset.plot(scalars='PointId')

    """
    return _download_example(_example_angular_sector, load=load)


_example_angular_sector = _SingleFileDownloadableLoadable('AngularSector.vtk')


def download_mount_damavand(load=True):  # pragma: no cover
    """Download the Mount Damavand dataset.

    Visualize 3D models of Damavand Volcano, Alborz, Iran. This is a 2D map
    with the altitude embedded as ``'z'`` cell data within the
    :class:`pyvista.PolyData`.

    Originally posted at `banesullivan/damavand-volcano
    <https://github.com/banesullivan/damavand-volcano>`_.

    Parameters
    ----------
    load : bool, default: True
        Load the dataset after downloading it when ``True``.  Set this
        to ``False`` and only the filename will be returned.

    Returns
    -------
    pyvista.PolyData | str
        DataSet or filename depending on ``load``.

    Examples
    --------
    Download the Damavand dataset and plot it after warping it by its altitude.

    >>> from pyvista import examples
    >>> dataset = examples.download_mount_damavand()
    >>> dataset = dataset.cell_data_to_point_data()
    >>> dataset = dataset.warp_by_scalar('z', factor=2)
    >>> dataset.plot(cmap='gist_earth', show_scalar_bar=False)

    """
    return _download_example(_example_mount_damavand, load=load)


_example_mount_damavand = _SingleFileDownloadableLoadable('AOI.Damavand.32639.vtp')


def download_particles_lethe(load=True):  # pragma: no cover
    """Download a particles dataset generated by `lethe <https://github.com/lethe-cfd/lethe>`_ .

    See `PyVista discussions #1984
    <https://github.com/pyvista/pyvista/discussions/1984>`_

    Parameters
    ----------
    load : bool, default: True
        Load the dataset after downloading it when ``True``.  Set this
        to ``False`` and only the filename will be returned.

    Returns
    -------
    pyvista.UnstructuredGrid | str
        DataSet or filename depending on ``load``.

    Examples
    --------
    Download the particles dataset and plot it after generating glyphs.

    >>> from pyvista import examples
    >>> particles = examples.download_particles_lethe()
    >>> particles.plot(
    ...     render_points_as_spheres=True,
    ...     style='points',
    ...     scalars='Velocity',
    ...     background='w',
    ...     scalar_bar_args={'color': 'k'},
    ...     cmap='bwr',
    ... )

    """
    return _download_example(_example_particles_lethe, load=load)


_example_particles_lethe = _SingleFileDownloadableLoadable('lethe/result_particles.20000.0000.vtu')


def download_gif_simple(load=True):  # pragma: no cover
    """Download a simple three frame GIF.

    Parameters
    ----------
    load : bool, default: True
        Load the dataset after downloading it when ``True``.  Set this
        to ``False`` and only the filename will be returned.

    Returns
    -------
    pyvista.ImageData | str
        DataSet or filename depending on ``load``.

    Examples
    --------
    Download and plot the first frame of a simple GIF.

    >>> from pyvista import examples
    >>> grid = examples.download_gif_simple()
    >>> grid.plot(
    ...     scalars='frame0',
    ...     rgb=True,
    ...     background='w',
    ...     show_scalar_bar=False,
    ...     cpos='xy',
    ... )

    Plot the second frame.

    >>> grid.plot(
    ...     scalars='frame1',
    ...     rgb=True,
    ...     background='w',
    ...     show_scalar_bar=False,
    ...     cpos='xy',
    ... )

    """
    return _download_example(_example_gif_simple, load=load)


_example_gif_simple = _SingleFileDownloadableLoadable('gifs/sample.gif')


def download_cloud_dark_matter(load=True):  # pragma: no cover
    """Download particles from a simulated dark matter halo.

    This dataset contains 32,314 particles.

    Parameters
    ----------
    load : bool, default: True
        Load the dataset after downloading it when ``True``.  Set this
        to ``False`` and only the filename will be returned.

    Returns
    -------
    pyvista.PointSet | str
        DataSet or filename depending on ``load``.

    Examples
    --------
    Download the dark matter cloud and display its representation.

    >>> import numpy as np
    >>> from pyvista import examples
    >>> pc = examples.download_cloud_dark_matter()
    >>> pc
    PointSet (...)
      N Cells:    0
      N Points:   32314
      X Bounds:   7.451e+01, 7.892e+01
      Y Bounds:   1.616e+01, 2.275e+01
      Z Bounds:   8.900e+01, 9.319e+01
      N Arrays:   0

    Plot the point cloud. Color based on the distance from the center of the
    cloud.

    >>> pc.plot(
    ...     scalars=np.linalg.norm(pc.points - pc.center, axis=1),
    ...     style='points_gaussian',
    ...     opacity=0.5,
    ...     point_size=1.5,
    ...     show_scalar_bar=False,
    ...     zoom=2,
    ... )

    See the :ref:`plotting_point_clouds` for a full example using this dataset.

    """
    return _download_example(_example_cloud_dark_matter, load=load)


_example_cloud_dark_matter = _SingleFileDownloadableLoadable(
    'point-clouds/findus23/halo_low_res.npy', read_func=np.load, load_func=pyvista.PointSet
)


def download_cloud_dark_matter_dense(load=True):  # pragma: no cover
    """Download a particles from a simulated dark matter halo.

    This dataset contains 2,062,256 particles.

    Parameters
    ----------
    load : bool, default: True
        Load the dataset after downloading it when ``True``.  Set this
        to ``False`` and only the filename will be returned.

    Returns
    -------
    pyvista.PointSet | str
        DataSet or filename depending on ``load``.

    Examples
    --------
    Download the dark matter cloud and display its representation.

    >>> import numpy as np
    >>> from pyvista import examples
    >>> pc = examples.download_cloud_dark_matter_dense()
    >>> pc
    PointSet (...)
      N Cells:    0
      N Points:   2062256
      X Bounds:   7.462e+01, 7.863e+01
      Y Bounds:   1.604e+01, 2.244e+01
      Z Bounds:   8.893e+01, 9.337e+01
      N Arrays:   0

    Plot the point cloud. Color based on the distance from the center of the
    cloud.

    >>> pc.plot(
    ...     scalars=np.linalg.norm(pc.points - pc.center, axis=1),
    ...     style='points_gaussian',
    ...     opacity=0.030,
    ...     point_size=2.0,
    ...     show_scalar_bar=False,
    ...     zoom=2,
    ... )

    See the :ref:`plotting_point_clouds` for more details on how to plot point
    clouds.

    """
    return _download_example(_example_cloud_dark_matter_dense, load=load)


_example_cloud_dark_matter_dense = _SingleFileDownloadableLoadable(
    'point-clouds/findus23/halo_high_res.npy', read_func=np.load, load_func=pyvista.PointSet
)


def download_stars_cloud_hyg(load=True):  # pragma: no cover
    """Download a point cloud of stars as computed by the HYG Database.

    See `HYG-Database <https://github.com/astronexus/HYG-Database>`_ for more
    details.

    This data set is licensed by a Creative Commons Attribution-ShareAlike
    license. For more details, read the `Creative Commons page
    <https://creativecommons.org/licenses/by-sa/2.5/>`_

    See the `README.md
    <https://github.com/pyvista/vtk-data/blob/master/Data/point-clouds/hyg-database/README.md>`_
    for more details for how the star colors were computed.

    Distances are in parsecs from Earth.

    Parameters
    ----------
    load : bool, default: True
        Load the dataset after downloading it when ``True``.  Set this
        to ``False`` and only the filename will be returned.

    Returns
    -------
    pyvista.PolyData | str
        DataSet or filename depending on ``load``.

    Examples
    --------
    Download and plot a point cloud of stars within 3,000 light years. Stars
    are colored according to their RGBA colors.

    >>> import numpy as np
    >>> from pyvista import examples
    >>> stars = examples.download_stars_cloud_hyg()
    >>> stars.plot(
    ...     style='points_gaussian',
    ...     background='k',
    ...     point_size=0.5,
    ...     scalars='_rgba',
    ...     render_points_as_spheres=False,
    ...     zoom=3.0,
    ... )

    >>> stars
    PolyData (...)
      N Cells:    107857
      N Points:   107857
      N Strips:   0
      X Bounds:   -9.755e+02, 9.774e+02
      Y Bounds:   -9.620e+02, 9.662e+02
      Z Bounds:   -9.788e+02, 9.702e+02
      N Arrays:   3

    See the :ref:`plotting_point_clouds` for more details on how to plot point
    clouds.

    """
    return _download_example(_example_stars_cloud_hyg, load=load)


_example_stars_cloud_hyg = _SingleFileDownloadableLoadable('point-clouds/hyg-database/stars.vtp')


def download_fea_bracket(load=True):  # pragma: no cover
    """Download the finite element solution of a bracket.

    Contains von-mises equivalent cell stress assuming a vertical (y-axis) load.

    Parameters
    ----------
    load : bool, default: True
        Load the dataset after downloading it when ``True``.  Set this
        to ``False`` and only the filename will be returned.

    Returns
    -------
    pyvista.UnstructuredGrid | str
        DataSet or filename depending on ``load``.

    Examples
    --------
    Download and plot equivalent cell stress.

    >>> from pyvista import examples
    >>> grid = examples.download_fea_bracket()
    >>> grid.plot()

    Plot the point stress using the ``'jet'`` color map. Convert the cell data
    to point data.

    >>> from pyvista import examples
    >>> grid = examples.download_fea_bracket()
    >>> grid = grid.cell_data_to_point_data()
    >>> grid.plot(smooth_shading=True, split_sharp_edges=True, cmap='jet')

    """
    return _download_example(_example_fea_bracket, load=load)


_example_fea_bracket = _SingleFileDownloadableLoadable('fea/kiefer/dataset.vtu')


def download_fea_hertzian_contact_cylinder(load=True):  # pragma: no cover
    """Download a hertzian contact finite element solution.

    Hertzian contact is referred to the frictionless contact between two
    bodies. Spherical contact is a special case of the Hertz contact, which is
    between two spheres, or as in the case of this dataset, between a sphere
    and the surface of a half space (flat plane).

    Parameters
    ----------
    load : bool, default: True
        Load the dataset after downloading it when ``True``.  Set this
        to ``False`` and only the filename will be returned.

    Returns
    -------
    pyvista.UnstructuredGrid | str
        DataSet or filename depending on ``load``.

    Examples
    --------
    Plot by part ID.

    >>> import numpy as np
    >>> import pyvista as pv
    >>> from pyvista import examples
    >>> grid = examples.download_fea_hertzian_contact_cylinder()
    >>> grid.plot(
    ...     scalars='PartID', cmap=['green', 'blue'], show_scalar_bar=False
    ... )

    Plot the absolute value of the component stress in the Z direction.

    >>> pl = pv.Plotter()
    >>> z_stress = np.abs(grid['Stress'][:, 2])
    >>> _ = pl.add_mesh(
    ...     grid,
    ...     scalars=z_stress,
    ...     clim=[0, 1.2e9],
    ...     cmap='jet',
    ...     lighting=True,
    ...     show_edges=False,
    ...     ambient=0.2,
    ... )
    >>> pl.camera_position = 'xz'
    >>> pl.camera.zoom(1.4)
    >>> pl.show()

    """
    return _download_example(_example_fea_hertzian_contact_cylinder, load=load)


_example_fea_hertzian_contact_cylinder = _SingleFileDownloadableLoadable(
    'fea/hertzian_contact_cylinder/Hertzian_cylinder_on_plate.zip',
    target_file='bfac9fd1-e982-4825-9a95-9e5d8c5b4d3e_result_1.pvtu',
)


def download_black_vase(load=True):  # pragma: no cover
    """Download a black vase scan created by Ivan Nikolov.

    The dataset was downloaded from `GGG-BenchmarkSfM: Dataset for Benchmarking
    Close-range SfM Software Performance under Varying Capturing Conditions
    <https://data.mendeley.com/datasets/bzxk2n78s9/4>`_

    Original datasets are under the CC BY 4.0 license.

    For more details, see `Ivan Nikolov Datasets
    <https://github.com/pyvista/vtk-data/tree/master/Data/ivan-nikolov>`_

    Parameters
    ----------
    load : bool, default: True
        Load the dataset after downloading it when ``True``.  Set this
        to ``False`` and only the filename will be returned.

    Returns
    -------
    pyvista.PolyData | str
        DataSet or filename depending on ``load``.

    Examples
    --------
    Download and plot the dataset.

    >>> from pyvista import examples
    >>> mesh = examples.download_black_vase()
    >>> mesh.plot()

    Return the statistics of the dataset.

    >>> mesh
    PolyData (...)
      N Cells:    3136652
      N Points:   1611789
      N Strips:   0
      X Bounds:   -1.092e+02, 1.533e+02
      Y Bounds:   -1.200e+02, 1.415e+02
      Z Bounds:   1.666e+01, 4.077e+02
      N Arrays:   0


    """
    return _download_example(_example_black_vase, load=load)


_example_black_vase = _SingleFileDownloadableLoadable(
    'ivan-nikolov/blackVase.zip', target_file='blackVase.vtp'
)


def download_ivan_angel(load=True):  # pragma: no cover
    """Download a scan of an angel statue created by Ivan Nikolov.

    The dataset was downloaded from `GGG-BenchmarkSfM: Dataset for Benchmarking
    Close-range SfM Software Performance under Varying Capturing Conditions
    <https://data.mendeley.com/datasets/bzxk2n78s9/4>`_

    Original datasets are under the CC BY 4.0 license.

    For more details, see `Ivan Nikolov Datasets
    <https://github.com/pyvista/vtk-data/tree/master/Data/ivan-nikolov>`_

    Parameters
    ----------
    load : bool, default: True
        Load the dataset after downloading it when ``True``.  Set this
        to ``False`` and only the filename will be returned.

    Returns
    -------
    pyvista.PolyData | str
        DataSet or filename depending on ``load``.

    Examples
    --------
    Download and plot the dataset.

    >>> from pyvista import examples
    >>> mesh = examples.download_ivan_angel()
    >>> cpos = [
    ...     (-476.14, -393.73, 282.14),
    ...     (-15.00, 11.25, 44.08),
    ...     (0.26, 0.24, 0.93),
    ... ]
    >>> mesh.plot(cpos=cpos)

    Return the statistics of the dataset.

    >>> mesh
    PolyData (...)
      N Cells:    3580454
      N Points:   1811531
      N Strips:   0
      X Bounds:   -1.147e+02, 8.468e+01
      Y Bounds:   -6.996e+01, 9.247e+01
      Z Bounds:   -1.171e+02, 2.052e+02
      N Arrays:   0

    """
    return _download_example(_example_ivan_angel, load=load)


_example_ivan_angel = _SingleFileDownloadableLoadable(
    'ivan-nikolov/Angel.zip', target_file='Angel.vtp'
)


def download_bird_bath(load=True):  # pragma: no cover
    """Download a scan of a bird bath created by Ivan Nikolov.

    The dataset was downloaded from `GGG-BenchmarkSfM: Dataset for Benchmarking
    Close-range SfM Software Performance under Varying Capturing Conditions
    <https://data.mendeley.com/datasets/bzxk2n78s9/4>`_

    Original datasets are under the CC BY 4.0 license.

    For more details, see `Ivan Nikolov Datasets
    <https://github.com/pyvista/vtk-data/tree/master/Data/ivan-nikolov>`_

    Parameters
    ----------
    load : bool, default: True
        Load the dataset after downloading it when ``True``.  Set this
        to ``False`` and only the filename will be returned.

    Returns
    -------
    pyvista.PolyData | str
        DataSet or filename depending on ``load``.

    Examples
    --------
    Download and plot the dataset.

    >>> from pyvista import examples
    >>> mesh = examples.download_bird_bath()
    >>> mesh.plot()

    Return the statistics of the dataset.

    >>> mesh
    PolyData (...)
      N Cells:    3507935
      N Points:   1831383
      N Strips:   0
      X Bounds:   -1.601e+02, 1.483e+02
      Y Bounds:   -1.521e+02, 1.547e+02
      Z Bounds:   -4.241e+00, 1.409e+02
      N Arrays:   0

    """
    return _download_example(_example_bird_bath, load=load)


_example_bird_bath = _SingleFileDownloadableLoadable(
    'ivan-nikolov/birdBath.zip', target_file='birdBath.vtp'
)


def download_owl(load=True):  # pragma: no cover
    """Download a scan of an owl statue created by Ivan Nikolov.

    The dataset was downloaded from `GGG-BenchmarkSfM: Dataset for Benchmarking
    Close-range SfM Software Performance under Varying Capturing Conditions
    <https://data.mendeley.com/datasets/bzxk2n78s9/4>`_

    Original datasets are under the CC BY 4.0 license.

    For more details, see `Ivan Nikolov Datasets
    <https://github.com/pyvista/vtk-data/tree/master/Data/ivan-nikolov>`_

    Parameters
    ----------
    load : bool, default: True
        Load the dataset after downloading it when ``True``.  Set this
        to ``False`` and only the filename will be returned.

    Returns
    -------
    pyvista.PolyData | str
        DataSet or filename depending on ``load``.

    Examples
    --------
    Download and plot the dataset.

    >>> from pyvista import examples
    >>> mesh = examples.download_owl()
    >>> cpos = [
    ...     (-315.18, -402.21, 230.71),
    ...     (6.06, -1.74, 101.48),
    ...     (0.108, 0.226, 0.968),
    ... ]
    >>> mesh.plot(cpos=cpos)

    Return the statistics of the dataset.

    >>> mesh
    PolyData (...)
      N Cells:    2440707
      N Points:   1221756
      N Strips:   0
      X Bounds:   -5.834e+01, 7.047e+01
      Y Bounds:   -7.006e+01, 6.658e+01
      Z Bounds:   1.676e+00, 2.013e+02
      N Arrays:   0

    """
    return _download_example(_example_owl, load=load)


_example_owl = _SingleFileDownloadableLoadable('ivan-nikolov/owl.zip', target_file='owl.vtp')


def download_plastic_vase(load=True):  # pragma: no cover
    """Download a scan of a plastic vase created by Ivan Nikolov.

    The dataset was downloaded from `GGG-BenchmarkSfM: Dataset for Benchmarking
    Close-range SfM Software Performance under Varying Capturing Conditions
    <https://data.mendeley.com/datasets/bzxk2n78s9/4>`_

    Original datasets are under the CC BY 4.0 license.

    For more details, see `Ivan Nikolov Datasets
    <https://github.com/pyvista/vtk-data/tree/master/Data/ivan-nikolov>`_

    Parameters
    ----------
    load : bool, default: True
        Load the dataset after downloading it when ``True``.  Set this
        to ``False`` and only the filename will be returned.

    Returns
    -------
    pyvista.PolyData | str
        DataSet or filename depending on ``load``.

    Examples
    --------
    Download and plot the dataset.

    >>> from pyvista import examples
    >>> mesh = examples.download_plastic_vase()
    >>> mesh.plot()

    Return the statistics of the dataset.

    >>> mesh
    PolyData (...)
      N Cells:    3570967
      N Points:   1796805
      N Strips:   0
      X Bounds:   -1.364e+02, 1.929e+02
      Y Bounds:   -1.677e+02, 1.603e+02
      Z Bounds:   1.209e+02, 4.090e+02
      N Arrays:   0

    """
    return _download_example(_example_plastic_vase, load=load)


_example_plastic_vase = _SingleFileDownloadableLoadable(
    'ivan-nikolov/plasticVase.zip', target_file='plasticVase.vtp'
)


def download_sea_vase(load=True):  # pragma: no cover
    """Download a scan of a sea vase created by Ivan Nikolov.

    The dataset was downloaded from `GGG-BenchmarkSfM: Dataset for Benchmarking
    Close-range SfM Software Performance under Varying Capturing Conditions
    <https://data.mendeley.com/datasets/bzxk2n78s9/4>`_

    Original datasets are under the CC BY 4.0 license.

    For more details, see `Ivan Nikolov Datasets
    <https://github.com/pyvista/vtk-data/tree/master/Data/ivan-nikolov>`_

    Parameters
    ----------
    load : bool, default: True
        Load the dataset after downloading it when ``True``.  Set this
        to ``False`` and only the filename will be returned.

    Returns
    -------
    pyvista.PolyData | str
        DataSet or filename depending on ``load``.

    Examples
    --------
    Download and plot the dataset.

    >>> from pyvista import examples
    >>> mesh = examples.download_sea_vase()
    >>> mesh.plot()

    Return the statistics of the dataset.

    >>> mesh
    PolyData (...)
      N Cells:    3548473
      N Points:   1810012
      N Strips:   0
      X Bounds:   -1.666e+02, 1.465e+02
      Y Bounds:   -1.742e+02, 1.384e+02
      Z Bounds:   -1.500e+02, 2.992e+02
      N Arrays:   0

    """
    return _download_example(_example_sea_vase, load=load)


_example_sea_vase = _SingleFileDownloadableLoadable(
    'ivan-nikolov/seaVase.zip', target_file='seaVase.vtp'
)


def download_dikhololo_night():  # pragma: no cover
    """Download and read the dikholo night hdr texture example.

    Files hosted at https://polyhaven.com/

    Returns
    -------
    pyvista.Texture
        HDR Texture.

    Examples
    --------
    >>> import pyvista as pv
    >>> from pyvista import examples
    >>> gltf_file = examples.gltf.download_damaged_helmet()
    >>> texture = examples.download_dikhololo_night()
    >>> pl = pv.Plotter()
    >>> pl.import_gltf(gltf_file)
    >>> pl.set_environment_texture(texture)
    >>> pl.show()

    """
    # TODO: add `load` parameter
    return _download_example(_example_dikhololo_night)


def _dikhololo_night_load_func(texture):  # pragma: no cover
    texture.SetColorModeToDirectScalars()
    texture.SetMipmap(True)
    texture.SetInterpolate(True)
    return texture


_example_dikhololo_night = _SingleFileDownloadableLoadable(
    'dikhololo_night_4k.hdr', read_func=read_texture
)


def download_cad_model_case(load=True):  # pragma: no cover
    """Download a CAD model of a Raspberry PI 4 case.

    The dataset was downloaded from `Thingiverse
    <https://www.thingiverse.com/thing:4947746>`_

    Original datasets are under the `Creative Commons - Attribution
    <https://creativecommons.org/licenses/by/4.0/>`_ license.

    Parameters
    ----------
    load : bool, default: True
        Load the dataset after downloading it when ``True``.  Set this
        to ``False`` and only the filename will be returned.

    Returns
    -------
    pyvista.PolyData | str
        DataSet or filename depending on ``load``.

    Examples
    --------
    Download and plot the dataset.

    >>> from pyvista import examples
    >>> mesh = examples.download_cad_model_case()
    >>> mesh.plot()

    Return the statistics of the dataset.

    >>> mesh
    PolyData (...)
      N Cells:    15446
      N Points:   7677
      N Strips:   0
      X Bounds:   -6.460e-31, 9.000e+01
      Y Bounds:   -3.535e-32, 1.480e+02
      Z Bounds:   0.000e+00, 2.000e+01
      N Arrays:   2

    """
    return _download_example(_example_cad_model_case, load=load)


_example_cad_model_case = _SingleFileDownloadableLoadable(
    'cad/4947746/Vented_Rear_Case_With_Pi_Supports.vtp'
)


def download_aero_bracket(load=True):  # pragma: no cover
    """Download the finite element solution of an aero bracket.

    Data generated from public SimScale examples at `SimScale Project Library -
    Turbo <https://www.simscale.com/projects/ayarnoz/turbo/>`_.

    Licensing for this dataset is granted to freely and without restriction
    reproduce, distribute, publish according to the `SimScale Terms and
    Conditions <https://www.simscale.com/terms-and-conditions/>`_.

    This project demonstrates the static stress analysis of three aircraft
    engine bearing bracket models considering both linear and nonlinear
    material definition. The models are tested with horizontal and vertical
    loading conditions as provided on the `GrabCAD - Airplane Bearing Bracket
    Challenge
    <https://grabcad.com/challenges/airplane-bearing-bracket-challenge/entries>`_.

    Parameters
    ----------
    load : bool, default: True
        Load the dataset after downloading it when ``True``.  Set this
        to ``False`` and only the filename will be returned.

    Returns
    -------
    pyvista.UnstructuredGrid | str
        DataSet or filename depending on ``load``.

    Examples
    --------
    Download the aero bracket.

    >>> from pyvista import examples
    >>> dataset = examples.download_aero_bracket()
    >>> dataset
    UnstructuredGrid (...)
      N Cells:    117292
      N Points:   187037
      X Bounds:   -6.858e-03, 1.118e-01
      Y Bounds:   -1.237e-02, 6.634e-02
      Z Bounds:   -1.638e-02, 1.638e-02
      N Arrays:   3

    Show the available point data arrays.

    >>> dataset.point_data
    pyvista DataSetAttributes
    Association     : POINT
    Active Scalars  : None
    Active Vectors  : None
    Active Texture  : None
    Active Normals  : None
    Contains arrays :
        displacement            float32    (187037, 3)
        total nonlinear strain  float32    (187037, 6)
        von Mises stress        float32    (187037,)

    Plot the von Mises stress.

    >>> cpos = [
    ...     (-0.0503, 0.132, -0.179),
    ...     (0.0505, 0.0185, -0.00201),
    ...     (0.275, 0.872, 0.405),
    ... ]
    >>> dataset.plot(
    ...     smooth_shading=True,
    ...     split_sharp_edges=True,
    ...     scalars='von Mises stress',
    ...     cmap='bwr',
    ...     cpos=cpos,
    ...     anti_aliasing='fxaa',
    ... )

    """
    return _download_example(_example_aero_bracket, load=load)


_example_aero_bracket = _SingleFileDownloadableLoadable('fea/aero_bracket/aero_bracket.vtu')


def download_coil_magnetic_field(load=True):  # pragma: no cover
    """Download the magnetic field of a coil.

    These examples were generated from the following `script
    <https://github.com/pyvista/vtk-data/tree/master/Data/magpylib/>`_.

    Parameters
    ----------
    load : bool, default: True
        Load the dataset after downloading it when ``True``.  Set this
        to ``False`` and only the filename will be returned.

    Returns
    -------
    pyvista.ImageData or str
        DataSet or filename depending on ``load``.

    Examples
    --------
    Download the magnetic field dataset and generate streamlines from the field.

    >>> import pyvista as pv
    >>> from pyvista import examples
    >>> grid = examples.download_coil_magnetic_field()
    >>> seed = pv.Disc(inner=1, outer=5.2, r_res=3, c_res=12)
    >>> strl = grid.streamlines_from_source(
    ...     seed,
    ...     vectors='B',
    ...     max_time=180,
    ...     initial_step_length=0.1,
    ...     integration_direction='both',
    ... )
    >>> strl.plot(
    ...     cmap='plasma',
    ...     render_lines_as_tubes=True,
    ...     line_width=2,
    ...     lighting=False,
    ...     zoom=2,
    ... )

    Plot the magnet field strength in the Z direction.

    >>> import numpy as np
    >>> import pyvista as pv
    >>> from pyvista import examples
    >>> grid = examples.download_coil_magnetic_field()
    >>> # create coils
    >>> coils = []
    >>> for z in np.linspace(-8, 8, 16):
    ...     coils.append(
    ...         pv.Polygon((0, 0, z), radius=5, n_sides=100, fill=False)
    ...     )
    ...
    >>> coils = pv.MultiBlock(coils)
    >>> # plot the magnet field strength in the Z direction
    >>> scalars = np.abs(grid['B'][:, 2])
    >>> pl = pv.Plotter()
    >>> _ = pl.add_mesh(
    ...     coils, render_lines_as_tubes=True, line_width=5, color='w'
    ... )
    >>> vol = pl.add_volume(
    ...     grid,
    ...     scalars=scalars,
    ...     cmap='plasma',
    ...     show_scalar_bar=False,
    ...     log_scale=True,
    ...     opacity='sigmoid_2',
    ... )
    >>> vol.prop.interpolation_type = 'linear'
    >>> _ = pl.add_volume_clip_plane(
    ...     vol,
    ...     normal='-x',
    ...     normal_rotation=False,
    ...     interaction_event='always',
    ...     widget_color=pv.Color(opacity=0.0),
    ... )
    >>> pl.enable_anti_aliasing()
    >>> pl.camera.zoom(2)
    >>> pl.show()

    See the :ref:`magnetic_fields_example` for more details on how to plot with
    this dataset.

    """
    return _download_example(_example_coil_magnetic_field, load=load)


_example_coil_magnetic_field = _SingleFileDownloadableLoadable('magpylib/coil_field.vti')


def download_meshio_xdmf(load=True):  # pragma: no cover
    """Download xdmf file created by meshio.

    The dataset was created by ``test_time_series`` test function in meshio.

    Parameters
    ----------
    load : bool, default: True
        Load the dataset after downloading it when ``True``.  Set this
        to ``False`` and only the filename will be returned.

    Returns
    -------
    pyvista.UnstructuredGrid or str
        DataSet or filename depending on ``load``.

    Examples
    --------
    >>> from pyvista import examples
    >>> dataset = examples.download_meshio_xdmf()
    >>> dataset.plot()

    """
    return _download_example(_example_meshio_xdmf, load=load)


def _meshio_xdmf_files_func():
    h5 = _SingleFileDownloadable('meshio/out.h5')
    xdmf = _SingleFileDownloadableLoadable('meshio/out.xdmf')
    return xdmf, h5


_example_meshio_xdmf = _MultiFileDownloadableLoadable(files_func=_meshio_xdmf_files_func)


def download_victorian_goblet_face_illusion(load=True):  # pragma: no cover
    """Download Victorian Goblet face illusion.

    This is a replica of a Victorian goblet with an external profile
    which resembles that of a face.

    Parameters
    ----------
    load : bool, default: True
        Load the dataset after downloading it when ``True``.  Set this
        to ``False`` and only the filename will be returned.

    Returns
    -------
    pyvista.UnstructuredGrid or str
        DataSet or filename depending on ``load``.

    Examples
    --------
    >>> from pyvista import examples
    >>> import pyvista as pv
    >>> mesh = examples.download_victorian_goblet_face_illusion()
    >>> plotter = pv.Plotter(lighting='none')
    >>> _ = plotter.add_mesh(
    ...     mesh, edge_color='gray', color='white', show_edges=True
    ... )
    >>> _ = plotter.add_floor('-x', color="black")
    >>> plotter.enable_parallel_projection()
    >>> plotter.show(cpos="yz")

    """
    return _download_example(_example_victorian_goblet_face_illusion, load=load)


_example_victorian_goblet_face_illusion = _SingleFileDownloadableLoadable(
    'Victorian_Goblet_face_illusion/Vase.stl'
)<|MERGE_RESOLUTION|>--- conflicted
+++ resolved
@@ -813,11 +813,7 @@
     return _download_example(_example_bolt_nut, load=load)
 
 
-<<<<<<< HEAD
-def _bolt_nut_files_func():
-=======
 def _bolt_nut_files_func():  # pragma: no cover
->>>>>>> 8c1f943f
     # Multiple mesh files are loaded for this example
     bolt = _SingleFileDownloadableLoadable('bolt.slc')
     nut = _SingleFileDownloadableLoadable('nut.slc')
@@ -1917,11 +1913,7 @@
     return _download_example(_example_frog, load=load)
 
 
-<<<<<<< HEAD
-def _frog_files_func():
-=======
 def _frog_files_func():  # pragma: no cover
->>>>>>> 8c1f943f
     # Multiple files needed for read, but only one gets loaded
     frog_zraw = _SingleFileDownloadable('froggy/frog.zraw')
     frog_mhd = _SingleFileDownloadableLoadable('froggy/frog.mhd')
@@ -4227,11 +4219,7 @@
     return _download_example(_example_cylinder_crossflow, load=load)
 
 
-<<<<<<< HEAD
-def _cylinder_crossflow_files_func():
-=======
 def _cylinder_crossflow_files_func():  # pragma: no cover
->>>>>>> 8c1f943f
     case = _SingleFileDownloadableLoadable('EnSight/CylinderCrossflow/cylinder_Re35.case')
     geo = _SingleFileDownloadable('EnSight/CylinderCrossflow/cylinder_Re35.geo')
     scl1 = _SingleFileDownloadable('EnSight/CylinderCrossflow/cylinder_Re35.scl1')
@@ -4792,11 +4780,7 @@
     return _download_example(_example_electronics_cooling, load=load)
 
 
-<<<<<<< HEAD
-def _electronics_cooling_files_func():
-=======
 def _electronics_cooling_files_func():  # pragma: no cover
->>>>>>> 8c1f943f
     _structure = _SingleFileDownloadableLoadable(
         'fvm/cooling_electronics/datasets.zip', target_file='structure.vtp'
     )
