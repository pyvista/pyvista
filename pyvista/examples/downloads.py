--- conflicted
+++ resolved
@@ -1529,13 +1529,8 @@
     table_points.SetXColumn('x')
     table_points.SetYColumn('y')
     table_points.SetZColumn('z')
-<<<<<<< HEAD
     _update_alg(table_points)
-    return pyvista.wrap(table_points.GetOutput())
-=======
-    table_points.Update()
     return pv.wrap(table_points.GetOutput())
->>>>>>> 658be8da
 
 
 _dataset_sparse_points = _SingleFileDownloadableDatasetLoader(
@@ -3682,13 +3677,8 @@
         alg = _vtk.vtkStructuredGridGeometryFilter()
         alg.SetInputDataObject(mesh)
         alg.SetExtent(extent)  # type: ignore[call-overload]
-<<<<<<< HEAD
         _update_alg(alg)
-        result = pyvista.core.filters._get_output(alg)
-=======
-        alg.Update()
         result = pv.core.filters._get_output(alg)
->>>>>>> 658be8da
         kitchen[key] = result
     return kitchen
 
@@ -7263,13 +7253,6 @@
 
     Examples
     --------
-<<<<<<< HEAD
-    >>> from pyvista import examples
-    >>> texture = examples.download_dikhololo_night()
-    >>> texture.mipmap = True  # Recommended for use as environment texture
-    >>> texture.interpolate = True  # Recommended for use as environment texture
-    >>> texture.plot()
-=======
     .. pyvista-plot::
         :force_static:
 
@@ -7286,7 +7269,6 @@
         (1024, 512)
 
         >>> texture.plot(cpos='xy')
->>>>>>> 658be8da
 
     .. seealso::
 
