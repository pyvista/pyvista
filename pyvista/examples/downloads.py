"""Downloadable datasets collected from various sources.

Once downloaded, these datasets are stored locally allowing for the
rapid reuse of these datasets.

Files are all hosted in https://github.com/pyvista/vtk-data/ and are downloaded
using the ``download_file`` function. If you add a file to the example data
repository, you should add a ``download-<dataset>`` method here which will
rendered on this page.

See the :ref:`dataset_gallery` for detailed information about the datasets,
including file and dataset metadata.

Examples
--------
>>> from pyvista import examples
>>> mesh = examples.download_saddle_surface()
>>> mesh.plot()

"""

import functools
import logging
import os
from pathlib import Path, PureWindowsPath
import shutil
from typing import Union
import warnings

import numpy as np
import pooch
from pooch import Unzip
from pooch.utils import get_logger

import pyvista
from pyvista.core import _vtk_core as _vtk
from pyvista.core.errors import VTKVersionError
from pyvista.core.utilities.fileio import get_ext, read, read_texture
from pyvista.examples._dataset_loader import (
    _download_dataset,
    _DownloadableFile,
    _load_and_merge,
    _load_as_cubemap,
    _load_as_multiblock,
    _MultiFileDownloadableDatasetLoader,
    _SingleFileDownloadableDatasetLoader,
)

# disable pooch verbose logging
POOCH_LOGGER = get_logger()
POOCH_LOGGER.setLevel(logging.CRITICAL)


CACHE_VERSION = 3

# If available, a local vtk-data instance will be used for examples
if 'PYVISTA_VTK_DATA' in os.environ:  # pragma: no cover
    _path = os.environ['PYVISTA_VTK_DATA']

    if Path(_path).name != 'Data':
        # append 'Data' if user does not provide it
        _path = str(Path(_path) / 'Data')

    # pooch assumes this is a URL so we have to take care of this
    if not _path.endswith('/'):
        _path = _path + '/'
    SOURCE = _path
    _FILE_CACHE = True

else:
    SOURCE = "https://github.com/pyvista/vtk-data/raw/master/Data/"
    _FILE_CACHE = False

# allow user to override the local path
if 'PYVISTA_USERDATA_PATH' in os.environ:  # pragma: no cover
    if not Path(os.environ['PYVISTA_USERDATA_PATH']).is_dir():
        warnings.warn('Ignoring invalid {PYVISTA_USERDATA_PATH')
    else:
        USER_DATA_PATH = os.environ['PYVISTA_USERDATA_PATH']
else:
    # use default pooch path
    USER_DATA_PATH = str(pooch.os_cache(f'pyvista_{CACHE_VERSION}'))

    # provide helpful message if pooch path is inaccessible
    if not Path(USER_DATA_PATH).is_dir():  # pragma: no cover
        try:
            Path(USER_DATA_PATH, exist_ok=True).mkdir()
            if not os.access(USER_DATA_PATH, os.W_OK):
                raise OSError
        except (PermissionError, OSError):
            # Warn, don't raise just in case there's an environment issue.
            warnings.warn(
                f'Unable to access {USER_DATA_PATH}. Manually specify the PyVista'
                'examples cache with the PYVISTA_USERDATA_PATH environment variable.',
            )

# Note that our fetcher doesn't have a registry (or we have an empty registry)
# with hashes because we don't want to have to add in all of them individually
# to the registry since we're not (at the moment) concerned about hashes.
FETCHER = pooch.create(
    path=USER_DATA_PATH,
    base_url=SOURCE,
    registry={},
    retry_if_failed=3,
)


def file_from_files(target_path, fnames):
    """Return the full path of a single file within a list of files.

    Parameters
    ----------
    target_path : str
        Path of the file to match the end of. If you need to match a file
        relative to the root directory of the archive, start the path with
        ``"unzip"``. Path must be a posix-like path.

    fnames : list
        List of filenames.

    Returns
    -------
    str
        Entry in ``fnames`` matching ``filename``.

    """
    found_fnames = []
    for fname in fnames:
        # always convert windows paths
        if os.name == 'nt':  # pragma: no cover
            fname = PureWindowsPath(fname).as_posix()
        # ignore mac hidden directories
        if '/__MACOSX/' in fname:
            continue
        if fname.endswith(target_path):
            found_fnames.append(fname)

    if len(found_fnames) == 1:
        return found_fnames[0]

    if len(found_fnames) > 1:
        files_str = '\n'.join(found_fnames)
        raise RuntimeError(f'Ambiguous "{target_path}". Multiple matches found:\n{files_str}')

    files_str = '\n'.join(fnames)
    raise FileNotFoundError(f'Missing "{target_path}" from archive. Archive contains:\n{files_str}')


def _file_copier(input_file, output_file, *args, **kwargs):
    """Copy a file from a local directory to the output path."""
    if not Path(input_file).is_file():
        raise FileNotFoundError(f"'{input_file}' not found within PYVISTA_VTK_DATA '{SOURCE}'")
    shutil.copy(input_file, output_file)


def download_file(filename):
    """Download a single file from the PyVista vtk-data repository.

    You can add an example file at `pyvista/vtk_data
    <https://github.com/pyvista/vtk-data>`_.

    Parameters
    ----------
    filename : str
        Filename relative to the ``Data`` directory.

    Returns
    -------
    str | list
        A single path if the file is not an archive. A ``list`` of paths if the
        file is an archive.

    Examples
    --------
    Download the ``'puppy.jpg'`` image.

    >>> from pyvista import examples
    >>> path = examples.download_file('puppy.jpg')  # doctest:+SKIP
    >>> path  # doctest:+SKIP
    '/home/user/.cache/pyvista_3/puppy.jpg'

    """
    try:  # should the file already exist within fetcher's registry
        return _download_file(filename)
    except ValueError:  # otherwise simply add the file to the registry
        FETCHER.registry[filename] = None
        return _download_file(filename)


def _download_file(filename):
    """Download a file using pooch."""
    return FETCHER.fetch(
        filename,
        processor=Unzip() if filename.endswith('.zip') else None,
        downloader=_file_copier if _FILE_CACHE else None,
    )


def _download_archive(filename, target_file=None):  # pragma: no cover
    """Download an archive.

    Return the path to a single file when set.

    Parameters
    ----------
    filename : str
        Relative path to the archive file. The entire archive will be
        downloaded and unarchived.

    target_file : str, optional
        Target file to return within the archive.

    Returns
    -------
    list | str
        List of files when ``target_file`` is ``None``. Otherwise, a single path.

    """
    fnames = download_file(filename)
    if target_file is not None:
        return file_from_files(target_file, fnames)
    return fnames


def _download_archive_file_or_folder(filename, target_file=None):
    """Download an archive.

    This function is similar to _download_archive, but also allows
    setting `target_file` as a folder. The target folder path must be
    fully specified relative to the root path of the archive.

    Set ``target_file=''`` (empty string) to download the entire
    archive and return the directory path to the entire extracted
    archive.

    """
    try:
        # Return file(s)
        return _download_archive(filename, target_file=target_file)
    except (FileNotFoundError, RuntimeError):
        pass
    # Return folder, or re-raise error by calling function again
    folder = str(Path(USER_DATA_PATH) / (filename + '.unzip') / target_file)
    return folder if Path(folder).is_dir() else _download_archive(filename, target_file=target_file)


def delete_downloads():
    """Delete all downloaded examples to free space or update the files.

    Examples
    --------
    Delete all local downloads.

    >>> from pyvista import examples
    >>> examples.delete_downloads()  # doctest:+SKIP

    """
    if Path(USER_DATA_PATH).is_dir():
        shutil.rmtree(USER_DATA_PATH)
    Path(USER_DATA_PATH).mkdir()


def _download_and_read(filename, texture=False, file_format=None, load=True):
    """Download and read a file.

    Parameters
    ----------
    filename : str
        Path to the filename. This cannot be a zip file.

    texture : bool, default: False
        ``True`` when file being read is a texture.

    file_format : str, optional
        Override the file format with a different extension.

    load : bool, default: True
        Read the file. When ``False``, return the path to the
        file.

    Returns
    -------
    pyvista.DataSet | str
        Dataset or path to the file depending on the ``load`` parameter.

    """
    if get_ext(filename) == '.zip':  # pragma: no cover
        raise ValueError('Cannot download and read an archive file')

    saved_file = download_file(filename)
    if not load:
        return saved_file
    if texture:
        return read_texture(saved_file)
    return read(saved_file, file_format=file_format)


def download_masonry_texture(load=True):  # pragma: no cover
    """Download masonry texture.

    Parameters
    ----------
    load : bool, default: True
        Load the dataset after downloading it when ``True``.  Set this
        to ``False`` and only the filename will be returned.

    Returns
    -------
    pyvista.DataSet | str
        DataSet or filename depending on ``load``.

    Examples
    --------
    Create plot the masonry testure on a surface.

    >>> import pyvista as pv
    >>> from pyvista import examples
    >>> texture = examples.download_masonry_texture()
    >>> surf = pv.Cylinder()
    >>> surf.plot(texture=texture)

    .. seealso::

        :ref:`Masonry Texture Dataset <masonry_texture_dataset>`
            See this dataset in the Dataset Gallery for more info.

        :ref:`texture_example`
            Example using this dataset.

    """
    return _download_dataset(_dataset_masonry_texture, load=load)


_dataset_masonry_texture = _SingleFileDownloadableDatasetLoader(
    'masonry.bmp', read_func=read_texture
)


def download_usa_texture(load=True):  # pragma: no cover
    """Download USA texture.

    Parameters
    ----------
    load : bool, default: True
        Load the dataset after downloading it when ``True``.  Set this
        to ``False`` and only the filename will be returned.

    Returns
    -------
    pyvista.DataSet | str
        DataSet or filename depending on ``load``.

    Examples
    --------
    >>> import pyvista as pv
    >>> from pyvista import examples
    >>> dataset = examples.download_usa_texture()
    >>> dataset.plot(cpos="xy")

    .. seealso::

        :ref:`Usa Texture Dataset <usa_texture_dataset>`
            See this dataset in the Dataset Gallery for more info.

        :ref:`Usa Dataset <usa_dataset>`

    """
    return _download_dataset(_dataset_usa_texture, load=load)


_dataset_usa_texture = _SingleFileDownloadableDatasetLoader('usa_image.jpg', read_func=read_texture)


def download_puppy_texture(load=True):  # pragma: no cover
    """Download puppy texture.

    Parameters
    ----------
    load : bool, default: True
        Load the dataset after downloading it when ``True``.  Set this
        to ``False`` and only the filename will be returned.

    Returns
    -------
    pyvista.DataSet | str
        DataSet or filename depending on ``load``.

    Examples
    --------
    >>> from pyvista import examples
    >>> dataset = examples.download_puppy_texture()
    >>> dataset.plot(cpos="xy")

    .. seealso::

        :ref:`Puppy Texture Dataset <puppy_texture_dataset>`
            See this dataset in the Dataset Gallery for more info.

        :ref:`Puppy Dataset <puppy_dataset>`

        :ref:`texture_example`
            Example which uses this dataset.

    """
    return _download_dataset(_dataset_puppy_texture, load=load)


_dataset_puppy_texture = _SingleFileDownloadableDatasetLoader('puppy.jpg', read_func=read_texture)


def download_puppy(load=True):  # pragma: no cover
    """Download puppy dataset.

    Parameters
    ----------
    load : bool, default: True
        Load the dataset after downloading it when ``True``.  Set this
        to ``False`` and only the filename will be returned.

    Returns
    -------
    pyvista.ImageData | str
        DataSet or filename depending on ``load``.

    Examples
    --------
    >>> from pyvista import examples
    >>> dataset = examples.download_puppy()
    >>> dataset.plot(cpos='xy', rgba=True)

    .. seealso::

        :ref:`Puppy Dataset <puppy_dataset>`
            See this dataset in the Dataset Gallery for more info.

        :ref:`Puppy Texture Dataset <puppy_texture_dataset>`

    """
    return _download_dataset(_dataset_puppy, load=load)


_dataset_puppy = _SingleFileDownloadableDatasetLoader('puppy.jpg')


def download_usa(load=True):  # pragma: no cover
    """Download usa dataset.

    Parameters
    ----------
    load : bool, default: True
        Load the dataset after downloading it when ``True``.  Set this
        to ``False`` and only the filename will be returned.

    Returns
    -------
    pyvista.DataSet | str
        DataSet or filename depending on ``load``.

    Examples
    --------
    >>> from pyvista import examples
    >>> dataset = examples.download_usa()
    >>> dataset.plot(style="wireframe", cpos="xy")

    .. seealso::

        :ref:`Usa Dataset <usa_dataset>`
            See this dataset in the Dataset Gallery for more info.

        :ref:`Usa Texture Dataset <usa_texture_dataset>`

    """
    return _download_dataset(_dataset_usa, load=load)


_dataset_usa = _SingleFileDownloadableDatasetLoader('usa.vtk')


def download_st_helens(load=True):  # pragma: no cover
    """Download Saint Helens dataset.

    Parameters
    ----------
    load : bool, default: True
        Load the dataset after downloading it when ``True``.  Set this
        to ``False`` and only the filename will be returned.

    Returns
    -------
    pyvista.ImageData | str
        DataSet or filename depending on ``load``.

    Examples
    --------
    >>> from pyvista import examples
    >>> dataset = examples.download_st_helens()
    >>> dataset.plot(cmap="gist_earth")

    .. seealso::

        :ref:`St Helens Dataset <st_helens_dataset>`
            See this dataset in the Dataset Gallery for more info.

        This dataset is used in the following examples:

        * :ref:`colormap_example`
        * :ref:`lighting_properties_example`
        * :ref:`plot_opacity_example`
        * :ref:`orbiting_example`
        * :ref:`plot_over_line_example`
        * :ref:`plotter_lighting_example`
        * :ref:`themes_example`

    """
    return _download_dataset(_dataset_st_helens, load=load)


_dataset_st_helens = _SingleFileDownloadableDatasetLoader('SainteHelens.dem')


def download_bunny(load=True):  # pragma: no cover
    """Download bunny dataset.

    Parameters
    ----------
    load : bool, default: True
        Load the dataset after downloading it when ``True``.  Set this
        to ``False`` and only the filename will be returned.

    Returns
    -------
    pyvista.PolyData | str
        DataSet or filename depending on ``load``.

    Examples
    --------
    >>> from pyvista import examples
    >>> dataset = examples.download_bunny()
    >>> dataset.plot(cpos="xy")

    .. seealso::

        :ref:`Bunny Dataset <bunny_dataset>`
            See this dataset in the Dataset Gallery for more info.

        :ref:`Bunny Coarse Dataset <bunny_coarse_dataset>`

        This dataset is used in the following examples:

        * :ref:`read_file_example`
        * :ref:`clip_with_surface_example`
        * :ref:`extract_edges_example`
        * :ref:`subdivide_example`
        * :ref:`silhouette_example`
        * :ref:`light_types_example`

    """
    return _download_dataset(_dataset_bunny, load=load)


_dataset_bunny = _SingleFileDownloadableDatasetLoader('bunny.ply')


def download_bunny_coarse(load=True):  # pragma: no cover
    """Download coarse bunny dataset.

    Parameters
    ----------
    load : bool, default: True
        Load the dataset after downloading it when ``True``.  Set this
        to ``False`` and only the filename will be returned.

    Returns
    -------
    pyvista.PolyData | str
        DataSet or filename depending on ``load``.

    Examples
    --------
    >>> from pyvista import examples
    >>> dataset = examples.download_bunny_coarse()
    >>> dataset.plot(cpos="xy")

    .. seealso::

        :ref:`Bunny Coarse Dataset <bunny_coarse_dataset>`
            See this dataset in the Dataset Gallery for more info.

        :ref:`Bunny Dataset <bunny_dataset>`

        This dataset is used in the following examples:

        * :ref:`read_file_example`
        * :ref:`clip_with_surface_example`
        * :ref:`subdivide_example`

    """
    return _download_dataset(_dataset_bunny_coarse, load=load)


def _bunny_coarse_load_func(mesh):
    mesh.verts = np.array([], dtype=np.int32)
    return mesh


<<<<<<< HEAD
_dataset_bunny_coarse = _SingleFileDownloadableLoadable(
    'Bunny.vtp',
    load_func=_bunny_coarse_load_func,
=======
_dataset_bunny_coarse = _SingleFileDownloadableDatasetLoader(
    'Bunny.vtp', load_func=_bunny_coarse_load_func
>>>>>>> 5e2e5b2c
)


def download_cow(load=True):  # pragma: no cover
    """Download cow dataset.

    Parameters
    ----------
    load : bool, default: True
        Load the dataset after downloading it when ``True``.  Set this
        to ``False`` and only the filename will be returned.

    Returns
    -------
    pyvista.PolyData | str
        DataSet or filename depending on ``load``.

    Examples
    --------
    >>> from pyvista import examples
    >>> dataset = examples.download_cow()
    >>> dataset.plot(cpos="xy")

    .. seealso::

        :ref:`Cow Dataset <cow_dataset>`
            See this dataset in the Dataset Gallery for more info.

        :ref:`Cow Head Dataset <cow_head_dataset>`

        This dataset is used in the following examples:

        * :ref:`extract_edges_example`
        * :ref:`mesh_quality_example`
        * :ref:`rotate_example`
        * :ref:`linked_views_example`
        * :ref:`light_actors_example`

    """
    return _download_dataset(_dataset_cow, load=load)


_dataset_cow = _SingleFileDownloadableDatasetLoader('cow.vtp')


def download_cow_head(load=True):  # pragma: no cover
    """Download cow head dataset.

    Parameters
    ----------
    load : bool, default: True
        Load the dataset after downloading it when ``True``.  Set this
        to ``False`` and only the filename will be returned.

    Returns
    -------
    pyvista.PolyData | str
        DataSet or filename depending on ``load``.

    Examples
    --------
    >>> from pyvista import examples
    >>> dataset = examples.download_cow_head()
    >>> dataset.plot(cpos="xy")

    .. seealso::

        :ref:`Cow Head Dataset <cow_head_dataset>`
            See this dataset in the Dataset Gallery for more info.

        :ref:`Cow Dataset <cow_dataset>`

    """
    return _download_dataset(_dataset_cow_head, load=load)


_dataset_cow_head = _SingleFileDownloadableDatasetLoader('cowHead.vtp')


def download_faults(load=True):  # pragma: no cover
    """Download faults dataset.

    Parameters
    ----------
    load : bool, default: True
        Load the dataset after downloading it when ``True``.  Set this
        to ``False`` and only the filename will be returned.

    Returns
    -------
    pyvista.PolyData | str
        DataSet or filename depending on ``load``.

    Examples
    --------
    >>> from pyvista import examples
    >>> dataset = examples.download_faults()
    >>> dataset.plot(line_width=4)

    .. seealso::

        :ref:`Faults Dataset <faults_dataset>`
            See this dataset in the Dataset Gallery for more info.

    """
    return _download_dataset(_dataset_faults, load=load)


_dataset_faults = _SingleFileDownloadableDatasetLoader('faults.vtk')


def download_tensors(load=True):  # pragma: no cover
    """Download tensors dataset.

    Parameters
    ----------
    load : bool, default: True
        Load the dataset after downloading it when ``True``.  Set this
        to ``False`` and only the filename will be returned.

    Returns
    -------
    pyvista.UnstructuredGrid | str
        DataSet or filename depending on ``load``.

    Examples
    --------
    >>> from pyvista import examples
    >>> dataset = examples.download_tensors()
    >>> dataset.plot()

    .. seealso::

        :ref:`Tensors Dataset <tensors_dataset>`
            See this dataset in the Dataset Gallery for more info.

    """
    return _download_dataset(_dataset_tensors, load=load)


_dataset_tensors = _SingleFileDownloadableDatasetLoader('tensors.vtk')


def download_head(load=True):  # pragma: no cover
    """Download head dataset.

    Parameters
    ----------
    load : bool, default: True
        Load the dataset after downloading it when ``True``.  Set this
        to ``False`` and only the filename will be returned.

    Returns
    -------
    pyvista.ImageData | str
        DataSet or filename depending on ``load``.

    Examples
    --------
    >>> import pyvista as pv
    >>> from pyvista import examples
    >>> dataset = examples.download_head()
    >>> pl = pv.Plotter()
    >>> _ = pl.add_volume(dataset, cmap="cool", opacity="sigmoid_6")
    >>> pl.camera_position = [
    ...     (-228.0, -418.0, -158.0),
    ...     (94.0, 122.0, 82.0),
    ...     (-0.2, -0.3, 0.9),
    ... ]
    >>> pl.show()

    .. seealso::

        :ref:`Head Dataset <head_dataset>`
            See this dataset in the Dataset Gallery for more info.

        :ref:`Head 2 Dataset <head_2_dataset>`

        :ref:`medical_dataset_gallery`
            Browse other medical datasets.

        :ref:`volume_rendering_example`
            Example using this dataset.

    """
    return _download_dataset(_dataset_head, load=load)


def _head_files_func():
    # Multiple files needed for read, but only one gets loaded
    head_raw = _DownloadableFile('HeadMRVolume.raw')
    head_mhd = _SingleFileDownloadableDatasetLoader('HeadMRVolume.mhd')
    return head_mhd, head_raw


_dataset_head = _MultiFileDownloadableDatasetLoader(_head_files_func)


def download_head_2(load=True):  # pragma: no cover
    """Download head dataset.

    Parameters
    ----------
    load : bool, default: True
        Load the dataset after downloading it when ``True``.  Set this
        to ``False`` and only the filename will be returned.

    Returns
    -------
    pyvista.ImageData | str
        DataSet or filename depending on ``load``.

    Examples
    --------
    >>> import pyvista as pv
    >>> from pyvista import examples
    >>> dataset = examples.download_head_2()
    >>> pl = pv.Plotter()
    >>> _ = pl.add_volume(dataset, cmap="cool", opacity="sigmoid_6")
    >>> pl.show()

    .. seealso::

        :ref:`Head 2 Dataset <head_2_dataset>`
            See this dataset in the Dataset Gallery for more info.

        :ref:`Head Dataset <head_dataset>`

        :ref:`medical_dataset_gallery`
            Browse other medical datasets.

    """
    return _download_dataset(_dataset_head_2, load=load)


_dataset_head_2 = _SingleFileDownloadableDatasetLoader('head.vti')


def download_bolt_nut(load=True):  # pragma: no cover
    """Download bolt nut dataset.

    Parameters
    ----------
    load : bool, default: True
        Load the dataset after downloading it when ``True``.  Set this
        to ``False`` and only the filename will be returned.

    Returns
    -------
    pyvista.MultiBlock or tuple
        DataSet or tuple of filenames depending on ``load``.

    Examples
    --------
    >>> import pyvista as pv
    >>> from pyvista import examples
    >>> dataset = examples.download_bolt_nut()
    >>> pl = pv.Plotter()
    >>> _ = pl.add_volume(
    ...     dataset,
    ...     cmap="coolwarm",
    ...     opacity="sigmoid_5",
    ...     show_scalar_bar=False,
    ... )
    >>> pl.camera_position = [
    ...     (194.6, -141.8, 182.0),
    ...     (34.5, 61.0, 32.5),
    ...     (-0.229, 0.45, 0.86),
    ... ]
    >>> pl.show()

    .. seealso::

        :ref:`Bolt Nut Dataset <bolt_nut_dataset>`
            See this dataset in the Dataset Gallery for more info.

        :ref:`volume_rendering_example`
            Example which uses this dataset.

    """
    return _download_dataset(_dataset_bolt_nut, load=load)


def _bolt_nut_files_func():  # pragma: no cover
    # Multiple mesh files are loaded for this example
    bolt = _SingleFileDownloadableDatasetLoader('bolt.slc')
    nut = _SingleFileDownloadableDatasetLoader('nut.slc')
    return bolt, nut


<<<<<<< HEAD
_dataset_bolt_nut = _MultiFileDownloadableLoadable(
    _bolt_nut_files_func,
    load_func=_load_as_multiblock,
=======
_dataset_bolt_nut = _MultiFileDownloadableDatasetLoader(
    _bolt_nut_files_func, load_func=_load_as_multiblock
>>>>>>> 5e2e5b2c
)


def download_clown(load=True):  # pragma: no cover
    """Download clown dataset.

    Parameters
    ----------
    load : bool, default: True
        Load the dataset after downloading it when ``True``.  Set this
        to ``False`` and only the filename will be returned.

    Returns
    -------
    pyvista.PolyData | str
        DataSet or filename depending on ``load``.

    Examples
    --------
    >>> from pyvista import examples
    >>> dataset = examples.download_clown()
    >>> dataset.plot()

    .. seealso::

        :ref:`Clown Dataset <clown_dataset>`
            See this dataset in the Dataset Gallery for more info.

    """
    return _download_dataset(_dataset_clown, load=load)


_dataset_clown = _SingleFileDownloadableDatasetLoader('clown.facet')


def download_topo_global(load=True):  # pragma: no cover
    """Download topo dataset.

    Parameters
    ----------
    load : bool, default: True
        Load the dataset after downloading it when ``True``.  Set this
        to ``False`` and only the filename will be returned.

    Returns
    -------
    pyvista.PolyData | str
        DataSet or filename depending on ``load``.

    Examples
    --------
    >>> from pyvista import examples
    >>> dataset = examples.download_topo_global()
    >>> dataset.plot(cmap="gist_earth")

    .. seealso::

        :ref:`Topo Global Dataset <topo_global_dataset>`
            See this dataset in the Dataset Gallery for more info.

        This dataset is used in the following examples:

        * :ref:`surface_normal_example`
        * :ref:`background_image_example`

    """
    return _download_dataset(_dataset_topo_global, load=load)


_dataset_topo_global = _SingleFileDownloadableDatasetLoader('EarthModels/ETOPO_10min_Ice.vtp')


def download_topo_land(load=True):  # pragma: no cover
    """Download topo land dataset.

    Parameters
    ----------
    load : bool, default: True
        Load the dataset after downloading it when ``True``.  Set this
        to ``False`` and only the filename will be returned.

    Returns
    -------
    pyvista.PolyData | str
        DataSet or filename depending on ``load``.

    Examples
    --------
    >>> from pyvista import examples
    >>> dataset = examples.download_topo_land()
    >>> dataset.plot(
    ...     clim=[-2000, 3000], cmap="gist_earth", show_scalar_bar=False
    ... )

    .. seealso::

        :ref:`Topo Land Dataset <topo_land_dataset>`
            See this dataset in the Dataset Gallery for more info.

        This dataset is used in the following examples:

        * :ref:`geodesic_example`
        * :ref:`background_image_example`

    """
    return _download_dataset(_dataset_topo_land, load=load)


_dataset_topo_land = _SingleFileDownloadableDatasetLoader(
    'EarthModels/ETOPO_10min_Ice_only-land.vtp'
)


def download_coastlines(load=True):  # pragma: no cover
    """Download coastlines dataset.

    Parameters
    ----------
    load : bool, default: True
        Load the dataset after downloading it when ``True``.  Set this
        to ``False`` and only the filename will be returned.

    Returns
    -------
    pyvista.PolyData | str
        DataSet or filename depending on ``load``.

    Examples
    --------
    >>> from pyvista import examples
    >>> dataset = examples.download_coastlines()
    >>> dataset.plot()

    .. seealso::

        :ref:`Coastlines Dataset <coastlines_dataset>`
            See this dataset in the Dataset Gallery for more info.

    """
    return _download_dataset(_dataset_coastlines, load=load)


_dataset_coastlines = _SingleFileDownloadableDatasetLoader('EarthModels/Coastlines_Los_Alamos.vtp')


def download_knee(load=True):  # pragma: no cover
    """Download knee dataset.

    Parameters
    ----------
    load : bool, default: True
        Load the dataset after downloading it when ``True``.  Set this
        to ``False`` and only the filename will be returned.

    Returns
    -------
    pyvista.ImageData | str
        DataSet or filename depending on ``load``.

    Examples
    --------
    >>> from pyvista import examples
    >>> dataset = examples.download_knee()
    >>> dataset.plot(cpos="xy", show_scalar_bar=False)

    .. seealso::

        :ref:`Knee Dataset <knee_dataset>`
            See this dataset in the Dataset Gallery for more info.

        :ref:`Knee Full Dataset <knee_full_dataset>`

        :ref:`medical_dataset_gallery`
            Browse other medical datasets.

        This dataset is used in the following examples:

        * :ref:`plot_opacity_example`
        * :ref:`volume_rendering_example`
        * :ref:`slider_bar_widget_example`

    """
    return _download_dataset(_dataset_knee, load=load)


_dataset_knee = _SingleFileDownloadableDatasetLoader('DICOM_KNEE.dcm')


def download_knee_full(load=True):  # pragma: no cover
    """Download full knee dataset.

    Parameters
    ----------
    load : bool, default: True
        Load the dataset after downloading it when ``True``.  Set this
        to ``False`` and only the filename will be returned.

    Returns
    -------
    pyvista.ImageData | str
        DataSet or filename depending on ``load``.

    Examples
    --------
    >>> from pyvista import examples
    >>> dataset = examples.download_knee_full()
    >>> cpos = [
    ...     (-381.74, -46.02, 216.54),
    ...     (74.8305, 89.2905, 100.0),
    ...     (0.23, 0.072, 0.97),
    ... ]
    >>> dataset.plot(
    ...     volume=True, cmap="bone", cpos=cpos, show_scalar_bar=False
    ... )

    .. seealso::

        :ref:`Knee Full Dataset <knee_full_dataset>`
            See this dataset in the Dataset Gallery for more info.

        :ref:`Knee Dataset <knee_dataset>`

        :ref:`medical_dataset_gallery`
            Browse other medical datasets.

        This dataset is used in the following examples:

        * :ref:`volume_rendering_example`
        * :ref:`slider_bar_widget_example`

    """
    return _download_dataset(_dataset_knee_full, load=load)


_dataset_knee_full = _SingleFileDownloadableDatasetLoader('vw_knee.slc')


def download_lidar(load=True):  # pragma: no cover
    """Download lidar dataset.

    Parameters
    ----------
    load : bool, default: True
        Load the dataset after downloading it when ``True``.  Set this
        to ``False`` and only the filename will be returned.

    Returns
    -------
    pyvista.PolyData | str
        DataSet or filename depending on ``load``.

    Examples
    --------
    >>> from pyvista import examples
    >>> dataset = examples.download_lidar()
    >>> dataset.plot(cmap="gist_earth")

    .. seealso::

        :ref:`Lidar Dataset <lidar_dataset>`
            See this dataset in the Dataset Gallery for more info.

        This dataset is used in the following examples:

        * :ref:`create_point_cloud`
        * :ref:`edl`

    """
    return _download_dataset(_dataset_lidar, load=load)


_dataset_lidar = _SingleFileDownloadableDatasetLoader('kafadar-lidar-interp.vtp')


def download_exodus(load=True):  # pragma: no cover
    """Sample ExodusII data file.

    Parameters
    ----------
    load : bool, default: True
        Load the dataset after downloading it when ``True``.  Set this
        to ``False`` and only the filename will be returned.

    Returns
    -------
    pyvista.MultiBlock | str
        DataSet or filename depending on ``load``.

    Examples
    --------
    >>> from pyvista import examples
    >>> dataset = examples.download_exodus()
    >>> dataset.plot()

    .. seealso::

        :ref:`Exodus Dataset <exodus_dataset>`
            See this dataset in the Dataset Gallery for more info.

    """
    return _download_dataset(_dataset_exodus, load=load)


_dataset_exodus = _SingleFileDownloadableDatasetLoader('mesh_fs8.exo')


def download_nefertiti(load=True):  # pragma: no cover
    """Download mesh of Queen Nefertiti.

    Parameters
    ----------
    load : bool, default: True
        Load the dataset after downloading it when ``True``.  Set this
        to ``False`` and only the filename will be returned.

    Returns
    -------
    pyvista.PolyData | str
        DataSet or filename depending on ``load``.

    Examples
    --------
    >>> from pyvista import examples
    >>> dataset = examples.download_nefertiti()
    >>> dataset.plot(cpos="xz")

    .. seealso::

        :ref:`Nefertiti Dataset <nefertiti_dataset>`
            See this dataset in the Dataset Gallery for more info.

        This dataset is used in the following examples:

        * :ref:`surface_normal_example`
        * :ref:`extract_edges_example`
        * :ref:`show_edges_example`
        * :ref:`edl`
        * :ref:`pbr_example`
        * :ref:`box_widget_example`

    """
    return _download_dataset(_dataset_nefertiti, load=load)


<<<<<<< HEAD
_dataset_nefertiti = _SingleFileDownloadableLoadable(
    'nefertiti.ply.zip',
    target_file='nefertiti.ply',
=======
_dataset_nefertiti = _SingleFileDownloadableDatasetLoader(
    'nefertiti.ply.zip', target_file='nefertiti.ply'
>>>>>>> 5e2e5b2c
)


def download_blood_vessels(load=True):  # pragma: no cover
    """Download data representing the bifurcation of blood vessels.

    Parameters
    ----------
    load : bool, default: True
        Load the dataset after downloading it when ``True``.  Set this
        to ``False`` and only the filename will be returned.

    Returns
    -------
    pyvista.UnstructuredGrid | str
        DataSet or filename depending on ``load``.

    Examples
    --------
    >>> from pyvista import examples
    >>> dataset = examples.download_blood_vessels()
    >>> dataset.plot()

    .. seealso::

        :ref:`Blood Vessels Dataset <blood_vessels_dataset>`
            See this dataset in the Dataset Gallery for more info.

        This dataset is used in the following examples:

        * :ref:`read_parallel_example`
        * :ref:`streamlines_example`
        * :ref:`integrate_example`

    """
    return _download_dataset(_dataset_blood_vessels, load=load)


def _blood_vessels_load_func(obj):  # pragma: no cover
    obj.set_active_vectors('velocity')
    return obj


_dataset_blood_vessels = _SingleFileDownloadableDatasetLoader(
    'pvtu_blood_vessels/blood_vessels.zip',
    target_file='T0000000500.pvtu',
    load_func=_blood_vessels_load_func,
)


def download_iron_protein(load=True):  # pragma: no cover
    """Download iron protein dataset.

    Parameters
    ----------
    load : bool, default: True
        Load the dataset after downloading it when ``True``.  Set this
        to ``False`` and only the filename will be returned.

    Returns
    -------
    pyvista.ImageData | str
        DataSet or filename depending on ``load``.

    Examples
    --------
    >>> from pyvista import examples
    >>> dataset = examples.download_iron_protein()
    >>> dataset.plot(volume=True, cmap='blues')

    .. seealso::

        :ref:`Iron Protein Dataset <iron_protein_dataset>`
            See this dataset in the Dataset Gallery for more info.

    """
    return _download_dataset(_dataset_iron_protein, load=load)


_dataset_iron_protein = _SingleFileDownloadableDatasetLoader('ironProt.vtk')


def download_tetrahedron(load=True):  # pragma: no cover
    """Download tetrahedron dataset.

    Parameters
    ----------
    load : bool, default: True
        Load the dataset after downloading it when ``True``.  Set this
        to ``False`` and only the filename will be returned.

    Returns
    -------
    pyvista.UnstructuredGrid | str
        DataSet or filename depending on ``load``.

    Examples
    --------
    Shrink and plot the dataset to show it is composed of several
    tetrahedrons.

    >>> from pyvista import examples
    >>> dataset = examples.download_tetrahedron()
    >>> dataset.shrink(0.85).plot()

    .. seealso::

        :ref:`Tetrahedron Dataset <tetrahedron_dataset>`
            See this dataset in the Dataset Gallery for more info.

    """
    return _download_dataset(_dataset_tetrahedron, load=load)


_dataset_tetrahedron = _SingleFileDownloadableDatasetLoader('Tetrahedron.vtu')


def download_saddle_surface(load=True):  # pragma: no cover
    """Download saddle surface dataset.

    Parameters
    ----------
    load : bool, default: True
        Load the dataset after downloading it when ``True``.  Set this
        to ``False`` and only the filename will be returned.

    Returns
    -------
    pyvista.PolyData | str
        DataSet or filename depending on ``load``.

    Examples
    --------
    >>> from pyvista import examples
    >>> dataset = examples.download_saddle_surface()
    >>> dataset.plot()

    .. seealso::

        :ref:`Saddle Surface Dataset <saddle_surface_dataset>`
            See this dataset in the Dataset Gallery for more info.

        :ref:`interpolate_example`
            Example using this dataset.

    """
    return _download_dataset(_dataset_saddle_surface, load=load)


_dataset_saddle_surface = _SingleFileDownloadableDatasetLoader('InterpolatingOnSTL_final.stl')


def download_sparse_points(load=True):  # pragma: no cover
    """Download sparse points data.

    Used with :func:`download_saddle_surface`.

    Parameters
    ----------
    load : bool, default: True
        Load the dataset after downloading it when ``True``.  Set this
        to ``False`` and only the filename will be returned.

    Returns
    -------
    pyvista.PolyData | str
        DataSet or filename depending on ``load``.

    Examples
    --------
    >>> from pyvista import examples
    >>> dataset = examples.download_sparse_points()
    >>> dataset.plot(
    ...     scalars="val", render_points_as_spheres=True, point_size=50
    ... )

    .. seealso::

        :ref:`Sparse Points Dataset <sparse_points_dataset>`
            See this dataset in the Dataset Gallery for more info.

        :ref:`interpolate_example`
            Example using this dataset.

    """
    return _download_dataset(_dataset_sparse_points, load=load)


def _sparse_points_reader(saved_file):  # pragma: no cover
    points_reader = _vtk.vtkDelimitedTextReader()
    points_reader.SetFileName(saved_file)
    points_reader.DetectNumericColumnsOn()
    points_reader.SetFieldDelimiterCharacters('\t')
    points_reader.SetHaveHeaders(True)
    table_points = _vtk.vtkTableToPolyData()
    table_points.SetInputConnection(points_reader.GetOutputPort())
    table_points.SetXColumn('x')
    table_points.SetYColumn('y')
    table_points.SetZColumn('z')
    table_points.Update()
    return pyvista.wrap(table_points.GetOutput())


<<<<<<< HEAD
_dataset_sparse_points = _SingleFileDownloadableLoadable(
    'sparsePoints.txt',
    read_func=_sparse_points_reader,
=======
_dataset_sparse_points = _SingleFileDownloadableDatasetLoader(
    'sparsePoints.txt', read_func=_sparse_points_reader
>>>>>>> 5e2e5b2c
)


def download_foot_bones(load=True):  # pragma: no cover
    """Download foot bones dataset.

    Parameters
    ----------
    load : bool, default: True
        Load the dataset after downloading it when ``True``.  Set this
        to ``False`` and only the filename will be returned.

    Returns
    -------
    pyvista.PolyData | str
        DataSet or filename depending on ``load``.

    Examples
    --------
    >>> from pyvista import examples
    >>> dataset = examples.download_foot_bones()
    >>> dataset.plot()

    .. seealso::

        :ref:`Foot Bones Dataset <foot_bones_dataset>`
            See this dataset in the Dataset Gallery for more info.

        :ref:`voxelize_surface_mesh_example`
            Example using this dataset.

    """
    return _download_dataset(_dataset_foot_bones, load=load)


_dataset_foot_bones = _SingleFileDownloadableDatasetLoader('fsu/footbones.ply')


def download_guitar(load=True):  # pragma: no cover
    """Download guitar dataset.

    Parameters
    ----------
    load : bool, default: True
        Load the dataset after downloading it when ``True``.  Set this
        to ``False`` and only the filename will be returned.

    Returns
    -------
    pyvista.PolyData | str
        DataSet or filename depending on ``load``.

    Examples
    --------
    >>> from pyvista import examples
    >>> dataset = examples.download_guitar()
    >>> dataset.plot()

    .. seealso::

        :ref:`Guitar Dataset <guitar_dataset>`
            See this dataset in the Dataset Gallery for more info.

        :ref:`Trumpet Dataset <trumpet_dataset>`

    """
    return _download_dataset(_dataset_guitar, load=load)


_dataset_guitar = _SingleFileDownloadableDatasetLoader('fsu/stratocaster.ply')


def download_quadratic_pyramid(load=True):  # pragma: no cover
    """Download quadratic pyramid dataset.

    Parameters
    ----------
    load : bool, default: True
        Load the dataset after downloading it when ``True``.  Set this
        to ``False`` and only the filename will be returned.

    Returns
    -------
    pyvista.UnstructuredGrid | str
        DataSet or filename depending on ``load``.

    Examples
    --------
    Shrink and plot the dataset to show it is composed of several
    pyramids.

    >>> from pyvista import examples
    >>> dataset = examples.download_quadratic_pyramid()
    >>> dataset.shrink(0.4).plot()

    .. seealso::

        :ref:`Quadratic Pyramid Dataset <quadratic_pyramid_dataset>`
            See this dataset in the Dataset Gallery for more info.

    """
    return _download_dataset(_dataset_quadratic_pyramid, load=load)


_dataset_quadratic_pyramid = _SingleFileDownloadableDatasetLoader('QuadraticPyramid.vtu')


def download_bird(load=True):  # pragma: no cover
    """Download bird dataset.

    Parameters
    ----------
    load : bool, default: True
        Load the dataset after downloading it when ``True``.  Set this
        to ``False`` and only the filename will be returned.

    Returns
    -------
    pyvista.ImageData | str
        DataSet or filename depending on ``load``.

    Examples
    --------
    >>> from pyvista import examples
    >>> dataset = examples.download_bird()
    >>> dataset.plot(rgba=True, cpos="xy")

    .. seealso::

        :ref:`Bird Dataset <bird_dataset>`
            See this dataset in the Dataset Gallery for more info.

        :ref:`Bird Texture Dataset <bird_texture_dataset>`

    """
    return _download_dataset(_dataset_bird, load=load)


_dataset_bird = _SingleFileDownloadableDatasetLoader('Pileated.jpg')


def download_bird_texture(load=True):  # pragma: no cover
    """Download bird texture.

    Parameters
    ----------
    load : bool, default: True
        Load the dataset after downloading it when ``True``.  Set this
        to ``False`` and only the filename will be returned.

    Returns
    -------
    pyvista.Texture | str
        DataSet or filename depending on ``load``.

    Examples
    --------
    >>> from pyvista import examples
    >>> dataset = examples.download_bird_texture()
    >>> dataset.plot(cpos="xy")

    .. seealso::

        :ref:`Bird Texture Dataset <bird_texture_dataset>`
            See this dataset in the Dataset Gallery for more info.

        :ref:`Bird Dataset <bird_dataset>`

    """
    return _download_dataset(_dataset_bird_texture, load=load)


_dataset_bird_texture = _SingleFileDownloadableDatasetLoader('Pileated.jpg', read_func=read_texture)


def download_office(load=True):  # pragma: no cover
    """Download office dataset.

    Parameters
    ----------
    load : bool, default: True
        Load the dataset after downloading it when ``True``.  Set this
        to ``False`` and only the filename will be returned.

    Returns
    -------
    pyvista.StructuredGrid | str
        DataSet or filename depending on ``load``.

    Examples
    --------
    >>> from pyvista import examples
    >>> dataset = examples.download_office()
    >>> dataset.contour().plot()

    .. seealso::

        :ref:`Office Dataset <office_dataset>`
            See this dataset in the Dataset Gallery for more info.

        :ref:`clip_with_plane_box_example`
            Example using this dataset.

    """
    return _download_dataset(_dataset_office, load=load)


_dataset_office = _SingleFileDownloadableDatasetLoader('office.binary.vtk')


def download_horse_points(load=True):  # pragma: no cover
    """Download horse points dataset.

    Parameters
    ----------
    load : bool, default: True
        Load the dataset after downloading it when ``True``.  Set this
        to ``False`` and only the filename will be returned.

    Returns
    -------
    pyvista.PolyData | str
        DataSet or filename depending on ``load``.

    Examples
    --------
    >>> from pyvista import examples
    >>> dataset = examples.download_horse_points()
    >>> dataset.plot(point_size=1)

    .. seealso::

        :ref:`Horse Points Dataset <horse_points_dataset>`
            See this dataset in the Dataset Gallery for more info.

        :ref:`Horse Dataset <horse_dataset>`

    """
    return _download_dataset(_dataset_horse_points, load=load)


_dataset_horse_points = _SingleFileDownloadableDatasetLoader('horsePoints.vtp')


def download_horse(load=True):  # pragma: no cover
    """Download horse dataset.

    Parameters
    ----------
    load : bool, default: True
        Load the dataset after downloading it when ``True``.  Set this
        to ``False`` and only the filename will be returned.

    Returns
    -------
    pyvista.DataSet | str
        DataSet or filename depending on ``load``.

    Examples
    --------
    >>> from pyvista import examples
    >>> dataset = examples.download_horse()
    >>> dataset.plot(smooth_shading=True)

    .. seealso::

        :ref:`Horse Dataset <horse_dataset>`
            See this dataset in the Dataset Gallery for more info.

        :ref:`Horse Points Dataset <horse_points_dataset>`

        :ref:`disabling_mesh_lighting_example`
            Example using this dataset.

    """
    return _download_dataset(_dataset_horse, load=load)


_dataset_horse = _SingleFileDownloadableDatasetLoader('horse.vtp')


def download_cake_easy(load=True):  # pragma: no cover
    """Download cake dataset.

    Parameters
    ----------
    load : bool, default: True
        Load the dataset after downloading it when ``True``.  Set this
        to ``False`` and only the filename will be returned.

    Returns
    -------
    pyvista.ImageData | str
        DataSet or filename depending on ``load``.

    Examples
    --------
    >>> from pyvista import examples
    >>> dataset = examples.download_cake_easy()
    >>> dataset.plot(rgba=True, cpos="xy")

    .. seealso::

        :ref:`Cake Easy Dataset <cake_easy_dataset>`
            See this dataset in the Dataset Gallery for more info.

        :ref:`Cake Easy Texture Dataset <cake_easy_texture_dataset>`

    """
    return _download_dataset(_dataset_cake_easy, load=load)


_dataset_cake_easy = _SingleFileDownloadableDatasetLoader('cake_easy.jpg')


def download_cake_easy_texture(load=True):  # pragma: no cover
    """Download cake texture.

    Parameters
    ----------
    load : bool, default: True
        Load the dataset after downloading it when ``True``.  Set this
        to ``False`` and only the filename will be returned.

    Returns
    -------
    pyvista.Texture | str
        DataSet or filename depending on ``load``.

    Examples
    --------
    >>> from pyvista import examples
    >>> dataset = examples.download_cake_easy_texture()
    >>> dataset.plot(cpos="xy")

    .. seealso::

        :ref:`Cake Easy Texture Dataset <cake_easy_texture_dataset>`
            See this dataset in the Dataset Gallery for more info.

        :ref:`Cake Easy Dataset <cake_easy_dataset>`

    """
    return _download_dataset(_dataset_cake_easy_texture, load=load)


<<<<<<< HEAD
_dataset_cake_easy_texture = _SingleFileDownloadableLoadable(
    'cake_easy.jpg',
    read_func=read_texture,
=======
_dataset_cake_easy_texture = _SingleFileDownloadableDatasetLoader(
    'cake_easy.jpg', read_func=read_texture
>>>>>>> 5e2e5b2c
)


def download_rectilinear_grid(load=True):  # pragma: no cover
    """Download rectilinear grid dataset.

    Parameters
    ----------
    load : bool, default: True
        Load the dataset after downloading it when ``True``.  Set this
        to ``False`` and only the filename will be returned.

    Returns
    -------
    pyvista.RectilinearGrid | str
        DataSet or filename depending on ``load``.

    Examples
    --------
    Compute the threshold of this dataset.

    >>> from pyvista import examples
    >>> dataset = examples.download_rectilinear_grid()
    >>> dataset.threshold(0.0001).plot()

    .. seealso::

        :ref:`Rectilinear Grid Dataset <rectilinear_grid_dataset>`
            See this dataset in the Dataset Gallery for more info.

    """
    return _download_dataset(_dataset_rectilinear_grid, load=load)


_dataset_rectilinear_grid = _SingleFileDownloadableDatasetLoader('RectilinearGrid.vtr')


def download_gourds(zoom=False, load=True):  # pragma: no cover
    """Download gourds dataset.

    Parameters
    ----------
    zoom : bool, default: False
        When ``True``, return the zoomed picture of the gourds.

    load : bool, default: True
        Load the dataset after downloading it when ``True``.  Set this
        to ``False`` and only the filename will be returned.

    Returns
    -------
    pyvista.ImageData | str
        DataSet or filename depending on ``load``.

    Examples
    --------
    >>> from pyvista import examples
    >>> dataset = examples.download_gourds()
    >>> dataset.plot(rgba=True, cpos="xy")

    .. seealso::

        :ref:`Gourds Dataset <gourds_dataset>`
            See this dataset in the Dataset Gallery for more info.

        :ref:`Gourds Pnm Dataset <gourds_pnm_dataset>`

        :ref:`Gourds Texture Dataset <gourds_texture_dataset>`

        :ref:`gaussian_smoothing_example`
            Example using this dataset.

    """
    example = __gourds2 if zoom else _dataset_gourds
    return _download_dataset(example, load=load)


# Two loadable files, but only one example
# Name variables such that non-zoomed version is the 'representative' example
# Use '__' on the zoomed version to label it as private
_dataset_gourds = _SingleFileDownloadableDatasetLoader('Gourds.png')
__gourds2 = _SingleFileDownloadableDatasetLoader('Gourds2.jpg')


def download_gourds_texture(zoom=False, load=True):  # pragma: no cover
    """Download gourds texture.

    Parameters
    ----------
    zoom : bool, default: False
        When ``True``, return the zoomed picture of the gourds.

    load : bool, default: True
        Load the dataset after downloading it when ``True``.  Set this
        to ``False`` and only the filename will be returned.

    Returns
    -------
    pyvista.DataSet | str
        DataSet or filename depending on ``load``.

    Examples
    --------
    >>> from pyvista import examples
    >>> dataset = examples.download_gourds_texture()
    >>> dataset.plot(cpos="xy")

    .. seealso::

        :ref:`Gourds Texture Dataset <gourds_texture_dataset>`
            See this dataset in the Dataset Gallery for more info.

        :ref:`Gourds Dataset <gourds_dataset>`

        :ref:`Gourds Pnm Dataset <gourds_pnm_dataset>`

    """
    example = __gourds2_texture if zoom else _dataset_gourds_texture
    return _download_dataset(example, load=load)


# Two loadable files, but only one example
# Name variables such that non-zoomed version is the 'representative' example
# Use '__' on the zoomed version to label it as private
_dataset_gourds_texture = _SingleFileDownloadableDatasetLoader('Gourds.png', read_func=read_texture)
__gourds2_texture = _SingleFileDownloadableDatasetLoader('Gourds2.jpg', read_func=read_texture)


def download_gourds_pnm(load=True):  # pragma: no cover
    """Download gourds dataset from pnm file.

    Parameters
    ----------
    load : bool, default: True
        Load the dataset after downloading it when ``True``.  Set this
        to ``False`` and only the filename will be returned.

    Returns
    -------
    pyvista.ImageData | str
        DataSet or filename depending on ``load``.

    Examples
    --------
    >>> from pyvista import examples
    >>> dataset = examples.download_gourds_pnm()
    >>> dataset.plot(rgba=True, cpos="xy")

    .. seealso::

        :ref:`Gourds Pnm Dataset <gourds_pnm_dataset>`
            See this dataset in the Dataset Gallery for more info.

        :ref:`Gourds Dataset <gourds_dataset>`

        :ref:`Gourds Texture Dataset <gourds_texture_dataset>`

    """
    return _download_dataset(_dataset_gourds_pnm, load=load)


_dataset_gourds_pnm = _SingleFileDownloadableDatasetLoader('Gourds.pnm')


def download_unstructured_grid(load=True):  # pragma: no cover
    """Download unstructured grid dataset.

    Parameters
    ----------
    load : bool, default: True
        Load the dataset after downloading it when ``True``.  Set this
        to ``False`` and only the filename will be returned.

    Returns
    -------
    pyvista.UnstructuredGrid | str
        DataSet or filename depending on ``load``.

    Examples
    --------
    >>> from pyvista import examples
    >>> dataset = examples.download_unstructured_grid()
    >>> dataset.plot(show_edges=True)

    .. seealso::

        :ref:`Unstructured Grid Dataset <unstructured_grid_dataset>`
            See this dataset in the Dataset Gallery for more info.

    """
    return _download_dataset(_dataset_unstructured_grid, load=load)


_dataset_unstructured_grid = _SingleFileDownloadableDatasetLoader('uGridEx.vtk')


def download_letter_k(load=True):  # pragma: no cover
    """Download letter k dataset.

    Parameters
    ----------
    load : bool, default: True
        Load the dataset after downloading it when ``True``.  Set this
        to ``False`` and only the filename will be returned.

    Returns
    -------
    pyvista.PolyData | str
        DataSet or filename depending on ``load``.

    Examples
    --------
    >>> from pyvista import examples
    >>> dataset = examples.download_letter_k()
    >>> dataset.plot(cpos="xy")

    .. seealso::

        :ref:`Letter K Dataset <letter_k_dataset>`
            See this dataset in the Dataset Gallery for more info.

        :ref:`Letter A Dataset <letter_a_dataset>`

    """
    return _download_dataset(_dataset_letter_k, load=load)


_dataset_letter_k = _SingleFileDownloadableDatasetLoader('k.vtk')


def download_letter_a(load=True):  # pragma: no cover
    """Download letter a dataset.

    Parameters
    ----------
    load : bool, default: True
        Load the dataset after downloading it when ``True``.  Set this
        to ``False`` and only the filename will be returned.

    Returns
    -------
    pyvista.UnstructuredGrid | str
        DataSet or filename depending on ``load``.

    Examples
    --------
    >>> from pyvista import examples
    >>> dataset = examples.download_letter_a()
    >>> dataset.plot(cpos="xy", show_edges=True)

    .. seealso::

        :ref:`Letter A Dataset <letter_a_dataset>`
            See this dataset in the Dataset Gallery for more info.

        :ref:`Letter K Dataset <letter_k_dataset>`

        :ref:`cell_centers_example`
            Example using this dataset.

    """
    return _download_dataset(_dataset_letter_a, load=load)


_dataset_letter_a = _SingleFileDownloadableDatasetLoader('a_grid.vtk')


def download_poly_line(load=True):  # pragma: no cover
    """Download polyline dataset.

    Parameters
    ----------
    load : bool, default: True
        Load the dataset after downloading it when ``True``.  Set this
        to ``False`` and only the filename will be returned.

    Returns
    -------
    pyvista.PolyData | str
        DataSet or filename depending on ``load``.

    Examples
    --------
    >>> from pyvista import examples
    >>> dataset = examples.download_poly_line()
    >>> dataset.plot(line_width=5)

    .. seealso::

        :ref:`Poly Line Dataset <poly_line_dataset>`
            See this dataset in the Dataset Gallery for more info.

    """
    return _download_dataset(_dataset_poly_line, load=load)


_dataset_poly_line = _SingleFileDownloadableDatasetLoader('polyline.vtk')


def download_cad_model(load=True):  # pragma: no cover
    """Download cad dataset.

    Parameters
    ----------
    load : bool, default: True
        Load the dataset after downloading it when ``True``.  Set this
        to ``False`` and only the filename will be returned.

    Returns
    -------
    pyvista.PolyData | str
        DataSet or filename depending on ``load``.

    Examples
    --------
    >>> from pyvista import examples
    >>> dataset = examples.download_cad_model()
    >>> dataset.plot()

    .. seealso::

        :ref:`Cad Model Dataset <cad_model_dataset>`
            See this dataset in the Dataset Gallery for more info.

        :ref:`read_file_example`
            Example using this dataset.

    """
    return _download_dataset(_dataset_cad_model, load=load)


_dataset_cad_model = _SingleFileDownloadableDatasetLoader('42400-IDGH.stl')


def download_frog(load=True):  # pragma: no cover
    """Download frog dataset.

    Parameters
    ----------
    load : bool, default: True
        Load the dataset after downloading it when ``True``.  Set this
        to ``False`` and only the filename will be returned.

    Returns
    -------
    pyvista.ImageData | str
        DataSet or filename depending on ``load``.

    Examples
    --------
    >>> from pyvista import examples
    >>> cpos = [
    ...     [8.4287e02, -5.7418e02, -4.4085e02],
    ...     [2.4950e02, 2.3450e02, 1.0125e02],
    ...     [-3.2000e-01, 3.5000e-01, -8.8000e-01],
    ... ]
    >>> dataset = examples.download_frog()
    >>> dataset.plot(volume=True, cpos=cpos)

    .. seealso::

        :ref:`Frog Dataset <frog_dataset>`
            See this dataset in the Dataset Gallery for more info.

        :ref:`Frog Tissue Dataset <frog_tissue_dataset>`
            Segmentation labels associated with this dataset.

        :ref:`medical_dataset_gallery`
            Browse other medical datasets.

        :ref:`volume_rendering_example`
            Example using this dataset.

    """
    return _download_dataset(_dataset_frog, load=load)


def _frog_files_func():  # pragma: no cover
    # Multiple files needed for read, but only one gets loaded
    frog_zraw = _DownloadableFile('froggy/frog.zraw')
    frog_mhd = _SingleFileDownloadableDatasetLoader('froggy/frog.mhd')
    return frog_mhd, frog_zraw


_dataset_frog = _MultiFileDownloadableDatasetLoader(_frog_files_func)


def download_frog_tissue(load=True):  # pragma: no cover
    """Download frog tissue dataset.

    This dataset contains tissue segmentation labels for the frog dataset.

    Parameters
    ----------
    load : bool, default: True
        Load the dataset after downloading it when ``True``.  Set this
        to ``False`` and only the filename will be returned.

    Returns
    -------
    pyvista.ImageData | str
        DataSet or filename depending on ``load``.

    Examples
    --------
    Load data

    >>> import numpy as np
    >>> import pyvista as pv
    >>> from pyvista import examples
    >>> data = examples.download_frog_tissue()

    Plot tissue labels as a volume

    First, define plotting parameters

    >>> # Configure colors / color bar
    >>> clim = data.get_data_range()  # Set color bar limits to match data
    >>> cmap = 'glasbey'  # Use a categorical colormap
    >>> categories = True  # Ensure n_colors matches number of labels
    >>> opacity = (
    ...     'foreground'  # Make foreground opaque, background transparent
    ... )
    >>> opacity_unit_distance = 1

    Set plotting resolution to half the image's spacing

    >>> res = np.array(data.spacing) / 2

    Define rendering parameters

    >>> mapper = 'gpu'
    >>> shade = True
    >>> ambient = 0.3
    >>> diffuse = 0.6
    >>> specular = 0.5
    >>> specular_power = 40

    Make and show plot

    >>> p = pv.Plotter()
    >>> _ = p.add_volume(
    ...     data,
    ...     clim=clim,
    ...     ambient=ambient,
    ...     shade=shade,
    ...     diffuse=diffuse,
    ...     specular=specular,
    ...     specular_power=specular_power,
    ...     mapper=mapper,
    ...     opacity=opacity,
    ...     opacity_unit_distance=opacity_unit_distance,
    ...     categories=categories,
    ...     cmap=cmap,
    ...     resolution=res,
    ... )
    >>> p.camera_position = 'yx'  # Set camera to provide a dorsal view
    >>> p.show()

    .. seealso::

        :ref:`Frog Tissue Dataset <frog_tissue_dataset>`
            See this dataset in the Dataset Gallery for more info.

        :ref:`Frog Dataset <frog_dataset>`

        :ref:`medical_dataset_gallery`
            Browse other medical datasets.

    """
    return _download_dataset(_dataset_frog_tissue, load=load)


def _frog_tissue_files_func():
    # Multiple files needed for read, but only one gets loaded
    frog_tissue_zraw = _DownloadableFile('froggy/frogtissue.zraw')
    frog_tissue_mhd = _SingleFileDownloadableDatasetLoader('froggy/frogtissue.mhd')
    return frog_tissue_mhd, frog_tissue_zraw


_dataset_frog_tissue = _MultiFileDownloadableDatasetLoader(_frog_tissue_files_func)


def download_chest(load=True):  # pragma: no cover
    """Download chest dataset.

    Parameters
    ----------
    load : bool, default: True
        Load the dataset after downloading it when ``True``.  Set this
        to ``False`` and only the filename will be returned.

    Returns
    -------
    pyvista.ImageData | str
        DataSet or filename depending on ``load``.

    Examples
    --------
    >>> from pyvista import examples
    >>> dataset = examples.download_chest()
    >>> dataset.plot(cpos="xy")

    .. seealso::

        :ref:`Chest Dataset <chest_dataset>`
            See this dataset in the Dataset Gallery for more info.

        :ref:`medical_dataset_gallery`
            Browse other medical datasets.

        :ref:`volume_rendering_example`
            Example using this dataset.

    """
    return _download_dataset(_dataset_chest, load=load)


_dataset_chest = _SingleFileDownloadableDatasetLoader('MetaIO/ChestCT-SHORT.mha')


def download_brain_atlas_with_sides(load=True):  # pragma: no cover
    """Download an image of an averaged brain with a right-left label.

    Parameters
    ----------
    load : bool, default: True
        Load the dataset after downloading it when ``True``.  Set this
        to ``False`` and only the filename will be returned.

    Returns
    -------
    pyvista.ImageData | str
        DataSet or filename depending on ``load``.

    Examples
    --------
    >>> from pyvista import examples
    >>> dataset = examples.download_brain_atlas_with_sides()
    >>> dataset.slice(normal='z').plot(cpos='xy')

    .. seealso::

        :ref:`Brain Atlas With Sides Dataset <brain_atlas_with_sides_dataset>`
            See this dataset in the Dataset Gallery for more info.

        :ref:`Brain Dataset <brain_dataset>`

        :ref:`medical_dataset_gallery`
            Browse other medical datasets.

    """
    return _download_dataset(_dataset_brain_atlas_with_sides, load=load)


_dataset_brain_atlas_with_sides = _SingleFileDownloadableDatasetLoader('avg152T1_RL_nifti.nii.gz')


def download_prostate(load=True):  # pragma: no cover
    """Download prostate dataset.

    Parameters
    ----------
    load : bool, default: True
        Load the dataset after downloading it when ``True``.  Set this
        to ``False`` and only the filename will be returned.

    Returns
    -------
    pyvista.ImageData | str
        DataSet or filename depending on ``load``.

    Examples
    --------
    >>> from pyvista import examples
    >>> dataset = examples.download_prostate()
    >>> dataset.plot(cpos="xy")

    .. seealso::

        :ref:`Prostate Dataset <prostate_dataset>`
            See this dataset in the Dataset Gallery for more info.

        :ref:`medical_dataset_gallery`
            Browse other medical datasets.

    """
    return _download_dataset(_dataset_prostate, load=load)


_dataset_prostate = _SingleFileDownloadableDatasetLoader('prostate.img')


def download_filled_contours(load=True):  # pragma: no cover
    """Download filled contours dataset.

    Parameters
    ----------
    load : bool, default: True
        Load the dataset after downloading it when ``True``.  Set this
        to ``False`` and only the filename will be returned.

    Returns
    -------
    pyvista.PolyData | str
        DataSet or filename depending on ``load``.

    Examples
    --------
    >>> from pyvista import examples
    >>> dataset = examples.download_filled_contours()
    >>> dataset.plot(cpos="xy")

    .. seealso::

        :ref:`Filled Contours Dataset <filled_contours_dataset>`
            See this dataset in the Dataset Gallery for more info.

    """
    return _download_dataset(_dataset_filled_contours, load=load)


_dataset_filled_contours = _SingleFileDownloadableDatasetLoader('filledContours.vtp')


def download_doorman(load=True):  # pragma: no cover
    """Download doorman dataset.

    Parameters
    ----------
    load : bool, default: True
        Load the dataset after downloading it when ``True``.  Set this
        to ``False`` and only the filename will be returned.

    Returns
    -------
    pyvista.PolyData | str
        DataSet or filename depending on ``load``.

    Examples
    --------
    >>> from pyvista import examples
    >>> dataset = examples.download_doorman()
    >>> dataset.plot(cpos="xy")

    .. seealso::

        :ref:`Doorman Dataset <doorman_dataset>`
            See this dataset in the Dataset Gallery for more info.

        :ref:`read_file_example`
            Example using this dataset.

    """
    # TODO: download textures as well
    return _download_dataset(_dataset_doorman, load=load)


_dataset_doorman = _SingleFileDownloadableDatasetLoader('doorman/doorman.obj')


def download_mug(load=True):  # pragma: no cover
    """Download mug dataset.

    Parameters
    ----------
    load : bool, default: True
        Load the dataset after downloading it when ``True``.  Set this
        to ``False`` and only the filename will be returned.

    Returns
    -------
    pyvista.MultiBlock | str
        DataSet or filename depending on ``load``.

    Examples
    --------
    >>> from pyvista import examples
    >>> dataset = examples.download_mug()
    >>> dataset.plot()

    .. seealso::

        :ref:`Mug Dataset <mug_dataset>`
            See this dataset in the Dataset Gallery for more info.

    """
    return _download_dataset(_dataset_mug, load=load)


_dataset_mug = _SingleFileDownloadableDatasetLoader('mug.e')


def download_oblique_cone(load=True):  # pragma: no cover
    """Download oblique cone dataset.

    Parameters
    ----------
    load : bool, default: True
        Load the dataset after downloading it when ``True``.  Set this
        to ``False`` and only the filename will be returned.

    Returns
    -------
    pyvista.PolyData | str
        DataSet or filename depending on ``load``.

    Examples
    --------
    >>> from pyvista import examples
    >>> dataset = examples.download_oblique_cone()
    >>> dataset.plot()

    .. seealso::

        :ref:`Oblique Cone Dataset <oblique_cone_dataset>`
            See this dataset in the Dataset Gallery for more info.

    """
    return _download_dataset(_dataset_oblique_cone, load=load)


_dataset_oblique_cone = _SingleFileDownloadableDatasetLoader('ObliqueCone.vtp')


def download_emoji(load=True):  # pragma: no cover
    """Download emoji dataset.

    Parameters
    ----------
    load : bool, default: True
        Load the dataset after downloading it when ``True``.  Set this
        to ``False`` and only the filename will be returned.

    Returns
    -------
    pyvista.ImageData | str
        DataSet or filename depending on ``load``.

    Examples
    --------
    >>> from pyvista import examples
    >>> dataset = examples.download_emoji()
    >>> dataset.plot(rgba=True, cpos="xy")

    .. seealso::

        :ref:`Emoji Dataset <emoji_dataset>`
            See this dataset in the Dataset Gallery for more info.

        :ref:`Emoji Texture Dataset <emoji_texture_dataset>`

    """
    return _download_dataset(_dataset_emoji, load=load)


_dataset_emoji = _SingleFileDownloadableDatasetLoader('emote.jpg')


def download_emoji_texture(load=True):  # pragma: no cover
    """Download emoji texture.

    Parameters
    ----------
    load : bool, default: True
        Load the dataset after downloading it when ``True``.  Set this
        to ``False`` and only the filename will be returned.

    Returns
    -------
    pyvista.Texture | str
        DataSet or filename depending on ``load``.

    Examples
    --------
    >>> from pyvista import examples
    >>> dataset = examples.download_emoji_texture()
    >>> dataset.plot(cpos="xy")

    .. seealso::

        :ref:`Emoji Texture Dataset <emoji_texture_dataset>`
            See this dataset in the Dataset Gallery for more info.

        :ref:`Emoji Dataset <emoji_dataset>`

    """
    return _download_dataset(_dataset_emoji_texture, load=load)


_dataset_emoji_texture = _SingleFileDownloadableDatasetLoader('emote.jpg', read_func=read_texture)


def download_teapot(load=True):  # pragma: no cover
    """Download teapot dataset.

    Parameters
    ----------
    load : bool, default: True
        Load the dataset after downloading it when ``True``.  Set this
        to ``False`` and only the filename will be returned.

    Returns
    -------
    pyvista.PolyData | str
        DataSet or filename depending on ``load``.

    Examples
    --------
    >>> from pyvista import examples
    >>> dataset = examples.download_teapot()
    >>> dataset.plot(cpos="xy")

    .. seealso::

        :ref:`Teapot Dataset <teapot_dataset>`
            See this dataset in the Dataset Gallery for more info.

        This dataset is used in the following examples:

        * :ref:`read_file_example`
        * :ref:`cell_centers_example`

    """
    return _download_dataset(_dataset_teapot, load=load)


_dataset_teapot = _SingleFileDownloadableDatasetLoader('teapot.g')


def download_brain(load=True):  # pragma: no cover
    """Download brain dataset.

    Parameters
    ----------
    load : bool, default: True
        Load the dataset after downloading it when ``True``.  Set this
        to ``False`` and only the filename will be returned.

    Returns
    -------
    pyvista.ImageData | str
        DataSet or filename depending on ``load``.

    Examples
    --------
    >>> from pyvista import examples
    >>> dataset = examples.download_brain()
    >>> dataset.plot(volume=True)

    .. seealso::

        :ref:`Brain Dataset <brain_dataset>`
            See this dataset in the Dataset Gallery for more info.

        :ref:`Brain Atlas With Sides Dataset <brain_atlas_with_sides_dataset>`

        :ref:`medical_dataset_gallery`
            Browse other medical datasets.

        This dataset is used in the following examples:

        * :ref:`gaussian_smoothing_example`
        * :ref:`slice_example`
        * :ref:`depth_peeling_example`
        * :ref:`moving_isovalue_example`
        * :ref:`plane_widget_example`

    """
    return _download_dataset(_dataset_brain, load=load)


_dataset_brain = _SingleFileDownloadableDatasetLoader('brain.vtk')


def download_structured_grid(load=True):  # pragma: no cover
    """Download structured grid dataset.

    Parameters
    ----------
    load : bool, default: True
        Load the dataset after downloading it when ``True``.  Set this
        to ``False`` and only the filename will be returned.

    Returns
    -------
    pyvista.StructuredGrid | str
        DataSet or filename depending on ``load``.

    Examples
    --------
    >>> from pyvista import examples
    >>> dataset = examples.download_structured_grid()
    >>> dataset.plot(show_edges=True)

    .. seealso::

        :ref:`Structured Grid Dataset <structured_grid_dataset>`
            See this dataset in the Dataset Gallery for more info.

        :ref:`Structured Grid Two Dataset <structured_grid_two_dataset>`

    """
    return _download_dataset(_dataset_structured_grid, load=load)


_dataset_structured_grid = _SingleFileDownloadableDatasetLoader('StructuredGrid.vts')


def download_structured_grid_two(load=True):  # pragma: no cover
    """Download structured grid two dataset.

    Parameters
    ----------
    load : bool, default: True
        Load the dataset after downloading it when ``True``.  Set this
        to ``False`` and only the filename will be returned.

    Returns
    -------
    pyvista.StructuredGrid | str
        DataSet or filename depending on ``load``.

    Examples
    --------
    >>> from pyvista import examples
    >>> dataset = examples.download_structured_grid_two()
    >>> dataset.plot(show_edges=True)

    .. seealso::

        :ref:`Structured Grid Two Dataset <structured_grid_two_dataset>`
            See this dataset in the Dataset Gallery for more info.

        :ref:`Structured Grid Dataset <structured_grid_dataset>`

    """
    return _download_dataset(_dataset_structured_grid_two, load=load)


_dataset_structured_grid_two = _SingleFileDownloadableDatasetLoader('SampleStructGrid.vtk')


def download_trumpet(load=True):  # pragma: no cover
    """Download trumpet dataset.

    Parameters
    ----------
    load : bool, default: True
        Load the dataset after downloading it when ``True``.  Set this
        to ``False`` and only the filename will be returned.

    Returns
    -------
    pyvista.PolyData | str
        DataSet or filename depending on ``load``.

    Examples
    --------
    >>> from pyvista import examples
    >>> dataset = examples.download_trumpet()
    >>> dataset.plot()

    .. seealso::

        :ref:`Trumpet Dataset <trumpet_dataset>`
            See this dataset in the Dataset Gallery for more info.

        :ref:`Guitar Dataset <guitar_dataset>`

    """
    return _download_dataset(_dataset_trumpet, load=load)


_dataset_trumpet = _SingleFileDownloadableDatasetLoader('trumpet.obj')


def download_face(load=True):  # pragma: no cover
    """Download face dataset.

    Parameters
    ----------
    load : bool, default: True
        Load the dataset after downloading it when ``True``.  Set this
        to ``False`` and only the filename will be returned.

    Returns
    -------
    pyvista.PolyData | str
        DataSet or filename depending on ``load``.

    Examples
    --------
    >>> from pyvista import examples
    >>> dataset = examples.download_face()
    >>> dataset.plot()

    .. seealso::

        :ref:`Face Dataset <face_dataset>`
            See this dataset in the Dataset Gallery for more info.

        :ref:`Face2 Dataset <face2_dataset>`

        :ref:`decimate_example`
            Example using this dataset.

    """
    # TODO: there is a texture with this
    return _download_dataset(_dataset_face, load=load)


_dataset_face = _SingleFileDownloadableDatasetLoader('fran_cut.vtk')


def download_sky_box_nz(load=True):  # pragma: no cover
    """Download skybox-nz dataset.

    Parameters
    ----------
    load : bool, default: True
        Load the dataset after downloading it when ``True``.  Set this
        to ``False`` and only the filename will be returned.

    Returns
    -------
    pyvista.ImageData | str
        DataSet or filename depending on ``load``.

    Examples
    --------
    >>> from pyvista import examples
    >>> dataset = examples.download_sky_box_nz()
    >>> dataset.plot(rgba=True, cpos="xy")

    .. seealso::

        :ref:`Sky Box Nz Dataset <sky_box_nz_dataset>`
            See this dataset in the Dataset Gallery for more info.

        :ref:`Sky Box Nz Texture Dataset <sky_box_nz_texture_dataset>`

        :ref:`Sky Box Cube Map Dataset <sky_box_cube_map_dataset>`

    """
    return _download_dataset(_dataset_sky_box_nz, load=load)


_dataset_sky_box_nz = _SingleFileDownloadableDatasetLoader('skybox-nz.jpg')


def download_sky_box_nz_texture(load=True):  # pragma: no cover
    """Download skybox-nz texture.

    Parameters
    ----------
    load : bool, default: True
        Load the dataset after downloading it when ``True``.  Set this
        to ``False`` and only the filename will be returned.

    Returns
    -------
    pyvista.Texture | str
        DataSet or filename depending on ``load``.

    Examples
    --------
    >>> from pyvista import examples
    >>> dataset = examples.download_sky_box_nz_texture()
    >>> dataset.plot(cpos="xy")

    .. seealso::

        :ref:`Sky Box Nz Texture Dataset <sky_box_nz_texture_dataset>`
            See this dataset in the Dataset Gallery for more info.

        :ref:`Sky Box Nz Dataset <sky_box_nz_dataset>`

        :ref:`Sky Box Cube Map Dataset <sky_box_cube_map_dataset>`

    """
    return _download_dataset(_dataset_sky_box_nz_texture, load=load)


<<<<<<< HEAD
_dataset_sky_box_nz_texture = _SingleFileDownloadableLoadable(
    'skybox-nz.jpg',
    read_func=read_texture,
=======
_dataset_sky_box_nz_texture = _SingleFileDownloadableDatasetLoader(
    'skybox-nz.jpg', read_func=read_texture
>>>>>>> 5e2e5b2c
)


def download_disc_quads(load=True):  # pragma: no cover
    """Download disc quads dataset.

    Parameters
    ----------
    load : bool, default: True
        Load the dataset after downloading it when ``True``.  Set this
        to ``False`` and only the filename will be returned.

    Returns
    -------
    pyvista.UnstructuredGrid | str
        DataSet or filename depending on ``load``.

    Examples
    --------
    >>> from pyvista import examples
    >>> dataset = examples.download_disc_quads()
    >>> dataset.plot(show_edges=True)

    .. seealso::

        :ref:`Disc Quads Dataset <disc_quads_dataset>`
            See this dataset in the Dataset Gallery for more info.

    """
    return _download_dataset(_dataset_disc_quads, load=load)


_dataset_disc_quads = _SingleFileDownloadableDatasetLoader('Disc_BiQuadraticQuads_0_0.vtu')


def download_honolulu(load=True):  # pragma: no cover
    """Download honolulu dataset.

    Parameters
    ----------
    load : bool, default: True
        Load the dataset after downloading it when ``True``.  Set this
        to ``False`` and only the filename will be returned.

    Returns
    -------
    pyvista.PolyData | str
        DataSet or filename depending on ``load``.

    Examples
    --------
    >>> from pyvista import examples
    >>> dataset = examples.download_honolulu()
    >>> dataset.plot(
    ...     scalars=dataset.points[:, 2],
    ...     show_scalar_bar=False,
    ...     cmap="gist_earth",
    ...     clim=[-50, 800],
    ... )

    .. seealso::

        :ref:`Honolulu Dataset <honolulu_dataset>`
            See this dataset in the Dataset Gallery for more info.

    """
    return _download_dataset(_dataset_honolulu, load=load)


_dataset_honolulu = _SingleFileDownloadableDatasetLoader('honolulu.vtk')


def download_motor(load=True):  # pragma: no cover
    """Download motor dataset.

    Parameters
    ----------
    load : bool, default: True
        Load the dataset after downloading it when ``True``.  Set this
        to ``False`` and only the filename will be returned.

    Returns
    -------
    pyvista.PolyData | str
        DataSet or filename depending on ``load``.

    Examples
    --------
    >>> from pyvista import examples
    >>> dataset = examples.download_motor()
    >>> dataset.plot()

    .. seealso::

        :ref:`Motor Dataset <motor_dataset>`
            See this dataset in the Dataset Gallery for more info.

    """
    return _download_dataset(_dataset_motor, load=load)


_dataset_motor = _SingleFileDownloadableDatasetLoader('motor.g')


def download_tri_quadratic_hexahedron(load=True):  # pragma: no cover
    """Download tri quadratic hexahedron dataset.

    Parameters
    ----------
    load : bool, default: True
        Load the dataset after downloading it when ``True``.  Set this
        to ``False`` and only the filename will be returned.

    Returns
    -------
    pyvista.UnstructuredGrid | str
        DataSet or filename depending on ``load``.

    Examples
    --------
    >>> from pyvista import examples
    >>> dataset = examples.download_tri_quadratic_hexahedron()
    >>> dataset.plot()

    Show non-linear subdivision.

    >>> surf = dataset.extract_surface(nonlinear_subdivision=5)
    >>> surf.plot(smooth_shading=True)

    .. seealso::

        :ref:`Tri Quadratic Hexahedron Dataset <tri_quadratic_hexahedron_dataset>`
            See this dataset in the Dataset Gallery for more info.

    """
    return _download_dataset(_dataset_tri_quadratic_hexahedron, load=load)


def _tri_quadratic_hexahedron_load_func(dataset):  # pragma: no cover
    dataset.clear_data()
    return dataset


<<<<<<< HEAD
_dataset_tri_quadratic_hexahedron = _SingleFileDownloadableLoadable(
    'TriQuadraticHexahedron.vtu',
    load_func=_tri_quadratic_hexahedron_load_func,
=======
_dataset_tri_quadratic_hexahedron = _SingleFileDownloadableDatasetLoader(
    'TriQuadraticHexahedron.vtu', load_func=_tri_quadratic_hexahedron_load_func
>>>>>>> 5e2e5b2c
)


def download_human(load=True):  # pragma: no cover
    """Download human dataset.

    Parameters
    ----------
    load : bool, default: True
        Load the dataset after downloading it when ``True``.  Set this
        to ``False`` and only the filename will be returned.

    Returns
    -------
    pyvista.PolyData | str
        DataSet or filename depending on ``load``.

    Examples
    --------
    >>> from pyvista import examples
    >>> dataset = examples.download_human()
    >>> dataset.plot()

    .. seealso::

        :ref:`Human Dataset <human_dataset>`
            See this dataset in the Dataset Gallery for more info.

    """
    return _download_dataset(_dataset_human, load=load)


_dataset_human = _SingleFileDownloadableDatasetLoader('Human.vtp')


def download_vtk(load=True):  # pragma: no cover
    """Download vtk dataset.

    Parameters
    ----------
    load : bool, default: True
        Load the dataset after downloading it when ``True``.  Set this
        to ``False`` and only the filename will be returned.

    Returns
    -------
    pyvista.PolyData | str
        DataSet or filename depending on ``load``.

    Examples
    --------
    >>> from pyvista import examples
    >>> dataset = examples.download_vtk()
    >>> dataset.plot(cpos="xy", line_width=5)

    .. seealso::

        :ref:`Vtk Dataset <vtk_dataset>`
            See this dataset in the Dataset Gallery for more info.

        :ref:`Vtk Logo Dataset <vtk_logo_dataset>`

    """
    return _download_dataset(_dataset_vtk, load=load)


_dataset_vtk = _SingleFileDownloadableDatasetLoader('vtk.vtp')


def download_spider(load=True):  # pragma: no cover
    """Download spider dataset.

    Parameters
    ----------
    load : bool, default: True
        Load the dataset after downloading it when ``True``.  Set this
        to ``False`` and only the filename will be returned.

    Returns
    -------
    pyvista.PolyData | str
        DataSet or filename depending on ``load``.

    Examples
    --------
    >>> from pyvista import examples
    >>> dataset = examples.download_spider()
    >>> dataset.plot()

    .. seealso::

        :ref:`Spider Dataset <spider_dataset>`
            See this dataset in the Dataset Gallery for more info.

    """
    return _download_dataset(_dataset_spider, load=load)


_dataset_spider = _SingleFileDownloadableDatasetLoader('spider.ply')


def download_carotid(load=True):  # pragma: no cover
    """Download carotid dataset.

    Parameters
    ----------
    load : bool, default: True
        Load the dataset after downloading it when ``True``.  Set this
        to ``False`` and only the filename will be returned.

    Returns
    -------
    pyvista.ImageData | str
        DataSet or filename depending on ``load``.

    Examples
    --------
    >>> from pyvista import examples
    >>> cpos = [
    ...     [220.96, -24.38, -69.96],
    ...     [135.86, 106.55, 17.72],
    ...     [-0.25, 0.42, -0.87],
    ... ]
    >>> dataset = examples.download_carotid()
    >>> dataset.plot(volume=True, cpos=cpos)

    .. seealso::

        :ref:`Carotid Dataset <carotid_dataset>`
            See this dataset in the Dataset Gallery for more info.

        :ref:`medical_dataset_gallery`
            Browse other medical datasets.

        This dataset is used in the following examples:

        * :ref:`glyph_example`
        * :ref:`gradients_example`
        * :ref:`streamlines_example`
        * :ref:`plane_widget_example`

    """
    return _download_dataset(_dataset_carotid, load=load)


def _carotid_load_func(mesh):  # pragma: no cover
    mesh.set_active_scalars('scalars')
    mesh.set_active_vectors('vectors')
    return mesh


_dataset_carotid = _SingleFileDownloadableDatasetLoader('carotid.vtk', load_func=_carotid_load_func)


def download_blow(load=True):  # pragma: no cover
    """Download blow dataset.

    Parameters
    ----------
    load : bool, default: True
        Load the dataset after downloading it when ``True``.  Set this
        to ``False`` and only the filename will be returned.

    Returns
    -------
    pyvista.UnstructuredGrid | str
        DataSet or filename depending on ``load``.

    Examples
    --------
    >>> from pyvista import examples
    >>> cpos = [
    ...     [71.96, 86.1, 28.45],
    ...     [3.5, 12.0, 1.0],
    ...     [-0.18, -0.19, 0.96],
    ... ]
    >>> dataset = examples.download_blow()
    >>> dataset.plot(
    ...     scalars='displacement1',
    ...     component=1,
    ...     cpos=cpos,
    ...     show_scalar_bar=False,
    ...     smooth_shading=True,
    ... )

    .. seealso::

        :ref:`Blow Dataset <blow_dataset>`
            See this dataset in the Dataset Gallery for more info.

    """
    return _download_dataset(_dataset_blow, load=load)


_dataset_blow = _SingleFileDownloadableDatasetLoader('blow.vtk')


def download_shark(load=True):  # pragma: no cover
    """Download shark dataset.

    Parameters
    ----------
    load : bool, default: True
        Load the dataset after downloading it when ``True``.  Set this
        to ``False`` and only the filename will be returned.

    Returns
    -------
    pyvista.PolyData | str
        DataSet or filename depending on ``load``.

    Examples
    --------
    >>> from pyvista import examples
    >>> cpos = [
    ...     [-2.3195e02, -3.3930e01, 1.2981e02],
    ...     [-8.7100e00, 1.9000e-01, -1.1740e01],
    ...     [-1.4000e-01, 9.9000e-01, 2.0000e-02],
    ... ]
    >>> dataset = examples.download_shark()
    >>> dataset.plot(cpos=cpos, smooth_shading=True)

    .. seealso::

        :ref:`Shark Dataset <shark_dataset>`
            See this dataset in the Dataset Gallery for more info.

    """
    return _download_dataset(_dataset_shark, load=load)


_dataset_shark = _SingleFileDownloadableDatasetLoader('shark.ply')


def download_dragon(load=True):  # pragma: no cover
    """Download dragon dataset.

    Parameters
    ----------
    load : bool, default: True
        Load the dataset after downloading it when ``True``.  Set this
        to ``False`` and only the filename will be returned.

    Returns
    -------
    pyvista.PolyData | str
        DataSet or filename depending on ``load``.

    Examples
    --------
    >>> from pyvista import examples
    >>> dataset = examples.download_dragon()
    >>> dataset.plot(cpos="xy")

    .. seealso::

        :ref:`Dragon Dataset <dragon_dataset>`
            See this dataset in the Dataset Gallery for more info.

        This dataset is used in the following examples:

        * :ref:`floors_example`
        * :ref:`orbiting_example`
        * :ref:`silhouette_example`
        * :ref:`light_shadows_example`

    """
    return _download_dataset(_dataset_dragon, load=load)


_dataset_dragon = _SingleFileDownloadableDatasetLoader('dragon.ply')


def download_armadillo(load=True):  # pragma: no cover
    """Download armadillo dataset.

    Parameters
    ----------
    load : bool, default: True
        Load the dataset after downloading it when ``True``.  Set this
        to ``False`` and only the filename will be returned.

    Returns
    -------
    pyvista.PolyData | str
        DataSet or filename depending on ``load``.

    Examples
    --------
    Plot the armadillo dataset. Use a custom camera position.

    >>> from pyvista import examples
    >>> cpos = [
    ...     (161.5, 82.1, -330.2),
    ...     (-4.3, 24.5, -1.6),
    ...     (-0.1, 1, 0.12),
    ... ]
    >>> dataset = examples.download_armadillo()
    >>> dataset.plot(cpos=cpos)

    .. seealso::

        :ref:`Armadillo Dataset <armadillo_dataset>`
            See this dataset in the Dataset Gallery for more info.

    """
    return _download_dataset(_dataset_armadillo, load=load)


_dataset_armadillo = _SingleFileDownloadableDatasetLoader('Armadillo.ply')


def download_gears(load=True):  # pragma: no cover
    """Download gears dataset.

    Parameters
    ----------
    load : bool, default: True
        Load the dataset after downloading it when ``True``.  Set this
        to ``False`` and only the filename will be returned.

    Returns
    -------
    pyvista.PolyData | str
        DataSet or filename depending on ``load``.

    Examples
    --------
    Download the dataset, split the bodies, and color each one.

    >>> import numpy as np
    >>> from pyvista import examples
    >>> dataset = examples.download_gears()
    >>> bodies = dataset.split_bodies()
    >>> for i, body in enumerate(bodies):  # pragma: no cover
    ...     bid = np.empty(body.n_points)
    ...     bid[:] = i
    ...     body.point_data["Body ID"] = bid
    ...
    >>> bodies.plot(cmap='jet')

    .. seealso::

        :ref:`Gears Dataset <gears_dataset>`
            See this dataset in the Dataset Gallery for more info.

    """
    return _download_dataset(_dataset_gears, load=load)


_dataset_gears = _SingleFileDownloadableDatasetLoader('gears.stl')


def download_torso(load=True):  # pragma: no cover
    """Download torso dataset.

    Parameters
    ----------
    load : bool, default: True
        Load the dataset after downloading it when ``True``.  Set this
        to ``False`` and only the filename will be returned.

    Returns
    -------
    pyvista.PolyData | str
        DataSet or filename depending on ``load``.

    Examples
    --------
    >>> from pyvista import examples
    >>> dataset = examples.download_torso()
    >>> dataset.plot(cpos="xz")

    .. seealso::

        :ref:`Torso Dataset <torso_dataset>`
            See this dataset in the Dataset Gallery for more info.

    """
    return _download_dataset(_dataset_torso, load=load)


_dataset_torso = _SingleFileDownloadableDatasetLoader('Torso.vtp')


def download_kitchen(split=False, load=True):  # pragma: no cover
    """Download structured grid of kitchen with velocity field.

    Use the ``split`` argument to extract all of the furniture in the
    kitchen.

    Parameters
    ----------
    split : bool, default: False
        Optionally split the furniture and return a
        :class:`pyvista.MultiBlock`.

    load : bool, default: True
        Load the dataset after downloading it when ``True``.  Set this
        to ``False`` and only the filename will be returned.

    Returns
    -------
    pyvista.StructuredGrid | str
        DataSet or filename depending on ``load``.

    Examples
    --------
    >>> from pyvista import examples
    >>> dataset = examples.download_kitchen()
    >>> dataset.streamlines(n_points=5).plot()

    .. seealso::

        :ref:`Kitchen Dataset <kitchen_dataset>`
            See this dataset in the Dataset Gallery for more info.

        This dataset is used in the following examples:

        * :ref:`plot_over_line_example`
        * :ref:`line_widget_example`

    """
    if load and split:
        return _download_dataset(__kitchen_split, load=load)
    else:
        return _download_dataset(_dataset_kitchen, load=load)


def _kitchen_split_load_func(mesh):  # pragma: no cover
    extents = {
        'door': (27, 27, 14, 18, 0, 11),
        'window1': (0, 0, 9, 18, 6, 12),
        'window2': (5, 12, 23, 23, 6, 12),
        'klower1': (17, 17, 0, 11, 0, 6),
        'klower2': (19, 19, 0, 11, 0, 6),
        'klower3': (17, 19, 0, 0, 0, 6),
        'klower4': (17, 19, 11, 11, 0, 6),
        'klower5': (17, 19, 0, 11, 0, 0),
        'klower6': (17, 19, 0, 7, 6, 6),
        'klower7': (17, 19, 9, 11, 6, 6),
        'hood1': (17, 17, 0, 11, 11, 16),
        'hood2': (19, 19, 0, 11, 11, 16),
        'hood3': (17, 19, 0, 0, 11, 16),
        'hood4': (17, 19, 11, 11, 11, 16),
        'hood5': (17, 19, 0, 11, 16, 16),
        'cookingPlate': (17, 19, 7, 9, 6, 6),
        'furniture': (17, 19, 7, 9, 11, 11),
    }
    kitchen = pyvista.MultiBlock()
    for key, extent in extents.items():  # pragma: no cover
        alg = _vtk.vtkStructuredGridGeometryFilter()
        alg.SetInputDataObject(mesh)
        alg.SetExtent(extent)
        alg.Update()
        result = pyvista.core.filters._get_output(alg)
        kitchen[key] = result
    return kitchen


_dataset_kitchen = _SingleFileDownloadableDatasetLoader('kitchen.vtk')
__kitchen_split = _SingleFileDownloadableDatasetLoader(
    'kitchen.vtk', load_func=_kitchen_split_load_func
)


def download_tetra_dc_mesh():  # pragma: no cover
    """Download two meshes defining an electrical inverse problem.

    This contains a high resolution forward modeled mesh and a coarse
    inverse modeled mesh.

    Returns
    -------
    pyvista.MultiBlock
        DataSet containing the high resolution forward modeled mesh
        and a coarse inverse modeled mesh.

    Examples
    --------
    >>> from pyvista import examples
    >>> fine, coarse = examples.download_tetra_dc_mesh()
    >>> coarse.plot()

    .. seealso::

        :ref:`Tetra Dc Mesh Dataset <tetra_dc_mesh_dataset>`
            See this dataset in the Dataset Gallery for more info.

    """
    # TODO: add `load` parameter
    return _download_dataset(_dataset_tetra_dc_mesh)


def _tetra_dc_mesh_files_func():  # pragma: no cover
    def _fwd_load_func(mesh):
        mesh.set_active_scalars('Resistivity(log10)-fwd')
        return mesh

    def _inv_load_func(mesh):
        mesh.set_active_scalars('Resistivity(log10)')
        return mesh

<<<<<<< HEAD
    fwd = _SingleFileDownloadableLoadable(
        'dc-inversion.zip',
        target_file='mesh-forward.vtu',
        load_func=_fwd_load_func,
    )
    inv = _SingleFileDownloadableLoadable(
        'dc-inversion.zip',
        target_file='mesh-inverse.vtu',
        load_func=_inv_load_func,
=======
    fwd = _SingleFileDownloadableDatasetLoader(
        'dc-inversion.zip', target_file='mesh-forward.vtu', load_func=_fwd_load_func
    )
    inv = _SingleFileDownloadableDatasetLoader(
        'dc-inversion.zip', target_file='mesh-inverse.vtu', load_func=_inv_load_func
>>>>>>> 5e2e5b2c
    )
    return fwd, inv


_dataset_tetra_dc_mesh = _MultiFileDownloadableDatasetLoader(
    _tetra_dc_mesh_files_func,
    load_func=functools.partial(_load_as_multiblock, names=['forward', 'inverse']),
)


def download_model_with_variance(load=True):  # pragma: no cover
    """Download model with variance dataset.

    Parameters
    ----------
    load : bool, default: True
        Load the dataset after downloading it when ``True``.  Set this
        to ``False`` and only the filename will be returned.

    Returns
    -------
    pyvista.UnstructuredGrid | str
        DataSet or filename depending on ``load``.

    Examples
    --------
    >>> from pyvista import examples
    >>> dataset = examples.download_model_with_variance()
    >>> dataset.plot()

    .. seealso::

        :ref:`Model With Variance Dataset <model_with_variance_dataset>`
            See this dataset in the Dataset Gallery for more info.

        :ref:`plot_opacity_example`
            Example using this dataset.

    """
    return _download_dataset(_dataset_model_with_variance, load=load)


_dataset_model_with_variance = _SingleFileDownloadableDatasetLoader('model_with_variance.vtu')


def download_thermal_probes(load=True):  # pragma: no cover
    """Download thermal probes dataset.

    Parameters
    ----------
    load : bool, default: True
        Load the dataset after downloading it when ``True``.  Set this
        to ``False`` and only the filename will be returned.

    Returns
    -------
    pyvista.PolyData | str
        DataSet or filename depending on ``load``.

    Examples
    --------
    >>> from pyvista import examples
    >>> dataset = examples.download_thermal_probes()
    >>> dataset.plot(
    ...     render_points_as_spheres=True, point_size=5, cpos="xy"
    ... )

    .. seealso::

        :ref:`Thermal Probes Dataset <thermal_probes_dataset>`
            See this dataset in the Dataset Gallery for more info.

        :ref:`interpolate_example`
            Example using this dataset.

    """
    return _download_dataset(_dataset_thermal_probes, load=load)


_dataset_thermal_probes = _SingleFileDownloadableDatasetLoader('probes.vtp')


def download_carburetor(load=True):  # pragma: no cover
    """Download scan of a carburetor.

    Parameters
    ----------
    load : bool, default: True
        Load the dataset after downloading it when ``True``.  Set this
        to ``False`` and only the filename will be returned.

    Returns
    -------
    pyvista.PolyData | str
        DataSet or filename depending on ``load``.

    Examples
    --------
    >>> from pyvista import examples
    >>> dataset = examples.download_carburetor()
    >>> dataset.plot()

    .. seealso::

        :ref:`Carburetor Dataset <carburetor_dataset>`
            See this dataset in the Dataset Gallery for more info.

    """
    return _download_dataset(_dataset_carburetor, load=load)


_dataset_carburetor = _SingleFileDownloadableDatasetLoader('carburetor.ply')


def download_turbine_blade(load=True):  # pragma: no cover
    """Download scan of a turbine blade.

    Parameters
    ----------
    load : bool, default: True
        Load the dataset after downloading it when ``True``.  Set this
        to ``False`` and only the filename will be returned.

    Returns
    -------
    pyvista.PolyData | str
        DataSet or filename depending on ``load``.

    Examples
    --------
    >>> from pyvista import examples
    >>> dataset = examples.download_turbine_blade()
    >>> dataset.plot()

    .. seealso::

        :ref:`Turbine Blade Dataset <turbine_blade_dataset>`
            See this dataset in the Dataset Gallery for more info.

    """
    return _download_dataset(_dataset_turbine_blade, load=load)


_dataset_turbine_blade = _SingleFileDownloadableDatasetLoader('turbineblade.ply')


def download_pine_roots(load=True):  # pragma: no cover
    """Download pine roots dataset.

    Parameters
    ----------
    load : bool, default: True
        Load the dataset after downloading it when ``True``.  Set this
        to ``False`` and only the filename will be returned.

    Returns
    -------
    pyvista.PolyData | str
        DataSet or filename depending on ``load``.

    Examples
    --------
    >>> from pyvista import examples
    >>> dataset = examples.download_pine_roots()
    >>> dataset.plot()

    .. seealso::

        :ref:`Pine Roots Dataset <pine_roots_dataset>`
            See this dataset in the Dataset Gallery for more info.

        :ref:`connectivity_example`
            Example using this dataset.

    """
    return _download_dataset(_dataset_pine_roots, load=load)


_dataset_pine_roots = _SingleFileDownloadableDatasetLoader('pine_root.tri')


def download_crater_topo(load=True):  # pragma: no cover
    """Download crater dataset.

    Parameters
    ----------
    load : bool, default: True
        Load the dataset after downloading it when ``True``.  Set this
        to ``False`` and only the filename will be returned.

    Returns
    -------
    pyvista.ImageData | str
        DataSet or filename depending on ``load``.

    Examples
    --------
    >>> from pyvista import examples
    >>> dataset = examples.download_crater_topo()
    >>> dataset.plot(cmap="gist_earth", cpos="xy")

    .. seealso::

        :ref:`Crater Topo Dataset <crater_topo_dataset>`
            See this dataset in the Dataset Gallery for more info.

        This dataset is used in the following examples:

        * :ref:`terrain_following_mesh_example`
        * :ref:`topo_map_example`

    """
    return _download_dataset(_dataset_crater_topo, load=load)


_dataset_crater_topo = _SingleFileDownloadableDatasetLoader('Ruapehu_mag_dem_15m_NZTM.vtk')


def download_crater_imagery(load=True):  # pragma: no cover
    """Download crater texture.

    Parameters
    ----------
    load : bool, default: True
        Load the dataset after downloading it when ``True``.  Set this
        to ``False`` and only the filename will be returned.

    Returns
    -------
    pyvista.Texture | str
        DataSet or filename depending on ``load``.

    Examples
    --------
    >>> from pyvista import examples
    >>> cpos = [
    ...     [66.0, 73.0, -382.6],
    ...     [66.0, 73.0, 0.0],
    ...     [-0.0, -1.0, 0.0],
    ... ]
    >>> texture = examples.download_crater_imagery()
    >>> texture.plot(cpos=cpos)

    .. seealso::

        :ref:`Crater Imagery Dataset <crater_imagery_dataset>`
            See this dataset in the Dataset Gallery for more info.

        :ref:`topo_map_example`
            Example using this dataset.

    """
    return _download_dataset(_dataset_crater_imagery, load=load)


<<<<<<< HEAD
_dataset_crater_imagery = _SingleFileDownloadableLoadable(
    'BJ34_GeoTifv1-04_crater_clip.tif',
    read_func=read_texture,
=======
_dataset_crater_imagery = _SingleFileDownloadableDatasetLoader(
    'BJ34_GeoTifv1-04_crater_clip.tif', read_func=read_texture
>>>>>>> 5e2e5b2c
)


def download_dolfin(load=True):  # pragma: no cover
    """Download dolfin mesh.

    Parameters
    ----------
    load : bool, default: True
        Load the dataset after downloading it when ``True``.  Set this
        to ``False`` and only the filename will be returned.

    Returns
    -------
    pyvista.UnstructuredGrid | str
        DataSet or filename depending on ``load``.

    Examples
    --------
    >>> from pyvista import examples
    >>> dataset = examples.download_dolfin()
    >>> dataset.plot(cpos="xy", show_edges=True)

    .. seealso::

        :ref:`Dolfin Dataset <dolfin_dataset>`
            See this dataset in the Dataset Gallery for more info.

    """
    return _download_dataset(_dataset_dolfin, load=load)


<<<<<<< HEAD
_dataset_dolfin = _SingleFileDownloadableLoadable(
    'dolfin_fine.xml',
    read_func=functools.partial(read, file_format='dolfin-xml'),
=======
_dataset_dolfin = _SingleFileDownloadableDatasetLoader(
    'dolfin_fine.xml', read_func=functools.partial(read, file_format='dolfin-xml')
>>>>>>> 5e2e5b2c
)


def download_damavand_volcano(load=True):  # pragma: no cover
    """Download damavand volcano model.

    Parameters
    ----------
    load : bool, default: True
        Load the dataset after downloading it when ``True``.  Set this
        to ``False`` and only the filename will be returned.

    Returns
    -------
    pyvista.ImageData | str
        DataSet or filename depending on ``load``.

    Examples
    --------
    >>> from pyvista import examples
    >>> cpos = [
    ...     [4.66316700e04, 4.32796241e06, -3.82467050e05],
    ...     [5.52532740e05, 3.98017300e06, -2.47450000e04],
    ...     [4.10000000e-01, -2.90000000e-01, -8.60000000e-01],
    ... ]
    >>> dataset = examples.download_damavand_volcano()
    >>> dataset.plot(
    ...     cpos=cpos, cmap="reds", show_scalar_bar=False, volume=True
    ... )

    .. seealso::

        :ref:`Damavand Volcano Dataset <damavand_volcano_dataset>`
            See this dataset in the Dataset Gallery for more info.

        :ref:`volume_rendering_example`
            Example using this dataset.

    """
    return _download_dataset(_dataset_damavand_volcano, load=load)


def _damavand_volcano_load_func(volume):  # pragma: no cover
    volume.rename_array("None", "data")
    return volume


<<<<<<< HEAD
_dataset_damavand_volcano = _SingleFileDownloadableLoadable(
    'damavand-volcano.vtk',
    load_func=_damavand_volcano_load_func,
=======
_dataset_damavand_volcano = _SingleFileDownloadableDatasetLoader(
    'damavand-volcano.vtk', load_func=_damavand_volcano_load_func
>>>>>>> 5e2e5b2c
)


def download_delaunay_example(load=True):  # pragma: no cover
    """Download a pointset for the Delaunay example.

    Parameters
    ----------
    load : bool, default: True
        Load the dataset after downloading it when ``True``.  Set this
        to ``False`` and only the filename will be returned.

    Returns
    -------
    pyvista.PolyData | str
        DataSet or filename depending on ``load``.

    Examples
    --------
    >>> from pyvista import examples
    >>> dataset = examples.download_delaunay_example()
    >>> dataset.plot(show_edges=True)

    .. seealso::

        :ref:`Delaunay Example Dataset <delaunay_example_dataset>`
            See this dataset in the Dataset Gallery for more info.

    """
    return _download_dataset(_dataset_delaunay_example, load=load)


_dataset_delaunay_example = _SingleFileDownloadableDatasetLoader('250.vtk')


def download_embryo(load=True):  # pragma: no cover
    """Download a volume of an embryo.

    Parameters
    ----------
    load : bool, default: True
        Load the dataset after downloading it when ``True``.  Set this
        to ``False`` and only the filename will be returned.

    Returns
    -------
    pyvista.ImageData | str
        DataSet or filename depending on ``load``.

    Examples
    --------
    >>> from pyvista import examples
    >>> dataset = examples.download_embryo()
    >>> dataset.plot(volume=True)

    .. seealso::

        :ref:`Embryo Dataset <embryo_dataset>`
            See this dataset in the Dataset Gallery for more info.

        :ref:`medical_dataset_gallery`
            Browse other medical datasets.

        This dataset is used in the following examples:

        * :ref:`contouring_example`
        * :ref:`resampling_example`
        * :ref:`orthogonal_slices_example`

    """
    return _download_dataset(_dataset_embryo, load=load)


def _embryo_load_func(dataset):  # pragma: no cover
    # cleanup artifact
    mask = dataset['SLCImage'] == 255
    dataset['SLCImage'][mask] = 0
    return dataset


_dataset_embryo = _SingleFileDownloadableDatasetLoader('embryo.slc', load_func=_embryo_load_func)


def download_antarctica_velocity(load=True):  # pragma: no cover
    """Download the antarctica velocity simulation results.

    Parameters
    ----------
    load : bool, default: True
        Load the dataset after downloading it when ``True``.  Set this
        to ``False`` and only the filename will be returned.

    Returns
    -------
    pyvista.PolyData | str
        DataSet or filename depending on ``load``.

    Examples
    --------
    >>> from pyvista import examples
    >>> dataset = examples.download_antarctica_velocity()
    >>> dataset.plot(
    ...     cpos='xy', clim=[1e-3, 1e4], cmap='Blues', log_scale=True
    ... )

    .. seealso::

        :ref:`Antarctica Velocity Dataset <antarctica_velocity_dataset>`
            See this dataset in the Dataset Gallery for more info.

        :ref:`antarctica_example`
            Example using this dataset.

    """
    return _download_dataset(_dataset_antarctica_velocity, load=load)


_dataset_antarctica_velocity = _SingleFileDownloadableDatasetLoader('antarctica_velocity.vtp')


def download_room_surface_mesh(load=True):  # pragma: no cover
    """Download the room surface mesh.

    This mesh is for demonstrating the difference that depth peeling can
    provide when rendering translucent geometries.

    This mesh is courtesy of `Sam Potter <https://github.com/sampotter>`_.

    Parameters
    ----------
    load : bool, default: True
        Load the dataset after downloading it when ``True``.  Set this
        to ``False`` and only the filename will be returned.

    Returns
    -------
    pyvista.PolyData | str
        DataSet or filename depending on ``load``.

    Examples
    --------
    >>> from pyvista import examples
    >>> dataset = examples.download_room_surface_mesh()
    >>> dataset.plot()

    .. seealso::

        :ref:`Room Surface Mesh Dataset <room_surface_mesh_dataset>`
            See this dataset in the Dataset Gallery for more info.

        :ref:`depth_peeling_example`
            Example using this dataset.

    """
    return _download_dataset(_dataset_room_surface_mesh, load=load)


_dataset_room_surface_mesh = _SingleFileDownloadableDatasetLoader('room_surface_mesh.obj')


def download_beach(load=True):  # pragma: no cover
    """Download the beach NRRD image.

    Parameters
    ----------
    load : bool, default: True
        Load the dataset after downloading it when ``True``.  Set this
        to ``False`` and only the filename will be returned.

    Returns
    -------
    pyvista.ImageData | str
        DataSet or filename depending on ``load``.

    Examples
    --------
    >>> from pyvista import examples
    >>> dataset = examples.download_beach()
    >>> dataset.plot(rgba=True, cpos="xy")

    .. seealso::

        :ref:`Beach Dataset <beach_dataset>`
            See this dataset in the Dataset Gallery for more info.

    """
    return _download_dataset(_dataset_beach, load=load)


_dataset_beach = _SingleFileDownloadableDatasetLoader('beach.nrrd')


def download_rgba_texture(load=True):  # pragma: no cover
    """Download a texture with an alpha channel.

    Parameters
    ----------
    load : bool, default: True
        Load the dataset after downloading it when ``True``.  Set this
        to ``False`` and only the filename will be returned.

    Returns
    -------
    pyvista.Texture | str
        DataSet or filename depending on ``load``.

    Examples
    --------
    >>> from pyvista import examples
    >>> dataset = examples.download_rgba_texture()
    >>> dataset.plot(cpos="xy")

    .. seealso::

        :ref:`Rgba Texture Dataset <rgba_texture_dataset>`
            See this dataset in the Dataset Gallery for more info.

        :ref:`texture_example`
            Example using this dataset.

    """
    return _download_dataset(_dataset_rgba_texture, load=load)


_dataset_rgba_texture = _SingleFileDownloadableDatasetLoader(
    'alphachannel.png', read_func=read_texture
)


def download_vtk_logo(load=True):  # pragma: no cover
    """Download a texture of the VTK logo.

    Parameters
    ----------
    load : bool, default: True
        Load the dataset after downloading it when ``True``.  Set this
        to ``False`` and only the filename will be returned.

    Returns
    -------
    pyvista.Texture | str
        DataSet or filename depending on ``load``.

    Examples
    --------
    >>> from pyvista import examples
    >>> dataset = examples.download_vtk_logo()
    >>> dataset.plot(cpos="xy")

    .. seealso::

        :ref:`Vtk Logo Dataset <vtk_logo_dataset>`
            See this dataset in the Dataset Gallery for more info.

        :ref:`Vtk Dataset <vtk_dataset>`

    """
    return _download_dataset(_dataset_vtk_logo, load=load)


_dataset_vtk_logo = _SingleFileDownloadableDatasetLoader('vtk.png', read_func=read_texture)


def download_sky_box_cube_map():  # pragma: no cover
    """Download a skybox cube map texture.

    Returns
    -------
    pyvista.Texture
        Texture containing a skybox.

    Examples
    --------
    >>> from pyvista import examples
    >>> import pyvista as pv
    >>> pl = pv.Plotter()
    >>> dataset = examples.download_sky_box_cube_map()
    >>> _ = pl.add_actor(dataset.to_skybox())
    >>> pl.set_environment_texture(dataset)
    >>> pl.show()

    .. seealso::

        :ref:`Sky Box Cube Map Dataset <sky_box_cube_map_dataset>`
            See this dataset in the Dataset Gallery for more info.

        :ref:`Cubemap Space 4k Dataset <cubemap_space_4k_dataset>`

        :ref:`Cubemap Space 16k Dataset <cubemap_space_16k_dataset>`

        :ref:`Cubemap Park Dataset <cubemap_park_dataset>`

        :ref:`pbr_example`
            Example using this dataset.

    """
    # TODO: add `load` parameter
    return _download_dataset(_dataset_sky_box_cube_map)


def _sky_box_cube_map_files_func():
    posx = _DownloadableFile(
        'skybox2-posx.jpg',
    )
    negx = _DownloadableFile('skybox2-negx.jpg')
    posy = _DownloadableFile('skybox2-posy.jpg')
    negy = _DownloadableFile('skybox2-negy.jpg')
    posz = _DownloadableFile('skybox2-posz.jpg')
    negz = _DownloadableFile('skybox2-negz.jpg')
    return posx, negx, posy, negy, posz, negz


<<<<<<< HEAD
_dataset_sky_box_cube_map = _MultiFileDownloadableLoadable(
    files_func=_sky_box_cube_map_files_func,
    load_func=_load_as_cubemap,
=======
_dataset_sky_box_cube_map = _MultiFileDownloadableDatasetLoader(
    files_func=_sky_box_cube_map_files_func, load_func=_load_as_cubemap
>>>>>>> 5e2e5b2c
)


def download_cubemap_park():  # pragma: no cover
    """Download a cubemap of a park.

    Downloaded from http://www.humus.name/index.php?page=Textures
    by David Eck, and converted to a smaller 512x512 size for use
    with WebGL in his free, on-line textbook at
    http://math.hws.edu/graphicsbook

    This work is licensed under a Creative Commons Attribution 3.0 Unported
    License.

    Returns
    -------
    pyvista.Texture
        Texture containing a skybox.

    Examples
    --------
    >>> from pyvista import examples
    >>> import pyvista as pv
    >>> pl = pv.Plotter(lighting=None)
    >>> dataset = examples.download_cubemap_park()
    >>> _ = pl.add_actor(dataset.to_skybox())
    >>> pl.set_environment_texture(dataset, True)
    >>> pl.camera_position = 'xy'
    >>> pl.camera.zoom(0.4)
    >>> _ = pl.add_mesh(pv.Sphere(), pbr=True, roughness=0.1, metallic=0.5)
    >>> pl.show()

    .. seealso::

        :ref:`Cubemap Park Dataset <cubemap_park_dataset>`
            See this dataset in the Dataset Gallery for more info.

        :ref:`Cubemap Space 4k Dataset <cubemap_space_4k_dataset>`

        :ref:`Cubemap Space 16k Dataset <cubemap_space_16k_dataset>`

        :ref:`Sky Box Cube Map Dataset <sky_box_cube_map_dataset>`

    """
    # TODO: add `load` parameter
    return _download_dataset(_dataset_cubemap_park)


<<<<<<< HEAD
_dataset_cubemap_park = _SingleFileDownloadableLoadable(
    'cubemap_park/cubemap_park.zip',
    target_file='',
    read_func=_load_as_cubemap,
=======
_dataset_cubemap_park = _SingleFileDownloadableDatasetLoader(
    'cubemap_park/cubemap_park.zip', target_file='', read_func=_load_as_cubemap
>>>>>>> 5e2e5b2c
)


def download_cubemap_space_4k():  # pragma: no cover
    """Download the 4k space cubemap.

    This cubemap was generated by downloading the 4k image from: `Deep Star
    Maps 2020 <https://svs.gsfc.nasa.gov/4851>`_ and converting it using
    https://jaxry.github.io/panorama-to-cubemap/

    See `vtk-data/cubemap_space
    <https://github.com/pyvista/vtk-data/tree/master/Data/cubemap_space#readme>`_
    for more details.

    Returns
    -------
    pyvista.Texture
        Texture containing a skybox.

    Examples
    --------
    Display the cubemap as both an environment texture and an actor.

    >>> import pyvista as pv
    >>> from pyvista import examples
    >>> cubemap = examples.download_cubemap_space_4k()
    >>> pl = pv.Plotter(lighting=None)
    >>> _ = pl.add_actor(cubemap.to_skybox())
    >>> pl.set_environment_texture(cubemap, True)
    >>> pl.camera.zoom(0.4)
    >>> _ = pl.add_mesh(
    ...     pv.Sphere(), pbr=True, roughness=0.24, metallic=1.0
    ... )
    >>> pl.show()

    .. seealso::

        :ref:`Cubemap Space 4k Dataset <cubemap_space_4k_dataset>`
            See this dataset in the Dataset Gallery for more info.

        :ref:`Cubemap Space 16k Dataset <cubemap_space_16k_dataset>`

        :ref:`Cubemap Park Dataset <cubemap_park_dataset>`

        :ref:`Sky Box Cube Map Dataset <sky_box_cube_map_dataset>`

    """
    # TODO: add `load` parameter
    return _download_dataset(_dataset_cubemap_space_4k)


<<<<<<< HEAD
_dataset_cubemap_space_4k = _SingleFileDownloadableLoadable(
    'cubemap_space/4k.zip',
    target_file='',
    read_func=_load_as_cubemap,
=======
_dataset_cubemap_space_4k = _SingleFileDownloadableDatasetLoader(
    'cubemap_space/4k.zip', target_file='', read_func=_load_as_cubemap
>>>>>>> 5e2e5b2c
)


def download_cubemap_space_16k():  # pragma: no cover
    """Download the 16k space cubemap.

    This cubemap was generated by downloading the 16k image from: `Deep Star
    Maps 2020 <https://svs.gsfc.nasa.gov/4851>`_ and converting it using
    https://jaxry.github.io/panorama-to-cubemap/

    See `vtk-data/cubemap_space
    <https://github.com/pyvista/vtk-data/tree/master/Data/cubemap_space#readme>`_ for
    more details.

    Returns
    -------
    pyvista.Texture
        Texture containing a skybox.

    Notes
    -----
    This is a 38MB file and may take a while to download.

    Examples
    --------
    Display the cubemap as both an environment texture and an actor. Note that
    here we're displaying the 4k as the 16k is a bit too expensive to display
    in the documentation.

    >>> import pyvista as pv
    >>> from pyvista import examples
    >>> cubemap = examples.download_cubemap_space_4k()
    >>> pl = pv.Plotter(lighting=None)
    >>> _ = pl.add_actor(cubemap.to_skybox())
    >>> pl.set_environment_texture(cubemap, True)
    >>> pl.camera.zoom(0.4)
    >>> _ = pl.add_mesh(
    ...     pv.Sphere(), pbr=True, roughness=0.24, metallic=1.0
    ... )
    >>> pl.show()

    .. seealso::

        :ref:`Cubemap Space 16k Dataset <cubemap_space_16k_dataset>`
            See this dataset in the Dataset Gallery for more info.

        :ref:`Cubemap Space 4k Dataset <cubemap_space_4k_dataset>`

        :ref:`Cubemap Park Dataset <cubemap_park_dataset>`

        :ref:`Sky Box Cube Map Dataset <sky_box_cube_map_dataset>`

    """
    # TODO: add `load` parameter
    return _download_dataset(_dataset_cubemap_space_16k)


<<<<<<< HEAD
_dataset_cubemap_space_16k = _SingleFileDownloadableLoadable(
    'cubemap_space/16k.zip',
    target_file='',
    read_func=_load_as_cubemap,
=======
_dataset_cubemap_space_16k = _SingleFileDownloadableDatasetLoader(
    'cubemap_space/16k.zip', target_file='', read_func=_load_as_cubemap
>>>>>>> 5e2e5b2c
)


def download_backward_facing_step(load=True):  # pragma: no cover
    """Download an ensight gold case of a fluid simulation.

    Parameters
    ----------
    load : bool, default: True
        Load the dataset after downloading it when ``True``.  Set this
        to ``False`` and only the filename will be returned.

    Returns
    -------
    pyvista.MultiBlock | str
        DataSet or filename depending on ``load``.

    Examples
    --------
    >>> from pyvista import examples
    >>> dataset = examples.download_backward_facing_step()
    >>> dataset.plot()

    .. seealso::

        :ref:`Backward Facing Step Dataset <backward_facing_step_dataset>`
            See this dataset in the Dataset Gallery for more info.

    """
    return _download_dataset(_dataset_backward_facing_step, load=load)


<<<<<<< HEAD
_dataset_backward_facing_step = _SingleFileDownloadableLoadable(
    'EnSight.zip',
    target_file='foam_case_0_0_0_0.case',
=======
_dataset_backward_facing_step = _SingleFileDownloadableDatasetLoader(
    'EnSight.zip', target_file='foam_case_0_0_0_0.case'
>>>>>>> 5e2e5b2c
)


def download_gpr_data_array(load=True):  # pragma: no cover
    """Download GPR example data array.

    Parameters
    ----------
    load : bool, default: True
        Load the dataset after downloading it when ``True``.  Set this
        to ``False`` and only the filename will be returned.

    Returns
    -------
    numpy.ndarray | str
        Array or filename depending on ``load``.

    Examples
    --------
    >>> from pyvista import examples
    >>> dataset = examples.download_gpr_data_array()  # doctest:+SKIP
    >>> dataset  # doctest:+SKIP
    array([[nan, nan, nan, ..., nan, nan, nan],
           [nan, nan, nan, ..., nan, nan, nan],
           [nan, nan, nan, ..., nan, nan, nan],
           ...,
           [ 0.,  0.,  0., ...,  0.,  0.,  0.],
           [ 0.,  0.,  0., ...,  0.,  0.,  0.],
           [ 0.,  0.,  0., ...,  0.,  0.,  0.]])

    .. seealso::

        :ref:`Gpr Data Array Dataset <gpr_data_array_dataset>`
            See this dataset in the Dataset Gallery for more info.

        :ref:`Gpr Path Dataset <gpr_path_dataset>`

        :ref:`create_draped_surf_example`
            Example using this dataset.

    """
    return _download_dataset(_dataset_gpr_data_array, load=load)


_dataset_gpr_data_array = _SingleFileDownloadableDatasetLoader(
    'gpr-example/data.npy', read_func=np.load
)


def download_gpr_path(load=True):  # pragma: no cover
    """Download GPR example path.

    Parameters
    ----------
    load : bool, default: True
        Load the dataset after downloading it when ``True``.  Set this
        to ``False`` and only the filename will be returned.

    Returns
    -------
    pyvista.PolyData | str
        DataSet or filename depending on ``load``.

    Examples
    --------
    >>> from pyvista import examples
    >>> dataset = examples.download_gpr_path()
    >>> dataset.plot()

    .. seealso::

        :ref:`Gpr Path Dataset <gpr_path_dataset>`
            See this dataset in the Dataset Gallery for more info.

        :ref:`Gpr Data Array Dataset <gpr_data_array_dataset>`

        :ref:`create_draped_surf_example`
            Example using this dataset.

    """
    return _download_dataset(_dataset_gpr_path, load=load)


_dataset_gpr_path = _SingleFileDownloadableDatasetLoader(
    'gpr-example/path.txt',
    read_func=functools.partial(np.loadtxt, skiprows=1),
    load_func=pyvista.PolyData,
)


def download_woman(load=True):  # pragma: no cover
    """Download scan of a woman.

    Originally obtained from Laser Design.

    Parameters
    ----------
    load : bool, default: True
        Load the dataset after downloading it when ``True``.  Set this
        to ``False`` and only the filename will be returned.

    Returns
    -------
    pyvista.PolyData | str
        DataSet or filename depending on ``load``.

    Examples
    --------
    >>> from pyvista import examples
    >>> dataset = examples.download_woman()
    >>> cpos = [
    ...     (-2600.0, 1970.6, 1836.9),
    ...     (48.5, -20.3, 843.9),
    ...     (0.23, -0.168, 0.958),
    ... ]
    >>> dataset.plot(cpos=cpos)

    .. seealso::

        :ref:`Woman Dataset <woman_dataset>`
            See this dataset in the Dataset Gallery for more info.

    """
    return _download_dataset(_dataset_woman, load=load)


_dataset_woman = _SingleFileDownloadableDatasetLoader('woman.stl')


def download_lobster(load=True):  # pragma: no cover
    """Download scan of a lobster.

    Originally obtained from Laser Design.

    Parameters
    ----------
    load : bool, default: True
        Load the dataset after downloading it when ``True``.  Set this
        to ``False`` and only the filename will be returned.

    Returns
    -------
    pyvista.PolyData | str
        DataSet or filename depending on ``load``.

    Examples
    --------
    >>> from pyvista import examples
    >>> dataset = examples.download_lobster()
    >>> dataset.plot()

    .. seealso::

        :ref:`Lobster Dataset <lobster_dataset>`
            See this dataset in the Dataset Gallery for more info.

    """
    return _download_dataset(_dataset_lobster, load=load)


_dataset_lobster = _SingleFileDownloadableDatasetLoader('lobster.ply')


def download_face2(load=True):  # pragma: no cover
    """Download scan of a man's face.

    Originally obtained from Laser Design.

    Parameters
    ----------
    load : bool, default: True
        Load the dataset after downloading it when ``True``.  Set this
        to ``False`` and only the filename will be returned.

    Returns
    -------
    pyvista.PolyData | str
        DataSet or filename depending on ``load``.

    Examples
    --------
    >>> from pyvista import examples
    >>> dataset = examples.download_face2()
    >>> dataset.plot()

    .. seealso::

        :ref:`Face2 Dataset <face2_dataset>`
            See this dataset in the Dataset Gallery for more info.

        :ref:`Face Dataset <face_dataset>`

    """
    return _download_dataset(_dataset_face2, load=load)


_dataset_face2 = _SingleFileDownloadableDatasetLoader('man_face.stl')


def download_urn(load=True):  # pragma: no cover
    """Download scan of a burial urn.

    Originally obtained from Laser Design.

    Parameters
    ----------
    load : bool, default: True
        Load the dataset after downloading it when ``True``.  Set this
        to ``False`` and only the filename will be returned.

    Returns
    -------
    pyvista.PolyData | str
        DataSet or filename depending on ``load``.

    Examples
    --------
    >>> from pyvista import examples
    >>> cpos = [
    ...     [-7.123e02, 5.715e02, 8.601e02],
    ...     [4.700e00, 2.705e02, -1.010e01],
    ...     [2.000e-01, 1.000e00, -2.000e-01],
    ... ]
    >>> dataset = examples.download_urn()
    >>> dataset.plot(cpos=cpos)

    .. seealso::

        :ref:`Urn Dataset <urn_dataset>`
            See this dataset in the Dataset Gallery for more info.

    """
    return _download_dataset(_dataset_urn, load=load)


_dataset_urn = _SingleFileDownloadableDatasetLoader('urn.stl')


def download_pepper(load=True):  # pragma: no cover
    """Download scan of a pepper (capsicum).

    Originally obtained from Laser Design.

    Parameters
    ----------
    load : bool, default: True
        Load the dataset after downloading it when ``True``.  Set this
        to ``False`` and only the filename will be returned.

    Returns
    -------
    pyvista.PolyData | str
        DataSet or filename depending on ``load``.

    Examples
    --------
    >>> from pyvista import examples
    >>> dataset = examples.download_pepper()
    >>> dataset.plot()

    .. seealso::

        :ref:`Pepper Dataset <pepper_dataset>`
            See this dataset in the Dataset Gallery for more info.

    """
    return _download_dataset(_dataset_pepper, load=load)


_dataset_pepper = _SingleFileDownloadableDatasetLoader('pepper.ply')


def download_drill(load=True):  # pragma: no cover
    """Download scan of a power drill.

    Originally obtained from Laser Design.

    Parameters
    ----------
    load : bool, default: True
        Load the dataset after downloading it when ``True``.  Set this
        to ``False`` and only the filename will be returned.

    Returns
    -------
    pyvista.PolyData | str
        DataSet or filename depending on ``load``.

    Examples
    --------
    >>> from pyvista import examples
    >>> dataset = examples.download_drill()
    >>> dataset.plot()

    .. seealso::

        :ref:`Drill Dataset <drill_dataset>`
            See this dataset in the Dataset Gallery for more info.

    """
    return _download_dataset(_dataset_drill, load=load)


_dataset_drill = _SingleFileDownloadableDatasetLoader('drill.obj')


def download_action_figure(load=True):  # pragma: no cover
    """Download scan of an action figure.

    Originally obtained from Laser Design.

    Parameters
    ----------
    load : bool, default: True
        Load the dataset after downloading it when ``True``.  Set this
        to ``False`` and only the filename will be returned.

    Returns
    -------
    pyvista.PolyData | str
        DataSet or filename depending on ``load``.

    Examples
    --------
    Show the action figure example. This also demonstrates how to use
    physically based rendering and lighting to make a good looking
    plot.

    >>> import pyvista as pv
    >>> from pyvista import examples
    >>> dataset = examples.download_action_figure()
    >>> _ = dataset.clean(inplace=True)
    >>> pl = pv.Plotter(lighting=None)
    >>> pl.add_light(pv.Light((30, 10, 10)))
    >>> _ = pl.add_mesh(
    ...     dataset,
    ...     color='w',
    ...     smooth_shading=True,
    ...     pbr=True,
    ...     metallic=0.3,
    ...     roughness=0.5,
    ... )
    >>> pl.camera_position = [
    ...     (32.3, 116.3, 220.6),
    ...     (-0.05, 3.8, 33.8),
    ...     (-0.017, 0.86, -0.51),
    ... ]
    >>> pl.show()

    .. seealso::

        :ref:`Action Figure Dataset <action_figure_dataset>`
            See this dataset in the Dataset Gallery for more info.

    """
    return _download_dataset(_dataset_action_figure, load=load)


_dataset_action_figure = _SingleFileDownloadableDatasetLoader('tigerfighter.obj')


def download_notch_stress(load=True):  # pragma: no cover
    """Download the FEA stress result from a notched beam.

    Parameters
    ----------
    load : bool, default: True
        Load the dataset after downloading it when ``True``.  Set this
        to ``False`` and only the filename will be returned.

    Returns
    -------
    pyvista.UnstructuredGrid | str
        DataSet or filename depending on ``load``.

    Examples
    --------
    >>> from pyvista import examples
    >>> dataset = examples.download_notch_stress()
    >>> dataset.plot(cmap='bwr')

    .. seealso::

        :ref:`Notch Stress Dataset <notch_stress_dataset>`
            See this dataset in the Dataset Gallery for more info.

        :ref:`Notch Displacement Dataset <notch_displacement_dataset>`

        :ref:`Aero Bracket Dataset <aero_bracket_dataset>`

        :ref:`Fea Bracket Dataset <fea_bracket_dataset>`

        :ref:`Fea Hertzian Contact Cylinder Dataset <fea_hertzian_contact_cylinder_dataset>`

    """
    return _download_dataset(_dataset_notch_stress, load=load)


_dataset_notch_stress = _SingleFileDownloadableDatasetLoader('notch_stress.vtk')


def download_notch_displacement(load=True):  # pragma: no cover
    """Download the FEA displacement result from a notched beam.

    Parameters
    ----------
    load : bool, default: True
        Load the dataset after downloading it when ``True``.  Set this
        to ``False`` and only the filename will be returned.

    Returns
    -------
    pyvista.UnstructuredGrid | str
        DataSet or filename depending on ``load``.

    Examples
    --------
    >>> from pyvista import examples
    >>> dataset = examples.download_notch_displacement()
    >>> dataset.plot(cmap='bwr')

    .. seealso::

        :ref:`Notch Displacement Dataset <notch_displacement_dataset>`
            See this dataset in the Dataset Gallery for more info.

        :ref:`Notch Stress Dataset <notch_stress_dataset>`

        :ref:`Aero Bracket Dataset <aero_bracket_dataset>`

        :ref:`Fea Bracket Dataset <fea_bracket_dataset>`

        :ref:`Fea Hertzian Contact Cylinder Dataset <fea_hertzian_contact_cylinder_dataset>`

    """
    return _download_dataset(_dataset_notch_displacement, load=load)


_dataset_notch_displacement = _SingleFileDownloadableDatasetLoader('notch_disp.vtu')


def download_louis_louvre(load=True):  # pragma: no cover
    """Download the Louis XIV de France statue at the Louvre, Paris.

    Statue found in the Napoléon Courtyard of Louvre Palace. It is a
    copy in plomb of the original statue in Versailles, made by
    Bernini and Girardon.

    Originally downloaded from `sketchfab <https://sketchfab.com/3d-models/louis-xiv-de-france-louvre-paris-a0cc0e7eee384c99838dff2857b8158c>`_

    Parameters
    ----------
    load : bool, default: True
        Load the dataset after downloading it when ``True``.  Set this
        to ``False`` and only the filename will be returned.

    Returns
    -------
    pyvista.PolyData | str
        DataSet or filename depending on ``load``.

    Examples
    --------
    Plot the Louis XIV statue with custom lighting and camera angle.

    >>> from pyvista import examples
    >>> import pyvista as pv
    >>> dataset = examples.download_louis_louvre()
    >>> pl = pv.Plotter(lighting=None)
    >>> _ = pl.add_mesh(dataset, smooth_shading=True)
    >>> pl.add_light(pv.Light((10, -10, 10)))
    >>> pl.camera_position = [
    ...     [-6.71, -14.55, 15.17],
    ...     [1.44, 2.54, 9.84],
    ...     [0.16, 0.22, 0.96],
    ... ]
    >>> pl.show()

    .. seealso::

        :ref:`Louis Louvre Dataset <louis_louvre_dataset>`
            See this dataset in the Dataset Gallery for more info.

        :ref:`pbr_example`
            Example using this dataset.

    """
    return _download_dataset(_dataset_louis_louvre, load=load)


_dataset_louis_louvre = _SingleFileDownloadableDatasetLoader('louis.ply')


def download_cylinder_crossflow(load=True):  # pragma: no cover
    """Download CFD result for cylinder in cross flow at Re=35.

    Parameters
    ----------
    load : bool, default: True
        Load the dataset after downloading it when ``True``.  Set this
        to ``False`` and only the filename will be returned.

    Returns
    -------
    pyvista.MultiBlock | str
        DataSet or filename depending on ``load``.

    Examples
    --------
    >>> from pyvista import examples
    >>> dataset = examples.download_cylinder_crossflow()
    >>> dataset.plot(cpos='xy', cmap='blues', rng=[-200, 500])

    .. seealso::

        :ref:`Cylinder Crossflow Dataset <cylinder_crossflow_dataset>`
            See this dataset in the Dataset Gallery for more info.

        :ref:`2d_streamlines_example`
            Example using this dataset.

    """
    return _download_dataset(_dataset_cylinder_crossflow, load=load)


def _cylinder_crossflow_files_func():  # pragma: no cover
    case = _SingleFileDownloadableDatasetLoader('EnSight/CylinderCrossflow/cylinder_Re35.case')
    geo = _DownloadableFile('EnSight/CylinderCrossflow/cylinder_Re35.geo')
    scl1 = _DownloadableFile('EnSight/CylinderCrossflow/cylinder_Re35.scl1')
    scl2 = _DownloadableFile('EnSight/CylinderCrossflow/cylinder_Re35.scl2')
    vel = _DownloadableFile('EnSight/CylinderCrossflow/cylinder_Re35.vel')
    return case, geo, scl1, scl2, vel


<<<<<<< HEAD
_dataset_cylinder_crossflow = _MultiFileDownloadableLoadable(
    files_func=_cylinder_crossflow_files_func,
=======
_dataset_cylinder_crossflow = _MultiFileDownloadableDatasetLoader(
    files_func=_cylinder_crossflow_files_func
>>>>>>> 5e2e5b2c
)


def download_naca(load=True):  # pragma: no cover
    """Download NACA airfoil dataset in EnSight format.

    Parameters
    ----------
    load : bool, default: True
        Load the dataset after downloading it when ``True``.  Set this
        to ``False`` and only the filename will be returned.

    Returns
    -------
    pyvista.MultiBlock | str
        DataSet or filename depending on ``load``.

    Examples
    --------
    Plot the density of the air surrounding the NACA airfoil using the
    ``"jet"`` color map.

    >>> from pyvista import examples
    >>> cpos = [[-0.22, 0.0, 2.52], [0.43, 0.0, 0.0], [0.0, 1.0, 0.0]]
    >>> dataset = examples.download_naca()
    >>> dataset.plot(cpos=cpos, cmap="jet")

    .. seealso::

        :ref:`Naca Dataset <naca_dataset>`
            See this dataset in the Dataset Gallery for more info.

        :ref:`reader_example`
            Example using this dataset.

    """
    return _download_dataset(_dataset_naca, load=load)


def _naca_files_func():
    case = _SingleFileDownloadableDatasetLoader('EnSight/naca.bin.case')
    dens1 = _DownloadableFile('EnSight/naca.gold.bin.DENS_1')
    dens3 = _DownloadableFile('EnSight/naca.gold.bin.DENS_3')
    geo = _DownloadableFile('EnSight/naca.gold.bin.geo')
    return case, dens1, dens3, geo


_dataset_naca = _MultiFileDownloadableDatasetLoader(files_func=_naca_files_func)


def download_lshape(load=True):  # pragma: no cover
    """Download LShape dataset in EnSight format.

    Parameters
    ----------
    load : bool, default: True
        Load the dataset after downloading it when ``True``.  Set this
        to ``False`` and only the filename will be returned.

    Returns
    -------
    pyvista.MultiBlock | str
        DataSet or filename depending on ``load``.

    Examples
    --------
    Load and plot the dataset.

    >>> from pyvista import examples
    >>> mesh = examples.download_lshape()["all"]
    >>> warped = mesh.warp_by_vector(factor=30)
    >>> warped.plot(scalars="displacement")

    .. seealso::

        :ref:`Lshape Dataset <lshape_dataset>`
            See this dataset in the Dataset Gallery for more info.

    """
    return _download_dataset(_dataset_lshape, load=load)


def _lshape_files_func():  # pragma: no cover
    def read_func(filename):
        reader = pyvista.get_reader(filename)
        reader.set_active_time_set(1)
        reader.set_active_time_value(1.0)
        return reader.read()

    case = _SingleFileDownloadableDatasetLoader('EnSight/LShape.case', read_func=read_func)
    geo = _DownloadableFile('EnSight/LShape_geometry.geo')
    var = _DownloadableFile('EnSight/LShape_displacement.var')
    return case, geo, var


_dataset_lshape = _MultiFileDownloadableDatasetLoader(files_func=_lshape_files_func)


def download_wavy(load=True):  # pragma: no cover
    """Download PVD file of a 2D wave.

    Parameters
    ----------
    load : bool, default: True
        Load the dataset after downloading it when ``True``.  Set this
        to ``False`` and only the filename will be returned.

    Returns
    -------
    pyvista.MultiBlock | str
        DataSet or filename depending on ``load``.

    Examples
    --------
    >>> from pyvista import examples
    >>> dataset = examples.download_wavy()
    >>> dataset.plot()

    .. seealso::

        :ref:`Wavy Dataset <wavy_dataset>`
            See this dataset in the Dataset Gallery for more info.

        :ref:`reader_example`
            Example using this dataset.

    """
    return _download_dataset(_dataset_wavy, load=load)


_dataset_wavy = _SingleFileDownloadableDatasetLoader('PVD/wavy.zip', target_file='unzip/wavy.pvd')


def download_single_sphere_animation(load=True):  # pragma: no cover
    """Download PVD file for single sphere.

    Parameters
    ----------
    load : bool, default: True
        Load the dataset after downloading it when ``True``.  Set this
        to ``False`` and only the filename will be returned.

    Returns
    -------
    pyvista.MultiBlock | str
        DataSet or filename depending on ``load``.

    Examples
    --------
    >>> import os
    >>> from tempfile import mkdtemp
    >>> import pyvista as pv
    >>> from pyvista import examples
    >>> filename = examples.download_single_sphere_animation(load=False)
    >>> reader = pv.PVDReader(filename)

    Write the gif to a temporary directory. Normally you would write to a local
    path.

    >>> gif_filename = os.path.join(mkdtemp(), 'single_sphere.gif')

    Generate the animation.

    >>> plotter = pv.Plotter()
    >>> plotter.open_gif(gif_filename)
    >>> for time_value in reader.time_values:
    ...     reader.set_active_time_value(time_value)
    ...     mesh = reader.read()
    ...     _ = plotter.add_mesh(mesh, smooth_shading=True)
    ...     _ = plotter.add_text(f"Time: {time_value:.0f}", color="black")
    ...     plotter.write_frame()
    ...     plotter.clear()
    ...     plotter.enable_lightkit()
    ...
    >>> plotter.close()

    .. seealso::

        :ref:`Single Sphere Animation Dataset <single_sphere_animation_dataset>`
            See this dataset in the Dataset Gallery for more info.

        :ref:`Dual Sphere Animation Dataset <dual_sphere_animation_dataset>`

    """
    return _download_dataset(_dataset_single_sphere_animation, load=load)


<<<<<<< HEAD
_dataset_single_sphere_animation = _SingleFileDownloadableLoadable(
    'PVD/paraview/singleSphereAnimation.zip',
    target_file='singleSphereAnimation.pvd',
=======
_dataset_single_sphere_animation = _SingleFileDownloadableDatasetLoader(
    'PVD/paraview/singleSphereAnimation.zip', target_file='singleSphereAnimation.pvd'
>>>>>>> 5e2e5b2c
)


def download_dual_sphere_animation(load=True):  # pragma: no cover
    """Download PVD file for double sphere.

    Parameters
    ----------
    load : bool, default: True
        Load the dataset after downloading it when ``True``.  Set this
        to ``False`` and only the filename will be returned.

    Returns
    -------
    pyvista.MultiBlock | str
        DataSet or filename depending on ``load``.

    Examples
    --------
    >>> import os
    >>> from tempfile import mkdtemp
    >>> import pyvista as pv
    >>> from pyvista import examples
    >>> filename = examples.download_dual_sphere_animation(load=False)
    >>> reader = pv.PVDReader(filename)

    Write the gif to a temporary directory. Normally you would write to a local
    path.

    >>> gif_filename = os.path.join(mkdtemp(), 'dual_sphere.gif')

    Generate the animation.

    >>> plotter = pv.Plotter()
    >>> plotter.open_gif(gif_filename)
    >>> for time_value in reader.time_values:
    ...     reader.set_active_time_value(time_value)
    ...     mesh = reader.read()
    ...     _ = plotter.add_mesh(mesh, smooth_shading=True)
    ...     _ = plotter.add_text(f"Time: {time_value:.0f}", color="black")
    ...     plotter.write_frame()
    ...     plotter.clear()
    ...     plotter.enable_lightkit()
    ...
    >>> plotter.close()

    .. seealso::

        :ref:`Dual Sphere Animation Dataset <dual_sphere_animation_dataset>`
            See this dataset in the Dataset Gallery for more info.

        :ref:`Single Sphere Animation Dataset <single_sphere_animation_dataset>`

    """
    return _download_dataset(_dataset_dual_sphere_animation, load=load)


<<<<<<< HEAD
_dataset_dual_sphere_animation = _SingleFileDownloadableLoadable(
    'PVD/paraview/dualSphereAnimation.zip',
    target_file='dualSphereAnimation.pvd',
=======
_dataset_dual_sphere_animation = _SingleFileDownloadableDatasetLoader(
    'PVD/paraview/dualSphereAnimation.zip', target_file='dualSphereAnimation.pvd'
>>>>>>> 5e2e5b2c
)


def download_osmnx_graph():  # pragma: no cover
    """Load a simple street map from Open Street Map.

    Generated from:

    .. code:: python

        >>> import osmnx as ox  # doctest:+SKIP
        >>> address = 'Holzgerlingen DE'  # doctest:+SKIP
        >>> graph = ox.graph_from_address(
        ...     address, dist=500, network_type='drive'
        ... )  # doctest:+SKIP
        >>> pickle.dump(
        ...     graph, open('osmnx_graph.p', 'wb')
        ... )  # doctest:+SKIP

    Returns
    -------
    networkx.classes.multidigraph.MultiDiGraph
        An osmnx graph of the streets of Holzgerlingen, Germany.

    Examples
    --------
    >>> from pyvista import examples
    >>> graph = examples.download_osmnx_graph()  # doctest:+SKIP

    .. seealso::

        :ref:`Osmnx Graph Dataset <osmnx_graph_dataset>`
            See this dataset in the Dataset Gallery for more info.

        :ref:`open_street_map_example`
            Full example using this dataset.

    """
    try:
        import osmnx  # noqa: F401
    except ImportError:
        raise ImportError('Install `osmnx` to use this example')
    # TODO: add `load` parameter
    return _download_dataset(_dataset_osmnx_graph)


def _osmnx_graph_read_func(filename):  # pragma: no cover
    import pickle

    return pickle.load(Path(filename).open('rb'))  # noqa: SIM115


<<<<<<< HEAD
_dataset_osmnx_graph = _SingleFileDownloadableLoadable(
    'osmnx_graph.p',
    read_func=_osmnx_graph_read_func,
=======
_dataset_osmnx_graph = _SingleFileDownloadableDatasetLoader(
    'osmnx_graph.p', read_func=_osmnx_graph_read_func
>>>>>>> 5e2e5b2c
)


def download_cavity(load=True):  # pragma: no cover
    """Download cavity OpenFOAM example.

    Retrieved from
    `Kitware VTK Data <https://data.kitware.com/#collection/55f17f758d777f6ddc7895b7/folder/5afd932e8d777f15ebe1b183>`_.

    Parameters
    ----------
    load : bool, default: True
        Load the dataset after downloading it when ``True``.  Set this
        to ``False`` and only the filename will be returned.

    Returns
    -------
    pyvista.MultiBlock | str
        DataSet or filename depending on ``load``.

    Examples
    --------
    >>> from pyvista import examples
    >>> dataset = examples.download_cavity()  # doctest:+SKIP

    .. seealso::

        :ref:`Osmnx Graph Dataset <osmnx_graph_dataset>`
            See this dataset in the Dataset Gallery for more info.

        :ref:`openfoam_example`
            Full example using this dataset.

    """
    return _download_dataset(_dataset_cavity, load=load)


_dataset_cavity = _SingleFileDownloadableDatasetLoader(
    'OpenFOAM.zip', target_file='cavity/case.foam'
)


def download_openfoam_tubes(load=True):  # pragma: no cover
    """Download tubes OpenFOAM example.

    Data generated from public SimScale examples at `SimScale Project Library -
    Turbo <https://www.simscale.com/projects/ayarnoz/turbo/>`_.

    Licensing for this dataset is granted to freely and without restriction
    reproduce, distribute, publish according to the `SimScale Terms and
    Conditions <https://www.simscale.com/terms-and-conditions/>`_.

    Parameters
    ----------
    load : bool, default: True
        Load the dataset after downloading it when ``True``.  Set this
        to ``False`` and only the filename will be returned.

    Returns
    -------
    pyvista.MultiBlock | str
        DataSet or filename depending on ``load``.

    Examples
    --------
    Plot the outline of the dataset along with a cross section of the flow velocity.

    >>> import pyvista as pv
    >>> from pyvista import examples
    >>> dataset = examples.download_openfoam_tubes()
    >>> air = dataset[0]
    >>> y_slice = air.slice('y')
    >>> pl = pv.Plotter()
    >>> _ = pl.add_mesh(
    ...     y_slice,
    ...     scalars='U',
    ...     lighting=False,
    ...     scalar_bar_args={'title': 'Flow Velocity'},
    ... )
    >>> _ = pl.add_mesh(air, color='w', opacity=0.25)
    >>> pl.enable_anti_aliasing()
    >>> pl.show()

    .. seealso::

        :ref:`Openfoam Tubes Dataset <openfoam_tubes_dataset>`
            See this dataset in the Dataset Gallery for more info.

        :ref:`openfoam_tubes_example`
            Full example using this dataset.

    """
    return _download_dataset(_dataset_openfoam_tubes, load=load)


def _openfoam_tubes_read_func(filename):  # pragma: no cover
    reader = pyvista.OpenFOAMReader(filename)
    reader.set_active_time_value(1000)
    return reader.read()


_dataset_openfoam_tubes = _SingleFileDownloadableDatasetLoader(
    'fvm/turbo_incompressible/Turbo-Incompressible_3-Run_1-SOLUTION_FIELDS.zip',
    target_file='case.foam',
)


def download_lucy(load=True):  # pragma: no cover
    """Download the lucy angel mesh.

    Original downloaded from the `The Stanford 3D Scanning Repository
    <http://graphics.stanford.edu/data/3Dscanrep/>`_ and decimated to
    approximately 100k triangle.

    Parameters
    ----------
    load : bool, default: True
        Load the dataset after downloading it when ``True``.  Set this
        to ``False`` and only the filename will be returned.

    Returns
    -------
    pyvista.PolyData | str
        DataSet or filename depending on ``load``.

    Examples
    --------
    Plot the Lucy Angel dataset with custom lighting.

    >>> from pyvista import examples
    >>> import pyvista as pv
    >>> dataset = examples.download_lucy()

    Create a light at the "flame".

    >>> flame_light = pv.Light(
    ...     color=[0.886, 0.345, 0.133],
    ...     position=[550, 140, 950],
    ...     intensity=1.5,
    ...     positional=True,
    ...     cone_angle=90,
    ...     attenuation_values=(0.001, 0.005, 0),
    ... )

    Create a scene light.

    >>> scene_light = pv.Light(intensity=0.2)

    >>> pl = pv.Plotter(lighting=None)
    >>> _ = pl.add_mesh(dataset, smooth_shading=True)
    >>> pl.add_light(flame_light)
    >>> pl.add_light(scene_light)
    >>> pl.background_color = 'k'
    >>> pl.show()

    .. seealso::

        :ref:`Lucy Dataset <lucy_dataset>`
            See this dataset in the Dataset Gallery for more info.

        :ref:`jupyter_plotting`
            Example using this dataset.

    """
    return _download_dataset(_dataset_lucy, load=load)


_dataset_lucy = _SingleFileDownloadableDatasetLoader('lucy.ply')


def download_pump_bracket(load=True):  # pragma: no cover
    """Download the pump bracket example dataset.

    Data generated from public SimScale examples at `SimScale Project Library -
    Turbo <https://www.simscale.com/projects/STR/bracket/>`_.

    Licensing for this dataset is granted freely and without restriction to
    reproduce, distribute, and publish according to the `SimScale Terms and
    Conditions <https://www.simscale.com/terms-and-conditions/>`_.

    Parameters
    ----------
    load : bool, default: True
        Load the dataset after downloading it when ``True``.  Set this
        to ``False`` and only the filename will be returned.

    Returns
    -------
    UnstructuredGrid | str
        DataSet or filename depending on ``load``.

    Examples
    --------
    Load the dataset.

    >>> import pyvista as pv
    >>> from pyvista import examples
    >>> dataset = examples.download_pump_bracket()
    >>> dataset
    UnstructuredGrid (...)
      N Cells:    124806
      N Points:   250487
      X Bounds:   -5.000e-01, 5.000e-01
      Y Bounds:   -4.000e-01, 0.000e+00
      Z Bounds:   -2.500e-02, 2.500e-02
      N Arrays:   10

    Plot the displacement of the 4th mode shape as scalars.

    >>> cpos = [
    ...     (0.744, -0.502, -0.830),
    ...     (0.0520, -0.160, 0.0743),
    ...     (-0.180, -0.958, 0.224),
    ... ]
    >>> dataset.plot(
    ...     scalars='disp_3',
    ...     cpos=cpos,
    ...     show_scalar_bar=False,
    ...     ambient=0.2,
    ...     anti_aliasing='fxaa',
    ... )

    .. seealso::

        :ref:`Pump Bracket Dataset <pump_bracket_dataset>`
            See this dataset in the Dataset Gallery for more info.

        :ref:`pump_bracket_example`
            Full example using this dataset.

    """
    return _download_dataset(_dataset_pump_bracket, load=load)


<<<<<<< HEAD
_dataset_pump_bracket = _SingleFileDownloadableLoadable(
    'fea/pump_bracket/pump_bracket.zip',
    target_file='pump_bracket.vtk',
=======
_dataset_pump_bracket = _SingleFileDownloadableDatasetLoader(
    'fea/pump_bracket/pump_bracket.zip', target_file='pump_bracket.vtk'
>>>>>>> 5e2e5b2c
)


def download_electronics_cooling(load=True):  # pragma: no cover
    """Download the electronics cooling example datasets.

    Data generated from public SimScale examples at `SimScale Project Library -
    Turbo <https://www.simscale.com/projects/ayarnoz/turbo/>`_.

    Licensing for this dataset is granted to freely and without restriction
    reproduce, distribute, publish according to the `SimScale Terms and
    Conditions <https://www.simscale.com/terms-and-conditions/>`_.

    Parameters
    ----------
    load : bool, default: True
        Load the dataset after downloading it when ``True``.  Set this
        to ``False`` and only the filename will be returned.

    Returns
    -------
    tuple[PolyData, UnstructuredGrid] | list[str]
        DataSets or filenames depending on ``load``.

    Examples
    --------
    Load the datasets and plot the air velocity through the electronics.

    >>> import pyvista as pv
    >>> from pyvista import examples
    >>> structure, air = examples.download_electronics_cooling()

    Show the type and bounds of the datasets.

    >>> structure, air
    (PolyData (...)
      N Cells:    344270
      N Points:   187992
      N Strips:   0
      X Bounds:   -3.000e-03, 1.530e-01
      Y Bounds:   -3.000e-03, 2.030e-01
      Z Bounds:   -9.000e-03, 4.200e-02
      N Arrays:   4, UnstructuredGrid (...)
      N Cells:    1749992
      N Points:   610176
      X Bounds:   -1.388e-18, 1.500e-01
      Y Bounds:   -3.000e-03, 2.030e-01
      Z Bounds:   -6.000e-03, 4.400e-02
      N Arrays:   10)

    >>> z_slice = air.clip('z', value=-0.005)
    >>> pl = pv.Plotter()
    >>> pl.enable_ssao(radius=0.01)
    >>> _ = pl.add_mesh(
    ...     z_slice,
    ...     scalars='U',
    ...     lighting=False,
    ...     scalar_bar_args={'title': 'Velocity'},
    ... )
    >>> _ = pl.add_mesh(
    ...     structure,
    ...     color='w',
    ...     smooth_shading=True,
    ...     split_sharp_edges=True,
    ... )
    >>> pl.camera_position = 'xy'
    >>> pl.camera.roll = 90
    >>> pl.enable_anti_aliasing('fxaa')
    >>> pl.show()

    .. seealso::

        :ref:`Electronics Cooling Dataset <electronics_cooling_dataset>`
            See this dataset in the Dataset Gallery for more info.

        :ref:`openfoam_cooling_example`
            Full example using this dataset.

    """
    return _download_dataset(_dataset_electronics_cooling, load=load)


def _electronics_cooling_files_func():  # pragma: no cover
<<<<<<< HEAD
    _structure = _SingleFileDownloadableLoadable(
        'fvm/cooling_electronics/datasets.zip',
        target_file='structure.vtp',
    )
    _air = _SingleFileDownloadableLoadable(
        'fvm/cooling_electronics/datasets.zip',
        target_file='air.vtu',
=======
    _structure = _SingleFileDownloadableDatasetLoader(
        'fvm/cooling_electronics/datasets.zip', target_file='structure.vtp'
    )
    _air = _SingleFileDownloadableDatasetLoader(
        'fvm/cooling_electronics/datasets.zip', target_file='air.vtu'
>>>>>>> 5e2e5b2c
    )
    return _structure, _air


<<<<<<< HEAD
_dataset_electronics_cooling = _MultiFileDownloadableLoadable(
    _electronics_cooling_files_func,
    load_func=_load_as_multiblock,
=======
_dataset_electronics_cooling = _MultiFileDownloadableDatasetLoader(
    _electronics_cooling_files_func, load_func=_load_as_multiblock
>>>>>>> 5e2e5b2c
)


def download_can(partial=False, load=True):  # pragma: no cover
    """Download the can dataset mesh.

    File obtained from `Kitware <https://www.kitware.com/>`_. Used
    for testing hdf files.

    Parameters
    ----------
    partial : bool, default: False
        Load part of the dataset.

    load : bool, default: True
        Load the dataset after downloading it when ``True``.  Set this
        to ``False`` and only the filename will be returned.

    Returns
    -------
    pyvista.PolyData, str, or List[str]
        The example ParaView can DataSet or file path(s).

    Examples
    --------
    Plot the can dataset.

    >>> from pyvista import examples
    >>> import pyvista as pv
    >>> dataset = examples.download_can()  # doctest:+SKIP
    >>> dataset.plot(scalars='VEL', smooth_shading=True)  # doctest:+SKIP

    .. seealso::

        :ref:`Can Dataset <can_dataset>`
            See this dataset in the Dataset Gallery for more info.

        :ref:`Can Crushed Hdf Dataset <can_crushed_hdf_dataset>`

        :ref:`Can Crushed Vtu Dataset <can_crushed_vtu_dataset>`

    """
    if partial:
        return _download_dataset(__can_partial, load=load)
    else:
        return _download_dataset(_dataset_can, load=load)


def _dataset_can_files_func():  # pragma: no cover
    if pyvista.vtk_version_info > (9, 1):
        raise VTKVersionError(
            'This example file is deprecated for VTK v9.2.0 and newer. '
            'Use `download_can_crushed_hdf` instead.',
        )
    can_0 = _SingleFileDownloadableDatasetLoader('hdf/can_0.hdf')
    can_1 = _SingleFileDownloadableDatasetLoader('hdf/can_1.hdf')
    can_2 = _SingleFileDownloadableDatasetLoader('hdf/can_2.hdf')
    return can_0, can_1, can_2


<<<<<<< HEAD
_dataset_can = _MultiFileDownloadableLoadable(
    files_func=_dataset_can_files_func,
    load_func=_load_and_merge,
=======
_dataset_can = _MultiFileDownloadableDatasetLoader(
    files_func=_dataset_can_files_func, load_func=_load_and_merge
>>>>>>> 5e2e5b2c
)
__can_partial = _SingleFileDownloadableDatasetLoader('hdf/can_0.hdf')


def download_can_crushed_hdf(load=True):  # pragma: no cover
    """Download the crushed can dataset.

    File obtained from `Kitware <https://www.kitware.com/>`_. Used
    for testing hdf files.

    Originally built using VTK v9.2.0rc from:

    ``VTK/build/ExternalTesting/can-vtu.hdf``

    Parameters
    ----------
    load : bool, default: True
        Load the dataset after downloading it when ``True``.  Set this
        to ``False`` and only the filename will be returned.

    Returns
    -------
    pyvista.UnstructuredGrid | str
        Crushed can dataset or path depending on the value of ``load``.

    Examples
    --------
    Plot the crushed can dataset.

    >>> from pyvista import examples
    >>> import pyvista as pv
    >>> dataset = examples.download_can_crushed_hdf()
    >>> dataset.plot(smooth_shading=True)

    .. seealso::

        :ref:`Can Crushed Hdf Dataset <can_crushed_hdf_dataset>`
            See this dataset in the Dataset Gallery for more info.

        :ref:`Can Crushed Vtu Dataset <can_crushed_vtu_dataset>`

        :ref:`Can Dataset <can_dataset>`

    """
    return _download_dataset(_dataset_can_crushed_hdf, load=load)


_dataset_can_crushed_hdf = _SingleFileDownloadableDatasetLoader('hdf/can-vtu.hdf')


def download_can_crushed_vtu(load=True):  # pragma: no cover
    """Download the crushed can dataset.

    File obtained from `Kitware <https://www.kitware.com/>`_. Used
    for testing vtu files.

    Originally from VTKDataFiles-9.3.0.tar.gz.

    Parameters
    ----------
    load : bool, default: True
        Load the dataset after downloading it when ``True``.  Set this
        to ``False`` and only the filename will be returned.

    Returns
    -------
    pyvista.UnstructuredGrid | str
        Crushed can dataset or path depending on the value of ``load``.

    Examples
    --------
    Plot the crushed can dataset.

    >>> from pyvista import examples
    >>> import pyvista as pv
    >>> dataset = examples.download_can_crushed_vtu()
    >>> dataset.plot(smooth_shading=True)

    .. seealso::

        :ref:`Can Crushed Vtu Dataset <can_crushed_vtu_dataset>`
            See this dataset in the Dataset Gallery for more info.

        :ref:`Can Crushed Hdf Dataset <can_crushed_hdf_dataset>`

        :ref:`Can Dataset <can_dataset>`

    """
    return _download_dataset(_dataset_can_crushed_vtu, load=load)


_dataset_can_crushed_vtu = _SingleFileDownloadableDatasetLoader('can.vtu')


def download_cgns_structured(load=True):  # pragma: no cover
    """Download the structured CGNS dataset mesh.

    Originally downloaded from `CFD General Notation System Example Files
    <https://cgns.github.io/CGNSFiles.html>`_

    Parameters
    ----------
    load : bool, default: True
        Load the dataset after downloading it when ``True``.  Set this
        to ``False`` and only the filename will be returned.

    Returns
    -------
    pyvista.MultiBlock | str
        Structured, 12 block, 3-D constricting channel, with example use of
        Family_t for BCs (ADF type). If ``load`` is ``False``, then the path of the
        example CGNS file is returned.

    Examples
    --------
    Plot the example CGNS dataset.

    >>> from pyvista import examples
    >>> import pyvista as pv
    >>> dataset = examples.download_cgns_structured()
    >>> dataset[0].plot(scalars='Density')

    .. seealso::

        :ref:`Cgns Structured Dataset <cgns_structured_dataset>`
            See this dataset in the Dataset Gallery for more info.

        :ref:`Cgns Multi Dataset <cgns_multi_dataset>`

    """
    return _download_dataset(_dataset_cgns_structured, load=load)


_dataset_cgns_structured = _SingleFileDownloadableDatasetLoader('cgns/sqnz_s.adf.cgns')


def download_tecplot_ascii(load=True):  # pragma: no cover
    """Download the single block ASCII Tecplot dataset.

    Originally downloaded from Paul Bourke's
    `Sample file <http://paulbourke.net/dataformats/tp/sample.tp>`_

    Parameters
    ----------
    load : bool, default: True
        Load the dataset after downloading it when ``True``.  Set this
        to ``False`` and only the filename will be returned.

    Returns
    -------
    pyvista.MultiBlock | str
        Multiblock format with only 1 data block, simple geometric shape.
        If ``load`` is ``False``, then the path of the example Tecplot file
        is returned.

    Examples
    --------
    Plot the example Tecplot dataset.

    >>> from pyvista import examples
    >>> import pyvista as pv
    >>> dataset = examples.download_tecplot_ascii()
    >>> dataset.plot()

    .. seealso::

        :ref:`Tecplot Ascii Dataset <tecplot_ascii_dataset>`
            See this dataset in the Dataset Gallery for more info.

    """
    return _download_dataset(_dataset_tecplot_ascii, load=load)


_dataset_tecplot_ascii = _SingleFileDownloadableDatasetLoader('tecplot_ascii.dat')


def download_cgns_multi(load=True):  # pragma: no cover
    """Download a multielement airfoil with a cell centered solution.

    Originally downloaded from `CFD General Notation System Example Files
    <https://cgns.github.io/CGNSFiles.html>`_

    Parameters
    ----------
    load : bool, default: True
        Load the dataset after downloading it when ``True``.  Set this
        to ``False`` and only the filename will be returned.

    Returns
    -------
    pyvista.MultiBlock | str
        Structured, 4 blocks, 2D (2 planes in third dimension) multielement
        airfoil, with cell centered solution. If ``load`` is ``False``, then the path of the
        example CGNS file is returned.

    Examples
    --------
    Plot the airfoil dataset. Merge the multi-block and then plot the airfoil's
    ``"ViscosityEddy"``. Convert the cell data to point data as in this
    dataset, the solution is stored within the cells.

    >>> from pyvista import examples
    >>> import pyvista as pv
    >>> dataset = examples.download_cgns_multi()
    >>> ugrid = dataset.combine()
    >>> ugrid = ugrid = ugrid.cell_data_to_point_data()
    >>> ugrid.plot(
    ...     cmap='bwr',
    ...     scalars='ViscosityEddy',
    ...     zoom=4,
    ...     cpos='xz',
    ...     show_scalar_bar=False,
    ... )

    .. seealso::

        :ref:`Cgns Multi Dataset <cgns_multi_dataset>`
            See this dataset in the Dataset Gallery for more info.

        :ref:`Cgns Structured Dataset <cgns_structured_dataset>`

    """
    return _download_dataset(_dataset_cgns_multi, load=load)


def _cgns_multi_read_func(filename):  # pragma: no cover
    reader = pyvista.get_reader(filename)
    # disable reading the boundary patch. As of VTK 9.1.0 this generates
    # messages like "Skipping BC_t node: BC_t type 'BCFarfield' not supported
    # yet."
    reader.load_boundary_patch = False
    return reader.read()


<<<<<<< HEAD
_dataset_cgns_multi = _SingleFileDownloadableLoadable(
    'cgns/multi.cgns',
    read_func=_cgns_multi_read_func,
=======
_dataset_cgns_multi = _SingleFileDownloadableDatasetLoader(
    'cgns/multi.cgns', read_func=_cgns_multi_read_func
>>>>>>> 5e2e5b2c
)


def download_dicom_stack(load: bool = True) -> Union[pyvista.ImageData, str]:  # pragma: no cover
    """Download TCIA DICOM stack volume.

    Original download from the `The Cancer Imaging Archive (TCIA)
    <https://www.cancerimagingarchive.net/>`_. This is part of the
    Clinical Proteomic Tumor Analysis Consortium Sarcomas (CPTAC-SAR)
    collection.

    Parameters
    ----------
    load : bool, default: True
        Load the dataset after downloading it when ``True``.  Set this
        to ``False`` and only the filename will be returned.

    Returns
    -------
    pyvista.ImageData | str
        DataSet or path depending on ``load``.

    References
    ----------
    * **Data Citation**

        National Cancer Institute Clinical Proteomic Tumor Analysis Consortium
        (CPTAC). (2018).  Radiology Data from the Clinical Proteomic Tumor
        Analysis Consortium Sarcomas [CPTAC-SAR] collection [Data set]. The
        Cancer Imaging Archive.  DOI: 10.7937/TCIA.2019.9bt23r95

    * **Acknowledgement**

        Data used in this publication were generated by the National Cancer Institute Clinical
        Proteomic Tumor Analysis Consortium (CPTAC).

    * **TCIA Citation**

        Clark K, Vendt B, Smith K, Freymann J, Kirby J, Koppel P, Moore S, Phillips S,
        Maffitt D, Pringle M, Tarbox L, Prior F. The Cancer Imaging Archive (TCIA):  # pragma: no cover
        Maintaining and Operating a Public Information Repository, Journal of Digital Imaging,
        Volume 26, Number 6, December, 2013, pp 1045-1057. doi: 10.1007/s10278-013-9622-7

    Examples
    --------
    >>> from pyvista import examples
    >>> dataset = examples.download_dicom_stack()
    >>> dataset.plot(volume=True, zoom=3, show_scalar_bar=False)

    .. seealso::

        :ref:`Dicom Stack Dataset <dicom_stack_dataset>`
            See this dataset in the Dataset Gallery for more info.

        :ref:`medical_dataset_gallery`
            Browse other medical datasets.

    """
    return _download_dataset(_dataset_dicom_stack, load=load)


_dataset_dicom_stack = _SingleFileDownloadableDatasetLoader(
    'DICOM_Stack/data.zip', target_file='data'
)


def download_parched_canal_4k(load=True):  # pragma: no cover
    """Download parched canal 4k dataset.

    Parameters
    ----------
    load : bool, default: True
        Load the dataset after downloading it when ``True``.  Set this
        to ``False`` and only the filename will be returned.

    Returns
    -------
    pyvista.Texture | str
        DataSet or filename depending on ``load``.

    Examples
    --------
    >>> from pyvista import examples
    >>> dataset = examples.download_parched_canal_4k()
    >>> dataset.plot(cpos="xy")

    .. seealso::

        :ref:`Parched Canal 4k Dataset <parched_canal_4k_dataset>`
            See this dataset in the Dataset Gallery for more info.

    """
    return _download_dataset(_dataset_parched_canal_4k, load=load)


<<<<<<< HEAD
_dataset_parched_canal_4k = _SingleFileDownloadableLoadable(
    'parched_canal_4k.hdr',
    read_func=read_texture,
=======
_dataset_parched_canal_4k = _SingleFileDownloadableDatasetLoader(
    'parched_canal_4k.hdr', read_func=read_texture
>>>>>>> 5e2e5b2c
)


def download_cells_nd(load=True):  # pragma: no cover
    """Download example AVS UCD dataset.

    Parameters
    ----------
    load : bool, default: True
        Load the dataset after downloading it when ``True``.  Set this
        to ``False`` and only the filename will be returned.

    Returns
    -------
    pyvista.UnstructuredGrid | str
        DataSet or filename depending on ``load``.

    Examples
    --------
    >>> from pyvista import examples
    >>> dataset = examples.download_cells_nd()
    >>> dataset.plot(cpos="xy")

    .. seealso::

        :ref:`CellsNd Dataset <cells_nd_dataset>`
            See this dataset in the Dataset Gallery for more info.

    """
    return _download_dataset(_dataset_cells_nd, load=load)


_dataset_cells_nd = _SingleFileDownloadableDatasetLoader('cellsnd.ascii.inp')


def download_moonlanding_image(load=True):  # pragma: no cover
    """Download the Moon landing image.

    This is a noisy image originally obtained from `Scipy Lecture Notes
    <https://scipy-lectures.org/index.html>`_ and can be used to demonstrate a
    low pass filter.

    See the `scipy-lectures license
    <http://scipy-lectures.org/preface.html#license>`_ for more details
    regarding this image's use and distribution.

    Parameters
    ----------
    load : bool, default: True
        Load the dataset after downloading it when ``True``.  Set this
        to ``False`` and only the filename will be returned.

    Returns
    -------
    pyvista.ImageData | str
        ``DataSet`` or filename depending on ``load``.

    Examples
    --------
    >>> from pyvista import examples
    >>> dataset = examples.download_moonlanding_image()
    >>> dataset.plot(
    ...     cpos='xy',
    ...     cmap='gray',
    ...     background='w',
    ...     show_scalar_bar=False,
    ... )

    .. seealso::

        :ref:`Moonlanding Image Dataset <moonlanding_image_dataset>`
            See this dataset in the Dataset Gallery for more info.

        :ref:`image_fft_example`
            Full example using this dataset.

    """
    return _download_dataset(_dataset_moonlanding_image, load=load)


_dataset_moonlanding_image = _SingleFileDownloadableDatasetLoader('moonlanding.png')


def download_angular_sector(load=True):  # pragma: no cover
    """Download the angular sector dataset.

    Parameters
    ----------
    load : bool, default: True
        Load the dataset after downloading it when ``True``.  Set this
        to ``False`` and only the filename will be returned.

    Returns
    -------
    pyvista.UnstructuredGrid | str
        DataSet or filename depending on ``load``.

    Examples
    --------
    >>> from pyvista import examples
    >>> dataset = examples.download_angular_sector()
    >>> dataset.plot(scalars='PointId')

    .. seealso::

        :ref:`Angular Sector Dataset <angular_sector_dataset>`
            See this dataset in the Dataset Gallery for more info.

    """
    return _download_dataset(_dataset_angular_sector, load=load)


_dataset_angular_sector = _SingleFileDownloadableDatasetLoader('AngularSector.vtk')


def download_mount_damavand(load=True):  # pragma: no cover
    """Download the Mount Damavand dataset.

    Visualize 3D models of Damavand Volcano, Alborz, Iran. This is a 2D map
    with the altitude embedded as ``'z'`` cell data within the
    :class:`pyvista.PolyData`.

    Originally posted at `banesullivan/damavand-volcano
    <https://github.com/banesullivan/damavand-volcano>`_.

    Parameters
    ----------
    load : bool, default: True
        Load the dataset after downloading it when ``True``.  Set this
        to ``False`` and only the filename will be returned.

    Returns
    -------
    pyvista.PolyData | str
        DataSet or filename depending on ``load``.

    Examples
    --------
    Download the Damavand dataset and plot it after warping it by its altitude.

    >>> from pyvista import examples
    >>> dataset = examples.download_mount_damavand()
    >>> dataset = dataset.cell_data_to_point_data()
    >>> dataset = dataset.warp_by_scalar('z', factor=2)
    >>> dataset.plot(cmap='gist_earth', show_scalar_bar=False)

    .. seealso::

        :ref:`Mount Damavand Dataset <mount_damavand_dataset>`
            See this dataset in the Dataset Gallery for more info.

    """
    return _download_dataset(_dataset_mount_damavand, load=load)


_dataset_mount_damavand = _SingleFileDownloadableDatasetLoader('AOI.Damavand.32639.vtp')


def download_particles_lethe(load=True):  # pragma: no cover
    """Download a particles dataset generated by `lethe <https://github.com/lethe-cfd/lethe>`_ .

    See `PyVista discussions #1984
    <https://github.com/pyvista/pyvista/discussions/1984>`_

    Parameters
    ----------
    load : bool, default: True
        Load the dataset after downloading it when ``True``.  Set this
        to ``False`` and only the filename will be returned.

    Returns
    -------
    pyvista.UnstructuredGrid | str
        DataSet or filename depending on ``load``.

    Examples
    --------
    Download the particles dataset and plot it after generating glyphs.

    >>> from pyvista import examples
    >>> particles = examples.download_particles_lethe()
    >>> particles.plot(
    ...     render_points_as_spheres=True,
    ...     style='points',
    ...     scalars='Velocity',
    ...     background='w',
    ...     scalar_bar_args={'color': 'k'},
    ...     cmap='bwr',
    ... )

    .. seealso::

        :ref:`Particles Lethe Dataset <particles_lethe_dataset>`
            See this dataset in the Dataset Gallery for more info.

    """
    return _download_dataset(_dataset_particles_lethe, load=load)


_dataset_particles_lethe = _SingleFileDownloadableDatasetLoader(
    'lethe/result_particles.20000.0000.vtu'
)


def download_gif_simple(load=True):  # pragma: no cover
    """Download a simple three frame GIF.

    Parameters
    ----------
    load : bool, default: True
        Load the dataset after downloading it when ``True``.  Set this
        to ``False`` and only the filename will be returned.

    Returns
    -------
    pyvista.ImageData | str
        DataSet or filename depending on ``load``.

    Examples
    --------
    Download and plot the first frame of a simple GIF.

    >>> from pyvista import examples
    >>> grid = examples.download_gif_simple()
    >>> grid.plot(
    ...     scalars='frame0',
    ...     rgb=True,
    ...     background='w',
    ...     show_scalar_bar=False,
    ...     cpos='xy',
    ... )

    Plot the second frame.

    >>> grid.plot(
    ...     scalars='frame1',
    ...     rgb=True,
    ...     background='w',
    ...     show_scalar_bar=False,
    ...     cpos='xy',
    ... )

    .. seealso::

        :ref:`Gif Simple Dataset <gif_simple_dataset>`
            See this dataset in the Dataset Gallery for more info.

    """
    return _download_dataset(_dataset_gif_simple, load=load)


_dataset_gif_simple = _SingleFileDownloadableDatasetLoader('gifs/sample.gif')


def download_cloud_dark_matter(load=True):  # pragma: no cover
    """Download particles from a simulated dark matter halo.

    This dataset contains 32,314 particles.

    Parameters
    ----------
    load : bool, default: True
        Load the dataset after downloading it when ``True``.  Set this
        to ``False`` and only the filename will be returned.

    Returns
    -------
    pyvista.PointSet | str
        DataSet or filename depending on ``load``.

    Examples
    --------
    Download the dark matter cloud and display its representation.

    >>> import numpy as np
    >>> from pyvista import examples
    >>> pc = examples.download_cloud_dark_matter()
    >>> pc
    PointSet (...)
      N Cells:    0
      N Points:   32314
      X Bounds:   7.451e+01, 7.892e+01
      Y Bounds:   1.616e+01, 2.275e+01
      Z Bounds:   8.900e+01, 9.319e+01
      N Arrays:   0

    Plot the point cloud. Color based on the distance from the center of the
    cloud.

    >>> pc.plot(
    ...     scalars=np.linalg.norm(pc.points - pc.center, axis=1),
    ...     style='points_gaussian',
    ...     opacity=0.5,
    ...     point_size=1.5,
    ...     show_scalar_bar=False,
    ...     zoom=2,
    ... )

    .. seealso::

        :ref:`Cloud Dark Matter Dataset <cloud_dark_matter_dataset>`
            See this dataset in the Dataset Gallery for more info.

        :ref:`Cloud Dark Matter Dense Dataset <cloud_dark_matter_dense_dataset>`

        :ref:`plotting_point_clouds`
            Full example using this dataset

    """
    return _download_dataset(_dataset_cloud_dark_matter, load=load)


<<<<<<< HEAD
_dataset_cloud_dark_matter = _SingleFileDownloadableLoadable(
    'point-clouds/findus23/halo_low_res.npy',
    read_func=np.load,
    load_func=pyvista.PointSet,
=======
_dataset_cloud_dark_matter = _SingleFileDownloadableDatasetLoader(
    'point-clouds/findus23/halo_low_res.npy', read_func=np.load, load_func=pyvista.PointSet
>>>>>>> 5e2e5b2c
)


def download_cloud_dark_matter_dense(load=True):  # pragma: no cover
    """Download a particles from a simulated dark matter halo.

    This dataset contains 2,062,256 particles.

    Parameters
    ----------
    load : bool, default: True
        Load the dataset after downloading it when ``True``.  Set this
        to ``False`` and only the filename will be returned.

    Returns
    -------
    pyvista.PointSet | str
        DataSet or filename depending on ``load``.

    Examples
    --------
    Download the dark matter cloud and display its representation.

    >>> import numpy as np
    >>> from pyvista import examples
    >>> pc = examples.download_cloud_dark_matter_dense()
    >>> pc
    PointSet (...)
      N Cells:    0
      N Points:   2062256
      X Bounds:   7.462e+01, 7.863e+01
      Y Bounds:   1.604e+01, 2.244e+01
      Z Bounds:   8.893e+01, 9.337e+01
      N Arrays:   0

    Plot the point cloud. Color based on the distance from the center of the
    cloud.

    >>> pc.plot(
    ...     scalars=np.linalg.norm(pc.points - pc.center, axis=1),
    ...     style='points_gaussian',
    ...     opacity=0.030,
    ...     point_size=2.0,
    ...     show_scalar_bar=False,
    ...     zoom=2,
    ... )

    .. seealso::

        :ref:`Cloud Dark Matter Dense Dataset <cloud_dark_matter_dense_dataset>`
            See this dataset in the Dataset Gallery for more info.

        :ref:`Cloud Dark Matter Dataset <cloud_dark_matter_dataset>`

        :ref:`plotting_point_clouds`
            More details on how to plot point clouds.

    """
    return _download_dataset(_dataset_cloud_dark_matter_dense, load=load)


<<<<<<< HEAD
_dataset_cloud_dark_matter_dense = _SingleFileDownloadableLoadable(
    'point-clouds/findus23/halo_high_res.npy',
    read_func=np.load,
    load_func=pyvista.PointSet,
=======
_dataset_cloud_dark_matter_dense = _SingleFileDownloadableDatasetLoader(
    'point-clouds/findus23/halo_high_res.npy', read_func=np.load, load_func=pyvista.PointSet
>>>>>>> 5e2e5b2c
)


def download_stars_cloud_hyg(load=True):  # pragma: no cover
    """Download a point cloud of stars as computed by the HYG Database.

    See `HYG-Database <https://github.com/astronexus/HYG-Database>`_ for more
    details.

    This data set is licensed by a Creative Commons Attribution-ShareAlike
    license. For more details, read the `Creative Commons page
    <https://creativecommons.org/licenses/by-sa/2.5/>`_

    See the `README.md
    <https://github.com/pyvista/vtk-data/blob/master/Data/point-clouds/hyg-database/README.md>`_
    for more details for how the star colors were computed.

    Distances are in parsecs from Earth.

    Parameters
    ----------
    load : bool, default: True
        Load the dataset after downloading it when ``True``.  Set this
        to ``False`` and only the filename will be returned.

    Returns
    -------
    pyvista.PolyData | str
        DataSet or filename depending on ``load``.

    Examples
    --------
    Download and plot a point cloud of stars within 3,000 light years. Stars
    are colored according to their RGBA colors.

    >>> import numpy as np
    >>> from pyvista import examples
    >>> stars = examples.download_stars_cloud_hyg()
    >>> stars.plot(
    ...     style='points_gaussian',
    ...     background='k',
    ...     point_size=0.5,
    ...     scalars='_rgba',
    ...     render_points_as_spheres=False,
    ...     zoom=3.0,
    ... )

    >>> stars
    PolyData (...)
      N Cells:    107857
      N Points:   107857
      N Strips:   0
      X Bounds:   -9.755e+02, 9.774e+02
      Y Bounds:   -9.620e+02, 9.662e+02
      Z Bounds:   -9.788e+02, 9.702e+02
      N Arrays:   3

    .. seealso::

        :ref:`Stars Cloud Hyg Dataset <stars_cloud_hyg_dataset>`
            See this dataset in the Dataset Gallery for more info.

        :ref:`plotting_point_clouds`
            More details on how to plot point clouds.

    """
    return _download_dataset(_dataset_stars_cloud_hyg, load=load)


_dataset_stars_cloud_hyg = _SingleFileDownloadableDatasetLoader(
    'point-clouds/hyg-database/stars.vtp'
)


def download_fea_bracket(load=True):  # pragma: no cover
    """Download the finite element solution of a bracket.

    Contains von-mises equivalent cell stress assuming a vertical (y-axis) load.

    Parameters
    ----------
    load : bool, default: True
        Load the dataset after downloading it when ``True``.  Set this
        to ``False`` and only the filename will be returned.

    Returns
    -------
    pyvista.UnstructuredGrid | str
        DataSet or filename depending on ``load``.

    Examples
    --------
    Download and plot equivalent cell stress.

    >>> from pyvista import examples
    >>> grid = examples.download_fea_bracket()
    >>> grid.plot()

    Plot the point stress using the ``'jet'`` color map. Convert the cell data
    to point data.

    >>> from pyvista import examples
    >>> grid = examples.download_fea_bracket()
    >>> grid = grid.cell_data_to_point_data()
    >>> grid.plot(smooth_shading=True, split_sharp_edges=True, cmap='jet')

    .. seealso::

        :ref:`Fea Bracket Dataset <fea_bracket_dataset>`
            See this dataset in the Dataset Gallery for more info.

        :ref:`Fea Hertzian Contact Cylinder Dataset <fea_hertzian_contact_cylinder_dataset>`

        :ref:`Aero Bracket Dataset <aero_bracket_dataset>`

        :ref:`Notch Stress Dataset <notch_stress_dataset>`

        :ref:`Notch Displacement Dataset <notch_displacement_dataset>`

    """
    return _download_dataset(_dataset_fea_bracket, load=load)


_dataset_fea_bracket = _SingleFileDownloadableDatasetLoader('fea/kiefer/dataset.vtu')


def download_fea_hertzian_contact_cylinder(load=True):  # pragma: no cover
    """Download a hertzian contact finite element solution.

    Hertzian contact is referred to the frictionless contact between two
    bodies. Spherical contact is a special case of the Hertz contact, which is
    between two spheres, or as in the case of this dataset, between a sphere
    and the surface of a half space (flat plane).

    Parameters
    ----------
    load : bool, default: True
        Load the dataset after downloading it when ``True``.  Set this
        to ``False`` and only the filename will be returned.

    Returns
    -------
    pyvista.UnstructuredGrid | str
        DataSet or filename depending on ``load``.

    Examples
    --------
    Plot by part ID.

    >>> import numpy as np
    >>> import pyvista as pv
    >>> from pyvista import examples
    >>> grid = examples.download_fea_hertzian_contact_cylinder()
    >>> grid.plot(
    ...     scalars='PartID', cmap=['green', 'blue'], show_scalar_bar=False
    ... )

    Plot the absolute value of the component stress in the Z direction.

    >>> pl = pv.Plotter()
    >>> z_stress = np.abs(grid['Stress'][:, 2])
    >>> _ = pl.add_mesh(
    ...     grid,
    ...     scalars=z_stress,
    ...     clim=[0, 1.2e9],
    ...     cmap='jet',
    ...     lighting=True,
    ...     show_edges=False,
    ...     ambient=0.2,
    ... )
    >>> pl.camera_position = 'xz'
    >>> pl.camera.zoom(1.4)
    >>> pl.show()

    .. seealso::

        :ref:`Fea Hertzian Contact Cylinder Dataset <fea_hertzian_contact_cylinder_dataset>`
            See this dataset in the Dataset Gallery for more info.

        :ref:`Fea Bracket Dataset <fea_bracket_dataset>`

        :ref:`Aero Bracket Dataset <aero_bracket_dataset>`

        :ref:`Notch Stress Dataset <notch_stress_dataset>`

        :ref:`Notch Displacement Dataset <notch_displacement_dataset>`


    """
    return _download_dataset(_dataset_fea_hertzian_contact_cylinder, load=load)


_dataset_fea_hertzian_contact_cylinder = _SingleFileDownloadableDatasetLoader(
    'fea/hertzian_contact_cylinder/Hertzian_cylinder_on_plate.zip',
    target_file='bfac9fd1-e982-4825-9a95-9e5d8c5b4d3e_result_1.pvtu',
)


def download_black_vase(load=True):  # pragma: no cover
    """Download a black vase scan created by Ivan Nikolov.

    The dataset was downloaded from `GGG-BenchmarkSfM: Dataset for Benchmarking
    Close-range SfM Software Performance under Varying Capturing Conditions
    <https://data.mendeley.com/datasets/bzxk2n78s9/4>`_

    Original datasets are under the CC BY 4.0 license.

    For more details, see `Ivan Nikolov Datasets
    <https://github.com/pyvista/vtk-data/tree/master/Data/ivan-nikolov>`_

    Parameters
    ----------
    load : bool, default: True
        Load the dataset after downloading it when ``True``.  Set this
        to ``False`` and only the filename will be returned.

    Returns
    -------
    pyvista.PolyData | str
        DataSet or filename depending on ``load``.

    Examples
    --------
    Download and plot the dataset.

    >>> from pyvista import examples
    >>> mesh = examples.download_black_vase()
    >>> mesh.plot()

    Return the statistics of the dataset.

    >>> mesh
    PolyData (...)
      N Cells:    3136652
      N Points:   1611789
      N Strips:   0
      X Bounds:   -1.092e+02, 1.533e+02
      Y Bounds:   -1.200e+02, 1.415e+02
      Z Bounds:   1.666e+01, 4.077e+02
      N Arrays:   0

    .. seealso::

        :ref:`Black Vase Dataset <black_vase_dataset>`
            See this dataset in the Dataset Gallery for more info.

    """
    return _download_dataset(_dataset_black_vase, load=load)


<<<<<<< HEAD
_dataset_black_vase = _SingleFileDownloadableLoadable(
    'ivan-nikolov/blackVase.zip',
    target_file='blackVase.vtp',
=======
_dataset_black_vase = _SingleFileDownloadableDatasetLoader(
    'ivan-nikolov/blackVase.zip', target_file='blackVase.vtp'
>>>>>>> 5e2e5b2c
)


def download_ivan_angel(load=True):  # pragma: no cover
    """Download a scan of an angel statue created by Ivan Nikolov.

    The dataset was downloaded from `GGG-BenchmarkSfM: Dataset for Benchmarking
    Close-range SfM Software Performance under Varying Capturing Conditions
    <https://data.mendeley.com/datasets/bzxk2n78s9/4>`_

    Original datasets are under the CC BY 4.0 license.

    For more details, see `Ivan Nikolov Datasets
    <https://github.com/pyvista/vtk-data/tree/master/Data/ivan-nikolov>`_

    Parameters
    ----------
    load : bool, default: True
        Load the dataset after downloading it when ``True``.  Set this
        to ``False`` and only the filename will be returned.

    Returns
    -------
    pyvista.PolyData | str
        DataSet or filename depending on ``load``.

    Examples
    --------
    Download and plot the dataset.

    >>> from pyvista import examples
    >>> mesh = examples.download_ivan_angel()
    >>> cpos = [
    ...     (-476.14, -393.73, 282.14),
    ...     (-15.00, 11.25, 44.08),
    ...     (0.26, 0.24, 0.93),
    ... ]
    >>> mesh.plot(cpos=cpos)

    Return the statistics of the dataset.

    >>> mesh
    PolyData (...)
      N Cells:    3580454
      N Points:   1811531
      N Strips:   0
      X Bounds:   -1.147e+02, 8.468e+01
      Y Bounds:   -6.996e+01, 9.247e+01
      Z Bounds:   -1.171e+02, 2.052e+02
      N Arrays:   0

    .. seealso::

        :ref:`Ivan Angel Dataset <ivan_angel_dataset>`
            See this dataset in the Dataset Gallery for more info.

    """
    return _download_dataset(_dataset_ivan_angel, load=load)


<<<<<<< HEAD
_dataset_ivan_angel = _SingleFileDownloadableLoadable(
    'ivan-nikolov/Angel.zip',
    target_file='Angel.vtp',
=======
_dataset_ivan_angel = _SingleFileDownloadableDatasetLoader(
    'ivan-nikolov/Angel.zip', target_file='Angel.vtp'
>>>>>>> 5e2e5b2c
)


def download_bird_bath(load=True):  # pragma: no cover
    """Download a scan of a bird bath created by Ivan Nikolov.

    The dataset was downloaded from `GGG-BenchmarkSfM: Dataset for Benchmarking
    Close-range SfM Software Performance under Varying Capturing Conditions
    <https://data.mendeley.com/datasets/bzxk2n78s9/4>`_

    Original datasets are under the CC BY 4.0 license.

    For more details, see `Ivan Nikolov Datasets
    <https://github.com/pyvista/vtk-data/tree/master/Data/ivan-nikolov>`_

    Parameters
    ----------
    load : bool, default: True
        Load the dataset after downloading it when ``True``.  Set this
        to ``False`` and only the filename will be returned.

    Returns
    -------
    pyvista.PolyData | str
        DataSet or filename depending on ``load``.

    Examples
    --------
    Download and plot the dataset.

    >>> from pyvista import examples
    >>> mesh = examples.download_bird_bath()
    >>> mesh.plot()

    Return the statistics of the dataset.

    >>> mesh
    PolyData (...)
      N Cells:    3507935
      N Points:   1831383
      N Strips:   0
      X Bounds:   -1.601e+02, 1.483e+02
      Y Bounds:   -1.521e+02, 1.547e+02
      Z Bounds:   -4.241e+00, 1.409e+02
      N Arrays:   0

    .. seealso::

        :ref:`Bird Bath Dataset <bird_bath_dataset>`
            See this dataset in the Dataset Gallery for more info.

    """
    return _download_dataset(_dataset_bird_bath, load=load)


<<<<<<< HEAD
_dataset_bird_bath = _SingleFileDownloadableLoadable(
    'ivan-nikolov/birdBath.zip',
    target_file='birdBath.vtp',
=======
_dataset_bird_bath = _SingleFileDownloadableDatasetLoader(
    'ivan-nikolov/birdBath.zip', target_file='birdBath.vtp'
>>>>>>> 5e2e5b2c
)


def download_owl(load=True):  # pragma: no cover
    """Download a scan of an owl statue created by Ivan Nikolov.

    The dataset was downloaded from `GGG-BenchmarkSfM: Dataset for Benchmarking
    Close-range SfM Software Performance under Varying Capturing Conditions
    <https://data.mendeley.com/datasets/bzxk2n78s9/4>`_

    Original datasets are under the CC BY 4.0 license.

    For more details, see `Ivan Nikolov Datasets
    <https://github.com/pyvista/vtk-data/tree/master/Data/ivan-nikolov>`_

    Parameters
    ----------
    load : bool, default: True
        Load the dataset after downloading it when ``True``.  Set this
        to ``False`` and only the filename will be returned.

    Returns
    -------
    pyvista.PolyData | str
        DataSet or filename depending on ``load``.

    Examples
    --------
    Download and plot the dataset.

    >>> from pyvista import examples
    >>> mesh = examples.download_owl()
    >>> cpos = [
    ...     (-315.18, -402.21, 230.71),
    ...     (6.06, -1.74, 101.48),
    ...     (0.108, 0.226, 0.968),
    ... ]
    >>> mesh.plot(cpos=cpos)

    Return the statistics of the dataset.

    >>> mesh
    PolyData (...)
      N Cells:    2440707
      N Points:   1221756
      N Strips:   0
      X Bounds:   -5.834e+01, 7.047e+01
      Y Bounds:   -7.006e+01, 6.658e+01
      Z Bounds:   1.676e+00, 2.013e+02
      N Arrays:   0

    .. seealso::

        :ref:`Owl Dataset <owl_dataset>`
            See this dataset in the Dataset Gallery for more info.

    """
    return _download_dataset(_dataset_owl, load=load)


_dataset_owl = _SingleFileDownloadableDatasetLoader('ivan-nikolov/owl.zip', target_file='owl.vtp')


def download_plastic_vase(load=True):  # pragma: no cover
    """Download a scan of a plastic vase created by Ivan Nikolov.

    The dataset was downloaded from `GGG-BenchmarkSfM: Dataset for Benchmarking
    Close-range SfM Software Performance under Varying Capturing Conditions
    <https://data.mendeley.com/datasets/bzxk2n78s9/4>`_

    Original datasets are under the CC BY 4.0 license.

    For more details, see `Ivan Nikolov Datasets
    <https://github.com/pyvista/vtk-data/tree/master/Data/ivan-nikolov>`_

    Parameters
    ----------
    load : bool, default: True
        Load the dataset after downloading it when ``True``.  Set this
        to ``False`` and only the filename will be returned.

    Returns
    -------
    pyvista.PolyData | str
        DataSet or filename depending on ``load``.

    Examples
    --------
    Download and plot the dataset.

    >>> from pyvista import examples
    >>> mesh = examples.download_plastic_vase()
    >>> mesh.plot()

    Return the statistics of the dataset.

    >>> mesh
    PolyData (...)
      N Cells:    3570967
      N Points:   1796805
      N Strips:   0
      X Bounds:   -1.364e+02, 1.929e+02
      Y Bounds:   -1.677e+02, 1.603e+02
      Z Bounds:   1.209e+02, 4.090e+02
      N Arrays:   0

    .. seealso::

        :ref:`Plastic Vase Dataset <plastic_vase_dataset>`
            See this dataset in the Dataset Gallery for more info.

    """
    return _download_dataset(_dataset_plastic_vase, load=load)


<<<<<<< HEAD
_dataset_plastic_vase = _SingleFileDownloadableLoadable(
    'ivan-nikolov/plasticVase.zip',
    target_file='plasticVase.vtp',
=======
_dataset_plastic_vase = _SingleFileDownloadableDatasetLoader(
    'ivan-nikolov/plasticVase.zip', target_file='plasticVase.vtp'
>>>>>>> 5e2e5b2c
)


def download_sea_vase(load=True):  # pragma: no cover
    """Download a scan of a sea vase created by Ivan Nikolov.

    The dataset was downloaded from `GGG-BenchmarkSfM: Dataset for Benchmarking
    Close-range SfM Software Performance under Varying Capturing Conditions
    <https://data.mendeley.com/datasets/bzxk2n78s9/4>`_

    Original datasets are under the CC BY 4.0 license.

    For more details, see `Ivan Nikolov Datasets
    <https://github.com/pyvista/vtk-data/tree/master/Data/ivan-nikolov>`_

    Parameters
    ----------
    load : bool, default: True
        Load the dataset after downloading it when ``True``.  Set this
        to ``False`` and only the filename will be returned.

    Returns
    -------
    pyvista.PolyData | str
        DataSet or filename depending on ``load``.

    Examples
    --------
    Download and plot the dataset.

    >>> from pyvista import examples
    >>> mesh = examples.download_sea_vase()
    >>> mesh.plot()

    Return the statistics of the dataset.

    >>> mesh
    PolyData (...)
      N Cells:    3548473
      N Points:   1810012
      N Strips:   0
      X Bounds:   -1.666e+02, 1.465e+02
      Y Bounds:   -1.742e+02, 1.384e+02
      Z Bounds:   -1.500e+02, 2.992e+02
      N Arrays:   0

    .. seealso::

        :ref:`Sea Vase Dataset <sea_vase_dataset>`
            See this dataset in the Dataset Gallery for more info.

    """
    return _download_dataset(_dataset_sea_vase, load=load)


<<<<<<< HEAD
_dataset_sea_vase = _SingleFileDownloadableLoadable(
    'ivan-nikolov/seaVase.zip',
    target_file='seaVase.vtp',
=======
_dataset_sea_vase = _SingleFileDownloadableDatasetLoader(
    'ivan-nikolov/seaVase.zip', target_file='seaVase.vtp'
>>>>>>> 5e2e5b2c
)


def download_dikhololo_night():  # pragma: no cover
    """Download and read the dikholo night hdr texture example.

    Files hosted at https://polyhaven.com/

    Returns
    -------
    pyvista.Texture
        HDR Texture.

    Examples
    --------
    >>> import pyvista as pv
    >>> from pyvista import examples
    >>> gltf_file = examples.gltf.download_damaged_helmet()
    >>> texture = examples.download_dikhololo_night()
    >>> pl = pv.Plotter()
    >>> pl.import_gltf(gltf_file)
    >>> pl.set_environment_texture(texture)
    >>> pl.show()

    .. seealso::

        :ref:`Dikhololo Night Dataset <dikhololo_night_dataset>`
            See this dataset in the Dataset Gallery for more info.

    """
    # TODO: add `load` parameter
    return _download_dataset(_dataset_dikhololo_night)


def _dikhololo_night_load_func(texture):  # pragma: no cover
    texture.SetColorModeToDirectScalars()
    texture.SetMipmap(True)
    texture.SetInterpolate(True)
    return texture


<<<<<<< HEAD
_dataset_dikhololo_night = _SingleFileDownloadableLoadable(
    'dikhololo_night_4k.hdr',
    read_func=read_texture,
=======
_dataset_dikhololo_night = _SingleFileDownloadableDatasetLoader(
    'dikhololo_night_4k.hdr', read_func=read_texture
>>>>>>> 5e2e5b2c
)


def download_cad_model_case(load=True):  # pragma: no cover
    """Download a CAD model of a Raspberry PI 4 case.

    The dataset was downloaded from `Thingiverse
    <https://www.thingiverse.com/thing:4947746>`_

    Original datasets are under the `Creative Commons - Attribution
    <https://creativecommons.org/licenses/by/4.0/>`_ license.

    Parameters
    ----------
    load : bool, default: True
        Load the dataset after downloading it when ``True``.  Set this
        to ``False`` and only the filename will be returned.

    Returns
    -------
    pyvista.PolyData | str
        DataSet or filename depending on ``load``.

    Examples
    --------
    Download and plot the dataset.

    >>> from pyvista import examples
    >>> mesh = examples.download_cad_model_case()
    >>> mesh.plot()

    Return the statistics of the dataset.

    >>> mesh
    PolyData (...)
      N Cells:    15446
      N Points:   7677
      N Strips:   0
      X Bounds:   -6.460e-31, 9.000e+01
      Y Bounds:   -3.535e-32, 1.480e+02
      Z Bounds:   0.000e+00, 2.000e+01
      N Arrays:   2

    .. seealso::

        :ref:`Cad Model Case Dataset <cad_model_case_dataset>`
            See this dataset in the Dataset Gallery for more info.

    """
    return _download_dataset(_dataset_cad_model_case, load=load)


<<<<<<< HEAD
_dataset_cad_model_case = _SingleFileDownloadableLoadable(
    'cad/4947746/Vented_Rear_Case_With_Pi_Supports.vtp',
=======
_dataset_cad_model_case = _SingleFileDownloadableDatasetLoader(
    'cad/4947746/Vented_Rear_Case_With_Pi_Supports.vtp'
>>>>>>> 5e2e5b2c
)


def download_aero_bracket(load=True):  # pragma: no cover
    """Download the finite element solution of an aero bracket.

    Data generated from public SimScale examples at `SimScale Project Library -
    Turbo <https://www.simscale.com/projects/ayarnoz/turbo/>`_.

    Licensing for this dataset is granted to freely and without restriction
    reproduce, distribute, publish according to the `SimScale Terms and
    Conditions <https://www.simscale.com/terms-and-conditions/>`_.

    This project demonstrates the static stress analysis of three aircraft
    engine bearing bracket models considering both linear and nonlinear
    material definition. The models are tested with horizontal and vertical
    loading conditions as provided on the `GrabCAD - Airplane Bearing Bracket
    Challenge
    <https://grabcad.com/challenges/airplane-bearing-bracket-challenge/entries>`_.

    Parameters
    ----------
    load : bool, default: True
        Load the dataset after downloading it when ``True``.  Set this
        to ``False`` and only the filename will be returned.

    Returns
    -------
    pyvista.UnstructuredGrid | str
        DataSet or filename depending on ``load``.

    Examples
    --------
    Download the aero bracket.

    >>> from pyvista import examples
    >>> dataset = examples.download_aero_bracket()
    >>> dataset
    UnstructuredGrid (...)
      N Cells:    117292
      N Points:   187037
      X Bounds:   -6.858e-03, 1.118e-01
      Y Bounds:   -1.237e-02, 6.634e-02
      Z Bounds:   -1.638e-02, 1.638e-02
      N Arrays:   3

    Show the available point data arrays.

    >>> dataset.point_data
    pyvista DataSetAttributes
    Association     : POINT
    Active Scalars  : None
    Active Vectors  : None
    Active Texture  : None
    Active Normals  : None
    Contains arrays :
        displacement            float32    (187037, 3)
        total nonlinear strain  float32    (187037, 6)
        von Mises stress        float32    (187037,)

    Plot the von Mises stress.

    >>> cpos = [
    ...     (-0.0503, 0.132, -0.179),
    ...     (0.0505, 0.0185, -0.00201),
    ...     (0.275, 0.872, 0.405),
    ... ]
    >>> dataset.plot(
    ...     smooth_shading=True,
    ...     split_sharp_edges=True,
    ...     scalars='von Mises stress',
    ...     cmap='bwr',
    ...     cpos=cpos,
    ...     anti_aliasing='fxaa',
    ... )

    .. seealso::

        :ref:`Aero Bracket Dataset <aero_bracket_dataset>`
            See this dataset in the Dataset Gallery for more info.

        :ref:`Notch Stress Dataset <notch_stress_dataset>`

        :ref:`Notch Displacement Dataset <notch_displacement_dataset>`

        :ref:`Fea Bracket Dataset <fea_bracket_dataset>`

        :ref:`Fea Hertzian Contact Cylinder Dataset <fea_hertzian_contact_cylinder_dataset>`

    """
    return _download_dataset(_dataset_aero_bracket, load=load)


_dataset_aero_bracket = _SingleFileDownloadableDatasetLoader('fea/aero_bracket/aero_bracket.vtu')


def download_coil_magnetic_field(load=True):  # pragma: no cover
    """Download the magnetic field of a coil.

    These examples were generated from the following `script
    <https://github.com/pyvista/vtk-data/tree/master/Data/magpylib/>`_.

    Parameters
    ----------
    load : bool, default: True
        Load the dataset after downloading it when ``True``.  Set this
        to ``False`` and only the filename will be returned.

    Returns
    -------
    pyvista.ImageData or str
        DataSet or filename depending on ``load``.

    Examples
    --------
    Download the magnetic field dataset and generate streamlines from the field.

    >>> import pyvista as pv
    >>> from pyvista import examples
    >>> grid = examples.download_coil_magnetic_field()
    >>> seed = pv.Disc(inner=1, outer=5.2, r_res=3, c_res=12)
    >>> strl = grid.streamlines_from_source(
    ...     seed,
    ...     vectors='B',
    ...     max_time=180,
    ...     initial_step_length=0.1,
    ...     integration_direction='both',
    ... )
    >>> strl.plot(
    ...     cmap='plasma',
    ...     render_lines_as_tubes=True,
    ...     line_width=2,
    ...     lighting=False,
    ...     zoom=2,
    ... )

    Plot the magnet field strength in the Z direction.

    >>> import numpy as np
    >>> import pyvista as pv
    >>> from pyvista import examples
    >>> grid = examples.download_coil_magnetic_field()
    >>> # create coils
    >>> coils = []
    >>> for z in np.linspace(-8, 8, 16):
    ...     coils.append(
    ...         pv.Polygon((0, 0, z), radius=5, n_sides=100, fill=False)
    ...     )
    ...
    >>> coils = pv.MultiBlock(coils)
    >>> # plot the magnet field strength in the Z direction
    >>> scalars = np.abs(grid['B'][:, 2])
    >>> pl = pv.Plotter()
    >>> _ = pl.add_mesh(
    ...     coils, render_lines_as_tubes=True, line_width=5, color='w'
    ... )
    >>> vol = pl.add_volume(
    ...     grid,
    ...     scalars=scalars,
    ...     cmap='plasma',
    ...     show_scalar_bar=False,
    ...     log_scale=True,
    ...     opacity='sigmoid_2',
    ... )
    >>> vol.prop.interpolation_type = 'linear'
    >>> _ = pl.add_volume_clip_plane(
    ...     vol,
    ...     normal='-x',
    ...     normal_rotation=False,
    ...     interaction_event='always',
    ...     widget_color=pv.Color(opacity=0.0),
    ... )
    >>> pl.enable_anti_aliasing()
    >>> pl.camera.zoom(2)
    >>> pl.show()

    .. seealso::

        :ref:`Coil Magnetic Field Dataset <coil_magnetic_field_dataset>`
            See this dataset in the Dataset Gallery for more info.

        :ref:`magnetic_fields_example`
            More details on how to plot with this dataset.

    """
    return _download_dataset(_dataset_coil_magnetic_field, load=load)


_dataset_coil_magnetic_field = _SingleFileDownloadableDatasetLoader('magpylib/coil_field.vti')


def download_meshio_xdmf(load=True):  # pragma: no cover
    """Download xdmf file created by meshio.

    The dataset was created by ``test_time_series`` test function in meshio.

    Parameters
    ----------
    load : bool, default: True
        Load the dataset after downloading it when ``True``.  Set this
        to ``False`` and only the filename will be returned.

    Returns
    -------
    pyvista.UnstructuredGrid or str
        DataSet or filename depending on ``load``.

    Examples
    --------
    >>> from pyvista import examples
    >>> dataset = examples.download_meshio_xdmf()
    >>> dataset.plot()

    .. seealso::

        :ref:`Meshio Xdmf Dataset <meshio_xdmf_dataset>`
            See this dataset in the Dataset Gallery for more info.

    """
    return _download_dataset(_dataset_meshio_xdmf, load=load)


def _meshio_xdmf_files_func():
    h5 = _DownloadableFile('meshio/out.h5')
    xdmf = _SingleFileDownloadableDatasetLoader('meshio/out.xdmf')
    return xdmf, h5


_dataset_meshio_xdmf = _MultiFileDownloadableDatasetLoader(files_func=_meshio_xdmf_files_func)


def download_victorian_goblet_face_illusion(load=True):  # pragma: no cover
    """Download Victorian Goblet face illusion.

    This is a replica of a Victorian goblet with an external profile
    which resembles that of a face.

    Parameters
    ----------
    load : bool, default: True
        Load the dataset after downloading it when ``True``.  Set this
        to ``False`` and only the filename will be returned.

    Returns
    -------
    pyvista.UnstructuredGrid or str
        DataSet or filename depending on ``load``.

    Examples
    --------
    >>> from pyvista import examples
    >>> import pyvista as pv
    >>> mesh = examples.download_victorian_goblet_face_illusion()
    >>> plotter = pv.Plotter(lighting='none')
    >>> _ = plotter.add_mesh(
    ...     mesh, edge_color='gray', color='white', show_edges=True
    ... )
    >>> _ = plotter.add_floor('-x', color="black")
    >>> plotter.enable_parallel_projection()
    >>> plotter.show(cpos="yz")

    .. seealso::

        :ref:`Victorian Goblet Face Illusion Dataset <victorian_goblet_face_illusion_dataset>`
            See this dataset in the Dataset Gallery for more info.

    """
    return _download_dataset(_dataset_victorian_goblet_face_illusion, load=load)


<<<<<<< HEAD
_dataset_victorian_goblet_face_illusion = _SingleFileDownloadableLoadable(
    'Victorian_Goblet_face_illusion/Vase.stl',
=======
_dataset_victorian_goblet_face_illusion = _SingleFileDownloadableDatasetLoader(
    'Victorian_Goblet_face_illusion/Vase.stl'
>>>>>>> 5e2e5b2c
)<|MERGE_RESOLUTION|>--- conflicted
+++ resolved
@@ -603,14 +603,8 @@
     return mesh
 
 
-<<<<<<< HEAD
-_dataset_bunny_coarse = _SingleFileDownloadableLoadable(
-    'Bunny.vtp',
-    load_func=_bunny_coarse_load_func,
-=======
 _dataset_bunny_coarse = _SingleFileDownloadableDatasetLoader(
     'Bunny.vtp', load_func=_bunny_coarse_load_func
->>>>>>> 5e2e5b2c
 )
 
 
@@ -901,14 +895,8 @@
     return bolt, nut
 
 
-<<<<<<< HEAD
-_dataset_bolt_nut = _MultiFileDownloadableLoadable(
-    _bolt_nut_files_func,
-    load_func=_load_as_multiblock,
-=======
 _dataset_bolt_nut = _MultiFileDownloadableDatasetLoader(
     _bolt_nut_files_func, load_func=_load_as_multiblock
->>>>>>> 5e2e5b2c
 )
 
 
@@ -1253,14 +1241,8 @@
     return _download_dataset(_dataset_nefertiti, load=load)
 
 
-<<<<<<< HEAD
-_dataset_nefertiti = _SingleFileDownloadableLoadable(
-    'nefertiti.ply.zip',
-    target_file='nefertiti.ply',
-=======
 _dataset_nefertiti = _SingleFileDownloadableDatasetLoader(
     'nefertiti.ply.zip', target_file='nefertiti.ply'
->>>>>>> 5e2e5b2c
 )
 
 
@@ -1464,14 +1446,8 @@
     return pyvista.wrap(table_points.GetOutput())
 
 
-<<<<<<< HEAD
-_dataset_sparse_points = _SingleFileDownloadableLoadable(
-    'sparsePoints.txt',
-    read_func=_sparse_points_reader,
-=======
 _dataset_sparse_points = _SingleFileDownloadableDatasetLoader(
     'sparsePoints.txt', read_func=_sparse_points_reader
->>>>>>> 5e2e5b2c
 )
 
 
@@ -1818,14 +1794,8 @@
     return _download_dataset(_dataset_cake_easy_texture, load=load)
 
 
-<<<<<<< HEAD
-_dataset_cake_easy_texture = _SingleFileDownloadableLoadable(
-    'cake_easy.jpg',
-    read_func=read_texture,
-=======
 _dataset_cake_easy_texture = _SingleFileDownloadableDatasetLoader(
     'cake_easy.jpg', read_func=read_texture
->>>>>>> 5e2e5b2c
 )
 
 
@@ -2910,14 +2880,8 @@
     return _download_dataset(_dataset_sky_box_nz_texture, load=load)
 
 
-<<<<<<< HEAD
-_dataset_sky_box_nz_texture = _SingleFileDownloadableLoadable(
-    'skybox-nz.jpg',
-    read_func=read_texture,
-=======
 _dataset_sky_box_nz_texture = _SingleFileDownloadableDatasetLoader(
     'skybox-nz.jpg', read_func=read_texture
->>>>>>> 5e2e5b2c
 )
 
 
@@ -3061,14 +3025,8 @@
     return dataset
 
 
-<<<<<<< HEAD
-_dataset_tri_quadratic_hexahedron = _SingleFileDownloadableLoadable(
-    'TriQuadraticHexahedron.vtu',
-    load_func=_tri_quadratic_hexahedron_load_func,
-=======
 _dataset_tri_quadratic_hexahedron = _SingleFileDownloadableDatasetLoader(
     'TriQuadraticHexahedron.vtu', load_func=_tri_quadratic_hexahedron_load_func
->>>>>>> 5e2e5b2c
 )
 
 
@@ -3572,23 +3530,11 @@
         mesh.set_active_scalars('Resistivity(log10)')
         return mesh
 
-<<<<<<< HEAD
-    fwd = _SingleFileDownloadableLoadable(
-        'dc-inversion.zip',
-        target_file='mesh-forward.vtu',
-        load_func=_fwd_load_func,
-    )
-    inv = _SingleFileDownloadableLoadable(
-        'dc-inversion.zip',
-        target_file='mesh-inverse.vtu',
-        load_func=_inv_load_func,
-=======
     fwd = _SingleFileDownloadableDatasetLoader(
         'dc-inversion.zip', target_file='mesh-forward.vtu', load_func=_fwd_load_func
     )
     inv = _SingleFileDownloadableDatasetLoader(
         'dc-inversion.zip', target_file='mesh-inverse.vtu', load_func=_inv_load_func
->>>>>>> 5e2e5b2c
     )
     return fwd, inv
 
@@ -3844,14 +3790,8 @@
     return _download_dataset(_dataset_crater_imagery, load=load)
 
 
-<<<<<<< HEAD
-_dataset_crater_imagery = _SingleFileDownloadableLoadable(
-    'BJ34_GeoTifv1-04_crater_clip.tif',
-    read_func=read_texture,
-=======
 _dataset_crater_imagery = _SingleFileDownloadableDatasetLoader(
     'BJ34_GeoTifv1-04_crater_clip.tif', read_func=read_texture
->>>>>>> 5e2e5b2c
 )
 
 
@@ -3884,14 +3824,8 @@
     return _download_dataset(_dataset_dolfin, load=load)
 
 
-<<<<<<< HEAD
-_dataset_dolfin = _SingleFileDownloadableLoadable(
-    'dolfin_fine.xml',
-    read_func=functools.partial(read, file_format='dolfin-xml'),
-=======
 _dataset_dolfin = _SingleFileDownloadableDatasetLoader(
     'dolfin_fine.xml', read_func=functools.partial(read, file_format='dolfin-xml')
->>>>>>> 5e2e5b2c
 )
 
 
@@ -3939,14 +3873,8 @@
     return volume
 
 
-<<<<<<< HEAD
-_dataset_damavand_volcano = _SingleFileDownloadableLoadable(
-    'damavand-volcano.vtk',
-    load_func=_damavand_volcano_load_func,
-=======
 _dataset_damavand_volcano = _SingleFileDownloadableDatasetLoader(
     'damavand-volcano.vtk', load_func=_damavand_volcano_load_func
->>>>>>> 5e2e5b2c
 )
 
 
@@ -4259,14 +4187,8 @@
     return posx, negx, posy, negy, posz, negz
 
 
-<<<<<<< HEAD
-_dataset_sky_box_cube_map = _MultiFileDownloadableLoadable(
-    files_func=_sky_box_cube_map_files_func,
-    load_func=_load_as_cubemap,
-=======
 _dataset_sky_box_cube_map = _MultiFileDownloadableDatasetLoader(
     files_func=_sky_box_cube_map_files_func, load_func=_load_as_cubemap
->>>>>>> 5e2e5b2c
 )
 
 
@@ -4315,15 +4237,8 @@
     return _download_dataset(_dataset_cubemap_park)
 
 
-<<<<<<< HEAD
-_dataset_cubemap_park = _SingleFileDownloadableLoadable(
-    'cubemap_park/cubemap_park.zip',
-    target_file='',
-    read_func=_load_as_cubemap,
-=======
 _dataset_cubemap_park = _SingleFileDownloadableDatasetLoader(
     'cubemap_park/cubemap_park.zip', target_file='', read_func=_load_as_cubemap
->>>>>>> 5e2e5b2c
 )
 
 
@@ -4375,15 +4290,8 @@
     return _download_dataset(_dataset_cubemap_space_4k)
 
 
-<<<<<<< HEAD
-_dataset_cubemap_space_4k = _SingleFileDownloadableLoadable(
-    'cubemap_space/4k.zip',
-    target_file='',
-    read_func=_load_as_cubemap,
-=======
 _dataset_cubemap_space_4k = _SingleFileDownloadableDatasetLoader(
     'cubemap_space/4k.zip', target_file='', read_func=_load_as_cubemap
->>>>>>> 5e2e5b2c
 )
 
 
@@ -4441,15 +4349,8 @@
     return _download_dataset(_dataset_cubemap_space_16k)
 
 
-<<<<<<< HEAD
-_dataset_cubemap_space_16k = _SingleFileDownloadableLoadable(
-    'cubemap_space/16k.zip',
-    target_file='',
-    read_func=_load_as_cubemap,
-=======
 _dataset_cubemap_space_16k = _SingleFileDownloadableDatasetLoader(
     'cubemap_space/16k.zip', target_file='', read_func=_load_as_cubemap
->>>>>>> 5e2e5b2c
 )
 
 
@@ -4482,14 +4383,8 @@
     return _download_dataset(_dataset_backward_facing_step, load=load)
 
 
-<<<<<<< HEAD
-_dataset_backward_facing_step = _SingleFileDownloadableLoadable(
-    'EnSight.zip',
-    target_file='foam_case_0_0_0_0.case',
-=======
 _dataset_backward_facing_step = _SingleFileDownloadableDatasetLoader(
     'EnSight.zip', target_file='foam_case_0_0_0_0.case'
->>>>>>> 5e2e5b2c
 )
 
 
@@ -5024,13 +4919,8 @@
     return case, geo, scl1, scl2, vel
 
 
-<<<<<<< HEAD
-_dataset_cylinder_crossflow = _MultiFileDownloadableLoadable(
-    files_func=_cylinder_crossflow_files_func,
-=======
 _dataset_cylinder_crossflow = _MultiFileDownloadableDatasetLoader(
     files_func=_cylinder_crossflow_files_func
->>>>>>> 5e2e5b2c
 )
 
 
@@ -5218,14 +5108,8 @@
     return _download_dataset(_dataset_single_sphere_animation, load=load)
 
 
-<<<<<<< HEAD
-_dataset_single_sphere_animation = _SingleFileDownloadableLoadable(
-    'PVD/paraview/singleSphereAnimation.zip',
-    target_file='singleSphereAnimation.pvd',
-=======
 _dataset_single_sphere_animation = _SingleFileDownloadableDatasetLoader(
     'PVD/paraview/singleSphereAnimation.zip', target_file='singleSphereAnimation.pvd'
->>>>>>> 5e2e5b2c
 )
 
 
@@ -5283,14 +5167,8 @@
     return _download_dataset(_dataset_dual_sphere_animation, load=load)
 
 
-<<<<<<< HEAD
-_dataset_dual_sphere_animation = _SingleFileDownloadableLoadable(
-    'PVD/paraview/dualSphereAnimation.zip',
-    target_file='dualSphereAnimation.pvd',
-=======
 _dataset_dual_sphere_animation = _SingleFileDownloadableDatasetLoader(
     'PVD/paraview/dualSphereAnimation.zip', target_file='dualSphereAnimation.pvd'
->>>>>>> 5e2e5b2c
 )
 
 
@@ -5343,14 +5221,8 @@
     return pickle.load(Path(filename).open('rb'))  # noqa: SIM115
 
 
-<<<<<<< HEAD
-_dataset_osmnx_graph = _SingleFileDownloadableLoadable(
-    'osmnx_graph.p',
-    read_func=_osmnx_graph_read_func,
-=======
 _dataset_osmnx_graph = _SingleFileDownloadableDatasetLoader(
     'osmnx_graph.p', read_func=_osmnx_graph_read_func
->>>>>>> 5e2e5b2c
 )
 
 
@@ -5585,14 +5457,8 @@
     return _download_dataset(_dataset_pump_bracket, load=load)
 
 
-<<<<<<< HEAD
-_dataset_pump_bracket = _SingleFileDownloadableLoadable(
-    'fea/pump_bracket/pump_bracket.zip',
-    target_file='pump_bracket.vtk',
-=======
 _dataset_pump_bracket = _SingleFileDownloadableDatasetLoader(
     'fea/pump_bracket/pump_bracket.zip', target_file='pump_bracket.vtk'
->>>>>>> 5e2e5b2c
 )
 
 
@@ -5676,33 +5542,17 @@
 
 
 def _electronics_cooling_files_func():  # pragma: no cover
-<<<<<<< HEAD
-    _structure = _SingleFileDownloadableLoadable(
-        'fvm/cooling_electronics/datasets.zip',
-        target_file='structure.vtp',
-    )
-    _air = _SingleFileDownloadableLoadable(
-        'fvm/cooling_electronics/datasets.zip',
-        target_file='air.vtu',
-=======
     _structure = _SingleFileDownloadableDatasetLoader(
         'fvm/cooling_electronics/datasets.zip', target_file='structure.vtp'
     )
     _air = _SingleFileDownloadableDatasetLoader(
         'fvm/cooling_electronics/datasets.zip', target_file='air.vtu'
->>>>>>> 5e2e5b2c
     )
     return _structure, _air
 
 
-<<<<<<< HEAD
-_dataset_electronics_cooling = _MultiFileDownloadableLoadable(
-    _electronics_cooling_files_func,
-    load_func=_load_as_multiblock,
-=======
 _dataset_electronics_cooling = _MultiFileDownloadableDatasetLoader(
     _electronics_cooling_files_func, load_func=_load_as_multiblock
->>>>>>> 5e2e5b2c
 )
 
 
@@ -5763,14 +5613,8 @@
     return can_0, can_1, can_2
 
 
-<<<<<<< HEAD
-_dataset_can = _MultiFileDownloadableLoadable(
-    files_func=_dataset_can_files_func,
-    load_func=_load_and_merge,
-=======
 _dataset_can = _MultiFileDownloadableDatasetLoader(
     files_func=_dataset_can_files_func, load_func=_load_and_merge
->>>>>>> 5e2e5b2c
 )
 __can_partial = _SingleFileDownloadableDatasetLoader('hdf/can_0.hdf')
 
@@ -6005,14 +5849,8 @@
     return reader.read()
 
 
-<<<<<<< HEAD
-_dataset_cgns_multi = _SingleFileDownloadableLoadable(
-    'cgns/multi.cgns',
-    read_func=_cgns_multi_read_func,
-=======
 _dataset_cgns_multi = _SingleFileDownloadableDatasetLoader(
     'cgns/multi.cgns', read_func=_cgns_multi_read_func
->>>>>>> 5e2e5b2c
 )
 
 
@@ -6108,14 +5946,8 @@
     return _download_dataset(_dataset_parched_canal_4k, load=load)
 
 
-<<<<<<< HEAD
-_dataset_parched_canal_4k = _SingleFileDownloadableLoadable(
-    'parched_canal_4k.hdr',
-    read_func=read_texture,
-=======
 _dataset_parched_canal_4k = _SingleFileDownloadableDatasetLoader(
     'parched_canal_4k.hdr', read_func=read_texture
->>>>>>> 5e2e5b2c
 )
 
 
@@ -6428,15 +6260,8 @@
     return _download_dataset(_dataset_cloud_dark_matter, load=load)
 
 
-<<<<<<< HEAD
-_dataset_cloud_dark_matter = _SingleFileDownloadableLoadable(
-    'point-clouds/findus23/halo_low_res.npy',
-    read_func=np.load,
-    load_func=pyvista.PointSet,
-=======
 _dataset_cloud_dark_matter = _SingleFileDownloadableDatasetLoader(
     'point-clouds/findus23/halo_low_res.npy', read_func=np.load, load_func=pyvista.PointSet
->>>>>>> 5e2e5b2c
 )
 
 
@@ -6498,15 +6323,8 @@
     return _download_dataset(_dataset_cloud_dark_matter_dense, load=load)
 
 
-<<<<<<< HEAD
-_dataset_cloud_dark_matter_dense = _SingleFileDownloadableLoadable(
-    'point-clouds/findus23/halo_high_res.npy',
-    read_func=np.load,
-    load_func=pyvista.PointSet,
-=======
 _dataset_cloud_dark_matter_dense = _SingleFileDownloadableDatasetLoader(
     'point-clouds/findus23/halo_high_res.npy', read_func=np.load, load_func=pyvista.PointSet
->>>>>>> 5e2e5b2c
 )
 
 
@@ -6757,14 +6575,8 @@
     return _download_dataset(_dataset_black_vase, load=load)
 
 
-<<<<<<< HEAD
-_dataset_black_vase = _SingleFileDownloadableLoadable(
-    'ivan-nikolov/blackVase.zip',
-    target_file='blackVase.vtp',
-=======
 _dataset_black_vase = _SingleFileDownloadableDatasetLoader(
     'ivan-nikolov/blackVase.zip', target_file='blackVase.vtp'
->>>>>>> 5e2e5b2c
 )
 
 
@@ -6825,14 +6637,8 @@
     return _download_dataset(_dataset_ivan_angel, load=load)
 
 
-<<<<<<< HEAD
-_dataset_ivan_angel = _SingleFileDownloadableLoadable(
-    'ivan-nikolov/Angel.zip',
-    target_file='Angel.vtp',
-=======
 _dataset_ivan_angel = _SingleFileDownloadableDatasetLoader(
     'ivan-nikolov/Angel.zip', target_file='Angel.vtp'
->>>>>>> 5e2e5b2c
 )
 
 
@@ -6888,14 +6694,8 @@
     return _download_dataset(_dataset_bird_bath, load=load)
 
 
-<<<<<<< HEAD
-_dataset_bird_bath = _SingleFileDownloadableLoadable(
-    'ivan-nikolov/birdBath.zip',
-    target_file='birdBath.vtp',
-=======
 _dataset_bird_bath = _SingleFileDownloadableDatasetLoader(
     'ivan-nikolov/birdBath.zip', target_file='birdBath.vtp'
->>>>>>> 5e2e5b2c
 )
 
 
@@ -7011,14 +6811,8 @@
     return _download_dataset(_dataset_plastic_vase, load=load)
 
 
-<<<<<<< HEAD
-_dataset_plastic_vase = _SingleFileDownloadableLoadable(
-    'ivan-nikolov/plasticVase.zip',
-    target_file='plasticVase.vtp',
-=======
 _dataset_plastic_vase = _SingleFileDownloadableDatasetLoader(
     'ivan-nikolov/plasticVase.zip', target_file='plasticVase.vtp'
->>>>>>> 5e2e5b2c
 )
 
 
@@ -7074,14 +6868,8 @@
     return _download_dataset(_dataset_sea_vase, load=load)
 
 
-<<<<<<< HEAD
-_dataset_sea_vase = _SingleFileDownloadableLoadable(
-    'ivan-nikolov/seaVase.zip',
-    target_file='seaVase.vtp',
-=======
 _dataset_sea_vase = _SingleFileDownloadableDatasetLoader(
     'ivan-nikolov/seaVase.zip', target_file='seaVase.vtp'
->>>>>>> 5e2e5b2c
 )
 
 
@@ -7123,14 +6911,8 @@
     return texture
 
 
-<<<<<<< HEAD
-_dataset_dikhololo_night = _SingleFileDownloadableLoadable(
-    'dikhololo_night_4k.hdr',
-    read_func=read_texture,
-=======
 _dataset_dikhololo_night = _SingleFileDownloadableDatasetLoader(
     'dikhololo_night_4k.hdr', read_func=read_texture
->>>>>>> 5e2e5b2c
 )
 
 
@@ -7183,13 +6965,8 @@
     return _download_dataset(_dataset_cad_model_case, load=load)
 
 
-<<<<<<< HEAD
-_dataset_cad_model_case = _SingleFileDownloadableLoadable(
-    'cad/4947746/Vented_Rear_Case_With_Pi_Supports.vtp',
-=======
 _dataset_cad_model_case = _SingleFileDownloadableDatasetLoader(
     'cad/4947746/Vented_Rear_Case_With_Pi_Supports.vtp'
->>>>>>> 5e2e5b2c
 )
 
 
@@ -7460,11 +7237,6 @@
     return _download_dataset(_dataset_victorian_goblet_face_illusion, load=load)
 
 
-<<<<<<< HEAD
-_dataset_victorian_goblet_face_illusion = _SingleFileDownloadableLoadable(
-    'Victorian_Goblet_face_illusion/Vase.stl',
-=======
 _dataset_victorian_goblet_face_illusion = _SingleFileDownloadableDatasetLoader(
     'Victorian_Goblet_face_illusion/Vase.stl'
->>>>>>> 5e2e5b2c
 )