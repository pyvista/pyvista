--- conflicted
+++ resolved
@@ -7835,40 +7835,7 @@
     return _download_dataset(_dataset_t3_grid_0, load=load)
 
 
-<<<<<<< HEAD
 _dataset_t3_grid_0 = _SingleFileDownloadableDatasetLoader('t3_grid_0.mnc')
-
-
-def download_iron_protein(load=True):  # pragma: no cover
-    """Download iron protein dataset.
-
-    Parameters
-    ----------
-    load : bool, default: True
-        Load the dataset after downloading it when ``True``.  Set this
-        to ``False`` and only the filename will be returned.
-
-    Returns
-    -------
-    pyvista.ImageData | str
-        DataSet or filename depending on ``load``.
-
-    Examples
-    --------
-    >>> from pyvista import examples
-    >>> dataset = examples.download_iron_protein()
-    >>> dataset.plot(volume=True, cmap='blues')
-
-    .. seealso::
-
-        :ref:`Iron Protein Dataset <iron_protein_dataset>`
-            See this dataset in the Dataset Gallery for more info.
-
-    """
-    return _download_dataset(_dataset_iron_protein, load=load)
-
-
-_dataset_iron_protein = _SingleFileDownloadableDatasetLoader('ironProt.vtk')
 
 
 def download_caffeine(load=True):  # pragma: no cover
@@ -7913,7 +7880,4 @@
     return _download_dataset(_dataset_caffeine, load=load)
 
 
-_dataset_caffeine = _SingleFileDownloadableDatasetLoader('caffeine.pdb')
-=======
-_dataset_t3_grid_0 = _SingleFileDownloadableDatasetLoader('t3_grid_0.mnc')
->>>>>>> e9f5a64d
+_dataset_caffeine = _SingleFileDownloadableDatasetLoader('caffeine.pdb')