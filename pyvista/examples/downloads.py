"""Functions to download sample datasets from the VTK data repository."""

from functools import partial
import os
import shutil
import sys
import zipfile

import numpy as np

import pyvista
from pyvista import _vtk


def _check_examples_path():
    """Check if the examples path exists."""
    if not pyvista.EXAMPLES_PATH:
        raise FileNotFoundError('EXAMPLES_PATH does not exist.  Try setting the '
                                'environment variable `PYVISTA_USERDATA_PATH` '
                                'to a writable path and restarting python')


def delete_downloads():
    """Delete all downloaded examples to free space or update the files."""
    _check_examples_path()
    shutil.rmtree(pyvista.EXAMPLES_PATH)
    os.makedirs(pyvista.EXAMPLES_PATH)
    return True


def _decompress(filename):
    _check_examples_path()
    zip_ref = zipfile.ZipFile(filename, 'r')
    zip_ref.extractall(pyvista.EXAMPLES_PATH)
    return zip_ref.close()


def _get_vtk_file_url(filename):
    return f'https://github.com/pyvista/vtk-data/raw/master/Data/{filename}'


def _http_request(url):
    # grab the correct url retriever
    if sys.version_info < (3,):
        import urllib
        urlretrieve = urllib.urlretrieve
    else:
        import urllib.request
        urlretrieve = urllib.request.urlretrieve
    # Perform download
    return urlretrieve(url)


def _repo_file_request(repo_path, filename):
    return os.path.join(repo_path, 'Data', filename), None


def _retrieve_file(retriever, filename):
    """Retrieve file and cache it in pyvsita.EXAMPLES_PATH.

    Parameters
    ----------
    retriever : str or callable
        If str, it is treated as a url.
        If callable, the function must take no arguments and must
        return a tuple like (file_path, resp), where file_path is
        the path to the file to use.
    filename : str
        The name of the file.
    """
    _check_examples_path()
    # First check if file has already been downloaded
    local_path = os.path.join(pyvista.EXAMPLES_PATH, os.path.basename(filename))
    local_path_no_zip = local_path.replace('.zip', '')
    if os.path.isfile(local_path_no_zip) or os.path.isdir(local_path_no_zip):
        return local_path_no_zip, None
    if isinstance(retriever, str):
        retriever = partial(_http_request, retriever)
    saved_file, resp = retriever()
    # new_name = saved_file.replace(os.path.basename(saved_file), os.path.basename(filename))
    # Make sure folder exists!
    if not os.path.isdir(os.path.dirname((local_path))):
        os.makedirs(os.path.dirname((local_path)))
    if pyvista.VTK_DATA_PATH is None:
        shutil.move(saved_file, local_path)
    else:
        if os.path.isdir(saved_file):
            shutil.copytree(saved_file, local_path)
        else:
            shutil.copy(saved_file, local_path)
    if pyvista.get_ext(local_path) in ['.zip']:
        _decompress(local_path)
        local_path = local_path[:-4]
    return local_path, resp


def _download_file(filename):
    if pyvista.VTK_DATA_PATH is None:
        url = _get_vtk_file_url(filename)
        retriever = partial(_http_request, url)
    else:
        if not os.path.isdir(pyvista.VTK_DATA_PATH):
            raise FileNotFoundError(f'VTK data repository path does not exist at:\n\n{pyvista.VTK_DATA_PATH}')
        if not os.path.isdir(os.path.join(pyvista.VTK_DATA_PATH, 'Data')):
            raise FileNotFoundError(f'VTK data repository does not have "Data" folder at:\n\n{pyvista.VTK_DATA_PATH}')
        retriever = partial(_repo_file_request, pyvista.VTK_DATA_PATH, filename)
    return _retrieve_file(retriever, filename)


def _download_and_read(filename, texture=False, file_format=None, load=True):
    saved_file, _ = _download_file(filename)
    if not load:
        return saved_file
    if texture:
        return pyvista.read_texture(saved_file)
    return pyvista.read(saved_file, file_format=file_format)


###############################################################################

def download_masonry_texture(load=True):
    """Download masonry texture."""
    return _download_and_read('masonry.bmp', texture=True, load=load)


def download_usa_texture(load=True):
    """Download usa texture."""
    return _download_and_read('usa_image.jpg', texture=True, load=load)


def download_puppy_texture(load=True):
    """Download puppy texture."""
    return _download_and_read('puppy.jpg', texture=True, load=load)


def download_puppy(load=True):
    """Download puppy dataset."""
    return _download_and_read('puppy.jpg', load=load)


def download_usa(load=True):
    """Download usa dataset."""
    return _download_and_read('usa.vtk', load=load)


def download_st_helens(load=True):
    """Download Saint Helens dataset."""
    return _download_and_read('SainteHelens.dem', load=load)


def download_bunny(load=True):
    """Download bunny dataset."""
    return _download_and_read('bunny.ply', load=load)


def download_bunny_coarse(load=True):
    """Download coarse bunny dataset."""
    return _download_and_read('Bunny.vtp', load=load)


def download_cow(load=True):
    """Download cow dataset."""
    return _download_and_read('cow.vtp', load=load)


def download_cow_head(load=True):
    """Download cow head dataset."""
    return _download_and_read('cowHead.vtp', load=load)


def download_faults(load=True):
    """Download faults dataset."""
    return _download_and_read('faults.vtk', load=load)


def download_tensors(load=True):
    """Download tensors dataset."""
    return _download_and_read('tensors.vtk', load=load)


def download_head(load=True):
    """Download head dataset."""
    _download_file('HeadMRVolume.raw')
    return _download_and_read('HeadMRVolume.mhd', load=load)


def download_bolt_nut(load=True):
    """Download bolt nut dataset."""
    if not load:
        return (
            _download_and_read('bolt.slc', load=load),
            _download_and_read('nut.slc', load=load)
        )
    blocks = pyvista.MultiBlock()
    blocks['bolt'] = _download_and_read('bolt.slc')
    blocks['nut'] = _download_and_read('nut.slc')
    return blocks


def download_clown(load=True):
    """Download clown dataset."""
    return _download_and_read('clown.facet', load=load)


def download_topo_global(load=True):
    """Download topo dataset."""
    return _download_and_read('EarthModels/ETOPO_10min_Ice.vtp', load=load)


def download_topo_land(load=True):
    """Download topo land dataset."""
    return _download_and_read('EarthModels/ETOPO_10min_Ice_only-land.vtp', load=load)


def download_coastlines(load=True):
    """Download coastlines dataset."""
    return _download_and_read('EarthModels/Coastlines_Los_Alamos.vtp', load=load)


def download_knee(load=True):
    """Download knee dataset."""
    return _download_and_read('DICOM_KNEE.dcm', load=load)


def download_knee_full(load=True):
    """Download full knee dataset."""
    return _download_and_read('vw_knee.slc', load=load)


def download_lidar(load=True):
    """Download lidar dataset."""
    return _download_and_read('kafadar-lidar-interp.vtp', load=load)


def download_exodus(load=True):
    """Sample ExodusII data file."""
    return _download_and_read('mesh_fs8.exo', load=load)


def download_nefertiti(load=True):
    """Download mesh of Queen Nefertiti."""
    return _download_and_read('nefertiti.ply.zip', load=load)


def download_blood_vessels(load=True):
    """Download data representing the bifurcation of blood vessels."""
    local_path, _ = _download_file('pvtu_blood_vessels/blood_vessels.zip')
    filename = os.path.join(local_path, 'T0000000500.pvtu')
    if not load:
        return filename
    mesh = pyvista.read(filename)
    mesh.set_active_vectors('velocity')
    return mesh


def download_iron_protein(load=True):
    """Download iron protein dataset."""
    return _download_and_read('ironProt.vtk', load=load)


def download_tetrahedron(load=True):
    """Download tetrahedron dataset."""
    return _download_and_read('Tetrahedron.vtu', load=load)


def download_saddle_surface(load=True):
    """Download saddle surface dataset."""
    return _download_and_read('InterpolatingOnSTL_final.stl', load=load)


def download_sparse_points(load=True):
    """Download sparse points dataset.

    Used with ``download_saddle_surface``.

    """
    saved_file, _ = _download_file('sparsePoints.txt')
    if not load:
        return saved_file
    points_reader = _vtk.vtkDelimitedTextReader()
    points_reader.SetFileName(saved_file)
    points_reader.DetectNumericColumnsOn()
    points_reader.SetFieldDelimiterCharacters('\t')
    points_reader.SetHaveHeaders(True)
    table_points = _vtk.vtkTableToPolyData()
    table_points.SetInputConnection(points_reader.GetOutputPort())
    table_points.SetXColumn('x')
    table_points.SetYColumn('y')
    table_points.SetZColumn('z')
    table_points.Update()
    return pyvista.wrap(table_points.GetOutput())


def download_foot_bones(load=True):
    """Download foot bones dataset."""
    return _download_and_read('fsu/footbones.ply', load=load)


def download_guitar(load=True):
    """Download guitar dataset."""
    return _download_and_read('fsu/stratocaster.ply', load=load)


def download_quadratic_pyramid(load=True):
    """Download quadratic pyramid dataset."""
    return _download_and_read('QuadraticPyramid.vtu', load=load)


def download_bird(load=True):
    """Download bird dataset."""
    return _download_and_read('Pileated.jpg', load=load)


def download_bird_texture(load=True):
    """Download bird texture."""
    return _download_and_read('Pileated.jpg', texture=True, load=load)


def download_office(load=True):
    """Download office dataset."""
    return _download_and_read('office.binary.vtk', load=load)


def download_horse_points(load=True):
    """Download horse points dataset."""
    return _download_and_read('horsePoints.vtp', load=load)


def download_horse(load=True):
    """Download horse dataset."""
    return _download_and_read('horse.vtp', load=load)


def download_cake_easy(load=True):
    """Download cake dataset."""
    return _download_and_read('cake_easy.jpg', load=load)


def download_cake_easy_texture(load=True):
    """Download cake texture."""
    return _download_and_read('cake_easy.jpg', texture=True, load=load)


def download_rectilinear_grid(load=True):
    """Download rectilinear grid dataset."""
    return _download_and_read('RectilinearGrid.vtr', load=load)


def download_gourds(zoom=False, load=True):
    """Download gourds dataset."""
    if zoom:
        return _download_and_read('Gourds.png', load=load)
    return _download_and_read('Gourds2.jpg', load=load)


def download_gourds_texture(zoom=False, load=True):
    """Download gourds texture."""
    if zoom:
        return _download_and_read('Gourds.png', texture=True, load=load)
    return _download_and_read('Gourds2.jpg', texture=True, load=load)


def download_unstructured_grid(load=True):
    """Download unstructured grid dataset."""
    return _download_and_read('uGridEx.vtk', load=load)


def download_letter_k(load=True):
    """Download letter k dataset."""
    return _download_and_read('k.vtk', load=load)


def download_letter_a(load=True):
    """Download letter a dataset."""
    return _download_and_read('a_grid.vtk', load=load)


def download_poly_line(load=True):
    """Download polyline dataset."""
    return _download_and_read('polyline.vtk', load=load)


def download_cad_model(load=True):
    """Download cad dataset."""
    return _download_and_read('42400-IDGH.stl', load=load)


def download_frog(load=True):
    """Download frog dataset."""
    # TODO: there are other files with this
    _download_file('froggy/frog.zraw')
    return _download_and_read('froggy/frog.mhd', load=load)


def download_prostate(load=True):
    """Download prostate dataset."""
    return _download_and_read('prostate.img', load=load)


def download_filled_contours(load=True):
    """Download filled contours dataset."""
    return _download_and_read('filledContours.vtp', load=load)


def download_doorman(load=True):
    """Download doorman dataset."""
    # TODO: download textures as well
    return _download_and_read('doorman/doorman.obj', load=load)


def download_mug(load=True):
    """Download mug dataset."""
    return _download_and_read('mug.e', load=load)


def download_oblique_cone(load=True):
    """Download oblique cone dataset."""
    return _download_and_read('ObliqueCone.vtp', load=load)


def download_emoji(load=True):
    """Download emoji dataset."""
    return _download_and_read('emote.jpg', load=load)


def download_emoji_texture(load=True):
    """Download emoji texture."""
    return _download_and_read('emote.jpg', texture=True, load=load)


def download_teapot(load=True):
    """Download teapot dataset."""
    return _download_and_read('teapot.g', load=load)


def download_brain(load=True):
    """Download brain dataset."""
    return _download_and_read('brain.vtk', load=load)


def download_structured_grid(load=True):
    """Download structured grid dataset."""
    return _download_and_read('StructuredGrid.vts', load=load)


def download_structured_grid_two(load=True):
    """Download structured grid two dataset."""
    return _download_and_read('SampleStructGrid.vtk', load=load)


def download_trumpet(load=True):
    """Download trumpet dataset."""
    return _download_and_read('trumpet.obj', load=load)


def download_face(load=True):
    """Download face dataset."""
    # TODO: there is a texture with this
    return _download_and_read('fran_cut.vtk', load=load)


def download_sky_box_nz(load=True):
    """Download skybox-nz dataset."""
    return _download_and_read('skybox-nz.jpg', load=load)


def download_sky_box_nz_texture(load=True):
    """Download skybox-nz texture."""
    return _download_and_read('skybox-nz.jpg', texture=True, load=load)


def download_disc_quads(load=True):
    """Download disc quads dataset."""
    return _download_and_read('Disc_BiQuadraticQuads_0_0.vtu', load=load)


def download_honolulu(load=True):
    """Download honolulu dataset."""
    return _download_and_read('honolulu.vtk', load=load)


def download_motor(load=True):
    """Download motor dataset."""
    return _download_and_read('motor.g', load=load)


def download_tri_quadratic_hexahedron(load=True):
    """Download tri quadratic hexahedron dataset."""
    return _download_and_read('TriQuadraticHexahedron.vtu', load=load)


def download_human(load=True):
    """Download human dataset."""
    return _download_and_read('Human.vtp', load=load)


def download_vtk(load=True):
    """Download vtk dataset."""
    return _download_and_read('vtk.vtp', load=load)


def download_spider(load=True):
    """Download spider dataset."""
    return _download_and_read('spider.ply', load=load)


def download_carotid(load=True):
    """Download carotid dataset."""
    mesh = _download_and_read('carotid.vtk', load=load)
    if not load:
        return mesh
    mesh.set_active_scalars('scalars')
    mesh.set_active_vectors('vectors')
    return mesh


def download_blow(load=True):
    """Download blow dataset."""
    return _download_and_read('blow.vtk', load=load)


def download_shark(load=True):
    """Download shark dataset."""
    return _download_and_read('shark.ply', load=load)


def download_dragon(load=True):
    """Download dragon dataset."""
    return _download_and_read('dragon.ply', load=load)


def download_armadillo(load=True):
    """Download armadillo dataset."""
    return _download_and_read('Armadillo.ply', load=load)


def download_gears(load=True):
    """Download gears dataset."""
    return _download_and_read('gears.stl', load=load)


def download_torso(load=True):
    """Download torso dataset."""
    return _download_and_read('Torso.vtp', load=load)


def download_kitchen(split=False, load=True):
    """Download structured grid of kitchen with velocity field.

    Use the ``split`` argument to extract all of the furniture in the kitchen.

    """
    mesh = _download_and_read('kitchen.vtk', load=load)
    if not load:
         return mesh
    if not split:
        return mesh
    extents = {
        'door': (27, 27, 14, 18, 0, 11),
        'window1': (0, 0, 9, 18, 6, 12),
        'window2': (5, 12, 23, 23, 6, 12),
        'klower1': (17, 17, 0, 11, 0, 6),
        'klower2': (19, 19, 0, 11, 0, 6),
        'klower3': (17, 19, 0, 0, 0, 6),
        'klower4': (17, 19, 11, 11, 0, 6),
        'klower5': (17, 19, 0, 11, 0, 0),
        'klower6': (17, 19, 0, 7, 6, 6),
        'klower7': (17, 19, 9, 11, 6, 6),
        'hood1': (17, 17, 0, 11, 11, 16),
        'hood2': (19, 19, 0, 11, 11, 16),
        'hood3': (17, 19, 0, 0, 11, 16),
        'hood4': (17, 19, 11, 11, 11, 16),
        'hood5': (17, 19, 0, 11, 16, 16),
        'cookingPlate': (17, 19, 7, 9, 6, 6),
        'furniture': (17, 19, 7, 9, 11, 11),
    }
    kitchen = pyvista.MultiBlock()
    for key, extent in extents.items():
        alg = _vtk.vtkStructuredGridGeometryFilter()
        alg.SetInputDataObject(mesh)
        alg.SetExtent(extent)
        alg.Update()
        result = pyvista.filters._get_output(alg)
        kitchen[key] = result
    return kitchen


def download_tetra_dc_mesh():
    """Download two meshes defining an electrical inverse problem.

    This contains a high resolution forward modeled mesh and a coarse
    inverse modeled mesh.

    """
    local_path, _ = _download_file('dc-inversion.zip')
    filename = os.path.join(local_path, 'mesh-forward.vtu')
    fwd = pyvista.read(filename)
    fwd.set_active_scalars('Resistivity(log10)-fwd')
    filename = os.path.join(local_path, 'mesh-inverse.vtu')
    inv = pyvista.read(filename)
    inv.set_active_scalars('Resistivity(log10)')
    return pyvista.MultiBlock({'forward': fwd, 'inverse': inv})


def download_model_with_variance(load=True):
    """Download model with variance dataset."""
    return _download_and_read("model_with_variance.vtu", load=load)


def download_thermal_probes(load=True):
    """Download thermal probes dataset."""
    return _download_and_read("probes.vtp", load=load)


def download_carburator(load=True):
    """Download scan of a carburator."""
    return _download_and_read("carburetor.ply", load=load)


def download_turbine_blade(load=True):
    """Download scan of a turbine blade."""
    return _download_and_read('turbineblade.ply', load=load)


def download_pine_roots(load=True):
    """Download pine roots dataset."""
    return _download_and_read('pine_root.tri', load=load)


def download_crater_topo(load=True):
    """Download crater dataset."""
    return _download_and_read('Ruapehu_mag_dem_15m_NZTM.vtk', load=load)


def download_crater_imagery(load=True):
    """Download crater texture."""
    return _download_and_read('BJ34_GeoTifv1-04_crater_clip.tif', texture=True, load=load)


def download_dolfin(load=True):
    """Download dolfin mesh."""
    return _download_and_read('dolfin_fine.xml', file_format="dolfin-xml", load=load)


def download_damavand_volcano(load=True):
    """Download damavand volcano model."""
    volume = _download_and_read("damavand-volcano.vtk", load=load)
    if not load:
        return volume
    volume.rename_array("None", "data")
    return volume


def download_delaunay_example(load=True):
    """Download a pointset for the Delaunay example."""
    return _download_and_read('250.vtk', load=load)


def download_embryo(load=True):
    """Download a volume of an embryo."""
    return _download_and_read('embryo.slc', load=load)


def download_antarctica_velocity(load=True):
    """Download the antarctica velocity simulation results."""
    return _download_and_read("antarctica_velocity.vtp", load=load)


def download_room_surface_mesh(load=True):
    """Download the room surface mesh.

    This mesh is for demonstrating the difference that depth peeling can
    provide whenn rendering translucent geometries.

    This mesh is courtesy of `Sam Potter <https://github.com/sampotter>`_.
    """
    return _download_and_read("room_surface_mesh.obj", load=load)


def download_beach(load=True):
    """Download the beach NRRD image."""
    return _download_and_read("beach.nrrd", load=load)


def download_rgba_texture(load=True):
    """Download a texture with an alpha channel."""
    return _download_and_read("alphachannel.png", texture=True, load=load)


def download_vtk_logo(load=True):
    """Download a texture of the VTK logo."""
    return _download_and_read("vtk.png", texture=True, load=load)


def download_sky_box_cube_map():
    """Download a skybox cube map texture."""
    prefix = 'skybox2-'
    sets = ['posx', 'negx', 'posy', 'negy', 'posz', 'negz']
    images = [prefix + suffix + '.jpg' for suffix in sets]
    for image in images:
        _download_file(image)

    return pyvista.cubemap(pyvista.EXAMPLES_PATH, prefix)


def download_backward_facing_step(load=True):
    """Download an ensight gold case of a fluid simulation."""
    folder, _ = _download_file('EnSight.zip')
    filename = os.path.join(folder, "foam_case_0_0_0_0.case")
    if not load:
        return filename
    return pyvista.read(filename)


def download_gpr_data_array(load=True):
    """Download GPR example data array."""
    saved_file, _ = _download_file("gpr-example/data.npy")
    if not load:
        return saved_file
    return np.load(saved_file)


def download_gpr_path(load=True):
    """Download GPR example path."""
    saved_file, _ = _download_file("gpr-example/path.txt")
    if not load:
        return saved_file
    path = np.loadtxt(saved_file, skiprows=1)
    return pyvista.PolyData(path)


def download_woman(load=True):
    """Download scan of a woman.

    https://www.laserdesign.com/sample-files/full-body-scan-with-texture/

    """
    return _download_and_read('woman.stl', load=load)


def download_lobster(load=True):
    """Download scan of a lobster.

    https://www.laserdesign.com/lobster-scan-data

    """
    return _download_and_read('lobster.ply', load=load)


def download_face2(load=True):
    """Download scan of a man's face.

    https://www.laserdesign.com/sample-files/mans-face/

    """
    return _download_and_read('man_face.stl', load=load)


def download_urn(load=True):
    """Download scan of a burial urn.

    https://www.laserdesign.com/sample-files/burial-urn/

    """
    return _download_and_read('urn.stl', load=load)


def download_pepper(load=True):
    """Download scan of a pepper (capsicum).

    https://www.laserdesign.com/sample-files/hot-red-pepper/

    """
    return _download_and_read('pepper.ply', load=load)


def download_drill(load=True):
    """Download scan of a power drill.

    https://www.laserdesign.com/drill-scan-data

    """
    return _download_and_read('drill.obj', load=load)


def download_action_figure(load=True):
    """Download scan of an action figure.

    https://www.laserdesign.com/sample-files/action-figure/

    """
    return _download_and_read('tigerfighter.obj', load=load)


def download_mars_jpg():
    """Download and return the path of ``'mars.jpg'``."""
    return _download_file('mars.jpg')[0]


def download_stars_jpg():
    """Download and return the path of ``'stars.jpg'``."""
    return _download_file('stars.jpg')[0]


def download_notch_stress(load=True):
    """Download the FEA stress result from a notched beam.

    Notes
    -----
    This file may have issues being read in on VTK 8.1.2

    """
    return _download_and_read('notch_stress.vtk', load=load)


def download_notch_displacement(load=True):
    """Download the FEA displacement result from a notched beam."""
    return _download_and_read('notch_disp.vtu', load=load)


def download_louis_louvre(load=True):
    """Download the Louis XIV de France statue at the Louvre, Paris.

    Statue found in the Napoléon Courtyard of Louvre Palace. It is a
    copy in plomb of the original statue in Versailles, made by
    Bernini and Girardon.

    Credit goes to
    https://sketchfab.com/3d-models/louis-xiv-de-france-louvre-paris-a0cc0e7eee384c99838dff2857b8158c

    """
    return _download_and_read('louis.ply', load=load)


def download_cylinder_crossflow(load=True):
    """Download CFD result for cylinder in cross flow at Re=35."""
    filename, _ = _download_file('EnSight/CylinderCrossflow/cylinder_Re35.case')
    _download_file('EnSight/CylinderCrossflow/cylinder_Re35.geo')
    _download_file('EnSight/CylinderCrossflow/cylinder_Re35.scl1')
    _download_file('EnSight/CylinderCrossflow/cylinder_Re35.scl2')
    _download_file('EnSight/CylinderCrossflow/cylinder_Re35.vel')
    if not load:
        return filename
    return pyvista.read(filename)


<<<<<<< HEAD
def download_naca(load=True):
    """Download NACA airfoil dataset in EnSight format."""
    filename, _ = _download_file('EnSight/naca.bin.case')
    _download_file('EnSight/naca.gold.bin.DENS_1')
    _download_file('EnSight/naca.gold.bin.DENS_3')
    _download_file('EnSight/naca.gold.bin.geo')
    if not load:
        return filename
    return pyvista.read(filename)


def download_wavy(load=True):
    """Download PVD file of a 2D wave."""
    folder, _ = _download_file('PVD/wavy.zip')
    filename = os.path.join(folder, 'wavy.pvd')
    if not load:
        return filename
    return pyvista.PVDReader(filename).read()


def download_single_sphere_animation(load=True):
    """Download PVD file for single sphere."""

    filename, _ = _download_file('PVD/paraview/singleSphereAnimation.pvd')
    folder, _ =_download_file('PVD/paraview/singleSphereAnimation')
    if not load:
        return filename
    return pyvista.PVDReader(filename).read()


def download_dual_sphere_animation(load=True):
    """Download PVD file for double sphere."""

    filename, _ = _download_file('PVD/paraview/dualSphereAnimation.pvd')
    folder, _ =_download_file('PVD/paraview/dualSphereAnimation')
    if not load:
        return filename
    return pyvista.PVDReader(filename).read()
=======
def download_osmnx_graph():  # pragma: no cover
    """Load a simple street map from Open Street Map.

    Generated from:

    .. code:: python

        >>> import osmnx as ox  # doctest: +SKIP
        >>> address = 'Holzgerlingen DE'  # doctest: +SKIP
        >>> graph = ox.graph_from_address(address, dist=500, network_type='drive')  # doctest: +SKIP
        >>> pickle.dump(graph, open('osmnx_graph.p', 'wb'))  # doctest: +SKIP

    Returns
    -------
    networkx.classes.multidigraph.MultiDiGraph

    Examples
    --------
    >>> from pyvista import examples
    >>> graph = examples.download_osmnx_graph()  # doctest: +SKIP
    
    See :ref:`open_street_map_example` for a full example using this dataset.

    """
    import pickle

    try:
        import osmnx
    except ImportError:
        raise ImportError('Install `osmnx` to use this example')

    filename, _ = _download_file('osmnx_graph.p')
    return pickle.load(open(filename, 'rb'))
>>>>>>> c95f248b
<|MERGE_RESOLUTION|>--- conflicted
+++ resolved
@@ -844,7 +844,6 @@
     return pyvista.read(filename)
 
 
-<<<<<<< HEAD
 def download_naca(load=True):
     """Download NACA airfoil dataset in EnSight format."""
     filename, _ = _download_file('EnSight/naca.bin.case')
@@ -883,7 +882,8 @@
     if not load:
         return filename
     return pyvista.PVDReader(filename).read()
-=======
+
+
 def download_osmnx_graph():  # pragma: no cover
     """Load a simple street map from Open Street Map.
 
@@ -916,5 +916,4 @@
         raise ImportError('Install `osmnx` to use this example')
 
     filename, _ = _download_file('osmnx_graph.p')
-    return pickle.load(open(filename, 'rb'))
->>>>>>> c95f248b
+    return pickle.load(open(filename, 'rb'))